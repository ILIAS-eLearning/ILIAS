<#4183>
<?php
	if (!$ilDB->tableColumnExists('il_poll', 'result_sort'))
	{
		$ilDB->addTableColumn('il_poll', 'result_sort', array(
			"type" => "integer",
			"notnull" => true,
			"length" => 1,
			"default" => 0
		));
	}
?>
<#4184>
<?php
	if (!$ilDB->tableColumnExists('il_poll', 'non_anon'))
	{
		$ilDB->addTableColumn('il_poll', 'non_anon', array(
			"type" => "integer",
			"notnull" => true,
			"length" => 1,
			"default" => 0
		));
	}
?>
<#4185>
<?php

if(!$ilDB->tableColumnExists('il_blog','abs_shorten')) 
{
    $ilDB->addTableColumn(
        'il_blog',
        'abs_shorten',
        array(
            'type' => 'integer',
			'length' => 1,
            'notnull' => false,
            'default' => 0
        ));
}

if(!$ilDB->tableColumnExists('il_blog','abs_shorten_len')) 
{
    $ilDB->addTableColumn(
        'il_blog',
        'abs_shorten_len',
        array(
            'type' => 'integer',
			'length' => 2,
            'notnull' => false,
            'default' => 0
        ));
}

if(!$ilDB->tableColumnExists('il_blog','abs_image')) 
{
    $ilDB->addTableColumn(
        'il_blog',
        'abs_image',
        array(
            'type' => 'integer',
			'length' => 1,
            'notnull' => false,
            'default' => 0
        ));
}

if(!$ilDB->tableColumnExists('il_blog','abs_img_width')) 
{
    $ilDB->addTableColumn(
        'il_blog',
        'abs_img_width',
        array(
            'type' => 'integer',
			'length' => 2,
            'notnull' => false,
            'default' => 0
        ));
}

if(!$ilDB->tableColumnExists('il_blog','abs_img_height')) 
{
    $ilDB->addTableColumn(
        'il_blog',
        'abs_img_height',
        array(
            'type' => 'integer',
			'length' => 2,
            'notnull' => false,
            'default' => 0
        ));
}

?>
<#4186>
<?php
	$ilCtrlStructureReader->getStructure();
?>
<#4187>
<?php

if( !$ilDB->tableExists('usr_data_multi') )
{
	$ilDB->createTable('usr_data_multi', array(
		'usr_id' => array(
			'type' => 'integer',
			'length' => 4,
			'notnull' => true,
			'default' => 0
		),
		'field_id' => array(
			'type' => 'text',
			'length' => 255,
			'notnull' => true
		),
		'value' => array(
			'type' => 'text',
			'length' => 1000,
			'notnull' => false,
		)
	));
}

?>
<#4188>
<?php

// #12845
$set = $ilDB->query("SELECT od.owner, prtf.id prtf_id, pref.value public".
	", MIN(acl.object_id) acl_type".
	" FROM usr_portfolio prtf".
	" JOIN object_data od ON (od.obj_id = prtf.id".
	" AND od.type = ".$ilDB->quote("prtf", "text").")".
	" LEFT JOIN usr_portf_acl acl ON (acl.node_id = prtf.id)".
	" LEFT JOIN usr_pref pref ON (pref.usr_id = od.owner".
	" AND pref.keyword = ".$ilDB->quote("public_profile", "text").")".
	" WHERE prtf.is_default = ".$ilDB->quote(1, "integer").
	" GROUP BY od.owner, prtf.id, pref.value");
while($row = $ilDB->fetchAssoc($set))
{	
	$acl_type = (int)$row["acl_type"];
	$pref = trim($row["public"]);
	$user_id = (int)$row["owner"];
	$prtf_id = (int)$row["prtf_id"];
	
	if(!$user_id || !$prtf_id) // #12862
	{
		continue;
	}
	
	// portfolio is not published, remove as profile
	if($acl_type >= 0)
	{
		$ilDB->manipulate("UPDATE usr_portfolio".
			" SET is_default = ".$ilDB->quote(0, "integer").
			" WHERE id = ".$ilDB->quote($prtf_id, "integer"));		
		$new_pref = "n";
	}
	// check if portfolio sharing matches user preference
	else 
	{		
		// registered vs. published
		$new_pref = ($acl_type < -1)
			? "g"
			: "y";		
	}	
	
	if($pref)
	{
		if($pref != $new_pref)
		{
			$ilDB->manipulate("UPDATE usr_pref".
				" SET value = ".$ilDB->quote($new_pref, "text").
				" WHERE usr_id = ".$ilDB->quote($user_id, "integer").
				" AND keyword = ".$ilDB->quote("public_profile", "text"));
		}
	}	
	else
	{
		$ilDB->manipulate("INSERT INTO usr_pref (usr_id, keyword, value) VALUES".
			" (".$ilDB->quote($user_id, "integer").
			", ".$ilDB->quote("public_profile", "text").
			", ".$ilDB->quote($new_pref, "text").")");
	}	
}

?>

<#4189>
<?php
$ilDB->modifyTableColumn(
		'object_data', 
		'title',
		array(
			"type" => "text", 
			"length" => 255, 
			"notnull" => false,
			'fixed' => true
		)
	);
?>

<#4190>
<?php

$ilDB->modifyTableColumn(
		'usr_pwassist', 
		'pwassist_id',
		array(
			"type" => "text", 
			"length" => 180, 
			"notnull" => true,
			'fixed' => true
		)
	);
?>

<#4191>
<?php
if( !$ilDB->tableColumnExists('tst_active', 'last_finished_pass') )
{
	$ilDB->addTableColumn('tst_active', 'last_finished_pass', array(
		'type' => 'integer',
		'length' => 4,
		'notnull' => false,
		'default' => null
	));
}
?>

<#4192>
<?php

if( !$ilDB->uniqueConstraintExists('tst_pass_result', array('active_fi', 'pass')) )
{
	$groupRes = $ilDB->query("
		SELECT COUNT(*), active_fi, pass FROM tst_pass_result GROUP BY active_fi, pass HAVING COUNT(*) > 1
	");

	$ilSetting = new ilSetting();

	$setting = $ilSetting->get('tst_passres_dupl_del_warning', 0);

	while( $groupRow = $ilDB->fetchAssoc($groupRes) )
	{
		if(!$setting)
		{
			echo "<pre>
				Dear Administrator,
				
				DO NOT REFRESH THIS PAGE UNLESS YOU HAVE READ THE FOLLOWING INSTRUCTIONS
				
				The update process has been stopped due to data security reasons.
				A Bug has let to duplicate datasets in tst_pass_result table.
				Duplicates have been detected in your installation.
				
				Please have a look at: http://www.ilias.de/mantis/view.php?id=12904
				
				You have the opportunity to review the data in question and apply 
				manual fixes on your own risk.
				
				If you try to rerun the update process, this warning will be skipped.
				The duplicates will be removed automatically by the criteria documented at Mantis #12904
				
				Best regards,
				The Test Maintainers
			</pre>";

			$ilSetting->set('tst_passres_dupl_del_warning', 1);
			exit;
		}

		$dataRes = $ilDB->queryF(
			"SELECT * FROM tst_pass_result WHERE active_fi = %s AND pass = %s ORDER BY tstamp ASC",
			array('integer', 'integer'), array($groupRow['active_fi'], $groupRow['pass'])
		);

		$passResults = array();
		$latestTimstamp = 0;

		while( $dataRow = $ilDB->fetchAssoc($dataRes) )
		{
			if( $latestTimstamp < $dataRow['tstamp'] )
			{
				$latestTimstamp = $dataRow['tstamp'];
				$passResults = array();
			}

			$passResults[] = $dataRow;
		}

		$bestPointsRatio = 0;
		$bestPassResult = null;

		foreach($passResults as $passResult)
		{
			if( $passResult['maxpoints'] > 0 )
			{
				$pointsRatio = $passResult['points'] / $passResult['maxpoints'];
			}
			else
			{
				$pointsRatio = 0;
			}

			if( $bestPointsRatio <= $pointsRatio )
			{
				$bestPointsRatio = $pointsRatio;
				$bestPassResult = $passResult;
			}
		}

		$dataRes = $ilDB->manipulateF(
			"DELETE FROM tst_pass_result WHERE active_fi = %s AND pass = %s",
			array('integer', 'integer'), array($groupRow['active_fi'], $groupRow['pass'])
		);

		$ilDB->insert('tst_pass_result', array(
			'active_fi' => array('integer', $bestPassResult['active_fi']),
			'pass' => array('integer', $bestPassResult['pass']),
			'points' => array('float', $bestPassResult['points']),
			'maxpoints' => array('float', $bestPassResult['maxpoints']),
			'questioncount' => array('integer', $bestPassResult['questioncount']),
			'answeredquestions' => array('integer', $bestPassResult['answeredquestions']),
			'workingtime' => array('integer', $bestPassResult['workingtime']),
			'tstamp' => array('integer', $bestPassResult['tstamp']),
			'hint_count' => array('integer', $bestPassResult['hint_count']),
			'hint_points' => array('float', $bestPassResult['hint_points']),
			'obligations_answered' => array('integer', $bestPassResult['obligations_answered']),
			'exam_id' => array('text', $bestPassResult['exam_id'])
		));
	}

	$ilDB->addUniqueConstraint('tst_pass_result', array('active_fi', 'pass'));
}

?>

<#4193>
<?php
if( !$ilDB->uniqueConstraintExists('tst_sequence', array('active_fi', 'pass')) )
{
	$groupRes = $ilDB->query("
		SELECT COUNT(*), active_fi, pass FROM tst_sequence GROUP BY active_fi, pass HAVING COUNT(*) > 1
	");

	$ilSetting = new ilSetting();

	$setting = $ilSetting->get('tst_seq_dupl_del_warning', 0);

	while( $groupRow = $ilDB->fetchAssoc($groupRes) )
	{
		if(!$setting)
		{
			echo "<pre>
				Dear Administrator,
				
				DO NOT REFRESH THIS PAGE UNLESS YOU HAVE READ THE FOLLOWING INSTRUCTIONS
				
				The update process has been stopped due to data security reasons.
				A Bug has let to duplicate datasets in tst_sequence table.
				Duplicates have been detected in your installation.
				
				Please have a look at: http://www.ilias.de/mantis/view.php?id=12904
				
				You have the opportunity to review the data in question and apply 
				manual fixes on your own risk.
				
				If you try to rerun the update process, this warning will be skipped.
				The duplicates will be removed automatically by the criteria documented at Mantis #12904
				
				Best regards,
				The Test Maintainers
			</pre>";

			$ilSetting->set('tst_seq_dupl_del_warning', 1);
			exit;
		}

		$dataRes = $ilDB->queryF(
			"SELECT * FROM tst_sequence WHERE active_fi = %s AND pass = %s ORDER BY tstamp DESC",
			array('integer', 'integer'), array($groupRow['active_fi'], $groupRow['pass'])
		);

		while( $dataRow = $ilDB->fetchAssoc($dataRes) )
		{
			$ilDB->manipulateF(
				"DELETE FROM tst_sequence WHERE active_fi = %s AND pass = %s",
				array('integer', 'integer'), array($groupRow['active_fi'], $groupRow['pass'])
			);

			$ilDB->insert('tst_sequence', array(
				'active_fi' => array('integer', $dataRow['active_fi']),
				'pass' => array('integer', $dataRow['pass']),
				'sequence' => array('text', $dataRow['sequence']),
				'postponed' => array('text', $dataRow['postponed']),
				'hidden' => array('text', $dataRow['hidden']),
				'tstamp' => array('integer', $dataRow['tstamp'])
			));

			break;
		}
	}

	$ilDB->addUniqueConstraint('tst_sequence', array('active_fi', 'pass'));
}
?>

<#4194>
<?php

	$ilDB->dropIndexByFields('cal_auth_token',array('user_id'));

?>

<#4195>
<?php

	if(!$ilDB->indexExistsByFields('cal_shared',array('obj_id','obj_type')))
	{
		$ilDB->addIndex('cal_shared',array('obj_id','obj_type'),'i1');
	}
?>
<#4196>
<?php

	$ilDB->dropIndexByFields('cal_entry_responsible',array('cal_id','user_id'));
	$ilDB->addPrimaryKey('cal_entry_responsible',array('cal_id','user_id'));
?>
<#4197>
<?php

	$ilDB->dropIndexByFields('cal_entry_responsible',array('cal_id'));
	$ilDB->dropIndexByFields('cal_entry_responsible',array('user_id'));
	
?>
<#4198>
<?php

	$ilDB->dropIndexByFields('cal_cat_assignments',array('cal_id','cat_id'));
	$ilDB->addPrimaryKey('cal_cat_assignments',array('cal_id','cat_id'));
	
?>

<#4199>
<?php
	if(!$ilDB->indexExistsByFields('cal_entries',array('last_update')))
	{
		$ilDB->addIndex('cal_entries',array('last_update'),'i1');
	}
?>
<#4200>
<?php

	$query = 'SELECT value from settings where module = '.$ilDB->quote('common','text').
			'AND keyword = '.$ilDB->quote('main_tree_impl','text');
	$res = $ilDB->query($query);
	
	$tree_impl = 'ns';
	while ($row = $res->fetchRow(ilDBConstants::FETCHMODE_OBJECT))
	{
		$tree_impl = $row->value;
	}
	
	if($tree_impl == 'mp')
	{
		if(!$ilDB->indexExistsByFields('tree',array('path')))
		{
			$ilDB->dropIndexByFields('tree',array('lft'));
			$ilDB->addIndex('tree',array('path'),'i4');
		}
	}
?>
<#4201>
<?php
	if(!$ilDB->indexExistsByFields('booking_reservation',array('user_id')))
	{
		$ilDB->addIndex('booking_reservation',array('user_id'),'i1');
	}
?>
<#4202>
<?php
	if(!$ilDB->indexExistsByFields('booking_reservation',array('object_id')))
	{
		$ilDB->addIndex('booking_reservation',array('object_id'),'i2');
	}
?>
<#4203>
<?php
	if(!$ilDB->indexExistsByFields('cal_entries',array('context_id')))
	{
		$ilDB->addIndex('cal_entries',array('context_id'),'i2');
	}
?>
<#4204>
<?php
if( !$ilDB->tableColumnExists('il_poll', 'show_results_as') )
{
    $ilDB->addTableColumn('il_poll', 'show_results_as', array(
        'type' => 'integer',
        'length' => 1,
        'notnull' => true,
        'default' => 1
    ));
}
if( !$ilDB->tableColumnExists('il_poll', 'show_comments') )
{
    $ilDB->addTableColumn('il_poll', 'show_comments', array(
        'type' => 'integer',
        'length' => 1,
        'notnull' => true,
        'default' => 0
    ));
}
?>
<#4205>
<?php

	$ilDB->modifyTableColumn(
			'usr_data', 
			'ext_account',
			array(
				"type" => "text", 
				"length" => 250, 
				"notnull" => false,
				'fixed' => false
			)
		);
?>
<#4206>

<?php

	$ilDB->modifyTableColumn(
			'usr_session', 
			'session_id',
			array(
				"type" => "text", 
				"length" => 250, 
				"notnull" => true,
				'fixed' => false
			)
		);
?>
<#4207>
		<?php
		// Get defective active-id sequences by finding active ids lower than zero. The abs of the low-pass is the count of the holes
		// in the sequence.
		$result = $ilDB->query('SELECT active_fi, min(pass) pass FROM tst_pass_result WHERE pass < 0 GROUP BY active_fi');
		$broken_sequences = array();

		while ( $row = $ilDB->fetchAssoc($result) )
		{
			$broken_sequences[] = array('active' => $row['active'], 'holes' => abs($row['pass']));
		}

		$stmt_inc_pass_res 	= $ilDB->prepareManip('UPDATE tst_pass_result 	SET pass = pass + 1 WHERE active_fi = ?', array('integer'));
		$stmt_inc_man_fb 	= $ilDB->prepareManip('UPDATE tst_manual_fb 	SET pass = pass + 1 WHERE active_fi = ?', array('integer'));
		$stmt_inc_seq 		= $ilDB->prepareManip('UPDATE tst_sequence 		SET pass = pass + 1 WHERE active_fi = ?', array('integer'));
		$stmt_inc_sol 		= $ilDB->prepareManip('UPDATE tst_solutions 	SET pass = pass + 1 WHERE active_fi = ?', array('integer'));
		$stmt_inc_times 	= $ilDB->prepareManip('UPDATE tst_times 		SET pass = pass + 1 WHERE active_fi = ?', array('integer'));

		$stmt_sel_passes 	= $ilDB->prepare('SELECT pass FROM tst_pass_result WHERE active_fi = ? ORDER BY pass', array('integer'));

		$stmt_dec_pass_res 	= $ilDB->prepareManip('UPDATE tst_pass_result 	SET pass = pass - 1 WHERE active_fi = ? AND pass > ?', array('integer', 'integer'));
		$stmt_dec_man_fb 	= $ilDB->prepareManip('UPDATE tst_manual_fb 	SET pass = pass - 1 WHERE active_fi = ? AND pass > ?', array('integer', 'integer'));
		$stmt_dec_seq 		= $ilDB->prepareManip('UPDATE tst_sequence 		SET pass = pass - 1 WHERE active_fi = ? AND pass > ?', array('integer', 'integer'));
		$stmt_dec_sol 		= $ilDB->prepareManip('UPDATE tst_solutions 	SET pass = pass - 1 WHERE active_fi = ? AND pass > ?', array('integer', 'integer'));
		$stmt_dec_times 	= $ilDB->prepareManip('UPDATE tst_times 		SET pass = pass - 1 WHERE active_fi = ? AND pass > ?', array('integer', 'integer'));

		// Iterate over affected passes
		foreach ( $broken_sequences as $broken_sequence )
		{
			// Recreate the unbroken, pre-renumbering state by incrementing all passes on all affected tables for the detected broken active_fi.
			for($i = 1; $i <= $broken_sequence['holes']; $i++)
			{
				$ilDB->execute($stmt_inc_pass_res,	array($broken_sequence['active']));
				$ilDB->execute($stmt_inc_man_fb, 	array($broken_sequence['active']));
				$ilDB->execute($stmt_inc_seq, 		array($broken_sequence['active']));
				$ilDB->execute($stmt_inc_sol, 		array($broken_sequence['active']));
				$ilDB->execute($stmt_inc_times, 	array($broken_sequence['active']));
			}

			// Detect the holes and renumber correctly on all affected tables.
			for($i = 1; $i <= $broken_sequence['holes']; $i++)
			{
				$result = $ilDB->execute($stmt_sel_passes, array($broken_sequence['active']));
				$index = 0;
				while($row = $ilDB->fetchAssoc($result))
				{
					if ($row['pass'] == $index)
					{
						$index++;
						continue;
					}

					// Reaching here, there is a missing index, now decrement all higher passes, preserving additional holes.
					$ilDB->execute($stmt_dec_pass_res, 	array($broken_sequence['active'], $index));
					$ilDB->execute($stmt_dec_man_fb, 	array($broken_sequence['active'], $index));
					$ilDB->execute($stmt_dec_seq, 		array($broken_sequence['active'], $index));
					$ilDB->execute($stmt_dec_sol, 		array($broken_sequence['active'], $index));
					$ilDB->execute($stmt_dec_times, 	array($broken_sequence['active'], $index));
					break;
					// Hole detection will start over.
				}
			}
		}
		?>
<#4208>
<?php

if( !$ilDB->tableExists('tmp_tst_to_recalc') )
{
	$ilDB->createTable('tmp_tst_to_recalc', array(
		'active_fi' => array(
			'type' => 'integer',
			'length' => 4,
			'notnull' => true,
			'default' => 0
		),
		'pass' => array(
			'type' => 'integer',
			'length' => 4,
			'notnull' => true,
			'default' => -1
		)
	));

	$ilDB->addUniqueConstraint('tmp_tst_to_recalc', array('active_fi', 'pass'));
}

$groupQuery = "
			SELECT      tst_test_result.active_fi,
						tst_test_result.question_fi,
						tst_test_result.pass,
						MAX(test_result_id) keep_id
			
			FROM        tst_test_result

            INNER JOIN  tst_active
            ON          tst_active.active_id = tst_test_result.active_fi
			
            INNER JOIN  tst_tests
            ON          tst_tests.test_id = tst_active.test_fi
			
            INNER JOIN  object_data
            ON          object_data.obj_id = tst_tests.obj_fi

            WHERE       object_data.type = %s
			
			GROUP BY    tst_test_result.active_fi,
						tst_test_result.question_fi,
						tst_test_result.pass
			
			HAVING      COUNT(*) > 1
		";

$numQuery = "SELECT COUNT(*) num FROM ($groupQuery) tbl";
$numRes = $ilDB->queryF($numQuery, array('text'), array('tst'));
$numRow = $ilDB->fetchAssoc($numRes);

$ilSetting = new ilSetting();
$setting = $ilSetting->get('tst_test_results_dupl_del_warn', 0);

if( (int)$numRow['num'] && !(int)$setting )
{
	echo "<pre>

		Dear Administrator,
		
		DO NOT REFRESH THIS PAGE UNLESS YOU HAVE READ THE FOLLOWING INSTRUCTIONS
		
		The update process has been stopped due to data security reasons.
		A Bug has let to duplicate datasets in \"tst_test_result\" table.
		Duplicates have been detected in your installation.
		
		Please have a look at: http://www.ilias.de/mantis/view.php?id=8992#c27369
		
		You have the opportunity to review the data in question and apply 
		manual fixes on your own risk.
		If you change any data manually, make sure to also add an entry in the table \"tmp_tst_to_recalc\"
		for each active_fi/pass combination that is involved.
		The required re-calculation of related result aggregations won't be triggered otherwise.
		
		If you try to rerun the update process, this warning will be skipped.
		The remaining duplicates will be removed automatically by the criteria documented at Mantis #8992
		
		Best regards,
		The Test Maintainers
		
	</pre>";

	$ilSetting->set('tst_test_results_dupl_del_warn', 1);
	exit;
}

if( (int)$numRow['num'] )
{
	$groupRes = $ilDB->queryF($groupQuery, array('text'), array('tst'));

	$deleteStmt = $ilDB->prepareManip(
		"DELETE FROM tst_test_result WHERE active_fi = ? AND pass = ? AND question_fi = ? AND test_result_id != ?",
		array('integer', 'integer', 'integer', 'integer')
	);

	while( $groupRow = $ilDB->fetchAssoc($groupRes) )
	{
		$pkCols = array(
			'active_fi' => array('integer', $groupRow['active_fi']),
			'pass' => array('integer', $groupRow['pass'])
		);
		
		$ilDB->replace('tmp_tst_to_recalc', $pkCols, array());

		$ilDB->execute($deleteStmt, array(
			$groupRow['active_fi'], $groupRow['pass'], $groupRow['question_fi'], $groupRow['keep_id']
		));
	}
}

?>
<#4209>
<?php

if( $ilDB->tableExists('tmp_tst_to_recalc') )
{
	$deleteStmt = $ilDB->prepareManip(
		"DELETE FROM tmp_tst_to_recalc WHERE active_fi = ? AND pass = ?", array('integer', 'integer')
	);
	
	$res = $ilDB->query("
			SELECT		tmp_tst_to_recalc.*,
						tst_tests.obligations_enabled,
						tst_tests.question_set_type,
						tst_tests.obj_fi,
						tst_tests.pass_scoring
	
			FROM		tmp_tst_to_recalc
	
			INNER JOIN  tst_active
			ON          tst_active.active_id = tmp_tst_to_recalc.active_fi
			
			INNER JOIN  tst_tests
			ON          tst_tests.test_id = tst_active.test_fi
	");

	require_once 'Services/Migration/DBUpdate_4209/classes/class.DBUpdateTestResultCalculator.php';

	while( $row = $ilDB->fetchAssoc($res) )
	{
		DBUpdateTestResultCalculator::_updateTestPassResults(
			$row['active_fi'], $row['pass'], $row['obligations_enabled'],
			$row['question_set_type'], $row['obj_fi']
		);

		DBUpdateTestResultCalculator::_updateTestResultCache(
			$row['active_fi'], $row['pass_scoring']
		);
		
		$ilDB->execute($deleteStmt, array($row['active_fi'], $row['pass']));
	}
	
	$ilDB->dropTable('tmp_tst_to_recalc');
}

?>
<#4210>
<?php
$ilSetting = new ilSetting();
if ((int) $ilSetting->get('lm_qst_imap_migr_run') == 0)
{
	// get all imagemap questions in ILIAS learning modules or scorm learning modules
	$set = $ilDB->query("SELECT pq.question_id FROM page_question pq JOIN qpl_qst_imagemap im ON (pq.question_id = im.question_fi) ".
		" WHERE pq.page_parent_type = ".$ilDB->quote("lm", "text").
		" OR pq.page_parent_type = ".$ilDB->quote("sahs", "text")
	);
	while ($rec = $ilDB->fetchAssoc($set))
	{
		// now cross-check against qpl_questions to ensure that this is neither a test nor a question pool question
		$set2 = $ilDB->query("SELECT obj_fi FROM qpl_questions ".
			" WHERE question_id = ".$ilDB->quote($rec["question_id"], "integer")
		);
		if ($rec2 = $ilDB->fetchAssoc($set2))
		{
			// this should not be the case for question pool or test questions
			if ($rec2["obj_fi"] == 0)
			{
				$q = "UPDATE qpl_qst_imagemap SET ".
					" is_multiple_choice = ".$ilDB->quote(1, "integer").
					" WHERE question_fi = ".$ilDB->quote($rec["question_id"], "integer");
				$ilDB->manipulate($q);
			}
		}
	}
	$ilSetting = new ilSetting();
	$setting = $ilSetting->set('lm_qst_imap_migr_run', 1);
}
?>
<#4211>
<?php
if( !$ilDB->tableColumnExists('qpl_a_cloze', 'gap_size') )
{
	$ilDB->addTableColumn('qpl_a_cloze', 'gap_size', array(
		'type' => 'integer',
		'length' => 4,
		'notnull' => true,
		'default' => 0
	));
}
?>
<#4212>
<?php
if( !$ilDB->tableColumnExists('qpl_qst_cloze', 'cloze_text') )
{
	$ilDB->addTableColumn( 'qpl_qst_cloze', 'cloze_text', array('type' => 'clob') );

	$clean_qst_txt = $ilDB->prepareManip('UPDATE qpl_questions SET question_text = "&nbsp;" WHERE question_id = ?', array('integer'));

	$result = $ilDB->query('SELECT question_id, question_text FROM qpl_questions WHERE question_type_fi = 3');

	/** @noinspection PhpAssignmentInConditionInspection */
	while( $row = $ilDB->fetchAssoc($result) )
	{
		$ilDB->update(
			'qpl_qst_cloze',
			array(
				'cloze_text'	=> array('clob', $row['question_text'] )
			),
			array(
				'question_fi'	=> array('integer', $row['question_id'] )
			)
		);
		$ilDB->execute($clean_qst_txt, array($row['question_id']) );
	}
}
?>
<#4213>
<?php
$ilCtrlStructureReader->getStructure();
?>
<#4214>
<?php
if( !$ilDB->tableColumnExists('qpl_qst_matching', 'matching_mode') )
{
	$ilDB->addTableColumn('qpl_qst_matching', 'matching_mode', array(
		'type' => 'text',
		'length' => 3,
		'notnull' => false,
		'default' => null
	));

	$ilDB->manipulateF(
		'UPDATE qpl_qst_matching SET matching_mode = %s',
		array('text'), array('1:1')
	);
}

if( $ilDB->tableColumnExists('qpl_qst_matching', 'element_height') )
{
	$ilDB->dropTableColumn('qpl_qst_matching', 'element_height');
}
?>
<#4215>
<?php
$ilCtrlStructureReader->getStructure();
?>
<#4216>
<?php
// REMOVED: is done at #4220 in an abstracted way
// Bibliographic Module: Increase the allowed text-size for attributes from 512 to 4000
// $ilDB->query('ALTER TABLE il_bibl_attribute MODIFY value VARCHAR(4000)');
?>
<#4217>
<?php
    /* Introduce new DataCollection features
        - Comments on records
        - Default sort-field & sort-order
    */
    if(!$ilDB->tableColumnExists('il_dcl_table','default_sort_field_id')) {
        $ilDB->addTableColumn(
            'il_dcl_table',
            'default_sort_field_id',
            array(
                'type' => 'text',
                'length' => 16,
                'notnull' => true,
                'default' => '0',
            ));
    }
    if(!$ilDB->tableColumnExists('il_dcl_table','default_sort_field_order')) {
        $ilDB->addTableColumn(
            'il_dcl_table',
            'default_sort_field_order',
            array(
                'type' => 'text',
                'length' => 4,
                'notnull' => true,
                'default' => 'asc',
            ));
    }
    if(!$ilDB->tableColumnExists('il_dcl_table','public_comments')) {
        $ilDB->addTableColumn(
            'il_dcl_table',
            'public_comments',
            array(
                'type' => 'integer',
                'length' => 4,
                'notnull' => true,
                'default' => 0,
            ));
    }
?>
<#4218>
<?php
if(!$ilDB->tableColumnExists('il_dcl_table','view_own_records_perm')) {
    $ilDB->addTableColumn(
        'il_dcl_table',
        'view_own_records_perm',
        array(
            'type' => 'integer',
            'length' => 4,
            'notnull' => true,
            'default' => 0,
        ));
}
?>
<#4219>
<?php
$ilCtrlStructureReader->getStructure();
?>
<#4220>
<?php
// Bibliographic Module: Increase the allowed text-size for attributes from 512 to 4000
$ilDB->modifyTableColumn("il_bibl_attribute", "value", array("type" => "text", "length" => 4000));
?>
<#4221>
<?php

if( !$ilDB->tableExists('adv_md_values_text') )
{
	$ilDB->renameTable('adv_md_values', 'adv_md_values_text');
}

?>
<#4222>
<?php

if( !$ilDB->tableExists('adv_md_values_int') )
{
	$ilDB->createTable('adv_md_values_int', array(
		'obj_id' => array(
			'type' => 'integer',
			'length' => 4,
			'notnull' => true,
			'default' => 0
		),
		'sub_type' => array(
			'type' => 'text',
			'length' => 10,
			'notnull' => true,
			'default' => "-"
		),
		'sub_id' => array(
			'type' => 'integer',
			'length' => 4,
			'notnull' => true,
			'default' => 0
		),
		'field_id' => array(
			'type' => 'integer',
			'length' => 4,
			'notnull' => true,
			'default' => 0
		),
		'value' => array(
			'type' => 'integer',
			'length' => 4,
			'notnull' => false
		)	
	));
		
	$ilDB->addPrimaryKey('adv_md_values_int', array('obj_id', 'sub_type', 'sub_id', 'field_id'));
}

?>
<#4223>
<?php

if( !$ilDB->tableExists('adv_md_values_float') )
{
	$ilDB->createTable('adv_md_values_float', array(
		'obj_id' => array(
			'type' => 'integer',
			'length' => 4,
			'notnull' => true,
			'default' => 0
		),
		'sub_type' => array(
			'type' => 'text',
			'length' => 10,
			'notnull' => true,
			'default' => "-"
		),
		'sub_id' => array(
			'type' => 'integer',
			'length' => 4,
			'notnull' => true,
			'default' => 0
		),
		'field_id' => array(
			'type' => 'integer',
			'length' => 4,
			'notnull' => true,
			'default' => 0
		),
		'value' => array(
			'type' => 'float',			
			'notnull' => false
		)	
	));
		
	$ilDB->addPrimaryKey('adv_md_values_float', array('obj_id', 'sub_type', 'sub_id', 'field_id'));
}

?>
<#4224>
<?php

if( !$ilDB->tableExists('adv_md_values_date') )
{
	$ilDB->createTable('adv_md_values_date', array(
		'obj_id' => array(
			'type' => 'integer',
			'length' => 4,
			'notnull' => true,
			'default' => 0
		),
		'sub_type' => array(
			'type' => 'text',
			'length' => 10,
			'notnull' => true,
			'default' => "-"
		),
		'sub_id' => array(
			'type' => 'integer',
			'length' => 4,
			'notnull' => true,
			'default' => 0
		),
		'field_id' => array(
			'type' => 'integer',
			'length' => 4,
			'notnull' => true,
			'default' => 0
		),
		'value' => array(
			'type' => 'date',			
			'notnull' => false
		)	
	));
		
	$ilDB->addPrimaryKey('adv_md_values_date', array('obj_id', 'sub_type', 'sub_id', 'field_id'));
}

?>
<#4225>
<?php

if( !$ilDB->tableExists('adv_md_values_datetime') )
{
	$ilDB->createTable('adv_md_values_datetime', array(
		'obj_id' => array(
			'type' => 'integer',
			'length' => 4,
			'notnull' => true,
			'default' => 0
		),
		'sub_type' => array(
			'type' => 'text',
			'length' => 10,
			'notnull' => true,
			'default' => "-"
		),
		'sub_id' => array(
			'type' => 'integer',
			'length' => 4,
			'notnull' => true,
			'default' => 0
		),
		'field_id' => array(
			'type' => 'integer',
			'length' => 4,
			'notnull' => true,
			'default' => 0
		),
		'value' => array(
			'type' => 'timestamp',			
			'notnull' => false
		)	
	));
		
	$ilDB->addPrimaryKey('adv_md_values_datetime', array('obj_id', 'sub_type', 'sub_id', 'field_id'));
}

?>
<#4226>
<?php

if( !$ilDB->tableExists('adv_md_values_location') )
{
	$ilDB->createTable('adv_md_values_location', array(
		'obj_id' => array(
			'type' => 'integer',
			'length' => 4,
			'notnull' => true,
			'default' => 0
		),
		'sub_type' => array(
			'type' => 'text',
			'length' => 10,
			'notnull' => true,
			'default' => "-"
		),
		'sub_id' => array(
			'type' => 'integer',
			'length' => 4,
			'notnull' => true,
			'default' => 0
		),
		'field_id' => array(
			'type' => 'integer',
			'length' => 4,
			'notnull' => true,
			'default' => 0
		),
		'loc_lat' => array(
			'type' => 'float',			
			'notnull' => false
		),
		'loc_long' => array(
			'type' => 'float',			
			'notnull' => false
		),
		'loc_zoom' => array(
			'type' => 'integer',			
			'length' => 1,
			'notnull' => false
		)	
	));
		
	$ilDB->addPrimaryKey('adv_md_values_location', array('obj_id', 'sub_type', 'sub_id', 'field_id'));
}

?>
<#4227>
<?php

	if (!$ilDB->tableColumnExists('adv_md_values_location', 'disabled'))
	{		
		$ilDB->addTableColumn('adv_md_values_location', 'disabled', array(
			"type" => "integer",
			"length" => 1,
			"notnull" => true,
			"default" => 0
		));
	}
	if (!$ilDB->tableColumnExists('adv_md_values_datetime', 'disabled'))
	{		
		$ilDB->addTableColumn('adv_md_values_datetime', 'disabled', array(
			"type" => "integer",
			"length" => 1,
			"notnull" => true,
			"default" => 0
		));
	}
	if (!$ilDB->tableColumnExists('adv_md_values_date', 'disabled'))
	{		
		$ilDB->addTableColumn('adv_md_values_date', 'disabled', array(
			"type" => "integer",
			"length" => 1,
			"notnull" => true,
			"default" => 0
		));
	}
	if (!$ilDB->tableColumnExists('adv_md_values_float', 'disabled'))
	{		
		$ilDB->addTableColumn('adv_md_values_float', 'disabled', array(
			"type" => "integer",
			"length" => 1,
			"notnull" => true,
			"default" => 0
		));
	}
	if (!$ilDB->tableColumnExists('adv_md_values_int', 'disabled'))
	{		
		$ilDB->addTableColumn('adv_md_values_int', 'disabled', array(
			"type" => "integer",
			"length" => 1,
			"notnull" => true,
			"default" => 0
		));
	}
	
?>
<#4228>
<?php
$ilCtrlStructureReader->getStructure();
?>
<#4229>
<?php

// moving date/datetime to proper adv_md-tables
$field_map = array();

$set = $ilDB->query("SELECT field_id,field_type FROM adv_mdf_definition".
	" WHERE ".$ilDB->in("field_type", array(3,4), "", "integer"));
while($row = $ilDB->fetchAssoc($set))
{
	$field_map[$row["field_id"]] = $row["field_type"];
}

if(sizeof($field_map))
{
	$set = $ilDB->query("SELECT * FROM adv_md_values_text".
		" WHERE ".$ilDB->in("field_id", array_keys($field_map), "", "integer"));
	while($row = $ilDB->fetchAssoc($set))
	{
		if($row["value"])
		{
			// date
			if($field_map[$row["field_id"]] == 3)
			{
				$table = "adv_md_values_date";
				$value = date("Y-m-d", $row["value"]);
				$type = "date";
			}
			// datetime
			else
			{
				$table = "adv_md_values_datetime";
				$value = date("Y-m-d H:i:s", $row["value"]);
				$type = "timestamp";
			}
			
			$fields = array(
				"obj_id" => array("integer", $row["obj_id"])
				,"sub_type" => array("text", $row["sub_type"])
				,"sub_id" => array("integer", $row["sub_id"])
				,"field_id" => array("integer", $row["field_id"])				
				,"disabled" => array("integer", $row["disabled"])
				,"value" => array($type, $value)
			);
			
			$ilDB->insert($table, $fields);
		}		
	}	
	
	$ilDB->manipulate("DELETE FROM adv_md_values_text".
		" WHERE ".$ilDB->in("field_id", array_keys($field_map), "", "integer"));
}

?>
<#4230>
<?php

if (!$ilDB->tableColumnExists('il_blog', 'keywords'))
{		
	$ilDB->addTableColumn('il_blog', 'keywords', array(
		"type" => "integer",
		"length" => 1,
		"notnull" => true,
		"default" => 1
	));
	$ilDB->addTableColumn('il_blog', 'authors', array(
		"type" => "integer",
		"length" => 1,
		"notnull" => true,
		"default" => 1
	));
	$ilDB->addTableColumn('il_blog', 'nav_mode', array(
		"type" => "integer",
		"length" => 1,
		"notnull" => true,
		"default" => 1
	));
	$ilDB->addTableColumn('il_blog', 'nav_list_post', array(
		"type" => "integer",
		"length" => 2,
		"notnull" => true,
		"default" => 10
	));
	$ilDB->addTableColumn('il_blog', 'nav_list_mon', array(
		"type" => "integer",
		"length" => 2,
		"notnull" => false,
		"default" => 0
	));
	$ilDB->addTableColumn('il_blog', 'ov_post', array(
		"type" => "integer",
		"length" => 2,
		"notnull" => false,
		"default" => 0
	));
}

?>
<#4231>
<?php

if (!$ilDB->tableColumnExists('il_blog', 'nav_order'))
{	
	$ilDB->addTableColumn('il_blog', 'nav_order', array(
		"type" => "text",
		"length" => 255,
		"notnull" => false
	));	
}

?>
<#4232>
<?php

if (!$ilDB->tableColumnExists('svy_svy', 'own_results_view'))
{	
	$ilDB->addTableColumn('svy_svy', 'own_results_view', array(
		"type" => "integer",
		"length" => 1,
		"notnull" => false,
		"default" => 0
	));	
}
if (!$ilDB->tableColumnExists('svy_svy', 'own_results_mail'))
{	
	$ilDB->addTableColumn('svy_svy', 'own_results_mail', array(
		"type" => "integer",
		"length" => 1,
		"notnull" => false,
		"default" => 0
	));	
}

?>
<#4233>
<?php

if (!$ilDB->tableColumnExists('exc_data', 'add_desktop'))
{	
	$ilDB->addTableColumn('exc_data', 'add_desktop', array(
		"type" => "integer",
		"length" => 1,
		"notnull" => true,
		"default" => 1
	));	
}

?>
<#4234>
<?php
if( !$ilDB->tableColumnExists('tst_dyn_quest_set_cfg', 'answer_filter_enabled') )
{
	$ilDB->addTableColumn('tst_dyn_quest_set_cfg', 'answer_filter_enabled', array(
		'type' => 'integer',
		'length' => 1,
		'notnull' => false,
		'default' => null
	));
}
if( !$ilDB->tableColumnExists('tst_active', 'answerstatusfilter') )
{
	$ilDB->addTableColumn('tst_active', 'answerstatusfilter', array(
		'type' => 'text',
		'length' => 16,
		'notnull' => false,
		'default' => null
	));
}
?>
<#4235>
<?php
$ilCtrlStructureReader->getStructure();
?>
<#4236>
<?php
$ilCtrlStructureReader->getStructure();
?>
<#4237>
<?php

if( !$ilDB->tableExists('pg_amd_page_list') )
{
	$ilDB->createTable('pg_amd_page_list', array(
		'id' => array(
			'type' => 'integer',
			'length' => 4,
			'notnull' => true,
			'default' => 0
		),
		'field_id' => array(
			'type' => 'integer',
			'length' => 4,
			'notnull' => true,
			'default' => 0
		),
		'data' => array(
			'type' => 'text',
			'length' => 4000,
			'notnull' => false
		),		
	));
		
	$ilDB->addPrimaryKey('pg_amd_page_list', array('id', 'field_id'));
	$ilDB->createSequence('pg_amd_page_list');
}

?>
<#4238>
<?php
$ilCtrlStructureReader->getStructure();
?>
<#4239>
<?php
$ilCtrlStructureReader->getStructure();
?>
<#4240>
<?php
if( !$ilDB->tableColumnExists('tst_tests', 'skill_service') )
{
	$ilDB->addTableColumn('tst_tests', 'skill_service', array(
		'type' => 'integer',
		'length' => 1,
		'notnull' => false,
		'default' => null
	));
	
	$ilDB->manipulateF(
		'UPDATE tst_tests SET skill_service = %s',
		array('integer'), array(0)
	);
}

if( !$ilDB->tableExists('tst_skl_qst_assigns') )
{
	$ilDB->createTable('tst_skl_qst_assigns', array(
		'test_fi' => array(
			'type' => 'integer',
			'length' => 4,
			'notnull' => true,
			'default' => 0
		),
		'question_fi' => array(
			'type' => 'integer',
			'length' => 4,
			'notnull' => true,
			'default' => 0
		),
		'skill_base_fi' => array(
			'type' => 'integer',
			'length' => 4,
			'notnull' => true,
			'default' => 0
		),
		'skill_tref_fi' => array(
			'type' => 'integer',
			'length' => 4,
			'notnull' => true,
			'default' => 0
		),
		'skill_points' => array(
			'type' => 'integer',
			'length' => 4,
			'notnull' => true,
			'default' => 0
		)
	));
	
	$ilDB->addPrimaryKey('tst_skl_qst_assigns', array('test_fi', 'question_fi', 'skill_base_fi', 'skill_tref_fi'));
}

if( !$ilDB->tableExists('tst_skl_thresholds') )
{
	$ilDB->createTable('tst_skl_thresholds', array(
		'test_fi' => array(
			'type' => 'integer',
			'length' => 4,
			'notnull' => true,
			'default' => 0
		),
		'skill_base_fi' => array(
			'type' => 'integer',
			'length' => 4,
			'notnull' => true,
			'default' => 0
		),
		'skill_tref_fi' => array(
			'type' => 'integer',
			'length' => 4,
			'notnull' => true,
			'default' => 0
		),
		'skill_level_fi' => array(
			'type' => 'integer',
			'length' => 4,
			'notnull' => true,
			'default' => 0
		),
		'threshold' => array(
			'type' => 'integer',
			'length' => 4,
			'notnull' => true,
			'default' => 0
		)
	));
	
	$ilDB->addPrimaryKey('tst_skl_thresholds', array('test_fi', 'skill_base_fi', 'skill_tref_fi', 'skill_level_fi'));
}

if( !$ilDB->tableColumnExists('tst_active', 'last_finished_pass') )
{
	$ilDB->addTableColumn('tst_active', 'last_finished_pass', array(
		'type' => 'integer',
		'length' => 4,
		'notnull' => false,
		'default' => null
	));
}
?>
<#4241>
<?php
if( !$ilDB->tableColumnExists('tst_tests', 'result_tax_filters') )
{
	$ilDB->addTableColumn('tst_tests', 'result_tax_filters', array(
		'type' => 'text',
		'length' => 255,
		'notnull' => false,
		'default' => null
	));
}
?>
<#4242>
<?php
$ilCtrlStructureReader->getStructure();
?>

<#4243>
<?php
if( !$ilDB->tableColumnExists('tst_test_rnd_qst', 'src_pool_def_fi') )
{
	$ilDB->addTableColumn('tst_test_rnd_qst', 'src_pool_def_fi', array(
		'type' => 'integer',
		'length' => 4,
		'notnull' => false,
		'default' => null
	));
}
?>
<#4244>
<?php
$ilCtrlStructureReader->getStructure();
?>

<#4245>
<?php

if(!$ilDB->tableExists('ecs_remote_user') )
{
	$ilDB->createTable('ecs_remote_user', array(
		'eru_id' => array(
			'type' => 'integer',
			'length' => 4,
			'notnull' => true,
			'default' => 0
		),
		'sid' => array(
			'type' => 'integer',
			'length' => 4,
			'notnull' => true,
			'default' => 0
		),
		'mid' => array(
			'type' => 'integer',
			'length' => 4,
			'notnull' => true,
			'default' => 0
		),
		'usr_id' => array(
			'type' => 'integer',
			'length' => 4,
			'notnull' => true,
			'default' => 0
		),
		'remote_usr_id' => array(
			'type' => 'integer',
			'length' => 4,
			'notnull' => true,
			'default' => 0
		)
	));
	$ilDB->addPrimaryKey('ecs_remote_user', array('eru_id'));
	$ilDB->createSequence('ecs_remote_user');
}
?>
<#4246>
<?php

if($ilDB->tableExists('ecs_remote_user'))
{
	$ilDB->dropTable('ecs_remote_user');
}

?>
<#4247>
<?php
if(!$ilDB->tableExists('ecs_remote_user') )
{
	$ilDB->createTable('ecs_remote_user', array(
		'eru_id' => array(
			'type' => 'integer',
			'length' => 4,
			'notnull' => true,
			'default' => 0
		),
		'sid' => array(
			'type' => 'integer',
			'length' => 4,
			'notnull' => true,
			'default' => 0
		),
		'mid' => array(
			'type' => 'integer',
			'length' => 4,
			'notnull' => true,
			'default' => 0
		),
		'usr_id' => array(
			'type' => 'integer',
			'length' => 4,
			'notnull' => true,
			'default' => 0
		),
		'remote_usr_id' => array(
			'type' => 'text',
			'length' => 50,
			'notnull' => false,
			'fixed' => TRUE
		)
	));
	$ilDB->addPrimaryKey('ecs_remote_user', array('eru_id'));
	$ilDB->createSequence('ecs_remote_user');
}
?>
<#4248>
<?php

include_once('./Services/Migration/DBUpdate_3560/classes/class.ilDBUpdateNewObjectType.php');
ilDBUpdateNewObjectType::addAdminNode('excs', 'Exercise Settings');

?>
<#4249>
<?php

if ($ilDB->tableColumnExists('exc_data', 'add_desktop'))
{
	$ilDB->dropTableColumn('exc_data', 'add_desktop');
}

?>
<#4250>
<?php
if( !$ilDB->tableColumnExists('tst_tests', 'show_grading_status') )
{
	$ilDB->addTableColumn('tst_tests', 'show_grading_status', array(
		'type' => 'integer',
		'length' => 1,
		'notnull' => false,
		'default' => 0
	));

	$ilDB->queryF("UPDATE tst_tests SET show_grading_status = %s", array('integer'), array(1));
}

if( !$ilDB->tableColumnExists('tst_tests', 'show_grading_mark') )
{
	$ilDB->addTableColumn('tst_tests', 'show_grading_mark', array(
		'type' => 'integer',
		'length' => 1,
		'notnull' => false,
		'default' => 0
	));

	$ilDB->queryF("UPDATE tst_tests SET show_grading_mark = %s", array('integer'), array(1));
}
?>
<#4251>
<?php

include_once('./Services/Migration/DBUpdate_3560/classes/class.ilDBUpdateNewObjectType.php');
ilDBUpdateNewObjectType::addAdminNode('taxs', 'Taxonomy Settings');

?>
<#4252>
<?php
// Datacollection: Add formula fieldtype
$ilDB->insert('il_dcl_datatype', array(
        'id' => array('integer', 11),
        'title' => array('text', 'formula'),
        'ildb_type' => array('text', 'text'),
        'storage_location' => array('integer', 0),
        'sort' => array('integer', 90),
    ));
?>
<#4253>
<?php

if( !$ilDB->tableColumnExists('booking_settings', 'ovlimit') )
{
	$ilDB->addTableColumn('booking_settings', 'ovlimit', array(
		'type' => 'integer',
		'length' => 1,
		'notnull' => false
	));
}

?>
<#4254>
<?php
if( $ilDB->tableColumnExists('qpl_qst_essay', 'keyword_relation') )
{
	$ilDB->queryF(
		"UPDATE qpl_qst_essay SET keyword_relation = %s WHERE keyword_relation = %s",
		array('text', 'text'), array('non', 'none')
	);
}
?>
<#4255>
    <?php
    // Datacollection: Add formula fieldtype
    $ilDB->insert('il_dcl_datatype_prop', array(
        'id' => array('integer', 12),
        'datatype_id' => array('integer', 11),
        'title' => array('text', 'expression'),
        'inputformat' => array('integer', 2),
    ));
?>
<#4256>
<?php
if( !$ilDB->tableExists('wiki_stat') )
{
	$ilDB->createTable('wiki_stat', array(
		'wiki_id' => array(
			'type' => 'integer',
			'length' => 4,
			'notnull' => true
		),
		'ts' => array(
			'type' => 'timestamp',
			'notnull' => true
		),
		'num_pages' => array(
			'type' => 'integer',
			'length' => 4,
			'notnull' => true
		),
		'del_pages' => array(
			'type' => 'integer',
			'length' => 4,
			'notnull' => true
		),
		'avg_rating' => array(
			'type' => 'integer',
			'length' => 4,
			'notnull' => true
		)
	));

	$ilDB->addPrimaryKey('wiki_stat', array('wiki_id', 'ts'));
}
?>
<#4257>
<?php
if( !$ilDB->tableExists('wiki_stat_page_user') )
{
	$ilDB->createTable('wiki_stat_page_user', array(
		'wiki_id' => array(
			'type' => 'integer',
			'length' => 4,
			'notnull' => true
		),
		'page_id' => array(
			'type' => 'integer',
			'length' => 4,
			'notnull' => true
		),
		'user_id' => array(
			'type' => 'integer',
			'length' => 4,
			'notnull' => true
		),
		'ts' => array(
			'type' => 'timestamp',
			'notnull' => true
		),
		'changes' => array(
			'type' => 'integer',
			'length' => 4,
			'notnull' => true,
			'default' => 0
		),
		'read_events' => array(
			'type' => 'integer',
			'length' => 4,
			'notnull' => true,
			'default' => 0
		)
	));

	$ilDB->addPrimaryKey('wiki_stat_page_user', array('wiki_id', 'page_id', 'ts', 'user_id'));
}
?>
<#4258>
<?php
if( !$ilDB->tableExists('wiki_stat_user') )
{
	$ilDB->createTable('wiki_stat_user', array(
		'wiki_id' => array(
			'type' => 'integer',
			'length' => 4,
			'notnull' => true
		),
		'user_id' => array(
			'type' => 'integer',
			'length' => 4,
			'notnull' => true
		),
		'ts' => array(
			'type' => 'timestamp',
			'notnull' => true
		),
		'new_pages' => array(
			'type' => 'integer',
			'length' => 4,
			'notnull' => true
		)
	));

	$ilDB->addPrimaryKey('wiki_stat_user', array('wiki_id', 'user_id', 'ts'));
}
?>
<#4259>
<?php
if( !$ilDB->tableExists('wiki_stat_page') )
{
	$ilDB->createTable('wiki_stat_page', array(
		'wiki_id' => array(
			'type' => 'integer',
			'length' => 4,
			'notnull' => true
		),
		'page_id' => array(
			'type' => 'integer',
			'length' => 4,
			'notnull' => true
		),
		'ts' => array(
			'type' => 'timestamp',
			'notnull' => true
		),
		'int_links' => array(
			'type' => 'integer',
			'length' => 4,
			'notnull' => true
		),
		'ext_links' => array(
			'type' => 'integer',
			'length' => 4,
			'notnull' => true
		),
		'footnotes' => array(
			'type' => 'integer',
			'length' => 4,
			'notnull' => true
		),
		'num_ratings' => array(
			'type' => 'integer',
			'length' => 4,
			'notnull' => true
		),
		'num_words' => array(
			'type' => 'integer',
			'length' => 4,
			'notnull' => true
		),
		'num_chars' => array(
			'type' => 'integer',
			'length' => 8,
			'notnull' => true
		),

	));

	$ilDB->addPrimaryKey('wiki_stat_page', array('wiki_id', 'page_id', 'ts'));
}
?>
<#4260>
<?php
if( !$ilDB->tableColumnExists('wiki_stat_page', 'avg_rating') )
{
	$ilDB->addTableColumn('wiki_stat_page', 'avg_rating',
		array(
			'type' => 'integer',
			'length' => 4,
			'notnull' => true
		));			
}
?>
<#4261>
<?php

if( !$ilDB->tableColumnExists('wiki_stat', 'ts_day') )
{
	$ilDB->addTableColumn('wiki_stat', 'ts_day',
		array(
			'type' => 'text',
			'length' => 10,
			'fixed' => true,
			'notnull' => false
		));		
	$ilDB->addTableColumn('wiki_stat', 'ts_hour',
		array(
			'type' => 'integer',
			'length' => 1,
			'notnull' => false
		));			
}

if( !$ilDB->tableColumnExists('wiki_stat_page', 'ts_day') )
{
	$ilDB->addTableColumn('wiki_stat_page', 'ts_day',
		array(
			'type' => 'text',
			'length' => 10,
			'fixed' => true,
			'notnull' => false
		));		
	$ilDB->addTableColumn('wiki_stat_page', 'ts_hour',
		array(
			'type' => 'integer',
			'length' => 1,
			'notnull' => false
		));			
}

if( !$ilDB->tableColumnExists('wiki_stat_user', 'ts_day') )
{
	$ilDB->addTableColumn('wiki_stat_user', 'ts_day',
		array(
			'type' => 'text',
			'length' => 10,
			'fixed' => true,
			'notnull' => false
		));		
	$ilDB->addTableColumn('wiki_stat_user', 'ts_hour',
		array(
			'type' => 'integer',
			'length' => 1,
			'notnull' => false
		));			
}

if( !$ilDB->tableColumnExists('wiki_stat_page_user', 'ts_day') )
{
	$ilDB->addTableColumn('wiki_stat_page_user', 'ts_day',
		array(
			'type' => 'text',
			'length' => 10,
			'fixed' => true,
			'notnull' => false
		));		
	$ilDB->addTableColumn('wiki_stat_page_user', 'ts_hour',
		array(
			'type' => 'integer',
			'length' => 1,
			'notnull' => false
		));			
}

?>
<#4262>
<?php
	if( !$ilDB->tableExists('wiki_page_template') )
	{
		$ilDB->createTable('wiki_page_template', array(
			'wiki_id' => array(
				'type' => 'integer',
				'length' => 4,
				'notnull' => true
			),
			'wpage_id' => array(
				'type' => 'integer',
				'length' => 4,
				'notnull' => true
			)
		));

		$ilDB->addPrimaryKey('wiki_page_template', array('wiki_id', 'wpage_id'));
	}
?>
<#4263>
<?php
if(!$ilDB->tableColumnExists('wiki_page_template', 'new_pages') )
{
	$ilDB->addTableColumn('wiki_page_template', 'new_pages',
		array(
			'type' => 'integer',
			'length' => 1,
			'notnull' => true,
			'default' => 0
		));
	$ilDB->addTableColumn('wiki_page_template', 'add_to_page',
		array(
			'type' => 'integer',
			'length' => 1,
			'notnull' => true,
			'default' => 0
		));
}
?>
<#4264>
<?php
if(!$ilDB->tableColumnExists('il_wiki_data', 'empty_page_templ') )
{
	$ilDB->addTableColumn('il_wiki_data', 'empty_page_templ',
		array(
			'type' => 'integer',
			'length' => 1,
			'notnull' => true,
			'default' => 1
		));
}
?>
<#4265>
<?php

if( !$ilDB->tableColumnExists('wiki_stat_page', 'deleted') )
{	
	$ilDB->addTableColumn('wiki_stat_page', 'deleted',
		array(
			'type' => 'integer',
			'length' => 1,
			'notnull' => true,
			'default' => 0
		));			
}

?>
<#4266>
<?php

include_once('./Services/Migration/DBUpdate_3560/classes/class.ilDBUpdateNewObjectType.php');

$wiki_type_id = ilDBUpdateNewObjectType::getObjectTypeId('wiki');
if($wiki_type_id)
{	
	$new_ops_id = ilDBUpdateNewObjectType::addCustomRBACOperation('statistics_read', 'Read Statistics', 'object', 2200);
	if($new_ops_id)
	{
		ilDBUpdateNewObjectType::addRBACOperation($wiki_type_id, $new_ops_id);
		
		$src_ops_id = ilDBUpdateNewObjectType::getCustomRBACOperationId('write');
		if($src_ops_id)
		{
			ilDBUpdateNewObjectType::cloneOperation('wiki', $src_ops_id, $new_ops_id);
		}
	}
}

?>
<#4267>
<?php
	$ilCtrlStructureReader->getStructure();
?>
<#4268>
<?php
    $ilDB->insert('il_dcl_datatype_prop', array(
    'id' => array('integer', 13),
    'datatype_id' => array('integer', 8),
    'title' => array('text', 'display_action_menu'),
    'inputformat' => array('integer', 4),
    ));
?>
<#4269>
<?php
	$ilDB->modifyTableColumn(
		'help_map',
		'screen_id',
		array(
			"type" => "text",
			"length" => 100,
			"notnull" => true,
			'fixed' => false
		)
	);
?>
<#4270>
	<?php
	$ilDB->modifyTableColumn(
		'help_map',
		'screen_sub_id',
		array(
			"type" => "text",
			"length" => 100,
			"notnull" => true,
			'fixed' => false
		)
	);
?>
<#4271>
<?php

$client_id = basename(CLIENT_DATA_DIR);
$web_path = ilUtil::getWebspaceDir().$client_id;
$sec_path = $web_path."/sec";

if(!file_exists($sec_path))
{
	ilUtil::makeDir($sec_path);
}

$mods = array("ilBlog", "ilPoll", "ilPortfolio");
foreach($mods as $mod)
{
	$mod_path = $web_path."/".$mod;
	if(file_exists($mod_path))
	{
		$mod_sec_path = $sec_path."/".$mod;
		rename($mod_path, $mod_sec_path);
	}
}

?>
<#4272>
<?php
$ilCtrlStructureReader->getStructure();
?>
<#4273>
<?php
//$ilDB->insert('il_dcl_datatype_prop', array(
//    'id' => array('integer', 14),
//    'datatype_id' => array('integer', 2),
//    'title' => array('text', 'link_detail_page'),
//    'inputformat' => array('integer', 4),
//));
//$ilDB->insert('il_dcl_datatype_prop', array(
//    'id' => array('integer', 15),
//    'datatype_id' => array('integer', 9),
//    'title' => array('text', 'link_detail_page'),
//    'inputformat' => array('integer', 4),
//));
?>
<#4274>
<?php

$ilDB->dropTable("ut_access"); // #13663

?>
<#4275>
<?php

if(!$ilDB->tableExists('obj_user_data_hist') )
{
	$ilDB->createTable('obj_user_data_hist', array(
		'obj_id' => array(
			'type' => 'integer',
			'length' => 4,
			'notnull' => true
		),
		'usr_id' => array(
			'type' => 'integer',
			'length' => 4,
			'notnull' => true
		),
		'update_user' => array(
			'type' => 'integer',
			'length' => 4,
			'notnull' => true
		),
		'editing_time' => array(
			'type' => 'timestamp',
			'notnull' => false
		)
	));
	$ilDB->addPrimaryKey('obj_user_data_hist',array('obj_id','usr_id'));
}

?>
<#4276>
<?php
if(!$ilDB->tableColumnExists('frm_threads', 'avg_rating'))
{
	$ilDB->addTableColumn('frm_threads', 'avg_rating',
		array(
			'type' => 'float',
			'notnull' => true,
			'default' => 0
		));
}
?>
<#4277>
<?php
$ilCtrlStructureReader->getStructure();
?>
<#4278>
<?php
if(!$ilDB->tableColumnExists('frm_settings', 'thread_rating'))
{
	$ilDB->addTableColumn('frm_settings', 'thread_rating',
		array(
			'type' => 'integer',
			'length' => 1,
			'notnull' => true,
			'default' => 0
		));
}
?>
<#4279>
<?php
if(!$ilDB->tableColumnExists('exc_assignment', 'peer_file'))
{
	$ilDB->addTableColumn('exc_assignment', 'peer_file',
		array(
			'type' => 'integer',
			'length' => 1,
			'notnull' => false,
			'default' => 0
		));
}
?>
<#4280>
<?php
if(!$ilDB->tableColumnExists('exc_assignment_peer', 'upload'))
{
	$ilDB->addTableColumn('exc_assignment_peer', 'upload',
		array(
			'type' => 'text',
			'length' => 1000,
			'notnull' => false,
			'fixed' => false
		));
}
?>
<#4281>
<?php
if(!$ilDB->tableColumnExists('exc_assignment', 'peer_prsl'))
{
	$ilDB->addTableColumn('exc_assignment', 'peer_prsl',
		array(
			'type' => 'integer',
			'length' => 1,
			'notnull' => false,
			'default' => 0
		));
}
?>
<#4282>
<?php
if(!$ilDB->tableColumnExists('exc_assignment', 'fb_date'))
{
	$ilDB->addTableColumn('exc_assignment', 'fb_date',
		array(
			'type' => 'integer',
			'length' => 1,
			'notnull' => true,
			'default' => 1
		));
}
?>
<#4283>
<?php
if(!$ilDB->tableColumnExists('container_sorting_set', 'sort_direction'))
{
	$ilDB->addTableColumn('container_sorting_set', 'sort_direction',
		array(
			'type' => 'integer',
			'length' => 1,
			'notnull' => true,
			'default' => 0
		));
}
?>
<#4284>
<?php
if( !$ilDB->tableExists('tst_seq_qst_checked') )
{
	$ilDB->createTable('tst_seq_qst_checked', array(
		'active_fi' => array(
			'type' => 'integer',
			'length' => 4,
			'notnull' => true,
			'default' => 0
		),
		'pass' => array(
			'type' => 'integer',
			'length' => 4,
			'notnull' => true,
			'default' => 0
		),
		'question_fi' => array(
			'type' => 'integer',
			'length' => 4,
			'notnull' => true,
			'default' => 0
		)
	));

	$ilDB->addPrimaryKey('tst_seq_qst_checked',array('active_fi','pass', 'question_fi'));
}

if( !$ilDB->tableColumnExists('tst_tests', 'inst_fb_answer_fixation') )
{
	$ilDB->addTableColumn('tst_tests', 'inst_fb_answer_fixation', array(
		'type' => 'integer',
		'length' => 1,
		'notnull' => false,
		'default' => null
	));
}
?>
<#4285>
<?php
if( !$ilDB->tableExists('container_sorting_bl') )
{
	$ilDB->createTable('container_sorting_bl', array(
		'obj_id' => array(
			'type' => 'integer',
			'length' => 4,
			'notnull' => true,
			'default' => 0
		),
		'block_ids' => array(
			'type' => 'text',
			'length' => 4000,
			'notnull' => false,
		)
	));

	$ilDB->addPrimaryKey('container_sorting_bl',array('obj_id'));
}
?>
<#4286>
<?php
$ilCtrlStructureReader->getStructure();
?>
<#4287>
<?php

include_once('./Services/Migration/DBUpdate_3560/classes/class.ilDBUpdateNewObjectType.php');

$tgt_ops_id = ilDBUpdateNewObjectType::getCustomRBACOperationId("read_learning_progress");
if(!$tgt_ops_id)
{	
	$tgt_ops_id = ilDBUpdateNewObjectType::addCustomRBACOperation('read_learning_progress', 'Read Learning Progress', 'object', 2300);
}

$src_ops_id = ilDBUpdateNewObjectType::getCustomRBACOperationId('edit_learning_progress');	
if($src_ops_id && 
	$tgt_ops_id)
{			
	// see ilObjectLP
	$lp_types = array("crs", "grp", "fold", "lm", "htlm", "sahs", "tst", "exc", "sess");

	foreach($lp_types as $lp_type)
	{
		$lp_type_id = ilDBUpdateNewObjectType::getObjectTypeId($lp_type);
		if($lp_type_id)
		{			
			ilDBUpdateNewObjectType::addRBACOperation($lp_type_id, $tgt_ops_id);				
			ilDBUpdateNewObjectType::cloneOperation($lp_type, $src_ops_id, $tgt_ops_id);
		}
	}
}

?>
<#4288>
<?php
$ilCtrlStructureReader->getStructure();
?>
<#4289>
<?php
$def = array(
		'type'    => 'integer',
		'length'  => 1,
		'notnull' => true,
		'default' => 0
	);
$ilDB->addTableColumn("content_object", "progr_icons", $def);
?>
<#4290>
<?php
$def = array(
		'type'    => 'integer',
		'length'  => 1,
		'notnull' => true,
		'default' => 0
	);
$ilDB->addTableColumn("content_object", "store_tries", $def);
?>
<#4291>
<?php
	$query = 'DELETE FROM rbac_fa WHERE parent = '.$ilDB->quote(0,'integer');
	$ilDB->manipulate($query);


	/*$query = 'UPDATE rbac_fa f '.
			'SET parent  = '.
				'(SELECT t.parent FROM tree t where t.child = f.parent) '.
			'WHERE f.parent != '.$ilDB->quote(8,'integer').' '.
			'AND EXISTS (SELECT t.parent FROM tree t where t.child = f.parent) ';
	$ilDB->manipulate($query);*/

	global $ilLog;

	if(!$ilDB->tableColumnExists('rbac_fa', 'old_parent'))
	{
	    $ilDB->addTableColumn('rbac_fa', 'old_parent',
	        array(
	            "type"    => "integer",
	            "notnull" => true,
	            "length"  => 8,
	            "default" => 0
	        )
	    );
	    $ilLog->write("Created new temporary column: rbac_fa->old_parent");
	}

	if(!$ilDB->tableExists('rbac_fa_temp'))
	{
	    $fields = array(
	        'role_id'     => array('type' => 'integer', 'length' => 8, 'notnull' => true, 'default' => 0),
	        'parent_id'   => array('type' => 'integer', 'length' => 8, 'notnull' => true, 'default' => 0)
	    );
	    $ilDB->createTable('rbac_fa_temp', $fields);
	    $ilDB->addPrimaryKey('rbac_fa_temp', array('role_id', 'parent_id'));
	    $ilLog->write("Created new temporary table: rbac_fa_temp");
	}


	$stmt  = $ilDB->prepareManip("UPDATE rbac_fa SET parent = ?, old_parent = ? WHERE  rol_id = ? AND parent = ?", array("integer", "integer", "integer", "integer"));
	$stmt2 = $ilDB->prepareManip("INSERT INTO rbac_fa_temp (role_id, parent_id) VALUES(?, ?)", array("integer", "integer"));
	$stmt3 = $ilDB->prepare("SELECT object_data.type FROM object_reference INNER JOIN object_data ON object_data.obj_id = object_reference.obj_id WHERE ref_id = ?", array("integer"));
	    
	$query = "
	    SELECT f.*, t.parent grandparent
	    FROM rbac_fa f
	    INNER JOIN tree t ON t.child = f.parent
	    LEFT JOIN rbac_fa_temp
	        ON rbac_fa_temp.role_id = f.rol_id
	        AND rbac_fa_temp.parent_id = old_parent
	    WHERE f.parent != 8 AND rbac_fa_temp.role_id IS NULL
	    ORDER BY f.rol_id, f.parent
	";
	$res = $ilDB->query($query);

	$handled_roles_by_parent = array();

	while($row = $ilDB->fetchAssoc($res))
	{
	    $role_id   = $row["rol_id"];
	    $parent_id = $row["parent"];

	    if($handled_roles_by_parent[$role_id][$parent_id])
	    {
	        continue;
	    }

	    $new_parent_id = $row['grandparent'];
	        
	    $parent_res = $ilDB->execute($stmt3, array($parent_id));
	    $parent_row = $ilDB->fetchAssoc($parent_res);
	    if($parent_row['type'] != 'rolf')
	    {
	        $ilLog->write(sprintf("Parent of role with id %s is not a 'rolf' (obj_id: %s, type: %s), so skip record", $role_id, $parent_row['obj_id'], $parent_row['type']));
	        continue;
	    }

	    if($new_parent_id <= 0)
	    {
	        $ilLog->write(sprintf("Could not migrate record with role_id %s and parent id %s because the grandparent is 0", $role_id, $parent_id));
	        continue;
	    }

	    $ilDB->execute($stmt, array($new_parent_id, $parent_id , $role_id, $parent_id));
	    $ilDB->execute($stmt2, array($role_id, $parent_id));
	    $ilLog->write(sprintf("Migrated record with role_id %s and parent id %s to parent with id %s", $role_id, $parent_id, $new_parent_id));

	    $handled_roles_by_parent[$role_id][$parent_id] = true;
	}

	if($ilDB->tableColumnExists('rbac_fa', 'old_parent'))
	{
	 	$ilDB->dropTableColumn('rbac_fa', 'old_parent');  
	    $ilLog->write("Dropped new temporary column: rbac_fa->old_parent");
	}

	if($ilDB->tableExists('rbac_fa_temp'))
	{
		$ilDB->dropTable('rbac_fa_temp');
		$ilLog->write("Dropped new temporary table: rbac_fa_temp");
	}
?>

<#4292>
<?php
	$query = 'DELETE FROM rbac_templates WHERE parent = '.$ilDB->quote(0,'integer');
	$ilDB->manipulate($query);

	/*$query = 'UPDATE rbac_templates rt '.
			'SET parent = '.
			'(SELECT t.parent FROM tree t WHERE t.child = rt.parent) '.
			'WHERE rt.parent != '.$ilDB->quote(8,'integer').' '.
			'AND EXISTS (SELECT t.parent FROM tree t WHERE t.child = rt.parent) ';
	$ilDB->manipulate($query);*/

	global $ilLog;

	if(!$ilDB->tableColumnExists('rbac_templates', 'old_parent'))
	{
	    $ilDB->addTableColumn('rbac_templates', 'old_parent',
	        array(
	            "type"    => "integer",
	            "notnull" => true,
	            "length"  => 8,
	            "default" => 0
	        )
	    );
	    $ilLog->write("Created new temporary column: rbac_templates->old_parent");
	}

	if(!$ilDB->tableExists('rbac_templates_temp'))
	{
	    $fields = array(
	        'role_id'     => array('type' => 'integer', 'length' => 8, 'notnull' => true, 'default' => 0),
	        'parent_id'   => array('type' => 'integer', 'length' => 8, 'notnull' => true, 'default' => 0)
	    );
	    $ilDB->createTable('rbac_templates_temp', $fields);
	    $ilDB->addPrimaryKey('rbac_templates_temp', array('role_id', 'parent_id'));
	    $ilLog->write("Created new temporary table: rbac_templates_temp");
	}


	$stmt  = $ilDB->prepareManip("UPDATE rbac_templates SET parent = ?, old_parent = ? WHERE  rol_id = ? AND parent = ?", array("integer", "integer", "integer", "integer"));
	$stmt2 = $ilDB->prepareManip("INSERT INTO rbac_templates_temp (role_id, parent_id) VALUES(?, ?)", array("integer", "integer"));
	$stmt3 = $ilDB->prepare("SELECT object_data.type FROM object_reference INNER JOIN object_data ON object_data.obj_id = object_reference.obj_id WHERE ref_id = ?", array("integer"));

	$query = "
	    SELECT f.*, t.parent grandparent
	    FROM rbac_templates f
	    INNER JOIN tree t ON t.child = f.parent
	    LEFT JOIN rbac_templates_temp
	        ON rbac_templates_temp.role_id = f.rol_id
	        AND rbac_templates_temp.parent_id = old_parent
	    WHERE f.parent != 8 AND rbac_templates_temp.role_id IS NULL
	    ORDER BY f.rol_id, f.parent
	";
	$res = $ilDB->query($query);

	$handled_roles_by_parent = array();

	while($row = $ilDB->fetchAssoc($res))
	{
	    $role_id   = $row["rol_id"];
	    $parent_id = $row["parent"];

	    if($handled_roles_by_parent[$role_id][$parent_id])
	    {
	        continue;
	    }

	    $new_parent_id = $row['grandparent'];
	        
	    $parent_res = $ilDB->execute($stmt3, array($parent_id));
	    $parent_row = $ilDB->fetchAssoc($parent_res);
	    if($parent_row['type'] != 'rolf')
	    {
	        $ilLog->write(sprintf("Parent of role with id %s is not a 'rolf' (obj_id: %s, type: %s), so skip record", $role_id, $parent_row['obj_id'], $parent_row['type']));
	        continue;
	    }

	    if($new_parent_id <= 0)
	    {
	        $ilLog->write(sprintf("Could not migrate record with role_id %s and parent id %s because the grandparent is 0", $role_id, $parent_id));
	        continue;
	    }

	    $ilDB->execute($stmt, array($new_parent_id, $parent_id , $role_id, $parent_id));
	    $ilDB->execute($stmt2, array($role_id, $parent_id));
	    $ilLog->write(sprintf("Migrated record with role_id %s and parent id %s to parent with id %s", $role_id, $parent_id, $new_parent_id));

	    $handled_roles_by_parent[$role_id][$parent_id] = true;
	}

	if($ilDB->tableColumnExists('rbac_templates', 'old_parent'))
	{
	 	$ilDB->dropTableColumn('rbac_templates', 'old_parent');  
	    $ilLog->write("Dropped new temporary column: rbac_templates->old_parent");
	}

	if($ilDB->tableExists('rbac_templates_temp'))
	{
		$ilDB->dropTable('rbac_templates_temp');
		$ilLog->write("Dropped new temporary table: rbac_templates_temp");
	}
?>
<#4293>
<?php
$def = array(
		'type'    => 'integer',
		'length'  => 1,
		'notnull' => true,
		'default' => 0
	);
$ilDB->addTableColumn("content_object", "restrict_forw_nav", $def);
?>
<#4294>
<?php

// category taxonomy custom blocks are obsolete
$ilDB->manipulate("DELETE FROM il_custom_block".
	" WHERE context_obj_type = ".$ilDB->quote("cat", "text").
	" AND context_sub_obj_type = ".$ilDB->quote("tax", "text"));

?>
<#4295>
<?php
$ilCtrlStructureReader->getStructure();
?>
<#4296>
<?php
if( !$ilDB->tableColumnExists('container_sorting_set', 'new_items_position'))
{
	$def = array(
		'type'    => 'integer',
		'length'  => 1,
		'notnull' => true,
		'default' => 1
	);
	$ilDB->addTableColumn('container_sorting_set', 'new_items_position', $def);
}

if( !$ilDB->tableColumnExists('container_sorting_set', 'new_items_order'))
{
	$def = array(
		'type'    => 'integer',
		'length'  => 1,
		'notnull' => true,
		'default' => 0
	);
	$ilDB->addTableColumn('container_sorting_set', 'new_items_order', $def);
}
?>
<#4297>
<?php
	$ilCtrlStructureReader->getStructure();
?>
<#4298>
<?php
if(!$ilDB->tableExists('usr_cron_mail_reminder'))
{
	$fields = array (
		'usr_id'    => array(
			'type'    => 'integer',
			'length'  => 4,
			'default' => 0,
			'notnull' => true
		),
		'ts'   => array(
			'type'    => 'integer',
			'length'  => 4,
			'default' => 0,
			'notnull' => true
		)
	);
	$ilDB->createTable('usr_cron_mail_reminder', $fields);
	$ilDB->addPrimaryKey('usr_cron_mail_reminder', array('usr_id'));
}
?>
<#4299>
    <?php
    if(!$ilDB->tableExists('orgu_types')) {
        $fields = array (
            'id'    => array ('type' => 'integer', 'length'  => 4,'notnull' => true, 'default' => 0),
            'default_lang'   => array ('type' => 'text', 'notnull' => true, 'length' => 4, 'fixed' => false),
            'icon'    => array ('type' => 'text', 'length'  => 256, 'notnull' => false),
            'owner' => array('type' => 'integer', 'notnull' => true, 'length' => 4),
            'create_date'  => array ('type' => 'timestamp'),
            'last_update' => array('type' => 'timestamp'),
        );
        $ilDB->createTable('orgu_types', $fields);
        $ilDB->addPrimaryKey('orgu_types', array('id'));
        $ilDB->createSequence('orgu_types');
    }
    ?>
<#4300>
    <?php
    if(!$ilDB->tableExists('orgu_data')) {
        $fields = array (
            'orgu_id'    => array ('type' => 'integer', 'length'  => 4,'notnull' => true, 'default' => 0),
            'orgu_type_id'   => array ('type' => 'integer', 'notnull' => false, 'length' => 4),
        );
        $ilDB->createTable('orgu_data', $fields);
        $ilDB->addPrimaryKey('orgu_data', array('orgu_id'));
    }
    ?>
<#4301>
    <?php
    if(!$ilDB->tableExists('orgu_types_trans')) {
        $fields = array (
            'orgu_type_id'    => array ('type' => 'integer', 'length'  => 4,'notnull' => true),
            'lang'   => array ('type' => 'text', 'notnull' => true, 'length' => 4),
            'member'    => array ('type' => 'text', 'length'  => 32, 'notnull' => true),
            'value' => array('type' => 'text', 'length' => 4000, 'notnull' => false),
        );
        $ilDB->createTable('orgu_types_trans', $fields);
        $ilDB->addPrimaryKey('orgu_types_trans', array('orgu_type_id', 'lang', 'member'));
    }
    ?>
<#4302>
    <?php
    $ilCtrlStructureReader->getStructure();
    ?>
<#4303>
    <?php
    if(!$ilDB->tableExists('orgu_types_adv_md_rec')) {
        $fields = array (
            'type_id'    => array ('type' => 'integer', 'length'  => 4,'notnull' => true),
            'rec_id'   => array ('type' => 'integer', 'notnull' => true, 'length' => 4),
        );
        $ilDB->createTable('orgu_types_adv_md_rec', $fields);
        $ilDB->addPrimaryKey('orgu_types_adv_md_rec', array('type_id', 'rec_id'));
    }
    ?>
<#4304>
<?php
	$ilDB->modifyTableColumn(
		'ecs_server',
		'auth_pass',
		array(
			"type" => "text",
			"length" => 128,
			"notnull" => false,
			'fixed' => false
		)
	);
?>
<#4305>
<?php

// #13822 
include_once('./Services/Migration/DBUpdate_3560/classes/class.ilDBUpdateNewObjectType.php');
ilDBUpdateNewObjectType::varchar2text('exc_assignment_peer', 'pcomment');

?>
<#4306>
<?php
/**
 * @var $ilDB ilDB
 */
global $ilDB;

$ilDB->modifyTableColumn('usr_data', 'passwd', array(
	'type'    => 'text',
	'length'  => 80,
	'notnull' => false,
	'default' => null
));
?>
<#4307>
<?php
$ilDB->manipulateF(
	'DELETE FROM settings WHERE keyword = %s',
	array('text'),
	array('usr_settings_export_password')
);
?>
<#4308>
<?php
if(!$ilDB->tableColumnExists('usr_data', 'passwd_enc_type'))
{
	$ilDB->addTableColumn('usr_data', 'passwd_enc_type', array(
		'type'    => 'text',
		'length'  => 10,
		'notnull' => false,
		'default' => null
	));
}
?>
<#4309>
<?php
// We have to handle alle users with a password. We cannot rely on the auth_mode information.
$ilDB->manipulateF('
	UPDATE usr_data
	SET passwd_enc_type = %s
	WHERE (SUBSTR(passwd, 1, 4) = %s OR SUBSTR(passwd, 1, 4) = %s) AND passwd IS NOT NULL
	',
	array('text', 'text', 'text'),
	array('bcrypt', '$2a$', '$2y$')
);
$ilDB->manipulateF('
	UPDATE usr_data
	SET passwd_enc_type = %s
	WHERE SUBSTR(passwd, 1, 4) != %s AND SUBSTR(passwd, 1, 4) != %s AND LENGTH(passwd) = 32 AND passwd IS NOT NULL
	',
	array('text', 'text', 'text'),
	array('md5', '$2a$', '$2y$')
);
?>
<#4310>
<?php
if(!$ilDB->tableColumnExists('usr_data', 'passwd_salt'))
{
	$ilDB->addTableColumn('usr_data', 'passwd_salt', array(
		'type'    => 'text',
		'length'  => 32,
		'notnull' => false,
		'default' => null
	));
}
?>
<#4311>
<?php
if($ilDB->tableColumnExists('usr_data', 'i2passwd'))
{
	$ilDB->dropTableColumn('usr_data', 'i2passwd');
}
?>
<#4312>
<?php

	$a_obj_id = array();
	$a_scope_id = array();
	$a_scope_id_one = array();
	//select targetobjectiveid = cmi_gobjective.objective_id
	$res = $ilDB->query('SELECT cp_mapinfo.targetobjectiveid 
		FROM cp_package, cp_mapinfo, cp_node 
		WHERE cp_package.global_to_system = 0 AND cp_package.obj_id = cp_node.slm_id AND cp_node.cp_node_id = cp_mapinfo.cp_node_id 
		GROUP BY cp_mapinfo.targetobjectiveid');
	while($data = $ilDB->fetchAssoc($res)) 
	{
		$a_obj_id[] = $data['targetobjectiveid'];
	}
	//make arrays
	for ($i=0;$i<count($a_obj_id);$i++) {
		$a_scope_id[$a_obj_id[$i]] = array();
		$a_scope_id_one[$a_obj_id[$i]] = array();
	}
	//only global_to_system=0 -> should be updated
	$res = $ilDB->query('SELECT cp_mapinfo.targetobjectiveid, cp_package.obj_id 
		FROM cp_package, cp_mapinfo, cp_node 
		WHERE cp_package.global_to_system = 0 AND cp_package.obj_id = cp_node.slm_id AND cp_node.cp_node_id = cp_mapinfo.cp_node_id');
	while($data = $ilDB->fetchAssoc($res)) 
	{
		$a_scope_id[$data['targetobjectiveid']][] = $data['obj_id'];
	}
	//only global_to_system=1 -> should maintain
	$res = $ilDB->query('SELECT cp_mapinfo.targetobjectiveid, cp_package.obj_id 
		FROM cp_package, cp_mapinfo, cp_node 
		WHERE cp_package.global_to_system = 1 AND cp_package.obj_id = cp_node.slm_id AND cp_node.cp_node_id = cp_mapinfo.cp_node_id');
	while($data = $ilDB->fetchAssoc($res)) 
	{
		$a_scope_id_one[$data['targetobjectiveid']][] = $data['obj_id'];
	}

	//for all targetobjectiveid
	for ($i=0;$i<count($a_obj_id);$i++) {
		$a_toupdate = array();
		//get old data without correct scope_id
		$res = $ilDB->queryF(
			"SELECT * FROM cmi_gobjective WHERE scope_id = %s AND objective_id = %s",
			array('integer', 'text'),
			array(0, $a_obj_id[$i])
		);
		while($data = $ilDB->fetchAssoc($res)) 
		{
			$a_toupdate[] = $data;
		}
		//check specific possible scope_ids with global_to_system=0 -> a_o
		$a_o = $a_scope_id[$a_obj_id[$i]];
		for ($z=0; $z<count($a_o); $z++) {
			//for all existing entries
			for ($y=0; $y<count($a_toupdate); $y++) {
				$a_t=$a_toupdate[$y];
				//only users attempted
				$res = $ilDB->queryF('SELECT user_id FROM sahs_user WHERE obj_id=%s AND user_id=%s',
					array('integer', 'integer'),
					array($a_o[$z], $a_t['user_id'])
				);
				if($ilDB->numRows($res)) {
				//check existing entry
					$res = $ilDB->queryF('SELECT user_id FROM cmi_gobjective WHERE scope_id=%s AND user_id=%s AND objective_id=%s',
						array('integer', 'integer','text'),
						array($a_o[$z], $a_t['user_id'],$a_t['objective_id'])
					);
					if(!$ilDB->numRows($res)) {
						$ilDB->manipulate("INSERT INTO cmi_gobjective (user_id, satisfied, measure, scope_id, status, objective_id, score_raw, score_min, score_max, progress_measure, completion_status) VALUES"
						." (".$ilDB->quote($a_t['user_id'], "integer")
						.", ".$ilDB->quote($a_t['satisfied'], "text")
						.", ".$ilDB->quote($a_t['measure'], "text")
						.", ".$ilDB->quote($a_o[$z], "integer")
						.", ".$ilDB->quote($a_t['status'], "text")
						.", ".$ilDB->quote($a_t['objective_id'], "text")
						.", ".$ilDB->quote($a_t['score_raw'], "text")
						.", ".$ilDB->quote($a_t['score_min'], "text")
						.", ".$ilDB->quote($a_t['score_max'], "text")
						.", ".$ilDB->quote($a_t['progress_measure'], "text")
						.", ".$ilDB->quote($a_t['completion_status'], "text")
						.")");
					}
				}
			}
		}
		//delete entries if global_to_system=1 is not used by any learning module
		if (count($a_scope_id_one[$a_obj_id[$i]]) == 0) {
			$ilDB->queryF(
				'DELETE FROM cmi_gobjective WHERE scope_id = %s AND objective_id = %s',
				array('integer', 'text'),
				array(0, $a_obj_id[$i])
			);
		}
	}
	
	
?>
<#4313>
<?php
if($ilDB->tableColumnExists('exc_assignment_peer', 'upload'))
{
	$ilDB->dropTableColumn('exc_assignment_peer', 'upload');
}
?>

<#4314>
<?php

$res = $ilDB->queryF(
	"SELECT COUNT(*) cnt FROM qpl_qst_type WHERE type_tag = %s", array('text'), array('assKprimChoice')
);

$row = $ilDB->fetchAssoc($res);

if( !$row['cnt'] )
{
	$res = $ilDB->query("SELECT MAX(question_type_id) maxid FROM qpl_qst_type");
	$data = $ilDB->fetchAssoc($res);
	$nextId = $data['maxid'] + 1;

	$ilDB->insert('qpl_qst_type', array(
		'question_type_id' => array('integer', $nextId),
		'type_tag' => array('text', 'assKprimChoice'),
		'plugin' => array('integer', 0)
	));
}

?>

<#4315>
<?php

if( !$ilDB->tableExists('qpl_qst_kprim') )
{
	$ilDB->createTable('qpl_qst_kprim', array(
		'question_fi' => array(
			'type' => 'integer',
			'length' => 4,
			'notnull' => true,
			'default' => 0
		),
		'shuffle_answers' => array(
			'type' => 'integer',
			'length' => 1,
			'notnull' => true,
			'default' => 0
		),
		'answer_type' => array(
			'type' => 'text',
			'length' => 16,
			'notnull' => true,
			'default' => 'singleLine'
		),
		'thumb_size' => array(
			'type' => 'integer',
			'length' => 4,
			'notnull' => false,
			'default' => null
		),
		'opt_label' => array(
			'type' => 'text',
			'length' => 32,
			'notnull' => true,
			'default' => 'right/wrong'
		),
		'custom_true' => array(
			'type' => 'text',
			'length' => 255,
			'notnull' => false,
			'default' => null
		),
		'custom_false' => array(
			'type' => 'text',
			'length' => 255,
			'notnull' => false,
			'default' => null
		),
		'score_partsol' => array(
			'type' => 'integer',
			'length' => 1,
			'notnull' => true,
			'default' => 0
		),
		'feedback_setting' => array(
			'type' => 'integer',
			'length' => 4,
			'notnull' => true,
			'default' => 1
		)
	));

	$ilDB->addPrimaryKey('qpl_qst_kprim', array('question_fi'));
}

?>

<#4316>
<?php

if( !$ilDB->tableExists('qpl_a_kprim') )
{
	$ilDB->createTable('qpl_a_kprim', array(
		'question_fi' => array(
			'type' => 'integer',
			'length' => 4,
			'notnull' => true,
			'default' => 0
		),
		'position' => array(
			'type' => 'integer',
			'length' => 4,
			'notnull' => true,
			'default' => 0
		),
		'answertext' => array(
			'type' => 'text',
			'length' => 1000,
			'notnull' => false,
			'default' => null
		),
		'imagefile' => array(
			'type' => 'text',
			'length' => 255,
			'notnull' => false,
			'default' => null
		),
		'correctness' => array(
			'type' => 'integer',
			'length' => 1,
			'notnull' => true,
			'default' => 0
		)
	));

	$ilDB->addPrimaryKey('qpl_a_kprim', array('question_fi', 'position'));
	$ilDB->addIndex('qpl_a_kprim', array('question_fi'), 'i1');
}
?>

<#4317>
<?php
	$ilCtrlStructureReader->getStructure();
?>
<#4318>
<?php

// #13858 
include_once('./Services/Migration/DBUpdate_3560/classes/class.ilDBUpdateNewObjectType.php');
ilDBUpdateNewObjectType::varchar2text('rbac_log', 'data');

?>
<#4319>
<?php

$ilDB->addTableColumn('page_qst_answer', 'unlocked', array(
	"type" => "integer",
	"notnull" => true,
	"length" => 1,
	"default" => 0
));

?>
<#4320>
<?php
/** @var ilDB $ilDB */
if(!$ilDB->tableColumnExists('tst_solutions', 'step'))
{
    $ilDB->addTableColumn('tst_solutions', 'step', array(
            'type' => 'integer',
            'length' => 4,
            'notnull' => false,
            'default' => null
        ));
}
?>
<#4321>
<?php
/** @var ilDB $ilDB */
if(!$ilDB->tableColumnExists('tst_test_result', 'step'))
{
	$ilDB->addTableColumn('tst_test_result', 'step', array(
		'type' => 'integer',
		'length' => 4,
		'notnull' => false,
		'default' => null
	));
}
?>

<#4322>
<?php

	$ilDB->addTableColumn('event', 'reg_type', array(
		'type' => 'integer',
		'length' => 2,
		'notnull' => false,
		'default' => 0
	));
	
?>

<#4323>
<?php

	$query = 'UPDATE event set reg_type = registration';
	$ilDB->manipulate($query);
?>

<#4324>
<?php
	$ilDB->addTableColumn('event', 'reg_limit_users', array(
		'type' => 'integer',
		'length' => 4,
		'notnull' => false,
		'default' => 0
	));

?>
<#4325>
<?php
	$ilDB->addTableColumn('event', 'reg_waiting_list', array(
		'type' => 'integer',
		'length' => 1,
		'notnull' => false,
		'default' => 0
	));

?>
<#4326>
<?php
	$ilDB->addTableColumn('event', 'reg_limited', array(
		'type' => 'integer',
		'length' => 1,
		'notnull' => false,
		'default' => 0
	));

?>
<#4327>
<?php

include_once('./Services/Migration/DBUpdate_3560/classes/class.ilDBUpdateNewObjectType.php');
ilDBUpdateNewObjectType::addAdminNode('bibs', 'BibliographicAdmin');

$ilCtrlStructureReader->getStructure();
?>
<#4328>
<?php

if( !$ilDB->tableExists('il_bibl_settings') )
{
	$ilDB->createTable('il_bibl_settings', array(
		'id' => array(
			'type' => "integer",
			'length' => 4,
			'notnull' => true,
			'default' => 0
		),
		'name' => array(
			'type' => 'text',
			'length' => 50,
			'notnull' => true,
			'default' => "-"
		),
		'url' => array(
			'type' => 'text',
			'length' => 128,
			'notnull' => true,
			'default' => "-"
		),
		'img' => array(
			'type' => 'text',
			'length' => 128,
			'notnull' => false
		)
	));
	$ilDB->addPrimaryKey('il_bibl_settings', array('id'));
}
?>
<#4329>
<?php
	if(!$ilDB->tableColumnExists('frm_threads', 'thr_author_id'))
	{
		$ilDB->addTableColumn('frm_threads', 'thr_author_id',
			array(
				'type' => 'integer',
				'length' => 4,
				'notnull' => true,
				'default' => 0
			));
	}
?>
<#4330>
<?php
	if($ilDB->tableColumnExists('frm_threads', 'thr_author_id'))
	{
		$ilDB->manipulate('UPDATE frm_threads SET thr_author_id = thr_usr_id');
	}
?>
<#4331>
<?php
	if(!$ilDB->tableColumnExists('frm_posts', 'pos_author_id'))
	{
		$ilDB->addTableColumn('frm_posts', 'pos_author_id',
			array(
				'type' => 'integer',
				'length' => 4,
				'notnull' => true,
				'default' => 0
			));
	}
?>
<#4332>
<?php
	if($ilDB->tableColumnExists('frm_posts', 'pos_author_id'))
	{
		$ilDB->manipulate('UPDATE frm_posts SET pos_author_id = pos_usr_id');
	}
?>
<#4333>
<?php
	if(!$ilDB->tableColumnExists('frm_threads', 'thr_display_user_id'))
	{
		$ilDB->addTableColumn('frm_threads', 'thr_display_user_id',
			array(
				'type' => 'integer',
				'length' => 4,
				'notnull' => true,
				'default' => 0
			));
	}
?>
<#4334>
<?php
	if($ilDB->tableColumnExists('frm_threads', 'thr_display_user_id'))
	{
		$ilDB->manipulate('UPDATE frm_threads SET thr_display_user_id = thr_usr_id');
	}
?>
<#4335>
<?php
	if($ilDB->tableColumnExists('frm_threads', 'thr_usr_id'))
	{
		$ilDB->dropTableColumn('frm_threads', 'thr_usr_id');
	}
	
?>
<#4336>
<?php
	if(!$ilDB->tableColumnExists('frm_posts', 'pos_display_user_id'))
	{
		$ilDB->addTableColumn('frm_posts', 'pos_display_user_id',
			array(
				'type' => 'integer',
				'length' => 4,
				'notnull' => true,
				'default' => 0
			));
	}
?>
<#4337>
<?php
	if($ilDB->tableColumnExists('frm_posts', 'pos_display_user_id'))
	{
		$ilDB->manipulate('UPDATE frm_posts SET pos_display_user_id = pos_usr_id');
	}
?>
<#4338>
<?php
	if($ilDB->tableColumnExists('frm_posts', 'pos_usr_id'))
	{
		$ilDB->dropTableColumn('frm_posts', 'pos_usr_id');
	}
?>
<#4339>
<?php

$ilDB->createTable('sty_media_query', array(
	'id' => array(
		'type' => "integer",
		'length' => 4,
		'notnull' => true,
		'default' => 0
	),
	'style_id' => array(
		'type' => "integer",
		'length' => 4,
		'notnull' => true,
		'default' => 0
	),
	'order_nr' => array(
		'type' => "integer",
		'length' => 4,
		'notnull' => true,
		'default' => 0
	),
	'mquery' => array(
		'type' => 'text',
		'length' => 2000,
		'notnull' => false,
	)));
?>
<#4340>
<?php
	$ilDB->addPrimaryKey('sty_media_query', array('id'));
	$ilDB->createSequence('sty_media_query');
?>
<#4341>
<?php
	$ilDB->addTableColumn('style_parameter', 'mq_id', array(
		"type" => "integer",
		"notnull" => true,
		"length" => 4,
		"default" => 0
	));
?>
<#4342>
<?php
	$ilDB->addTableColumn('style_parameter', 'custom', array(
		"type" => "integer",
		"notnull" => true,
		"length" => 1,
		"default" => 0
	));
?>

<#4343>
<?php
$ini = new ilIniFile(ILIAS_ABSOLUTE_PATH."/ilias.ini.php");

if($ini->read())
{
	$ilSetting = new ilSetting();
	
	$https_header_enable = (bool) $ilSetting->get('ps_auto_https_enabled',false);
	$https_header_name = (string) $ilSetting->get('ps_auto_https_headername',"ILIAS_HTTPS_ENABLED");
	$https_header_value = (string) $ilSetting->get('ps_auto_https_headervalue',"1");

	if(!$ini->groupExists('https'))
	{
		$ini->addGroup('https');
	}
	
	$ini->setVariable("https","auto_https_detect_enabled", (!$https_header_enable) ? 0 : 1);
	$ini->setVariable("https","auto_https_detect_header_name", $https_header_name);
	$ini->setVariable("https","auto_https_detect_header_value", $https_header_value);

	$ini->write();
}
?>
<#4344>
<?php
	$ilSetting = new ilSetting();

	$ilSetting->delete('ps_auto_https_enabled');
	$ilSetting->delete('ps_auto_https_headername');
	$ilSetting->delete('ps_auto_https_headervalue');
?>
<#4345>
<?php
	$ilCtrlStructureReader->getStructure();
?>
<#4346>
<?php
if( !$ilDB->tableColumnExists('tst_active', 'objective_container') )
{
	$ilDB->addTableColumn('tst_active', 'objective_container', array(
		'type' => 'integer',
		'length' => 4,
		'notnull' => false,
		'default' => null
	));
}
?>
<#4347>
<?php
if( !$ilDB->tableExists('qpl_a_cloze_combi_res') )
{
	$ilDB->createTable('qpl_a_cloze_combi_res', array(
		'combination_id' => array(
			'type' => "integer",
			'length' => 4,
			'notnull' => true
		),
		'question_fi' => array(
			'type' => "integer",
			'length' => 4,
			'notnull' => true
		),
		'gap_fi' => array(
			'type' => "integer",
			'length' => 4,
			'notnull' => true
		),
		'answer' => array(
			'type' => 'text',
			'length' => 1000,
			'notnull' => false
		),
		'points' => array(
			'type' => 'float'
		),
		'best_solution' => array(
			'type' => 'integer',
			'length' => 1,
			'notnull' => false
		),
	));
}
?>
<#4348>
<?php
if( !$ilDB->tableColumnExists('conditions', 'hidden_status') )
{
	$ilDB->addTableColumn('conditions', 'hidden_status', array(
		'type' => 'integer',
		'length' => 1,
		'notnull' => false,
		'default' => 0
	));
}
?>
<#4349>
<?php
	if($ilDB->tableColumnExists('frm_posts', 'pos_usr_id'))
	{
		$ilDB->dropTableColumn('frm_posts', 'pos_usr_id');
	}
?>
<#4350>
<?php
	if($ilDB->tableColumnExists('frm_threads', 'thr_usr_id'))
	{
		$ilDB->dropTableColumn('frm_threads', 'thr_usr_id');
	}
?>


<#4351>
<?php
	$res = $ilDB->query("SELECT value FROM settings WHERE module = 'google_maps' AND keyword = 'enable'");
	if ($rec = $ilDB->fetchAssoc($res)) {
		$ilDB->manipulate("INSERT INTO settings (module, keyword, value) VALUES ('maps', 'type', 'googlemaps')");
	}
	
	// adjust naming in settings
	$ilDB->manipulate("UPDATE settings SET module = 'maps' WHERE module = 'google_maps'");
	
	// adjust naming in language data
	$ilDB->manipulate("UPDATE lng_data SET module = 'maps' WHERE module = 'gmaps'");
	$ilDB->manipulate("UPDATE lng_data SET identifier = 'maps_enable_maps_info' WHERE identifier = 'gmaps_enable_gmaps_info'");
	$ilDB->manipulate("UPDATE lng_data SET identifier = 'maps_enable_maps' WHERE identifier = 'gmaps_enable_gmaps'");
	$ilDB->manipulate("UPDATE lng_data SET identifier = 'maps_extt_maps' WHERE identifier = 'gmaps_extt_gmaps'");
	$ilDB->manipulate("UPDATE lng_data SET identifier = 'maps_latitude' WHERE identifier = 'gmaps_latitude'");
	$ilDB->manipulate("UPDATE lng_data SET identifier = 'maps_longitude' WHERE identifier = 'gmaps_longitude'");
	$ilDB->manipulate("UPDATE lng_data SET identifier = 'maps_lookup_address' WHERE identifier = 'gmaps_lookup_address'");
	$ilDB->manipulate("UPDATE lng_data SET identifier = 'maps_public_profile_info' WHERE identifier = 'gmaps_public_profile_info'");
	$ilDB->manipulate("UPDATE lng_data SET identifier = 'maps_settings' WHERE identifier = 'gmaps_settings'");
	$ilDB->manipulate("UPDATE lng_data SET identifier = 'maps_std_location_desc' WHERE identifier = 'gmaps_std_location_desc'");
	$ilDB->manipulate("UPDATE lng_data SET identifier = 'maps_std_location' WHERE identifier = 'gmaps_std_location'");
	$ilDB->manipulate("UPDATE lng_data SET identifier = 'maps_zoom_level' WHERE identifier = 'gmaps_zoom_level'");

?>
<#4352>
<?php

if(!$ilDB->tableColumnExists('il_blog','abs_shorten')) 
{
    $ilDB->addTableColumn(
        'il_blog',
        'abs_shorten',
        array(
            'type' => 'integer',
			'length' => 1,
            'notnull' => false,
            'default' => 0
        ));
}

if(!$ilDB->tableColumnExists('il_blog','abs_shorten_len')) 
{
    $ilDB->addTableColumn(
        'il_blog',
        'abs_shorten_len',
        array(
            'type' => 'integer',
			'length' => 2,
            'notnull' => false,
            'default' => 0
        ));
}

if(!$ilDB->tableColumnExists('il_blog','abs_image')) 
{
    $ilDB->addTableColumn(
        'il_blog',
        'abs_image',
        array(
            'type' => 'integer',
			'length' => 1,
            'notnull' => false,
            'default' => 0
        ));
}

if(!$ilDB->tableColumnExists('il_blog','abs_img_width')) 
{
    $ilDB->addTableColumn(
        'il_blog',
        'abs_img_width',
        array(
            'type' => 'integer',
			'length' => 2,
            'notnull' => false,
            'default' => 0
        ));
}

if(!$ilDB->tableColumnExists('il_blog','abs_img_height')) 
{
    $ilDB->addTableColumn(
        'il_blog',
        'abs_img_height',
        array(
            'type' => 'integer',
			'length' => 2,
            'notnull' => false,
            'default' => 0
        ));
}

?>

<#4353>
<?php

if( !$ilDB->tableExists('usr_data_multi') )
{
	$ilDB->createTable('usr_data_multi', array(
		'usr_id' => array(
			'type' => 'integer',
			'length' => 4,
			'notnull' => true,
			'default' => 0
		),
		'field_id' => array(
			'type' => 'text',
			'length' => 255,
			'notnull' => true
		),
		'value' => array(
			'type' => 'text',
			'length' => 1000,
			'notnull' => false,
		)
	));
}

?>

<#4354>
<?php
if(!$ilDB->tableColumnExists('crs_start', 'pos'))
{
	$ilDB->addTableColumn('crs_start', 'pos', array(
		'type' => 'integer',
		'length' => 4,
		'notnull' => false,
		'default' => null
	));
}
?>

<#4355>
<?php
if(!$ilDB->tableExists('loc_settings'))
{
	$ilDB->createTable('loc_settings', array(
		'obj_id' => array(
			'type' => 'integer',
			'length' => 4,
			'notnull' => true,
			'default' => 0
		),
		'type' => array(
			'type' => 'integer',
			'length' => 1,
			'notnull' => true,
			'default' => 0
		)
		)
	);

	$ilDB->addPrimaryKey('loc_settings', array('obj_id'));
}
?>
<#4356>
<?php
if(!$ilDB->tableColumnExists('loc_settings', 'itest'))
{
	$ilDB->addTableColumn('loc_settings', 'itest', array(
		'type' => 'integer',
		'length' => 4,
		'notnull' => false,
		'default' => null
	));
}

if(!$ilDB->tableColumnExists('loc_settings', 'qtest'))
{
	$ilDB->addTableColumn('loc_settings', 'qtest', array(
		'type' => 'integer',
		'length' => 4,
		'notnull' => false,
		'default' => null
	));
}
?>

<#4357>
<?php
if(!$ilDB->tableColumnExists('adm_settings_template', 'auto_generated'))
{
	$ilDB->addTableColumn('adm_settings_template', 'auto_generated', array(
		'type' => 'integer',
		'length' => 1,
		'notnull' => false,
		'default' => 0
	));
}
?>

<#4358>
<?php
if( !$ilDB->tableColumnExists('crs_objective_lm', 'position') )
{
	$ilDB->addTableColumn('crs_objective_lm', 'position', array(
		'type' => 'integer',
		'length' => 4,
		'notnull' => false,
		'default' => 0
	));
}
?>
<#4359>
<?php

if(!$ilDB->tableExists('loc_rnd_qpl') )
{
	$ilDB->createTable('loc_rnd_qpl', array(
		'container_id' => array(
			'type' => 'integer',
			'length' => 4,
			'notnull' => true,
			'default' => 0
		),
		'objective_id' => array(
			'type' => 'integer',
			'length' => 4,
			'notnull' => true,
			'default' => 0
		),
		'tst_type' => array(
			'type' => 'integer',
			'length' => 1,
			'notnull' => true,
			'default' => 0
		),
		'tst_id' => array(
			'type' => 'integer',
			'length' => 4,
			'notnull' => true,
			'default' => 0
		),
		'qp_seq' => array(
			'type' => 'integer',
			'length' => 4,
			'notnull' => true,
			'default' => 0
		),
		'percentage' => array(
			'type' => 'integer',
			'length' => 4,
			'notnull' => true,
			'default' => 0
		),
	));
	$ilDB->addPrimaryKey('loc_rnd_qpl', array('container_id', 'objective_id', 'tst_type'));
}
?>
<#4360>
<?php

$query = 'INSERT INTO adm_settings_template '.
		'(id, type, title, description, auto_generated) '.
		'VALUES( '.
		$ilDB->quote($ilDB->nextId('adm_settings_template'),'integer').', '.
		$ilDB->quote('tst','text').', '.
		$ilDB->quote('il_astpl_loc_initial','text').', '.
		$ilDB->quote('il_astpl_loc_initial_desc','text').', '.
		$ilDB->quote(1,'integer').' '.
		')';
$ilDB->manipulate($query);
?>
<#4361>
<?php

$query = 'INSERT INTO adm_settings_template '.
		'(id, type, title, description, auto_generated) '.
		'VALUES( '.
		$ilDB->quote($ilDB->nextId('adm_settings_template'),'integer').', '.
		$ilDB->quote('tst','text').', '.
		$ilDB->quote('il_astpl_loc_qualified','text').', '.
		$ilDB->quote('il_astpl_loc_qualified_desc','text').', '.
		$ilDB->quote(1,'integer').' '.
		')';
$ilDB->manipulate($query);
?>

<#4362>
<?php

if( !$ilDB->tableExists('loc_user_results') )
{
	$ilDB->createTable('loc_user_results', array(
		'user_id' => array(
			'type' => 'integer',
			'length' => 4,
			'notnull' => true,
			'default' => 0
		),
		'course_id' => array(
			'type' => 'integer',
			'length' => 4,
			'notnull' => true,
			'default' => 0
		),
		'objective_id' => array(
			'type' => 'integer',
			'length' => 4,
			'notnull' => true,
			'default' => 0
		),
		'type' => array(
			'type' => 'integer',
			'length' => 1,
			'notnull' => true,
			'default' => 0
		),
		'status' => array(
			'type' => 'integer',
			'length' => 1,
			'notnull' => false,
			'default' => 0
		),
		'result_perc' => array(
			'type' => 'integer',
			'length' => 1,
			'notnull' => false,
			'default' => 0
		),
		'limit_perc' => array(
			'type' => 'integer',
			'length' => 1,
			'notnull' => false,
			'default' => 0
		),
		'tries' => array(
			'type' => 'integer',
			'length' => 1,
			'notnull' => false,
			'default' => 0
		),
		'is_final' => array(
			'type' => 'integer',
			'length' => 1,
			'notnull' => false,
			'default' => 0
		),
		'tstamp' => array(
			'type' => 'integer',
			'length' => 4,
			'notnull' => false,
			'default' => 0
		)
	));

	$ilDB->addPrimaryKey('loc_user_results', array('user_id', 'course_id', 'objective_id', 'type'));
}
?>
<#4363>
<?php
if(!$ilDB->tableColumnExists('loc_settings', 'qt_vis_all'))
{
	$ilDB->addTableColumn('loc_settings', 'qt_vis_all', array(
		'type' => 'integer',
		'length' => 1,
		'notnull' => false,
		'default' => 1
	));
}
?>

<#4364>
<?php
if(!$ilDB->tableColumnExists('loc_settings', 'qt_vis_obj'))
{
	$ilDB->addTableColumn('loc_settings', 'qt_vis_obj', array(
		'type' => 'integer',
		'length' => 1,
		'notnull' => false,
		'default' => 0
	));
}
?>

<#4365>
<?php
if(!$ilDB->tableColumnExists('crs_objectives', 'active'))
{
	$ilDB->addTableColumn('crs_objectives', 'active', array(
		'type' => 'integer',
		'length' => 1,
		'notnull' => false,
		'default' => 1
	));
}
?>

<#4366>
<?php
if(!$ilDB->tableColumnExists('crs_objectives', 'passes'))
{
	$ilDB->addTableColumn('crs_objectives', 'passes', array(
		'type' => 'integer',
		'length' => 2,
		'notnull' => false,
		'default' => 0
	));
}
?>

<#4367>
<?php
if(!$ilDB->tableExists('loc_tst_run'))
{
	$ilDB->createTable('loc_tst_run', array(
		'container_id' => array(
			'type' => 'integer',
			'length' => 4,
			'notnull' => true,
			'default' => 0
		),
		'user_id' => array(
			'type' => 'integer',
			'length' => 4,
			'notnull' => true,
			'default' => 0
		),
		'test_id' => array(
			'type' => 'integer',
			'length' => 4,
			'notnull' => true,
			'default' => 0
		),
		'objective_id' => array(
			'type' => 'integer',
			'length' => 4,
			'notnull' => true,
			'default' => 0
		),
		'max_points' => array(
			'type' => 'integer',
			'length' => 4,
			'notnull' => false,
			'default' => 0
		),
		'questions' => array(
			'type' => 'text',
			'length' => 1000,
			'notnull' => false,
			'default' => 0
		)
	));
	$ilDB->addPrimaryKey('loc_tst_run', array('container_id', 'user_id', 'test_id', 'objective_id'));
}
?>
<#4368>
<?php
if(!$ilDB->tableColumnExists('loc_settings','reset_results'))
{
    $ilDB->addTableColumn(
        'loc_settings',
        'reset_results',
        array(
            'type' => 'integer',
			'length' => 1,
            'notnull' => false,
            'default' => 0
        ));
}
?>
<#4369>
<?php
$ilCtrlStructureReader->getStructure();
?>
<#4370>
<?php
if(!$ilDB->tableColumnExists('il_bibl_settings', 'show_in_list'))
{
	$ilDB->addTableColumn('il_bibl_settings', 'show_in_list', array(
		'type' => 'integer',
		'length' => 1,
		'notnull' => false,
		'default' => 0
	));
}
?>
<#4371>
<?php

	$a_obj_id = array();
	$a_scope_id = array();
	$a_scope_id_one = array();
	//select targetobjectiveid = cmi_gobjective.objective_id
	$res = $ilDB->query('SELECT cp_mapinfo.targetobjectiveid 
		FROM cp_package, cp_mapinfo, cp_node 
		WHERE cp_package.global_to_system = 0 AND cp_package.obj_id = cp_node.slm_id AND cp_node.cp_node_id = cp_mapinfo.cp_node_id 
		GROUP BY cp_mapinfo.targetobjectiveid');
	while($data = $ilDB->fetchAssoc($res)) 
	{
		$a_obj_id[] = $data['targetobjectiveid'];
	}
	//make arrays
	for ($i=0;$i<count($a_obj_id);$i++) {
		$a_scope_id[$a_obj_id[$i]] = array();
		$a_scope_id_one[$a_obj_id[$i]] = array();
	}
	//only global_to_system=0 -> should be updated
	$res = $ilDB->query('SELECT cp_mapinfo.targetobjectiveid, cp_package.obj_id 
		FROM cp_package, cp_mapinfo, cp_node 
		WHERE cp_package.global_to_system = 0 AND cp_package.obj_id = cp_node.slm_id AND cp_node.cp_node_id = cp_mapinfo.cp_node_id');
	while($data = $ilDB->fetchAssoc($res)) 
	{
		$a_scope_id[$data['targetobjectiveid']][] = $data['obj_id'];
	}
	//only global_to_system=1 -> should maintain
	$res = $ilDB->query('SELECT cp_mapinfo.targetobjectiveid, cp_package.obj_id 
		FROM cp_package, cp_mapinfo, cp_node 
		WHERE cp_package.global_to_system = 1 AND cp_package.obj_id = cp_node.slm_id AND cp_node.cp_node_id = cp_mapinfo.cp_node_id');
	while($data = $ilDB->fetchAssoc($res)) 
	{
		$a_scope_id_one[$data['targetobjectiveid']][] = $data['obj_id'];
	}

	//for all targetobjectiveid
	for ($i=0;$i<count($a_obj_id);$i++) {
		$a_toupdate = array();
		//get old data without correct scope_id
		$res = $ilDB->queryF(
			"SELECT * FROM cmi_gobjective WHERE scope_id = %s AND objective_id = %s",
			array('integer', 'text'),
			array(0, $a_obj_id[$i])
		);
		while($data = $ilDB->fetchAssoc($res)) 
		{
			$a_toupdate[] = $data;
		}
		//check specific possible scope_ids with global_to_system=0 -> a_o
		$a_o = $a_scope_id[$a_obj_id[$i]];
		for ($z=0; $z<count($a_o); $z++) {
			//for all existing entries
			for ($y=0; $y<count($a_toupdate); $y++) {
				$a_t=$a_toupdate[$y];
				//only users attempted
				$res = $ilDB->queryF('SELECT user_id FROM sahs_user WHERE obj_id=%s AND user_id=%s',
					array('integer', 'integer'),
					array($a_o[$z], $a_t['user_id'])
				);
				if($ilDB->numRows($res)) {
				//check existing entry
					$res = $ilDB->queryF('SELECT user_id FROM cmi_gobjective WHERE scope_id=%s AND user_id=%s AND objective_id=%s',
						array('integer', 'integer','text'),
						array($a_o[$z], $a_t['user_id'],$a_t['objective_id'])
					);
					if(!$ilDB->numRows($res)) {
						$ilDB->manipulate("INSERT INTO cmi_gobjective (user_id, satisfied, measure, scope_id, status, objective_id, score_raw, score_min, score_max, progress_measure, completion_status) VALUES"
						." (".$ilDB->quote($a_t['user_id'], "integer")
						.", ".$ilDB->quote($a_t['satisfied'], "text")
						.", ".$ilDB->quote($a_t['measure'], "text")
						.", ".$ilDB->quote($a_o[$z], "integer")
						.", ".$ilDB->quote($a_t['status'], "text")
						.", ".$ilDB->quote($a_t['objective_id'], "text")
						.", ".$ilDB->quote($a_t['score_raw'], "text")
						.", ".$ilDB->quote($a_t['score_min'], "text")
						.", ".$ilDB->quote($a_t['score_max'], "text")
						.", ".$ilDB->quote($a_t['progress_measure'], "text")
						.", ".$ilDB->quote($a_t['completion_status'], "text")
						.")");
					}
				}
			}
		}
		//delete entries if global_to_system=1 is not used by any learning module
		if (count($a_scope_id_one[$a_obj_id[$i]]) == 0) {
			$ilDB->queryF(
				'DELETE FROM cmi_gobjective WHERE scope_id = %s AND objective_id = %s',
				array('integer', 'text'),
				array(0, $a_obj_id[$i])
			);
		}
	}
	
	
?>
<#4372>
<?php
	if($ilDB->getDBType() == 'innodb')
	{
		$query = "show index from cmi_gobjective where Key_name = 'PRIMARY'";
		$res = $ilDB->query($query);
		if (!$ilDB->numRows($res)) {
			$ilDB->addPrimaryKey('cmi_gobjective', array('user_id', 'scope_id', 'objective_id'));
		}
	}
?>
<#4373>
<?php
	if($ilDB->getDBType() == 'innodb')
	{
		$query = "show index from cp_suspend where Key_name = 'PRIMARY'";
		$res = $ilDB->query($query);
		if (!$ilDB->numRows($res)) {
			$ilDB->addPrimaryKey('cp_suspend', array('user_id', 'obj_id'));
		}
	}
?>
<#4374>
<?php
	if(!$ilDB->tableColumnExists('frm_posts', 'is_author_moderator'))
	{
		$ilDB->addTableColumn('frm_posts', 'is_author_moderator', array(
			'type' => 'integer',
			'length' => 1,
			'notnull' => false,
			'default' => null)
		);
	}
?>
<#4375>
<?php
if(!$ilDB->tableColumnExists('ecs_part_settings','token'))
{
    $ilDB->addTableColumn(
        'ecs_part_settings',
        'token',
        array(
            'type' => 'integer',
			'length' => 1,
            'notnull' => false,
            'default' => 1
        ));
}
?>
<#4376>
<?php
$ilCtrlStructureReader->getStructure();
?>
<#4377>
<?php
if(!$ilDB->tableColumnExists('ecs_part_settings','export_types'))
{
    $ilDB->addTableColumn(
        'ecs_part_settings',
        'export_types',
        array(
            'type' => 'text',
			'length' => 4000,
            'notnull' => FALSE,
        ));
}
?>
<#4378>
<?php
if(!$ilDB->tableColumnExists('ecs_part_settings','import_types'))
{
    $ilDB->addTableColumn(
        'ecs_part_settings',
        'import_types',
        array(
            'type' => 'text',
			'length' => 4000,
            'notnull' => FALSE,
        ));
}
?>
<#4379>
<?php

	$query = 'UPDATE ecs_part_settings SET export_types = '.$ilDB->quote(serialize(array('cat','crs','file','glo','grp','wiki','lm')),'text');
	$ilDB->manipulate($query);

?>

<#4380>
<?php

	$query = 'UPDATE ecs_part_settings SET import_types = '.$ilDB->quote(serialize(array('cat','crs','file','glo','grp','wiki','lm')),'text');
	$ilDB->manipulate($query);

?>
<#4381>
<?php
if(!$ilDB->tableColumnExists('reg_registration_codes','reg_enabled'))
{
    $ilDB->addTableColumn(
        'reg_registration_codes',
        'reg_enabled',
        array(
            'type' => 'integer',
			'length' => 1,
            'notnull' => TRUE,
			'default' => 1
        ));
}
?>

<#4382>
<?php
if(!$ilDB->tableColumnExists('reg_registration_codes','ext_enabled'))
{
    $ilDB->addTableColumn(
        'reg_registration_codes',
        'ext_enabled',
        array(
            'type' => 'integer',
			'length' => 1,
            'notnull' => TRUE,
			'default' => 0
        ));
}
?>
<#4383>
<?php

$query = 'SELECT * FROM usr_account_codes ';
$res = $ilDB->query($query);
while($row = $res->fetchRow(ilDBConstants::FETCHMODE_OBJECT))
{
	$until = $row->valid_until;
	if($until === '0')
	{
		$alimit = 'unlimited';
		$a_limitdt = null;
	}
	elseif(is_numeric($until))
	{
		$alimit = 'relative';
		$a_limitdt = array(
			'd' => (string) $until,
			'm' => '',
			'y' => ''
		);
		$a_limitdt = serialize($a_limitdt);
	}
	else
	{
		$alimit = 'absolute';
		$a_limitdt = $until;
	}
	
	$next_id = $ilDB->nextId('reg_registration_codes');
	$query = 'INSERT INTO reg_registration_codes '.
			'(code_id, code, role, generated, used, role_local, alimit, alimitdt, reg_enabled, ext_enabled ) '.
			'VALUES ( '.
			$ilDB->quote($next_id,'integer').', '.
			$ilDB->quote($row->code,'text').', '.
			$ilDB->quote(0,'integer').', '.
			$ilDB->quote($row->generated,'integer').', '.
			$ilDB->quote($row->used,'integer').', '.
			$ilDB->quote('','text').', '.
			$ilDB->quote($alimit,'text').', '.
			$ilDB->quote($a_limitdt,'text').', '.
			$ilDB->quote(0,'integer').', '.
			$ilDB->quote(1,'integer').' '.
			')';
	$ilDB->manipulate($query);
}
?>
<#4384>
<?php
$ilCtrlStructureReader->getStructure();
?>
<#4385>
<?php
$ilCtrlStructureReader->getStructure();
?>
<#4386>
<?php
	$ilSetting = new ilSetting("assessment");
	$ilSetting->set("use_javascript", "1");
?>
<#4387>
<?php
	$ilDB->update('tst_tests', 
		array('forcejs' => array('integer', 1)),
		array('forcejs' => array('integer', 0))
	);
?>
<#4388>
<?php
$ilCtrlStructureReader->getStructure();
?>
<#4389>
<?php
$ilDB->addTableColumn("tst_test_defaults", "marks_tmp", array(
	"type" => "clob",
	"notnull" => false,
	"default" => null)
);

$ilDB->manipulate('UPDATE tst_test_defaults SET marks_tmp = marks');
$ilDB->dropTableColumn('tst_test_defaults', 'marks');
$ilDB->renameTableColumn("tst_test_defaults", "marks_tmp", "marks");
?>
<#4390>
<?php
$ilDB->addTableColumn("tst_test_defaults", "defaults_tmp", array(
	"type" => "clob",
	"notnull" => false,
	"default" => null)
);

$ilDB->manipulate('UPDATE tst_test_defaults SET defaults_tmp = defaults');
$ilDB->dropTableColumn('tst_test_defaults', 'defaults');
$ilDB->renameTableColumn("tst_test_defaults", "defaults_tmp", "defaults");
?>

<#4391>
<?php

if( !$ilDB->tableExists('tst_seq_qst_tracking') )
{
	$ilDB->createTable('tst_seq_qst_tracking', array(
		'active_fi' => array(
			'type' => 'integer',
			'length' => 4,
			'notnull' => true,
			'default' => 0
		),
		'pass' => array(
			'type' => 'integer',
			'length' => 4,
			'notnull' => true,
			'default' => 0
		),
		'question_fi' => array(
			'type' => 'integer',
			'length' => 4,
			'notnull' => true,
			'default' => 0
		),
		'status' => array(
			'type' => 'text',
			'length' => 16,
			'notnull' => false
		),
		'orderindex' => array(
			'type' => 'integer',
			'length' => 4,
			'notnull' => true,
			'default' => 0
		)
	));
	
	$ilDB->addPrimaryKey('tst_seq_qst_tracking', array('active_fi', 'pass', 'question_fi'));
	$ilDB->addIndex('tst_seq_qst_tracking', array('active_fi', 'pass'), 'i1');
	$ilDB->addIndex('tst_seq_qst_tracking', array('active_fi', 'question_fi'), 'i2');
}

?>

<#4392>
<?php

$query = "
	SELECT active_fi, pass, sequence
	FROM tst_tests
	INNER JOIN tst_active
	ON test_fi = test_id
	INNER JOIN tst_sequence
	ON active_fi = active_id
	AND sequence IS NOT NULL
	WHERE question_set_type = %s
";

$res = $ilDB->queryF($query, array('text'), array('DYNAMIC_QUEST_SET'));

while( $row = $ilDB->fetchAssoc($res) )
{
	$tracking = unserialize($row['sequence']);
	
	if( is_array($tracking) )
	{
		foreach($tracking as $index => $question)
		{
			$ilDB->replace('tst_seq_qst_tracking',
				array(
					'active_fi' => array('integer', $row['active_fi']),
					'pass' => array('integer', $row['pass']),
					'question_fi' => array('integer', $question['qid'])
				),
				array(
					'status' => array('text', $question['status']),
					'orderindex' => array('integer', $index + 1)
				)
			);
		}
		
		$ilDB->update('tst_sequence',
			array(
				'sequence' => array('text', null)
			),
			array(
				'active_fi' => array('integer', $row['active_fi']),
				'pass' => array('integer', $row['pass'])
			)
		);
	}
}

?>

<#4393>
<?php

if( !$ilDB->tableExists('tst_seq_qst_postponed') )
{
	$ilDB->createTable('tst_seq_qst_postponed', array(
		'active_fi' => array(
			'type' => 'integer',
			'length' => 4,
			'notnull' => true,
			'default' => 0
		),
		'pass' => array(
			'type' => 'integer',
			'length' => 4,
			'notnull' => true,
			'default' => 0
		),
		'question_fi' => array(
			'type' => 'integer',
			'length' => 4,
			'notnull' => true,
			'default' => 0
		),
		'cnt' => array(
			'type' => 'integer',
			'length' => 4,
			'notnull' => true,
			'default' => 0
		)
	));
	
	$ilDB->addPrimaryKey('tst_seq_qst_postponed', array('active_fi', 'pass', 'question_fi'));
	$ilDB->addIndex('tst_seq_qst_postponed', array('active_fi', 'pass'), 'i1');
	$ilDB->addIndex('tst_seq_qst_postponed', array('active_fi', 'question_fi'), 'i2');
}

?>

<#4394>
<?php

$query = "
	SELECT active_fi, pass, postponed
	FROM tst_tests
	INNER JOIN tst_active
	ON test_fi = test_id
	INNER JOIN tst_sequence
	ON active_fi = active_id
	AND postponed IS NOT NULL
	WHERE question_set_type = %s
";

$res = $ilDB->queryF($query, array('text'), array('DYNAMIC_QUEST_SET'));

while( $row = $ilDB->fetchAssoc($res) )
{
	$postponed = unserialize($row['postponed']);
	
	if( is_array($postponed) )
	{
		foreach($postponed as $questionId => $postponeCount)
		{
			$ilDB->replace('tst_seq_qst_postponed',
				array(
					'active_fi' => array('integer', $row['active_fi']),
					'pass' => array('integer', $row['pass']),
					'question_fi' => array('integer', $questionId)
				),
				array(
					'cnt' => array('integer', $postponeCount)
				)
			);
		}
		
		$ilDB->update('tst_sequence',
			array(
				'postponed' => array('text', null)
			),
			array(
				'active_fi' => array('integer', $row['active_fi']),
				'pass' => array('integer', $row['pass'])
			)
		);
	}
}

?>

<#4395>
<?php

if( !$ilDB->tableExists('tst_seq_qst_answstatus') )
{
	$ilDB->createTable('tst_seq_qst_answstatus', array(
		'active_fi' => array(
			'type' => 'integer',
			'length' => 4,
			'notnull' => true,
			'default' => 0
		),
		'pass' => array(
			'type' => 'integer',
			'length' => 4,
			'notnull' => true,
			'default' => 0
		),
		'question_fi' => array(
			'type' => 'integer',
			'length' => 4,
			'notnull' => true,
			'default' => 0
		),
		'correctness' => array(
			'type' => 'integer',
			'length' => 1,
			'notnull' => true,
			'default' => 0
		)
	));
	
	$ilDB->addPrimaryKey('tst_seq_qst_answstatus', array('active_fi', 'pass', 'question_fi'));
	$ilDB->addIndex('tst_seq_qst_answstatus', array('active_fi', 'pass'), 'i1');
	$ilDB->addIndex('tst_seq_qst_answstatus', array('active_fi', 'question_fi'), 'i2');
}

?>

<#4396>
<?php

$query = "
	SELECT active_fi, pass, hidden
	FROM tst_tests
	INNER JOIN tst_active
	ON test_fi = test_id
	INNER JOIN tst_sequence
	ON active_fi = active_id
	AND hidden IS NOT NULL
	WHERE question_set_type = %s
";

$res = $ilDB->queryF($query, array('text'), array('DYNAMIC_QUEST_SET'));

while( $row = $ilDB->fetchAssoc($res) )
{
	$answerStatus = unserialize($row['hidden']);
	
	if( is_array($answerStatus) )
	{
		foreach($answerStatus['correct'] as $questionId)
		{
			$ilDB->replace('tst_seq_qst_answstatus',
				array(
					'active_fi' => array('integer', $row['active_fi']),
					'pass' => array('integer', $row['pass']),
					'question_fi' => array('integer', $questionId)
				),
				array(
					'correctness' => array('integer', 1)
				)
			);
		}
		
		foreach($answerStatus['wrong'] as $questionId)
		{
			$ilDB->replace('tst_seq_qst_answstatus',
				array(
					'active_fi' => array('integer', $row['active_fi']),
					'pass' => array('integer', $row['pass']),
					'question_fi' => array('integer', $questionId)
				),
				array(
					'correctness' => array('integer', 0)
				)
			);
		}
		
		$ilDB->update('tst_sequence',
			array(
				'hidden' => array('text', null)
			),
			array(
				'active_fi' => array('integer', $row['active_fi']),
				'pass' => array('integer', $row['pass'])
			)
		);
	}
}

?>

<#4397>
<?php

//$ilDB->addPrimaryKey('tst_dyn_quest_set_cfg', array('test_fi'));

?>

<#4398>
<?php

$indexName = $ilDB->constraintName('tst_dyn_quest_set_cfg', $ilDB->getPrimaryKeyIdentifier());

if( ($ilDB->db->options['portability'] & MDB2_PORTABILITY_FIX_CASE) && $ilDB->db->options['field_case'] == CASE_LOWER )
{
	$indexName = strtolower($indexName);
}
else
{
	$indexName = strtoupper($indexName);
}

$indexDefinition = $ilDB->loadModule('Reverse')->getTableConstraintDefinition('tst_dyn_quest_set_cfg', $indexName);

if( $indexDefinition instanceof MDB2_Error )
{
	$res = $ilDB->query("
		SELECT test_fi, source_qpl_fi, source_qpl_title, answer_filter_enabled, tax_filter_enabled, order_tax
		FROM tst_dyn_quest_set_cfg
		GROUP BY test_fi, source_qpl_fi, source_qpl_title, answer_filter_enabled, tax_filter_enabled, order_tax
		HAVING COUNT(*) > 1
	");

	$insertStmt = $ilDB->prepareManip("
		INSERT INTO tst_dyn_quest_set_cfg (
			test_fi, source_qpl_fi, source_qpl_title, answer_filter_enabled, tax_filter_enabled, order_tax
		) VALUES (?, ?, ?, ?, ?, ?)
		", array('integer', 'integer', 'text', 'integer', 'integer', 'integer')
	);
	
	while($row = $ilDB->fetchAssoc($res) )
	{
		$expressions = array();
		
		foreach($row as $field => $value)
		{
			if($value === null)
			{
				$expressions[] = "$field IS NULL";
			}
			else
			{
				if( $field == 'source_qpl_title' )
				{
					$value = $ilDB->quote($value, 'text');
				}
				else
				{
					$value = $ilDB->quote($value, 'integer');
				}
				
				$expressions[] = "$field = $value";
			}
		}
		
		$expressions = implode(' AND ', $expressions);
		
		$ilDB->manipulate("DELETE FROM tst_dyn_quest_set_cfg WHERE $expressions");
		
		$ilDB->execute($insertStmt, array_values($row));
	}
	
	$ilDB->addPrimaryKey('tst_dyn_quest_set_cfg', array('test_fi'));
}

?>

<#4399>
<?php
if(!$ilDB->tableColumnExists('tst_dyn_quest_set_cfg', 'prev_quest_list_enabled'))
{
    $ilDB->addTableColumn(
        'tst_dyn_quest_set_cfg',
        'prev_quest_list_enabled',
        array(
            'type' => 'integer',
			'length' => 1,
            'notnull' => TRUE,
			'default' => 0
        ));
}
?>
<#4400>
<?php
$set = $ilDB->query('SELECT * FROM il_dcl_datatype_prop WHERE id = 14');
if (!$ilDB->numRows($set)) {
    $ilDB->insert('il_dcl_datatype_prop', array(
        'id' => array('integer', 14),
        'datatype_id' => array('integer', 2),
        'title' => array('text', 'link_detail_page'),
        'inputformat' => array('integer', 4),
    ));
}
$set = $ilDB->query('SELECT * FROM il_dcl_datatype_prop WHERE id = 15');
if (!$ilDB->numRows($set)) {
    $ilDB->insert('il_dcl_datatype_prop', array(
        'id' => array('integer', 15),
        'datatype_id' => array('integer', 9),
        'title' => array('text', 'link_detail_page'),
        'inputformat' => array('integer', 4),
    ));
}
?>
<#4401>
<?php
$ilDB->dropIndex("page_object", $a_name = "i2");
?>
<#4402>
<?php

$ilDB->manipulate("DELETE FROM settings".
	" WHERE module = ".$ilDB->quote("common", "text").
	" AND keyword = ".$ilDB->quote("obj_dis_creation_rcrs", "text"));

?>
<#4403>
<?php

$settings = new ilSetting();
if( !$settings->get('ommit_legacy_ou_dbtable_deletion', 0) )
{
	$ilDB->dropSequence('org_unit_data');
	$ilDB->dropTable('org_unit_data');
	$ilDB->dropTable('org_unit_tree');
	$ilDB->dropTable('org_unit_assignments');
}

?>
<#4404>
<?php
	$ilDB->manipulate("UPDATE frm_posts SET pos_update = pos_date WHERE pos_update IS NULL");
?>
<#4405>
<?php
$ilCtrlStructureReader->getStructure();
?>
<#4406>
<?php
$ilDB->insert('il_dcl_datatype_prop', array(
    'id' => array('integer', 16),
    'datatype_id' => array('integer', 9),
    'title' => array('text', 'allowed_file_types'),
    'inputformat' => array('integer', 12),
));
?>
<#4407>
<?php
$setting = new ilSetting();
$fixState = $setting->get('dbupdate_randtest_pooldef_migration_fix', '0');

if( $fixState === '0' )
{
	$query = "
		SELECT		tst_tests.test_id, COUNT(tst_rnd_quest_set_qpls.def_id)
		 
		FROM		tst_tests

		LEFT JOIN	tst_rnd_quest_set_qpls
		ON			tst_tests.test_id = tst_rnd_quest_set_qpls.test_fi
		 
		WHERE		question_set_type = %s
		
		GROUP BY	tst_tests.test_id
		
		HAVING		COUNT(tst_rnd_quest_set_qpls.def_id) < 1
	";

	$res = $ilDB->queryF($query, array('text'), array('RANDOM_QUEST_SET'));

	$testsWithoutDefinitionsDetected = false;

	while( $row = $ilDB->fetchAssoc($res) )
	{
		$testsWithoutDefinitionsDetected = true;
		break;
	}

	if( $testsWithoutDefinitionsDetected )
	{
		echo "<pre>

		Dear Administrator,
		
		DO NOT REFRESH THIS PAGE UNLESS YOU HAVE READ THE FOLLOWING INSTRUCTIONS

		The update process has been stopped, because your attention is required.
		
		If you did not migrate ILIAS from version 4.3 to 4.4, but installed a 4.4 version from scratch,
		please ignore this message and simply refresh the page.

		Otherwise please have a look to: http://www.ilias.de/mantis/view.php?id=12700

		A bug in the db migration for ILIAS 4.4.x has lead to missing source pool definitions within several random tests.
		Your installation could be affected, because random tests without any source pool definition were detected.
		Perhaps, these tests were just created, but the update process has to assume that these tests are broken.
		
		If you have a backup of your old ILIAS 4.3.x database the update process can repair these tests.
		Therefor please restore the table > tst_test_random < from your ILIAS 4.3.x backup database to your productive ILIAS 4.4.x database.
		
		If you try to rerun the update process by refreshing the page, this message will be skipped.
		
		Possibly broken random tests will be repaired, if the old database table mentioned above is available.
		After repairing the tests, the old database table will be dropped again.
		
		Best regards,
		The Test Maintainers
		
		</pre>";

		$setting->set('dbupdate_randtest_pooldef_migration_fix', '1');

		exit; // db update step MUST NOT finish in a normal way, so step will be processed again
	}
	else
	{
		$setting->set('dbupdate_randtest_pooldef_migration_fix', '2');
	}
}
elseif( $fixState === '1' )
{
	if( $ilDB->tableExists('tst_test_random') )
	{
		$query = "
			SELECT		tst_test_random.test_fi,
						tst_test_random.questionpool_fi,
						tst_test_random.num_of_q,
						tst_test_random.tstamp,
						tst_test_random.sequence,
						object_data.title pool_title
			 
			FROM		tst_tests
			 
			INNER JOIN	tst_test_random
			ON			tst_tests.test_id = tst_test_random.test_fi
			 
			LEFT JOIN	tst_rnd_quest_set_qpls
			ON			tst_tests.test_id = tst_rnd_quest_set_qpls.test_fi
			
			LEFT JOIN	object_data
			ON 			object_data.obj_id = tst_test_random.questionpool_fi
			 
			WHERE		question_set_type = %s
			AND			tst_rnd_quest_set_qpls.def_id IS NULL
		";

		$res = $ilDB->queryF($query, array('text'), array('RANDOM_QUEST_SET'));

		$syncTimes = array();

		while( $row = $ilDB->fetchAssoc($res) )
		{
			if( !(int)$row['num_of_q'] )
			{
				$row['num_of_q'] = null;
			}

			if( !strlen($row['pool_title']) )
			{
				$row['pool_title'] = '*** unknown/deleted ***';
			}

			$nextId = $ilDB->nextId('tst_rnd_quest_set_qpls');

			$ilDB->insert('tst_rnd_quest_set_qpls', array(
				'def_id' => array('integer', $nextId),
				'test_fi' => array('integer', $row['test_fi']),
				'pool_fi' => array('integer', $row['questionpool_fi']),
				'pool_title' => array('text', $row['pool_title']),
				'origin_tax_fi' => array('integer', null),
				'origin_node_fi' => array('integer', null),
				'mapped_tax_fi' => array('integer', null),
				'mapped_node_fi' => array('integer', null),
				'quest_amount' => array('integer', $row['num_of_q']),
				'sequence_pos' => array('integer', $row['sequence'])
			));

			if( !is_array($syncTimes[$row['test_fi']]) )
			{
				$syncTimes[$row['test_fi']] = array();
			}

			$syncTimes[$row['test_fi']][] = $row['tstamp'];
		}

		foreach($syncTimes as $testId => $times)
		{
			$assumedSyncTS = max($times);

			$ilDB->update('tst_rnd_quest_set_cfg',
				array(
					'quest_sync_timestamp' => array('integer', $assumedSyncTS)
				),
				array(
					'test_fi' => array('integer', $testId)
				)
			);
		}
	}

	$setting->set('dbupdate_randtest_pooldef_migration_fix', '2');
}
?>
<#4408>
<?php
if( $ilDB->tableExists('tst_test_random') )
{
	$ilDB->dropTable('tst_test_random');
}
?>

<#4409>
<?php
	$ilCtrlStructureReader->getStructure();
?>
<#4410>
<?php
	$ilCtrlStructureReader->getStructure();
?>
<#4411>
<?php
if (!$ilDB->sequenceExists('il_bibl_settings')) {
	$ilDB->createSequence('il_bibl_settings');
	$set = $ilDB->query('SELECT MAX(id) new_seq FROM il_bibl_settings');
	$rec = $ilDB->fetchObject($set);
	$ilDB->insert('il_bibl_settings_seq', array('sequence' => array('integer', $rec->new_seq)));
}
?>
<#4412>
<?php
if(!$ilDB->tableColumnExists('ecs_part_settings', 'dtoken'))
{
    $ilDB->addTableColumn(
        'ecs_part_settings',
        'dtoken',
        array(
            'type' => 'integer',
			'length' => 1,
            'notnull' => TRUE,
			'default' => 1
        ));
}
?>
<#4413>
<?php
if($ilDB->tableColumnExists('crs_objectives', 'description'))
{
	$ilDB->modifyTableColumn(
		'crs_objectives',
		'description',
		array(
			"type" => "text",
			"length" => 500,
			"notnull" => false,
			"default" => ""
		)
	);
}
?>
<#4414>
<?php

$ilDB->insert("payment_settings", array(
			"keyword" => array("text", 'enable_topics'),
			"value" => array("clob", 1),
			"scope" => array("text", 'gui')));

?>
<#4415>
<?php

if( !$ilDB->uniqueConstraintExists('tst_active', array('user_fi', 'test_fi', 'anonymous_id')) )
{
	$ilDB->createTable('tmp_active_fix', array(
		'test_fi' => array(
			'type' => 'integer',
			'length' => 4,
			'notnull' => true,
			'default' => 0
		),
		'user_fi' => array(
			'type' => 'integer',
			'length' => 4,
			'notnull' => true,
			'default' => 0
		),
		'anonymous_id' => array(
			'type' => 'text',
			'length' => 255,
			'notnull' => true,
			'default' => '-'
		),
		'active_id' => array(
			'type' => 'integer',
			'length' => 4,
			'notnull' => false,
			'default' => null
		)
	));

	$ilDB->addPrimaryKey('tmp_active_fix', array('test_fi', 'user_fi', 'anonymous_id'));
	
	$res = $ilDB->query("
		SELECT COUNT(*), test_fi, user_fi, anonymous_id
		FROM tst_active
		GROUP BY user_fi, test_fi, anonymous_id
		HAVING COUNT(*) > 1
	");

	while($row = $ilDB->fetchAssoc($res))
	{
		if( is_null($row['anonymous_id']) || !strlen($row['anonymous_id']) )
		{
			$row['anonymous_id'] = '-';
		}
		
		$ilDB->replace('tmp_active_fix',
			array(
				'test_fi' => array('integer', $row['test_fi']),
				'user_fi' => array('integer', (int)$row['user_fi']),
				'anonymous_id' => array('text', $row['anonymous_id'])
			),
			array()
		);
	}
}

?>
<#4416>
<?php

if( $ilDB->tableExists('tmp_active_fix') )
{
	$selectUser = $ilDB->prepare("
			SELECT active_id, max_points, reached_points, passed FROM tst_active
			LEFT JOIN tst_result_cache ON active_fi = active_id
			WHERE test_fi = ? AND user_fi = ? AND anonymous_id IS NULL
		", array('integer', 'integer')
	);

	$selectAnonym = $ilDB->prepare("
			SELECT active_id, max_points, reached_points, passed FROM tst_active
			LEFT JOIN tst_result_cache ON active_fi = active_id
			WHERE test_fi = ? AND user_fi IS NULL AND anonymous_id = ?
		", array('integer', 'text')
	);

	$select = $ilDB->prepare("
			SELECT active_id, max_points, reached_points, passed FROM tst_active
			LEFT JOIN tst_result_cache ON active_fi = active_id
			WHERE test_fi = ? AND user_fi = ? AND anonymous_id = ?
		", array('integer', 'integer', 'text')
	);

	$update = $ilDB->prepareManip("
			UPDATE tmp_active_fix SET active_id = ?
			WHERE test_fi = ? AND user_fi = ? AND anonymous_id = ?
		", array('integer', 'integer', 'integer', 'text')
	);

	$res1 = $ilDB->query("SELECT * FROM tmp_active_fix WHERE active_id IS NULL");
	
	while($row1 = $ilDB->fetchAssoc($res1))
	{
		if(!$row1['user_fi'])
		{
			$res2 = $ilDB->execute($selectAnonym, array(
				$row1['test_fi'], $row1['anonymous_id']
			));
		}
		elseif($row1['anonymous_id'] == '-')
		{
			$res2 = $ilDB->execute($selectUser, array(
				$row1['test_fi'], $row1['user_fi']
			));
		}
		else
		{
			$res2 = $ilDB->execute($select, array(
				$row1['test_fi'], $row1['user_fi'], $row1['anonymous_id']
			));
		}
		
		$activeId = null;
		$passed = null;
		$points = null;
		
		while($row2 = $ilDB->fetchAssoc($res2))
		{
			if($activeId === null)
			{
				$activeId = $row2['active_id'];
				$passed = $row2['passed'];
				$points = $row2['reached_points'];
				continue;
			}
			
			if( !$row2['max_points'] )
			{
				continue;
			}

			if(!$passed && $row2['passed'])
			{
				$activeId = $row2['active_id'];
				$passed = $row2['passed'];
				$points = $row2['reached_points'];
				continue;
			}
			
			if($passed && !$row2['passed'])
			{
				continue;
			}

			if($row2['reached_points'] > $points)
			{
				$activeId = $row2['active_id'];
				$passed = $row2['passed'];
				$points = $row2['reached_points'];
				continue;
			}
		}
		
		$ilDB->execute($update, array(
			$activeId, $row1['test_fi'], $row1['user_fi'], $row1['anonymous_id']
		));
	}
}

?>
<#4417>
<?php

if( $ilDB->tableExists('tmp_active_fix') )
{
	$deleteUserActives = $ilDB->prepareManip(
		"DELETE FROM tst_active WHERE active_id != ? AND test_fi = ? AND user_fi = ? AND anonymous_id IS NULL",
		array('integer', 'integer', 'integer')
	);

	$deleteAnonymActives = $ilDB->prepareManip(
		"DELETE FROM tst_active WHERE active_id != ? AND test_fi = ? AND user_fi IS NULL AND anonymous_id = ?",
		array('integer', 'integer', 'text')
	);

	$deleteActives = $ilDB->prepareManip(
		"DELETE FROM tst_active WHERE active_id != ? AND test_fi = ? AND user_fi = ? AND anonymous_id = ?",
		array('integer', 'integer', 'integer', 'text')
	);

	$deleteLp = $ilDB->prepareManip(
		"DELETE FROM ut_lp_marks WHERE obj_id = ? AND usr_id = ?",
		array('integer', 'integer')
	);

	$deleteTmpRec = $ilDB->prepareManip(
		"DELETE FROM tmp_active_fix WHERE test_fi = ? AND user_fi = ? AND anonymous_id = ?",
		array('integer', 'integer', 'text')
	);
	
	$res = $ilDB->query("
		SELECT tmp_active_fix.*, obj_fi FROM tmp_active_fix INNER JOIN tst_tests ON test_id = test_fi
	");
	
	while($row = $ilDB->fetchAssoc($res))
	{
		if(!$row['user_fi'])
		{
			$ilDB->execute($deleteAnonymActives, array(
				$row['active_id'], $row['test_fi'], $row['anonymous_id']
			));
		}
		elseif( $row['anonymous_id'] == '-' )
		{
			$ilDB->execute($deleteUserActives, array(
				$row['active_id'], $row['test_fi'], $row['user_fi']
			));
		}
		else
		{
			$ilDB->execute($deleteActives, array(
				$row['active_id'], $row['test_fi'], $row['user_fi'], $row['anonymous_id']
			));
		}

		$ilDB->execute($deleteLp, array(
			$row['obj_fi'], $row['user_fi']
		));

		$ilDB->execute($deleteTmpRec, array(
			$row['test_fi'], $row['user_fi'], $row['anonymous_id']
		));
	}
	
	$ilDB->dropTable('tmp_active_fix');
}

?>
<#4418>
<?php

if( !$ilDB->uniqueConstraintExists('tst_active', array('user_fi', 'test_fi', 'anonymous_id')) )
{
	$ilDB->addUniqueConstraint('tst_active', array('user_fi', 'test_fi', 'anonymous_id'), 'uc1');
}

?>
<#4419>
<?php

$ilDB->manipulate('delete from ecs_course_assignments');

?>
<#4420>
<?php
	$ilCtrlStructureReader->getStructure();
?>
<#4421>
<?php
	$ilCtrlStructureReader->getStructure();
?>
<#4422>
<?php

$settings = new ilSetting('assessment');

if( !(int)$settings->get('quest_process_lock_mode_autoinit', 0) )
{
	if( $settings->get('quest_process_lock_mode', 'none') == 'none' )
	{
		$settings->set('quest_process_lock_mode', 'db');
	}

	$settings->set('quest_process_lock_mode_autoinit_done', 1);
}

?>
<#4423>
<?php

if($ilDB->tableColumnExists("usr_portfolio", "comments"))
{
	// #14661 - centralized public comments setting
	include_once "Services/Notes/classes/class.ilNote.php";

	$data = array();

	$set = $ilDB->query("SELECT prtf.id,prtf.comments,od.type".
		" FROM usr_portfolio prtf".
		" JOIN object_data od ON (prtf.id = od.obj_id)");
	while($row = $ilDB->fetchAssoc($set))
	{		
		$row["comments"] = (bool)$row["comments"];
		$data[] = $row;
	}

	$set = $ilDB->query("SELECT id,notes comments".
		" FROM il_blog");
	while($row = $ilDB->fetchAssoc($set))
	{		
		$row["type"] = "blog";
		$row["comments"] = (bool)$row["comments"];
		$data[] = $row;
	}

	$set = $ilDB->query("SELECT cobj.id,cobj.pub_notes comments,od.type".
		" FROM content_object cobj".
		" JOIN object_data od ON (cobj.id = od.obj_id)");
	while($row = $ilDB->fetchAssoc($set))
	{		
		$row["comments"] = ($row["comments"] == "y" ? true : false);
		$data[] = $row;
	}
	
	$set = $ilDB->query("SELECT id,show_comments comments".
		" FROM il_poll");
	while($row = $ilDB->fetchAssoc($set))
	{		
		$row["type"] = "poll";
		$row["comments"] = (bool)$row["comments"];
		$data[] = $row;
	}

	if(sizeof($data))
	{	
		foreach($data as $item)
		{
			if($item["id"] && $item["type"])
			{
				$ilDB->manipulate("DELETE FROM note_settings".
					" WHERE rep_obj_id = ".$ilDB->quote($item["id"], "integer").
					" AND obj_id = ".$ilDB->quote(0, "integer").
					" AND obj_type = ".$ilDB->quote($item["type"], "text"));

				if($item["comments"])
				{
					$ilDB->manipulate("INSERT INTO note_settings".
						" (rep_obj_id, obj_id, obj_type, activated)".
						" VALUES (".$ilDB->quote($item["id"], "integer").
						", ".$ilDB->quote(0, "integer").
						", ".$ilDB->quote($item["type"], "text").
						", ".$ilDB->quote(1, "integer").")");
				}
			}
		}		
	}
}

?>
<#4424>
<?php

if($ilDB->tableColumnExists("usr_portfolio", "comments"))
{
	$ilDB->dropTableColumn("usr_portfolio", "comments");
	$ilDB->dropTableColumn("il_blog", "notes");
	$ilDB->dropTableColumn("content_object", "pub_notes");
	$ilDB->dropTableColumn("il_poll", "show_comments");
}

?>

<#4425>
<?php

if($ilDB->tableColumnExists('ecs_cms_data','cms_id'))
{
	$ilDB->renameTableColumn('ecs_cms_data','cms_id','cms_bak');
	$ilDB->addTableColumn('ecs_cms_data', 'cms_id', array(
			"type" => "text",
			"notnull" => FALSE,
			"length" => 512
		)
	);
	
	$query = 'UPDATE ecs_cms_data SET cms_id = cms_bak ';
	$ilDB->manipulate($query);
	
	$ilDB->dropTableColumn('ecs_cms_data','cms_bak');
}
?>
<#4426>
<?php
	$ilCtrlStructureReader->getStructure();
?>
<#4427>
<?php

if($ilDB->tableColumnExists('ecs_import','econtent_id'))
{
	$ilDB->renameTableColumn('ecs_import','econtent_id','econtent_id_bak');
	$ilDB->addTableColumn('ecs_import', 'econtent_id', array(
			"type" => "text",
			"notnull" => FALSE,
			"length" => 512
		)
	);
	
	$query = 'UPDATE ecs_import SET econtent_id = econtent_id_bak ';
	$ilDB->manipulate($query);
	
	$ilDB->dropTableColumn('ecs_import','econtent_id_bak');
}
?>
<#4428>
<?php

include_once('./Services/Migration/DBUpdate_3560/classes/class.ilDBUpdateNewObjectType.php');
$tgt_ops_id = ilDBUpdateNewObjectType::getCustomRBACOperationId('edit_learning_progress');	
if($tgt_ops_id)
{				
	$lp_type_id = ilDBUpdateNewObjectType::getObjectTypeId('sess');
	if($lp_type_id)
	{			
		// add "edit_learning_progress" to session
		ilDBUpdateNewObjectType::addRBACOperation($lp_type_id, $tgt_ops_id);				
									
		// clone settings from "write" to "edit_learning_progress"
		$src_ops_id = ilDBUpdateNewObjectType::getCustomRBACOperationId('write');	
		ilDBUpdateNewObjectType::cloneOperation('sess', $src_ops_id, $tgt_ops_id);
		
		// clone settings from "write" to "read_learning_progress" (4287 did not work for sessions)
		$tgt_ops_id = ilDBUpdateNewObjectType::getCustomRBACOperationId('read_learning_progress');	
		if($tgt_ops_id)
		{
			ilDBUpdateNewObjectType::cloneOperation('sess', $src_ops_id, $tgt_ops_id);
		}
	}	
}

?>

<#4429>
<?php

$query = 'DELETE from cal_recurrence_rules WHERE cal_id IN ( select cal_id from cal_entries where is_milestone =  '.$ilDB->quote(1,'integer').')';
$ilDB->manipulate($query);

?>

<#4430>
<?php
if(! $ilDB->tableColumnExists('qpl_a_cloze_combi_res', 'row_id'))
{
	$query = 'DELETE from qpl_a_cloze_combi_res';
	$ilDB->manipulate($query);
	$ilDB->addTableColumn(
		 'qpl_a_cloze_combi_res',
			 'row_id',
			 array(
				 'type' => 'integer',
				 'length' => 4,
				 'default' => 0
			 ));
}
?>
<#4431>
<?php
$ilCtrlStructureReader->getStructure();
?>
<#4432>
<?php
$ilCtrlStructureReader->getStructure();
?>
<#4433>
<?php
$ilCtrlStructureReader->getStructure();
?>
<#4434>
<?php
if( $ilDB->tableColumnExists('tst_tests', 'examid_in_kiosk') )
{
	$ilDB->renameTableColumn('tst_tests', 'examid_in_kiosk', 'examid_in_test_pass');
}
?>
<#4435>
<?php
if( $ilDB->tableColumnExists('tst_tests', 'show_exam_id') )
{
	$ilDB->renameTableColumn('tst_tests', 'show_exam_id', 'examid_in_test_res');
}
?>
<#4436>
<?php
if(! $ilDB->tableColumnExists('il_wiki_page', 'hide_adv_md'))
{	
	$ilDB->addTableColumn('il_wiki_page', 'hide_adv_md',
		array(
			'type' => 'integer',
			'length' => 1,
			'default' => 0
		));
}
?>
<#4437>
<?php
if( !$ilDB->tableColumnExists('tst_active', 'start_lock'))
{	
	$ilDB->addTableColumn('tst_active', 'start_lock',
		array(
			'type' => 'text',
			'length' => 128,
			'notnull' => false,
			'default' => null
		));
}
?>
<#4438>
<?php

$row = $ilDB->fetchAssoc($ilDB->queryF(
	"SELECT count(*) cnt FROM settings WHERE module = %s AND keyword = %s",
	array('text', 'text'), array('assessment', 'ass_process_lock_mode')
));

if( $row['cnt'] )
{
	$ilDB->manipulateF(
		"DELETE FROM settings WHERE module = %s AND keyword = %s",
		array('text', 'text'), array('assessment', 'quest_process_lock_mode')
	);
}
else
{
	$ilDB->update('settings',
		array(
			'keyword' => array('text', 'ass_process_lock_mode')
		),
		array(
			'module' => array('text', 'assessment'),
			'keyword' => array('text', 'quest_process_lock_mode')
		)
	);
}	

?>
<#4439>
<?php
if( !$ilDB->tableColumnExists('file_based_lm', 'show_lic'))
{	
	$ilDB->addTableColumn('file_based_lm', 'show_lic',
		array(
			'type' => 'integer',
			'length' => 1,
			'notnull' => false,
			'default' => null
		));
}
if( !$ilDB->tableColumnExists('file_based_lm', 'show_bib'))
{	
	$ilDB->addTableColumn('file_based_lm', 'show_bib',
		array(
			'type' => 'integer',
			'length' => 1,
			'notnull' => false,
			'default' => null
		));
}
?>
<#4440>
<?php

$ilDB->manipulate("UPDATE settings ".
	"SET value = ".$ilDB->quote(1370, "text").
	" WHERE module = ".$ilDB->quote("blga", "text").
	" AND keyword = ".$ilDB->quote("banner_width", "text").
	" AND value = ".$ilDB->quote(880, "text"));

$ilDB->manipulate("UPDATE settings ".
	"SET value = ".$ilDB->quote(1370, "text").
	" WHERE module = ".$ilDB->quote("prfa", "text").
	" AND keyword = ".$ilDB->quote("banner_width", "text").
	" AND value = ".$ilDB->quote(880, "text"));

?>
<#4441>
<?php

include_once('./Services/Migration/DBUpdate_3560/classes/class.ilDBUpdateNewObjectType.php');
$tgt_ops_id = ilDBUpdateNewObjectType::getCustomRBACOperationId('copy');	
if($tgt_ops_id)
{				
	$feed_type_id = ilDBUpdateNewObjectType::getObjectTypeId('feed');
	if($feed_type_id)
	{			
		// add "copy" to (external) feed
		ilDBUpdateNewObjectType::addRBACOperation($feed_type_id, $tgt_ops_id);				
									
		// clone settings from "write" to "copy"
		$src_ops_id = ilDBUpdateNewObjectType::getCustomRBACOperationId('write');	
		ilDBUpdateNewObjectType::cloneOperation('feed', $src_ops_id, $tgt_ops_id);		
	}	
}

?>
<#4442>
<?php
	$ilCtrlStructureReader->getStructure();
?>
<#4443>
<?php
	$ilCtrlStructureReader->getStructure();
?>
<#4444>
<?php
	$ilCtrlStructureReader->getStructure();
?>
<#4445>
<?php
	$ilCtrlStructureReader->getStructure();
?>
<#4446>
<?php
	$ilCtrlStructureReader->getStructure();
?>
<#4447>
<?php
	if (!$ilDB->tableColumnExists('skl_user_has_level', 'self_eval'))
	{
		$ilDB->addTableColumn("skl_user_has_level", "self_eval", array(
			"type" => "integer",
			"length" => 1,
			"notnull" => true,
			"default" => 0
		));
	}
?>
<#4448>
<?php
	if (!$ilDB->tableColumnExists('skl_user_skill_level', 'self_eval'))
	{
		$ilDB->addTableColumn("skl_user_skill_level", "self_eval", array(
			"type" => "integer",
			"length" => 1,
			"notnull" => true,
			"default" => 0
		));
	}
?>
<#4449>
<?php
		$ilDB->dropPrimaryKey("skl_user_has_level");
		$ilDB->addPrimaryKey("skl_user_has_level",
			array("level_id", "user_id", "trigger_obj_id", "tref_id", "self_eval"));
?>
<#4450>
<?php
		$ilDB->modifyTableColumn("skl_user_has_level", "trigger_obj_type",
			array(
				"type" => "text",
				"length" => 4,
				"notnull" => false
			));

		$ilDB->modifyTableColumn("skl_user_skill_level", "trigger_obj_type",
			array(
				"type" => "text",
				"length" => 4,
				"notnull" => false
			));
?>
<#4451>
<?php
	$ilSetting = new ilSetting();
	if ((int) $ilSetting->get("optes_360_db") <= 0)
	{
		/*$ilDB->manipulate("DELETE FROM skl_user_has_level WHERE ".
			" self_eval = ".$ilDB->quote(1, "integer")
		);
		$ilDB->manipulate("DELETE FROM skl_user_skill_level WHERE ".
			" self_eval = ".$ilDB->quote(1, "integer")
		);*/

		$set = $ilDB->query("SELECT * FROM skl_self_eval_level ORDER BY last_update ASC");
		$writtenkeys = array();
		while ($rec = $ilDB->fetchAssoc($set))
		{
			if (!in_array($rec["level_id"].":".$rec["user_id"].":".$rec["tref_id"], $writtenkeys))
			{
				$writtenkeys[] = $rec["level_id"].":".$rec["user_id"].":".$rec["tref_id"];
				$q = "INSERT INTO skl_user_has_level ".
					"(level_id, user_id, status_date, skill_id, trigger_ref_id, trigger_obj_id, trigger_title, tref_id, trigger_obj_type, self_eval) VALUES (".
					$ilDB->quote($rec["level_id"], "integer").",".
					$ilDB->quote($rec["user_id"], "integer").",".
					$ilDB->quote($rec["last_update"], "timestamp").",".
					$ilDB->quote($rec["skill_id"], "integer").",".
					$ilDB->quote(0, "integer").",".
					$ilDB->quote(0, "integer").",".
					$ilDB->quote("", "text").",".
					$ilDB->quote($rec["tref_id"], "integer").",".
					$ilDB->quote("", "text").",".
					$ilDB->quote(1, "integer").
					")";
				$ilDB->manipulate($q);
			}
			else
			{
				$ilDB->manipulate("UPDATE skl_user_has_level SET ".
					" status_date = ".$ilDB->quote($rec["last_update"], "timestamp").",".
					" skill_id = ".$ilDB->quote($rec["skill_id"], "integer").
					" WHERE level_id = ".$ilDB->quote($rec["level_id"], "integer").
					" AND user_id = ".$ilDB->quote($rec["user_id"], "integer").
					" AND trigger_obj_id = ".$ilDB->quote(0, "integer").
					" AND tref_id = ".$ilDB->quote($rec["tref_id"], "integer").
					" AND self_eval = ".$ilDB->quote(1, "integer")
					);
			}
			$q = "INSERT INTO skl_user_skill_level ".
				"(level_id, user_id, status_date, skill_id, trigger_ref_id, trigger_obj_id, trigger_title, tref_id, trigger_obj_type, self_eval, status, valid) VALUES (".
				$ilDB->quote($rec["level_id"], "integer").",".
				$ilDB->quote($rec["user_id"], "integer").",".
				$ilDB->quote($rec["last_update"], "timestamp").",".
				$ilDB->quote($rec["skill_id"], "integer").",".
				$ilDB->quote(0, "integer").",".
				$ilDB->quote(0, "integer").",".
				$ilDB->quote("", "text").",".
				$ilDB->quote($rec["tref_id"], "integer").",".
				$ilDB->quote("", "text").",".
				$ilDB->quote(1, "integer").",".
				$ilDB->quote(1, "integer").",".
				$ilDB->quote(1, "integer").
				")";
			$ilDB->manipulate($q);
		}
	}
?>
<#4452>
<?php
	$ilCtrlStructureReader->getStructure();
?>
<#4453>
<?php
	$ilCtrlStructureReader->getStructure();
?>
<#4454>
<?php
	$ilCtrlStructureReader->getStructure();
?>
<#4455>
<?php
	if(!$ilDB->sequenceExists('booking_reservation_group'))
	{
		$ilDB->createSequence('booking_reservation_group');
	}
?>
<#4456>
<?php

	if(!$ilDB->tableColumnExists('crs_objective_tst','tst_limit_p'))
	{
		$ilDB->addTableColumn('crs_objective_tst', 'tst_limit_p', array(
			'type' => 'integer',
			'length' => 2,
			'notnull' => true,
			'default' => 0
		));
	}
?>
<#4457>
<?php

// update question assignment limits
$query = 'SELECT objective_id, ref_id, question_id FROM crs_objective_qst ';
$res = $ilDB->query($query);

$questions = array();
while($row = $res->fetchRow(ilDBConstants::FETCHMODE_OBJECT))
{
	$questions[$row->objective_id.'_'.$row->ref_id][] = $row->question_id;
}

$GLOBALS['ilLog']->write(__METHOD__.': '.print_r($questions,TRUE));

foreach($questions as $objective_ref_id => $qst_ids)
{
	$parts = explode('_', $objective_ref_id);
	$objective_id = $parts[0];
	$tst_ref_id = $parts[1];
	
	$sum = 0;
	foreach((array) $qst_ids as $qst_id)
	{
		$query = 'SELECT points FROM qpl_questions WHERE question_id = ' . $ilDB->quote($qst_id,'integer');
		$res_qst = $ilDB->query($query);
		while($row = $res_qst->fetchRow(ilDBConstants::FETCHMODE_OBJECT))
		{
			$sum += $row->points;
		}
		if($sum > 0)
		{
			// read limit
			$query = 'SELECT tst_limit FROM crs_objective_tst '.
					'WHERE objective_id = '.$ilDB->quote($objective_id,'integer');
			$res_limit = $ilDB->query($query);
			
			$limit_points = 0;
			while($row = $res_limit->fetchRow(ilDBConstants::FETCHMODE_OBJECT))
			{
				$limit_points = $row->tst_limit;
			}
			// calculate percentage
			$limit_p = $limit_points / $sum * 100;
			$limit_p = intval($limit_p);
			$limit_p = ($limit_p >= 100 ? 100 : $limit_p);
			
			// update
			$query = 'UPDATE crs_objective_tst '.
					'SET tst_limit_p = '.$ilDB->quote($limit_p,'integer').' '.
					'WHERE objective_id = '.$ilDB->quote($objective_id,'integer').' '.
					'AND ref_id = '.$ilDB->quote($tst_ref_id,'integer');
			$ilDB->manipulate($query);
		}
	}
}
?>
<#4458>
<?php
if(!$ilDB->tableColumnExists('tst_tests','intro_enabled'))
{
	$ilDB->addTableColumn('tst_tests', 'intro_enabled', array(
		'type' => 'integer',
		'length' => 1,
		'notnull' => false,
		'default' => null
	));
}
?>
<#4459>
<?php
if(!$ilDB->tableColumnExists('tst_tests','starting_time_enabled'))
{
	$ilDB->addTableColumn('tst_tests', 'starting_time_enabled', array(
		'type' => 'integer',
		'length' => 1,
		'notnull' => false,
		'default' => null
	));
}
?>
<#4460>
<?php
if(!$ilDB->tableColumnExists('tst_tests','ending_time_enabled'))
{
	$ilDB->addTableColumn('tst_tests', 'ending_time_enabled', array(
		'type' => 'integer',
		'length' => 1,
		'notnull' => false,
		'default' => null
	));
}
?>
<#4461>
<?php
if($ilDB->tableColumnExists('tst_tests','intro_enabled'))
{
	$ilDB->dropTableColumn('tst_tests', 'intro_enabled');
}
?>
<#4462>
<?php
if($ilDB->tableColumnExists('tst_tests','starting_time_enabled'))
{
	$ilDB->dropTableColumn('tst_tests', 'starting_time_enabled');
}
?>
<#4463>
<?php
if($ilDB->tableColumnExists('tst_tests','ending_time_enabled'))
{
	$ilDB->dropTableColumn('tst_tests', 'ending_time_enabled');
}
?>
<#4464>
<?php
if(!$ilDB->tableColumnExists('tst_tests','intro_enabled'))
{
	$ilDB->addTableColumn('tst_tests', 'intro_enabled', array(
		'type' => 'integer',
		'length' => 1,
		'notnull' => false,
		'default' => null
	));

	$ilDB->queryF(
		"UPDATE tst_tests SET intro_enabled = %s WHERE LENGTH(introduction) > %s",
		array('integer', 'integer'), array(1, 0)
	);

	$ilDB->queryF(
		"UPDATE tst_tests SET intro_enabled = %s WHERE LENGTH(introduction) = %s OR LENGTH(introduction) IS NULL",
		array('integer', 'integer'), array(0, 0)
	);
}
?>
<#4465>
<?php
if(!$ilDB->tableColumnExists('tst_tests','starting_time_enabled'))
{
	$ilDB->addTableColumn('tst_tests', 'starting_time_enabled', array(
		'type' => 'integer',
		'length' => 1,
		'notnull' => false,
		'default' => null
	));

	$ilDB->queryF(
		"UPDATE tst_tests SET starting_time_enabled = %s WHERE LENGTH(starting_time) > %s",
		array('integer', 'integer'), array(1, 0)
	);

	$ilDB->queryF(
		"UPDATE tst_tests SET starting_time_enabled = %s WHERE LENGTH(starting_time) = %s OR LENGTH(starting_time) IS NULL",
		array('integer', 'integer'), array(0, 0)
	);
}
?>
<#4466>
<?php
if(!$ilDB->tableColumnExists('tst_tests','ending_time_enabled'))
{
	$ilDB->addTableColumn('tst_tests', 'ending_time_enabled', array(
		'type' => 'integer',
		'length' => 1,
		'notnull' => false,
		'default' => null
	));

	$ilDB->queryF(
		"UPDATE tst_tests SET ending_time_enabled = %s WHERE LENGTH(ending_time) > %s",
		array('integer', 'integer'), array(1, 0)
	);

	$ilDB->queryF(
		"UPDATE tst_tests SET ending_time_enabled = %s WHERE LENGTH(ending_time) = %s OR LENGTH(ending_time) IS NULL",
		array('integer', 'integer'), array(0, 0)
	);
}
?>
<#4467>
<?php
if(!$ilDB->tableColumnExists('tst_tests','password_enabled'))
{
	$ilDB->addTableColumn('tst_tests', 'password_enabled', array(
		'type' => 'integer',
		'length' => 1,
		'notnull' => false,
		'default' => null
	));

	$ilDB->queryF(
		"UPDATE tst_tests SET password_enabled = %s WHERE LENGTH(password) > %s",
		array('integer', 'integer'), array(1, 0)
	);

	$ilDB->queryF(
		"UPDATE tst_tests SET password_enabled = %s WHERE LENGTH(password) = %s OR LENGTH(password) IS NULL",
		array('integer', 'integer'), array(0, 0)
	);
}
?>
<#4468>
<?php
if(!$ilDB->tableColumnExists('tst_tests','limit_users_enabled'))
{
	$ilDB->addTableColumn('tst_tests', 'limit_users_enabled', array(
		'type' => 'integer',
		'length' => 1,
		'notnull' => false,
		'default' => null
	));

	$ilDB->queryF(
		"UPDATE tst_tests SET limit_users_enabled = %s WHERE allowedusers IS NOT NULL AND allowedusers > %s",
		array('integer', 'integer'), array(1, 0)
	);

	$ilDB->queryF(
		"UPDATE tst_tests SET limit_users_enabled = %s WHERE allowedusers IS NULL OR allowedusers <= %s",
		array('integer', 'integer'), array(0, 0)
	);
}
?>
<#4469>
<?php
// @ukonhle: Please do not commit empty database steps ;-)
?>
<#4470>
<?php
$ilDB->queryF(
	'DELETE FROM settings WHERE keyword = %s',
	array('text'),
	array('ps_export_scorm')
);
$ilDB->queryF(
	'INSERT INTO settings (module, keyword, value) VALUES (%s,%s,%s)',
	array('text','text','text'),
	array('common','ps_export_scorm','1')
);
?>
<#4471>
<?php
$ilDB->manipulate('DELETE FROM addressbook WHERE login NOT IN(SELECT login FROM usr_data) AND email IS NULL');
$ilDB->manipulate(
	'DELETE FROM addressbook_mlist_ass WHERE addr_id NOT IN(
		SELECT addr_id FROM addressbook
	)'
);
?>
<#4472>
<?php
	if(!$ilDB->indexExistsByFields('page_question',array('page_parent_type','page_id', 'page_lang')))
	{
		$ilDB->addIndex('page_question',array('page_parent_type','page_id', 'page_lang'),'i1');
	}
?>
<#4473>
<?php
	$ilCtrlStructureReader->getStructure();
?>
<#4474>
<?php

include_once('./Services/Migration/DBUpdate_3560/classes/class.ilDBUpdateNewObjectType.php');				
$lp_type_id = ilDBUpdateNewObjectType::getObjectTypeId('svy');
if($lp_type_id)
{				
	$src_ops_id = ilDBUpdateNewObjectType::getCustomRBACOperationId('write');	

	// clone settings from "write" to "edit_learning_progress"
	$tgt_ops_id = ilDBUpdateNewObjectType::getCustomRBACOperationId('edit_learning_progress');	
	if($tgt_ops_id)
	{
		ilDBUpdateNewObjectType::addRBACOperation($lp_type_id, $tgt_ops_id);				
		ilDBUpdateNewObjectType::cloneOperation('svy', $src_ops_id, $tgt_ops_id);
	}

	// clone settings from "write" to "read_learning_progress"
	$tgt_ops_id = ilDBUpdateNewObjectType::getCustomRBACOperationId('read_learning_progress');	
	if($tgt_ops_id)
	{
		ilDBUpdateNewObjectType::addRBACOperation($lp_type_id, $tgt_ops_id);		
		ilDBUpdateNewObjectType::cloneOperation('svy', $src_ops_id, $tgt_ops_id);
	}
}	

?>
<#4475>
<?php

if($ilDB->tableColumnExists('obj_stat', 'tstamp'))
{
	$ilDB->dropTableColumn('obj_stat', 'tstamp');
}

?>
<#4476>
<?php
if(!$ilDB->uniqueConstraintExists('usr_data', array('login')))
{
	$res = $ilDB->query("
		SELECT COUNT(*) cnt
		FROM (
			SELECT login
			FROM usr_data
			GROUP BY login
			HAVING COUNT(*) > 1
		) duplicatelogins
	");
	$data = $ilDB->fetchAssoc($res);
	if($data['cnt'] > 0)
	{
		echo "<pre>
				Dear Administrator,

				PLEASE READ THE FOLLOWING INSTRUCTIONS

				The update process has been stopped due to data inconsistency reasons.
				We found multiple ILIAS user accounts with the same login. You have to fix this issue manually.

				Database table: usr_data
				Field: login

				You can determine these accounts by executing the following SQL statement:

				SELECT ud.*  FROM usr_data ud
				INNER JOIN (
					SELECT login FROM usr_data GROUP BY login HAVING COUNT(*) > 1
				) tmp ON tmp.login = ud.login

				Please manipulate the affected records by choosing different login names or use the following statement
				to change the duplicate login name to unique name like [usr_id]_[login]_duplicate. The further changes on
				user data (e.g. deletion of duplicates) could then be easily done in ILIAS administration.

				UPDATE usr_data ud
				INNER JOIN (
					SELECT udinner.login, udinner.usr_id
					FROM usr_data udinner
					GROUP BY udinner.login
					HAVING COUNT(udinner.login) > 1
				) dup ON ud.login = dup.login
				SET ud.login = CONCAT(CONCAT(CONCAT(ud.usr_id, '_'), CONCAT(ud.login, '_')), 'duplicate')

				If you try to rerun the update process, this warning will apear again if the issue is still not solved.

				Best regards,
				The ILIAS developers
			</pre>";
		exit();
	}

	$ilDB->addUniqueConstraint('usr_data', array('login'), 'uc1');
}
?>
<#4477>
<?php

$query = "
	UPDATE tst_rnd_quest_set_qpls SET pool_title = (
		COALESCE(
			(SELECT title FROM object_data WHERE obj_id = pool_fi), %s 
		)
	) WHERE pool_title IS NULL OR pool_title = %s
";

$ilDB->manipulateF($query, array('text', 'text'), array('*** unknown/deleted ***', ''));

?>
<#4478>
<?php

if( !$ilDB->tableColumnExists('tst_tests', 'broken'))
{
	$ilDB->addTableColumn('tst_tests', 'broken',
		array(
			'type' => 'integer',
			'length' => 1,
			'notnull' => false,
			'default' => null
		)
	);

	$ilDB->queryF("UPDATE tst_tests SET broken = %s", array('integer'), array(0));
}

?>
<#4479>
<?php
$ilDB->manipulate("UPDATE style_data SET ".
	" uptodate = ".$ilDB->quote(0, "integer")
	);
?>
<#4480>
<?php
	$ilCtrlStructureReader->getStructure();
?>
<#4481>
<?php
$ilDB->manipulate("UPDATE tst_active SET last_finished_pass = (tries - 1) WHERE last_finished_pass IS NULL");
?>
<#4482>
<?php
$ilDB->manipulate("DELETE FROM il_dcl_datatype_prop WHERE title = " . $ilDB->quote('allowed_file_types', 'text'));
?>
<#4483>
<?php
	$ilCtrlStructureReader->getStructure();
?>
<#4484>
<?php
if( !$ilDB->tableColumnExists('qpl_questionpool', 'skill_service') )
{
	$ilDB->addTableColumn('qpl_questionpool', 'skill_service', array(
		'type' => 'integer',
		'length' => 1,
		'notnull' => false,
		'default' => null
	));

	$ilDB->manipulateF(
		'UPDATE qpl_questionpool SET skill_service = %s',
		array('integer'), array(0)
	);
}
?>
<#4485>
<?php
if( !$ilDB->tableExists('qpl_qst_skl_assigns') )
{
	$ilDB->createTable('qpl_qst_skl_assigns', array(
		'obj_fi' => array(
			'type' => 'integer',
			'length' => 4,
			'notnull' => true,
			'default' => 0
		),
		'question_fi' => array(
			'type' => 'integer',
			'length' => 4,
			'notnull' => true,
			'default' => 0
		),
		'skill_base_fi' => array(
			'type' => 'integer',
			'length' => 4,
			'notnull' => true,
			'default' => 0
		),
		'skill_tref_fi' => array(
			'type' => 'integer',
			'length' => 4,
			'notnull' => true,
			'default' => 0
		),
		'skill_points' => array(
			'type' => 'integer',
			'length' => 4,
			'notnull' => true,
			'default' => 0
		)
	));

	$ilDB->addPrimaryKey('qpl_qst_skl_assigns', array('obj_fi', 'question_fi', 'skill_base_fi', 'skill_tref_fi'));

	if( $ilDB->tableExists('tst_skl_qst_assigns') )
	{
		$res = $ilDB->query("
			SELECT tst_skl_qst_assigns.*, tst_tests.obj_fi
			FROM tst_skl_qst_assigns
			INNER JOIN tst_tests ON test_id = test_fi
		");

		while( $row = $ilDB->fetchAssoc($res) )
		{
			$ilDB->replace('qpl_qst_skl_assigns',
				array(
					'obj_fi' => array('integer', $row['obj_fi']),
					'question_fi' => array('integer', $row['question_fi']),
					'skill_base_fi' => array('integer', $row['skill_base_fi']),
					'skill_tref_fi' => array('integer', $row['skill_tref_fi'])
				),
				array(
					'skill_points' => array('integer', $row['skill_points'])
				)
			);
		}

		$ilDB->dropTable('tst_skl_qst_assigns');
	}
}
?>
<#4486>
<?php
$setting = new ilSetting();

if( !$setting->get('dbup_tst_skl_thres_mig_done', 0) )
{
	if( !$ilDB->tableExists('tst_threshold_tmp') )
	{
		$ilDB->createTable('tst_threshold_tmp', array(
			'test_id' => array(
				'type' => 'integer',
				'length' => 4,
				'notnull' => true,
				'default' => 0
			),
			'obj_id' => array(
				'type' => 'integer',
				'length' => 4,
				'notnull' => true,
				'default' => 0
			)
		));

		$ilDB->addPrimaryKey('tst_threshold_tmp', array('test_id'));
	}

	$res = $ilDB->query("
		SELECT DISTINCT tst_tests.test_id, obj_fi FROM tst_tests
		INNER JOIN tst_skl_thresholds ON test_fi = tst_tests.test_id
		LEFT JOIN tst_threshold_tmp ON tst_tests.test_id = tst_threshold_tmp.test_id
		WHERE tst_threshold_tmp.test_id IS NULL
	");

	while( $row = $ilDB->fetchAssoc($res) )
	{
		$ilDB->replace('tst_threshold_tmp',
			array('test_id' => array('integer', $row['test_id'])),
			array('obj_id' => array('integer', $row['obj_fi']))
		);
	}

	if( !$ilDB->tableColumnExists('tst_skl_thresholds', 'tmp') )
	{
		$ilDB->addTableColumn('tst_skl_thresholds', 'tmp', array(
			'type' => 'integer',
			'length' => 4,
			'notnull' => false,
			'default' => null
		));
	}

	$setting->set('dbup_tst_skl_thres_mig_done', 1);
}
?>
<#4487>
<?php
if( $ilDB->tableExists('tst_threshold_tmp') )
{
	$stmtSelectSklPointSum = $ilDB->prepare(
		"SELECT skill_base_fi, skill_tref_fi, SUM(skill_points) points_sum FROM qpl_qst_skl_assigns
			WHERE obj_fi = ? GROUP BY skill_base_fi, skill_tref_fi", array('integer')
	);

	$stmtUpdatePercentThresholds = $ilDB->prepareManip(
		"UPDATE tst_skl_thresholds SET tmp = ROUND( ((threshold * 100) / ?), 0 )
			WHERE test_fi = ? AND skill_base_fi = ? AND skill_tref_fi = ?",
		array('integer', 'integer', 'integer', 'integer')
	);

	$res1 = $ilDB->query("
		SELECT DISTINCT test_id, obj_id FROM tst_threshold_tmp
		INNER JOIN tst_skl_thresholds ON test_fi = test_id
		WHERE tmp IS NULL
	");

	while( $row1 = $ilDB->fetchAssoc($res1) )
	{
		$res2 = $ilDB->execute($stmtSelectSklPointSum, array($row1['obj_id']));

		while( $row2 = $ilDB->fetchAssoc($res2) )
		{
			$ilDB->execute($stmtUpdatePercentThresholds, array(
				$row2['points_sum'], $row1['test_id'], $row2['skill_base_fi'], $row2['skill_tref_fi']
			));
		}
	}
}
?>
<#4488>
<?php
if( $ilDB->tableExists('tst_threshold_tmp') )
{
	$ilDB->dropTable('tst_threshold_tmp');
}
?>
<#4489>
<?php
if( $ilDB->tableColumnExists('tst_skl_thresholds', 'tmp') )
{
	$ilDB->manipulate("UPDATE tst_skl_thresholds SET threshold = tmp");
	$ilDB->dropTableColumn('tst_skl_thresholds', 'tmp');
}
?>
<#4490>
<?php
if( !$ilDB->tableColumnExists('qpl_qst_skl_assigns', 'eval_mode') )
{
	$ilDB->addTableColumn('qpl_qst_skl_assigns', 'eval_mode', array(
		'type' => 'text',
		'length' => 16,
		'notnull' => false,
		'default' => null
	));

	$ilDB->manipulateF(
		"UPDATE qpl_qst_skl_assigns SET eval_mode = %s", array('text'), array('result')
	);
}
?>
<#4491>
<?php
if( !$ilDB->tableExists('qpl_qst_skl_sol_expr') )
{
	$ilDB->createTable('qpl_qst_skl_sol_expr', array(
		'question_fi' => array(
			'type' => 'integer',
			'length' => 4,
			'notnull' => true,
			'default' => 0
		),
		'skill_base_fi' => array(
			'type' => 'integer',
			'length' => 4,
			'notnull' => true,
			'default' => 0
		),
		'skill_tref_fi' => array(
			'type' => 'integer',
			'length' => 4,
			'notnull' => true,
			'default' => 0
		),
		'order_index' => array(
			'type' => 'integer',
			'length' => 4,
			'notnull' => true,
			'default' => 0
		),
		'expression' => array(
			'type' => 'text',
			'length' => 255,
			'notnull' => true,
			'default' => ''
		),
		'points' => array(
			'type' => 'integer',
			'length' => 4,
			'notnull' => true,
			'default' => 0
		)
	));

	$ilDB->addPrimaryKey('qpl_qst_skl_sol_expr', array(
		'question_fi', 'skill_base_fi', 'skill_tref_fi', 'order_index'
	));
}
?>
<#4492>
<?php
$res = $ilDB->query("
	SELECT DISTINCT(question_fi) FROM qpl_qst_skl_assigns
	LEFT JOIN qpl_questions ON question_fi = question_id
	WHERE question_id IS NULL
");

$deletedQuestionIds = array();

while($row = $ilDB->fetchAssoc($res))
{
	$deletedQuestionIds[] = $row['question_fi'];
}

$inDeletedQuestionIds = $ilDB->in('question_fi', $deletedQuestionIds, false, 'integer');

$ilDB->query("
	DELETE FROM qpl_qst_skl_assigns WHERE $inDeletedQuestionIds
");
?>
<#4493>
<?php
$row = $ilDB->fetchAssoc($ilDB->queryF(
	'SELECT COUNT(*) cnt FROM qpl_qst_skl_assigns LEFT JOIN skl_tree_node ON skill_base_fi = obj_id WHERE type = %s',
	array('text'), array('sktr')
));

if( $row['cnt'] )
{
	$res = $ilDB->queryF(
		'SELECT obj_fi, question_fi, skill_base_fi, skill_tref_fi FROM qpl_qst_skl_assigns LEFT JOIN skl_tree_node ON skill_base_fi = obj_id WHERE type = %s',
		array('text'), array('sktr')
	);

	while($row = $ilDB->fetchAssoc($res))
	{
		$ilDB->update('qpl_qst_skl_assigns',
			array(
				'skill_base_fi' => array('integer', $row['skill_tref_fi']),
				'skill_tref_fi' => array('integer', $row['skill_base_fi'])
			),
			array(
				'obj_fi' => array('integer', $row['obj_fi']),
				'question_fi' => array('integer', $row['question_fi']),
				'skill_base_fi' => array('integer', $row['skill_base_fi']),
				'skill_tref_fi' => array('integer', $row['skill_tref_fi'])
			)
		);
	}
}
?>
<#4494>
<?php
$ilDB->manipulateF(
	"UPDATE qpl_qst_skl_assigns SET eval_mode = %s WHERE eval_mode IS NULL", array('text'), array('result')
);
?>
<#4495>
<?php
	$ilCtrlStructureReader->getStructure();
?>
<#4496>
<?php
if( !$ilDB->tableExists('mail_cron_orphaned') )
{
	$ilDB->createTable('mail_cron_orphaned', array(
		'mail_id' => array(
			'type' => 'integer',
			'length' => 4,
			'notnull' => true
		),
		'folder_id' => array(
			'type' => 'integer',
			'length' => 4,
			'notnull' => true
		),
		'ts_do_delete' => array(
			'type' => 'integer',
			'length' => 4,
			'notnull' => true
		)
	));

	$ilDB->addPrimaryKey('mail_cron_orphaned', array('mail_id', 'folder_id'));
}
?>
<#4497>
<?php
if($ilDB->tableExists('chat_blocked'))
{
	$ilDB->dropTable('chat_blocked');
}
?>
<#4498>
<?php
// Don't remove this comment
?>
<#4499>
<?php
if($ilDB->tableExists('chat_invitations'))
{
	$ilDB->dropTable('chat_invitations');
}
?>
<#4500>
<?php
if($ilDB->tableExists('chat_records'))
{
	$ilDB->dropTable('chat_records');
}
?>
<#4501>
<?php
if($ilDB->sequenceExists('chat_records'))
{
	$ilDB->dropSequence('chat_records');
}
?>
<#4502>
<?php
if($ilDB->sequenceExists('chat_rooms'))
{
	$ilDB->dropSequence('chat_rooms');
}
?>
<#4503>
<?php
if($ilDB->tableExists('chat_rooms'))
{
	$ilDB->dropTable('chat_rooms');
}
?>
<#4504>
<?php
if($ilDB->tableExists('chat_room_messages'))
{
	$ilDB->dropTable('chat_room_messages');
}
?>
<#4505>
<?php
if($ilDB->sequenceExists('chat_room_messages'))
{
	$ilDB->dropSequence('chat_room_messages');
}
?>
<#4506>
<?php
if($ilDB->sequenceExists('chat_smilies'))
{
	$ilDB->dropSequence('chat_smilies');
}
?>
<#4507>
<?php
if($ilDB->tableExists('chat_smilies'))
{
	$ilDB->dropTable('chat_smilies');
}
?>
<#4508>
<?php
if($ilDB->tableExists('chat_user'))
{
	$ilDB->dropTable('chat_user');
}
?>
<#4509>
<?php
if($ilDB->tableExists('chat_record_data'))
{
	$ilDB->dropTable('chat_record_data');
}
?>
<#4510>
<?php
if($ilDB->sequenceExists('chat_record_data'))
{
	$ilDB->dropSequence('chat_record_data');
}
?>
<#4511>
<?php
if($ilDB->tableExists('ilinc_data'))
{
	$ilDB->dropTable('ilinc_data');
}
?>
<#4512>
<?php
if($ilDB->tableExists('ilinc_registration'))
{
	$ilDB->dropTable('ilinc_registration');
}
?>
<#4513>
<?php
if($ilDB->tableColumnExists('usr_data', 'ilinc_id'))
{
	$ilDB->dropTableColumn('usr_data', 'ilinc_id');
}

if($ilDB->tableColumnExists('usr_data', 'ilinc_login'))
{
	$ilDB->dropTableColumn('usr_data', 'ilinc_login');
}

if($ilDB->tableColumnExists('usr_data', 'ilinc_passwd'))
{
	$ilDB->dropTableColumn('usr_data', 'ilinc_passwd');
}
?>
<#4514>
<?php
if( $ilDB->uniqueConstraintExists('tst_sequence', array('active_fi', 'pass')) )
{
	$ilDB->dropUniqueConstraintByFields('tst_sequence', array('active_fi', 'pass'));
	$ilDB->addPrimaryKey('tst_sequence', array('active_fi', 'pass'));
}
?>
<#4515>
<?php
if( $ilDB->uniqueConstraintExists('tst_pass_result', array('active_fi', 'pass')) )
{
	$ilDB->dropUniqueConstraintByFields('tst_pass_result', array('active_fi', 'pass'));
	$ilDB->addPrimaryKey('tst_pass_result', array('active_fi', 'pass'));
}
?>
<#4516>
<?php
$crpra_dup_query_num = "
SELECT COUNT(*) cnt
FROM (
	SELECT proom_id, user_id
    FROM chatroom_proomaccess
    GROUP BY proom_id, user_id
    HAVING COUNT(*) > 1
) duplicateChatProoms
";
$res  = $ilDB->query($crpra_dup_query_num);
$data = $ilDB->fetchAssoc($res);
if($data['cnt'])
{
	$mopt_dup_query = "
	SELECT proom_id, user_id
	FROM chatroom_proomaccess
	GROUP BY proom_id, user_id
	HAVING COUNT(*) > 1
	";
	$res = $ilDB->query($mopt_dup_query);

	$stmt_del = $ilDB->prepareManip("DELETE FROM chatroom_proomaccess WHERE proom_id = ? AND user_id = ?", array('integer', 'integer'));
	$stmt_in  = $ilDB->prepareManip("INSERT INTO chatroom_proomaccess (proom_id, user_id) VALUES(?, ?)", array('integer', 'integer'));

	while($row = $ilDB->fetchAssoc($res))
	{
		$ilDB->execute($stmt_del, array($row['proom_id'], $row['user_id']));
		$ilDB->execute($stmt_in, array($row['proom_id'], $row['user_id']));
	}
}

$res  = $ilDB->query($crpra_dup_query_num);
$data = $ilDB->fetchAssoc($res);
if($data['cnt'] > 0)
{
	die("There are still duplicate entries in table 'chatroom_proomaccess'. Please execute this database update step again.");
}

$ilDB->addPrimaryKey('chatroom_proomaccess', array('proom_id', 'user_id'));
?>
<#4517>
<?php
$mopt_dup_query_num = "
SELECT COUNT(*) cnt
FROM (
	SELECT user_id
    FROM mail_options
    GROUP BY user_id
    HAVING COUNT(*) > 1
) duplicateMailOptions
";
$res  = $ilDB->query($mopt_dup_query_num);
$data = $ilDB->fetchAssoc($res);
if($data['cnt'])
{
	$mopt_dup_query = "
	SELECT user_id
	FROM mail_options
	GROUP BY user_id
	HAVING COUNT(*) > 1
	";
	$res = $ilDB->query($mopt_dup_query);

	$stmt_sel = $ilDB->prepare("SELECT * FROM mail_options WHERE user_id = ?", array('integer'));
	$stmt_del = $ilDB->prepareManip("DELETE FROM mail_options WHERE user_id = ?", array('integer'));
	$stmt_in  = $ilDB->prepareManip("INSERT INTO mail_options (user_id, linebreak, signature, incoming_type, cronjob_notification) VALUES(?, ?, ?, ?, ?)", array('integer', 'integer', 'text', 'integer', 'integer'));

	while($row = $ilDB->fetchAssoc($res))
	{
		$opt_res = $ilDB->execute($stmt_sel, array($row['user_id']));
		$opt_row = $ilDB->fetchAssoc($opt_res);
		if($opt_row)
		{
			$ilDB->execute($stmt_del, array($opt_row['user_id']));
			$ilDB->execute($stmt_in, array($opt_row['user_id'], $opt_row['linebreak'], $opt_row['signature'], $opt_row['incoming_type'], $opt_row['cronjob_notification']));
		}
	}
}

$res  = $ilDB->query($mopt_dup_query_num);
$data = $ilDB->fetchAssoc($res);
if($data['cnt'] > 0)
{
	die("There are still duplicate entries in table 'mail_options'. Please execute this database update step again.");
}

$ilDB->addPrimaryKey('mail_options', array('user_id'));
?>
<#4518>
<?php
$psc_dup_query_num = "
SELECT COUNT(*) cnt
FROM (
	SELECT psc_ps_fk, psc_pc_fk, psc_pcc_fk
    FROM payment_statistic_coup
    GROUP BY psc_ps_fk, psc_pc_fk, psc_pcc_fk
    HAVING COUNT(*) > 1
) duplicatePaymentStatistics
";
$res  = $ilDB->query($psc_dup_query_num);
$data = $ilDB->fetchAssoc($res);
if($data['cnt'])
{
	$psc_dup_query = "
	SELECT psc_ps_fk, psc_pc_fk, psc_pcc_fk
	FROM payment_statistic_coup
	GROUP BY psc_ps_fk, psc_pc_fk, psc_pcc_fk
	HAVING COUNT(*) > 1
	";
	$res = $ilDB->query($psc_dup_query);

	$stmt_del = $ilDB->prepareManip("DELETE FROM payment_statistic_coup WHERE psc_ps_fk = ? AND psc_pc_fk = ? AND psc_pcc_fk = ?", array('integer', 'integer', 'integer'));
	$stmt_in  = $ilDB->prepareManip("INSERT INTO payment_statistic_coup (psc_ps_fk, psc_pc_fk, psc_pcc_fk) VALUES(?, ?, ?)", array('integer', 'integer', 'integer'));

	while($row = $ilDB->fetchAssoc($res))
	{
		$ilDB->execute($stmt_del, array($row['psc_ps_fk'], $row['psc_pc_fk'], $row['psc_pcc_fk']));
		$ilDB->execute($stmt_in, array($row['psc_ps_fk'], $row['psc_pc_fk'], $row['psc_pcc_fk']));
	}
}

$res  = $ilDB->query($psc_dup_query_num);
$data = $ilDB->fetchAssoc($res);
if($data['cnt'] > 0)
{
	die("There are still duplicate entries in table 'payment_statistic_coup'. Please execute this database update step again.");
}

$ilDB->addPrimaryKey('payment_statistic_coup', array('psc_ps_fk', 'psc_pc_fk', 'psc_pcc_fk'));
?>
<#4519>
<?php
$msave_dup_query_num = "
SELECT COUNT(*) cnt
FROM (
	SELECT user_id
    FROM mail_saved
    GROUP BY user_id
    HAVING COUNT(*) > 1
) duplicateMailSaved
";
$res  = $ilDB->query($msave_dup_query_num);
$data = $ilDB->fetchAssoc($res);
if($data['cnt'])
{
	$msave_dup_query = "
	SELECT user_id
	FROM mail_saved
	GROUP BY user_id
	HAVING COUNT(*) > 1
	";
	$res = $ilDB->query($msave_dup_query);

	$stmt_sel = $ilDB->prepare("SELECT * FROM mail_saved WHERE user_id = ?", array('integer'));
	$stmt_del = $ilDB->prepareManip("DELETE FROM mail_saved WHERE user_id = ?", array('integer'));

	while($row = $ilDB->fetchAssoc($res))
	{
		$opt_res = $ilDB->execute($stmt_sel, array($row['user_id']));
		$opt_row = $ilDB->fetchAssoc($opt_res);
		if($opt_row)
		{
			$ilDB->execute($stmt_del, array($opt_row['user_id']));
			$ilDB->insert(
				'mail_saved',
				array(
					'user_id'          => array('integer', $opt_row['user_id']),
					'm_type'           => array('text', $opt_row['m_type']),
					'm_email'          => array('integer', $opt_row['m_email']),
					'm_subject'        => array('text', $opt_row['m_subject']),
					'use_placeholders' => array('integer', $opt_row['use_placeholders']),
					'm_message'        => array('clob', $opt_row['m_message']),
					'rcp_to'           => array('clob', $opt_row['rcp_to']),
					'rcp_cc'           => array('clob', $opt_row['rcp_cc']),
					'rcp_bcc'          => array('clob', $opt_row['rcp_bcc']),
					'attachments'      => array('clob', $opt_row['attachments'])
				)
			);
		}
	}
}

$res  = $ilDB->query($msave_dup_query_num);
$data = $ilDB->fetchAssoc($res);
if($data['cnt'])
{
	die("There are still duplicate entries in table 'mail_saved'. Please execute this database update step again.");
}

$ilDB->addPrimaryKey('mail_saved', array('user_id'));
?>
<#4520>
<?php
$chrban_dup_query_num = "
SELECT COUNT(*) cnt
FROM (
	SELECT room_id, user_id
    FROM chatroom_bans
    GROUP BY room_id, user_id
    HAVING COUNT(*) > 1
) duplicateChatroomBans
";
$res  = $ilDB->query($chrban_dup_query_num);
$data = $ilDB->fetchAssoc($res);
if($data['cnt'])
{
	$chrban_dup_query = "
	SELECT DISTINCT finalDuplicateChatroomBans.room_id, finalDuplicateChatroomBans.user_id, finalDuplicateChatroomBans.timestamp, finalDuplicateChatroomBans.remark
	FROM (
		SELECT chatroom_bans.*
		FROM chatroom_bans
		INNER JOIN (
			SELECT room_id, user_id, MAX(timestamp) ts
			FROM chatroom_bans
			GROUP BY room_id, user_id
			HAVING COUNT(*) > 1
		) duplicateChatroomBans
			ON duplicateChatroomBans.room_id = chatroom_bans.room_id
			AND duplicateChatroomBans.user_id = chatroom_bans.user_id 
			AND duplicateChatroomBans.ts = chatroom_bans.timestamp 
	) finalDuplicateChatroomBans
	";
	$res = $ilDB->query($chrban_dup_query);

	$stmt_del = $ilDB->prepareManip("DELETE FROM chatroom_bans WHERE room_id = ? AND user_id = ?", array('integer', 'integer'));
	$stmt_in  = $ilDB->prepareManip("INSERT INTO chatroom_bans (room_id, user_id, timestamp, remark) VALUES(?, ?, ?, ?)", array('integer', 'integer',  'integer',  'text'));

	while($row = $ilDB->fetchAssoc($res))
	{
		$ilDB->execute($stmt_del, array($row['room_id'], $row['user_id']));
		$ilDB->execute($stmt_in, array($row['room_id'], $row['user_id'], $row['timestamp'], $row['remark']));
	}
}

$res  = $ilDB->query($chrban_dup_query_num);
$data = $ilDB->fetchAssoc($res);
if($data['cnt'])
{
	die("There are still duplicate entries in table 'chatroom_bans'. Please execute this database update step again.");
}

$ilDB->addPrimaryKey('chatroom_bans', array('room_id', 'user_id'));
?>
<#4521>
<?php
if(!$ilDB->sequenceExists('chatroom_psessionstmp'))
{
	$ilDB->createSequence('chatroom_psessionstmp');
}
?>
<#4522>
<?php
if(!$ilDB->tableExists('chatroom_psessionstmp'))
{
	$fields = array(
		'psess_id'     => array('type' => 'integer', 'length' => 8, 'notnull' => true, 'default' => 0),
		'proom_id'     => array('type' => 'integer', 'length' => 4, 'notnull' => true, 'default' => 0),
		'user_id'      => array('type' => 'integer', 'length' => 4, 'notnull' => true, 'default' => 0),
		'connected'    => array('type' => 'integer', 'length' => 4, 'notnull' => true, 'default' => 0),
		'disconnected' => array('type' => 'integer', 'length' => 4, 'notnull' => true, 'default' => 0)
	);
	$ilDB->createTable('chatroom_psessionstmp', $fields);
	$ilDB->addPrimaryKey('chatroom_psessionstmp', array('psess_id'));
}
?>
<#4523>
<?php
$query = '
SELECT chatroom_psessions.proom_id, chatroom_psessions.user_id, chatroom_psessions.connected, chatroom_psessions.disconnected
FROM chatroom_psessions
LEFT JOIN chatroom_psessionstmp
	ON chatroom_psessionstmp.proom_id = chatroom_psessions.proom_id
	AND chatroom_psessionstmp.user_id = chatroom_psessions.user_id
	AND chatroom_psessionstmp.connected = chatroom_psessions.connected
	AND chatroom_psessionstmp.disconnected = chatroom_psessions.disconnected
WHERE chatroom_psessionstmp.psess_id IS NULL
GROUP BY chatroom_psessions.proom_id, chatroom_psessions.user_id, chatroom_psessions.connected, chatroom_psessions.disconnected
';
$res = $ilDB->query($query);

$stmt_in = $ilDB->prepareManip('INSERT INTO chatroom_psessionstmp (psess_id, proom_id, user_id, connected, disconnected) VALUES(?, ?, ?, ?, ?)', array('integer', 'integer', 'integer', 'integer','integer'));

while($row = $ilDB->fetchAssoc($res))
{
	$psess_id = $ilDB->nextId('chatroom_psessionstmp');
	$ilDB->execute($stmt_in, array($psess_id, (int)$row['proom_id'], (int)$row['user_id'], (int)$row['connected'], (int)$row['disconnected']));
}
?>
<#4524>
<?php
$ilDB->dropTable('chatroom_psessions');
?>
<#4525>
<?php
$ilDB->renameTable('chatroom_psessionstmp', 'chatroom_psessions');
?>
<#4526>
<?php
if(!$ilDB->sequenceExists('chatroom_psessions'))
{
	$query = "SELECT MAX(psess_id) mpsess_id FROM chatroom_psessions";
	$row = $ilDB->fetchAssoc($ilDB->query($query));
	$ilDB->createSequence('chatroom_psessions', (int)$row['mpsess_id'] + 1);
}
?>
<#4527>
<?php
if($ilDB->sequenceExists('chatroom_psessionstmp'))
{
	$ilDB->dropSequence('chatroom_psessionstmp');
}
?>
<#4528>
<?php
$ilDB->addIndex('chatroom_psessions', array('proom_id', 'user_id'), 'i1');
?>
<#4529>
<?php
$ilDB->addIndex('chatroom_psessions', array('disconnected'), 'i2');
?>
<#4530>
<?php
if(!$ilDB->sequenceExists('chatroom_sessionstmp'))
{
	$ilDB->createSequence('chatroom_sessionstmp');
}
?>
<#4531>
<?php
if(!$ilDB->tableExists('chatroom_sessionstmp'))
{
	$fields = array(
		'sess_id'     => array('type' => 'integer', 'length' => 8, 'notnull' => true, 'default' => 0),
		'room_id'      => array('type' => 'integer', 'length' => 4, 'notnull' => true, 'default' => 0),
		'user_id'      => array('type' => 'integer', 'length' => 4, 'notnull' => true, 'default' => 0),
		'userdata'     => array('type' => 'text', 'length' => 4000, 'notnull' => false, 'default' => null),
		'connected'    => array('type' => 'integer', 'length' => 4, 'notnull' => true, 'default' => 0),
		'disconnected' => array('type' => 'integer', 'length' => 4, 'notnull' => true, 'default' => 0)
	);
	$ilDB->createTable('chatroom_sessionstmp', $fields);
	$ilDB->addPrimaryKey('chatroom_sessionstmp', array('sess_id'));
}
?>
<#4532>
<?php
if($ilDB->getDBType() == 'innodb' || $ilDB->getDBType() == 'mysql')
{
	$query = '
	SELECT chatroom_sessions.room_id, chatroom_sessions.user_id, chatroom_sessions.connected, chatroom_sessions.disconnected, chatroom_sessions.userdata
	FROM chatroom_sessions
	LEFT JOIN chatroom_sessionstmp
		ON chatroom_sessionstmp.room_id = chatroom_sessions.room_id
		AND chatroom_sessionstmp.user_id = chatroom_sessions.user_id
		AND chatroom_sessionstmp.connected = chatroom_sessions.connected
		AND chatroom_sessionstmp.disconnected = chatroom_sessions.disconnected
		AND chatroom_sessionstmp.userdata = chatroom_sessions.userdata COLLATE utf8_general_ci
	WHERE chatroom_sessionstmp.sess_id IS NULL
	GROUP BY chatroom_sessions.room_id, chatroom_sessions.user_id, chatroom_sessions.connected, chatroom_sessions.disconnected, chatroom_sessions.userdata
	';
}
else
{
	$query = '
	SELECT chatroom_sessions.room_id, chatroom_sessions.user_id, chatroom_sessions.connected, chatroom_sessions.disconnected, chatroom_sessions.userdata
	FROM chatroom_sessions
	LEFT JOIN chatroom_sessionstmp
		ON chatroom_sessionstmp.room_id = chatroom_sessions.room_id
		AND chatroom_sessionstmp.user_id = chatroom_sessions.user_id
		AND chatroom_sessionstmp.connected = chatroom_sessions.connected
		AND chatroom_sessionstmp.disconnected = chatroom_sessions.disconnected
		AND chatroom_sessionstmp.userdata = chatroom_sessions.userdata
	WHERE chatroom_sessionstmp.sess_id IS NULL
	GROUP BY chatroom_sessions.room_id, chatroom_sessions.user_id, chatroom_sessions.connected, chatroom_sessions.disconnected, chatroom_sessions.userdata
	';
}

$res = $ilDB->query($query);

$stmt_in = $ilDB->prepareManip('INSERT INTO chatroom_sessionstmp (sess_id, room_id, user_id, connected, disconnected, userdata) VALUES(?, ?, ?, ?, ?, ?)', array('integer', 'integer', 'integer', 'integer','integer', 'text'));

while($row = $ilDB->fetchAssoc($res))
{
	$sess_id = $ilDB->nextId('chatroom_sessionstmp');
	$ilDB->execute($stmt_in, array($sess_id, (int)$row['room_id'], (int)$row['user_id'], (int)$row['connected'], (int)$row['disconnected'], (string)$row['userdata']));
}
?>
<#4533>
<?php
$ilDB->dropTable('chatroom_sessions');
?>
<#4534>
<?php
$ilDB->renameTable('chatroom_sessionstmp', 'chatroom_sessions');
?>
<#4535>
<?php
if(!$ilDB->sequenceExists('chatroom_sessions'))
{
	$query = "SELECT MAX(sess_id) msess_id FROM chatroom_sessions";
	$row = $ilDB->fetchAssoc($ilDB->query($query));
	$ilDB->createSequence('chatroom_sessions', (int)$row['msess_id'] + 1);
}
?>
<#4536>
<?php
if($ilDB->sequenceExists('chatroom_sessionstmp'))
{
	$ilDB->dropSequence('chatroom_sessionstmp');
}
?>
<#4537>
<?php
$ilDB->addIndex('chatroom_sessions', array('room_id', 'user_id'), 'i1');
?>
<#4538>
<?php
$ilDB->addIndex('chatroom_sessions', array('disconnected'), 'i2');
?>
<#4539>
<?php
$ilDB->addIndex('chatroom_sessions', array('user_id'), 'i3');
?>
<#4540>
<?php
// qpl_a_cloze_combi_res - primary key step 1/8

$dupsCountRes = $ilDB->query("
		SELECT COUNT(*) dups_cnt FROM (
			SELECT combination_id, question_fi, gap_fi, row_id
			FROM qpl_a_cloze_combi_res
			GROUP BY combination_id, question_fi, gap_fi, row_id
		HAVING COUNT(*) > 1
	) dups");

$dupsCountRow = $ilDB->fetchAssoc($dupsCountRes);

if($dupsCountRow['dups_cnt'] > 0)
{
	if( !$ilDB->tableExists('dups_clozecombis_qst') )
	{
		$ilDB->createTable('dups_clozecombis_qst', array(
			'qst' => array(
				'type' => 'integer',
				'length' => 4,
				'notnull' => true
			),
			'num' => array(
				'type' => 'integer',
				'length' => 4,
				'notnull' => false
			)
		));

		$ilDB->addPrimaryKey('dups_clozecombis_qst', array('qst'));
	}

	if( !$ilDB->tableExists('dups_clozecombis_rows') )
	{
		$ilDB->createTable('dups_clozecombis_rows', array(
			'combination_id' => array(
				'type' => 'integer',
				'length' => 4,
				'notnull' => true
			),
			'question_fi' => array(
				'type' => 'integer',
				'length' => 4,
				'notnull' => true
			),
			'gap_fi' => array(
				'type' => 'integer',
				'length' => 4,
				'notnull' => true
			),
			'answer' => array(
				'type' => 'text',
				'length' => 1000,
				'notnull' => false
			),
			'points' => array(
				'type' => 'float',
				'notnull' => false
			),
			'best_solution' => array(
				'type' => 'integer',
				'length' => 1,
				'notnull' => false
			),
			'row_id' => array(
				'type' => 'integer',
				'length' => 4,
				'notnull' => false,
				'default' => 0
			)
		));

		$ilDB->addPrimaryKey('dups_clozecombis_rows', array(
			'combination_id', 'question_fi', 'gap_fi', 'row_id'
		));
	}
}
?>
<#4541>
<?php
// qpl_a_cloze_combi_res - primary key step 2/8

// break safe update step

if( $ilDB->tableExists('dups_clozecombis_qst') )
{
	$res = $ilDB->query("
			SELECT combination_id, question_fi, gap_fi, row_id, COUNT(*)
			FROM qpl_a_cloze_combi_res
			LEFT JOIN dups_clozecombis_qst ON qst = question_fi
			WHERE qst IS NULL
			GROUP BY combination_id, question_fi, gap_fi, row_id
			HAVING COUNT(*) > 1
		");

	while( $row = $ilDB->fetchAssoc($res) )
	{
		$ilDB->replace('dups_clozecombis_qst',
			array(
				'qst' => array('integer', $row['question_fi'])
			),
			array(
				'num' => array('integer', null)
			)
		);
	}
}
?>
<#4542>
<?php
// qpl_a_cloze_combi_res - primary key step 3/8

// break safe update step

if( $ilDB->tableExists('dups_clozecombis_qst') )
{
	$selectNumQuery = "
			SELECT COUNT(*) num FROM (
				SELECT question_fi FROM qpl_a_cloze_combi_res WHERE question_fi = ?
				GROUP BY combination_id, question_fi, gap_fi, row_id
			) numrows
		";
	$selectNumStmt = $ilDB->prepare($selectNumQuery, array('integer'));

	$updateNumQuery = "
			UPDATE dups_clozecombis_qst SET num = ? WHERE qst = ?
		";
	$updateNumStmt = $ilDB->prepareManip($updateNumQuery, array('integer', 'integer'));

	$qstRes = $ilDB->query("SELECT qst FROM dups_clozecombis_qst WHERE num IS NULL");

	while( $qstRow = $ilDB->fetchAssoc($qstRes) )
	{
		$selectNumRes = $ilDB->execute($selectNumStmt, array($qstRow['qst']));
		$selectNumRow = $ilDB->fetchAssoc($selectNumRes);

		$ilDB->execute($updateNumStmt, array($selectNumRow['num'], $qstRow['qst']));
	}
}
?>
<#4543>
<?php
// qpl_a_cloze_combi_res - primary key step 4/8

// break safe update step

if( $ilDB->tableExists('dups_clozecombis_qst') )
{
	$deleteRowsStmt = $ilDB->prepareManip(
		"DELETE FROM dups_clozecombis_rows WHERE question_fi = ?", array('integer')
	);

	$selectRowsStmt = $ilDB->prepare(
		"SELECT * FROM qpl_a_cloze_combi_res WHERE question_fi = ? ORDER BY combination_id, row_id, gap_fi",
		array('integer')
	);

	$insertRowStmt = $ilDB->prepareManip(
		"INSERT INTO dups_clozecombis_rows (combination_id, question_fi, gap_fi, answer, points, best_solution, row_id)
			VALUES (?, ?, ?, ?, ?, ?, ?)", array('integer', 'integer', 'integer', 'text', 'float', 'integer', 'integer')
	);

	$qstRes = $ilDB->query("
			SELECT qst, num
			FROM dups_clozecombis_qst
			LEFT JOIN dups_clozecombis_rows
			ON question_fi = qst
			GROUP BY qst, num, question_fi
			HAVING COUNT(question_fi) < num
		");

	while( $qstRow = $ilDB->fetchAssoc($qstRes) )
	{
		$ilDB->execute($deleteRowsStmt, array($qstRow['qst']));

		$selectRowsRes = $ilDB->execute($selectRowsStmt, array($qstRow['qst']));

		$existingRows = array();
		while( $selectRowsRow = $ilDB->fetchAssoc($selectRowsRes) )
		{
			$combinationId = $selectRowsRow['combination_id'];
			$rowId = $selectRowsRow['row_id'];
			$gapFi = $selectRowsRow['gap_fi'];

			if( !isset($existingRows[$combinationId]) )
			{
				$existingRows[$combinationId] = array();
			}

			if( !isset($existingRows[$combinationId][$rowId]) )
			{
				$existingRows[$combinationId][$rowId] = array();
			}

			if( !isset($existingRows[$combinationId][$rowId][$gapFi]) )
			{
				$existingRows[$combinationId][$rowId][$gapFi] = array();
			}

			$existingRows[$combinationId][$rowId][$gapFi][] = array(
				'answer' => $selectRowsRow['answer'],
				'points' => $selectRowsRow['points']
			);
		}

		$newRows = array();
		foreach($existingRows as $combinationId => $combination)
		{
			if( !isset($newRows[$combinationId]) )
			{
				$newRows[$combinationId] = array();
			}

			$maxPointsForCombination = null;
			$maxPointsRowIdForCombination = null;
			foreach($combination as $rowId => $row)
			{
				if( !isset($newRows[$combinationId][$rowId]) )
				{
					$newRows[$combinationId][$rowId] = array();
				}

				$maxPointsForRow = null;
				foreach($row as $gapFi => $gap)
				{
					foreach($gap as $dups)
					{
						if( !isset($newRows[$combinationId][$rowId][$gapFi]) )
						{
							$newRows[$combinationId][$rowId][$gapFi] = array(
								'answer' => $dups['answer']
							);

							if($maxPointsForRow === null || $maxPointsForRow < $dups['points'] )
							{
								$maxPointsForRow = $dups['points'];
							}
						}
					}
				}

				foreach($newRows[$combinationId][$rowId] as $gapFi => $gap)
				{
					$newRows[$combinationId][$rowId][$gapFi]['points'] = $maxPointsForRow;
				}

				if( $maxPointsForCombination === null || $maxPointsForCombination < $maxPointsForRow )
				{
					$maxPointsForCombination = $maxPointsForRow;
					$maxPointsRowIdForCombination = $rowId;
				}
			}

			foreach($combination as $rowId => $row)
			{
				foreach($newRows[$combinationId][$rowId] as $gapFi => $gap)
				{
					$newRows[$combinationId][$rowId][$gapFi]['best_solution'] = ($rowId == $maxPointsRowIdForCombination ? 1 : 0);
				}
			}
		}

		foreach($newRows as $combinationId => $combination)
		{
			foreach($combination as $rowId => $row)
			{
				foreach($row as $gapFi => $gap)
				{
					$ilDB->execute($insertRowStmt, array(
						$combinationId, $qstRow['qst'], $gapFi, $gap['answer'],
						$gap['points'], $gap['best_solution'], $rowId
					));
				}
			}
		}
	}
}
?>
<#4544>
<?php
// qpl_a_cloze_combi_res - primary key step 5/8

if( $ilDB->tableExists('dups_clozecombis_rows') )
{
	$ilDB->manipulate("
		DELETE FROM qpl_a_cloze_combi_res WHERE question_fi IN(
			SELECT DISTINCT question_fi FROM dups_clozecombis_rows
		)
	");
}
?>
<#4545>
<?php
// qpl_a_cloze_combi_res - primary key step 6/8

if( $ilDB->tableExists('dups_clozecombis_rows') )
{
	$ilDB->manipulate("
		INSERT INTO qpl_a_cloze_combi_res (
			combination_id, question_fi, gap_fi, answer, points, best_solution, row_id
		) SELECT combination_id, question_fi, gap_fi, answer, points, best_solution, row_id
		FROM dups_clozecombis_rows
	");
}
?>
<#4546>
<?php
// qpl_a_cloze_combi_res - primary key step 7/8

if( $ilDB->tableExists('dups_clozecombis_qst') )
{
	$ilDB->dropTable('dups_clozecombis_qst');
}

if( $ilDB->tableExists('dups_clozecombis_rows') )
{
	$ilDB->dropTable('dups_clozecombis_rows');
}
?>
<#4547>
<?php
// qpl_a_cloze_combi_res - primary key step 8/8

$ilDB->addPrimaryKey('qpl_a_cloze_combi_res', array(
	'combination_id', 'question_fi', 'gap_fi', 'row_id'
));
?>
<#4548>
<?php
if(!$ilDB->sequenceExists('chatroom_historytmp'))
{
	$ilDB->createSequence('chatroom_historytmp');
}
?>
<#4549>
<?php
if(!$ilDB->tableExists('chatroom_historytmp'))
{
	$fields = array(
		'hist_id'   => array('type' => 'integer', 'length' => 8, 'notnull' => true, 'default' => 0),
		'room_id'   => array('type' => 'integer', 'length' => 4, 'notnull' => true, 'default' => 0),
		'message'   => array('type' => 'text', 'length' => 4000, 'notnull' => false, 'default' => null),
		'timestamp' => array('type' => 'integer', 'length' => 4, 'notnull' => true, 'default' => 0),
		'sub_room'  => array('type' => 'integer', 'length' => 4, 'notnull' => true, 'default' => 0)
	);
	$ilDB->createTable('chatroom_historytmp', $fields);
	$ilDB->addPrimaryKey('chatroom_historytmp', array('hist_id'));
}
?>
<#4550>
<?php
require_once 'Services/Migration/DBUpdate_4550/classes/class.ilDBUpdate4550.php';
ilDBUpdate4550::cleanupOrphanedChatRoomData();
if($ilDB->getDBType() == 'innodb' || $ilDB->getDBType() == 'mysql' || $ilDB->getDBType() == '')
{
	$query = '
	SELECT chatroom_history.room_id, chatroom_history.timestamp, chatroom_history.sub_room, chatroom_history.message
	FROM chatroom_history
	LEFT JOIN chatroom_historytmp
		ON chatroom_historytmp.room_id = chatroom_history.room_id
		AND chatroom_historytmp.timestamp = chatroom_history.timestamp
		AND chatroom_historytmp.sub_room = chatroom_history.sub_room
		AND chatroom_historytmp.message = chatroom_history.message COLLATE utf8_general_ci
	WHERE chatroom_historytmp.hist_id IS NULL
	GROUP BY chatroom_history.room_id, chatroom_history.timestamp, chatroom_history.sub_room, chatroom_history.message
	';
}
else
{
	$query = '
	SELECT chatroom_history.room_id, chatroom_history.timestamp, chatroom_history.sub_room, chatroom_history.message
	FROM chatroom_history
	LEFT JOIN chatroom_historytmp
		ON chatroom_historytmp.room_id = chatroom_history.room_id
		AND chatroom_historytmp.timestamp = chatroom_history.timestamp
		AND chatroom_historytmp.sub_room = chatroom_history.sub_room
		AND chatroom_historytmp.message = chatroom_history.message
	WHERE chatroom_historytmp.hist_id IS NULL
	GROUP BY chatroom_history.room_id, chatroom_history.timestamp, chatroom_history.sub_room, chatroom_history.message
	';
}
$res = $ilDB->query($query);

$stmt_in = $ilDB->prepareManip('INSERT INTO chatroom_historytmp (hist_id, room_id, timestamp, sub_room, message) VALUES(?, ?, ?, ?, ?)', array('integer', 'integer', 'integer', 'integer', 'text'));

while($row = $ilDB->fetchAssoc($res))
{
	$hist_id = $ilDB->nextId('chatroom_historytmp');
	$ilDB->execute($stmt_in, array($hist_id, (int)$row['room_id'], (int)$row['timestamp'], (int)$row['sub_room'], (string)$row['message']));
}
?>
<#4551>
<?php
$ilDB->dropTable('chatroom_history');
?>
<#4552>
<?php
$ilDB->renameTable('chatroom_historytmp', 'chatroom_history');
?>
<#4553>
<?php
if(!$ilDB->sequenceExists('chatroom_history'))
{
	$query = "SELECT MAX(hist_id) mhist_id FROM chatroom_history";
	$row = $ilDB->fetchAssoc($ilDB->query($query));
	$ilDB->createSequence('chatroom_history', (int)$row['mhist_id'] + 1);
}
?>
<#4554>
<?php
if($ilDB->sequenceExists('chatroom_historytmp'))
{
	$ilDB->dropSequence('chatroom_historytmp');
}
?>
<#4555>
<?php
$ilDB->addIndex('chatroom_history', array('room_id', 'sub_room'), 'i1');
?>
<#4556>
<?php
require_once 'Services/Migration/DBUpdate_4550/classes/class.ilDBUpdate4550.php';
ilDBUpdate4550::cleanupOrphanedChatRoomData();
?>
<#4557>
<?php
if($ilDB->getDBType() == 'postgres')
{
	$ilDB->manipulate("ALTER TABLE chatroom_prooms ALTER COLUMN parent_id SET DEFAULT 0");
	$ilDB->manipulate("ALTER TABLE chatroom_prooms ALTER parent_id TYPE INTEGER USING (parent_id::INTEGER)");
}
else
{
	$ilDB->modifyTableColumn('chatroom_prooms', 'parent_id', array(
		'type'    => 'integer',
		'length'  => 4,
		'notnull' => true,
		'default' => 0
	));
}
$ilDB->addIndex('chatroom_prooms', array('parent_id'), 'i1');
?>
<#4558>
<?php
$ilDB->addIndex('chatroom_prooms', array('owner'), 'i2');
?>
<#4559>
<?php
/*
Moved to 4557
if($ilDB->getDBType() == 'postgres')
{
	$ilDB->manipulate("ALTER TABLE chatroom_prooms ALTER COLUMN parent_id SET DEFAULT 0");
	$ilDB->manipulate("ALTER TABLE chatroom_prooms ALTER parent_id TYPE INTEGER USING (parent_id::INTEGER)");
}
else
{
	$ilDB->modifyTableColumn('chatroom_prooms', 'parent_id', array(
		'type'    => 'integer',
		'length'  => 4,
		'notnull' => true,
		'default' => 0
	));
}
*/
?>
<#4560>
<?php
if($ilDB->sequenceExists('chatroom_smilies'))
{
	$ilDB->dropSequence('chatroom_smilies');
}
?>
<#4561>
<?php
$query = "SELECT MAX(smiley_id) msmiley_id FROM chatroom_smilies";
$row = $ilDB->fetchAssoc($ilDB->query($query));
$ilDB->createSequence('chatroom_smilies', (int)$row['msmiley_id'] + 1);
?>
<#4562>
<?php
if(!$ilDB->tableColumnExists('frm_settings', 'file_upload_allowed'))
{
	$ilDB->addTableColumn('frm_settings', 'file_upload_allowed',
		array(
			"type"    => "integer",
			"notnull" => true,
			"length"  => 1,
			"default" => 0
		)
	);
}
?>
<#4563>
<?php

if($ilDB->tableExists('sysc_groups'))
{
	$ilDB->dropTable('sysc_groups');
}
if($ilDB->tableExists('sysc_groups_seq'))
{
	$ilDB->dropTable('sysc_groups_seq');
}

if(!$ilDB->tableExists('sysc_groups'))
{
	$fields = array (
    'id'    => array(
    		'type' => 'integer',
    		'length'  => 4,
    		'notnull' => true),
	'component' => array(
			"type" => "text",
			"notnull" => false,
		 	"length" => 16,
		 	"fixed" => true),

	'last_update' => array(
			"type" => "timestamp",
			"notnull" => false),
		
	'status' => array(
			"type" => "integer",
			"notnull" => true,
			'length' => 1,
			'default' => 0)
	  );
  $ilDB->createTable('sysc_groups', $fields);
  $ilDB->addPrimaryKey('sysc_groups', array('id'));
  $ilDB->createSequence("sysc_groups");
}
?>
<#4564>
<?php

if(!$ilDB->tableExists('sysc_tasks'))
{
	$fields = array (
    'id'    => array(
    		'type' => 'integer',
    		'length'  => 4,
    		'notnull' => true),
	'grp_id' => array(
			"type" => "integer",
			"notnull" => TRUE,
		 	"length" => 4),

	'last_update' => array(
			"type" => "timestamp",
			"notnull" => false),
		
	'status' => array(
			"type" => "integer",
			"notnull" => true,
			'length' => 1,
			'default' => 0),
	'identifier' => array(
			"type" => "text",
			"notnull" => FALSE,
			'length' => 64)
	  );
	$ilDB->createTable('sysc_tasks', $fields);
	$ilDB->addPrimaryKey('sysc_tasks', array('id'));
	$ilDB->createSequence("sysc_tasks");
}

?>
<#4565>
<?php
// primary key for tst_addtime - step 1/8

$cntRes = $ilDB->query("
	SELECT COUNT(active_fi) cnt FROM (
		SELECT active_fi FROM tst_addtime
		GROUP BY active_fi HAVING COUNT(active_fi) > 1
	) actives
");

$cntRow = $ilDB->fetchAssoc($cntRes);

if( $cntRow['cnt'] > 0 )
{
	$ilDB->createTable('tst_addtime_tmp', array(
		'active_fi' => array(
			'type'  => 'integer',
			'length'=> 8,
			'notnull' => true,
			'default' => 0
		),
		'additionaltime' => array(
			'type'  => 'integer',
			'length'=> 8,
			'notnull' => false,
			'default' => null,
		),
		'tstamp' => array (
			'type' => 'integer',
			'length' => 8,
			'notnull' => false,
			'default' => null
		)
	));

	$ilDB->addPrimaryKey('tst_addtime_tmp', array('active_fi'));
}
?>
<#4566>
<?php
// primary key for tst_addtime - step 2/8

// break safe

if( $ilDB->tableExists('tst_addtime_tmp') )
{
	$res = $ilDB->query("
		SELECT orig.active_fi FROM tst_addtime orig
		LEFT JOIN tst_addtime_tmp tmp ON tmp.active_fi = orig.active_fi
		WHERE tmp.active_fi IS NULL
		GROUP BY orig.active_fi HAVING COUNT(orig.active_fi) > 1
	");

	while( $row = $ilDB->fetchAssoc($res) )
	{
		$ilDB->replace('tst_addtime_tmp',
			array(
				'additionaltime' => array('integer', null),
				'tstamp' => array('integer', null)
			),
			array(
				'active_fi' => array('integer', $row['active_fi'])
			)
		);
	}
}
?>
<#4567>
<?php
// primary key for tst_addtime - step 3/8

// break safe

if( $ilDB->tableExists('tst_addtime_tmp') )
{
	$res = $ilDB->query("
		SELECT orig.*
		FROM tst_addtime_tmp tmp
		INNER JOIN tst_addtime orig ON orig.active_fi = tmp.active_fi
		WHERE tmp.additionaltime IS NULL
		AND tmp.tstamp IS NULL
		ORDER BY tmp.active_fi ASC, orig.tstamp ASC
	");

	$active_fi = null;
	$addtime = null;
	$tstamp = null;

	while( $row = $ilDB->fetchAssoc($res) )
	{
		if( $active_fi === null )
		{
			// first loop
			$active_fi = $row['active_fi'];
		}
		elseif( $row['active_fi'] != $active_fi )
		{
			// update last active
			$ilDB->update('tst_addtime_tmp',
				array(
					'additionaltime' => array('integer', $addtime),
					'tstamp' => array('integer', $tstamp)
				),
				array(
					'active_fi' => array('integer', $active_fi)
				)
			);

			// process next active
			$active_fi = $row['active_fi'];
			$addtime = null;
			$tstamp = null;
		}

		if( $addtime === null || $row['additionaltime'] >= $addtime )
		{
			$addtime = $row['additionaltime'];
			$tstamp = $row['tstamp'];
		}
	}

	$ilDB->update('tst_addtime_tmp',
		array(
			'additionaltime' => array('integer', $addtime),
			'tstamp' => array('integer', $tstamp)
		),
		array(
			'active_fi' => array('integer', $active_fi)
		)
	);
}
?>
<#4568>
<?php
// primary key for tst_addtime - step 4/8

if( $ilDB->tableExists('tst_addtime_tmp') )
{
	$ilDB->manipulate("
		DELETE FROM tst_addtime WHERE active_fi IN(
			SELECT DISTINCT active_fi FROM tst_addtime_tmp
		)
	");
}
?>
<#4569>
<?php
// primary key for tst_addtime - step 5/8

if( $ilDB->tableExists('tst_addtime_tmp') )
{
	$ilDB->manipulate("
		INSERT INTO tst_addtime (active_fi, additionaltime, tstamp)
		SELECT active_fi, additionaltime, tstamp
		FROM tst_addtime_tmp
	");
}
?>
<#4570>
<?php
// primary key for tst_addtime - step 6/8

if( $ilDB->tableExists('tst_addtime_tmp') )
{
	$ilDB->dropTable('tst_addtime_tmp');
}
?>
<#4571>
<?php
// primary key for tst_addtime - step 7/8

if( $ilDB->indexExistsByFields('tst_addtime', array('active_fi')) )
{
	$ilDB->dropIndexByFields('tst_addtime', array('active_fi'));
}
?>
<#4572>
<?php
// primary key for tst_addtime - step 8/8

$ilDB->addPrimaryKey('tst_addtime', array('active_fi'));
?>
<#4573>
<?php 

// delete all entries
// structure reload is done at end of db update.
$query = 'DELETE from ctrl_calls';
$ilDB->manipulate($query);

if($ilDB->indexExistsByFields('ctrl_calls', array('parent')))
{
	$ilDB->dropIndexByFields('ctrl_calls', array('parent'));
}
$ilDB->addPrimaryKey('ctrl_calls', array('parent','child'));
?>
<#4574>
<?php
global $ilDB;
if(!$ilDB->tableColumnExists('il_dcl_table', 'delete_by_owner')) {
	$ilDB->addTableColumn('il_dcl_table', 'delete_by_owner',
		array(
		"type"    => "integer",
		"notnull" => true,
		"length"  => 1,
		"default" => 0
		)
	);
	// Migrate tables: Set new setting to true if "edit by owner" is true
	// Set edit permission to true if edit
	$ilDB->manipulate("UPDATE il_dcl_table SET delete_by_owner = 1, edit_perm = 1, delete_perm = 1 WHERE edit_by_owner = 1");
}
?>
<#4575>
<?php
// primary key for tst_result_cache - step 1/7

$res = $ilDB->query("
	SELECT COUNT(active_fi) cnt FROM (
		SELECT active_fi FROM tst_result_cache
		GROUP BY active_fi HAVING COUNT(active_fi) > 1
	) actives
");

$row = $ilDB->fetchAssoc($res);

if( $row['cnt'] > 0 )
{
	$ilDB->createTable('tst_result_cache_tmp', array(
		'active_fi' => array(
			'type'  => 'integer',
			'length'=> 8,
			'notnull' => true,
			'default' => 0
		)
	));

	$ilDB->addPrimaryKey('tst_result_cache_tmp', array('active_fi'));
}
?>
<#4576>
<?php
// primary key for tst_result_cache - step 2/7

// break safe

if( $ilDB->tableExists('tst_result_cache_tmp') )
{
	$res = $ilDB->query("
		SELECT active_fi FROM tst_result_cache
		GROUP BY active_fi HAVING COUNT(active_fi) > 1
	");

	while( $row = $ilDB->fetchAssoc($res) )
	{
		$ilDB->replace('tst_result_cache_tmp', array(), array(
			'active_fi' => array('integer', $row['active_fi'])
		));
	}
}
?>
<#4577>
<?php
// primary key for tst_result_cache - step 3/7

if( $ilDB->tableExists('tst_result_cache_tmp') )
{
	$ilDB->manipulate("
		DELETE FROM tst_result_cache WHERE active_fi IN(
			SELECT DISTINCT active_fi FROM tst_result_cache_tmp
		)
	");
}
?>
<#4578>
<?php
// primary key for tst_result_cache - step 4/7

if( $ilDB->indexExistsByFields('tst_result_cache', array('active_fi')) )
{
	$ilDB->dropIndexByFields('tst_result_cache', array('active_fi'));
}
?>
<#4579>
<?php
// primary key for tst_result_cache - step 5/7

$ilDB->addPrimaryKey('tst_result_cache', array('active_fi'));
?>
<#4580>
<?php
// primary key for tst_result_cache - step 6/7

// break safe

if( $ilDB->tableExists('tst_result_cache_tmp') )
{
	include_once 'Services/Migration/DBUpdate_4209/classes/class.DBUpdateTestResultCalculator.php';

	$res = $ilDB->query("
		SELECT tmp.active_fi, pass_scoring FROM tst_result_cache_tmp tmp
		INNER JOIN tst_active ON active_id = tmp.active_fi
		INNER JOIN tst_tests ON test_id = test_fi
		LEFT JOIN tst_result_cache orig ON orig.active_fi = tmp.active_fi
		WHERE orig.active_fi IS NULL
	");

	while( $row = $ilDB->fetchAssoc($res) )
	{
		DBUpdateTestResultCalculator::_updateTestResultCache(
			$row['active_fi'], $row['pass_scoring']
		);
	}
}
?>
<#4581>
<?php
// primary key for tst_result_cache - step 7/7

if( $ilDB->tableExists('tst_result_cache_tmp') )
{
	$ilDB->dropTable('tst_result_cache_tmp');
}
?>
<#4582>
<?php
$ilDB->addIndex('mail_obj_data', array('obj_id', 'user_id'), 'i2');
?>
<#4583>
<?php
$ilDB->dropPrimaryKey('mail_obj_data');
?>
<#4584>
<?php
$mod_dup_query_num = "
SELECT COUNT(*) cnt
FROM (
	SELECT obj_id
    FROM mail_obj_data
    GROUP BY obj_id
    HAVING COUNT(*) > 1
) duplicateMailFolders
";

$res  = $ilDB->query($mod_dup_query_num);
$data = $ilDB->fetchAssoc($res);

$ilSetting = new ilSetting();
$setting   = $ilSetting->get('mail_mod_dupl_warn_51x_shown', 0);
if($data['cnt'] > 0 && !(int)$setting)
{
	echo "<pre>

		Dear Administrator,
		
		DO NOT REFRESH THIS PAGE UNLESS YOU HAVE READ THE FOLLOWING INSTRUCTIONS
		
		The update process has been stopped due to a data consistency issue in table 'mail_obj_data'.
		The values in field 'obj_id' should be unique, but there are different values in field 'user_id', associated to the same 'obj_id'.
		You have the opportunity to review the data and apply manual fixes on your own risk. The duplicates can be determined with the following SQL string:

		SELECT mail_obj_data.* FROM mail_obj_data INNER JOIN (SELECT obj_id FROM mail_obj_data GROUP BY obj_id HAVING COUNT(*) > 1) duplicateMailFolders ON duplicateMailFolders.obj_id = mail_obj_data.obj_id ORDER BY mail_obj_data.obj_id
		
		If you try to rerun the update process, this warning will be skipped.
		The remaining duplicates will be removed automatically by the criteria documented below.

		Foreach each duplicate record, ...
		
		1. ILIAS temporarily stores the value of the duplicate 'obj_id' in a variable: \$old_folder_id .
		2. ILIAS deletes every duplicate row in table 'mail_obj_data' determined by \$old_folder_id (field: 'obj_id') and the respective 'user_id'.
		3. ILIAS creates a new record for the user account (with a unique 'obj_id') and stores this value in a variable: \$new_folder_id .
		4. All messages of the user stored in table 'mail' and related to the \$old_folder_id will be updated to \$new_folder_id (field: 'folder_id').
		5. The existing tree entries of the old \$old_folder_id in table 'mail_tree' will be replaced by the \$new_folder_id (fields: 'child' and 'parent').

		Please ensure to backup your current database before reloading this page or executing the database update in general.
		Furthermore disable your client while executing the following 2 update steps.

		Best regards,
		The mail system maintainer
		
	</pre>";

	$ilSetting->set('mail_mod_dupl_warn_51x_shown', 1);
	exit();
}


if($data['cnt'] > 0)
{
	$db_step = $nr;

	$ps_delete_mf_by_obj_and_usr = $ilDB->prepareManip(
		"DELETE FROM mail_obj_data WHERE obj_id = ? AND user_id = ?",
		array('integer', 'integer')
	);

	$ps_create_mf_by_obj_and_usr = $ilDB->prepareManip(
		"INSERT INTO mail_obj_data (obj_id, user_id, title, m_type) VALUES(?, ?, ?, ?)",
		array('integer','integer', 'text', 'text')
	);

	$ps_update_mail_by_usr_and_folder = $ilDB->prepareManip(
		"UPDATE mail SET folder_id = ? WHERE folder_id = ? AND user_id = ?",
		array('integer', 'integer', 'integer')
	);

	$ps_update_tree_entry_by_child_and_usr = $ilDB->prepareManip(
		"UPDATE mail_tree SET child = ? WHERE child = ? AND tree = ?",
		array('integer', 'integer', 'integer')
	);

	$ps_update_tree_par_entry_by_child_and_usr = $ilDB->prepareManip(
		"UPDATE mail_tree SET parent = ? WHERE parent = ? AND tree = ?",
		array('integer', 'integer', 'integer')
	);

	$mod_dup_query = "
	SELECT mail_obj_data.*
	FROM mail_obj_data
	INNER JOIN (
		SELECT obj_id
		FROM mail_obj_data
		GROUP BY obj_id
		HAVING COUNT(*) > 1
	) duplicateMailFolders ON duplicateMailFolders.obj_id = mail_obj_data.obj_id
	ORDER BY mail_obj_data.obj_id
	";
	$res = $ilDB->query($mod_dup_query);
	while($row = $ilDB->fetchAssoc($res))
	{
		$old_folder_id = $row['obj_id'];
		$user_id       = $row['user_id'];
		$title         = $row['title'];
		$type          = $row['m_type'];

		// Delete old folder entry
		$ilDB->execute($ps_delete_mf_by_obj_and_usr, array($old_folder_id, $user_id));
		$GLOBALS['ilLog']->write(sprintf(
			"DB Step %s: Deleted folder %s of user %s .",
			$db_step, $old_folder_id, $user_id
		));

		$new_folder_id = $ilDB->nextId('mail_obj_data');
		// create new folder entry
		$ilDB->execute($ps_create_mf_by_obj_and_usr, array($new_folder_id, $user_id, $title, $type));
		$GLOBALS['ilLog']->write(sprintf(
			"DB Step %s: Created new folder %s for user %s .",
			$db_step, $new_folder_id, $user_id
		));

		// Move mails to new folder
		$ilDB->execute($ps_update_mail_by_usr_and_folder, array($new_folder_id, $old_folder_id, $user_id));
		$GLOBALS['ilLog']->write(sprintf(
			"DB Step %s: Moved mails from %s to %s for user %s .",
			$db_step, $old_folder_id, $new_folder_id,  $user_id
		));

		// Change existing tree entry
		$ilDB->execute($ps_update_tree_entry_by_child_and_usr, array($new_folder_id, $old_folder_id, $user_id));
		$GLOBALS['ilLog']->write(sprintf(
			"DB Step %s: Changed child in table 'mail_tree' from %s to %s for tree %s .",
			$db_step, $old_folder_id, $new_folder_id, $user_id
		));
		// Change existing tree parent entry
		$ilDB->execute($ps_update_tree_par_entry_by_child_and_usr, array($new_folder_id, $old_folder_id, $user_id));
		$GLOBALS['ilLog']->write(sprintf(
			"DB Step %s: Changed parent in table 'mail_tree' from %s to %s for tree %s .",
			$db_step, $old_folder_id, $new_folder_id, $user_id
		));
	}
}

$res  = $ilDB->query($mod_dup_query_num);
$data = $ilDB->fetchAssoc($res);
if($data['cnt'] > 0)
{
	die("There are still duplicate entries in table 'mail_obj_data'. Please execute this database update step again.");
}
$ilSetting->delete('mail_mod_dupl_warn_51x_shown');
?>
<#4585>
<?php
$mod_dup_query_num = "
SELECT COUNT(*) cnt
FROM (
	SELECT obj_id
    FROM mail_obj_data
    GROUP BY obj_id
    HAVING COUNT(*) > 1
) duplicateMailFolders
";
$res  = $ilDB->query($mod_dup_query_num);
$data = $ilDB->fetchAssoc($res);
if($data['cnt'] > 0)
{
	die("There are still duplicate entries in table 'mail_obj_data'. Please execute database update step 4584 again. Execute the following SQL string manually: UPDATE settings SET value = 4583 WHERE keyword = 'db_version'; ");
}
$ilDB->addPrimaryKey('mail_obj_data', array('obj_id'));
?>
<#4586>
<?php
$fields = array(
	'id' => array(
		'type' => 'integer',
		'length' => '8',
		),
	'status' => array(
		'type' => 'integer',
		'length' => '1',
		),
	'host' => array(
		'type' => 'text',
		'length' => '256',
		),
	'port' => array(
		'type' => 'integer',
		'length' => '8',
		),
	'weight' => array(
		'type' => 'integer',
		'length' => '2',
		),
	'flush_needed' => array(
		'type' => 'integer',
		'length' => '1',
		),
	);
if (! $ilDB->tableExists('il_gc_memcache_server')) {
	$ilDB->createTable('il_gc_memcache_server', $fields);
	$ilDB->addPrimaryKey('il_gc_memcache_server', array( 'id' ));
	$ilDB->createSequence('il_gc_memcache_server');
}
?>
<#4587>
<?php
include_once("./Services/Migration/DBUpdate_3136/classes/class.ilDBUpdate3136.php");
ilDBUpdate3136::addStyleClass("Sup", "sup", "sup",
	array());
ilDBUpdate3136::addStyleClass("Sub", "sub", "sub",
	array());
?>
<#4588>
<?php
if (!$ilDB->tableColumnExists("il_wiki_data", "link_md_values"))
{
	$ilDB->addTableColumn("il_wiki_data", "link_md_values",array (
		"type" => "integer",
		"length" => 1,
		"notnull" => false,
		"default" => 0,
	));
}
?>
<#4589>
<?php
$mt_dup_query_num = "
SELECT COUNT(*) cnt
FROM (
    SELECT child
    FROM mail_tree
    GROUP BY child
    HAVING COUNT(*) > 1
) duplicateMailFolderNodes
";
$res  = $ilDB->query($mt_dup_query_num);
$data = $ilDB->fetchAssoc($res);

$ilSetting = new ilSetting();
$setting   = $ilSetting->get('mail_mt_dupl_warn_51x_shown', 0);
if($data['cnt'] > 0 && !(int)$setting)
{
	echo "<pre>

		Dear Administrator,

		DO NOT REFRESH THIS PAGE UNLESS YOU HAVE READ THE FOLLOWING INSTRUCTIONS

		The update process has been stopped due to a data consistency issue in table 'mail_tree'.
		The values in field 'child' should be unique, but there are different values in field 'tree', associated to the same 'child'.
		You have the opportunity to review the data and apply manual fixes on your own risk. The duplicates can be determined with the following SQL string:

		SELECT * FROM mail_tree INNER JOIN (SELECT child FROM mail_tree GROUP BY child HAVING COUNT(*) > 1) duplicateMailFolderNodes ON duplicateMailFolderNodes.child = mail_tree.child

		If you try to rerun the update process, this warning will be skipped.
		The remaining duplicates will be removed automatically by the criteria documented below.
		
		1. ILIAS determines the relevant unique users for the duplicate entries (field: tree)
		2. ILIAS ensures that the default folders (root, inbox, trash, drafts, sent, local) exist in table 'mail_obj_data'
		3. For every affected user ILIAS deletes all records in table 'mail_tree'
		4. For every affected user ILIAS creates a new root node in table 'mail_tree'
		5. For every affected user ILIAS creates new nodes (inbox, trash, drafts, sent, local) below the root node
		6. For every affected user ILIAS creates new nodes for the custom folters below the 'local' folder

		Please ensure to backup your current database before reloading this page or executing the database update in general.
		Furthermore disable your client while executing the following 3 update steps.

		Best regards,
		The mail system maintainer
		
	</pre>";

	$ilSetting->set('mail_mt_dupl_warn_51x_shown', 1);
	exit();
}

if($data['cnt'] > 0)
{
	if(!$ilDB->tableExists('mail_tree_migr'))
	{
		$ilDB->createTable('mail_tree_migr', array(
			'usr_id' => array(
				'type'    => 'integer',
				'length'  => 4,
				'notnull' => true,
				'default' => 0
			)
		));
		$ilDB->addPrimaryKey('mail_tree_migr', array('usr_id'));
	}
}
?>
<#4590>
<?php
if($ilDB->tableExists('mail_tree_migr'))
{
	$db_step = $nr;

	$ps_create_mtmig_rec = $ilDB->prepareManip(
		"INSERT INTO mail_tree_migr (usr_id) VALUES(?)",
		array('integer')
	);

	$mt_dup_query = "
	SELECT DISTINCT mail_tree.tree
	FROM mail_tree
	INNER JOIN (
		SELECT child
		FROM mail_tree
		GROUP BY child
		HAVING COUNT(*) > 1
	) duplicateMailFolderNodes ON duplicateMailFolderNodes.child = mail_tree.child
	LEFT JOIN mail_tree_migr ON mail_tree_migr.usr_id = mail_tree.tree
	WHERE mail_tree_migr.usr_id IS NULL
	";
	$res = $ilDB->query($mt_dup_query);
	while($row = $ilDB->fetchAssoc($res))
	{
		$ilDB->execute($ps_create_mtmig_rec, array($row['tree']));

		$GLOBALS['ilLog']->write(sprintf(
			"DB Step %s: Detected duplicate entries (field: child) in table 'mail_tree' for user (field: tree) %s .",
			$db_step, $row['tree']
		));
	}
}
?>
<#4591>
<?php
if($ilDB->tableExists('mail_tree_migr'))
{
	$db_step = $nr;

	$ps_del_tree_entries = $ilDB->prepareManip(
		"DELETE FROM mail_tree WHERE tree = ?",
		array('integer')
	);

	$ps_sel_fold_entries = $ilDB->prepare(
		"SELECT obj_id, title, m_type FROM mail_obj_data WHERE user_id = ?",
		array('integer')
	);

	$default_folders_title_to_type_map = array(
		'a_root'   => 'root',
		'b_inbox'  => 'inbox',
		'c_trash'  => 'trash',
		'd_drafts' => 'drafts',
		'e_sent'   => 'sent',
		'z_local'  => 'local'
	);
	$default_folder_type_to_title_map = array_flip($default_folders_title_to_type_map);

	$ps_in_fold_entry = $ilDB->prepareManip(
		"INSERT INTO mail_obj_data (obj_id, user_id, title, m_type) VALUES(?, ?, ?, ?)",
		array('integer','integer', 'text', 'text')
	);
	
	$ps_in_tree_entry = $ilDB->prepareManip(
		"INSERT INTO mail_tree (tree, child, parent, lft, rgt, depth) VALUES(?, ?, ?, ?, ?, ?)",
		array('integer', 'integer', 'integer', 'integer', 'integer', 'integer')
	);
	
	$ps_sel_tree_entry = $ilDB->prepare(
		"SELECT rgt, lft, parent FROM mail_tree WHERE child = ? AND tree = ?",
		array('integer', 'integer')
	);

	$ps_up_tree_entry = $ilDB->prepareManip(
		"UPDATE mail_tree SET lft = CASE WHEN lft > ? THEN lft + 2 ELSE lft END, rgt = CASE WHEN rgt >= ? THEN rgt + 2 ELSE rgt END WHERE tree = ?",
		array('integer', 'integer', 'integer')
	);

	$ps_del_mtmig_rec = $ilDB->prepareManip(
		"DELETE FROM mail_tree_migr WHERE usr_id = ?",
		array('integer')
	);

	$res = $ilDB->query("SELECT usr_id FROM mail_tree_migr");
	$num = $ilDB->numRows($res);

	$GLOBALS['ilLog']->write(sprintf(
		"DB Step %s: Found %s duplicates in table 'mail_tree'.",
		$db_step, $num
	));

	$i = 0;
	while($row = $ilDB->fetchAssoc($res))
	{
		++$i;

		$usr_id = $row['usr_id'];

		$ilDB->execute($ps_del_tree_entries, array($usr_id));
		$GLOBALS['ilLog']->write(sprintf(
			"DB Step %s: Started 'mail_tree' migration for user %s. Deleted all records referring this user (field: tree)",
			$db_step, $usr_id
		));

		$fold_res = $ilDB->execute($ps_sel_fold_entries, array($usr_id));
		$user_folders         = array();
		$user_default_folders = array();
		while($fold_row = $ilDB->fetchAssoc($fold_res))
		{
			$user_folders[$fold_row['obj_id']] = $fold_row;
			if(isset($default_folder_type_to_title_map[strtolower($fold_row['m_type'])]))
			{
				$user_default_folders[$fold_row['m_type']] = $fold_row['title'];
			}
		}

		// Create missing default folders
		$folders_to_create = array_diff_key($default_folder_type_to_title_map, $user_default_folders);
		foreach($folders_to_create as $type => $title)
		{
			$folder_id = $ilDB->nextId('mail_obj_data');
			$ilDB->execute($ps_in_fold_entry, array($folder_id, $usr_id, $title, $type));

			$user_folders[$folder_id] = array(
				'obj_id' => $folder_id,
				'user_id'=> $usr_id,
				'title'  => $title,
				'm_type' => $type
			);
			$GLOBALS['ilLog']->write(sprintf(
				"DB Step %s, iteration %s: Created 'mail_obj_data' record (missing folder type): %s, %s, %s, %s .",
				$db_step, $i, $folder_id, $usr_id, $title, $type
			));
		}		

		// Create a new root folder node
		$root_id  = null;
		foreach($user_folders as $folder_id => $data)
		{
			if('root' != $data['m_type'])
			{
				continue;
			}

			$root_id = $folder_id;
			$ilDB->execute($ps_in_tree_entry, array($usr_id, $root_id, 0, 1, 2, 1));

			$GLOBALS['ilLog']->write(sprintf(
				"DB Step %s, iteration %s: Created root node with id %s for user %s in 'mail_tree'.",
				$db_step, $i, $root_id, $usr_id
			));
			break;
		}

		if(!$root_id)
		{
			// Did not find root folder, skip user and move to the next one
			$GLOBALS['ilLog']->write(sprintf(
				"DB Step %s, iteration %s: No root folder found for user %s . Skipped user.",
				$db_step, $i, $usr_id
			));
			continue;
		}

		$custom_folder_root_id = null;
		// Create all default folders below 'root'
		foreach($user_folders as $folder_id => $data)
		{
			if('root' == $data['m_type'] || !isset($default_folder_type_to_title_map[strtolower($data['m_type'])]))
			{
				continue;
			}

			if(null === $custom_folder_root_id && 'local' == $data['m_type'])
			{
				$custom_folder_root_id = $folder_id;
			}

			$res_parent = $ilDB->execute($ps_sel_tree_entry, array($root_id, $usr_id));
			$parent_row = $ilDB->fetchAssoc($res_parent);

			$right = $parent_row['rgt'];
			$lft   = $right;
			$rgt   = $right + 1;

			$ilDB->execute($ps_up_tree_entry, array($right, $right, $usr_id));
			$ilDB->execute($ps_in_tree_entry, array($usr_id, $folder_id, $root_id, $lft, $rgt, 2));
			$GLOBALS['ilLog']->write(sprintf(
				"DB Step %s, iteration %s: Created node with id %s (lft: %s | rgt: %s) for user %s in 'mail_tree'.",
				$db_step, $i, $folder_id, $lft, $rgt, $usr_id
			));

		}

		if(!$custom_folder_root_id)
		{
			// Did not find custom folder root, skip user and move to the next one
			$GLOBALS['ilLog']->write(sprintf(
				"DB Step %s, iteration %s: No custom folder root found for user %s . Skipped user.",
				$db_step, $i, $usr_id
			));
			continue;
		}

		// Create all custom folders below 'local'
		foreach($user_folders as $folder_id => $data)
		{
			if(isset($default_folder_type_to_title_map[strtolower($data['m_type'])]))
			{
				continue;
			}

			$res_parent = $ilDB->execute($ps_sel_tree_entry, array($custom_folder_root_id, $usr_id));
			$parent_row = $ilDB->fetchAssoc($res_parent);

			$right = $parent_row['rgt'];
			$lft   = $right;
			$rgt   = $right + 1;

			$ilDB->execute($ps_up_tree_entry, array($right, $right, $usr_id));
			$ilDB->execute($ps_in_tree_entry, array($usr_id, $folder_id, $custom_folder_root_id, $lft, $rgt, 3));
			$GLOBALS['ilLog']->write(sprintf(
				"DB Step %s, iteration %s: Created custom folder node with id %s (lft: %s | rgt: %s) for user % in 'mail_tree'.",
				$db_step, $i, $folder_id, $lft, $rgt, $usr_id
			));
		}

		// Tree completely created, remove migration record
		$ilDB->execute($ps_del_mtmig_rec, array($usr_id));

		$GLOBALS['ilLog']->write(sprintf(
			"DB Step %s, iteration %s: Finished 'mail_tree' migration for user %s .",
			$db_step, $i, $usr_id
		));
	}

	$res = $ilDB->query("SELECT usr_id FROM mail_tree_migr");
	$num = $ilDB->numRows($res);
	if($num > 0)
	{
		die("There are still duplicate entries in table 'mail_tree'. Please execute this database update step again.");
	}
}
?>
<#4592>
<?php
if($ilDB->tableExists('mail_tree_migr'))
{
	$ilDB->dropTable('mail_tree_migr');
}

$ilSetting = new ilSetting();
$ilSetting->delete('mail_mt_dupl_warn_51x_shown');

$mt_dup_query_num = "
SELECT COUNT(*) cnt
FROM (
	SELECT child
	FROM mail_tree
	GROUP BY child
	HAVING COUNT(*) > 1
) duplicateMailFolderNodes
";
$res  = $ilDB->query($mt_dup_query_num);
$data = $ilDB->fetchAssoc($res);
if($data['cnt'] > 0)
{
	die("There are still duplicate entries in table 'mail_tree'. Please execute database update step 4589 again. Execute the following SQL string manually: UPDATE settings SET value = 4588 WHERE keyword = 'db_version'; ");
}

$ilDB->addPrimaryKey('mail_tree', array('child'));
?>
<#4593>
<?php
$ilDB->dropIndex('mail_tree', 'i1');
?>
<#4594>
<?php
	if (!$ilDB->tableColumnExists("booking_schedule", "av_from"))
	{
		$ilDB->addTableColumn("booking_schedule", "av_from", array(
			"type" => "integer",
			"notnull" => false,
			"length" => 4
		));
	}
	if (!$ilDB->tableColumnExists("booking_schedule", "av_to"))
	{
		$ilDB->addTableColumn("booking_schedule", "av_to", array(
			"type" => "integer",
			"notnull" => false,
			"length" => 4
		));
	}
?>
<#4595>
<?php
include_once("./Services/Migration/DBUpdate_3136/classes/class.ilDBUpdate3136.php");
ilDBUpdate3136::addStyleClass("CarouselCntr", "ca_cntr", "div",
	array());
?>
<#4596>
<?php
include_once("./Services/Migration/DBUpdate_3136/classes/class.ilDBUpdate3136.php");
ilDBUpdate3136::addStyleClass("CarouselICntr", "ca_icntr", "div",
	array());
?>
<#4597>
<?php
include_once("./Services/Migration/DBUpdate_3136/classes/class.ilDBUpdate3136.php");
ilDBUpdate3136::addStyleClass("CarouselIHead", "ca_ihead", "div",
	array());
?>
<#4598>
<?php
include_once("./Services/Migration/DBUpdate_3136/classes/class.ilDBUpdate3136.php");
ilDBUpdate3136::addStyleClass("CarouselICont", "ca_icont", "div",
	array());
?>
<#4599>
<?php

if( !$ilDB->tableExists('member_noti') )
{
	$ilDB->createTable('member_noti', array(
		'ref_id' => array(
			'type' => 'integer',
			'length' => 4,
			'notnull' => true,
			'default' => 0
		),
		'nmode' => array(
			'type' => 'integer',
			'length' => 1,
			'notnull' => true,
			'default' => 0
		)
	));
		
	$ilDB->addPrimaryKey('member_noti', array('ref_id'));
}

?>
<#4600>
<?php

if( !$ilDB->tableExists('member_noti_user') )
{
	$ilDB->createTable('member_noti_user', array(
		'ref_id' => array(
			'type' => 'integer',
			'length' => 4,
			'notnull' => true,
			'default' => 0
		),
		'user_id' => array(
			'type' => 'integer',
			'length' => 4,
			'notnull' => true,
			'default' => 0
		),
		'status' => array(
			'type' => 'integer',
			'length' => 1,
			'notnull' => true,
			'default' => 0
		)
	));
		
	$ilDB->addPrimaryKey('member_noti_user', array('ref_id', 'user_id'));
}

?>
<#4601>
<?php
if(!$ilDB->tableColumnExists('frm_posts', 'pos_cens_date'))
{
	$ilDB->addTableColumn('frm_posts', 'pos_cens_date', array(
			'type'    => 'timestamp',
			'notnull' => false)
	);
}
?>
<#4602>
<?php
if(!$ilDB->tableExists('frm_posts_deleted'))
{
	$ilDB->createTable('frm_posts_deleted',
		array(
			'deleted_id'          => array(
				'type'    => 'integer',
				'length'  => 4,
				'notnull' => true
			),
			'deleted_date'        => array(
				'type'    => 'timestamp',
				'notnull' => true
			),
			'deleted_by'          => array(
				'type'    => 'text',
				'length'  => 255,
				'notnull' => true
			),
			'forum_title'         => array(
				'type'    => 'text',
				'length'  => 255,
				'notnull' => true
			),
			'thread_title'        => array(
				'type'    => 'text',
				'length'  => 255,
				'notnull' => true
			),
			'post_title'          => array(
				'type'    => 'text',
				'length'  => 255,
				'notnull' => true
			),
			'post_message'        => array(
				'type'    => 'clob',
				'notnull' => true
			),
			'post_date'           => array(
				'type'    => 'timestamp',
				'notnull' => true
			),
			'obj_id'              => array(
				'type'    => 'integer',
				'length'  => 4,
				'notnull' => true
			),
			'ref_id'              => array(
				'type'    => 'integer',
				'length'  => 4,
				'notnull' => true
			),
			'thread_id'           => array(
				'type'    => 'integer',
				'length'  => 4,
				'notnull' => true
			),
			'forum_id'            => array(
				'type'    => 'integer',
				'length'  => 4,
				'notnull' => true
			),
			'pos_display_user_id' => array(
				'type'    => 'integer',
				'length'  => 4,
				'notnull' => true,
				'default' => 0
			),
			'pos_usr_alias'       => array(
				'type'    => 'text',
				'length'  => 255,
				'notnull' => false
			)
		));

	$ilDB->addPrimaryKey('frm_posts_deleted', array('deleted_id'));
	$ilDB->createSequence('frm_posts_deleted');
}
?>
<#4603>
<?php
	$ilCtrlStructureReader->getStructure();
?>
<#4604>
<?php
if(!$ilDB->tableColumnExists('frm_posts_deleted','is_thread_deleted'))
{
	$ilDB->addTableColumn('frm_posts_deleted', 'is_thread_deleted', array(
			'type'    => 'integer',
			'length'  => 1,
			'notnull' => true,
			'default' => 0)
	);
}
?>
<#4605>
<?php

$res = $ilDB->query("SELECT a.id, a.tpl_id, od.obj_id , od.title FROM ".
	"(didactic_tpl_a a JOIN ".
	"(didactic_tpl_alr alr JOIN ".
	"object_data od ".
	"ON (alr.role_template_id = od.obj_id)) ".
	"ON ( a.id = alr.action_id)) ".
	"WHERE a.type_id = " . $ilDB->quote(2,'integer'));

$names = array();
$templates = array();

while($row = $ilDB->fetchAssoc($res))
{
	$names[$row["tpl_id"]][$row["id"]] = array(
		"action_id" => $row["id"],
		"role_template_id" => $row["obj_id"],
		"role_title" => $row["title"]);

	$templates[$row["tpl_id"]] = $row["tpl_id"];
}

$res = $ilDB->query("SELECT * FROM didactic_tpl_objs");

while($row = $ilDB->fetchAssoc($res))
{
	if(in_array($row["tpl_id"],$templates))
	{
		$roles = array();
		$rol_res = $ilDB->query("SELECT rol_id FROM rbac_fa ".
			"WHERE parent = ".$ilDB->quote($row["ref_id"],'integer'). " AND assign = ".$ilDB->quote('y','text'));

		while($rol_row = $ilDB->fetchObject($rol_res))
		{
			$roles[] = $rol_row->rol_id;
		}

		foreach($names[$row["tpl_id"]] as $name)
		{
			$concat = $ilDB->concat(array(
				array("title", "text"),
				array($ilDB->quote("_".$row["ref_id"], "text"), "text")
			), false);

			$ilDB->manipulate("UPDATE object_data".
				" SET title = ".$concat .
				" WHERE ".$ilDB->in("obj_id",$roles, "", "integer").
				" AND title = " . $ilDB->quote($name['role_title']));
		}
	}
}
?>
<#4606>
<?php
if(!$ilDB->tableColumnExists('exc_assignment','peer_char'))
{
	$ilDB->addTableColumn('exc_assignment', 'peer_char', array(
		'type' => 'integer',
		'length' => 2,
		'notnull' => false
	));
}
?>
<#4607>
<?php
if(!$ilDB->tableColumnExists('exc_assignment','peer_unlock'))
{
	$ilDB->addTableColumn('exc_assignment', 'peer_unlock', array(
		'type' => 'integer',
		'length' => 1,
		'notnull' => true,
		'default' => 0
	));
}
?>
<#4608>
<?php
if(!$ilDB->tableColumnExists('exc_assignment','peer_valid'))
{
	$ilDB->addTableColumn('exc_assignment', 'peer_valid', array(
		'type' => 'integer',
		'length' => 1,
		'notnull' => true,
		'default' => 1
	));
}
?>
<#4609>
<?php
if(!$ilDB->tableColumnExists('exc_assignment','team_tutor'))
{
	$ilDB->addTableColumn('exc_assignment', 'team_tutor', array(
		'type' => 'integer',
		'length' => 1,
		'notnull' => true,
		'default' => 0
	));
}
?>
<#4610>
<?php
if(!$ilDB->tableColumnExists('exc_assignment','max_file'))
{
	$ilDB->addTableColumn('exc_assignment', 'max_file', array(
		'type' => 'integer',
		'length' => 1,
		'notnull' => false
	));
}
?>
<#4611>
<?php
if(!$ilDB->tableColumnExists('exc_assignment','deadline2'))
{
	$ilDB->addTableColumn('exc_assignment', 'deadline2', array(
		'type' => 'integer',
		'length' => 4,
		'notnull' => false
	));
}
?>
<#4612>
<?php
	$ilCtrlStructureReader->getStructure();
?>
<#4613>
<?php
if(!$ilDB->tableColumnExists('exc_returned','late'))
{
	$ilDB->addTableColumn('exc_returned', 'late', array(
		'type' => 'integer',
		'length' => 1,
		'notnull' => true,
		'default' => 0
	));
}
?>
<#4614>
<?php

if(!$ilDB->tableExists('exc_crit_cat'))
{
	$ilDB->createTable('exc_crit_cat', array(
		'id' => array(
			'type' => 'integer',
			'length' => 4,
			'notnull' => true,
			'default' => 0
		),
		'parent' => array(
			'type' => 'integer',
			'length' => 4,
			'notnull' => true,
			'default' => 0
		),
		'title' => array(
			'type' => 'text',
			'length' => 255,
			'notnull' => false
		),
		'pos' => array(
			'type' => 'integer',
			'length' => 4,
			'notnull' => true,
			'default' => 0
		)
	));	
	$ilDB->addPrimaryKey('exc_crit_cat',array('id'));
	$ilDB->createSequence('exc_crit_cat');
}

?>
<#4615>
<?php

if(!$ilDB->tableExists('exc_crit'))
{
	$ilDB->createTable('exc_crit', array(
		'id' => array(
			'type' => 'integer',
			'length' => 4,
			'notnull' => true,
			'default' => 0
		),
		'parent' => array(
			'type' => 'integer',
			'length' => 4,
			'notnull' => true,
			'default' => 0
		),
		'type' => array(
			'type' => 'text',
			'length' => 255,
			'notnull' => false
		),
		'title' => array(
			'type' => 'text',
			'length' => 255,
			'notnull' => false
		),
		'descr' => array(
			'type' => 'text',
			'length' => 1000,
			'notnull' => false
		),
		'pos' => array(
			'type' => 'integer',
			'length' => 4,
			'notnull' => true,
			'default' => 0
		)
	));	
	$ilDB->addPrimaryKey('exc_crit',array('id'));
	$ilDB->createSequence('exc_crit');
}

?>
<#4616>
<?php

if(!$ilDB->tableColumnExists('exc_crit','required'))
{
	$ilDB->addTableColumn('exc_crit', 'required', array(
		'type' => 'integer',
		'length' => 1,
		'notnull' => true,
		'default' => 0
	));
}

?>
<#4617>
<?php

if(!$ilDB->tableColumnExists('exc_crit','def'))
{
	$ilDB->addTableColumn('exc_crit', 'def', array(
		'type' => 'text',
		'length' => 4000,
		'notnull' => false
	));
}

?>
<#4618>
<?php
	$ilCtrlStructureReader->getStructure();
?>
<#4619>
<?php

if(!$ilDB->tableColumnExists('exc_assignment','peer_text'))
{
	$ilDB->addTableColumn('exc_assignment', 'peer_text', array(
		'type' => 'integer',
		'length' => 1,
		'notnull' => true,
		'default' => 1
	));
}

?>
<#4620>
<?php

if(!$ilDB->tableColumnExists('exc_assignment','peer_rating'))
{
	$ilDB->addTableColumn('exc_assignment', 'peer_rating', array(
		'type' => 'integer',
		'length' => 1,
		'notnull' => true,
		'default' => 1
	));
}

?>
<#4621>
<?php

if(!$ilDB->tableColumnExists('exc_assignment','peer_crit_cat'))
{
	$ilDB->addTableColumn('exc_assignment', 'peer_crit_cat', array(
		'type' => 'integer',
		'length' => 4,
		'notnull' => false
	));
}

?>
<#4622>
<?php

include_once('./Services/Migration/DBUpdate_3560/classes/class.ilDBUpdateNewObjectType.php');				
$blog_type_id = ilDBUpdateNewObjectType::getObjectTypeId('blog');
if($blog_type_id)
{					
	// not sure if we want to clone "write" or "contribute"?
	$new_ops_id = ilDBUpdateNewObjectType::addCustomRBACOperation('redact', 'Redact', 'object', 6100);	
	if($new_ops_id)
	{
		ilDBUpdateNewObjectType::addRBACOperation($blog_type_id, $new_ops_id);						
	}
}	

?>
<#4623>
<?php

include_once('./Services/Migration/DBUpdate_3560/classes/class.ilDBUpdateNewObjectType.php');
$redact_ops_id = ilDBUpdateNewObjectType::getCustomRBACOperationId('redact');
if($redact_ops_id)
{
	ilDBUpdateNewObjectType::addRBACTemplate('blog', 'il_blog_editor', 'Editor template for blogs', 
		array(
			ilDBUpdateNewObjectType::RBAC_OP_VISIBLE,
			ilDBUpdateNewObjectType::RBAC_OP_READ,
			ilDBUpdateNewObjectType::RBAC_OP_WRITE,
			$redact_ops_id)
	);
}

?>
<#4624>
<?php

if (!$ilDB->tableColumnExists('adv_md_record_objs', 'optional'))
{
	$ilDB->addTableColumn('adv_md_record_objs', 'optional', array(
		"type" => "integer",
		"notnull" => true,
		"length" => 1,
		"default" => 0
	));
}
	
?>
<#4625>
<?php

if (!$ilDB->tableColumnExists('adv_md_record', 'parent_obj'))
{
	$ilDB->addTableColumn('adv_md_record', 'parent_obj', array(
		"type" => "integer",
		"notnull" => false,
		"length" => 4
	));
}
	
?>
<#4626>
<?php
	$ilCtrlStructureReader->getStructure();
?>
<#4627>
<?php
	if (!$ilDB->tableExists("copg_section_timings"))
	{
		$fields = array (
			'pm_id'    => array ('type' => 'integer', 'length'  => 4,'notnull' => true, 'default' => 0),
			'pm_title'   => array ('type' => 'text', 'notnull' => true, 'length' => 60, 'fixed' => false),
			'pm_enabled'    => array ('type' => 'integer', 'length'  => 1,"notnull" => true,"default" => 0),
			'save_usr_adr'  => array ('type' => 'integer', 'length'  => 1,"notnull" => true,"default" => 0)
		);


		$fields = array(
			"page_id" => array (
				"type" => "integer",
				"length" => 4,
				"notnull" => true
			),
			"parent_type" => array (
				"type" => "text",
				"length" => 10,
				"notnull" => true
			),
			"utc_ts" => array (
				"type" => "timestamp",
				"notnull" => true
			)
		);

		$ilDB->createTable("copg_section_timings", $fields);
	}
?>
<#4628>
<?php
	$ilDB->dropTableColumn("copg_section_timings", "utc_ts");
	$ilDB->addTableColumn('copg_section_timings', 'unix_ts',
		array(
			"type"    => "integer",
			"notnull" => true,
			"length"  => 4,
			"default" => 0
		)
	);
?>
<#4629>
<?php
if(!$ilDB->tableColumnExists('skl_user_skill_level', 'unique_identifier'))
{
    $ilDB->addTableColumn('skl_user_skill_level', 'unique_identifier', array(
        'type' => 'text',
        'length' => 80,
        'notnull' => false
    ));
}
?>
<#4630>
<?php
	$ilCtrlStructureReader->getStructure();
?>
<#4631>
<?php
	if (!$ilDB->tableColumnExists('crs_settings', 'crs_start'))
	{
		$ilDB->addTableColumn('crs_settings', 'crs_start', array(
			"type" => "integer",
			"notnull" => false,
			"length" => 4
		));
	}
	if (!$ilDB->tableColumnExists('crs_settings', 'crs_end'))
	{
		$ilDB->addTableColumn('crs_settings', 'crs_end', array(
			"type" => "integer",
			"notnull" => false,
			"length" => 4
		));
	}
?>
<#4632>
<?php
	if (!$ilDB->tableColumnExists('crs_settings', 'leave_end'))
	{
		$ilDB->addTableColumn('crs_settings', 'leave_end', array(
			"type" => "integer",
			"notnull" => false,
			"length" => 4
		));
	}
?>
<#4633>
<?php
	if (!$ilDB->tableColumnExists('crs_settings', 'auto_wait'))
	{
		$ilDB->addTableColumn('crs_settings', 'auto_wait', array(
			"type" => "integer",
			"notnull" => true,
			"length" => 1,
			"default" => 0
		));
	}
?>
<#4634>
<?php
	if (!$ilDB->tableColumnExists('crs_settings', 'min_members'))
	{
		$ilDB->addTableColumn('crs_settings', 'min_members', array(
			"type" => "integer",
			"notnull" => false,
			"length" => 2
		));
	}
?>
<#4635>
<?php
	if (!$ilDB->tableColumnExists('grp_settings', 'registration_min_members'))
	{
		$ilDB->addTableColumn('grp_settings', 'registration_min_members', array(
			"type" => "integer",
			"notnull" => false,
			"length" => 2
		));
	}
?>
<#4636>
<?php
	if (!$ilDB->tableColumnExists('grp_settings', 'leave_end'))
	{
		$ilDB->addTableColumn('grp_settings', 'leave_end', array(
			"type" => "integer",
			"notnull" => false,
			"length" => 4
		));
	}
?>
<#4637>
<?php
	if (!$ilDB->tableColumnExists('grp_settings', 'auto_wait'))
	{
		$ilDB->addTableColumn('grp_settings', 'auto_wait', array(
			"type" => "integer",
			"notnull" => true,
			"length" => 1,
			"default" => 0
		));
	}
?>
<#4638>
<?php
	if (!$ilDB->tableColumnExists('event', 'reg_min_users'))
	{
		$ilDB->addTableColumn('event', 'reg_min_users', array(
			"type" => "integer",
			"notnull" => false,
			"length" => 2
		));
	}
?>
<#4639>
<?php
	if (!$ilDB->tableColumnExists('event', 'reg_auto_wait'))
	{
		$ilDB->addTableColumn('event', 'reg_auto_wait', array(
			"type" => "integer",
			"notnull" => true,
			"length" => 1,
			"default" => 0
		));
	}
?>
<#4640>
<?php
if(!$ilDB->tableExists('mail_man_tpl'))
{
	$ilDB->createTable('mail_man_tpl', array(
		'tpl_id'    => array(
			'type'    => 'integer',
			'length'  => 4,
			'notnull' => true,
			'default' => 0
		),
		'title'     => array(
			'type'    => 'text',
			'length'  => 255,
			'notnull' => true
		),
		'context'   => array(
			'type'    => 'text',
			'length'  => 100,
			'notnull' => true
		),
		'lang'      => array(
			'type'    => 'text',
			'length'  => 2,
			'notnull' => true
		),
		'm_subject' => array(
			'type'    => 'text',
			'length'  => 255,
			'notnull' => false,
			'default' => null
		),
		'm_message' => array(
			'type'    => 'clob',
			'notnull' => false,
			'default' => null
		)
	));

	$ilDB->addPrimaryKey('mail_man_tpl', array('tpl_id'));
	$ilDB->createSequence('mail_man_tpl');
}
?>
<#4641>
<?php
if(!$ilDB->tableExists('mail_tpl_ctx'))
{
	$ilDB->createTable('mail_tpl_ctx', array(
		'id'             => array(
			'type'    => 'text',
			'length'  => 100,
			'notnull' => true
		),
		'component'      => array(
			'type'    => 'text',
			'length'  => 100,
			'notnull' => true
		),
		'class' => array(
			'type'    => 'text',
			'length'  => 100,
			'notnull' => true
		),
		'path'           => array(
			'type'    => 'text',
			'length'  => 4000,
			'notnull' => false,
			'default' => null
		)
	));
	$ilDB->addPrimaryKey('mail_tpl_ctx', array('id'));
}
?>
<#4642>
<?php
$ilDB->addIndex('mail_man_tpl', array('context'), 'i1');
?>
<#4643>
<?php
if(!$ilDB->tableColumnExists('mail_saved', 'tpl_ctx_id'))
{
	$ilDB->addTableColumn(
		'mail_saved',
		'tpl_ctx_id',
		array(
			'type'    => 'text',
			'length'  => '100',
			'notnull' => false,
			'default' => null
		)
	);
}

if(!$ilDB->tableColumnExists('mail_saved', 'tpl_ctx_params'))
{
	$ilDB->addTableColumn(
		'mail_saved',
		'tpl_ctx_params',
		array(
			'type'    => 'blob',
			'notnull' => false,
			'default' => null
		)
	);
}
?>
<#4644>
<?php
if(!$ilDB->tableColumnExists('mail', 'tpl_ctx_id'))
{
	$ilDB->addTableColumn(
		'mail',
		'tpl_ctx_id',
		array(
			'type'    => 'text',
			'length'  => '100',
			'notnull' => false,
			'default' => null
		)
	);
}

if(!$ilDB->tableColumnExists('mail', 'tpl_ctx_params'))
{
	$ilDB->addTableColumn(
		'mail',
		'tpl_ctx_params',
		array(
			'type'    => 'blob',
			'notnull' => false,
			'default' => null
		)
	);
}
?>
<#4645>
<?php
$ilCtrlStructureReader->getStructure();
?>
<#4646>
<?php
if(!$ilDB->tableExists('itgr_data'))
{
	$ilDB->createTable('itgr_data', array(
		'id' => array(
			'type' => 'integer',
			'length' => 4,
			'notnull' => true
		),
		'hide_title' => array(
			'type' => 'integer',
			'length' => 1,
			'notnull' => true,
			'default' => 0
		)
	));

	$ilDB->addPrimaryKey('itgr_data',array('id'));
}
?>
<#4647>
<?php
$set = $ilDB->query("SELECT * FROM object_data ".
	" WHERE type = ".$ilDB->quote("itgr", "text")
	);
while ($rec = $ilDB->fetchAssoc($set))
{
	$ilDB->manipulate("INSERT INTO itgr_data ".
		"(id, hide_title) VALUES (".
		$ilDB->quote($rec["obj_id"], "integer").",".
		$ilDB->quote(0, "integer").
		")");
}
?>
<#4648>
<?php
//$ilDB->query('ALTER TABLE il_dcl_record_field ADD INDEX (record_id)');
//$ilDB->query('ALTER TABLE il_dcl_record_field ADD INDEX (field_id)');
//$ilDB->query('ALTER TABLE il_dcl_record ADD INDEX (table_id)');
//$ilDB->query('ALTER TABLE il_dcl_stloc1_value ADD INDEX (record_field_id)');
//$ilDB->query('ALTER TABLE il_dcl_stloc2_value ADD INDEX (record_field_id)');
//$ilDB->query('ALTER TABLE il_dcl_stloc3_value ADD INDEX (record_field_id)');
//$ilDB->query('ALTER TABLE il_dcl_field ADD INDEX (table_id)');
//$ilDB->query('ALTER TABLE il_dcl_field_prop ADD INDEX (field_id)');
//$ilDB->query('ALTER TABLE il_dcl_field_prop ADD INDEX (datatype_prop_id)');
//$ilDB->query('ALTER TABLE il_dcl_viewdefinition ADD INDEX (view_id)');
//$ilDB->query('ALTER TABLE il_dcl_view ADD INDEX (table_id)');
//$ilDB->query('ALTER TABLE il_dcl_view ADD INDEX (type)');
//$ilDB->query('ALTER TABLE il_dcl_data ADD INDEX (main_table_id)');
//$ilDB->query('ALTER TABLE il_dcl_table ADD INDEX (obj_id)');
?>
<#4649>
<?php
if (!$ilDB->tableColumnExists("content_object", "for_translation"))
{
	$ilDB->addTableColumn("content_object", "for_translation", array(
		"type" => "integer",
		"notnull" => true,
		"length" => 1,
		"default" => 0));
}
?>
<#4650>
<?php
$set = $ilDB->query("SELECT * FROM mep_item JOIN mep_tree ON (mep_item.obj_id = mep_tree.child) ".
	" WHERE mep_item.type = ".$ilDB->quote("pg", "text")
	);
while ($rec = $ilDB->fetchAssoc($set))
{
	$q = "UPDATE page_object SET ".
		" parent_id = ".$ilDB->quote($rec["mep_id"], "integer").
		" WHERE parent_type = ".$ilDB->quote("mep", "text").
		" AND page_id = ".$ilDB->quote($rec["obj_id"], "integer");
	//echo "<br>".$q;
	$ilDB->manipulate($q);
}
?>
<#4651>
<?php
if (!$ilDB->tableColumnExists("mep_data", "for_translation"))
{
	$ilDB->addTableColumn("mep_data", "for_translation", array(
		"type" => "integer",
		"notnull" => true,
		"length" => 1,
		"default" => 0));
}
?>
<#4652>
<?php
if (!$ilDB->tableColumnExists("mep_item", "import_id"))
{
	$ilDB->addTableColumn("mep_item", "import_id", array(
		"type" => "text",
		"notnull" => false,
		"length" => 50));
}
?>
<#4653>
<?php
	$ilCtrlStructureReader->getStructure();
?>
<#4654>
<?php

include_once('./Services/Migration/DBUpdate_3560/classes/class.ilDBUpdateNewObjectType.php');

$wiki_type_id = ilDBUpdateNewObjectType::getObjectTypeId('wiki');
if($wiki_type_id)
{
	$new_ops_id = ilDBUpdateNewObjectType::addCustomRBACOperation('edit_wiki_navigation', 'Edit Wiki Navigation', 'object', 3220);
	if($new_ops_id)
	{
		ilDBUpdateNewObjectType::addRBACOperation($wiki_type_id, $new_ops_id);
	}
}
?>
<#4655>
<?php

include_once('./Services/Migration/DBUpdate_3560/classes/class.ilDBUpdateNewObjectType.php');

$wiki_type_id = ilDBUpdateNewObjectType::getObjectTypeId('wiki');
if($wiki_type_id)
{
	$new_ops_id = ilDBUpdateNewObjectType::addCustomRBACOperation('delete_wiki_pages', 'Delete Wiki Pages', 'object', 3300);
	if($new_ops_id)
	{
		ilDBUpdateNewObjectType::addRBACOperation($wiki_type_id, $new_ops_id);
	}
}

?>
<#4656>
<?php

include_once('./Services/Migration/DBUpdate_3560/classes/class.ilDBUpdateNewObjectType.php');

$wiki_type_id = ilDBUpdateNewObjectType::getObjectTypeId('wiki');
if($wiki_type_id)
{
	$new_ops_id = ilDBUpdateNewObjectType::addCustomRBACOperation('activate_wiki_protection', 'Set Read-Only', 'object', 3240);
	if($new_ops_id)
	{
		ilDBUpdateNewObjectType::addRBACOperation($wiki_type_id, $new_ops_id);
	}
}

?>
<#4657>
<?php
	$ilCtrlStructureReader->getStructure();
?>
<#4658>
<?php
	if(!$ilDB->tableExists('wiki_user_html_export') )
	{
		$ilDB->createTable('wiki_user_html_export', array(
			'wiki_id' => array(
				'type' => 'integer',
				'length' => 4,
				'notnull' => true
			),
			'usr_id' => array(
				'type' => 'integer',
				'length' => 4,
				'notnull' => true
			),
			'progress' => array(
				'type' => 'integer',
				'length' => 4,
				'notnull' => true
			),
			'start_ts' => array(
				'type' => 'timestamp',
				'notnull' => false
			),
			'status' => array(
				'type' => 'integer',
				'length' => 1,
				'notnull' => true,
				'default' => 0
			)
		));
		$ilDB->addPrimaryKey('wiki_user_html_export', array('wiki_id'));
	}
?>
<#4659>
<?php

include_once('./Services/Migration/DBUpdate_3560/classes/class.ilDBUpdateNewObjectType.php');

$wiki_type_id = ilDBUpdateNewObjectType::getObjectTypeId('wiki');
if($wiki_type_id)
{
	$new_ops_id = ilDBUpdateNewObjectType::addCustomRBACOperation('wiki_html_export', 'Wiki HTML Export', 'object', 3242);
	if($new_ops_id)
	{
		ilDBUpdateNewObjectType::addRBACOperation($wiki_type_id, $new_ops_id);
	}
}

?>

<#4660>
<?php

if(!$ilDB->tableColumnExists('loc_settings','it_type')) 
{
    $ilDB->addTableColumn(
        'loc_settings',
        'it_type',
        array(
            'type' => 'integer',
			'length' => 1,
            'notnull' => false,
            'default' => 5
        ));
}
?>
<#4661>
<?php

if(!$ilDB->tableColumnExists('loc_settings','qt_type')) 
{
    $ilDB->addTableColumn(
        'loc_settings',
        'qt_type',
        array(
            'type' => 'integer',
			'length' => 1,
            'notnull' => false,
            'default' => 1
        ));
}

?>

<#4662>
<?php

if(!$ilDB->tableColumnExists('loc_settings','it_start')) 
{
    $ilDB->addTableColumn(
        'loc_settings',
        'it_start',
        array(
            'type' => 'integer',
			'length' => 1,
            'notnull' => false,
            'default' => 1
        ));
}

?>

<#4663>
<?php

if(!$ilDB->tableColumnExists('loc_settings','qt_start')) 
{
    $ilDB->addTableColumn(
        'loc_settings',
        'qt_start',
        array(
            'type' => 'integer',
			'length' => 1,
            'notnull' => false,
            'default' => 1
        ));
}
?>

<#4664>
<?php


$query = 'UPDATE loc_settings SET it_type = '.$ilDB->quote(1,'integer').' WHERE type = '.$ilDB->quote(1,'integer');
$res = $ilDB->manipulate($query);

?>

<#4665>
<?php


$query = 'UPDATE loc_settings SET qt_start = '.$ilDB->quote(0,'integer').' WHERE type = '.$ilDB->quote(4,'integer');
$res = $ilDB->manipulate($query);

?>

<#4666>
<?php

if(!$ilDB->tableExists('loc_tst_assignments'))
{
	$ilDB->createTable('loc_tst_assignments', array(
		'assignment_id' => array(
			'type' => 'integer',
			'length' => 4,
			'notnull' => true,
			'default' => 0
		),
		'container_id' => array(
			'type' => 'integer',
			'length' => 4,
			'notnull' => true,
			'default' => 0
		),
		'assignment_type' => array(
			'type' => 'integer',
			'length' => 1,
			'notnull' => true,
			'default' => 0
		),
		'objective_id' => array(
			'type' => 'integer',
			'length' => 4,
			'notnull' => true,
			'default' => 0
		),
		'tst_ref_id' => array(
			'type' => 'integer',
			'length' => 4,
			'notnull' => true,
			'default' => 0
		)
	));

	$ilDB->addPrimaryKey('loc_tst_assignments', array('assignment_id'));
	$ilDB->createSequence('loc_tst_assignments');

}
?>


<#4667>
<?php

if(!$ilDB->tableColumnExists('loc_settings','passed_obj_mode')) 
{
    $ilDB->addTableColumn(
        'loc_settings',
        'passed_obj_mode',
        array(
            'type' => 'integer',
			'length' => 1,
            'notnull' => false,
            'default' => 1
        ));
}
?>

<#4668>
<?php
if( !$ilDB->tableExists('tst_seq_qst_optional') )
{
	$ilDB->createTable('tst_seq_qst_optional', array(
		'active_fi' => array(
			'type' => 'integer',
			'length' => 4,
			'notnull' => true,
			'default' => 0
		),
		'pass' => array(
			'type' => 'integer',
			'length' => 4,
			'notnull' => true,
			'default' => 0
		),
		'question_fi' => array(
			'type' => 'integer',
			'length' => 4,
			'notnull' => true,
			'default' => 0
		)
	));
	
	$ilDB->addPrimaryKey('tst_seq_qst_optional', array(
		'active_fi', 'pass', 'question_fi'
	));
}	
?>

<#4669>
<?php
if( !$ilDB->tableColumnExists('tst_sequence', 'ans_opt_confirmed') )
{
	$ilDB->addTableColumn('tst_sequence', 'ans_opt_confirmed', array(
		'type' => 'integer',
		'length' => 1,
		'notnull' => true,
		'default' => 0
	));
}
?>

<#4670>
<?php
if (! $ilDB->tableExists('il_wac_secure_path')) {
	$fields = array(
		'path' => array(
			'type' => 'text',
			'length' => '64',

		),
		'component_directory' => array(
			'type' => 'text',
			'length' => '256',

		),
		'checking_class' => array(
			'type' => 'text',
			'length' => '256',

		),
		'in_sec_folder' => array(
			'type' => 'integer',
			'length' => '1',
		),

	);

	$ilDB->createTable('il_wac_secure_path', $fields);
	$ilDB->addPrimaryKey('il_wac_secure_path', array( 'path' ));
}
?>
<#4671>
	<?php
	//step 1/5 search for dublicates and store it in desktop_item_tmp

	if ($ilDB->tableExists('desktop_item'))
	{
		$res = $ilDB->query("
		SELECT first.item_id, first.user_id
		FROM desktop_item first
		WHERE EXISTS (
			SELECT second.item_id, second.user_id
			FROM desktop_item second
			WHERE first.item_id = second.item_id AND first.user_id = second.user_id
			GROUP BY second.item_id, second.user_id
			HAVING COUNT(second.item_id) > 1
		)
		GROUP BY first.item_id, first.user_id
	");

		if($ilDB->numRows($res))
		{
			if(!$ilDB->tableExists('desktop_item_tmp'))
			{
				$ilDB->createTable('desktop_item_tmp', array(
					'item_id' => array(
						'type'  => 'integer',
						'length'=> 8,
						'notnull' => true,
						'default' => 0
					),
					'user_id' => array(
						'type'  => 'integer',
						'length'=> 8,
						'notnull' => true,
						'default' => 0
					)
				));
				$ilDB->addPrimaryKey('desktop_item_tmp', array('item_id','user_id'));
			}

			while($row = $ilDB->fetchAssoc($res))
			{
				$ilDB->replace('desktop_item_tmp', array(), array(
					'item_id' => array('integer', $row['item_id']),
					'user_id' => array('integer', $row['user_id'])
				));
			}
		}
	}
	?>
<#4672>
	<?php
	//step 2/5 deletes dublicates stored in desktop_item_tmp

	if ($ilDB->tableExists('desktop_item_tmp'))
	{
		$res = $ilDB->query("
		SELECT item_id, user_id
		FROM desktop_item_tmp
	");

		while($row = $ilDB->fetchAssoc($res))
		{
			$res_data = $ilDB->query("
			SELECT *
			FROM desktop_item
			WHERE
			item_id = ".$ilDB->quote($row['item_id'] ,'integer')." AND
			user_id = ".$ilDB->quote($row['user_id'] ,'integer')
			);
			$data = $ilDB->fetchAssoc($res_data);

			$ilDB->manipulate("DELETE FROM desktop_item WHERE".
				" item_id = " . $ilDB->quote($row['item_id'] ,'integer').
				" AND user_id = " . $ilDB->quote($row['user_id'] ,'integer')
			);

			$ilDB->manipulate("INSERT INTO desktop_item (item_id,user_id,type,parameters) ".
				"VALUES ( ".
				$ilDB->quote($data['item_id'] ,'integer').', '.
				$ilDB->quote($data['user_id'] ,'integer').', '.
				$ilDB->quote($data['type'] ,'text').', '.
				$ilDB->quote($data['parameters'] ,'text').
				")");
		}
	}
	?>
<#4673>
	<?php
	//step 3/5 drop desktop_item_tmp

	if( $ilDB->tableExists('desktop_item_tmp') )
	{
		$ilDB->dropTable('desktop_item_tmp');
	}
	?>
<#4674>
	<?php
	//step 4/5 drops not used indexes

	if( $ilDB->indexExistsByFields('desktop_item', array('item_id')) )
	{
		$ilDB->dropIndexByFields('desktop_item', array('item_id'));
	}
	if( $ilDB->indexExistsByFields('desktop_item', array('user_id')) )
	{
		$ilDB->dropIndexByFields('desktop_item', array('user_id'));
	}
	?>
<#4675>
<?php
//step 5/5 adding primary keys and useful indexes

if($ilDB->tableExists('desktop_item'))
{
	$ilDB->addPrimaryKey('desktop_item', array('user_id', 'item_id'));
}
?>
<#4676>
<?php
if(!$ilDB->tableExists('buddylist'))
{
	$ilDB->createTable('buddylist', array(
		'usr_id' => array(
			'type' => 'integer',
			'length' => 4,
			'notnull' => true,
			'default' => 0
		),
		'buddy_usr_id' => array(
			'type' => 'integer',
			'length' => 4,
			'notnull' => true,
			'default' => 0
		),
		'ts' => array(
			'type' => 'integer',
			'length' => 4,
			'notnull' => true,
			'default' => 0
		)
	));
	$ilDB->addPrimaryKey('buddylist', array('usr_id', 'buddy_usr_id'));
}
?>
<#4677>
<?php
if(!$ilDB->tableExists('buddylist_requests'))
{
	$ilDB->createTable('buddylist_requests', array(
		'usr_id' => array(
			'type' => 'integer',
			'length' => 4,
			'notnull' => true,
			'default' => 0
		),
		'buddy_usr_id' => array(
			'type' => 'integer',
			'length' => 4,
			'notnull' => true,
			'default' => 0
		),
		'ignored' => array(
			'type' => 'integer',
			'length' => 1,
			'notnull' => true,
			'default' => 0
		),
		'ts' => array(
			'type' => 'integer',
			'length' => 4,
			'notnull' => true,
			'default' => 0
		)
	));
	$ilDB->addPrimaryKey('buddylist_requests', array('usr_id', 'buddy_usr_id'));
	$ilDB->addIndex('buddylist_requests', array('buddy_usr_id', 'ignored'), 'i1');
}
?>
<#4678>
<?php
$ilDB->manipulate('DELETE FROM addressbook_mlist_ass');
if($ilDB->tableColumnExists('addressbook_mlist_ass', 'addr_id'))
{
	$ilDB->renameTableColumn('addressbook_mlist_ass', 'addr_id', 'usr_id');
}
?>
<#4679>
<?php
if($ilDB->tableExists('addressbook'))
{
	$query = "
		SELECT ud1.usr_id 'u1', ud2.usr_id 'u2'
		FROM addressbook a1
		INNER JOIN usr_data ud1 ON ud1.usr_id = a1.user_id
		INNER JOIN usr_data ud2 ON ud2.login = a1.login
		INNER JOIN addressbook a2 ON a2.user_id = ud2.usr_id AND a2.login = ud1.login
		WHERE ud1.usr_id != ud2.usr_id
	";
	$res = $ilDB->query($query);
	while($row = $ilDB->fetchAssoc($res))
	{
		$this->db->replace(
			'buddylist',
			array(
				'usr_id'       => array('integer', $row['u1']),
				'buddy_usr_id' => array('integer', $row['u2'])
			),
			array(
				'ts' => array('integer', time())
			)
		);

		$this->db->replace(
			'buddylist',
			array(
				'usr_id'       => array('integer', $row['u2']),
				'buddy_usr_id' => array('integer', $row['u1'])
			),
			array(
				'ts' => array('integer', time())
			)
		);
	}

	$query = "
		SELECT ud1.usr_id 'u1', ud2.usr_id 'u2'
		FROM addressbook a1
		INNER JOIN usr_data ud1 ON ud1.usr_id = a1.user_id
		INNER JOIN usr_data ud2 ON ud2.login = a1.login
		LEFT JOIN addressbook a2 ON a2.user_id = ud2.usr_id AND a2.login = ud1.login
		WHERE a2.addr_id IS NULL AND ud1.usr_id != ud2.usr_id
	";
	$res = $ilDB->query($query);
	while($row = $ilDB->fetchAssoc($res))
	{
		$this->db->replace(
			'buddylist_requests',
			array(
				'usr_id'       => array('integer', $row['u1']),
				'buddy_usr_id' => array('integer', $row['u2'])
			),
			array(
				'ts'      => array('integer', time()),
				'ignored' => array('integer', 0)
			)
		);
	}

	$ilDB->dropTable('addressbook');
}
?>
<#4680>
<?php
if($ilDB->sequenceExists('addressbook'))
{
	$ilDB->dropSequence('addressbook');
}
?>
<#4681>
<?php
$ilCtrlStructureReader->getStructure();
?>
<#4682>
<?php
$res = $ilDB->queryF(
	'SELECT * FROM notification_usercfg WHERE usr_id = %s AND module = %s AND channel = %s',
	array('integer', 'text', 'text'),
	array(-1,  'buddysystem_request', 'mail')
);
$num = $ilDB->numRows($res);
if(!$ilDB->numRows($res))
{
	$ilDB->insert(
		'notification_usercfg',
		array(
			'usr_id'  => array('integer', -1),
			'module'  => array('text', 'buddysystem_request'),
			'channel' => array('text', 'mail')
		)
	);
}

$res = $ilDB->queryF(
	'SELECT * FROM notification_usercfg WHERE usr_id = %s AND module = %s AND channel = %s',
	array('integer', 'text', 'text'),
	array(-1,  'buddysystem_request', 'osd')
);
if(!$ilDB->numRows($res))
{
	$ilDB->insert(
		'notification_usercfg',
		array(
			'usr_id'  => array('integer', -1),
			'module'  => array('text', 'buddysystem_request'),
			'channel' => array('text', 'osd')
		)
	);
}
?>
<#4683>
<?php
if(!$ilDB->tableColumnExists('obj_members','contact'))
{
	$ilDB->addTableColumn(
		'obj_members',
		'contact',
		array(
			'type' => 'integer',
			'length' => 1,
			'notnull' => false,
			'default' => 0
		));
}
?>
<#4684>
<?php
	// register new object type 'awra' for awareness tool administration
	$id = $ilDB->nextId("object_data");
	$ilDB->manipulateF("INSERT INTO object_data (obj_id, type, title, description, owner, create_date, last_update) ".
		"VALUES (%s, %s, %s, %s, %s, %s, %s)",
		array("integer", "text", "text", "text", "integer", "timestamp", "timestamp"),
		array($id, "typ", "awra", "Awareness Tool Administration", -1, ilUtil::now(), ilUtil::now()));
	$typ_id = $id;

	// create object data entry
	$id = $ilDB->nextId("object_data");
	$ilDB->manipulateF("INSERT INTO object_data (obj_id, type, title, description, owner, create_date, last_update) ".
		"VALUES (%s, %s, %s, %s, %s, %s, %s)",
		array("integer", "text", "text", "text", "integer", "timestamp", "timestamp"),
		array($id, "awra", "__AwarenessToolAdministration", "Awareness Tool Administration", -1, ilUtil::now(), ilUtil::now()));

	// create object reference entry
	$ref_id = $ilDB->nextId('object_reference');
	$res = $ilDB->manipulateF("INSERT INTO object_reference (ref_id, obj_id) VALUES (%s, %s)",
		array("integer", "integer"),
		array($ref_id, $id));

	// put in tree
	$tree = new ilTree(ROOT_FOLDER_ID);
	$tree->insertNode($ref_id, SYSTEM_FOLDER_ID);

	// add rbac operations
	// 1: edit_permissions, 2: visible, 3: read, 4:write
	$ilDB->manipulateF("INSERT INTO rbac_ta (typ_id, ops_id) VALUES (%s, %s)",
		array("integer", "integer"),
		array($typ_id, 1));
	$ilDB->manipulateF("INSERT INTO rbac_ta (typ_id, ops_id) VALUES (%s, %s)",
		array("integer", "integer"),
		array($typ_id, 2));
	$ilDB->manipulateF("INSERT INTO rbac_ta (typ_id, ops_id) VALUES (%s, %s)",
		array("integer", "integer"),
		array($typ_id, 3));
	$ilDB->manipulateF("INSERT INTO rbac_ta (typ_id, ops_id) VALUES (%s, %s)",
		array("integer", "integer"),
		array($typ_id, 4));
?>
<#4685>
<?php
	$ilCtrlStructureReader->getStructure();
?>
<#4686>
<?php
	$ilCtrlStructureReader->getStructure();
?>
<#4687>
<?php
	$ilCtrlStructureReader->getStructure();
?>
<#4688>
<?php
	$s = new ilSetting("awrn");
	$s->set("max_nr_entries", 50);
?>
<#4689>
<?php
	$ilCtrlStructureReader->getStructure();
?>
<#4690>
<?php
//step 1/4 rbac_log renames old table

if ($ilDB->tableExists('rbac_log') && !$ilDB->tableExists('rbac_log_old'))
{
	$ilDB->renameTable("rbac_log", "rbac_log_old");
}
?>
<#4691>
<?php
//step 2/4 rbac_log creates new table with unique id and sequenz

if (!$ilDB->tableExists('rbac_log'))
{
	$ilDB->createTable('rbac_log',array(
		'log_id'		=> array(
			'type'	=> 'integer',
			'length' => 4,
			'notnull' => true
		),
		'user_id'	=> array(
			'type'	=> 'integer',
			'length'=> 4,
			'notnull' => TRUE
		),
		'created'	=> array(
			'type'	=> 'integer',
			'length'=> 4,
			'notnull' => TRUE
		),
		'ref_id'	=> array(
			'type'	=> 'integer',
			'length'=> 4,
			'notnull' => TRUE
		),
		'action'	=> array(
			'type'	=> 'integer',
			'length'=> 4,
			'notnull' => TRUE
		),
		'data' 		=> array(
			'type'    => 'clob',
			'notnull' => false,
			'default' => null
		)
	));
	$ilDB->addPrimaryKey('rbac_log', array('log_id'));
	$ilDB->addIndex('rbac_log',array('ref_id'),'i1');
	$ilDB->createSequence('rbac_log');
}
?>
<#4692>
<?php
//step 3/4 rbac_log moves all data to new table

if ($ilDB->tableExists('rbac_log') && $ilDB->tableExists('rbac_log_old'))
{
	$res = $ilDB->query("
		SELECT *
		FROM rbac_log_old
	");

	while($row = $ilDB->fetchAssoc($res))
	{
		$id = $ilDB->nextId('rbac_log');

		$ilDB->manipulate("INSERT INTO rbac_log (log_id, user_id, created, ref_id, action, data)".
			" VALUES (".
			$ilDB->quote($id, "integer").
			",".$ilDB->quote($row['user_id'], "integer").
			",".$ilDB->quote($row['created'], "integer").
			",".$ilDB->quote($row['ref_id'], "integer").
			",".$ilDB->quote($row['action'], "integer").
			",".$ilDB->quote($row['data'], "text").
			")"
		);

		$ilDB->manipulateF(
			"DELETE FROM rbac_log_old WHERE user_id = %s AND created = %s AND ref_id = %s AND action = %s",
			array('integer', 'integer', 'integer', 'integer'),
			array($row['user_id'], $row['created'], $row['ref_id'], $row['action'])
        );
	}
}
?>
<#4693>
<?php
//step 4/4 rbac_log removes all table

if ($ilDB->tableExists('rbac_log_old'))
{
	$ilDB->dropTable('rbac_log_old');
}
?>
<#4694>
<?php
//step 1/3 rbac_templates removes all dublicates
if ($ilDB->tableExists('rbac_templates'))
{
	$res = $ilDB->query(
		'select * from rbac_templates GROUP BY rol_id, type, ops_id, parent '.
		'having count(*) > 1'
	);
	
	
	/*
	$res = $ilDB->query("
		SELECT first.rol_id rol_id, first.type type, first.ops_id ops_id, first.parent parent
		FROM rbac_templates first
		WHERE EXISTS (
			SELECT second.rol_id, second.type, second.ops_id, second.parent
			FROM rbac_templates second
			WHERE first.rol_id = second.rol_id
				AND first.type = second.type
				AND first.ops_id = second.ops_id
				AND first.parent = second.parent
			GROUP BY second.rol_id, second.type, second.ops_id, second.parent
			HAVING COUNT(second.rol_id) > 1
		)
		GROUP BY first.rol_id, first.type, first.ops_id, first.parent
	");
	 */

	while($row = $ilDB->fetchAssoc($res))
	{
		$ilDB->manipulateF(
			"DELETE FROM rbac_templates WHERE rol_id = %s AND type = %s AND ops_id = %s AND parent = %s",
			array('integer', 'text', 'integer', 'integer'),
			array($row['rol_id'], $row['type'], $row['ops_id'], $row['parent'])
		);

		$ilDB->manipulate("INSERT INTO rbac_templates (rol_id, type, ops_id, parent)".
			" VALUES (".
			$ilDB->quote($row['rol_id'], "integer").
			",".$ilDB->quote($row['type'], "text").
			",".$ilDB->quote($row['ops_id'], "integer").
			",".$ilDB->quote($row['parent'], "integer").
			")"
		);
	}
}
?>
<#4695>
<?php
//step 2/3 rbac_templates remove indexes
if( $ilDB->indexExistsByFields('rbac_templates', array('rol_id')) )
{
	$ilDB->dropIndexByFields('rbac_templates', array('rol_id'));
}
if( $ilDB->indexExistsByFields('rbac_templates', array('type')) )
{
	$ilDB->dropIndexByFields('rbac_templates', array('type'));
}
if( $ilDB->indexExistsByFields('rbac_templates', array('ops_id')) )
{
	$ilDB->dropIndexByFields('rbac_templates', array('ops_id'));
}
if( $ilDB->indexExistsByFields('rbac_templates', array('parent')) )
{
	$ilDB->dropIndexByFields('rbac_templates', array('parent'));
}
if( $ilDB->indexExistsByFields('rbac_templates', array('rol_id','parent')) )
{
	$ilDB->dropIndexByFields('rbac_templates', array('rol_id','parent'));
}
?>
<#4696>
<?php
//step 3/3 rbac_templates add primary
if ($ilDB->tableExists('rbac_templates'))
{
	$ilDB->addPrimaryKey('rbac_templates', array('rol_id','parent', 'type', 'ops_id'));
}
?>
<#4697>
<?php
//remove unused table search_tree
if ($ilDB->tableExists('search_tree'))
{
	$ilDB->dropTable('search_tree');
}
?>
<#4698>
<?php
	if(!$ilDB->tableColumnExists('sahs_lm','mastery_score'))
	{
		$ilDB->addTableColumn(
			'sahs_lm',
			'mastery_score',
			array(
				'type' 		=> 'integer',
				'length' 	=> 1,
				'notnull'	=> false
			)
		);
	}
?>
<#4699>
<?php
//step 1/2 adm_set_templ_hide_tab removes all dublicates
if ($ilDB->tableExists('adm_set_templ_hide_tab'))
{
	$res = $ilDB->query("
		SELECT first.template_id template_id, first.tab_id tab_id
		FROM adm_set_templ_hide_tab first
		WHERE EXISTS (
			SELECT second.template_id, second.tab_id
			FROM adm_set_templ_hide_tab second
			WHERE first.template_id = second.template_id AND first.tab_id = second.tab_id
			GROUP BY second.template_id, second.tab_id HAVING COUNT(second.template_id) > 1
		)
		GROUP BY first.template_id, first.tab_id;
	");

	while($row = $ilDB->fetchAssoc($res))
	{
		$ilDB->manipulateF(
			"DELETE FROM adm_set_templ_hide_tab WHERE template_id = %s AND tab_id = %s",
			array('integer', 'text'),
			array($row['template_id'], $row['tab_id'])
		);

		$ilDB->manipulate("INSERT INTO adm_set_templ_hide_tab (template_id, tab_id)".
			" VALUES (".
			$ilDB->quote($row['template_id'], "integer").
			", ".$ilDB->quote($row['tab_id'], "text").
			")"
		);
	}
}
?>
<#4700>
<?php
//step 2/2 adm_set_templ_hide_tab add primary
if ($ilDB->tableExists('adm_set_templ_hide_tab'))
{
	$ilDB->addPrimaryKey('adm_set_templ_hide_tab', array('template_id','tab_id'));
}
?>
<#4701>
<?php
//step 1/4 adm_set_templ_value search for dublicates and store it in adm_set_tpl_val_tmp

if ($ilDB->tableExists('adm_set_templ_value'))
{
	$res = $ilDB->query("
		SELECT first.template_id template_id, first.setting setting
		FROM adm_set_templ_value first
		WHERE EXISTS (
			SELECT second.template_id, second.setting
			FROM adm_set_templ_value second
			WHERE first.template_id = second.template_id AND first.setting = second.setting
			GROUP BY second.template_id, second.setting
			HAVING COUNT(second.template_id) > 1
		)
		GROUP BY first.template_id, first.setting
	");

	if($ilDB->numRows($res))
	{
		if(!$ilDB->tableExists('adm_set_tpl_val_tmp'))
		{
			$ilDB->createTable('adm_set_tpl_val_tmp', array(
				'template_id' => array(
					'type'  => 'integer',
					'length'=> 8,
					'notnull' => true,
					'default' => 0
				),
				'setting' => array(
					'type'  => 'text',
					'length'=> 40,
					'notnull' => true,
					'default' => 0
				)
			));
			$ilDB->addPrimaryKey('adm_set_tpl_val_tmp', array('template_id','setting'));
		}

		while($row = $ilDB->fetchAssoc($res))
		{
			$ilDB->replace('adm_set_tpl_val_tmp', array(), array(
				'template_id' => array('integer', $row['template_id']),
				'setting' => array('text', $row['setting'])
			));
		}
	}
}
?>
<#4702>
<?php
//step 2/4 adm_set_templ_value deletes dublicates stored in adm_set_tpl_val_tmp

if ($ilDB->tableExists('adm_set_tpl_val_tmp'))
{
	$res = $ilDB->query("
		SELECT template_id, setting
		FROM adm_set_tpl_val_tmp
	");

	while($row = $ilDB->fetchAssoc($res))
	{
		$res_data = $ilDB->query("
			SELECT *
			FROM adm_set_templ_value
			WHERE
			template_id = ".$ilDB->quote($row['template_id'] ,'integer')." AND
			setting = ".$ilDB->quote($row['setting'] ,'text')
		);
		$data = $ilDB->fetchAssoc($res_data);

		$ilDB->manipulate("DELETE FROM adm_set_templ_value WHERE".
			" template_id = " . $ilDB->quote($row['template_id'] ,'integer').
			" AND setting = " . $ilDB->quote($row['setting'] ,'text')
		);

		$ilDB->manipulate("INSERT INTO adm_set_templ_value (template_id,setting,value,hide) ".
			"VALUES ( ".
			$ilDB->quote($data['template_id'] ,'integer').', '.
			$ilDB->quote($data['setting'] ,'text').', '.
			$ilDB->quote($data['value'] ,'text').', '.
			$ilDB->quote($data['hide'] ,'integer').
		")");

		$ilDB->manipulate("DELETE FROM adm_set_tpl_val_tmp WHERE".
			" template_id = " . $ilDB->quote($row['template_id'] ,'integer').
			" AND setting = " . $ilDB->quote($row['setting'] ,'text')
		);
	}
}
?>
<#4703>
<?php
//step 3/4 adm_set_templ_value drop adm_set_tpl_val_tmp

if( $ilDB->tableExists('adm_set_tpl_val_tmp') )
{
	$ilDB->dropTable('adm_set_tpl_val_tmp');
}
?>
<#4704>
<?php
//step 4/4 adm_set_templ_value adding primary keys

if($ilDB->tableExists('adm_set_templ_value'))
{
	$ilDB->addPrimaryKey('adm_set_templ_value', array('template_id', 'setting'));
}
?>
<#4705>
<?php
//step 1/4 svy_times renames old table

if ($ilDB->tableExists('svy_times') && !$ilDB->tableExists('svy_times_old'))
{
	$ilDB->renameTable("svy_times", "svy_times_old");
}
?>
<#4706>
<?php
//step 2/4 svy_times creates new table with unique id, sequenz and index

if (!$ilDB->tableExists('svy_times'))
{
	$ilDB->createTable('svy_times',array(
		'id'		=> array(
			'type'	=> 'integer',
			'length' => 4,
			'notnull' => true
		),
		'finished_fi'	=> array(
			'type'	=> 'integer',
			'length'=> 4,
			'notnull' => TRUE
		),
		'entered_page'	=> array(
			'type'	=> 'integer',
			'length'=> 4,
		),
		'left_page'	=> array(
			'type'	=> 'integer',
			'length'=> 4,
		),
		'first_question'	=> array(
			'type'	=> 'integer',
			'length'=> 4,
		)
	));
	$ilDB->addPrimaryKey('svy_times', array('id'));
	$ilDB->addIndex('svy_times',array('finished_fi'),'i1');
	$ilDB->createSequence('svy_times');
}
?>
<#4707>
<?php
//step 3/4 svy_times moves all data to new table

if ($ilDB->tableExists('svy_times') && $ilDB->tableExists('svy_times_old'))
{
	$res = $ilDB->query("
		SELECT *
		FROM svy_times_old
	");

	while($row = $ilDB->fetchAssoc($res))
	{
		$id = $ilDB->nextId('svy_times');

		$ilDB->manipulate("INSERT INTO svy_times (id, finished_fi, entered_page, left_page, first_question)".
			" VALUES (".
			$ilDB->quote($id, "integer").
			",".$ilDB->quote($row['finished_fi'], "integer").
			",".$ilDB->quote($row['entered_page'], "integer").
			",".$ilDB->quote($row['left_page'], "integer").
			",".$ilDB->quote($row['first_question'], "integer").
			")"
		);

		$ilDB->manipulateF(
			"DELETE FROM svy_times_old WHERE finished_fi = %s AND entered_page = %s AND left_page = %s AND first_question = %s",
			array('integer', 'integer', 'integer', 'integer'),
			array($row['finished_fi'], $row['entered_page'], $row['left_page'], $row['first_question'])
		);
	}
}
?>
<#4708>
<?php
//step 4/4 svy_times removes old table

if ($ilDB->tableExists('svy_times_old'))
{
	$ilDB->dropTable('svy_times_old');
}
?>

<#4709>
<?php

if(!$ilDB->tableColumnExists("ldap_server_settings", "username_filter"))
{
        $ilDB->addTableColumn("ldap_server_settings", "username_filter", array(
                'type' => 'text',
                'length' => 255,
        ));
}
?>
<#4710>
<?php
$query = "SELECT max(server_id) id FROM ldap_server_settings";
$res = $ilDB->query($query);
$set = $res->fetchRow(ilDBConstants::FETCHMODE_OBJECT);

if(!$set->id)
{
        $set->id = 1;
}

$query = "UPDATE ldap_role_assignments ".
        "SET server_id = ".$set->id.
        " WHERE server_id = 0";
$ilDB->manipulate($query);

?>
<#4711>
<?php
if(!$ilDB->tableColumnExists('usr_search','creation_filter'))
{
                $ilDB->addTableColumn("usr_search", "creation_filter", array(
                        "type" => "text",
                        "notnull" => false,
                        "length" => 1000,
                        "fixed" => false));
}
?>
<#4712>
<?php
$ilCtrlStructureReader->getStructure();
?>

<#4713>
<?php
        // register new object type 'logs' for Logging administration
        $id = $ilDB->nextId("object_data");
        $ilDB->manipulateF("INSERT INTO object_data (obj_id, type, title, description, owner, create_date, last_update) ".
                "VALUES (%s, %s, %s, %s, %s, %s, %s)",
                array("integer", "text", "text", "text", "integer", "timestamp", "timestamp"),
                array($id, "typ", "logs", "Logging Administration", -1, ilUtil::now(), ilUtil::now()));
        $typ_id = $id;

        // create object data entry
        $id = $ilDB->nextId("object_data");
        $ilDB->manipulateF("INSERT INTO object_data (obj_id, type, title, description, owner, create_date, last_update) ".
                "VALUES (%s, %s, %s, %s, %s, %s, %s)",
                array("integer", "text", "text", "text", "integer", "timestamp", "timestamp"),
                array($id, "logs", "__LoggingSettings", "Logging Administration", -1, ilUtil::now(), ilUtil::now()));

        // create object reference entry
        $ref_id = $ilDB->nextId('object_reference');
        $res = $ilDB->manipulateF("INSERT INTO object_reference (ref_id, obj_id) VALUES (%s, %s)",
                array("integer", "integer"),
                array($ref_id, $id));

        // put in tree
        $tree = new ilTree(ROOT_FOLDER_ID);
        $tree->insertNode($ref_id, SYSTEM_FOLDER_ID);

        // add rbac operations
        // 1: edit_permissions, 2: visible, 3: read, 4:write
        $ilDB->manipulateF("INSERT INTO rbac_ta (typ_id, ops_id) VALUES (%s, %s)",
                array("integer", "integer"),
                array($typ_id, 1));
        $ilDB->manipulateF("INSERT INTO rbac_ta (typ_id, ops_id) VALUES (%s, %s)",
                array("integer", "integer"),
                array($typ_id, 2));
        $ilDB->manipulateF("INSERT INTO rbac_ta (typ_id, ops_id) VALUES (%s, %s)",
                array("integer", "integer"),
                array($typ_id, 3));
        $ilDB->manipulateF("INSERT INTO rbac_ta (typ_id, ops_id) VALUES (%s, %s)",
                array("integer", "integer"),
                array($typ_id, 4));


?>
<#4714>
<?php
        $ilCtrlStructureReader->getStructure();
?>

<#4715>
<?php

        if(!$ilDB->tableExists('log_components'))
        {
                $ilDB->createTable('log_components', array(
                        'component_id' => array(
                                'type' => 'text',
                                'length' => 20,
                                'notnull' => FALSE
                        ),
                        'log_level' => array(
                                'type' => 'integer',
                                'length' => 4,
                                'notnull' => FALSE,
                                'default' => null
                        )
                ));

                $ilDB->addPrimaryKey('log_components',array('component_id'));
        }
?>
<#4716>
<?php
        $ilCtrlStructureReader->getStructure();
?>
<#4717>
<?php
        $ilCtrlStructureReader->getStructure();
?>
<#4718>
<?php
$ilCtrlStructureReader->getStructure();
?>
<#4719>
<?php

$res = $ilDB->queryF(
	"SELECT COUNT(*) cnt FROM qpl_qst_type WHERE type_tag = %s", array('text'), array('assLongMenu')
);

$row = $ilDB->fetchAssoc($res);

if( !$row['cnt'] )
{
	$res = $ilDB->query("SELECT MAX(question_type_id) maxid FROM qpl_qst_type");
	$data = $ilDB->fetchAssoc($res);
	$nextId = $data['maxid'] + 1;

	$ilDB->insert('qpl_qst_type', array(
		'question_type_id' => array('integer', $nextId),
		'type_tag' => array('text', 'assLongMenu'),
		'plugin' => array('integer', 0)
	));
}

?>
<#4720>
<?php
if( !$ilDB->tableExists('qpl_qst_lome') )
{
	$ilDB->createTable('qpl_qst_lome', array(
		'question_fi' => array(
			'type' => 'integer',
			'length' => 4,
			'notnull' => true,
			'default' => 0
		),
		'shuffle_answers' => array(
			'type' => 'integer',
			'length' => 1,
			'notnull' => true,
			'default' => 0
		),
		'answer_type' => array(
			'type' => 'text',
			'length' => 16,
			'notnull' => true,
			'default' => 'singleLine'
		),
		'feedback_setting' => array(
			'type' => 'integer',
			'length' => 4,
			'notnull' => true,
			'default' => 1
		),
		'long_menu_text' =>	 array(
			"type" => "clob",
			"notnull" => false,
			"default" => null
		)
	));

	$ilDB->addPrimaryKey('qpl_qst_lome', array('question_fi'));
}
?>
<#4721>
<?php
if( !$ilDB->tableExists('qpl_a_lome') )
{
	$ilDB->createTable('qpl_a_lome', array(
		'question_fi' => array(
			'type' => 'integer',
			'length' => 4,
			'notnull' => true,
			'default' => 0
		),
		'gap_number' => array(
			'type' => 'integer',
			'length' => 4,
			'notnull' => true,
			'default' => 0
		),
		'position' => array(
			'type' => 'integer',
			'length' => 4,
			'notnull' => true,
			'default' => 0
		),
		'answer_text' => array(
			'type' => 'text',
			'length' => 1000
		),
		'points' => array(
			'type' => 'float'
		),
		'type' => array(
			'type' => 'integer',
			'length' => 4
		)
	));
	$ilDB->addPrimaryKey('qpl_a_lome', array('question_fi', 'gap_number', 'position'));
}
?>
<#4722>
<?php
$ilCtrlStructureReader->getStructure();
?>

<#4723>
<?php
	
	$query = 'SELECT child FROM tree group by child having count(child) > 1';
	$res = $ilDB->query($query);
	
	$found_dup = FALSE;
	while($row = $res->fetchRow(ilDBConstants::FETCHMODE_OBJECT))
	{
		$found_dup = TRUE;
	}
	
	if(!$found_dup)
	{
		$ilDB->addPrimaryKey('tree',array('child'));
	}
	else
	{
		$ilSetting = new ilSetting();
		$is_read = $ilSetting->get('tree_dups', 0);

		if(!$is_read)
			{
				echo "<pre>
					Dear Administrator,

					DO NOT REFRESH THIS PAGE UNLESS YOU HAVE READ THE FOLLOWING INSTRUCTIONS

					The update process has been stopped due to an invalid data structure of the repository tree. 
					Duplicates have been detected in your installation.
					
					You can continue with the update process.
					But you should perform a system check and repair the tree structure in \"Adminstration -> Systemcheck -> Tree\"

					Best regards,
					The Tree Maintainer
				</pre>";

				$ilSetting->set('tree_dups', 1);
				exit;
			}
	}
?>
<#4724>
<?php
//step 1/4 usr_data_multi renames old table

if ($ilDB->tableExists('usr_data_multi') && !$ilDB->tableExists('usr_data_multi_old'))
{
	$ilDB->renameTable("usr_data_multi", "usr_data_multi_old");
}
?>
<#4725>
<?php
//step 2/4 usr_data_multi creates new table with unique id, sequenz and index

if (!$ilDB->tableExists('usr_data_multi'))
{
	$ilDB->createTable('usr_data_multi',array(
		'id'		=> array(
			'type'	=> 'integer',
			'length' => 4,
			'notnull' => true
		),
		'usr_id'	=> array(
			'type'	=> 'integer',
			'length'=> 4,
			'notnull' => TRUE
		),
		'field_id'	=> array(
			'type'	=> 'text',
			'length'=> 255,
			'notnull' => TRUE
		),
		'value'	=> array(
			'type'	=> 'text',
			'length'=> 1000,
			'default' => ''
		)
	));
	$ilDB->addPrimaryKey('usr_data_multi', array('id'));
	$ilDB->addIndex('usr_data_multi',array('usr_id'),'i1');
	$ilDB->createSequence('usr_data_multi');
}
?>
<#4726>
<?php
//step 3/4 usr_data_multi moves all data to new table

if ($ilDB->tableExists('usr_data_multi') && $ilDB->tableExists('usr_data_multi_old'))
{
	$res = $ilDB->query("
		SELECT *
		FROM usr_data_multi_old
	");

	while($row = $ilDB->fetchAssoc($res))
	{
		$id = $ilDB->nextId('usr_data_multi');

		$ilDB->manipulate("INSERT INTO usr_data_multi (id, usr_id, field_id, value)".
			" VALUES (".
			$ilDB->quote($id, "integer").
			",".$ilDB->quote($row['usr_id'], "integer").
			",".$ilDB->quote($row['field_id'], "text").
			",".$ilDB->quote($row['value'], "text").
			")"
		);

		$ilDB->manipulateF(
			"DELETE FROM usr_data_multi_old WHERE usr_id = %s AND field_id = %s AND value = %s",
			array('integer', 'text', 'text'),
			array($row['usr_id'], $row['field_id'], $row['value'])
		);
	}
}
?>
<#4727>
<?php
//step 4/4 usr_data_multi removes old table

if ($ilDB->tableExists('usr_data_multi_old'))
{
	$ilDB->dropTable('usr_data_multi_old');
}
?>
<#4728>
<?php
//step 1/4 xmlnestedset renames old table

if ($ilDB->tableExists('xmlnestedset') && !$ilDB->tableExists('xmlnestedset_old'))
{
	$ilDB->renameTable("xmlnestedset", "xmlnestedset_old");
}
?>
<#4729>
<?php
//step 2/4 xmlnestedset creates new table with unique id and sequenz

if (!$ilDB->tableExists('xmlnestedset'))
{
	$ilDB->createTable("xmlnestedset",
		array(
			"ns_id" => array(
				"type" => "integer",
				"length" => 4,
				"notnull" => true
			),
			"ns_book_fk" => array(
				"type" => "integer",
				"length" => 4,
				"notnull" => true
			),
			"ns_type" => array(
				"type" => "text",
				"length" => 50,
				"notnull" => true
			),
			"ns_tag_fk" => array(
				"type" => "integer",
				"length" => 4,
				"notnull" => true
			),
			"ns_l" => array(
				"type" => "integer",
				"length" => 4,
				"notnull" => true
			),
			"ns_r" => array(
				"type" => "integer",
				"length" => 4,
				"notnull" => true
			)
		)
	);
	$ilDB->addIndex("xmlnestedset", array("ns_tag_fk"), 'i1');
	$ilDB->addIndex("xmlnestedset", array("ns_l"), 'i2');
	$ilDB->addIndex("xmlnestedset", array("ns_r"), 'i3');
	$ilDB->addIndex("xmlnestedset", array("ns_book_fk"), 'i4');
	$ilDB->addPrimaryKey('xmlnestedset', array('ns_id'));
	$ilDB->createSequence('xmlnestedset');
}
?>
<#4730>
<?php
//step 3/4 xmlnestedset moves all data to new table

if ($ilDB->tableExists('xmlnestedset') && $ilDB->tableExists('xmlnestedset_old'))
{
	$res = $ilDB->query("
		SELECT *
		FROM xmlnestedset_old
	");

	while($row = $ilDB->fetchAssoc($res))
	{
		$id = $ilDB->nextId('xmlnestedset');

		$ilDB->manipulate("INSERT INTO xmlnestedset (ns_id, ns_book_fk, ns_type, ns_tag_fk, ns_l, ns_r)".
			" VALUES (".
			$ilDB->quote($id, "integer").
			",".$ilDB->quote($row['ns_book_fk'], "integer").
			",".$ilDB->quote($row['ns_type'], "text").
			",".$ilDB->quote($row['ns_tag_fk'], "integer").
			",".$ilDB->quote($row['ns_l'], "integer").
			",".$ilDB->quote($row['ns_r'], "integer").
			")"
		);

		$ilDB->manipulateF(
			"DELETE FROM xmlnestedset_old WHERE ns_book_fk = %s AND ns_type = %s AND ns_tag_fk = %s AND ns_l = %s AND ns_r = %s",
			array('integer', 'text', 'integer', 'integer', 'integer'),
			array($row['ns_book_fk'], $row['ns_type'], $row['ns_tag_fk'], $row['ns_l'], $row['ns_r'])
		);
	}
}
?>
<#4731>
<?php
//step 4/4 xmlnestedset removes old table

if ($ilDB->tableExists('xmlnestedset_old'))
{
	$ilDB->dropTable('xmlnestedset_old');
}
?>
<#4732>
<?php
//step 1/4 xmlnestedsettmp renames old table

if ($ilDB->tableExists('xmlnestedsettmp') && !$ilDB->tableExists('xmlnestedsettmp_old'))
{
	$ilDB->renameTable("xmlnestedsettmp", "xmlnestedsettmp_old");
}
?>
<#4733>
<?php
//step 2/4 xmlnestedsettmp creates new table with unique id and sequenz

if (!$ilDB->tableExists('xmlnestedsettmp'))
{
	$ilDB->createTable("xmlnestedsettmp",
		array(
			"ns_id" => array(
				"type" => "integer",
				"length" => 4,
				"notnull" => true
			),
			"ns_unique_id" => array(// text because maybe we have to store a session_id in future e.g.
				"type" => "text",
				"length" => 32,
				"notnull" => true
			),
			"ns_book_fk" => array(
				"type" => "integer",
				"length" => 4,
				"notnull" => true
			),
			"ns_type" => array(
				"type" => "text",
				"length" => 50,
				"notnull" => true
			),
			"ns_tag_fk" => array(
				"type" => "integer",
				"length" => 4,
				"notnull" => true
			),
			"ns_l" => array(
				"type" => "integer",
				"length" => 4,
				"notnull" => true
			),
			"ns_r" => array(
				"type" => "integer",
				"length" => 4,
				"notnull" => true
			)
		)
	);
	$ilDB->addIndex("xmlnestedsettmp", array("ns_tag_fk"), 'i1');
	$ilDB->addIndex("xmlnestedsettmp", array("ns_l"), 'i2');
	$ilDB->addIndex("xmlnestedsettmp", array("ns_r"), 'i3');
	$ilDB->addIndex("xmlnestedsettmp", array("ns_book_fk"), 'i4');
	$ilDB->addIndex("xmlnestedsettmp", array("ns_unique_id"), 'i5');
	$ilDB->addPrimaryKey('xmlnestedsettmp', array('ns_id'));
	$ilDB->createSequence('xmlnestedsettmp');
}
?>
<#4734>
<?php
//step 3/4 xmlnestedsettmp moves all data to new table

if ($ilDB->tableExists('xmlnestedsettmp') && $ilDB->tableExists('xmlnestedsettmp_old'))
{
	$res = $ilDB->query("
		SELECT *
		FROM xmlnestedsettmp_old
	");

	while($row = $ilDB->fetchAssoc($res))
	{
		$id = $ilDB->nextId('xmlnestedsettmp');

		$ilDB->manipulate("INSERT INTO xmlnestedsettmp (ns_id, ns_unique_id, ns_book_fk, ns_type, ns_tag_fk, ns_l, ns_r)".
			" VALUES (".
			$ilDB->quote($id, "integer").
			",".$ilDB->quote($row['ns_unique_id'], "text").
			",".$ilDB->quote($row['ns_book_fk'], "integer").
			",".$ilDB->quote($row['ns_type'], "text").
			",".$ilDB->quote($row['ns_tag_fk'], "integer").
			",".$ilDB->quote($row['ns_l'], "integer").
			",".$ilDB->quote($row['ns_r'], "integer").
			")"
		);

		$ilDB->manipulateF(
			"DELETE FROM xmlnestedsettmp_old WHERE ns_unique_id = %s AND ns_book_fk = %s AND ns_type = %s AND ns_tag_fk = %s AND ns_l = %s AND ns_r = %s",
			array('text', 'integer', 'text', 'integer', 'integer', 'integer'),
			array($row['ns_unique_id'], $row['ns_book_fk'], $row['ns_type'], $row['ns_tag_fk'], $row['ns_l'], $row['ns_r'])
		);
	}
}
?>
<#4735>
<?php
//step 4/4 xmlnestedset_tmp removes old table

if ($ilDB->tableExists('xmlnestedsettmp_old'))
{
	$ilDB->dropTable('xmlnestedsettmp_old');
}
?>
<#4736>
<?php
//step 1/5 xmlparam search for dublicates and store it in xmlparam_tmp

if ($ilDB->tableExists('xmlparam'))
{
	$res = $ilDB->query("
		SELECT first.tag_fk tag_fk, first.param_name param_name
		FROM xmlparam first
		WHERE EXISTS (
			SELECT second.tag_fk, second.param_name
			FROM xmlparam second
			WHERE first.tag_fk = second.tag_fk AND first.param_name = second.param_name
			GROUP BY second.tag_fk, second.param_name
			HAVING COUNT(second.tag_fk) > 1
		)
		GROUP BY first.tag_fk, first.param_name
	");

	if($ilDB->numRows($res))
	{
		if(!$ilDB->tableExists('xmlparam_tmp'))
		{
			$ilDB->createTable('xmlparam_tmp', array(
				'tag_fk' => array(
					'type'  => 'integer',
					'length'=> 4,
					'notnull' => true,
					'default' => 0
				),
				'param_name' => array(
					'type'  => 'text',
					'length'=> 50,
					'notnull' => true,
					'default' => 0
				)
			));
			$ilDB->addPrimaryKey('xmlparam_tmp', array('tag_fk','param_name'));
		}

		while($row = $ilDB->fetchAssoc($res))
		{
			$ilDB->replace('xmlparam_tmp', array(), array(
				'tag_fk' => array('integer', $row['tag_fk']),
				'param_name' => array('text', $row['param_name'])
			));
		}
	}
}
?>
<#4737>
<?php
//step 2/5 xmlparam deletes dublicates stored in xmlparam_tmp

if ($ilDB->tableExists('xmlparam_tmp'))
{
	$res = $ilDB->query("
		SELECT tag_fk, param_name
		FROM xmlparam_tmp
	");

	while($row = $ilDB->fetchAssoc($res))
	{
		$res_data = $ilDB->query("
			SELECT *
			FROM xmlparam
			WHERE
			tag_fk = ".$ilDB->quote($row['tag_fk'] ,'integer')." AND
			param_name = ".$ilDB->quote($row['param_name'] ,'text')
		);
		$data = $ilDB->fetchAssoc($res_data);

		$ilDB->manipulate("DELETE FROM xmlparam WHERE".
			" tag_fk = " . $ilDB->quote($row['tag_fk'] ,'integer').
			" AND param_name = " . $ilDB->quote($row['param_name'] ,'text')
		);

		$ilDB->manipulate("INSERT INTO xmlparam (tag_fk,param_name,param_value) ".
			"VALUES ( ".
			$ilDB->quote($data['tag_fk'] ,'integer').', '.
			$ilDB->quote($data['param_name'] ,'text').', '.
			$ilDB->quote($data['param_value'] ,'text').
			")");

		$ilDB->manipulate("DELETE FROM xmlparam_tmp WHERE".
			" tag_fk = " . $ilDB->quote($row['tag_fk'] ,'integer').
			" AND param_name = " . $ilDB->quote($row['param_name'] ,'text')
		);
	}
}
?>
<#4738>
<?php
//step 3/5 xmlparam drop xmlparam_tmp

if( $ilDB->tableExists('xmlparam_tmp') )
{
	$ilDB->dropTable('xmlparam_tmp');
}
?>
<#4739>
<?php
//step 4/5 xmlparam drops not used indexes

if( $ilDB->indexExistsByFields('xmlparam', array('tag_fk')) )
{
	$ilDB->dropIndexByFields('xmlparam', array('tag_fk'));
}
?>
<#4740>
<?php
//step 5/5 xmlparam adding primary keys

if($ilDB->tableExists('xmlparam'))
{
	$ilDB->addPrimaryKey('xmlparam', array('tag_fk', 'param_name'));
}
?>
<#4741>
<?php
//step 1/1 tree_workspace adding primary key

if($ilDB->tableExists('tree_workspace'))
{
	if( $ilDB->indexExistsByFields('tree_workspace', array('child')) )
	{
		$ilDB->dropIndexByFields('tree_workspace', array('child'));
	}

	$ilDB->addPrimaryKey('tree_workspace', array('child'));
}
?>
<#4742>
<?php
if( !$ilDB->tableColumnExists('tst_active', 'last_pmode') )
{
	$ilDB->addTableColumn('tst_active', 'last_pmode', array(
		'type' => 'text',
		'length' => 16,
		'notnull' => false,
		'default' => null
	));
}
?>
<#4743>
<?php
if( !$ilDB->tableColumnExists('tst_solutions', 'authorized') )
{
	$ilDB->addTableColumn('tst_solutions', 'authorized', array(
		'type' => 'integer',
		'length' => 1,
		'notnull' => false,
		'default' => 1
	));

	$ilDB->queryF("UPDATE tst_solutions SET authorized = %s", array('integer'), array(1));
}
?>
<#4744>
<?php
if( $ilDB->tableColumnExists('tst_dyn_quest_set_cfg', 'prev_quest_list_enabled') )
{
	$ilDB->dropTableColumn('tst_dyn_quest_set_cfg', 'prev_quest_list_enabled');
}
?>
<#4745>
<?php
if( !$ilDB->tableColumnExists('tst_tests', 'force_inst_fb') )
{
	$ilDB->addTableColumn('tst_tests', 'force_inst_fb', array(
		'type' => 'integer',
		'length' => 1,
		'notnull' => false,
		'default' => 0
	));
}
?>
<#4746>
<?php
require_once("./Modules/StudyProgramme/classes/model/class.ilStudyProgramme.php");
require_once("./Modules/StudyProgramme/classes/model/class.ilStudyProgrammeAssignment.php");
require_once("./Modules/StudyProgramme/classes/model/class.ilStudyProgrammeProgress.php");

//ilStudyProgramme::installDB();

$fields = array(
	'obj_id' => array(
		'type' => 'integer',
		'length' => '4',

	),
	'last_change' => array(
		'notnull' => '1',
		'type' => 'timestamp',

	),
	'subtype_id' => array(
		'notnull' => '1',
		'type' => 'integer',
		'length' => '4',

	),
	'points' => array(
		'notnull' => '1',
		'type' => 'integer',
		'length' => '4',

	),
	'lp_mode' => array(
		'notnull' => '1',
		'type' => 'integer',
		'length' => '1',

	),
	'status' => array(
		'notnull' => '1',
		'type' => 'integer',
		'length' => '1',

	),

);
/**
 * @var $ilDB ilDB
 */
if (! $ilDB->tableExists('prg_settings')) {
	$ilDB->createTable('prg_settings', $fields);
	$ilDB->addPrimaryKey('prg_settings', array( 'obj_id' ));
	if(!$ilDB->sequenceExists('prg_settings')) {
		$ilDB->createSequence('prg_settings');
	}
}

$fields = array(
	'id' => array(
		'type' => 'integer',
		'length' => '4',

	),
	'usr_id' => array(
		'notnull' => '1',
		'type' => 'integer',
		'length' => '4',

	),
	'root_prg_id' => array(
		'notnull' => '1',
		'type' => 'integer',
		'length' => '4',

	),
	'last_change' => array(
		'notnull' => '1',
		'type' => 'timestamp',

	),
	'last_change_by' => array(
		'notnull' => '1',
		'type' => 'integer',
		'length' => '4',

	),

);
if (! $ilDB->tableExists('prg_usr_assignments')) {
	$ilDB->createTable('prg_usr_assignments', $fields);
	$ilDB->addPrimaryKey('prg_usr_assignments', array( 'id' ));

	if (! $ilDB->sequenceExists('prg_usr_assignments')) {
		$ilDB->createSequence('prg_usr_assignments');
	}

}


$fields = array(
	'id' => array(
		'type' => 'integer',
		'length' => '4',

	),
	'assignment_id' => array(
		'notnull' => '1',
		'type' => 'integer',
		'length' => '4',

	),
	'prg_id' => array(
		'notnull' => '1',
		'type' => 'integer',
		'length' => '4',

	),
	'usr_id' => array(
		'notnull' => '1',
		'type' => 'integer',
		'length' => '4',

	),
	'points' => array(
		'notnull' => '1',
		'type' => 'integer',
		'length' => '4',

	),
	'points_cur' => array(
		'notnull' => '1',
		'type' => 'integer',
		'length' => '4',

	),
	'status' => array(
		'notnull' => '1',
		'type' => 'integer',
		'length' => '1',

	),
	'completion_by' => array(
		'type' => 'integer',
		'length' => '4',

	),
	'last_change' => array(
		'notnull' => '1',
		'type' => 'timestamp',

	),
	'last_change_by' => array(
		'type' => 'integer',
		'length' => '4',

	),

);
if (! $ilDB->tableExists('prg_usr_progress')) {
	$ilDB->createTable('prg_usr_progress', $fields);
	$ilDB->addPrimaryKey('prg_usr_progress', array( 'id' ));

	if (! $ilDB->sequenceExists('prg_usr_progress')) {
		$ilDB->createSequence('prg_usr_progress');
	}

}

// Active Record does not support tuples as primary keys, so we have to
// set those on our own.
$ilDB->addUniqueConstraint( ilStudyProgrammeProgress::returnDbTableName()
						  , array("assignment_id", "prg_id", "usr_id")
						  );

// ActiveRecord seems to not interpret con_is_null correctly, so we have to set
// it manually.
$ilDB->modifyTableColumn( ilStudyProgrammeProgress::returnDbTableName()
						, "completion_by"
						, array( "notnull" => false
							   , "default" => null
							   )
						);
$ilDB->modifyTableColumn( ilStudyProgrammeProgress::returnDbTableName()
						, "last_change_by"
						, array( "notnull" => false
							   , "default" => null
							   )
						);

require_once("./Services/Migration/DBUpdate_3560/classes/class.ilDBUpdateNewObjectType.php");
$obj_type_id = ilDBUpdateNewObjectType::addNewType("prg", "StudyProgramme");
$existing_ops = array("visible", "write", "copy", "delete", "edit_permission");
foreach ($existing_ops as $op) {
	$op_id = ilDBUpdateNewObjectType::getCustomRBACOperationId($op);
	ilDBUpdateNewObjectType::addRBACOperation($obj_type_id, $op_id);		
}

require_once("./Modules/StudyProgramme/classes/model/class.ilStudyProgrammeAdvancedMetadataRecord.php");
require_once("./Modules/StudyProgramme/classes/model/class.ilStudyProgrammeType.php");
require_once("./Modules/StudyProgramme/classes/model/class.ilStudyProgrammeTypeTranslation.php");

$fields = array(
	'id' => array(
		'type' => 'integer',
		'length' => '4',

	),
	'type_id' => array(
		'type' => 'integer',
		'length' => '4',

	),
	'rec_id' => array(
		'type' => 'integer',
		'length' => '4',

	),

);
if (! $ilDB->tableExists('prg_type_adv_md_rec')) {
	$ilDB->createTable('prg_type_adv_md_rec', $fields);
	$ilDB->addPrimaryKey('prg_type_adv_md_rec', array( 'id' ));

	if (! $ilDB->sequenceExists('prg_type_adv_md_rec')) {
		$ilDB->createSequence('prg_type_adv_md_rec');
	}

}

$fields = array(
	'id' => array(
		'type' => 'integer',
		'length' => '4',

	),
	'default_lang' => array(
		'type' => 'text',
		'length' => '4',

	),
	'owner' => array(
		'type' => 'integer',
		'length' => '4',

	),
	'create_date' => array(
		'notnull' => '1',
		'type' => 'timestamp',

	),
	'last_update' => array(
		'type' => 'timestamp',

	),
	'icon' => array(
		'type' => 'text',
		'length' => '255',

	),

);
if (! $ilDB->tableExists('prg_type')) {
	$ilDB->createTable('prg_type', $fields);
	$ilDB->addPrimaryKey('prg_type', array( 'id' ));

	if (! $ilDB->sequenceExists('prg_type')) {
		$ilDB->createSequence('prg_type');
	}

}

$fields = array(
	'id' => array(
		'type' => 'integer',
		'length' => '4',

	),
	'prg_type_id' => array(
		'type' => 'integer',
		'length' => '4',

	),
	'lang' => array(
		'type' => 'text',
		'length' => '4',

	),
	'member' => array(
		'type' => 'text',
		'length' => '32',

	),
	'value' => array(
		'type' => 'text',
		'length' => '3500',

	),

);
if (! $ilDB->tableExists('prg_translations')) {
	$ilDB->createTable('prg_translations', $fields);
	$ilDB->addPrimaryKey('prg_translations', array( 'id' ));

	if (! $ilDB->sequenceExists('prg_translations')) {
		$ilDB->createSequence('prg_translations');
	}

}



?>
<#4747>
<?php

include_once('./Services/Migration/DBUpdate_3560/classes/class.ilDBUpdateNewObjectType.php');

// workaround to avoid error when using addAdminNode. Bug?
class EventHandler {
	public function raise($a_component, $a_event, $a_parameter = "") {
		// nothing to do...
	}
}
$GLOBALS['ilAppEventHandler'] = new EventHandler();

ilDBUpdateNewObjectType::addAdminNode('prgs', 'StudyProgrammeAdmin');

?>
<#4748>
<?php
	$ilCtrlStructureReader->getStructure();
?>
<#4749>
<?php
if(!$ilDB->tableColumnExists("obj_members", "admin"))
{
        $ilDB->addTableColumn(
				"obj_members", 
				"admin", 
				array(
					'type' => 'integer',
					'length' => 1,
					'notnull' => FALSE,
					'default' => 0
        ));
}
if(!$ilDB->tableColumnExists("obj_members", "tutor"))
{
        $ilDB->addTableColumn(
				"obj_members", 
				"tutor", 
				array(
					'type' => 'integer',
					'length' => 1,
					'notnull' => FALSE,
					'default' => 0
        ));
}
if(!$ilDB->tableColumnExists("obj_members", "member"))
{
        $ilDB->addTableColumn(
				"obj_members", 
				"member", 
				array(
					'type' => 'integer',
					'length' => 2,
					'notnull' => FALSE,
					'default' => 0
        ));
}
?>
<#4750>
<?php
	$ilCtrlStructureReader->getStructure();
?>
<#4751>
<?php
	$ilCtrlStructureReader->getStructure();
?>
<#4752>
<?php
if(!$ilDB->sequenceExists('prg_settings')) {
	$ilDB->createSequence('prg_settings');
}
if (! $ilDB->sequenceExists('prg_usr_assignments')) {
	$ilDB->createSequence('prg_usr_assignments');
}
if (! $ilDB->sequenceExists('prg_usr_progress')) {
	$ilDB->createSequence('prg_usr_progress');
}
if (! $ilDB->sequenceExists('prg_type_adv_md_rec')) {
	$ilDB->createSequence('prg_type_adv_md_rec');
}
if (! $ilDB->sequenceExists('prg_type')) {
	$ilDB->createSequence('prg_type');
}
if (! $ilDB->sequenceExists('prg_translations')) {
	$ilDB->createSequence('prg_translations');
}
?>
<#4753>
<?php
include_once('./Services/Migration/DBUpdate_3560/classes/class.ilDBUpdateNewObjectType.php');

$parent_types = array('root', 'cat', 'prg');
ilDBUpdateNewObjectType::addRBACCreate('create_prg', 'Create Study Programme', $parent_types);
?>
<#4754>
<?php
$ilCtrlStructureReader->getStructure();
?>
<#4755>
<?php
$ilDB->modifyTableColumn('il_wac_secure_path', 'path', array(
	'length'  => 64,
));
?>
<#4756>
<?php
$obj_type = 'icla'; 
$set      = $ilDB->queryF(
	"SELECT obj_id FROM object_data WHERE type = %s",
	array('text'),
	array($obj_type)
);
while($row = $ilDB->fetchAssoc($set))
{
	$obj_id = $row['obj_id'];

	$refset = $ilDB->queryF(
		"SELECT ref_id FROM object_reference WHERE obj_id = %s",
		array('integer'),
		array($obj_id)
	);
	while($refrow = $ilDB->fetchAssoc($refset))
	{
		$ref_id = $refrow['ref_id'];

		$ilDB->manipulate("DELETE FROM crs_items WHERE obj_id = " . $ilDB->quote($ref_id, 'integer'));
		$ilDB->manipulate("DELETE FROM crs_items WHERE parent_id = " . $ilDB->quote($ref_id, 'integer'));
		$ilDB->manipulate("DELETE FROM rbac_log WHERE ref_id = " . $ilDB->quote($ref_id, 'integer'));
		$ilDB->manipulate("DELETE FROM rbac_pa WHERE ref_id = " . $ilDB->quote($ref_id, 'integer'));
		$ilDB->manipulate("DELETE FROM desktop_item WHERE item_id = " . $ilDB->quote($ref_id, 'integer'));
		$ilDB->manipulate("DELETE FROM conditions WHERE  target_ref_id = " . $ilDB->quote($ref_id, 'integer') . " OR trigger_ref_id = " . $ilDB->quote($ref_id, 'integer'));
		$ilDB->manipulate("DELETE FROM didactic_tpl_objs WHERE ref_id = " . $ilDB->quote($ref_id, 'integer'));
		// We know that all of these objects are leafs, so we can delete the records without determining the tree impl. and processing additional checks
		$ilDB->manipulate("DELETE FROM tree WHERE child = " . $ilDB->quote($ref_id, 'integer'));
		$ilDB->manipulate("DELETE FROM object_reference WHERE ref_id = " . $ilDB->quote($ref_id, 'integer'));

		$GLOBALS['ilLog']->write(sprintf(
			"DB Step %s: Deleted object reference of type %s with ref_id %s.",
			$nr, $obj_type, $ref_id
		));
	}

	$ilDB->manipulate("DELETE FROM il_news_item WHERE context_obj_id = " . $ilDB->quote($obj_id, "integer") . " AND context_obj_type = " . $ilDB->quote($obj_type, "text"));
	$ilDB->manipulate("DELETE FROM il_block_setting WHERE block_id = " . $ilDB->quote($obj_id, "integer") . " AND type = " . $ilDB->quote("news", "text"));
	$ilDB->manipulate("DELETE FROM ut_lp_settings WHERE obj_id = " . $ilDB->quote($obj_id, 'integer'));
	$ilDB->manipulate("DELETE FROM ecs_import WHERE obj_id = " . $ilDB->quote($obj_id, 'integer'));
	$ilDB->manipulate("DELETE FROM dav_property WHERE obj_id = " . $ilDB->quote($obj_id, 'integer'));
	$ilDB->manipulate("DELETE FROM didactic_tpl_objs WHERE obj_id = " . $ilDB->quote($obj_id, 'integer'));
	$ilDB->manipulate("DELETE FROM object_description WHERE obj_id = " . $ilDB->quote($obj_id, 'integer'));
	$ilDB->manipulate("DELETE FROM object_data WHERE obj_id = " . $ilDB->quote($obj_id, 'integer'));

	$GLOBALS['ilLog']->write(sprintf(
		"DB Step %s: Deleted object of type %s with obj_id %s.",
		$nr, $obj_type, $obj_id
	));
}
?>
<#4757>
<?php
$obj_type = 'icrs';
$set      = $ilDB->queryF(
	"SELECT obj_id FROM object_data WHERE type = %s",
	array('text'),
	array($obj_type)
);
while($row = $ilDB->fetchAssoc($set))
{
	$obj_id = $row['obj_id'];

	$refset = $ilDB->queryF(
		"SELECT ref_id FROM object_reference WHERE obj_id = %s",
		array('integer'),
		array($obj_id)
	);
	while($refrow = $ilDB->fetchAssoc($refset))
	{
		$ref_id = $refrow['ref_id'];

		$ilDB->manipulate("DELETE FROM crs_items WHERE obj_id = " . $ilDB->quote($ref_id, 'integer'));
		$ilDB->manipulate("DELETE FROM crs_items WHERE parent_id = " . $ilDB->quote($ref_id, 'integer'));
		$ilDB->manipulate("DELETE FROM rbac_log WHERE ref_id = " . $ilDB->quote($ref_id, 'integer'));
		$ilDB->manipulate("DELETE FROM rbac_pa WHERE ref_id = " . $ilDB->quote($ref_id, 'integer'));
		$ilDB->manipulate("DELETE FROM desktop_item WHERE item_id = " . $ilDB->quote($ref_id, 'integer'));
		$ilDB->manipulate("DELETE FROM conditions WHERE  target_ref_id = " . $ilDB->quote($ref_id, 'integer') . " OR trigger_ref_id = " . $ilDB->quote($ref_id, 'integer'));
		$ilDB->manipulate("DELETE FROM didactic_tpl_objs WHERE ref_id = " . $ilDB->quote($ref_id, 'integer'));
		// We know that all of these objects are leafs, so we can delete the records without determining the tree impl. and processing additional checks
		$ilDB->manipulate("DELETE FROM tree WHERE child = " . $ilDB->quote($ref_id, 'integer'));
		$ilDB->manipulate("DELETE FROM object_reference WHERE ref_id = " . $ilDB->quote($ref_id, 'integer'));

		$GLOBALS['ilLog']->write(sprintf(
			"DB Step %s: Deleted object reference of type %s with ref_id %s.",
			$nr, $obj_type, $ref_id
		));
	}

	$ilDB->manipulate("DELETE FROM il_news_item WHERE context_obj_id = " . $ilDB->quote($obj_id, "integer") . " AND context_obj_type = " . $ilDB->quote($obj_type, "text"));
	$ilDB->manipulate("DELETE FROM il_block_setting WHERE block_id = " . $ilDB->quote($obj_id, "integer") . " AND type = " . $ilDB->quote("news", "text"));
	$ilDB->manipulate("DELETE FROM ut_lp_settings WHERE obj_id = " . $ilDB->quote($obj_id, 'integer'));
	$ilDB->manipulate("DELETE FROM ecs_import WHERE obj_id = " . $ilDB->quote($obj_id, 'integer'));
	$ilDB->manipulate("DELETE FROM dav_property WHERE obj_id = " . $ilDB->quote($obj_id, 'integer'));
	$ilDB->manipulate("DELETE FROM didactic_tpl_objs WHERE obj_id = " . $ilDB->quote($obj_id, 'integer'));
	$ilDB->manipulate("DELETE FROM object_description WHERE obj_id = " . $ilDB->quote($obj_id, 'integer'));
	$ilDB->manipulate("DELETE FROM object_data WHERE obj_id = " . $ilDB->quote($obj_id, 'integer'));

	$GLOBALS['ilLog']->write(sprintf(
		"DB Step %s: Deleted object of type %s with obj_id %s.",
		$nr, $obj_type, $obj_id
	));
}
?>
<#4758>
<?php
$a_type = 'icla';
$set = $ilDB->queryF(
	"SELECT obj_id FROM object_data WHERE type = %s AND title = %s",
	array('text', 'text'),
	array('typ', $a_type)
);
$row     = $ilDB->fetchAssoc($set);
$type_id = $row['obj_id'];
if($type_id)
{
	// RBAC

	// basic operations
	$ilDB->manipulate("DELETE FROM rbac_ta WHERE typ_id = " . $ilDB->quote($type_id, "integer"));

	// creation operation
	$set           = $ilDB->query("SELECT ops_id" .
		" FROM rbac_operations " .
		" WHERE class = " . $ilDB->quote("create", "text") .
		" AND operation = " . $ilDB->quote("create_" . $a_type, "text"));
	$row           = $ilDB->fetchAssoc($set);
	$create_ops_id = $row["ops_id"];
	if($create_ops_id)
	{
		$ilDB->manipulate("DELETE FROM rbac_templates WHERE ops_id = ".$ilDB->quote($create_ops_id, "integer"));
		$GLOBALS['ilLog']->write(sprintf(
			"DB Step %s: Deleted rbac_templates create operation with ops_id %s for object type %s with obj_id %s.",
			$nr, $create_ops_id, $a_type, $type_id
		));

		// container create
		foreach(array("icrs") as $parent_type)
		{
			$pset = $ilDB->queryF(
				"SELECT obj_id FROM object_data WHERE type = %s AND title = %s",
				array('text', 'text'),
				array('typ', $parent_type)
			);
			$prow = $ilDB->fetchAssoc($pset);
			$parent_type_id = $prow['obj_id'];
			if($parent_type_id)
			{
				$ilDB->manipulate("DELETE FROM rbac_ta".
					" WHERE typ_id = ".$ilDB->quote($parent_type_id, "integer").
					" AND ops_id = ".$ilDB->quote($create_ops_id, "integer"));
			}
		}

		$ilDB->manipulate("DELETE FROM rbac_operations WHERE ops_id = ".$ilDB->quote($create_ops_id, "integer"));
		$GLOBALS['ilLog']->write(sprintf(
			"DB Step %s: Deleted create operation with ops_id %s for object type %s with obj_id %s.",
			$nr, $create_ops_id, $a_type, $type_id
		));
	}

	// Type
	$ilDB->manipulate("DELETE FROM object_data WHERE obj_id = " . $ilDB->quote($type_id, "integer"));
	$GLOBALS['ilLog']->write(sprintf(
		"DB Step %s: Deleted object type %s with obj_id %s.",
		$nr, $a_type, $type_id
	));
}

$set = new ilSetting();
$set->delete("obj_dis_creation_".$a_type);
$set->delete("obj_add_new_pos_".$a_type);
$set->delete("obj_add_new_pos_grp_".$a_type);
?>
<#4759>
<?php
$a_type = 'icrs';
$set = $ilDB->queryF(
	"SELECT obj_id FROM object_data WHERE type = %s AND title = %s",
	array('text', 'text'),
	array('typ', $a_type)
);
$row     = $ilDB->fetchAssoc($set);
$type_id = $row['obj_id'];
if($type_id)
{
	// RBAC

	// basic operations
	$ilDB->manipulate("DELETE FROM rbac_ta WHERE typ_id = " . $ilDB->quote($type_id, "integer"));

	// creation operation
	$set           = $ilDB->query("SELECT ops_id" .
		" FROM rbac_operations " .
		" WHERE class = " . $ilDB->quote("create", "text") .
		" AND operation = " . $ilDB->quote("create_" . $a_type, "text"));
	$row           = $ilDB->fetchAssoc($set);
	$create_ops_id = $row["ops_id"];
	if($create_ops_id)
	{
		$ilDB->manipulate("DELETE FROM rbac_templates WHERE ops_id = ".$ilDB->quote($create_ops_id, "integer"));
		$GLOBALS['ilLog']->write(sprintf(
			"DB Step %s: Deleted rbac_templates create operation with ops_id %s for object type %s with obj_id %s.",
			$nr, $create_ops_id, $a_type, $type_id
		));

		// container create
		foreach(array("root", "cat", "crs", "grp", "fold") as $parent_type)
		{
			$pset = $ilDB->queryF(
				"SELECT obj_id FROM object_data WHERE type = %s AND title = %s",
				array('text', 'text'),
				array('typ', $parent_type)
			);
			$prow = $ilDB->fetchAssoc($pset);
			$parent_type_id = $prow['obj_id'];
			if($parent_type_id)
			{
				$ilDB->manipulate("DELETE FROM rbac_ta".
					" WHERE typ_id = ".$ilDB->quote($parent_type_id, "integer").
					" AND ops_id = ".$ilDB->quote($create_ops_id, "integer"));
			}
		}

		$ilDB->manipulate("DELETE FROM rbac_operations WHERE ops_id = ".$ilDB->quote($create_ops_id, "integer"));
		$GLOBALS['ilLog']->write(sprintf(
			"DB Step %s: Deleted create operation with ops_id %s for object type %s with obj_id %s.",
			$nr, $create_ops_id, $a_type, $type_id
		));
	}

	// Type
	$ilDB->manipulate("DELETE FROM object_data WHERE obj_id = " . $ilDB->quote($type_id, "integer"));
	$GLOBALS['ilLog']->write(sprintf(
		"DB Step %s: Deleted object type %s with obj_id %s.",
		$nr, $a_type, $type_id
	));
}

$set = new ilSetting();
$set->delete("obj_dis_creation_".$a_type);
$set->delete("obj_add_new_pos_".$a_type);
$set->delete("obj_add_new_pos_grp_".$a_type);
?>
<#4760>
<?php
$ilCtrlStructureReader->getStructure();
?>
<#4761>
<?php
$mt_mod_incon_query_num = "
	SELECT COUNT(*) cnt
	FROM mail_obj_data
	INNER JOIN mail_tree ON mail_tree.child = mail_obj_data.obj_id
	WHERE mail_tree.tree != mail_obj_data.user_id
";
$res  = $ilDB->query($mt_mod_incon_query_num);
$data = $ilDB->fetchAssoc($res);

if($data['cnt'] > 0)
{
	if(!$ilDB->tableExists('mail_tree_mod_migr'))
	{
		$ilDB->createTable('mail_tree_mod_migr', array(
			'usr_id' => array(
				'type'    => 'integer',
				'length'  => 4,
				'notnull' => true,
				'default' => 0
			)
		));
		$ilDB->addPrimaryKey('mail_tree_mod_migr', array('usr_id'));
	}
}
?>
<#4762>
<?php
if($ilDB->tableExists('mail_tree_mod_migr'))
{
	$db_step = $nr;

	$ps_create_mtmig_rec = $ilDB->prepareManip(
		"INSERT INTO mail_tree_mod_migr (usr_id) VALUES(?)",
		array('integer')
	);

	// Important: Use the field "tree" (usr_id in table: tree) AND the "user_id" (table: mail_obj_data)
	$mt_mod_incon_query = "
		SELECT DISTINCT(mail_tree.tree)
		FROM mail_obj_data
		INNER JOIN mail_tree ON mail_tree.child = mail_obj_data.obj_id
		LEFT JOIN mail_tree_mod_migr ON mail_tree_mod_migr.usr_id = mail_tree.tree
		WHERE mail_tree.tree != mail_obj_data.user_id AND mail_tree_mod_migr.usr_id IS NULL
	";
	$res = $ilDB->query($mt_mod_incon_query);
	while($row = $ilDB->fetchAssoc($res))
	{
		$ilDB->execute($ps_create_mtmig_rec, array($row['tree']));

		$GLOBALS['ilLog']->write(sprintf(
			"DB Step %s: Detected wrong child in table 'mail_tree' for user (field: tree) %s .",
			$db_step, $row['tree']
		));
	}

	$mt_mod_incon_query = "
		SELECT DISTINCT(mail_obj_data.user_id)
		FROM mail_obj_data
		INNER JOIN mail_tree ON mail_tree.child = mail_obj_data.obj_id
		LEFT JOIN mail_tree_mod_migr ON mail_tree_mod_migr.usr_id = mail_obj_data.user_id
		WHERE mail_tree.tree != mail_obj_data.user_id AND mail_tree_mod_migr.usr_id IS NULL
	";
	$res = $ilDB->query($mt_mod_incon_query);
	while($row = $ilDB->fetchAssoc($res))
	{
		$ilDB->execute($ps_create_mtmig_rec, array($row['user_id']));

		$GLOBALS['ilLog']->write(sprintf(
			"DB Step %s: Detected missing child in table 'mail_tree' for user (field: tree) %s .",
			$db_step, $row['user_id']
		));
	}
}
?>
<#4763>
<?php
if($ilDB->tableExists('mail_tree_mod_migr'))
{
	$db_step = $nr;

	$ps_del_tree_entries = $ilDB->prepareManip(
		"DELETE FROM mail_tree WHERE tree = ?",
		array('integer')
	);

	$ps_sel_fold_entries = $ilDB->prepare(
		"SELECT obj_id, title, m_type FROM mail_obj_data WHERE user_id = ?",
		array('integer')
	);

	$default_folders_title_to_type_map = array(
		'a_root'   => 'root',
		'b_inbox'  => 'inbox',
		'c_trash'  => 'trash',
		'd_drafts' => 'drafts',
		'e_sent'   => 'sent',
		'z_local'  => 'local'
	);
	$default_folder_type_to_title_map = array_flip($default_folders_title_to_type_map);

	$ps_in_fold_entry = $ilDB->prepareManip(
		"INSERT INTO mail_obj_data (obj_id, user_id, title, m_type) VALUES(?, ?, ?, ?)",
		array('integer','integer', 'text', 'text')
	);

	$ps_in_tree_entry = $ilDB->prepareManip(
		"INSERT INTO mail_tree (tree, child, parent, lft, rgt, depth) VALUES(?, ?, ?, ?, ?, ?)",
		array('integer', 'integer', 'integer', 'integer', 'integer', 'integer')
	);

	$ps_sel_tree_entry = $ilDB->prepare(
		"SELECT rgt, lft, parent FROM mail_tree WHERE child = ? AND tree = ?",
		array('integer', 'integer')
	);

	$ps_up_tree_entry = $ilDB->prepareManip(
		"UPDATE mail_tree SET lft = CASE WHEN lft > ? THEN lft + 2 ELSE lft END, rgt = CASE WHEN rgt >= ? THEN rgt + 2 ELSE rgt END WHERE tree = ?",
		array('integer', 'integer', 'integer')
	);

	$ps_del_mtmig_rec = $ilDB->prepareManip(
		"DELETE FROM mail_tree_mod_migr WHERE usr_id = ?",
		array('integer')
	);

	$res = $ilDB->query("SELECT usr_id FROM mail_tree_mod_migr");
	$num = $ilDB->numRows($res);

	$GLOBALS['ilLog']->write(sprintf(
		"DB Step %s: Found %s duplicates in table 'mail_tree'.",
		$db_step, $num
	));

	// We need a first loop to delete all affected mail trees
	$i = 0;
	while($row = $ilDB->fetchAssoc($res))
	{
		++$i;

		$usr_id = $row['usr_id'];

		$ilDB->execute($ps_del_tree_entries, array($usr_id));
		$GLOBALS['ilLog']->write(sprintf(
			"DB Step %s: Started 'mail_tree' migration for user %s. Deleted all records referring this user (field: tree)",
			$db_step, $usr_id
		));
	}

	$res = $ilDB->query("SELECT usr_id FROM mail_tree_mod_migr");

	$i = 0;
	while($row = $ilDB->fetchAssoc($res))
	{
		++$i;

		$usr_id = $row['usr_id'];

		$fold_res = $ilDB->execute($ps_sel_fold_entries, array($usr_id));
		$user_folders         = array();
		$user_default_folders = array();
		while($fold_row = $ilDB->fetchAssoc($fold_res))
		{
			$user_folders[$fold_row['obj_id']] = $fold_row;
			if(isset($default_folder_type_to_title_map[strtolower($fold_row['m_type'])]))
			{
				$user_default_folders[$fold_row['m_type']] = $fold_row['title'];
			}
		}

		// Create missing default folders
		$folders_to_create = array_diff_key($default_folder_type_to_title_map, $user_default_folders);
		foreach($folders_to_create as $type => $title)
		{
			$folder_id = $ilDB->nextId('mail_obj_data');
			$ilDB->execute($ps_in_fold_entry, array($folder_id, $usr_id, $title, $type));

			$user_folders[$folder_id] = array(
				'obj_id' => $folder_id,
				'user_id'=> $usr_id,
				'title'  => $title,
				'm_type' => $type
			);
			$GLOBALS['ilLog']->write(sprintf(
				"DB Step %s, iteration %s: Created 'mail_obj_data' record (missing folder type): %s, %s, %s, %s .",
				$db_step, $i, $folder_id, $usr_id, $title, $type
			));
		}

		// Create a new root folder node
		$root_id  = null;
		foreach($user_folders as $folder_id => $data)
		{
			if('root' != $data['m_type'])
			{
				continue;
			}

			$root_id = $folder_id;
			$ilDB->execute($ps_in_tree_entry, array($usr_id, $root_id, 0, 1, 2, 1));

			$GLOBALS['ilLog']->write(sprintf(
				"DB Step %s, iteration %s: Created root node with id %s for user %s in 'mail_tree'.",
				$db_step, $i, $root_id, $usr_id
			));
			break;
		}

		if(!$root_id)
		{
			// Did not find root folder, skip user and move to the next one
			$GLOBALS['ilLog']->write(sprintf(
				"DB Step %s, iteration %s: No root folder found for user %s . Skipped user.",
				$db_step, $i, $usr_id
			));
			continue;
		}

		$custom_folder_root_id = null;
		// Create all default folders below 'root'
		foreach($user_folders as $folder_id => $data)
		{
			if('root' == $data['m_type'] || !isset($default_folder_type_to_title_map[strtolower($data['m_type'])]))
			{
				continue;
			}

			if(null === $custom_folder_root_id && 'local' == $data['m_type'])
			{
				$custom_folder_root_id = $folder_id;
			}

			$res_parent = $ilDB->execute($ps_sel_tree_entry, array($root_id, $usr_id));
			$parent_row = $ilDB->fetchAssoc($res_parent);

			$right = $parent_row['rgt'];
			$lft   = $right;
			$rgt   = $right + 1;

			$ilDB->execute($ps_up_tree_entry, array($right, $right, $usr_id));
			$ilDB->execute($ps_in_tree_entry, array($usr_id, $folder_id, $root_id, $lft, $rgt, 2));
			$GLOBALS['ilLog']->write(sprintf(
				"DB Step %s, iteration %s: Created node with id %s (lft: %s | rgt: %s) for user %s in 'mail_tree'.",
				$db_step, $i, $folder_id, $lft, $rgt, $usr_id
			));

		}

		if(!$custom_folder_root_id)
		{
			// Did not find custom folder root, skip user and move to the next one
			$GLOBALS['ilLog']->write(sprintf(
				"DB Step %s, iteration %s: No custom folder root found for user %s . Skipped user.",
				$db_step, $i, $usr_id
			));
			continue;
		}

		// Create all custom folders below 'local'
		foreach($user_folders as $folder_id => $data)
		{
			if(isset($default_folder_type_to_title_map[strtolower($data['m_type'])]))
			{
				continue;
			}

			$res_parent = $ilDB->execute($ps_sel_tree_entry, array($custom_folder_root_id, $usr_id));
			$parent_row = $ilDB->fetchAssoc($res_parent);

			$right = $parent_row['rgt'];
			$lft   = $right;
			$rgt   = $right + 1;

			$ilDB->execute($ps_up_tree_entry, array($right, $right, $usr_id));
			$ilDB->execute($ps_in_tree_entry, array($usr_id, $folder_id, $custom_folder_root_id, $lft, $rgt, 3));
			$GLOBALS['ilLog']->write(sprintf(
				"DB Step %s, iteration %s: Created custom folder node with id %s (lft: %s | rgt: %s) for user % in 'mail_tree'.",
				$db_step, $i, $folder_id, $lft, $rgt, $usr_id
			));
		}

		// Tree completely created, remove migration record
		$ilDB->execute($ps_del_mtmig_rec, array($usr_id));

		$GLOBALS['ilLog']->write(sprintf(
			"DB Step %s, iteration %s: Finished 'mail_tree' migration for user %s .",
			$db_step, $i, $usr_id
		));
	}

	$res = $ilDB->query("SELECT usr_id FROM mail_tree_mod_migr");
	$num = $ilDB->numRows($res);
	if($num > 0)
	{
		die("There are still wrong child entries in table 'mail_tree'. Please execute this database update step again.");
	}
}

if($ilDB->tableExists('mail_tree_mod_migr'))
{
	$ilDB->dropTable('mail_tree_mod_migr');
}

$mt_mod_incon_query_num = "
	SELECT COUNT(*) cnt
	FROM mail_obj_data
	INNER JOIN mail_tree ON mail_tree.child = mail_obj_data.obj_id
	WHERE mail_tree.tree != mail_obj_data.user_id
";
$res  = $ilDB->query($mt_mod_incon_query_num);
$data = $ilDB->fetchAssoc($res);
if($data['cnt'] > 0)
{
	die("There are still wrong child entries in table 'mail_tree'. Please execute database update step 4761 again. Execute the following SQL string manually: UPDATE settings SET value = 4760 WHERE keyword = 'db_version'; ");
}
?>
<#4764>
<?php
	$ilCtrlStructureReader->getStructure();
?>
<#4765>
<?php
if(!$ilDB->indexExistsByFields('frm_posts_tree', array('thr_fk')))
{
	$ilDB->addIndex('frm_posts_tree', array('thr_fk'), 'i1');
}
?>
<#4766>
<?php
if(!$ilDB->indexExistsByFields('frm_posts_tree', array('pos_fk')))
{
	$ilDB->addIndex('frm_posts_tree', array('pos_fk'), 'i2');
}
?>
<#4767>
<?php

	if(!$ilDB->indexExistsByFields('role_data',array('auth_mode')))
	{
		$ilDB->addIndex('role_data',array('auth_mode'),'i1');
	}
?>
<#4768>
<?php
$ilDB->modifyTableColumn('cmi_gobjective', 'objective_id', array(
	'length'  => 253,
));
?>
<#4769>
<?php
	$ilCtrlStructureReader->getStructure();
?>
<#4770>
<?php
	$query = 'INSERT INTO log_components (component_id) VALUES ('.$ilDB->quote('log_root', 'text').')';
	$ilDB->manipulate($query);
?>

<#4771>
<?php

// remove role entries in obj_members
$query = 'update obj_members set admin = '.$ilDB->quote(0,'integer').', '.
		'tutor = '.$ilDB->quote(0,'integer').', member = '.$ilDB->quote(0,'integer');
$ilDB->manipulate($query);

// iterate through all courses
$offset = 0;
$limit = 100;
do
{
	$query = 'SELECT obr.ref_id, obr.obj_id FROM object_reference obr '.
			'join object_data obd on obr.obj_id = obd.obj_id where (type = '.$ilDB->quote('crs','text').' or type = '.$ilDB->quote('grp','text').') '.
			$ilDB->setLimit($limit, $offset);
	$res = $ilDB->query($query);
	
	if(!$res->numRows())
	{
		break;
	}
	while($row = $res->fetchRow(ilDBConstants::FETCHMODE_OBJECT))
	{
		// find course members roles
		$query = 'select rol_id, title from rbac_fa '.
				'join object_data on rol_id = obj_id '.
				'where parent = '.$ilDB->quote($row->ref_id,'integer').' '.
				'and assign = '.$ilDB->quote('y','text');
		$rol_res = $ilDB->query($query);
		while($rol_row = $rol_res->fetchRow(ilDBConstants::FETCHMODE_OBJECT))
		{
			// find users which are not assigned to obj_members and create a default entry
			$query = 'select ua.usr_id from rbac_ua ua '.
					'left join obj_members om on ua.usr_id = om.usr_id '.
					'where om.usr_id IS NULL '.
					'and rol_id = '.$ilDB->quote($rol_row->rol_id,'integer').' '.
					'and om.obj_id = '.$ilDB->quote($row->obj_id,'integer');
			$ua_res = $ilDB->query($query);
			while($ua_row = $ua_res->fetchRow(ilDBConstants::FETCHMODE_OBJECT))
			{
				$query = 'insert into obj_members (obj_id, usr_id) '.
						'values('.
						$ilDB->quote($row->obj_id,'integer').', '.
						$ilDB->quote($ua_row->usr_id,'integer').' '.
						')';
				$ilDB->manipulate($query);
						
			}
			
			// find users which are assigned to obj_members and update their role assignment
			$query = 'select * from rbac_ua ua '.
					'left join obj_members om on ua.usr_id = om.usr_id '.
					'where om.usr_id IS NOT NULL '.
					'and rol_id = '.$ilDB->quote($rol_row->rol_id,'integer').' '.
					'and om.obj_id = '.$ilDB->quote($row->obj_id,'integer');
			$ua_res = $ilDB->query($query);
			while($ua_row = $ua_res->fetchRow(ilDBConstants::FETCHMODE_OBJECT))
			{
				$admin = $tutor = $member = 0;
				switch(substr($rol_row->title,0,8))
				{
					case 'il_crs_a':
					case 'il_grp_a':
						$admin = 1;
						break;
					
					case 'il_crs_t':
						$tutor = 1;
						break;
					
					default:
					case 'il_grp_m':
					case 'il_crs_m':
						$member = 1;
						break;
				}
				
				$query = 'update obj_members '.
						'set admin = admin  + '.$ilDB->quote($admin,'integer').', '.
						'tutor = tutor + '.$ilDB->quote($tutor,'integer').', '.
						'member = member + '.$ilDB->quote($member,'integer').' '.
						'WHERE usr_id = '.$ilDB->quote($ua_row->usr_id,'integer').' '.
						'AND obj_id = '.$ilDB->quote($row->obj_id,'integer');
				$ilDB->manipulate($query);
			}
		}
	}
		// increase offset
	$offset += $limit;
}
while(TRUE);

?>
<#4772>
<?php

if(!$ilDB->indexExistsByFields('obj_members',array('usr_id')))
{
	$ilDB->addIndex('obj_members',array('usr_id'),'i1');
}

?>
<#4773>
<?php
	$ilCtrlStructureReader->getStructure();
?>
<#4774>
<?php
	$ilCtrlStructureReader->getStructure();
?>
<#4775>
<?php
$ilDB->modifyTableColumn(
	'il_dcl_field',
	'description',
	array("type" => "clob")
);
?>
<#4776>
<?php
	$ilCtrlStructureReader->getStructure();
?>
<#4777>
<?php

	// see #3172
	if($ilDB->getDBType() == 'oracle')
	{
		if(!$ilDB->tableColumnExists('svy_qst_matrixrows', 'title_tmp'))
		{
			$ilDB->addTableColumn('svy_qst_matrixrows', 'title_tmp', array(
				"type" => "text",
				"length" => 1000,
				"notnull" => false,
				"default" => null)
			);			
			$ilDB->manipulate('UPDATE svy_qst_matrixrows SET title_tmp = title');			
			$ilDB->dropTableColumn('svy_qst_matrixrows', 'title');			
			$ilDB->renameTableColumn('svy_qst_matrixrows', 'title_tmp', 'title');
		}			
	}
	else
	{
		$ilDB->modifyTableColumn('svy_qst_matrixrows','title', array(
			"type" => "text", 
			"length" => 1000, 
			"default" => null, 
			"notnull" => false)
		);
	}
	
?>
<#4778>
<?php
	$ilCtrlStructureReader->getStructure();
?>
<#4779>
<?php
	$ilCtrlStructureReader->getStructure();
?>
<#4780>
<?php
	$ilCtrlStructureReader->getStructure();
?>
<#4781>
<?php
	$ilCtrlStructureReader->getStructure();
?>
<#4782>
<?php
	$ilCtrlStructureReader->getStructure();
?>
<#4783>
<?php
	$ilCtrlStructureReader->getStructure();
?>
<#4784>
<?php
	include_once('./Services/Migration/DBUpdate_3560/classes/class.ilDBUpdateNewObjectType.php');
	$obj_type_id = ilDBUpdateNewObjectType::getObjectTypeId("prg");
	$existing_ops = array("read");
	foreach ($existing_ops as $op) {
		$op_id = ilDBUpdateNewObjectType::getCustomRBACOperationId($op);
		ilDBUpdateNewObjectType::addRBACOperation($obj_type_id, $op_id);
	}
?>
<#4785>
<?php
	$ilCtrlStructureReader->getStructure();
?>
<#4786>
<?php
$ilCtrlStructureReader->getStructure();
?>
<#4787>
<?php
include_once('./Services/Migration/DBUpdate_3560/classes/class.ilDBUpdateNewObjectType.php');
ilDBUpdateNewObjectType::addAdminNode('cadm', 'Contact');
?>
<#4788>
<?php
$ilSetting = new ilSetting('buddysystem');
$ilSetting->set('enabled', 1);
?>
<#4789>
<?php
$stmt = $ilDB->prepareManip('INSERT INTO usr_pref (usr_id, keyword, value) VALUES(?, ?, ?)', array('integer', 'text', 'text'));

$notin = $ilDB->in('usr_data.usr_id', array(13), true, 'integer');
$query = 'SELECT usr_data.usr_id FROM usr_data LEFT JOIN usr_pref ON usr_pref.usr_id = usr_data.usr_id AND usr_pref.keyword = %s WHERE usr_pref.keyword IS NULL AND ' . $notin;
$res   = $ilDB->queryF($query, array('text'), array('bs_allow_to_contact_me'));
while($row = $ilDB->fetchAssoc($res))
{
	$ilDB->execute($stmt, array($row['usr_id'], 'bs_allow_to_contact_me', 'y'));
}
?>
<#4790>
<?php

	if(!$ilDB->indexExistsByFields('page_question',array('question_id')))
	{
		$ilDB->addIndex('page_question',array('question_id'),'i2');
	}
?>
<#4791>
<?php
	if(!$ilDB->indexExistsByFields('help_tooltip', array('tt_id', 'module_id')))
	{
		$ilDB->addIndex('help_tooltip', array('tt_id', 'module_id'), 'i1');
	}
?>
<#4792>
<?php
$ilCtrlStructureReader->getStructure();
?>
<#4793>
<?php
$ilCtrlStructureReader->getStructure();
?>
<#4794>
<?php
$ilCtrlStructureReader->getStructure();
?>
<#4795>
<?php

	$query = 'SELECT server_id FROM ldap_server_settings';
	$res = $ilDB->query($query);
	
	$server_id = 0;
	while($row = $res->fetchRow(ilDBConstants::FETCHMODE_OBJECT))
	{
		$server_id = $row->server_id;
	}
	
	if($server_id)
	{
		$query = 'UPDATE usr_data SET auth_mode = '.$ilDB->quote('ldap_'.(int) $server_id,'text').' '.
				'WHERE auth_mode = '.$ilDB->quote('ldap','text');
		$ilDB->manipulate($query);
	}
?>
<#4796>
<?php
$delQuery = "
	DELETE FROM tax_node_assignment
	WHERE node_id = %s
	AND component = %s
	AND obj_id = %s
	AND item_type = %s
	AND item_id = %s
";

$types = array('integer', 'text', 'integer', 'text', 'integer');

$selQuery = "
	SELECT tax_node_assignment.* FROM tax_node_assignment
	LEFT JOIN qpl_questions ON question_id = item_id
	WHERE component = %s
	AND item_type = %s
	AND question_id IS NULL
";

$res = $ilDB->queryF($selQuery, array('text', 'text'), array('qpl', 'quest'));

while($row = $ilDB->fetchAssoc($res))
{
	$ilDB->manipulateF($delQuery, $types, array(
		$row['node_id'], $row['component'], $row['obj_id'], $row['item_type'], $row['item_id'] 
	));
}
?>
<#4797>
<?php
$ilCtrlStructureReader->getStructure();
?>
<#4798>
<?php
$ilCtrlStructureReader->getStructure();
?>

<#4799>
<?php

	if(!$ilDB->tableColumnExists('rbac_fa', 'blocked'))
	{
		$ilDB->addTableColumn('rbac_fa', 'blocked', array(
			"type" => "integer",
			"length" => 1,
			"notnull" => true,
			"default" => 0)
		);
	}
?>
<#4800>
<?php
$indices = array(
	'il_dcl_record_field' => array(
		'record_id',
		'field_id'
	),
	'il_dcl_record' => array( 'table_id' ),
	'il_dcl_stloc1_value' => array( 'record_field_id' ),
	'il_dcl_stloc2_value' => array( 'record_field_id' ),
	'il_dcl_stloc3_value' => array( 'record_field_id' ),
	'il_dcl_field' => array(
		'datatype_id',
		'table_id'
	),
	'il_dcl_field_prop' => array(
		'field_id',
		'datatype_prop_id'
	),
	'il_dcl_viewdefinition' => array( 'view_id' ),
	'il_dcl_view' => array(
		'table_id',
		'type'
	),
	'il_dcl_data' => array( 'main_table_id' ),
	'il_dcl_table' => array( 'obj_id' ),
);

$manager = $ilDB->loadModule('Manager');

foreach ($indices as $table_name => $field_names) {
	if ($manager) {
		foreach ($manager->listTableIndexes($table_name) as $idx_name) {
			if ($ilDB->getDbType() == 'oracle' || $ilDB->getDbType() == 'postgres') {
				$manager->getDBInstance()->exec('DROP INDEX ' . $idx_name);
				$manager->getDBInstance()->exec('DROP INDEX ' . $idx_name . '_idx');
			} else {
				$manager->getDBInstance()->exec('DROP INDEX ' . $idx_name . ' ON ' . $table_name);
				$manager->getDBInstance()->exec('DROP INDEX ' . $idx_name . '_idx ON ' . $table_name);
			}
		}
		foreach ($field_names as $i => $field_name) {
			$ilDB->addIndex($table_name, array( $field_name ), 'i' . ($i + 1));
		}
	}
}
?>
<#4801>
<?php
$ilCtrlStructureReader->getStructure();
?>
<#4802>
<?php
$ilCtrlStructureReader->getStructure();
?>
<#4803>
<?php
if(!$ilDB->tableColumnExists('adl_shared_data','cp_node_id')) 
{
	$ilDB->addTableColumn(
        'adl_shared_data',
        'cp_node_id',
	array (
		"type" => "integer",
		"length" => 4,
		"notnull" => true,
		"default" => "0"
        ));

	$dataRes = $ilDB->query(
		"select cp_datamap.cp_node_id, cp_datamap.slm_id, cp_datamap.target_id from cp_datamap, adl_shared_data "
		."WHERE cp_datamap.slm_id = adl_shared_data.slm_id AND cp_datamap.target_id = adl_shared_data.target_id"
		);
	while( $row = $ilDB->fetchAssoc($dataRes) )
	{
		$ilDB->manipulateF(
			"UPDATE adl_shared_data SET cp_node_id = %s WHERE slm_id = %s AND target_id = %s",
			array("integer","integer","text"),
			array($row["cp_node_id"],$row["slm_id"],$row["target_id"])
		);
	}
	$ilDB->manipulate("delete from adl_shared_data WHERE cp_node_id = 0");
	
	$ilDB->addPrimaryKey("adl_shared_data", array('cp_node_id','user_id'));
}
?>
<#4804>
<?php
	$query = "show index from sahs_sc13_seq_templ where Key_name = 'PRIMARY'";
	$res = $ilDB->query($query);
	if (!$ilDB->numRows($res)) {
		$ilDB->addPrimaryKey('sahs_sc13_seq_templ', array('seqnodeid','id'));
	}
?>
<#4805>
<?php
	$query = "show index from sahs_sc13_seq_tree where Key_name = 'PRIMARY'";
	$res = $ilDB->query($query);
	if (!$ilDB->numRows($res)) {
		$ilDB->addPrimaryKey('sahs_sc13_seq_tree', array('child','importid','parent'));
	}
?>
<#4806>
<?php
	$query = "show index from sahs_sc13_tree where Key_name = 'PRIMARY'";
	$res = $ilDB->query($query);
	if (!$ilDB->numRows($res)) {
		$ilDB->addPrimaryKey('sahs_sc13_tree', array('child','parent','slm_id'));
	}
?>
<#4807>
<?php
	$query = "show index from scorm_tree where Key_name = 'PRIMARY'";
	$res = $ilDB->query($query);
	if (!$ilDB->numRows($res)) {
		$ilDB->addPrimaryKey('scorm_tree', array('slm_id','child'));
	}
?>
<#4808>
<?php
	$ilDB->modifyTableColumn('cp_tree', 'obj_id', array(
		"notnull" => true,
		"default" => "0"
	));
	$ilDB->modifyTableColumn('cp_tree', 'child', array(
		"notnull" => true,
		"default" => "0"
	));

	$query = "show index from cp_tree where Key_name = 'PRIMARY'";
	$res = $ilDB->query($query);
	if (!$ilDB->numRows($res)) {
		$ilDB->addPrimaryKey('cp_tree', array('obj_id','child'));
	}
?>
<#4809>
<?php
if(!$ilDB->tableColumnExists('notification_osd', 'visible_for'))
{
	$ilDB->addTableColumn('notification_osd', 'visible_for', array(
		'type'    => 'integer',
		'length'  => 4,
		'notnull' => true,
		'default' => 0)
	);
}
?>
<#4810>
<?php
if($ilDB->tableColumnExists('svy_times', 'first_question'))
{
	$ilDB->modifyTableColumn('svy_times', 'first_question', array(
			'type'	=> 'integer',
			'length'=> 4)
	);
}
?>
<#4811>
<?php
//step 1/4 ecs_part_settings search for dublicates and store it in ecs_part_settings_tmp

if ($ilDB->tableExists('ecs_part_settings'))
{
	$res = $ilDB->query("
		SELECT sid, mid
		FROM ecs_part_settings
		GROUP BY sid, mid
		HAVING COUNT(sid) > 1
	");

	if($ilDB->numRows($res))
	{
		if(!$ilDB->tableExists('ecs_part_settings_tmp'))
		{
			$ilDB->createTable('ecs_part_settings_tmp', array(
				'sid' => array(
					'type'  => 'integer',
					'length'=> 8,
					'notnull' => true,
					'default' => 0
				),
				'mid' => array(
					'type'  => 'integer',
					'length'=> 8,
					'notnull' => true,
					'default' => 0
				)
			));
			$ilDB->addPrimaryKey('ecs_part_settings_tmp', array('sid','mid'));
		}

		while($row = $ilDB->fetchAssoc($res))
		{
			$ilDB->replace('ecs_part_settings_tmp', array(), array(
				'sid' => array('integer', $row['sid']),
				'mid' => array('integer', $row['mid'])
			));
		}
	}
}
?>
<#4812>
<?php
//step 2/4 ecs_part_settings deletes dublicates stored in ecs_part_settings_tmp

if ($ilDB->tableExists('ecs_part_settings_tmp'))
{
	$res = $ilDB->query("
	SELECT sid, mid
	FROM ecs_part_settings_tmp
");

	while($row = $ilDB->fetchAssoc($res))
	{
		$res_data = $ilDB->query("
			SELECT *
			FROM ecs_part_settings
			WHERE
			sid = ".$ilDB->quote($row['sid'] ,'integer')." AND
			mid = ".$ilDB->quote($row['mid'] ,'integer')
		);
		$data = $ilDB->fetchAssoc($res_data);

		$ilDB->manipulate("DELETE FROM ecs_part_settings WHERE".
			" sid = " . $ilDB->quote($row['sid'] ,'integer').
			" AND mid = " . $ilDB->quote($row['mid'] ,'integer')
		);

		$ilDB->manipulate("INSERT INTO ecs_part_settings (sid, mid, export, import, import_type, title, cname, token, export_types, import_types, dtoken) ".
			"VALUES ( ".
			$ilDB->quote($data['sid'] ,'integer').', '.
			$ilDB->quote($data['mid'] ,'integer').', '.
			$ilDB->quote($data['export'] ,'integer').', '.
			$ilDB->quote($data['import'] ,'integer').', '.
			$ilDB->quote($data['import_type'] ,'integer').', '.
			$ilDB->quote($data['title'] ,'text').', '.
			$ilDB->quote($data['cname'] ,'text').', '.
			$ilDB->quote($data['token'] ,'integer').', '.
			$ilDB->quote($data['export_types'] ,'text').', '.
			$ilDB->quote($data['import_types'] ,'text').', '.
			$ilDB->quote($data['dtoken'] ,'integer').
			")");

		$ilDB->manipulate("DELETE FROM ecs_part_settings_tmp WHERE".
			" sid = " . $ilDB->quote($row['sid'] ,'integer').
			" AND mid = " . $ilDB->quote($row['mid'] ,'integer')
		);
	}
}
?>
<#4813>
<?php
//step 3/4 ecs_part_settings adding primary key

if($ilDB->tableExists('ecs_part_settings'))
{
	$ilDB->addPrimaryKey('ecs_part_settings', array('sid', 'mid'));
}
?>
<#4814>
<?php
//step 4/4 ecs_part_settings removes temp table

if ($ilDB->tableExists('ecs_part_settings_tmp'))
{
	$ilDB->dropTable('ecs_part_settings_tmp');
}
?>
<#4815>
<?php
//step 1/1 feedback_results removes table

if ($ilDB->tableExists('feedback_results'))
{
	$ilDB->dropTable('feedback_results');
}
if ($ilDB->tableExists('feedback_items'))
{
	$ilDB->dropTable('feedback_items');
}
?>
<#4816>
<?php
//step 1/4 il_exc_team_log renames old table

if ($ilDB->tableExists('il_exc_team_log') && !$ilDB->tableExists('exc_team_log_old'))
{
	$ilDB->renameTable("il_exc_team_log", "exc_team_log_old");
}
?>
<#4817>
<?php
//step 2/4 il_exc_team_log creates new table with unique id and sequenz

if (!$ilDB->tableExists('il_exc_team_log'))
{
	$ilDB->createTable('il_exc_team_log',array(
		'log_id' => array(
			'type' => 'integer',
			'length' => 4,
			'notnull' => true
		),
		'team_id' => array(
			'type' => 'integer',
			'length' => 4,
			'notnull' => true
		),
		'user_id' => array(
			'type' => 'integer',
			'length' => 4,
			'notnull' => true
		),
		'details' => array(
			'type' => 'text',
			'length' => 500,
			'notnull' => false
		),
		'action' => array(
			'type' => 'integer',
			'length' => 1,
			'notnull' => true
		),
		'tstamp' => array(
			'type' => 'integer',
			'length' => 4,
			'notnull' => true
		)
	));
	$ilDB->addPrimaryKey('il_exc_team_log', array('log_id'));
	$ilDB->addIndex('il_exc_team_log',array('team_id'),'i1');
	$ilDB->createSequence('il_exc_team_log');
}
?>
<#4818>
<?php
//step 3/4 il_exc_team_log moves all data to new table

if ($ilDB->tableExists('il_exc_team_log') && $ilDB->tableExists('exc_team_log_old'))
{
	$res = $ilDB->query("
		SELECT *
		FROM exc_team_log_old
	");

	while($row = $ilDB->fetchAssoc($res))
	{
		$id = $ilDB->nextId('il_exc_team_log');

		$ilDB->manipulate("INSERT INTO il_exc_team_log (log_id, team_id, user_id, details, action, tstamp)".
			" VALUES (".
			$ilDB->quote($id, "integer").
			",".$ilDB->quote($row['team_id'], "integer").
			",".$ilDB->quote($row['user_id'], "integer").
			",".$ilDB->quote($row['details'], "text").
			",".$ilDB->quote($row['action'], "integer").
			",".$ilDB->quote($row['tstamp'], "integer").
			")"
		);
	}
}
?>
<#4819>
<?php
//step 4/4 il_exc_team_log removes old table

if ($ilDB->tableExists('exc_team_log_old'))
{
	$ilDB->dropTable('exc_team_log_old');
}
?>
<#4820>
<?php
//step 1/1 il_log removes old table

if ($ilDB->tableExists('il_log'))
{
	$ilDB->dropTable('il_log');
}
?>
<#4821>
<?php
//step 1/5 il_verification removes dublicates

if ($ilDB->tableExists('il_verification'))
{
	$res = $ilDB->query("
		SELECT id, type
		FROM il_verification
		GROUP BY id, type
		HAVING COUNT(id) > 1
	");

	if($ilDB->numRows($res))
	{
		if(!$ilDB->tableExists('il_verification_tmp'))
		{
			$ilDB->createTable('il_verification_tmp', array(
					'id' => array(
					'type'  => 'integer',
					'length'=> 8,
					'notnull' => true,
					'default' => 0
				)
			));
			$ilDB->addPrimaryKey('il_verification_tmp', array('id', 'type'));
		}

		while($row = $ilDB->fetchAssoc($res))
		{
			$ilDB->replace('il_verification_tmp', array(), array(
				'id' => array('integer', $row['id']),
				'type' => array('text', $row['type'])
			));
		}
	}
}
?>
<#4822>
<?php
//step 2/5 il_verification deletes dublicates stored in il_verification_tmp

if ($ilDB->tableExists('il_verification_tmp'))
{
	$res = $ilDB->query("
		SELECT id, type
		FROM il_verification_tmp
	");

	while($row = $ilDB->fetchAssoc($res))
	{
		$res_data = $ilDB->query("
			SELECT *
			FROM il_verification
			WHERE
			id = ".$ilDB->quote($row['id'] ,'integer')." AND
			type = ".$ilDB->quote($row['type'], 'text')							
		);
		$data = $ilDB->fetchAssoc($res_data);

		$ilDB->manipulate("DELETE FROM il_verification WHERE".
			" id = " . $ilDB->quote($row['id'] ,'integer').
			" AND type = ".$ilDB->quote($row['type'], 'text')
		);

		$ilDB->manipulate("INSERT INTO il_verification (id, type, parameters, raw_data) ".
			"VALUES ( ".
			$ilDB->quote($data['id'] ,'integer').', '.
			$ilDB->quote($data['type'] ,'text').', '.
			$ilDB->quote($data['parameters'] ,'text').', '.
			$ilDB->quote($data['raw_data'] ,'text').
			")");

		$ilDB->manipulate("DELETE FROM il_verification_tmp WHERE".
			" id = " . $ilDB->quote($row['id'] ,'integer').
			" AND type = ".$ilDB->quote($row['type'], 'text')
		);
	}
}
?>
<#4823>
<?php
//step 3/5 il_verification drops not used indexes

if( $ilDB->indexExistsByFields('il_verification', array('id')) )
{
	$ilDB->dropIndexByFields('il_verification', array('id'));
}
?>
<#4824>
<?php
//step 4/5 il_verification adding primary key

if($ilDB->tableExists('il_verification'))
{
	$ilDB->addPrimaryKey('il_verification', array('id', 'type'));
}
?>
<#4825>
<?php
//step 5/5 il_verification removes temp table

if ($ilDB->tableExists('il_verification_tmp'))
{
	$ilDB->dropTable('il_verification_tmp');
}
?>
<#4826>
<?php
//step 1/4 il_wiki_imp_pages removes dublicates

if ($ilDB->tableExists('il_wiki_imp_pages'))
{
	$res = $ilDB->query("
		SELECT wiki_id, page_id
		FROM il_wiki_imp_pages
		GROUP BY wiki_id, page_id
		HAVING COUNT(wiki_id) > 1
	");

	if($ilDB->numRows($res))
	{
		if(!$ilDB->tableExists('wiki_imp_pages_tmp'))
		{
			$ilDB->createTable('wiki_imp_pages_tmp', array(
				'wiki_id' => array(
					'type'  => 'integer',
					'length'=> 8,
					'notnull' => true,
					'default' => 0
				),
				'page_id' => array(
					'type'  => 'integer',
					'length'=> 8,
					'notnull' => true,
					'default' => 0
				)
			));
			$ilDB->addPrimaryKey('wiki_imp_pages_tmp', array('wiki_id','page_id'));
		}

		while($row = $ilDB->fetchAssoc($res))
		{
			$ilDB->replace('wiki_imp_pages_tmp', array(), array(
				'wiki_id' => array('integer', $row['wiki_id']),
				'page_id' => array('integer', $row['page_id'])
			));
		}
	}
}
?>
<#4827>
<?php
//step 2/4 il_wiki_imp_pages deletes dublicates stored in wiki_imp_pages_tmp

if ($ilDB->tableExists('wiki_imp_pages_tmp'))
{
	$res = $ilDB->query("
		SELECT wiki_id, page_id
		FROM wiki_imp_pages_tmp
	");

	while($row = $ilDB->fetchAssoc($res))
	{
		$res_data = $ilDB->query("
			SELECT *
			FROM il_wiki_imp_pages
			WHERE
			wiki_id = ".$ilDB->quote($row['wiki_id'] ,'integer')." AND
			page_id = ".$ilDB->quote($row['page_id'] ,'integer')
		);
		$data = $ilDB->fetchAssoc($res_data);

		$ilDB->manipulate("DELETE FROM il_wiki_imp_pages WHERE".
			" wiki_id = " . $ilDB->quote($row['wiki_id'] ,'integer').
			" AND page_id = " . $ilDB->quote($row['page_id'] ,'integer')
		);

		$ilDB->manipulate("INSERT INTO il_wiki_imp_pages (wiki_id, ord, indent, page_id) ".
			"VALUES ( ".
			$ilDB->quote($data['wiki_id'] ,'integer').', '.
			$ilDB->quote($data['ord'] ,'integer').', '.
			$ilDB->quote($data['indent'] ,'integer').', '.
			$ilDB->quote($data['page_id'] ,'integer').
			")");

		$ilDB->manipulate("DELETE FROM wiki_imp_pages_tmp WHERE".
			" wiki_id = " . $ilDB->quote($row['wiki_id'] ,'integer').
			" AND page_id = " . $ilDB->quote($row['page_id'] ,'integer')
		);
	}
}
?>
<#4828>
<?php
//step 3/4 il_wiki_imp_pages adding primary key

if($ilDB->tableExists('il_wiki_imp_pages'))
{
	$ilDB->addPrimaryKey('il_wiki_imp_pages', array('wiki_id', 'page_id'));
}
?>
<#4829>
<?php
//step 4/4 il_wiki_imp_pages removes temp table

if ($ilDB->tableExists('wiki_imp_pages_tmp'))
{
	$ilDB->dropTable('wiki_imp_pages_tmp');
}
?>
<#4830>
<?php
//step 1/3 il_wiki_missing_page removes dublicates

if ($ilDB->tableExists('il_wiki_missing_page'))
{
	$res = $ilDB->query("
		SELECT wiki_id, source_id, target_name
		FROM il_wiki_missing_page
		GROUP BY wiki_id, source_id, target_name
		HAVING COUNT(wiki_id) > 1
	");

	while($row = $ilDB->fetchAssoc($res))
	{
		$ilDB->manipulate("DELETE FROM il_wiki_missing_page WHERE".
			" wiki_id = " . $ilDB->quote($row['wiki_id'] ,'integer').
			" AND source_id = " . $ilDB->quote($row['source_id'] ,'integer').
			" AND target_name = " . $ilDB->quote($row['target_name'] ,'text')
		);

		$ilDB->manipulate("INSERT INTO il_wiki_missing_page (wiki_id, source_id, target_name) ".
			"VALUES ( ".
			$ilDB->quote($row['wiki_id'] ,'integer').', '.
			$ilDB->quote($row['source_id'] ,'integer').', '.
			$ilDB->quote($row['target_name'] ,'text').
			")");
	}
}
?>
<#4831>
<?php
//step 2/3 il_wiki_missing_page drops not used indexes

if( $ilDB->indexExistsByFields('il_wiki_missing_page', array('wiki_id')) )
{
	$ilDB->dropIndexByFields('il_wiki_missing_page', array('wiki_id'));
}
?>
<#4832>
<?php
//step 3/3 il_wiki_missing_page adding primary key and removing index
if(! $ilDB->indexExistsByFields('il_wiki_missing_page', array('wiki_id', 'target_name')) )
{
	$ilDB->addIndex('il_wiki_missing_page', array('wiki_id', 'target_name'), 'i1');
}

if($ilDB->tableExists('il_wiki_missing_page'))
{
	$ilDB->addPrimaryKey('il_wiki_missing_page', array('wiki_id', 'source_id', 'target_name'));
}
?>
<#4833>
<?php
//step 1/2 lo_access search for dublicates and remove them
/*
if ($ilDB->tableExists('lo_access'))
{
	$res = $ilDB->query("
		SELECT first.timestamp ts, first.usr_id ui, first.lm_id li, first.obj_id oi, first.lm_title lt
		FROM lo_access first
		WHERE EXISTS (
			SELECT second.usr_id, second.lm_id
			FROM lo_access second
			WHERE first.usr_id = second.usr_id AND first.lm_id = second.lm_id
			GROUP BY second.usr_id, second.lm_id
			HAVING COUNT(second.lm_id) > 1
		)
	");
	$data = array();

	while($row = $ilDB->fetchAssoc($res))
	{
		$data[$row['ui'] . '_' . $row['li']][] = $row;
	}


	foreach($data as $rows) {
		$newest = null;

		foreach ($rows as $row) {

			if($newest && ($newest['ts'] == $row['ts'] && $newest['oi'] == $row['oi']))
			{
				$ilDB->manipulate("DELETE FROM lo_access WHERE" .
					" usr_id = " . $ilDB->quote($newest['ui'], 'integer') .
					" AND lm_id = " . $ilDB->quote($newest['li'], 'integer') .
					" AND timestamp = " . $ilDB->quote($newest['ts'], 'date') .
					" AND obj_id = " . $ilDB->quote($newest['oi'], 'integer')
				);

				$ilDB->manipulate("INSERT INTO lo_access (usr_id, lm_id, timestamp, obj_id) ".
					"VALUES ( ".
					$ilDB->quote($row['ui'] ,'integer').', '.
					$ilDB->quote($row['li'] ,'integer').', '.
					$ilDB->quote($row['ts'] ,'date').', '.
					$ilDB->quote($row['oi'] ,'integer').
					")");
			}

			if (!$newest || new DateTime($row["ts"]) > new DateTime($newest["ts"])) {
				$newest = $row;
			}
		}

		$ilDB->manipulate("DELETE FROM lo_access WHERE" .
			" usr_id = " . $ilDB->quote($newest['ui'], 'integer') .
			" AND lm_id = " . $ilDB->quote($newest['li'], 'integer') .
			" AND (timestamp != " . $ilDB->quote($newest['ts'], 'date') .
			" XOR obj_id != " . $ilDB->quote($newest['oi'], 'integer') . ")"
		);
	}
}
*/
?>
<#4834>
<?php

// fixes step 4833

$set1 = $ilDB->query("SELECT DISTINCT usr_id, lm_id FROM lo_access ORDER BY usr_id");

while ($r1 = $ilDB->fetchAssoc($set1))
{
	$set2 = $ilDB->query("SELECT * FROM lo_access WHERE usr_id = ".$ilDB->quote($r1["usr_id"], "integer").
		" AND lm_id = ".$ilDB->quote($r1["lm_id"], "integer")." ORDER BY timestamp ASC");
	$new_recs = array();
	while ($r2 = $ilDB->fetchAssoc($set2))
	{
		$new_recs[$r2["usr_id"].":".$r2["lm_id"]] = $r2;
	}
	$ilDB->manipulate("DELETE FROM lo_access WHERE usr_id = ".$ilDB->quote($r1["usr_id"], "integer").
		" AND lm_id = ".$ilDB->quote($r1["lm_id"], "integer"));
	foreach ($new_recs as $r)
	{
		$ilDB->manipulate("INSERT INTO lo_access ".
			"(timestamp, usr_id, lm_id, obj_id, lm_title) VALUES (".
			$ilDB->quote($r["timestamp"], "timestamp").",".
			$ilDB->quote($r["usr_id"], "integer").",".
			$ilDB->quote($r["lm_id"], "integer").",".
			$ilDB->quote($r["obj_id"], "integer").",".
			$ilDB->quote($r["lm_title"], "text").
			")");
	}
}


//step 2/2 lo_access adding primary key and removing indexes

if( $ilDB->indexExistsByFields('lo_access', array('usr_id')) )
{
	$ilDB->dropIndexByFields('lo_access', array('usr_id'));
}

if($ilDB->tableExists('lo_access'))
{
	$ilDB->addPrimaryKey('lo_access', array('usr_id', 'lm_id'));
}
?>
<#4835>
<?php
//step 1/4 obj_stat search for dublicates and store it in obj_stat_tmp

if ($ilDB->tableExists('obj_stat'))
{
	$res = $ilDB->query("
		SELECT obj_id, yyyy, mm, dd, hh
		FROM obj_stat
		GROUP BY obj_id, yyyy, mm, dd, hh
		HAVING COUNT(obj_id) > 1
	");

	if($ilDB->numRows($res))
	{
		if(!$ilDB->tableExists('obj_stat_tmpd'))
		{
			$ilDB->createTable('obj_stat_tmpd', array(
				'obj_id' => array(
					'type'  => 'integer',
					'length'=> 8,
					'notnull' => true,
					'default' => 0
				),
				'yyyy' => array(
					'type'  => 'integer',
					'length'=> 8,
					'notnull' => true,
					'default' => 0
				),
				'mm' => array(
					'type'  => 'integer',
					'length'=> 8,
					'notnull' => true,
					'default' => 0
				),
				'dd' => array(
					'type'  => 'integer',
					'length'=> 8,
					'notnull' => true,
					'default' => 0
				),
				'hh' => array(
					'type'  => 'integer',
					'length'=> 8,
					'notnull' => true,
					'default' => 0
				)
			));
			$ilDB->addPrimaryKey('obj_stat_tmpd', array('obj_id','yyyy','mm','dd','hh'));
		}

		while($row = $ilDB->fetchAssoc($res))
		{
			$ilDB->replace('obj_stat_tmpd', array(), array(
				'obj_id' => array('integer', $row['obj_id']),
				'yyyy' => array('integer', $row['yyyy']),
				'mm' => array('integer', $row['mm']),
				'dd' => array('integer', $row['dd']),
				'hh' => array('integer', $row['hh'])
			));
		}
	}
}
?>
<#4836>
<?php
//step 2/4 obj_stat deletes dublicates stored in obj_stat_tmpd

if ($ilDB->tableExists('obj_stat_tmpd'))
{
	$res = $ilDB->query("
		SELECT obj_id, yyyy, mm, dd, hh
		FROM obj_stat_tmpd
	");

	while($row = $ilDB->fetchAssoc($res))
	{
		$res_data = $ilDB->query("
			SELECT *
			FROM obj_stat
			WHERE
			obj_id = ".$ilDB->quote($row['obj_id'] ,'integer')." AND
			yyyy = ".$ilDB->quote($row['yyyy'] ,'integer')." AND
			mm = ".$ilDB->quote($row['mm'] ,'integer')." AND
			dd = ".$ilDB->quote($row['dd'] ,'integer')." AND
			hh = ".$ilDB->quote($row['hh'] ,'integer')
		);
		$data = $ilDB->fetchAssoc($res_data);

		$ilDB->manipulate("
			DELETE FROM obj_stat WHERE
			obj_id = ".$ilDB->quote($row['obj_id'] ,'integer')." AND
			yyyy = ".$ilDB->quote($row['yyyy'] ,'integer')." AND
			mm = ".$ilDB->quote($row['mm'] ,'integer')." AND
			dd = ".$ilDB->quote($row['dd'] ,'integer')." AND
			hh = ".$ilDB->quote($row['hh'] ,'integer')
		);

		$ilDB->manipulate("INSERT INTO obj_stat ".
			"(obj_id, obj_type,  yyyy, mm, dd, hh, read_count, childs_read_count, spent_seconds, childs_spent_seconds) ".
			"VALUES ( ".
			$ilDB->quote($data['obj_id'] ,'integer').', '.
			$ilDB->quote($data['obj_type'] ,'text').', '.
			$ilDB->quote($data['yyyy'] ,'integer').', '.
			$ilDB->quote($data['mm'] ,'integer').', '.
			$ilDB->quote($data['dd'] ,'integer').', '.
			$ilDB->quote($data['hh'] ,'integer').', '.
			$ilDB->quote($data['read_count'] ,'integer').', '.
			$ilDB->quote($data['childs_read_count'] ,'integer').', '.
			$ilDB->quote($data['spent_seconds'] ,'integer').', '.
			$ilDB->quote($data['childs_spent_seconds'] ,'integer').
			")");

		$ilDB->manipulate("
			DELETE FROM obj_stat_tmpd WHERE
			obj_id = ".$ilDB->quote($row['obj_id'] ,'integer')." AND
			yyyy = ".$ilDB->quote($row['yyyy'] ,'integer')." AND
			mm = ".$ilDB->quote($row['mm'] ,'integer')." AND
			dd = ".$ilDB->quote($row['dd'] ,'integer')." AND
			hh = ".$ilDB->quote($row['hh'] ,'integer')
		);
	}
}
?>
<#4837>
<?php
//step 3/4 obj_stat adding primary key
if( $ilDB->indexExistsByFields('obj_stat', array('obj_id','yyyy','mm')) )
{
	$ilDB->dropIndexByFields('obj_stat', array('obj_id','yyyy','mm'));
}

if( $ilDB->indexExistsByFields('obj_stat', array('obj_id')) )
{
	$ilDB->dropIndexByFields('obj_stat', array('obj_id'));
}

if($ilDB->tableExists('obj_stat'))
{
	$ilDB->addPrimaryKey('obj_stat',  array('obj_id','yyyy','mm','dd','hh'));
}
?>
<#4838>
<?php
//step 4/4 obj_stat removes temp table

if ($ilDB->tableExists('obj_stat_tmpd'))
{
	$ilDB->dropTable('obj_stat_tmpd');
}
?>
<#4839>
<?php
//step 1/4 obj_stat_log renames old table

if ($ilDB->tableExists('obj_stat_log') && !$ilDB->tableExists('obj_stat_log_old'))
{
	$ilDB->renameTable("obj_stat_log", "obj_stat_log_old");
}
?>
<#4840>
<?php
//step 2/4 obj_stat_log creates new table with unique id and sequenz

if (!$ilDB->tableExists('obj_stat_log'))
{
	$ilDB->createTable('obj_stat_log',array(
		'log_id' => array(
			'type' => 'integer',
			'length' => 4,
			'notnull' => true
		),
		'obj_id' => array(
			'type' => 'integer',
			'length' => 4,
			'notnull' => true
		),
		'obj_type' => array(
			'type' => 'text',
			'length' => 10,
			'notnull' => true
		),
		'tstamp' => array(
			'type' => 'integer',
			'length' => 4,
			'notnull' => false
		),
		'yyyy' => array(
			'type' => 'integer',
			'length' => 2,
			'notnull' => false
		),
		'mm' => array(
			'type' => 'integer',
			'length' => 1,
			'notnull' => false
		),
		'dd' => array(
			'type' => 'integer',
			'length' => 1,
			'notnull' => false
		),
		'hh' => array(
			'type' => 'integer',
			'length' => 1,
			'notnull' => false
		),
		'read_count' => array(
			'type' => 'integer',
			'length' => 4,
			'notnull' => false
		),
		'childs_read_count' => array(
			'type' => 'integer',
			'length' => 4,
			'notnull' => false
		),
		'spent_seconds' => array(
			'type' => 'integer',
			'length' => 4,
			'notnull' => false
		),
		'childs_spent_seconds' => array(
			'type' => 'integer',
			'length' => 4,
			'notnull' => false
		),
	));
	$ilDB->addPrimaryKey('obj_stat_log', array('log_id'));
	$ilDB->addIndex('obj_stat_log',array('tstamp'),'i1');
	$ilDB->createSequence('obj_stat_log');
}
?>
<#4841>
<?php
//step 3/4 obj_stat_log moves all data to new table

if ($ilDB->tableExists('obj_stat_log') && $ilDB->tableExists('obj_stat_log_old'))
{
	$res = $ilDB->query("
		SELECT *
		FROM obj_stat_log_old
	");

	while($row = $ilDB->fetchAssoc($res))
	{
		$id = $ilDB->nextId('obj_stat_log');

		$ilDB->manipulate("INSERT INTO obj_stat_log ".
						  "(log_id, obj_id, obj_type, tstamp,  yyyy, mm, dd, hh, read_count, childs_read_count, spent_seconds, childs_spent_seconds) ".
						  "VALUES ( ".
						  $ilDB->quote($id ,'integer').', '.
						  $ilDB->quote($row['obj_id'] ,'integer').', '.
						  $ilDB->quote($row['obj_type'] ,'text').', '.
						  $ilDB->quote($row['tstamp'] ,'integer').', '.
						  $ilDB->quote($row['yyyy'] ,'integer').', '.
						  $ilDB->quote($row['mm'] ,'integer').', '.
						  $ilDB->quote($row['dd'] ,'integer').', '.
						  $ilDB->quote($row['hh'] ,'integer').', '.
						  $ilDB->quote($row['read_count'] ,'integer').', '.
						  $ilDB->quote($row['childs_read_count'] ,'integer').', '.
						  $ilDB->quote($row['spent_seconds'] ,'integer').', '.
						  $ilDB->quote($row['childs_spent_seconds'] ,'integer').
						  ")"
		);

		$ilDB->manipulate("
			DELETE FROM obj_stat_log_old WHERE
			obj_id = ".$ilDB->quote($row['obj_id'] ,'integer')." AND
			obj_type = ".$ilDB->quote($row['obj_type'] ,'integer')." AND
			tstamp = ".$ilDB->quote($row['tstamp'] ,'integer')." AND
			yyyy = ".$ilDB->quote($row['yyyy'] ,'integer')." AND
			mm = ".$ilDB->quote($row['mm'] ,'integer')." AND
			dd = ".$ilDB->quote($row['dd'] ,'integer')." AND
			hh = ".$ilDB->quote($row['hh'] ,'integer')." AND
			read_count = ".$ilDB->quote($row['read_count'] ,'integer')." AND
			childs_read_count = ".$ilDB->quote($row['childs_read_count'] ,'integer')." AND
			spent_seconds = ".$ilDB->quote($row['spent_seconds'] ,'integer')." AND
			childs_spent_seconds = ".$ilDB->quote($row['childs_spent_seconds'] ,'integer')
		);
	}
}
?>
<#4842>
<?php
//step 4/4 obj_stat_log removes old table

if ($ilDB->tableExists('obj_stat_log_old'))
{
	$ilDB->dropTable('obj_stat_log_old');
}
?>
<#4843>
<?php
//step 1/4 obj_stat_tmp renames old table

if ($ilDB->tableExists('obj_stat_tmp') && !$ilDB->tableExists('obj_stat_tmp_old'))
{
	$ilDB->renameTable("obj_stat_tmp", "obj_stat_tmp_old");
}
?>
<#4844>
<?php
//step 2/4 obj_stat_tmp creates new table with unique id

if (!$ilDB->tableExists('obj_stat_tmp'))
{
	$ilDB->createTable('obj_stat_tmp',array(
		'log_id' => array(
			'type' => 'integer',
			'length' => 4,
			'notnull' => true
		),
		'obj_id' => array(
			'type' => 'integer',
			'length' => 4,
			'notnull' => true
		),
		'obj_type' => array(
			'type' => 'text',
			'length' => 10,
			'notnull' => true
		),
		'tstamp' => array(
			'type' => 'integer',
			'length' => 4,
			'notnull' => false
		),
		'yyyy' => array(
			'type' => 'integer',
			'length' => 2,
			'notnull' => false
		),
		'mm' => array(
			'type' => 'integer',
			'length' => 1,
			'notnull' => false
		),
		'dd' => array(
			'type' => 'integer',
			'length' => 1,
			'notnull' => false
		),
		'hh' => array(
			'type' => 'integer',
			'length' => 1,
			'notnull' => false
		),
		'read_count' => array(
			'type' => 'integer',
			'length' => 4,
			'notnull' => false
		),
		'childs_read_count' => array(
			'type' => 'integer',
			'length' => 4,
			'notnull' => false
		),
		'spent_seconds' => array(
			'type' => 'integer',
			'length' => 4,
			'notnull' => false
		),
		'childs_spent_seconds' => array(
			'type' => 'integer',
			'length' => 4,
			'notnull' => false
		),
	));
	$ilDB->addPrimaryKey('obj_stat_tmp', array('log_id'));
	$ilDB->addIndex('obj_stat_tmp',array('obj_id', 'obj_type', 'yyyy', 'mm', 'dd', 'hh'),'i1');
}
?>
<#4845>
<?php
//step 3/4 obj_stat_tmp moves all data to new table

if ($ilDB->tableExists('obj_stat_tmp') && $ilDB->tableExists('obj_stat_tmp_old'))
{
	$res = $ilDB->query("
		SELECT *
		FROM obj_stat_tmp_old
");

	while($row = $ilDB->fetchAssoc($res))
	{
		$id = $ilDB->nextId('obj_stat_tmp');

		$ilDB->manipulate("INSERT INTO obj_stat_tmp ".
						  "(log_id, obj_id, obj_type, tstamp,  yyyy, mm, dd, hh, read_count, childs_read_count, spent_seconds, childs_spent_seconds) ".
						  "VALUES ( ".
						  $ilDB->quote($id ,'integer').', '.
						  $ilDB->quote($data['obj_id'] ,'integer').', '.
						  $ilDB->quote($data['obj_type'] ,'text').', '.
						  $ilDB->quote($data['tstamp'] ,'integer').', '.
						  $ilDB->quote($data['yyyy'] ,'integer').', '.
						  $ilDB->quote($data['mm'] ,'integer').', '.
						  $ilDB->quote($data['dd'] ,'integer').', '.
						  $ilDB->quote($data['hh'] ,'integer').', '.
						  $ilDB->quote($data['read_count'] ,'integer').', '.
						  $ilDB->quote($data['childs_read_count'] ,'integer').', '.
						  $ilDB->quote($data['spent_seconds'] ,'integer').', '.
						  $ilDB->quote($data['childs_spent_seconds'] ,'integer').
						  ")"
		);

		$ilDB->manipulate("
			DELETE FROM obj_stat_tmp_old WHERE
			obj_id = ".$ilDB->quote($row['obj_id'] ,'integer')." AND
			yyyy = ".$ilDB->quote($row['yyyy'] ,'integer')." AND
			mm = ".$ilDB->quote($row['mm'] ,'integer')." AND
			dd = ".$ilDB->quote($row['dd'] ,'integer')." AND
			hh = ".$ilDB->quote($row['hh'] ,'integer')." AND
			read_count = ".$ilDB->quote($row['read_count'] ,'integer')." AND
			childs_read_count = ".$ilDB->quote($row['childs_read_count'] ,'integer')." AND
			spent_seconds = ".$ilDB->quote($row['spent_seconds'] ,'integer')." AND
			childs_spent_seconds = ".$ilDB->quote($row['childs_spent_seconds'] ,'integer')
		);
	}
}
?>
<#4846>
<?php
//step 4/4 obj_stat_tmp_old removes old table

if ($ilDB->tableExists('obj_stat_tmp_old'))
{
	$ilDB->dropTable('obj_stat_tmp_old');
}
?>
<#4847>
<?php
//page_question adding primary key

if($ilDB->tableExists('page_question'))
{
	$ilDB->addPrimaryKey('page_question', array('page_id', 'question_id'));
}
?>
<#4848>
<?php
//step 1/4 page_style_usage renames old table

if ($ilDB->tableExists('page_style_usage') && !$ilDB->tableExists('page_style_usage_old'))
{
	$ilDB->renameTable("page_style_usage", "page_style_usage_old");
}
?>
<#4849>
<?php
//step 2/4 page_style_usage creates new table with unique id and sequenz

if (!$ilDB->tableExists('page_style_usage'))
{
	$ilDB->createTable('page_style_usage',array(
		'id' => array(
			'type' => 'integer',
			'length' => 4,
			'notnull' => true
		),
		'page_id' => array(
			'type' => 'integer',
			'length' => 4,
			'notnull' => true
		),
		'page_type' => array(
			'type' => 'text',
			'length' => 10,
			'fixed' => true,
			'notnull' => true
		),
		'page_nr' => array(
			'type' => 'integer',
			'length' => 4,
			'notnull' => true
		),
		'template' => array(
			'type' => 'integer',
			'length' => 1,
			'notnull' => true,
			'default' => 0
		),
		'stype' => array(
			'type' => 'text',
			'length' => 30,
			'fixed' => false,
			'notnull' => false
		),
		'sname' => array(
			'type' => 'text',
			'length' => 30,
			'fixed' => true,
			'notnull' => false
		),
		'page_lang' => array(
			'type' => 'text',
			'length'  => 2,
			'notnull' => true,
			'default' => "-")
	));
	$ilDB->addPrimaryKey('page_style_usage', array('id'));
	$ilDB->createSequence('page_style_usage');
}
?>
<#4850>
<?php
//step 3/4 page_style_usage moves all data to new table

if ($ilDB->tableExists('page_style_usage') && $ilDB->tableExists('page_style_usage_old'))
{
	$res = $ilDB->query("
		SELECT *
		FROM page_style_usage_old
	");

	$ilDB->manipulate("DELETE FROM page_style_usage");

	while($row = $ilDB->fetchAssoc($res))
	{
		$id = $ilDB->nextId('page_style_usage');

		$ilDB->manipulate("INSERT INTO page_style_usage ".
						  "(id, page_id, page_type, page_lang, page_nr, template, stype, sname) VALUES (".
						  $ilDB->quote($id, "integer").",".
						  $ilDB->quote($row['page_id'], "integer").",".
						  $ilDB->quote($row['page_type'], "text").",".
						  $ilDB->quote($row['page_lang'], "text").",".
						  $ilDB->quote($row['page_nr'], "integer").",".
						  $ilDB->quote($row['template'], "integer").",".
						  $ilDB->quote($row['stype'], "text").",".
						  $ilDB->quote($row['sname'], "text").
						  ")");
	}
}
?>
<#4851>
<?php
//step 4/4 page_style_usage removes old table

if ($ilDB->tableExists('page_style_usage_old'))
{
	$ilDB->dropTable('page_style_usage_old');
}
?>
<#4852>
<?php
//page_question adding primary key

// fixes duplicate entries
$set1 = $ilDB->query("SELECT DISTINCT user_id FROM personal_pc_clipboard ORDER BY user_id");

while ($r1 = $ilDB->fetchAssoc($set1))
{
	$set2 = $ilDB->query("SELECT * FROM personal_pc_clipboard WHERE user_id = ".$ilDB->quote($r1["user_id"], "integer").
		" ORDER BY insert_time ASC");
	$new_recs = array();
	while ($r2 = $ilDB->fetchAssoc($set2))
	{
		$new_recs[$r2["user_id"].":".$r2["insert_time"].":".$r2["order_nr"]] = $r2;
	}
	$ilDB->manipulate("DELETE FROM personal_pc_clipboard WHERE user_id = ".$ilDB->quote($r1["user_id"], "integer"));
	foreach ($new_recs as $r)
	{
		$ilDB->insert("personal_pc_clipboard", array(
			"user_id" => array("integer", $r["user_id"]),
			"content" => array("clob", $r["content"]),
			"insert_time" => array("timestamp", $r["insert_time"]),
			"order_nr" => array("integer", $r["order_nr"])
			));
	}
}

if( $ilDB->indexExistsByFields('personal_pc_clipboard', array('user_id')) )
{
	$ilDB->dropIndexByFields('obj_stat', array('user_id'));
}

if($ilDB->tableExists('personal_pc_clipboard'))
{
	$ilDB->addPrimaryKey('personal_pc_clipboard', array('user_id', 'insert_time', 'order_nr'));
}
?>
<#4853>
<?php
//step 1/4 ut_lp_collections search for dublicates and store it in ut_lp_collections_tmp

if ($ilDB->tableExists('ut_lp_collections'))
{
	$res = $ilDB->query("
		SELECT obj_id, item_id
		FROM ut_lp_collections
		GROUP BY obj_id, item_id
		HAVING COUNT(obj_id) > 1
	");

	if($ilDB->numRows($res))
	{
		if(!$ilDB->tableExists('ut_lp_collections_tmp'))
		{
			$ilDB->createTable('ut_lp_collections_tmp', array(
				'obj_id' => array(
					'type'  => 'integer',
					'length'=> 8,
					'notnull' => true,
					'default' => 0
				),
				'item_id' => array(
					'type'  => 'integer',
					'length'=> 8,
					'notnull' => true,
					'default' => 0
				)
			));
			$ilDB->addPrimaryKey('ut_lp_collections_tmp', array('obj_id','item_id'));
		}

		while($row = $ilDB->fetchAssoc($res))
		{
			$ilDB->replace('ut_lp_collections_tmp', array(), array(
				'obj_id' => array('integer', $row['obj_id']),
				'item_id' => array('integer', $row['item_id'])
			));
		}
	}
}
?>
<#4854>
<?php
//step 2/4 ut_lp_collections deletes dublicates stored in ut_lp_collections_tmp

if ($ilDB->tableExists('ut_lp_collections_tmp'))
{
	$res = $ilDB->query("
		SELECT obj_id, item_id
		FROM ut_lp_collections_tmp
	");

	while($row = $ilDB->fetchAssoc($res))
	{
		$res_data = $ilDB->query("
			SELECT *
			FROM ut_lp_collections
			WHERE
			obj_id = ".$ilDB->quote($row['obj_id'] ,'integer')." AND
			item_id = ".$ilDB->quote($row['item_id'] ,'integer')
		);
		$data = $ilDB->fetchAssoc($res_data);

		$ilDB->manipulate("DELETE FROM ut_lp_collections WHERE".
						  " obj_id = " . $ilDB->quote($row['obj_id'] ,'integer').
						  " AND item_id = " . $ilDB->quote($row['item_id'] ,'integer')
		);

		$ilDB->manipulate("INSERT INTO ut_lp_collections (obj_id, item_id, grouping_id, num_obligatory, active, lpmode) ".
						  "VALUES ( ".
						  $ilDB->quote($data['obj_id'] ,'integer').', '.
						  $ilDB->quote($data['item_id'] ,'integer').', '.
						  $ilDB->quote($data['grouping_id'] ,'integer').', '.
						  $ilDB->quote($data['num_obligatory'] ,'integer').', '.
						  $ilDB->quote($data['active'] ,'integer').', '.
						  $ilDB->quote($data['lpmode'] ,'text').
						  ")");

		$ilDB->manipulate("DELETE FROM ut_lp_collections_tmp WHERE".
						  " obj_id = " . $ilDB->quote($row['obj_id'] ,'integer').
						  " AND item_id = " . $ilDB->quote($row['item_id'] ,'integer')
		);
	}
}
?>
<#4855>
<?php
//step 3/4 ut_lp_collections adding primary key and removing indexes

if( $ilDB->indexExistsByFields('ut_lp_collections', array('obj_id', 'item_id')) )
{
	$ilDB->dropIndexByFields('ut_lp_collections', array('obj_id', 'item_id'));
}

if($ilDB->tableExists('ut_lp_collections'))
{
	$ilDB->addPrimaryKey('ut_lp_collections', array('obj_id', 'item_id'));
}
?>
<#4856>
<?php
//step 4/4 ut_lp_collections removes temp table

if ($ilDB->tableExists('ut_lp_collections_tmp'))
{
	$ilDB->dropTable('ut_lp_collections_tmp');
}
?>
<#4857>
<?php
//usr_session_stats adding primary key

if($ilDB->tableExists('usr_session_stats'))
{
	$ilDB->addPrimaryKey('usr_session_stats', array('slot_begin'));
}
?>
<#4858>
<?php
//step 1/2 usr_session_log search for dublicates and delete them

if ($ilDB->tableExists('usr_session_log'))
{
	$res = $ilDB->query("
		SELECT tstamp, maxval, user_id
		FROM usr_session_log
		GROUP BY tstamp, maxval, user_id
		HAVING COUNT(tstamp) > 1
	");

	while($row = $ilDB->fetchAssoc($res))
	{
		$ilDB->manipulate("DELETE FROM usr_session_log WHERE".
			  " tstamp = " . $ilDB->quote($row['tstamp'] ,'integer').
			  " AND maxval = " . $ilDB->quote($row['maxval'] ,'integer').
			  " AND user_id = " . $ilDB->quote($row['user_id'] ,'integer')
		);

		$ilDB->manipulate("INSERT INTO usr_session_log (tstamp, maxval, user_id) ".
			  "VALUES ( ".
			  $ilDB->quote($row['tstamp'] ,'integer').', '.
			  $ilDB->quote($row['maxval'] ,'integer').', '.
			  $ilDB->quote($row['user_id'] ,'integer').
		")");
	}
}
?>
<#4859>
<?php
//step 2/2 usr_session_log adding primary key

if($ilDB->tableExists('usr_session_log'))
{
	$ilDB->addPrimaryKey('usr_session_log', array('tstamp', 'maxval', 'user_id'));
}
?>
<#4860>
<?php
//step 1/2 style_template_class search for dublicates and delete them

if ($ilDB->tableExists('style_template_class'))
{


	$res = $ilDB->query("
		SELECT template_id, class_type
		FROM style_template_class
		GROUP BY template_id, class_type
		HAVING COUNT(template_id) > 1
	");

	while($row = $ilDB->fetchAssoc($res))
	{
		$res_data = $ilDB->query("
			SELECT *
			FROM style_template_class
			WHERE
			template_id = ".$ilDB->quote($row['template_id'] ,'integer')." AND
			class_type = ".$ilDB->quote($row['class_type'] ,'integer')
		);
		$data = $ilDB->fetchAssoc($res_data);

		$ilDB->manipulate("DELETE FROM style_template_class WHERE".
						  " template_id = " . $ilDB->quote($row['template_id'] ,'integer').
						  " AND class_type = " . $ilDB->quote($row['class_type'] ,'text')
		);

		$ilDB->manipulate("INSERT INTO style_template_class (template_id, class_type, class) ".
						  "VALUES ( ".
						  $ilDB->quote($row['template_id'] ,'integer').', '.
						  $ilDB->quote($row['class_type'] ,'text').', '.
						  $ilDB->quote($data['class'] ,'text').
						  ")");
	}
}
?>
<#4861>
<?php
//step 2/2 style_template_class adding primary key

if($ilDB->tableExists('style_template_class'))
{
	$ilDB->addPrimaryKey('style_template_class', array('template_id', 'class_type', 'class'));
}
?>
<#4862>
<?php
//step 1/2 style_folder_styles search for dublicates and delete them

if ($ilDB->tableExists('style_folder_styles'))
{
	$res = $ilDB->query("
		SELECT folder_id, style_id
		FROM style_folder_styles
		GROUP BY folder_id, style_id
		HAVING COUNT(folder_id) > 1
	");

	while($row = $ilDB->fetchAssoc($res))
	{
		$ilDB->manipulate("DELETE FROM style_folder_styles WHERE".
						  " folder_id = " . $ilDB->quote($row['folder_id'] ,'integer').
						  " AND style_id = " . $ilDB->quote($row['style_id'] ,'integer')
		);

		$ilDB->manipulate("INSERT INTO style_folder_styles (folder_id, style_id) ".
						  "VALUES ( ".
						  $ilDB->quote($row['folder_id'] ,'integer').', '.
						  $ilDB->quote($row['style_id'] ,'integer').
						  ")");
	}
}
?>
<#4863>
<?php
//step 2/2 style_folder_styles adding primary key
if( $ilDB->indexExistsByFields('style_folder_styles', array('folder_id')) )
{
	$ilDB->dropIndexByFields('style_folder_styles', array('folder_id'));
}

if($ilDB->tableExists('style_folder_styles'))
{
	$ilDB->addPrimaryKey('style_folder_styles', array('folder_id', 'style_id'));
}
?>
<#4864>
<?php
//step 1/4 mob_parameter search for dublicates and store it in mob_parameter_tmp

if ($ilDB->tableExists('mob_parameter'))
{
	$res = $ilDB->query("
		SELECT med_item_id, name
		FROM mob_parameter
		GROUP BY med_item_id, name
		HAVING COUNT(med_item_id) > 1
	");

	if($ilDB->numRows($res))
	{
		if(!$ilDB->tableExists('mob_parameter_tmp'))
		{
			$ilDB->createTable('mob_parameter_tmp', array(
				'med_item_id' => array(
					'type'  => 'integer',
					'length'=> 8,
					'notnull' => true,
					'default' => 0
				),
				'name' => array(
					'type'  => 'text',
					'length'=> 50,
					'notnull' => true,
				)
			));
			$ilDB->addPrimaryKey('mob_parameter_tmp', array('med_item_id','name'));
		}

		while($row = $ilDB->fetchAssoc($res))
		{
			$ilDB->replace('mob_parameter_tmp', array(), array(
				'med_item_id' => array('integer', $row['med_item_id']),
				'name' => array('text', $row['name'])
			));
		}
	}
}
?>
<#4865>
<?php
//step 2/4 mob_parameter deletes dublicates stored in mob_parameter_tmp

if ($ilDB->tableExists('mob_parameter_tmp'))
{
	$res = $ilDB->query("
		SELECT med_item_id, name
		FROM mob_parameter_tmp
");

while($row = $ilDB->fetchAssoc($res))
{
	$res_data = $ilDB->query("
		SELECT *
		FROM mob_parameter
		WHERE
		med_item_id = ".$ilDB->quote($row['med_item_id'] ,'integer')." AND
		name = ".$ilDB->quote($row['name'] ,'text')
	);
	$data = $ilDB->fetchAssoc($res_data);

	$ilDB->manipulate("DELETE FROM mob_parameter WHERE".
					  " med_item_id = " . $ilDB->quote($row['med_item_id'] ,'integer').
					  " AND name = " . $ilDB->quote($row['name'] ,'integer')
	);

	$ilDB->manipulate("INSERT INTO mob_parameter (med_item_id, name, value) ".
					  "VALUES ( ".
					  $ilDB->quote($data['med_item_id'] ,'integer').', '.
					  $ilDB->quote($data['name'] ,'text').', '.
					  $ilDB->quote($data['value'] ,'text').
					  ")");

	$ilDB->manipulate("DELETE FROM mob_parameter_tmp WHERE".
					  " med_item_id = " . $ilDB->quote($row['med_item_id'] ,'integer').
					  " AND name = " . $ilDB->quote($row['name'] ,'text')
	);
}
}
?>
<#4866>
<?php
//step 3/4 mob_parameter adding primary key
if( $ilDB->indexExistsByFields('mob_parameter', array('med_item_id')) )
{
	$ilDB->dropIndexByFields('mob_parameter', array('med_item_id'));
}

if($ilDB->tableExists('mob_parameter'))
{
	$ilDB->addPrimaryKey('mob_parameter', array('med_item_id', 'name'));
}
?>
<#4867>
<?php
//step 4/4 mob_parameter removes temp table

if ($ilDB->tableExists('mob_parameter_tmp'))
{
	$ilDB->dropTable('mob_parameter_tmp');
}
?>
<#4868>
<?php
//step 1/4 link_check renames old table

if ($ilDB->tableExists('link_check') && !$ilDB->tableExists('link_check_old'))
{
	$ilDB->renameTable("link_check", "link_check_old");
}
?>
<#4869>
<?php
//step 2/4 link_check creates new table with unique id and sequenz

if (!$ilDB->tableExists('link_check'))
{
	$ilDB->createTable('link_check',array(
		'id' => array(
			'type' => 'integer',
			'length' => 4,
			'notnull' => true
		),
		'obj_id' => array(
			'type' => 'integer',
			'length' => 4,
			'notnull' => true
		),
		'page_id' => array(
			'type' => 'integer',
			'length' => 4,
			'notnull' => true
		),
		'url' => array(
			'type' => 'text',
			'length' => 255,
			'notnull' => false,
			'default' => null
		),
		'parent_type' => array(
			'type' => 'text',
			'length' => 8,
			'notnull' => false,
			'default' => null
		),
		'http_status_code' => array(
			'type' => 'integer',
			'length' => 4,
			'notnull' => true
		),
		'last_check' => array(
			'type' => 'integer',
			'length' => 4,
			'notnull' => true
		)
	));
	$ilDB->addPrimaryKey('link_check', array('id'));
	$ilDB->addIndex('link_check',array('obj_id'),'i1');
	$ilDB->createSequence('link_check');
}
?>
<#4870>
<?php
//step 3/4 link_check moves all data to new table

if ($ilDB->tableExists('link_check') && $ilDB->tableExists('link_check_old'))
{
	$res = $ilDB->query("
		SELECT *
		FROM link_check_old
	");

	while($row = $ilDB->fetchAssoc($res))
	{
		$id = $ilDB->nextId('link_check');

		$ilDB->manipulate("INSERT INTO link_check (id, obj_id, page_id, url, parent_type, http_status_code, last_check)".
						  " VALUES (".
						  $ilDB->quote($id, "integer").
						  ",".$ilDB->quote($row['obj_id'], "integer").
						  ",".$ilDB->quote($row['page_id'], "integer").
						  ",".$ilDB->quote($row['url'], "text").
						  ",".$ilDB->quote($row['parent_type'], "text").
						  ",".$ilDB->quote($row['http_status_code'], "integer").
						  ",".$ilDB->quote($row['last_check'], "integer").
						  ")"
		);

		$ilDB->manipulateF(
			"DELETE FROM link_check_old WHERE obj_id = %s AND page_id = %s AND url = %s AND parent_type = %s AND http_status_code = %s AND last_check = %s",
			array('integer', 'integer', 'text', 'text', 'integer', 'integer'),
			array($row['obj_id'], $row['page_id'], $row['url'], $row['parent_type'], $row['http_status_code'], $row['last_check'])
		);
	}
}
?>
<#4871>
<?php
//step 4/4 link_check removes old table

if ($ilDB->tableExists('link_check_old'))
{
	$ilDB->dropTable('link_check_old');
}
?>
<#4872>
<?php
//$num_query = "
//	SELECT COUNT(*) cnt
//	FROM (
//		SELECT tree, child
//		FROM bookmark_tree
//		GROUP BY tree, child
//		HAVING COUNT(*) > 1
//	) duplicateBookmarkTree
//";
//$res  = $ilDB->query($num_query);
//$data = $ilDB->fetchAssoc($res);
//
//if($data['cnt'] > 0)
//{
//	echo "<pre>
//
//		Dear Administrator,
//
//		DO NOT REFRESH THIS PAGE UNLESS YOU HAVE READ THE FOLLOWING INSTRUCTIONS
//
//		The update process has been stopped due to a data consistency issue in table 'bookmark_tree'.
//		The values in field 'tree' and 'child' should be unique together, but there are dublicated values in these fields.
//		You have to review the data and apply manual fixes on your own risk. The duplicates can be determined with the following SQL string:
//
//		SELECT *
//		FROM bookmark_tree first
//		WHERE EXISTS (
//			SELECT second.tree, second.child
//			FROM bookmark_tree second
//			WHERE first.tree = second.tree AND first.child = second.child
//			GROUP BY second.tree, second.child
//			HAVING COUNT(second.tree) > 1
//		);
//
//		If you have fixed the Problem and try to rerun the update process, this warning will be skipped.
//
//		Please ensure to backup your current database before fixing the database.
//		Furthermore disable your client while fixing the database.
//
//		For further questions use our <a href='http://mantis.ilias.de'>Bugtracker</a> or write a message to the responsible <a href='http://www.ilias.de/docu/goto_docu_pg_9985_42.html'>Maintainer</a>.
//
//		Best regards,
//		The Bookmark maintainer
//
//	</pre>";
//
//	exit();
//}
//
//
//if($ilDB->tableExists('bookmark_tree'))
//{
//	$ilDB->addPrimaryKey('bookmark_tree', array('tree', 'child'));
//}

?>
<#4873>
<?php
$num_query = "
	SELECT COUNT(*) cnt
	FROM (
	SELECT lm_id, child
	FROM lm_tree
	GROUP BY lm_id, child
	HAVING COUNT(*) > 1
	) duplicateLMTree
";
$res  = $ilDB->query($num_query);
$data = $ilDB->fetchAssoc($res);

if($data['cnt'] > 0)
{
	echo "<pre>

		Dear Administrator,

		DO NOT REFRESH THIS PAGE UNLESS YOU HAVE READ THE FOLLOWING INSTRUCTIONS

		The update process has been stopped due to a data consistency issue in table 'lm_tree'.
		The values in field 'lm_id' and 'child' should be unique together, but there are dublicated values in these fields.
		You have to review the data and apply manual fixes on your own risk. The duplicates can be determined with the following SQL string:

		SELECT *
		FROM lm_tree first
		WHERE EXISTS (
			SELECT second.lm_id, second.child
			FROM lm_tree second
			WHERE first.lm_id = second.lm_id AND first.child = second.child
			GROUP BY second.lm_id, second.child
			HAVING COUNT(second.lm_id) > 1
		);

		If you have fixed the Problem and try to rerun the update process, this warning will be skipped.

		Please ensure to backup your current database before fixing the database.
		Furthermore disable your client while fixing the database.

		For further questions use our <a href='http://mantis.ilias.de'>Bugtracker</a> or write a message to the responsible <a href='http://www.ilias.de/docu/goto_docu_pg_9985_42.html'>Maintainer</a>.

		Best regards,
		The Learning Modules maintainer

	</pre>";

	exit();
}


if($ilDB->tableExists('lm_tree'))
{
	$ilDB->addPrimaryKey('lm_tree', array('lm_id', 'child'));
}

?>
<#4874>
<?php
$num_query = "
	SELECT COUNT(*) cnt
	FROM (
		SELECT mep_id, child
		FROM mep_tree
		GROUP BY mep_id, child
		HAVING COUNT(*) > 1
	) duplicateMEPTree
";
$res  = $ilDB->query($num_query);
$data = $ilDB->fetchAssoc($res);

if($data['cnt'] > 0)
{
	echo "<pre>

		Dear Administrator,

		DO NOT REFRESH THIS PAGE UNLESS YOU HAVE READ THE FOLLOWING INSTRUCTIONS

		The update process has been stopped due to a data consistency issue in table 'mep_tree'.
		The values in field 'mep_id' and 'child' should be unique together, but there are dublicated values in these fields.
		You have to review the data and apply manual fixes on your own risk. The duplicates can be determined with the following SQL string:

		SELECT *
		FROM mep_tree first
		WHERE EXISTS (
			SELECT second.mep_id, second.child
			FROM mep_tree second
			WHERE first.mep_id = second.mep_id AND first.child = second.child
			GROUP BY second.mep_id, second.child
			HAVING COUNT(second.mep_id) > 1
		);

		If you have fixed the Problem and try to rerun the update process, this warning will be skipped.

		Please ensure to backup your current database before fixing the database.
		Furthermore disable your client while fixing the database.

		For further questions use our <a href='http://mantis.ilias.de'>Bugtracker</a> or write a message to the responsible <a href='http://www.ilias.de/docu/goto_docu_pg_9985_42.html'>Maintainer</a>.

		Best regards,
		The Media Pool maintainer

	</pre>";

	exit();
}


if($ilDB->tableExists('mep_tree'))
{
	$ilDB->addPrimaryKey('mep_tree', array('mep_id', 'child'));
}

?>
<#4875>
<?php
$num_query = "
	SELECT COUNT(*) cnt
	FROM (
	SELECT skl_tree_id, child
	FROM skl_tree
	GROUP BY skl_tree_id, child
	HAVING COUNT(*) > 1
	) duplicateSKLTree
";
$res  = $ilDB->query($num_query);
$data = $ilDB->fetchAssoc($res);

if($data['cnt'] > 0)
{
	echo "<pre>

		Dear Administrator,

		DO NOT REFRESH THIS PAGE UNLESS YOU HAVE READ THE FOLLOWING INSTRUCTIONS

		The update process has been stopped due to a data consistency issue in table 'skl_tree'.
		The values in field 'skl_tree_id' and 'child' should be unique together, but there are dublicated values in these fields.
		You have to review the data and apply manual fixes on your own risk. The duplicates can be determined with the following SQL string:

		SELECT *
		FROM skl_tree first
		WHERE EXISTS (
			SELECT second.skl_tree_id, second.child
			FROM skl_tree second
			WHERE first.skl_tree_id = second.skl_tree_id AND first.child = second.child
			GROUP BY second.skl_tree_id, second.child
			HAVING COUNT(second.skl_tree_id) > 1
		);

		If you have fixed the Problem and try to rerun the update process, this warning will be skipped.

		Please ensure to backup your current database before fixing the database.
		Furthermore disable your client while fixing the database.

		For further questions use our <a href='http://mantis.ilias.de'>Bugtracker</a> or write a message to the responsible <a href='http://www.ilias.de/docu/goto_docu_pg_9985_42.html'>Maintainer</a>.

		Best regards,
		The Competence Managment maintainer

	</pre>";

	exit();
}


if($ilDB->tableExists('skl_tree'))
{
	$ilDB->addPrimaryKey('skl_tree', array('skl_tree_id', 'child'));
}

?>
<#4876>
<?php
//step 1/4 benchmark renames old table

if ($ilDB->tableExists('benchmark') && !$ilDB->tableExists('benchmark_old'))
{
	$ilDB->renameTable("benchmark", "benchmark_old");
}
?>
<#4877>
<?php
//step 2/4 benchmark creates new table with unique id and sequenz

if (!$ilDB->tableExists('benchmark'))
{
	$ilDB->createTable('benchmark',array(
		'id' => array(
			'type' => 'integer',
			'length' => 4,
			'notnull' => true
		),
		"cdate" => array (
			"notnull" => false,
			"type" => "timestamp"
		),
		"module" => array (
			"notnull" => false,
			"length" => 150,
			"fixed" => false,
			"type" => "text"
		),
		"benchmark" => array (
			"notnull" => false,
			"length" => 150,
			"fixed" => false,
			"type" => "text"
		),
		"duration" => array (
			"notnull" => false,
			"type" => "float"
		),
		"sql_stmt" => array (
			"notnull" => false,
			"type" => "clob"
		)
	));
	$ilDB->addPrimaryKey('benchmark', array('id'));
	$ilDB->addIndex('benchmark',array("module","benchmark"),'i1');
	$ilDB->createSequence('benchmark');
}
?>
<#4878>
<?php
//step 3/4 benchmark moves all data to new table

if ($ilDB->tableExists('benchmark') && $ilDB->tableExists('benchmark_old'))
{
	$res = $ilDB->query("
		SELECT *
		FROM benchmark_old
	");

	while($row = $ilDB->fetchAssoc($res))
	{
		$id = $ilDB->nextId('benchmark');

		$ilDB->insert("benchmark", array(
			"id" => array("integer", $id),
			"cdate" => array("timestamp", $row['cdate']),
			"module" => array("text",$row['module']),
			"benchmark" => array("text", $row['benchmark']),
			"duration" => array("float", $row['duration']),
			"sql_stmt" => array("clob", $row['sql_stmt'])
		));

		$ilDB->manipulateF(
			"DELETE FROM benchmark_old WHERE cdate = %s AND module = %s AND benchmark = %s AND duration = %s ",
			array('timestamp', 'text', 'text', 'float'),
			array($row['cdate'], $row['module'], $row['benchmark'], $row['duration'])
		);
	}
}
?>
<#4879>
<?php
//step 4/4 benchmark removes old table

if ($ilDB->tableExists('benchmark_old'))
{
	$ilDB->dropTable('benchmark_old');
}
?>
<#4880>
<?php
//step skl_user_skill_level adding primary key
if($ilDB->tableExists('skl_user_skill_level'))
{
	// get rid of duplicates
	$set = $ilDB->query("SELECT * FROM skl_user_skill_level ORDER BY status_date ASC");
	while ($rec = $ilDB->fetchAssoc($set))
	{
		$q = "DELETE FROM skl_user_skill_level WHERE ".
			" skill_id = ".$ilDB->quote($rec["skill_id"], "integer"). " AND ".
			" tref_id = ".$ilDB->quote($rec["tref_id"], "integer"). " AND ".
			" user_id = ".$ilDB->quote($rec["user_id"], "integer"). " AND ".
			" status_date = ".$ilDB->quote($rec["status_date"], "datetime"). " AND ".
			" status = ".$ilDB->quote($rec["status"], "integer"). " AND ".
			" trigger_obj_id = ".$ilDB->quote($rec["trigger_obj_id"], "integer"). " AND ".
			" self_eval = ".$ilDB->quote($rec["self_eval"], "integer");
		//echo "<br>".$q;
		$ilDB->manipulate($q);

		$q = "INSERT INTO skl_user_skill_level ".
			"(skill_id, tref_id, user_id, status_date, status, trigger_obj_id, self_eval, level_id, valid, trigger_ref_id, trigger_title, trigger_obj_type, unique_identifier) VALUES (".
			$ilDB->quote($rec["skill_id"], "integer").", ".
			$ilDB->quote($rec["tref_id"], "integer").", ".
			$ilDB->quote($rec["user_id"], "integer").", ".
			$ilDB->quote($rec["status_date"], "datetime").", ".
			$ilDB->quote($rec["status"], "integer").", ".
			$ilDB->quote($rec["trigger_obj_id"], "integer").", ".
			$ilDB->quote($rec["self_eval"], "integer").", ".
			$ilDB->quote($rec["level_id"], "integer").", ".
			$ilDB->quote($rec["valid"], "integer").", ".
			$ilDB->quote($rec["trigger_ref_id"], "integer").", ".
			$ilDB->quote($rec["trigger_title"], "text").", ".
			$ilDB->quote($rec["trigger_obj_type"], "text").", ".
			$ilDB->quote($rec["unique_identifier"], "text").")";
		//echo "<br>".$q;
		$ilDB->manipulate($q);
	}

	$ilDB->addPrimaryKey('skl_user_skill_level', array('skill_id', 'tref_id', 'user_id', 'status_date', 'status', 'trigger_obj_id', 'self_eval'));
}

?>
<#4881>
<?php


$ilDB->manipulate(
		'update usr_data set passwd = '. 
		$ilDB->quote('','text').' , auth_mode = ' . 
		$ilDB->quote('local','text').', active = '. 
		$ilDB->quote(0, 'integer'). ' WHERE auth_mode = '. 
		$ilDB->quote('openid','text')
);

?>
<#4882>
<?php
if(!$ilDB->indexExistsByFields('il_qpl_qst_fq_unit',array('question_fi')))
{
	$ilDB->addIndex('il_qpl_qst_fq_unit',array('question_fi'), 'i2');
}
?>
<#4883>
<?php

$query = 'SELECT * FROM settings WHERE module = ' . $ilDB->quote('common', 'text') . ' AND keyword = ' . $ilDB->quote('mail_send_html', 'text');
$res = $ilDB->query($query);

$found = false;
while($row = $ilDB->fetchAssoc($res))
{
	$found = true;
	break;
}

if(!$found)
{
	$setting = new ilSetting();
	$setting->set('mail_send_html', 1);
}
?>
<#4884>
<?php
if(!$ilDB->tableExists('lng_log'))
{
	$ilDB->createTable('lng_log',
	   array(
		   'module' => array(
			   'type' => 'text',
			   'length' => 30,
			   'notnull' => true
		   ),
		   'identifier' => array (
			   'type' => 'text',
			   'length' => 60,
			   'notnull' => true
		   )
	   ));
	$ilDB->addPrimaryKey('lng_log', array('module', 'identifier'));
}
?>
<#4885>
<?php
$ilCtrlStructureReader->getStructure();
?>
<#4886>
<?php
$payment_tables = array(
	'payment_coupons', 'payment_coupons_codes', 'payment_coupons_obj', 'payment_coupons_track',
	'payment_currencies', 'payment_erp', 'payment_erps', 'payment_news',
	'payment_objects', 'payment_paymethods', 'payment_prices', 'payment_settings', 
	'payment_shopping_cart', 'payment_statistic', 'payment_statistic_coup', 'payment_topics',
	'payment_topic_usr_sort', 'payment_trustees', 'payment_vats', 'payment_vendors'
);

foreach($payment_tables as $payment_table)
{
	if($ilDB->tableExists($payment_table))
	{
		$ilDB->dropTable($payment_table);
	}

	if($ilDB->sequenceExists($payment_table))
	{
		$ilDB->dropSequence($payment_table);
	}
}
?>
<#4887>
<?php
$res = $ilDB->queryF(
	'SELECT obj_id FROM object_data WHERE type = %s',
	array('text'),
	array('pays')
);
$row = $ilDB->fetchAssoc($res);
if(is_array($row) && isset($row['obj_id']))
{
	$obj_id = $row['obj_id'];

	$ref_res = $ilDB->queryF(
		'SELECT ref_id FROM object_reference WHERE obj_id = %s',
		array('integer'),
		array($obj_id)
	);
	while($ref_row = $ilDB->fetchAssoc($ref_res))
	{
		if(is_array($ref_row) && isset($ref_row['ref_id']))
		{
			$ref_id = $ref_row['ref_id'];

			$ilDB->manipulateF(
				'DELETE FROM tree WHERE child = %s',
				array('integer'),
				array($ref_id)
			);
		}
	}

	$ilDB->manipulateF(
		'DELETE FROM object_reference WHERE obj_id = %s',
		array('integer'),
		array($obj_id)
	);

	$ilDB->manipulateF(
		'DELETE FROM object_data WHERE obj_id = %s',
		array('integer'),
		array($obj_id)
	);
}
?>
<#4888>
<?php
$res = $ilDB->queryF(
	'SELECT obj_id FROM object_data WHERE type = %s AND title = %s',
	array('text', 'text'),
	array('typ', 'pays')
);
$row = $ilDB->fetchAssoc($res);
if(is_array($row) && isset($row['obj_id']))
{
	$obj_id = $row['obj_id'];

	$ilDB->manipulateF(
		'DELETE FROM rbac_ta WHERE typ_id = %s',
		array('integer'),
		array($obj_id)
	);

	$ilDB->manipulateF(
		'DELETE FROM object_data WHERE obj_id = %s',
		array('integer'),
		array($obj_id)
	);
}
?>
<#4889>
<?php
$ilDB->manipulateF(
	'DELETE FROM cron_job WHERE job_id = %s',
	array('text'),
	array('pay_notification')
);
?>
<#4890>
<?php
$ilDB->manipulateF(
	'DELETE FROM page_style_usage WHERE page_type = %s',
	array('text'),
	array('shop')
);

$ilDB->manipulateF(
	'DELETE FROM page_history WHERE parent_type = %s',
	array('text'),
	array('shop')
);

$ilDB->manipulateF(
	'DELETE FROM page_object WHERE parent_type = %s',
	array('text'),
	array('shop')
);
?>
<#4891>
<?php

if(!$ilDB->tableColumnExists('booking_settings','rsv_filter_period'))
{
	$ilDB->addTableColumn('booking_settings', 'rsv_filter_period', array(
		'type' => 'integer',
		'length' => 2,
		'notnull' => false,
		'default' => null
	));
}

?>
<#4892>
<?php
$ilCtrlStructureReader->getStructure();
?>
<#4893>
<?php
$ilDB->manipulateF(
	'DELETE FROM settings WHERE keyword = %s',
	array('text'),
	array('pear_mail_enable')
);
?>
<#4894>
<?php

include_once('./Services/Migration/DBUpdate_3560/classes/class.ilDBUpdateNewObjectType.php');
$tgt_ops_id = ilDBUpdateNewObjectType::getCustomRBACOperationId('copy');	
if($tgt_ops_id)
{				
	$book_type_id = ilDBUpdateNewObjectType::getObjectTypeId('book');
	if($book_type_id)
	{			
		// add "copy" to booking tool - returns false if already exists
		if(ilDBUpdateNewObjectType::addRBACOperation($book_type_id, $tgt_ops_id))
		{									
			// clone settings from "write" to "copy" 
			$src_ops_id = ilDBUpdateNewObjectType::getCustomRBACOperationId('write');	
			ilDBUpdateNewObjectType::cloneOperation('book', $src_ops_id, $tgt_ops_id);		
		}
	}	
}

?>
<#4895>
<?php

if(!$ilDB->tableColumnExists('webr_items','internal'))
{
	$ilDB->addTableColumn('webr_items', 'internal', array(
		'type' => 'integer',
		'length' => 1,
		'notnull' => false,
		'default' => null
	));
}

?>
<#4896>
<?php
if(!$ilDB->indexExistsByFields('usr_data_multi',array('usr_id')))
{
	$ilDB->addIndex('usr_data_multi',array('usr_id'), 'i1');
}
?>
<#4897>
<?php
if(!$ilDB->tableColumnExists('tst_tests', 'starting_time_tmp'))
{
	$ilDB->addTableColumn('tst_tests', 'starting_time_tmp', array(
		'type'    => 'integer',
		'length'  => 4,
		'notnull' => true,
		'default' => 0
	));
}
?>
<#4898>
<?php
if($ilDB->tableColumnExists('tst_tests', 'starting_time_tmp'))
{
	$stmp_up = $ilDB->prepareManip("UPDATE tst_tests SET starting_time_tmp = ? WHERE test_id = ?", array('integer', 'integer'));

	$res = $ilDB->query("SELECT test_id, starting_time FROM tst_tests WHERE starting_time_tmp = " . $ilDB->quote(0, 'integer'));
	while($row = $ilDB->fetchAssoc($res))
	{
		$new_starting_time = 0;
		$starting_time     = $row['starting_time'];

		if(strlen($starting_time) > 0)
		{
			if(preg_match("/(\d{4})(\d{2})(\d{2})(\d{2})(\d{2})(\d{2})/", $starting_time, $matches))
			{
				if(is_array($matches))
				{
					if(checkdate($matches[2], $matches[3], $matches[1]))
					{	
						$new_starting_time = mktime($matches[4], $matches[5], $matches[6], $matches[2], $matches[3], $matches[1]);
					}
				}
			}
		}

		$ilDB->execute($stmp_up, array((int)$new_starting_time, $row['test_id']));
	}
}
?>
<#4899>
<?php
if($ilDB->tableColumnExists('tst_tests', 'starting_time'))
{
	$ilDB->dropTableColumn('tst_tests', 'starting_time');
}
?>
<#4900>
<?php
if(!$ilDB->tableColumnExists('tst_tests', 'starting_time') && $ilDB->tableColumnExists('tst_tests', 'starting_time_tmp'))
{
	$ilDB->renameTableColumn('tst_tests', 'starting_time_tmp', 'starting_time');
}
?>
<#4901>
<?php
if(!$ilDB->tableColumnExists('tst_tests', 'ending_time_tmp'))
{
	$ilDB->addTableColumn('tst_tests', 'ending_time_tmp', array(
		'type'    => 'integer',
		'length'  => 4,
		'notnull' => true,
		'default' => 0
	));
}
?>
<#4902>
<?php
if($ilDB->tableColumnExists('tst_tests', 'ending_time_tmp'))
{
	$stmp_up = $ilDB->prepareManip("UPDATE tst_tests SET ending_time_tmp = ? WHERE test_id = ?", array('integer', 'integer'));

	$res = $ilDB->query("SELECT test_id, ending_time FROM tst_tests WHERE ending_time_tmp = " . $ilDB->quote(0, 'integer'));
	while($row = $ilDB->fetchAssoc($res))
	{
		$new_ending_time = 0;
		$ending_time     = $row['ending_time'];

		if(strlen($ending_time) > 0)
		{
			if(preg_match("/(\d{4})(\d{2})(\d{2})(\d{2})(\d{2})(\d{2})/", $ending_time, $matches))
			{
				if(is_array($matches))
				{
					if(checkdate($matches[2], $matches[3], $matches[1]))
					{	
						$new_ending_time = mktime($matches[4], $matches[5], $matches[6], $matches[2], $matches[3], $matches[1]);
					}
				}
			}
		}

		$ilDB->execute($stmp_up, array((int)$new_ending_time, $row['test_id']));
	}
}
?>
<#4903>
<?php
if($ilDB->tableColumnExists('tst_tests', 'ending_time'))
{
	$ilDB->dropTableColumn('tst_tests', 'ending_time');
}
?>
<#4904>
<?php
if(!$ilDB->tableColumnExists('tst_tests', 'ending_time') && $ilDB->tableColumnExists('tst_tests', 'ending_time_tmp'))
{
	$ilDB->renameTableColumn('tst_tests', 'ending_time_tmp', 'ending_time');
}
?>
<#4905>
<?php
require_once ('./Modules/DataCollection/classes/Fields/Base/class.ilDclFieldProperty.php');

if(!$ilDB->tableColumnExists('il_dcl_field_prop', 'name')) {
	$backup_table_name = 'il_dcl_field_prop_b';
	$ilDB->renameTable('il_dcl_field_prop', $backup_table_name);
	$ilDB->renameTable('il_dcl_field_prop_seq', 'il_dcl_field_prop_s_b');

	$ilDB->createTable(ilDclFieldProperty::returnDbTableName(), array(
		'id' => array(
			'type' => 'integer',
			'length' => 8,
			'notnull' => true,
			'default' => 0
		),
		'field_id' => array(
			'type' => 'integer',
			'length' => 8,
			'notnull' => true,
			'default' => 0
		),
		'name' => array(
			'type' => 'text',
			'length' => 4000,
			'notnull' => true
		),
		'value' => array(
			'type' => 'text',
			'length' => 4000,
		),
	));

	$ilDB->addPrimaryKey(ilDclFieldProperty::returnDbTableName(), array('id'));
	$ilDB->createSequence(ilDclFieldProperty::returnDbTableName());
	
	if($ilDB->tableExists('il_dcl_datatype_prop')) {
		$query = "SELECT field_id, inputformat, title, ".$backup_table_name.".value FROM ".$backup_table_name." LEFT JOIN il_dcl_datatype_prop ON il_dcl_datatype_prop.id = ".$backup_table_name.".datatype_prop_id WHERE ".$backup_table_name.".value IS NOT NULL";
		$result = $ilDB->query($query);

		while($row = $ilDB->fetchAssoc($result)) {
			$new_entry = new ilDclFieldProperty();
			$new_entry->setFieldId($row['field_id']);
			$new_entry->setInputformat($row['inputformat']);
			$new_entry->setName($row['title']);
			$new_entry->setValue($row['value']);
			$new_entry->store();
		}
	} else {
		throw new Exception("The table 'il_dcl_datatype_prop' is missing for proper migration. Please check if the migration is already completed.");
	}
}

?>

<#4906>
<?php

$result = $ilDB->query("SELECT * FROM il_dcl_datatype WHERE id = 12");
if($ilDB->numRows($result) == 0) {
	$ilDB->insert('il_dcl_datatype', array(
		'id' => array('integer', 12),
		'title' => array('text', 'plugin'),
		'ildb_type' => array('text', 'text'),
		'storage_location' => array('integer', 0),
		'sort' => array('integer', 100)
	));
}


$ilDB->update('il_dcl_datatype',
	array(
		'title' => array('text', 'fileupload'),
	),
	array(
		'id' => array('integer', 6),
	)
);

$ilDB->update('il_dcl_datatype',
	array(
		'title' => array('text', 'ilias_reference'),
	),
	array(
		'id' => array('integer', 8),
	)
);

$ilDB->update('il_dcl_datatype',
	array(
		'title' => array('text', 'number'),
	),
	array(
		'id' => array('integer', 1),
	)
);

?>

<#4907>
<?php

include_once('./Services/Migration/DBUpdate_3560/classes/class.ilDBUpdateNewObjectType.php');

$dcl_type_id = ilDBUpdateNewObjectType::getObjectTypeId('dcl');

if($dcl_type_id)
{
	$src_ops_id = ilDBUpdateNewObjectType::getCustomRBACOperationId('edit_content');
	if($src_ops_id)
	{
		ilDBUpdateNewObjectType::addRBACOperation($dcl_type_id, $src_ops_id);
	}
}

?>

<#4908>
<?php

global $ilDB;

if(!$ilDB->tableColumnExists('il_dcl_table', 'save_confirmation')) {
	$ilDB->addTableColumn('il_dcl_table', 'save_confirmation',
		array(
			"type"    => "integer",
			"notnull" => true,
			"length"  => 1,
			"default" => 0
		)
	);
}

?>
<#4909>
<?php

$ilCtrlStructureReader->getStructure();

?>
<#4910>
<?php
$ilCtrlStructureReader->getStructure();
?>

<#4911>
<?php
include_once('./Services/Migration/DBUpdate_3560/classes/class.ilDBUpdateNewObjectType.php');

$type_id = ilDBUpdateNewObjectType::getObjectTypeId('prg');
$new_ops_id = ilDBUpdateNewObjectType::addCustomRBACOperation('manage_members', 'Manage Members', 'object', 2400);
if($type_id && $new_ops_id)
{
	ilDBUpdateNewObjectType::addRBACOperation($type_id, $new_ops_id);
}
?>

<#4912>
<?php
	$ilCtrlStructureReader->getStructure();
?>
<#4913>
<?php
	$ilCtrlStructureReader->getStructure();
?>

<#4914>
<?php
	include_once('./Services/Migration/DBUpdate_3560/classes/class.ilDBUpdateNewObjectType.php');
	$src_ops_id = ilDBUpdateNewObjectType::getCustomRBACOperationId('write');
	$tgt_ops_id = ilDBUpdateNewObjectType::getCustomRBACOperationId('manage_members');
	ilDBUpdateNewObjectType::cloneOperation('prg', $src_ops_id, $tgt_ops_id);
?>
<#4915>
<?php
include_once('./Services/Migration/DBUpdate_3560/classes/class.ilDBUpdateNewObjectType.php');
$tgt_ops_id = ilDBUpdateNewObjectType::getCustomRBACOperationId('copy');
if($tgt_ops_id)
{
	$mep_type_id = ilDBUpdateNewObjectType::getObjectTypeId('mep');
	if($mep_type_id)
	{
		if (!ilDBUpdateNewObjectType::isRBACOperation($mep_type_id, $tgt_ops_id))
		{
			// add "copy" to (external) feed
			ilDBUpdateNewObjectType::addRBACOperation($mep_type_id, $tgt_ops_id);

			// clone settings from "write" to "copy"
			$src_ops_id = ilDBUpdateNewObjectType::getCustomRBACOperationId('write');
			ilDBUpdateNewObjectType::cloneOperation('mep', $src_ops_id, $tgt_ops_id);
		}
	}
}
?>
<#4916>
<?php
	$ilCtrlStructureReader->getStructure();
?>
<#4917>
<?php
if(!$ilDB->tableColumnExists('il_dcl_table', 'import_enabled'))
{
	$ilDB->addTableColumn('il_dcl_table', 'import_enabled', array(
		'type'    => 'integer',
		'length'  => 1,
		'notnull' => true,
		'default' => 1
	));
}
?>
<#4918>
<?php
//tableview
$fields = array(
    'id' => array(
        'notnull' => '1',
        'type' => 'integer',
        'length' => '8',

    ),
    'table_id' => array(
        'notnull' => '1',
        'type' => 'integer',
        'length' => '8',

    ),
    'title' => array(
        'notnull' => '1',
        'type' => 'text',
        'length' => '128',

    ),
    'roles' => array(
        'type' => 'text',
        'length' => '256',
    ),
    'description' => array(
        'type' => 'text',
        'length' => '128',

    ),
    'tableview_order' => array(
        'type' => 'integer',
        'length' => '8',

    ),

);
if (! $ilDB->tableExists('il_dcl_tableview')) {
    $ilDB->createTable('il_dcl_tableview', $fields);
    $ilDB->addPrimaryKey('il_dcl_tableview', array( 'id' ));

    if (! $ilDB->sequenceExists('il_dcl_tableview')) {
        $ilDB->createSequence('il_dcl_tableview');
    }
	if(! $ilDB->indexExistsByFields('il_dcl_tableview', array('table_id'))) {
		$ilDB->addIndex('il_dcl_tableview', array('table_id'), 't1');		
	}
}

//tableview_field_setting
$fields = array(
    'id' => array(
        'notnull' => '1',
        'type' => 'integer',
        'length' => '8',

    ),
    'tableview_id' => array(
        'notnull' => '1',
        'type' => 'integer',
        'length' => '8',

    ),
    'field' => array(
        'notnull' => '1',
        'type' => 'text',
        'length' => '128',

    ),
    'visible' => array(
        'type' => 'integer',
        'length' => '1',

    ),
    'in_filter' => array(
        'type' => 'integer',
        'length' => '1',

    ),
    'filter_value' => array(
        'type' => 'clob',
    ),
    'filter_changeable' => array(
        'type' => 'integer',
        'length' => '1',

    ),

);
if (! $ilDB->tableExists('il_dcl_tview_set')) {
    $ilDB->createTable('il_dcl_tview_set', $fields);
    $ilDB->addPrimaryKey('il_dcl_tview_set', array( 'id' ));

    if (! $ilDB->sequenceExists('il_dcl_tview_set')) {
        $ilDB->createSequence('il_dcl_tview_set');
    }

}

if (! $ilDB->tableExists('il_dcl_tview_set')) {
    $ilDB->createTable('il_dcl_tview_set', $fields);
    $ilDB->addPrimaryKey('il_dcl_tview_set', array( 'id' ));

    if (! $ilDB->sequenceExists('il_dcl_tview_set')) {
        $ilDB->createSequence('il_dcl_tview_set');
    }
	if(! $ilDB->indexExistsByFields('il_dcl_tview_set', array('tableview_id'))) {
		$ilDB->addIndex('il_dcl_tview_set', array('tableview_id'), 't1');
	}

}

$fields = array(
    'id' => array(
        'notnull' => '1',
        'type' => 'integer',
        'length' => '8',

    ),
    'table_id' => array(
        'notnull' => '1',
        'type' => 'integer',
        'length' => '8',

    ),
    'field' => array(
        'notnull' => '1',
        'type' => 'text',
        'length' => '128',

    ),
    'field_order' => array(
        'type' => 'integer',
        'length' => '8',

    ),
    'exportable' => array(
        'type' => 'integer',
        'length' => '1',

    ),

);
if (! $ilDB->tableExists('il_dcl_tfield_set')) {
    $ilDB->createTable('il_dcl_tfield_set', $fields);
    $ilDB->addPrimaryKey('il_dcl_tfield_set', array( 'id' ));

    if (! $ilDB->sequenceExists('il_dcl_tfield_set')) {
        $ilDB->createSequence('il_dcl_tfield_set');
    }
	if(! $ilDB->indexExistsByFields('il_dcl_tfield_set', array('table_id', 'field'))) {
		$ilDB->addIndex('il_dcl_tfield_set', array('table_id', 'field'), 't2');
	}
}
?>
<#4919>
<?php
//migration for datacollections:
//ĉreate a standardview for each table, set visibility/filterability for each field
//and delete entries from old view tables
$roles = array();
$query = $ilDB->query('SELECT rol_id FROM rbac_fa WHERE parent = ' . $ilDB->quote(ROLE_FOLDER_ID, 'integer') . " AND assign='y'");
while ( $global_role = $ilDB->fetchAssoc($query) ) {
	$roles[] = $global_role['rol_id'];
}

//set order of main tables, since main_table_id will be removed
if (!$ilDB->tableColumnExists('il_dcl_table', 'table_order')) {
	$ilDB->addTableColumn('il_dcl_table', 'table_order', array('type' => 'integer', 'length' => 8));
}

if ($ilDB->tableColumnExists('il_dcl_data', 'main_table_id')) {
	$main_table_query = $ilDB->query('SELECT main_table_id FROM il_dcl_data');
	while ($rec = $ilDB->fetchAssoc($main_table_query)) {
		$ilDB->query('UPDATE il_dcl_table SET table_order = 10, is_visible = 1 WHERE id = ' . $ilDB->quote($rec['main_table_id'], 'integer'));
	}
	$ilDB->dropTableColumn('il_dcl_data', 'main_table_id');
}
//
$table_query = $ilDB->query('SELECT id, ref_id FROM il_dcl_table 
                          INNER JOIN object_reference ON (object_reference.obj_id = il_dcl_table.obj_id)');

$mapping = array();
while ($rec = $ilDB->fetchAssoc($table_query)) {
	$temp_sql = $ilDB->query('SELECT * FROM il_dcl_tableview WHERE table_id = ' . $ilDB->quote($rec['id']));
	if ($ilDB->numRows($temp_sql)) {
		continue;
	}
	$query = $ilDB->query('SELECT rol_id FROM rbac_fa WHERE parent = ' . $ilDB->quote($rec['ref_id'], 'integer') . " AND assign='y'");
	while ( $local_role = $ilDB->fetchAssoc($query)) {
		$roles[] = $local_role['rol_id'];
	}
	//create standardviews for each DCL Table and set id mapping
	$next_id = $ilDB->nextId('il_dcl_tableview');
	$ilDB->query('INSERT INTO il_dcl_tableview (id, table_id, title, roles, description, tableview_order) VALUES ('
		. $ilDB->quote($next_id, 'integer') . ', '
		. $ilDB->quote($rec['id'], 'integer') . ', '
		. $ilDB->quote('Standardview', 'text') . ', '
		. $ilDB->quote(json_encode($roles), 'text') . ', '
		. $ilDB->quote('', 'text') . ', '
		. $ilDB->quote(10, 'integer') . ')');
	$mapping[$rec['id']] = $next_id;
}

if ($ilDB->tableExists('il_dcl_view') && $ilDB->tableExists('il_dcl_viewdefinition')) {

	//fetch information about visibility/filterability
	$view_query = $ilDB->query(
		"SELECT il_dcl_view.table_id, tbl_visible.field, tbl_visible.is_set as visible, f.filterable
        FROM il_dcl_viewdefinition tbl_visible
            INNER JOIN il_dcl_view ON (il_dcl_view.id = tbl_visible.view_id
            AND il_dcl_view.type = 1)
            INNER JOIN
                (SELECT table_id, field, tbl_filterable.is_set as filterable
                    FROM il_dcl_view
                    INNER JOIN il_dcl_viewdefinition tbl_filterable ON (il_dcl_view.id = tbl_filterable.view_id
                    AND il_dcl_view.type = 3)) f ON (f.field = tbl_visible.field AND f.table_id = il_dcl_view.table_id)");

	//set visibility/filterability
	$view_id_cache = array();
	while ($rec = $ilDB->fetchAssoc($view_query)) {
		if (!$mapping[$rec['table_id']]) {
			continue;
		}
		$next_id = $ilDB->nextId('il_dcl_tview_set');
		$ilDB->query('INSERT INTO il_dcl_tview_set (id, tableview_id, field, visible, in_filter, filter_value, 
        filter_changeable) VALUES ('
			. $ilDB->quote($next_id, 'integer') . ', '
			. $ilDB->quote($mapping[$rec['table_id']], 'integer') . ', '
			. $ilDB->quote($rec['field'], 'text') . ', '
			. $ilDB->quote($rec['visible'], 'integer') . ', '
			. $ilDB->quote($rec['filterable'], 'integer') . ', '
			. $ilDB->quote('', 'text') . ', '
			. $ilDB->quote(1, 'integer') . ')'
		);
	}

	//fetch information about editability/exportability
	$view_query = $ilDB->query(
		"SELECT il_dcl_view.table_id, tbl_exportable.field, tbl_exportable.is_set as exportable, tbl_exportable.field_order
        FROM il_dcl_viewdefinition tbl_exportable
            INNER JOIN il_dcl_view ON (il_dcl_view.id = tbl_exportable.view_id
            AND il_dcl_view.type = 4)");


	//set editability/exportability
	while ($rec = $ilDB->fetchAssoc($view_query)) {
		$temp_sql = $ilDB->query('SELECT * FROM il_dcl_tfield_set 
								WHERE table_id = ' . $ilDB->quote($rec['table_id'], 'integer') . '
								AND field = ' . $ilDB->quote($rec['field'], 'text'));

		if (!$ilDB->numRows($temp_sql)) {
			$next_id = $ilDB->nextId('il_dcl_tfield_set');
			$ilDB->query('INSERT INTO il_dcl_tfield_set (id, table_id, field, field_order, exportable) VALUES ('
				. $ilDB->quote($next_id, 'integer') . ', '
				. $ilDB->quote($rec['table_id'], 'integer') . ', '
				. $ilDB->quote($rec['field'], 'text') . ', '
				. $ilDB->quote($rec['field_order'], 'integer') . ', '
				. $ilDB->quote($rec['exportable'], 'integer') . ')'
			);
		}
	}

	//migrate page object
	$query = $ilDB->query('SELECT * 
        FROM il_dcl_view 
        INNER JOIN page_object on (il_dcl_view.id = page_object.page_id)
          WHERE il_dcl_view.type = 0
            AND page_object.parent_type = ' . $ilDB->quote('dclf', 'text'));

	while ($rec = $ilDB->fetchAssoc($query)) {
		if (!$mapping[$rec['table_id']]) {
			continue;
		}

		$temp_sql = $ilDB->query('SELECT * FROM page_object 
						WHERE page_id = ' . $ilDB->quote($mapping[$rec['table_id']], 'integer') . ' 
						AND parent_type = ' . $ilDB->quote('dclf', 'text'));

		if ($ilDB->numRows($temp_sql)) {
			$ilDB->query('DELETE FROM page_object 
						WHERE page_id = ' . $ilDB->quote($rec['id'], 'integer') . ' 
						AND parent_type = ' . $ilDB->quote('dclf', 'text'));
		} else {
			$ilDB->query('UPDATE page_object 
                  SET page_id = ' . $ilDB->quote($mapping[$rec['table_id']], 'integer') . ' 
                  WHERE page_id = ' . $ilDB->quote($rec['id'], 'integer') . ' 
                      AND page_object.parent_type = ' . $ilDB->quote('dclf', 'text'));
		}
	}

	//delete old tables
	$ilDB->dropTable('il_dcl_viewdefinition');
	$ilDB->dropTable('il_dcl_view');

}

?>
<#4920>
<?php
$ilCtrlStructureReader->getStructure();
?>
<#4921>
<?php
$ilCtrlStructureReader->getStructure();
?>
<#4922>
<?php
require_once 'Services/Migration/DBUpdate_4922/classes/class.ilPasswordUtils.php';

$salt_location = CLIENT_DATA_DIR . '/pwsalt.txt';
if(!is_file($salt_location) || !is_readable($salt_location))
{
	$result = @file_put_contents(
		$salt_location,
		substr(str_replace('+', '.', base64_encode(ilPasswordUtils::getBytes(16))), 0, 22)
	);
	if(!$result)
	{
		die("Could not create the client salt for bcrypt password hashing.");
	}
}

if(!is_file($salt_location) || !is_readable($salt_location))
{
	die("Could not determine the client salt for bcrypt password hashing.");
}
?>
<#4923>
<?php
$ilCtrlStructureReader->getStructure();
?>
<#4924>
<?php
$ilCtrlStructureReader->getStructure();
?>
<#4925>
<?php

include_once('./Services/Migration/DBUpdate_3560/classes/class.ilDBUpdateNewObjectType.php');

$type_id = ilDBUpdateNewObjectType::getObjectTypeId('stys');
if($type_id)
{
	$new_ops_id = ilDBUpdateNewObjectType::addCustomRBACOperation('sty_write_content', 'Edit Content Styles', 'object', 6101);
	if($new_ops_id)
	{
		ilDBUpdateNewObjectType::addRBACOperation($type_id, $new_ops_id);

		$src_ops_id = ilDBUpdateNewObjectType::getCustomRBACOperationId('write');
		if($src_ops_id)
		{
			ilDBUpdateNewObjectType::cloneOperation('stys', $src_ops_id, $new_ops_id);
		}
	}
}
?>
<#4926>
<?php

include_once('./Services/Migration/DBUpdate_3560/classes/class.ilDBUpdateNewObjectType.php');

$type_id = ilDBUpdateNewObjectType::getObjectTypeId('stys');
if($type_id)
{
	$new_ops_id = ilDBUpdateNewObjectType::addCustomRBACOperation('sty_write_system', 'Edit System Styles', 'object', 6100);
	if($new_ops_id)
	{
		ilDBUpdateNewObjectType::addRBACOperation($type_id, $new_ops_id);

		$src_ops_id = ilDBUpdateNewObjectType::getCustomRBACOperationId('write');
		if($src_ops_id)
		{
			ilDBUpdateNewObjectType::cloneOperation('stys', $src_ops_id, $new_ops_id);
		}
	}
}
?>
<#4927>
<?php

include_once('./Services/Migration/DBUpdate_3560/classes/class.ilDBUpdateNewObjectType.php');

$type_id = ilDBUpdateNewObjectType::getObjectTypeId('stys');
if($type_id)
{
	$new_ops_id = ilDBUpdateNewObjectType::addCustomRBACOperation('sty_write_page_layout', 'Edit Page Layouts', 'object', 6102);
	if($new_ops_id)
	{
		ilDBUpdateNewObjectType::addRBACOperation($type_id, $new_ops_id);

		$src_ops_id = ilDBUpdateNewObjectType::getCustomRBACOperationId('write');
		if($src_ops_id)
		{
			ilDBUpdateNewObjectType::cloneOperation('stys', $src_ops_id, $new_ops_id);
		}
	}
}
?>
<#4928>
<?php
include_once('./Services/Migration/DBUpdate_3560/classes/class.ilDBUpdateNewObjectType.php');
$ops_id = ilDBUpdateNewObjectType::getCustomRBACOperationId('write');
ilDBUpdateNewObjectType::deleteRBACOperation('stys', $ops_id);
?>
<#4929>
<?php
	$ilCtrlStructureReader->getStructure();
?>
<#4930>
<?php
	if (!$ilDB->tableColumnExists('skl_tree_node', 'creation_date'))
	{
		$ilDB->addTableColumn('skl_tree_node', 'creation_date', array(
				"type" => "timestamp",
				"notnull" => false,
		));
	}
?>
<#4931>
<?php
if (!$ilDB->tableColumnExists('skl_tree_node', 'import_id'))
{
	$ilDB->addTableColumn('skl_tree_node', 'import_id', array(
			"type" => "text",
			"length" => 50,
			"notnull" => false
	));
}
?>
<#4932>
<?php
if (!$ilDB->tableColumnExists('skl_level', 'creation_date'))
{
	$ilDB->addTableColumn('skl_level', 'creation_date', array(
			"type" => "timestamp",
			"notnull" => false,
	));
}
?>
<#4933>
<?php
if (!$ilDB->tableColumnExists('skl_level', 'import_id'))
{
	$ilDB->addTableColumn('skl_level', 'import_id', array(
			"type" => "text",
			"length" => 50,
			"notnull" => false
	));
}
?>
<#4934>
<?php
if(!$ilDB->tableColumnExists('qpl_qst_lome', 'min_auto_complete'))
{
	$ilDB->addTableColumn('qpl_qst_lome', 'min_auto_complete', array(
			'type'	=> 'integer',
			'length'=> 1,
			'default' => 1)
	);
}
if($ilDB->tableColumnExists('qpl_qst_lome', 'min_auto_complete'))
{
	$ilDB->modifyTableColumn('qpl_qst_lome', 'min_auto_complete', array(
			'default' => 3)
	);
}
?>
<#4935>
<?php

if(!$ilDB->tableColumnExists('svy_svy','confirmation_mail')) 
{
    $ilDB->addTableColumn(
        'svy_svy',
        'confirmation_mail',
        array(
            'type' => 'integer',
			'length' => 1,
            'notnull' => false,
            'default' => null
        ));
}

?>
<#4936>
<?php

$ilDB->manipulate("UPDATE svy_svy".	
	" SET confirmation_mail = ".$ilDB->quote(1, "integer").
	" WHERE own_results_mail = ".$ilDB->quote(1, "integer").
	" AND confirmation_mail IS NULL");

?>
<#4937>
<?php

if(!$ilDB->tableColumnExists('svy_svy','anon_user_list')) 
{
    $ilDB->addTableColumn(
        'svy_svy',
        'anon_user_list',
        array(
            'type' => 'integer',
			'length' => 1,
            'notnull' => false,
            'default' => 0
        ));
}

?>
<#4938>
<?php

	//Create new object type grpr 'Group Reference'
	include_once('./Services/Migration/DBUpdate_3560/classes/class.ilDBUpdateNewObjectType.php');

	$grpr_type_id = ilDBUpdateNewObjectType::addNewType('grpr', 'Group Reference Object');

	$rbac_ops = array(
		ilDBUpdateNewObjectType::RBAC_OP_EDIT_PERMISSIONS,
		ilDBUpdateNewObjectType::RBAC_OP_VISIBLE,
		ilDBUpdateNewObjectType::RBAC_OP_READ,
		ilDBUpdateNewObjectType::RBAC_OP_WRITE,
		ilDBUpdateNewObjectType::RBAC_OP_DELETE,
		ilDBUpdateNewObjectType::RBAC_OP_COPY
	);
	ilDBUpdateNewObjectType::addRBACOperations($grpr_type_id, $rbac_ops);

	$parent_types = array('root', 'cat', 'crs', 'fold', 'grp');
	ilDBUpdateNewObjectType::addRBACCreate('create_grpr', 'Create Group Reference', $parent_types);
?>
<#4939>
<?php
$ilCtrlStructureReader->getStructure();
?>
<#4940>
<?php
	$ilCtrlStructureReader->getStructure();
?>
<#4941>
<?php
//step 1/2 il_request_token deletes old table

if($ilDB->tableExists('il_request_token'))
{
    $ilDB->dropTable('il_request_token');
}

?>
<#4942>
<?php
//step 2/2 il_request_token creates table with primary key

if(!$ilDB->tableExists('il_request_token'))
{
	$fields = array(
		"user_id" => array(
			"notnull" => true
		, "length" => 4
		, "unsigned" => false
		, "default" => "0"
		, "type" => "integer"
		)
	, "token" => array(
			"notnull" => false
		, "length" => 64
		, "fixed" => true
		, "type" => "text"
		)
	, "stamp" => array(
			"notnull" => false
		, "type" => "timestamp"
		)
	, "session_id" => array(
			"notnull" => false
		, "length" => 100
		, "fixed" => false
		, "type" => "text"
		)
	);

	$ilDB->createTable("il_request_token", $fields);
	$ilDB->addPrimaryKey("il_request_token", array('token'));
	$ilDB->addIndex("il_request_token", array('user_id', 'session_id'), 'i1');
	$ilDB->addIndex("il_request_token", array('user_id', 'stamp'), 'i2');
}
?>
<#4943>
<?php
//step 1/3 il_event_handling deletes old table
if($ilDB->tableExists('il_event_handling'))
{
    $ilDB->dropTable('il_event_handling');
}

?>
<#4944>
<?php
//step 2/3 il_event_handling creates table with primary key
if(!$ilDB->tableExists('il_event_handling'))
{
	$fields = array(
		'component' => array(
			'type' => 'text',
			'length' => 50,
			'notnull' => true,
			'fixed' => false
		),
		'type' => array(
			'type' => 'text',
			'length' => 10,
			'notnull' => true,
			'fixed' => false
		),
		'id' => array(
			'type' => 'text',
			'length' => 100,
			'notnull' => true,
			'fixed' => false
		));
	$ilDB->createTable('il_event_handling', $fields);
	$ilDB->addPrimaryKey("il_event_handling", array('component', 'type', 'id'));
}
?>
<#4945>
<?php
//step 3/3 il_event_handling fill table
$ilCtrlStructureReader->getStructure();
?>
<#4946>
<?php
//step 1/4 copg_section_timings renames old table

if ($ilDB->tableExists('copg_section_timings') && !$ilDB->tableExists('copg_section_t_old'))
{
    $ilDB->renameTable("copg_section_timings", "copg_section_t_old");
}
?>
<#4947>
<?php
//step 2/4 copg_section_timings create new table with primary keys
if (!$ilDB->tableExists("copg_section_timings"))
{
    $fields = array(
        "page_id" => array (
            "type" => "integer",
            "length" => 4,
            "notnull" => true
        ),
        "parent_type" => array (
            "type" => "text",
            "length" => 10,
            "notnull" => true
        ),
        "unix_ts" => array(
            "type"    => "integer",
            "notnull" => true,
            "length"  => 4,
            "default" => 0
        )
    );

    $ilDB->createTable("copg_section_timings", $fields);
    $ilDB->addPrimaryKey("copg_section_timings", array('page_id', 'parent_type', 'unix_ts'));
}
?>
<#4948>
<?php
//step 3/4 copg_section_timings moves all data to new table

if ($ilDB->tableExists('copg_section_timings') && $ilDB->tableExists('copg_section_t_old'))
{
    $res = $ilDB->query("
        SELECT *
        FROM copg_section_t_old
    ");

    while($row = $ilDB->fetchAssoc($res))
    {
        $ilDB->replace("copg_section_timings", array(
            "page_id" => array("integer", $row['page_id']),
            "parent_type" => array("text", $row['parent_type']),
            "unix_ts" => array("integer",$row['unix_ts'])
        ), array());

        $ilDB->manipulateF(
            "DELETE FROM copg_section_t_old WHERE page_id = %s AND parent_type = %s AND unix_ts = %s ",
            array('integer', 'text', 'integer'),
            array($row['page_id'], $row['parent_type'], $row['unix_ts'])
        );
    }
}
?>
<#4949>
<?php
//step 4/4 copg_section_timings removes old table

if ($ilDB->tableExists('copg_section_t_old'))
{
    $ilDB->dropTable('copg_section_t_old');
}
?>
<#4950>
<?php

include_once('./Services/Migration/DBUpdate_3560/classes/class.ilDBUpdateNewObjectType.php');
ilDBUpdateNewObjectType::addAdminNode('bdga', 'Badge Settings');

?>
<#4951>
<?php

if(!$ilDB->tableExists('badge_badge'))
{
	$ilDB->createTable('badge_badge', array(
		'id' => array(
			'type' => 'integer',
			'length' => 4,
			'notnull' => true,
			'default' => 0
		),
		'parent_id' => array(
			'type' => 'integer',
			'length' => 4,
			'notnull' => true,
			'default' => 0
		),
		'type_id' => array(
			'type' => 'text',
			'length' => 255,
			'notnull' => false
		),
		'active' => array(
			'type' => 'integer',
			'length' => 1,
			'notnull' => true,
			'default' => 0
		),		
		'title' => array(
			'type' => 'text',
			'length' => 255,
			'notnull' => false
		),
		'descr' => array(
			'type' => 'text',
			'length' => 4000,
			'notnull' => false
		),
		'conf' => array(
			'type' => 'text',
			'length' => 4000,
			'notnull' => false
		)
	));	
	$ilDB->addPrimaryKey('badge_badge',array('id'));
	$ilDB->createSequence('badge_badge');
}

?>
<#4952>
<?php

if(!$ilDB->tableExists('badge_image_template'))
{
	$ilDB->createTable('badge_image_template', array(
		'id' => array(
			'type' => 'integer',
			'length' => 4,
			'notnull' => true,
			'default' => 0
		),		
		'title' => array(
			'type' => 'text',
			'length' => 255,
			'notnull' => false
		),
		'image' => array(
			'type' => 'text',
			'length' => 255,
			'notnull' => false
		)
	));	
	$ilDB->addPrimaryKey('badge_image_template',array('id'));
	$ilDB->createSequence('badge_image_template');
}

?>
<#4953>
<?php

if(!$ilDB->tableColumnExists('badge_badge','image')) 
{
    $ilDB->addTableColumn(
        'badge_badge',
        'image',
        array(
			'type' => 'text',
			'length' => 255,
			'notnull' => false)	
        );
}

?>
<#4954>
<?php

if(!$ilDB->tableExists('badge_image_templ_type'))
{
	$ilDB->createTable('badge_image_templ_type', array(
		'tmpl_id' => array(
			'type' => 'integer',
			'length' => 4,
			'notnull' => true,
			'default' => 0
		),
		'type_id' => array(
			'type' => 'text',
			'length' => 255,
			'notnull' => true,
			'default' => ""
		)
	));	
	$ilDB->addPrimaryKey('badge_image_templ_type',array('tmpl_id', 'type_id'));
}

?>
<#4955>
<?php

if(!$ilDB->tableExists('badge_user_badge'))
{
	$ilDB->createTable('badge_user_badge', array(
		'badge_id' => array(
			'type' => 'integer',
			'length' => 4,
			'notnull' => true,
			'default' => 0
		),
		'user_id' => array(
			'type' => 'integer',
			'length' => 4,
			'notnull' => true,
			'default' => 0
		),
		'tstamp' => array(
			'type' => 'integer',
			'length' => 4,
			'notnull' => true,
			'default' => 0
		),
		'awarded_by' => array(
			'type' => 'integer',
			'length' => 4,
			'notnull' => false
		),
		'pos' => array(
			'type' => 'integer',
			'length' => 2,
			'notnull' => false
		)
	));	
	$ilDB->addPrimaryKey('badge_user_badge',array('badge_id', 'user_id'));
}

?>
<#4956>
<?php

if(!$ilDB->tableColumnExists('badge_badge','valid')) 
{
    $ilDB->addTableColumn(
        'badge_badge',
        'valid',
        array(            
			'type' => 'text',
			'length' => 255,
			'notnull' => false)	
        );
}

?>
<#4957>
<?php

if(!$ilDB->tableExists('object_data_del'))
{
	$ilDB->createTable('object_data_del', array(
		'obj_id' => array(
			'type' => 'integer',
			'length' => 4,
			'notnull' => true,
			'default' => 0
		),
		'title' => array(
			'type' => 'text',
			'length' => 255,
			'notnull' => false
		),
		'tstamp' => array(
			'type' => 'integer',
			'length' => 4,
			'notnull' => true,
			'default' => 0
		),		
	));	
	$ilDB->addPrimaryKey('object_data_del',array('obj_id'));
}

?>
<#4958>
<?php

if(!$ilDB->tableColumnExists('object_data_del','type')) 
{
    $ilDB->addTableColumn(
        'object_data_del',
        'type',
        array(            
			'type' => 'text',
			'length' => 4,
			'fixed' => true,
			'notnull' => false)	
        );
}

?>
<#4959>
<?php

if(!$ilDB->tableColumnExists('badge_badge','crit')) 
{
    $ilDB->addTableColumn(
        'badge_badge',
        'crit',
        array(
			'type' => 'text',
			'length' => 4000,
			'notnull' => false
		)
	);
}

?>
<#4960>
<?php

$ilCtrlStructureReader->getStructure();

?>
<#4961>
<?php

if(!$ilDB->tableExists('ut_lp_defaults'))
{
	$ilDB->createTable('ut_lp_defaults', array(	
		'type_id' => array(
			'type' => 'text',
			'length' => 10,
			'notnull' => true,
			'default' => ""
		),
		'lp_mode' => array(
			'type' => 'integer',
			'length' => 1,
			'notnull' => true,
			'default' => 0
		),
	));	
	$ilDB->addPrimaryKey('ut_lp_defaults',array('type_id'));
}

?>
<#4962>
<?php

$dubs_sql = "SELECT * FROM (".
                    "SELECT tree, child ".
                    "FROM bookmark_tree ".
                    "GROUP BY tree, child ".
                    "HAVING COUNT(*) > 1 ) ".
                "duplicateBookmarkTree";

$res  = $ilDB->query($dubs_sql);
$dublicates = array();

while($row = $ilDB->fetchAssoc($res))
{
    $dublicates[] = $row;
}

if(count($dublicates))
{
    $ilSetting = new ilSetting();
    $ilSetting->set('bookmark_tree_renumber', 1);

    foreach($dublicates as $key => $row)
    {
        $res  = $ilDB->query("SELECT * FROM bookmark_tree WHERE tree = " . $ilDB->quote($row["tree"], "integer") .
			" AND child = ". $ilDB->quote( $row["child"],"integer"));

		$first = $ilDB->fetchAssoc($res);

        $ilDB->manipulate("DELETE FROM bookmark_tree WHERE tree = " . $ilDB->quote($row["tree"], "integer") .
			" AND child = ". $ilDB->quote( $row["child"],"integer"));

        $ilDB->query('INSERT INTO bookmark_tree (tree, child, parent, lft, rgt, depth) VALUES ('
        				. $ilDB->quote($first['tree'], 'integer') . ', '
        				. $ilDB->quote($first['child'], 'integer') . ', '
        				. $ilDB->quote($first['parent'], 'integer') . ', '
        				. $ilDB->quote($first['lft'], 'integer') . ', '
        				. $ilDB->quote($first['rgt'], 'integer') . ', '
                        . $ilDB->quote($first['depth'], 'integer') . ')'
        			);
    }
}

?>
<#4963>
<?php
$ilSetting = new ilSetting();
if($ilSetting->get('bookmark_tree_renumber', "0") == "1")
{
    include_once('./Services/Migration/DBUpdate_4963/classes/class.ilDBUpdate4963.php');
	ilDBUpdate4963::renumberBookmarkTree();
    $ilSetting->delete('bookmark_tree_renumber');
}

?>
<#4964>
<?php
$manager = $ilDB->loadModule('Manager');

if(!$manager)
{
	$manager = $ilDB->loadModule('Manager');
}

$const = $manager->listTableConstraints("bookmark_tree");
if(!in_array("primary", $const))
{
    $ilDB->addPrimaryKey('bookmark_tree', array('tree', 'child'));
}

?>
<#4965>
<?php
if(!$ilDB->tableExists('frm_posts_drafts'))
{
	$fields = array(
		'draft_id' => array(
			'type' => 'integer',
			'length' => 4,
			'notnull' => true,
			'default' => 0
		),
		'post_id' => array(
			'type' => 'integer',
			'length' => 8,
			'notnull' => true,
			'default' => 0
		),
		'thread_id' => array(
			'type' => 'integer',
			'length' => 8,
			'notnull' => true,
			'default' => 0
		),
		'forum_id' => array(
			'type' => 'integer',
			'length' => 8,
			'notnull' => true,
			'default' => 0
		),
		'post_author_id' => array(
			'type' => 'integer',
			'length' => 4,
			'notnull' => true,
			'default' => 0
		),
		'post_subject' => array(
			'type'    => 'text',
			'length'  => 4000,
			'notnull' => true
		),
		'post_message' => array(
			'type'    => 'clob',
			'notnull' => true
		),
		'post_notify' => array(
			'type' => 'integer',
			'length' => 1,
			'notnull' => true,
			'default' => 0
		),
		'post_date' => array(
			'type'    => 'timestamp',
			'notnull' => true
		),
		'post_update' => array(
			'type'    => 'timestamp',
			'notnull' => true
		),
		'update_user_id' => array(
			'type' => 'integer',
			'length' => 4,
			'notnull' => true,
			'default' => 0
		),
		'post_user_alias' => array(
			'type'    => 'text',
			'length'  => 255,
			'notnull' => false
		),
		'pos_display_usr_id' => array(
			'type'    => 'integer',
			'length'  => 4,
			'notnull' => true,
			'default' => 0
		),
		'notify' => array(
			'type'	=> 'integer',
			'length' => 1,
			'notnull' => true,
			'default' => 0
		)
	    
	);

	$ilDB->createTable('frm_posts_drafts', $fields);
	$ilDB->addPrimaryKey('frm_posts_drafts', array('draft_id'));
	$ilDB->createSequence('frm_posts_drafts');
}
?>
<#4966>
<?php
if(!$ilDB->indexExistsByFields('frm_posts_drafts', array('post_id')))
{
	$ilDB->addIndex('frm_posts_drafts', array('post_id'), 'i1');
}
?>
<#4967>
<?php
if(!$ilDB->indexExistsByFields('frm_posts_drafts', array('thread_id')))
{
	$ilDB->addIndex('frm_posts_drafts', array('thread_id'), 'i2');
}
?>
<#4968>
<?php
if(!$ilDB->indexExistsByFields('frm_posts_drafts', array('forum_id')))
{
	$ilDB->addIndex('frm_posts_drafts', array('forum_id'), 'i3');
}
?>
<#4969>
<?php
if(!$ilDB->tableExists('frm_drafts_history'))
{
	$fields = array(
		'history_id' => array(
			'type' => 'integer',
			'length' => 4,
			'notnull' => true,
			'default' => 0
		),
		'draft_id' => array(
			'type' => 'integer',
			'length' => 4,
			'notnull' => true,
			'default' => 0
		),
		'post_subject' => array(
			'type'    => 'text',
			'length'  => 4000,
			'notnull' => true
		),
		'post_message' => array(
			'type'    => 'clob',
			'notnull' => true
		),
		'draft_date' => array(
			'type'    => 'timestamp',	
			'notnull' => true
			)	
	);
	
	$ilDB->createTable('frm_drafts_history', $fields);
	$ilDB->addPrimaryKey('frm_drafts_history', array('history_id'));
	$ilDB->createSequence('frm_drafts_history');
}
?>
<#4970>
<?php
 if(!$ilDB->indexExistsByFields('frm_drafts_history', array('draft_id')))
 {
	 $ilDB->addIndex('frm_drafts_history', array('draft_id'),'i1');
 }
?>
<#4971>
<?php
$ilCtrlStructureReader->getStructure();
?>
<#4972>
<?php
if(!$ilDB->tableColumnExists('tst_tests','pass_waiting'))
{
	$ilDB->addTableColumn('tst_tests', 'pass_waiting', array(
			'type'    => 'text',
			'length'  => 15,
			'notnull' => false,
			'default' => null)
	);
}
?>
<#4973>
<?php
if( !$ilDB->tableColumnExists('tst_active', 'last_started_pass') )
{
	$ilDB->addTableColumn('tst_active', 'last_started_pass', array(
		'type' => 'integer',
		'length' => 4,
		'notnull' => false,
		'default' => null
	));
}
?>
<#4974>
<?php
if($ilDB->tableExists('bookmark_social_bm'))
{
	$ilDB->dropTable('bookmark_social_bm');
}
?>
<#4975>
<?php
if($ilDB->sequenceExists('bookmark_social_bm'))
{
	$ilDB->dropSequence('bookmark_social_bm');
}
?>
<#4976>
<?php
$sbm_path = realpath(CLIENT_WEB_DIR . DIRECTORY_SEPARATOR . 'social_bm_icons');
if(file_exists($sbm_path) && is_dir($sbm_path))
{
	$iter = new RecursiveIteratorIterator(
		new RecursiveDirectoryIterator($sbm_path, RecursiveDirectoryIterator::SKIP_DOTS),
		RecursiveIteratorIterator::CHILD_FIRST
	);
	foreach($iter as $fileinfo)
	{
		if($fileinfo->isDir())
		{
			@rmdir($fileinfo->getRealPath());
		}
		else
		{
			@unlink($fileinfo->getRealPath());
		}
	}

	@rmdir($sbm_path);
}
?>
<#4977>
<?php
$ilSetting = new ilSetting();
$ilSetting->delete('passwd_auto_generate');
?>
<#4978>
<?php
if($ilDB->tableColumnExists('usr_data', 'im_icq'))
{
	$ilDB->dropTableColumn('usr_data', 'im_icq');
}
?>
<#4979>
<?php
if($ilDB->tableColumnExists('usr_data', 'im_yahoo'))
{
	$ilDB->dropTableColumn('usr_data', 'im_yahoo');
}
?>
<#4980>
<?php
if($ilDB->tableColumnExists('usr_data', 'im_msn'))
{
	$ilDB->dropTableColumn('usr_data', 'im_msn');
}
?>
<#4981>
<?php
if($ilDB->tableColumnExists('usr_data', 'im_aim'))
{
	$ilDB->dropTableColumn('usr_data', 'im_aim');
}
?>
<#4982>
<?php
if($ilDB->tableColumnExists('usr_data', 'im_skype'))
{
	$ilDB->dropTableColumn('usr_data', 'im_skype');
}
?>
<#4983>
<?php
if($ilDB->tableColumnExists('usr_data', 'im_voip'))
{
	$ilDB->dropTableColumn('usr_data', 'im_voip');
}
?>
<#4984>
<?php
if($ilDB->tableColumnExists('usr_data', 'im_jabber'))
{
	$ilDB->dropTableColumn('usr_data', 'im_jabber');
}
?>
<#4985>
<?php
if($ilDB->tableColumnExists('usr_data', 'delicious'))
{
	$ilDB->dropTableColumn('usr_data', 'delicious');
}
?>
<#4986>
<?php
$pd_set = new ilSetting('pd');
$pd_set->delete('osi_host');
?>
<#4987>
<?php
$dset = new ilSetting('delicious');
$dset->deleteAll();
?>
<#4988>
<?php
$fields = array('im_icq', 'im_yahoo', 'im_msn', 'im_aim', 'im_skype', 'im_jabber', 'im_voip', 'delicious');
foreach($fields as $field)
{
	$ilDB->manipulateF(
		'DELETE FROM usr_pref WHERE keyword = %s',
		array('text'),
		array('public_'. $field)
	);
}
?>
<#4989>
<?php
foreach(array('instant_messengers', 'delicous') as $field)
{
	foreach(array(
		'usr_settings_hide', 'usr_settings_disable', 'usr_settings_visib_reg', 'usr_settings_changeable_lua',
		'usr_settings_export', 'usr_settings_course_export', 'usr_settings_group_export', 'require'
	) as $type)
	{
		$ilDB->manipulateF(
			"DELETE FROM settings WHERE keyword = %s",
			array("text"),
			array($type . "_" . $field)
		);
	}
}
?>
<#4990>
<?php
if (!$ilDB->tableExists('glo_glossaries'))
{
	$ilDB->createTable('glo_glossaries', array(
		'id' => array(
			'type' => 'integer',
			'length' => 4,
			'notnull' => true,
			'default' => 0
		),
		'glo_id' => array(
			'type' => 'integer',
			'length' => 4,
			'notnull' => true,
			'default' => 0
		)
	));
}
?>
<#4991>
<?php
if (!$ilDB->tableExists('glo_term_reference'))
{
	$ilDB->createTable('glo_term_reference', array(
		'glo_id' => array(
			'type' => 'integer',
			'length' => 4,
			'notnull' => true,
			'default' => 0
		),
		'term_id' => array(
			'type' => 'integer',
			'length' => 4,
			'notnull' => true,
			'default' => 0
		)
	));
}
?>
<#4992>
<?php
	$ilDB->addPrimaryKey('glo_term_reference', array('glo_id', 'term_id'));
?>
<#4993>
<?php
	$ilCtrlStructureReader->getStructure();
?>
<#4994>
<?php
	if (!$ilDB->tableColumnExists('svy_svy', 'reminder_tmpl'))
	{
		$ilDB->addTableColumn('svy_svy', 'reminder_tmpl', array(
			"type" => "integer",
			"notnull" => false,
			"length" => 4
		));
	}
?>
<#4995>
<?php
	$ilCtrlStructureReader->getStructure();
?>
<#4996>
<?php

if(!$ilDB->tableExists('exc_idl'))
{
	$ilDB->createTable('exc_idl', array(
		'ass_id' => array(
			'type' => 'integer',
			'length' => 4,
			'notnull' => true,
			'default' => 0
		),
		'member_id' => array(
			'type' => 'integer',
			'length' => 4,
			'notnull' => true,
			'default' => 0
		),
		'is_team' => array(
			'type' => 'integer',
			'length' => 1,
			'notnull' => true,
			'default' => 0
		),
		'tstamp' => array(
			'type' => 'integer',
			'length' => 4,
			'notnull' => false,
			'default' => 0
		)
	));

	$ilDB->addPrimaryKey('exc_idl', array('ass_id', 'member_id', 'is_team'));
}

?>
<#4997>
<?php
	if (!$ilDB->tableColumnExists('exc_data', 'tfeedback'))
	{
		$ilDB->addTableColumn('exc_data', 'tfeedback', array(
			"type" => "integer",
			"notnull" => true,
			"length" => 1,
			"default" => 7
		));
	}
?>
<#4998>
<?php
$ilDB->modifyTableColumn(
	"usr_pref",
	"value",
	array(
		"type"    => "text",
		"length"  => 4000,
		"fixed"   => false,
		"notnull" => false,
		"default" => null
	)
);
?>
<#4999>
<?php
	$ilCtrlStructureReader->getStructure();
?>
<#5000>
<?php
	//
?>
<#5001>
<?php
	$ilCtrlStructureReader->getStructure();
?>
<#5002>
<?php
if (!$ilDB->tableExists('wfe_workflows'))
{
	$fields = array (
		'workflow_id'		=> array('type' => 'integer', 'length' => 4, 'notnull' => true),
		'workflow_type'		=> array('type' => 'text',	  'length' => 255),
		'workflow_content'	=> array('type' => 'text',	  'length' => 255),
		'workflow_class'	=> array('type' => 'text',	  'length' => 255),
		'workflow_location' => array('type' => 'text',	  'length' => 255),
		'subject_type'		=> array('type' => 'text',	  'length' => 30),
		'subject_id'		=> array('type' => 'integer', 'length' => 4),
		'context_type'		=> array('type' => 'text',    'length' => 30),
		'context_id'		=> array('type' => 'integer', 'length' => 4),
		'workflow_instance'	=> array('type' => 'clob',	  'notnull' => false, 'default' => null),
		'active'			=> array('type' => 'integer', 'length' => 4)
	);

	$ilDB->createTable('wfe_workflows', $fields);
	$ilDB->addPrimaryKey('wfe_workflows', array('workflow_id'));
	$ilDB->createSequence('wfe_workflows');
}

if (!$ilDB->tableExists('wfe_det_listening'))
{
	$fields = array (
		'detector_id'		=> array('type' => 'integer', 'length' => 4, 'notnull' => true),
		'workflow_id'		=> array('type' => 'integer', 'length' => 4, 'notnull' => true),
		'type'				=> array('type' => 'text',	  'length' => 255),
		'content'			=> array('type' => 'text',	  'length' => 255),
		'subject_type'		=> array('type' => 'text',	  'length' => 30),
		'subject_id'		=> array('type' => 'integer', 'length' => 4),
		'context_type'		=> array('type' => 'text',    'length' => 30),
		'context_id'		=> array('type' => 'integer', 'length' => 4),
		'listening_start'	=> array('type' => 'integer', 'length' => 4),
		'listening_end'		=> array('type' => 'integer', 'length' => 4)
	);

	$ilDB->createTable('wfe_det_listening', $fields);
	$ilDB->addPrimaryKey('wfe_det_listening', array('detector_id'));
	$ilDB->createSequence('wfe_det_listening');
}

if(!$ilDB->tableExists('wfe_startup_events'))
{
	$fields = array (
		'event_id'		=> array('type' => 'integer',	'length' => 4, 	'notnull' => true),
		'workflow_id'	=> array('type' => 'text',		'length' => 60, 'notnull' => true),
		'type'			=> array('type' => 'text',		'length' => 255),
		'content'		=> array('type' => 'text',		'length' => 255),
		'subject_type'	=> array('type' => 'text',		'length' => 30),
		'subject_id'	=> array('type' => 'integer',	'length' => 4),
		'context_type'	=> array('type' => 'text',		'length' => 30),
		'context_id'	=> array('type' => 'integer',	'length' => 4)
	);

	$ilDB->createTable('wfe_startup_events', $fields);
	$ilDB->addPrimaryKey('wfe_startup_events', array('event_id'));
	$ilDB->createSequence('wfe_startup_events');
}

if(!$ilDB->tableExists('wfe_static_inputs'))
{
	$fields = array (
		'input_id'		=> array('type' => 'integer', 'length' => 4, 'notnull' => true),
		'event_id'		=> array('type' => 'integer', 'length' => 4, 'notnull' => true),
		'name'			=> array('type' => 'text',	  'length' => 255),
		'value'			=> array('type' => 'clob')
	);

	$ilDB->createTable('wfe_static_inputs', $fields);
	$ilDB->addPrimaryKey('wfe_static_inputs', array('input_id'));
	$ilDB->createSequence('wfe_static_inputs');
}

require_once './Services/Migration/DBUpdate_3560/classes/class.ilDBUpdateNewObjectType.php';
ilDBUpdateNewObjectType::addAdminNode('wfe', 'WorkflowEngine');

$ilCtrlStructureReader->getStructure();
?>
<#5003>
<?php
//create il translation table to store translations for title and descriptions
if(!$ilDB->tableExists('il_translations'))
{
	$fields = array(
		'id' => array(
			'type' => 'integer',
			'length' => 4,
			'notnull' => true
			),
		'id_type' => array(
			'type' => 'text',
			'length' => 50,
			'notnull' => true
			),
		'lang_code' => array(
			'type' => 'text',
			'length' => 2,
			'notnull' => true
		),
		'title' => array(
			'type' => 'text',
			'length' => 256,
			'fixed' => false,
		),
		'description' => array(
			'type' => 'text',
			'length' => 512,
		),
		'lang_default' => array(
			'type' => 'integer',
			'length' => 1,
			'notnull' => true
		)
	);
	$ilDB->createTable('il_translations', $fields);
	$ilDB->addPrimaryKey("il_translations", array("id", "id_type", "lang_code"));
}
?>
<#5004>
<?php
//data migration didactic templates to il_translation
if($ilDB->tableExists('didactic_tpl_settings') && $ilDB->tableExists('il_translations'))
{

	$ini = new ilIniFile(ILIAS_ABSOLUTE_PATH."/ilias.ini.php");

	$lang_default = $ini->readVariable("language","default");

	$ilSetting = new ilSetting();

	if ($ilSetting->get("language") != "")
	{
		$lang_default = $ilSetting->get("language");
	}

	$set = $ilDB->query("SELECT id, title, description".
		" FROM didactic_tpl_settings");

	while($row = $ilDB->fetchAssoc($set))
	{
		$fields = array("id" => array("integer", $row['id']),
			"id_type" => array("text", "dtpl"),
			"lang_code" => array("text", $lang_default),
			"title" => array("text", $row['title']),
			"description" => array("text", $row['description']),
			"lang_default" => array("integer", 1));

		$ilDB->insert("il_translations", $fields);
	}
}

?>
<#5005>
<?php
//table to store "effective from" nodes for didactic templates
if(!$ilDB->tableExists('didactic_tpl_en'))
{
	$fields = array(
		'id' => array(
			'type' => 'integer',
			'length' => 4,
			'notnull' => true
			),
		'node' => array(
			'type' => 'integer',
			'length' => 4,
			'notnull' => true
			)
	);
	$ilDB->createTable('didactic_tpl_en', $fields);
	$ilDB->addPrimaryKey("didactic_tpl_en", array("id", "node"));
}

?>
<#5006>
<?php
$ilCtrlStructureReader->getStructure();
?>
<#5007>
<?php
if(!$ilDB->tableColumnExists('grp_settings', 'show_members'))
{
	$ilDB->addTableColumn('grp_settings', 'show_members', array (
		"notnull" => true
		,"length" => 1
		,"unsigned" => false
		,"default" => "1"
		,"type" => "integer"
	));
}
?>
<#5008>
<?php
include_once('./Services/Migration/DBUpdate_3560/classes/class.ilDBUpdateNewObjectType.php');

$type_id = ilDBUpdateNewObjectType::getObjectTypeId('crs');
$tgt_ops_id = ilDBUpdateNewObjectType::getCustomRBACOperationId('manage_members');

if($type_id && $tgt_ops_id)
{
	ilDBUpdateNewObjectType::addRBACOperation($type_id, $tgt_ops_id);
}
?>
<#5009>
<?php
include_once('./Services/Migration/DBUpdate_3560/classes/class.ilDBUpdateNewObjectType.php');

$type_id = ilDBUpdateNewObjectType::getObjectTypeId('grp');
$tgt_ops_id = ilDBUpdateNewObjectType::getCustomRBACOperationId('manage_members');

if($type_id && $tgt_ops_id)
{
	ilDBUpdateNewObjectType::addRBACOperation($type_id, $tgt_ops_id);
}
?>
<#5010>
<?php

include_once('./Services/Migration/DBUpdate_3560/classes/class.ilDBUpdateNewObjectType.php');
$src_ops_id = ilDBUpdateNewObjectType::getCustomRBACOperationId('write');
$tgt_ops_id = ilDBUpdateNewObjectType::getCustomRBACOperationId('manage_members');
ilDBUpdateNewObjectType::cloneOperation('crs', $src_ops_id, $tgt_ops_id);

?>
<#5011>
<?php

include_once('./Services/Migration/DBUpdate_3560/classes/class.ilDBUpdateNewObjectType.php');
$src_ops_id = ilDBUpdateNewObjectType::getCustomRBACOperationId('write');
$tgt_ops_id = ilDBUpdateNewObjectType::getCustomRBACOperationId('manage_members');
ilDBUpdateNewObjectType::cloneOperation('grp', $src_ops_id, $tgt_ops_id);

?>
<#5012>
<?php
if(!$ilDB->tableColumnExists('didactic_tpl_settings', 'auto_generated'))
{
	$ilDB->addTableColumn('didactic_tpl_settings', 'auto_generated', array (
		"notnull" => true,
		"length" => 1,
		"default" => 0,
		"type" => "integer"
	));
}
?>
<#5013>
<?php
if(!$ilDB->tableColumnExists('didactic_tpl_settings', 'exclusive_tpl'))
{
	$ilDB->addTableColumn('didactic_tpl_settings', 'exclusive_tpl', array (
		"notnull" => true,
		"length" => 1,
		"default" => 0,
		"type" => "integer"
	));
}
?>

<#5014>
<?php
$id = $ilDB->nextId('didactic_tpl_settings');
$query = 'INSERT INTO didactic_tpl_settings (id,enabled,type,title, description,info,auto_generated,exclusive_tpl) values( '.
	$ilDB->quote($id, 'integer').', '.
	$ilDB->quote(1,'integer').', '.
	$ilDB->quote(1,'integer').', '.
	$ilDB->quote('grp_closed','text').', '.
	$ilDB->quote('grp_closed_info','text').', '.
	$ilDB->quote('','text').', '.
	$ilDB->quote(1,'integer').', '.
	$ilDB->quote(0,'integer').' '.
	')';
$ilDB->manipulate($query);

$query = 'INSERT INTO didactic_tpl_sa (id, obj_type) values( '.
	$ilDB->quote($id, 'integer').', '.
	$ilDB->quote('grp','text').
	')';
$ilDB->manipulate($query);


$aid = $ilDB->nextId('didactic_tpl_a');
$query = 'INSERT INTO didactic_tpl_a (id, tpl_id, type_id) values( '.
	$ilDB->quote($aid, 'integer').', '.
	$ilDB->quote($id, 'integer').', '.
	$ilDB->quote(1,'integer').
	')';
$ilDB->manipulate($query);

$query = 'select obj_id from object_data where type = '.$ilDB->quote('rolt','text').' and title = '.$ilDB->quote('il_grp_status_closed','text');
$res = $ilDB->query($query);
while($row = $res->fetchRow(ilDBConstants::FETCHMODE_OBJECT))
{
	$closed_id = $row->obj_id;
}

$query = 'INSERT INTO didactic_tpl_alp (action_id, filter_type, template_type, template_id) values( '.
	$ilDB->quote($aid, 'integer').', '.
	$ilDB->quote(3, 'integer').', '.
	$ilDB->quote(2,'integer').', '.
	$ilDB->quote($closed_id,'integer').
	')';
$ilDB->manipulate($query);


$fid = $ilDB->nextId('didactic_tpl_fp');
$query = 'INSERT INTO didactic_tpl_fp (pattern_id, pattern_type, pattern_sub_type, pattern, parent_id, parent_type ) values( '.
	$ilDB->quote($fid, 'integer').', '.
	$ilDB->quote(1, 'integer').', '.
	$ilDB->quote(1,'integer').', '.
	$ilDB->quote('.*','text').', '.
	$ilDB->quote($aid,'integer').', '.
	$ilDB->quote('action','text').
	')';
$ilDB->manipulate($query);

?>
<#5015>
<?php
$query =
	"SELECT id FROM didactic_tpl_settings ".
	"WHERE title = " . $ilDB->quote('grp_closed', 'text').
	" AND description = " . $ilDB->quote('grp_closed_info', 'text').
	" AND auto_generated = 1";

$closed_grp = $ilDB->query($query)->fetchRow(ilDBConstants::FETCHMODE_OBJECT)->id;

$query =
	"SELECT objr.obj_id obj_id, objr.ref_id ref_id ".
	"FROM (grp_settings grps JOIN object_reference objr ON (grps.obj_id = objr.obj_id)) ".
	"LEFT JOIN didactic_tpl_objs dtplo ON (dtplo.obj_id = objr.obj_id) ".
	"WHERE grps.grp_type = 1 ".
	"AND (dtplo.tpl_id IS NULL OR dtplo.tpl_id = 0)";
$res = $ilDB->query($query);

while($row = $res->fetchRow(ilDBConstants::FETCHMODE_OBJECT))
{
	$query = 'INSERT INTO didactic_tpl_objs (obj_id,tpl_id,ref_id) '.
		'VALUES( '.
		$ilDB->quote($row->obj_id,'integer').', '.
		$ilDB->quote($closed_grp,'integer').', '.
		$ilDB->quote($row->ref_id,'integer').
		')';
	$ilDB->manipulate($query);
}

?>
<#5016>
<?php

include_once('./Services/Migration/DBUpdate_3560/classes/class.ilDBUpdateNewObjectType.php');

$type_id = ilDBUpdateNewObjectType::getObjectTypeId('grp');
if($type_id)
{
	$new_ops_id = ilDBUpdateNewObjectType::addCustomRBACOperation('news_add_news', 'Add News', 'object', 2100);
	if($new_ops_id)
	{
		ilDBUpdateNewObjectType::addRBACOperation($type_id, $new_ops_id);
	}
}
?>

<#5017>
<?php
if(!$ilDB->tableColumnExists('il_news_item', 'content_html')) {
	$ilDB->addTableColumn('il_news_item', 'content_html',
		array(
			"type"    => "integer",
			"notnull" => true,
			"length"  => 1,
			"default" => 0
		)
	);
}
?>

<#5018>
<?php
if(!$ilDB->tableColumnExists('il_news_item', 'update_user_id')) {
	$ilDB->addTableColumn('il_news_item', 'update_user_id',
		array(
			"type"    => "integer",
			"notnull" => true,
			"length"  => 4,
			"default" => 0
		)
	);
}
?>
<#5019>
<?php
include_once('./Services/Migration/DBUpdate_3560/classes/class.ilDBUpdateNewObjectType.php');

$type_id = ilDBUpdateNewObjectType::getObjectTypeId('crs');
if($type_id)
{
	$ops_id = ilDBUpdateNewObjectType::getCustomRBACOperationId("news_add_news");
	if($ops_id)
	{
		ilDBUpdateNewObjectType::addRBACOperation($type_id, $ops_id);
	}
}
?>

<#5020>
<?php
include_once('./Services/Migration/DBUpdate_3560/classes/class.ilDBUpdateNewObjectType.php');
$src_ops_id = ilDBUpdateNewObjectType::getCustomRBACOperationId('write');
$target_ops_id = ilDBUpdateNewObjectType::getCustomRBACOperationId('news_add_news');
ilDBUpdateNewObjectType::cloneOperation("crs", $src_ops_id, $target_ops_id);
ilDBUpdateNewObjectType::cloneOperation("grp", $src_ops_id, $target_ops_id);
?>
<#5021>
<?php

if( !$ilDB->tableExists('background_task') )
{
	$ilDB->createTable('background_task', array(
		'id' => array(
			'type' => 'integer',
			'length' => 4,
			'notnull' => true,
			'default' => 0
		),
		'user_id' => array(
			'type' => 'integer',
			'length' => 4,
			'notnull' => true,
			'default' => 0
		),
		'handler' => array(
			'type' => 'text',
			'length' => 1000,
			'notnull' => false
		),
		'steps' => array(
			'type' => 'integer',
			'length' => 3,
			'notnull' => true,
			'default' => 0
		),
		'cstep' => array(
			'type' => 'integer',
			'length' => 3,
			'notnull' => false
		),
		'start_date' => array(
			'type' => 'timestamp'
		),
		'status' => array(
			'type' => 'text',
			'length' => 100,
			'notnull' => false
		),
		'params' => array(
			'type' => 'text',
			'length' => 4000,
			'notnull' => false
		)
	));
	
	$ilDB->addPrimaryKey('background_task', array('id'));
	$ilDB->createSequence('background_task');
}

?>
<#5022>
<?php
	$ilCtrlStructureReader->getStructure();
?>
<#5023>
<?php
if( !$ilDB->tableColumnExists('qpl_qst_mc', 'selection_limit') )
{
	$ilDB->addTableColumn('qpl_qst_mc', 'selection_limit', array(
		'type' => 'integer',
		'length' => 4,
		'notnull' => false,
		'default' => null
	));
}
?>


<#5024>

<?php
include_once('./Services/Migration/DBUpdate_3560/classes/class.ilDBUpdateNewObjectType.php');
$obj_type_id = ilDBUpdateNewObjectType::addNewType("mass", "Manual Assessment");
$existing_ops = array('visible', 'read', 'write', 'copy', 'delete'
						, 'edit_permission', 'read_learning_progress', 'edit_learning_progress');
foreach ($existing_ops as $op) {
	$op_id = ilDBUpdateNewObjectType::getCustomRBACOperationId($op);
	ilDBUpdateNewObjectType::addRBACOperation($obj_type_id, $op_id);
}
$parent_types = array('root', 'cat', 'crs');
ilDBUpdateNewObjectType::addRBACCreate('create_mass', 'Create Manuall Assessment', $parent_types);

if(!$ilDB->tableExists("mass_settings")) {
	$fields =  array(
		'obj_id' => array(
			'type' => 'integer',
			'length' => 4,
			'notnull' => true,
			'default' => 0
		),
		'content' => array(
			'type' => 'text',
			'length' => 1000,
			'notnull' => false,
			'default' => null
		),
		'record_template' => array(
			'type' => 'text',
			'length' => 1000,
			'notnull' => false,
			'default' => null
		)
	);
	$ilDB->createTable('mass_settings',$fields);
}

if(!$ilDB->tableExists('mass_members')) {
	$fields =  array(
		'obj_id' => array(
			'type' => 'integer',
			'length' => 4,
			'notnull' => true,
			'default' => 0
		),
		'usr_id' => array(
			'type' => 'integer',
			'length' => 4,
			'notnull' => true,
			'default' => 0
		),
		'examiner_id' => array(
			'type' => 'integer',
			'length' => 4,
			'notnull' => false,
			'default' => 0
		),
		'record' => array(
			'type' => 'text',
			'length' => 1000,
			'notnull' => false,
			'default' =>  ''
		),
		'internal_note' => array(
			'type' => 'text',
			'length' => 1000,
			'notnull' => false,
			'default' => ''
		),
		'notify' => array(
			'type' => 'integer',
			'length' => 1,
			'notnull' => true,
			'default' => 0
		),
		'notification_ts' => array(
			'type' => 'integer',
			'length' => 4,
			'notnull' => true,
			'default' => -1
		),
		'learning_progress' => array(
			'type' => 'integer',
			'length' => 1,
			'notnull' => false,
			'default' => 0
		),
		'finalized' => array(
			'type' => 'integer',
			'length' => 1,
			'notnull' => true,
			'default' => 0
		)
	);
	$ilDB->createTable('mass_members',$fields);
}

$mass_type_id = ilDBUpdateNewObjectType::getObjectTypeId('mass');
if($mass_type_id) {
	$custom_ops = array('edit_members' => 'Manage members');
	$counter = 1;
	foreach ($custom_ops as $ops_id => $ops_description) {
		$new_ops_id = ilDBUpdateNewObjectType::addCustomRBACOperation($ops_id, $ops_description, 
							'object', 8000 + $counter*100);
		$counter++;
		if($new_ops_id) {
			ilDBUpdateNewObjectType::addRBACOperation($mass_type_id, $new_ops_id);
		}
	}
	$rolt_title = 'il_mass_member';
	$rec = $ilDB->fetchAssoc(
		$ilDB->query("SELECT obj_id FROM object_data "
						."	WHERE type = 'rolt' AND title = ".$ilDB->quote($rolt_title,'text')));
	if($rec) {
		$mass_member_tpl_id  = $rec['obj_id'];
	} else {
		$mass_member_tpl_id = $ilDB->nextId('object_data');
		$ilDB->manipulateF("
			INSERT INTO object_data (obj_id, type, title, description, owner, create_date, last_update) ".
			"VALUES (%s, %s, %s, %s, %s, %s, %s)",
			array("integer", "text", "text", "text", "integer", "timestamp", "timestamp"),
			array($mass_member_tpl_id, "rolt", $rolt_title, "Member of a manual assessment object", -1, ilUtil::now(), ilUtil::now()));
	}
	$ops = array();
	$rec = $ilDB->fetchAssoc(
		$ilDB->query("SELECT ops_id FROM rbac_operations WHERE operation = 'visible'"));
	$ops[] = $rec['ops_id'];
	$rec = $ilDB->fetchAssoc(
		$ilDB->query("SELECT ops_id FROM rbac_operations WHERE operation = 'read'"));
	$ops[] = $rec['ops_id'];
	foreach ($ops as $op_id) {
		if(!$ilDB->fetchAssoc(
			$ilDB->query("SELECT * FROM rbac_templates "
							."	WHERE ops_id = ".$ilDB->quote($op_id,'integer')
							." 		AND rol_id = ".$ilDB->quote($mass_member_tpl_id,'integer')))) {
			$query = "INSERT INTO rbac_templates
				VALUES (".$ilDB->quote($mass_member_tpl_id).", 'mass', ".$ilDB->quote($op_id).", 8)";
			$ilDB->manipulate($query);
		}
	}
	$query = "INSERT INTO rbac_fa VALUES (".$ilDB->quote($mass_member_tpl_id).", 8, 'n', 'n', 0)";
	$ilDB->manipulate($query);
}
?>

<#5025>
<?php
if(!$ilDB->tableExists("mass_info_settings")) {
	$fields =  array(
		'obj_id' => array(
			'type' => 'integer',
			'length' => 4,
			'notnull' => true,
			'default' => 0
		),
		'contact' => array(
			'type' => 'text',
			'length' => 100,
			'notnull' => false,
			'default' => null
		),
		'responsibility' => array(
			'type' => 'text',
			'length' => 100,
			'notnull' => false,
			'default' => null
		),
		'phone' => array(
			'type' => 'text',
			'length' => 100,
			'notnull' => false,
			'default' => null
		),
		'mails' => array(
			'type' => 'text',
			'length' => 300,
			'notnull' => false,
			'default' => null
		),
		'consultation_hours' => array(
			'type' => 'text',
			'length' => 500,
			'notnull' => false,
			'default' => null
		),
	);
	$ilDB->createTable('mass_info_settings',$fields);
}
?>
<#5026>
<?php
if(!$ilDB->indexExistsByFields('mass_settings', array('obj_id'))) {
	$ilDB->addPrimaryKey('mass_settings', array('obj_id'));
}
if(!$ilDB->indexExistsByFields('mass_info_settings', array('obj_id'))) {
	$ilDB->addPrimaryKey('mass_info_settings', array('obj_id'));
}
if(!$ilDB->indexExistsByFields('mass_members', array('obj_id','usr_id'))) {
	$ilDB->addPrimaryKey('mass_members', array('obj_id','usr_id'));
}
?>
<#5027>
<?php
	if(!$ilDB->indexExistsByFields('lng_data', array('local_change'))) {
		$ilDB->addIndex('lng_data',array('local_change'),'i3');
	}
?>
<#5028>
<?php
if(!$ilDB->tableExists('osc_activity'))
{
	$ilDB->createTable(
		'osc_activity',
		array(
			'conversation_id' => array(
				'type'    => 'text',
				'length'  => 255,
				'notnull' => true
			),
			'user_id'         => array(
				'type'    => 'integer',
				'length'  => 4,
				'notnull' => true,
				'default' => 0
			),
			'timestamp'      => array(
				'type'    => 'integer',
				'length'  => 8,
				'notnull' => true,
				'default' => 0
			)
		)
	);
	$ilDB->addPrimaryKey('osc_activity', array('conversation_id', 'user_id'));
}
?>
<#5029>
<?php
if(!$ilDB->tableExists('osc_messages'))
{
	$ilDB->createTable(
		'osc_messages',
		array(
			'id'             => array(
				'type'    => 'text',
				'length'  => 255,
				'notnull' => true
			),
			'conversation_id' => array(
				'type'    => 'text',
				'length'  => 255,
				'notnull' => true
			),
			'user_id'         => array(
				'type'    => 'integer',
				'length'  => 4,
				'notnull' => true,
				'default' => 0
			),
			'message'        => array(
				'type'    => 'clob',
				'notnull' => false,
				'default' => null
			),
			'timestamp'      => array(
				'type'    => 'integer',
				'length'  => 8,
				'notnull' => true,
				'default' => 0
			)
		)
	);
	$ilDB->addPrimaryKey('osc_messages', array('id'));
}
?>
<#5030>
<?php
if(!$ilDB->tableExists('osc_conversation'))
{
	$ilDB->createTable(
		'osc_conversation',
		array(
			'id'             => array(
				'type'    => 'text',
				'length'  => 255,
				'notnull' => true
			),
			'is_group' => array(
				'type'    => 'integer',
				'length'  => 1,
				'notnull' => true,
				'default' => 0
			),
			'participants' => array(
				'type'    => 'text',
				'length'  => 4000,
				'notnull' => false,
				'default' => null
			)
		)
	);
	$ilDB->addPrimaryKey('osc_conversation', array('id'));
}
?>
<#5031>
<?php
if(!$ilDB->tableColumnExists('osc_activity', 'is_closed'))
{
	$ilDB->addTableColumn('osc_activity', 'is_closed', array(
		'type'    => 'integer',
		'length'  => 1,
		'notnull' => true,
		'default' => 0
	));
}
?>
<#5032>
<?php
$ilCtrlStructureReader->getStructure();
?>
<#5033>
<?php
if (!$ilDB->tableExists('user_action_activation'))
{
	$ilDB->createTable('user_action_activation', array(
		'context_comp' => array(
			'type' => 'text',
			'length' => 30,
			'notnull' => true
		),
		'context_id' => array(
			'type' => 'text',
			'length' => 30,
			'notnull' => true
		),
		'action_comp' => array(
			'type' => 'text',
			'length' => 30,
			'notnull' => true
		),
		'action_type' => array(
			'type' => 'text',
			'length' => 30,
			'notnull' => true
		),
		'active' => array(
			'type' => 'integer',
			'length' => 1,
			'notnull' => true,
			'default' => 0
		)
	));

	$ilDB->addPrimaryKey('user_action_activation', array('context_comp', 'context_id', 'action_comp', 'action_type'));
}
?>
<#5034>
<?php
$ilCtrlStructureReader->getStructure();
?>
<#5035>
<?php
$fields = array(
	'ref_id' => array(
		'type' => 'integer',
		'length' => '8',

	),
	'obj_id' => array(
		'type' => 'integer',
		'length' => '8',

	),
	'path' => array(
		'type' => 'clob',

	),

);
if (! $ilDB->tableExists('orgu_path_storage')) {
	$ilDB->createTable('orgu_path_storage', $fields);
	$ilDB->addPrimaryKey('orgu_path_storage', array( 'ref_id' ));
}
?>
<#5036>
<?php
$ilCtrlStructureReader->getStructure();
?>

<#5037>
<?php

include_once('./Services/Migration/DBUpdate_3560/classes/class.ilDBUpdateNewObjectType.php');
ilDBUpdateNewObjectType::deleteRBACOperation('grpr', ilDBUpdateNewObjectType::RBAC_OP_READ);

?>
<#5038>
<?php
$ilCtrlStructureReader->getStructure();
?>
<#5039>
<?php

// get badge administration ref_id
$set = $ilDB->query("SELECT oref.ref_id FROM object_reference oref".
	" JOIN object_data od ON (od.obj_id = oref.obj_id)".
	" WHERE od.type = ".$ilDB->quote("bdga"));
$bdga_ref_id = $ilDB->fetchAssoc($set);
$bdga_ref_id = (int)$bdga_ref_id["ref_id"];
if($bdga_ref_id)
{
	// #18931 - check if ref_id can be found as child of admin node
	$set = $ilDB->query("SELECT parent FROM tree".
		" WHERE child = ".$ilDB->quote($bdga_ref_id, "int").
		" AND tree.tree = ".$ilDB->quote(1, "int"));
	$bdga_tree = $ilDB->fetchAssoc($set);
	$bdga_tree = (int)$bdga_tree["parent"];	
	if($bdga_tree != SYSTEM_FOLDER_ID)
	{
		$tree = new ilTree(ROOT_FOLDER_ID);
		$tree->insertNode($bdga_ref_id, SYSTEM_FOLDER_ID);
	}
}

?>
<#5040>
<?php
//step 1/5 il_verification removes dublicates
if ($ilDB->tableExists('il_verification'))
{
	$res = $ilDB->query("
		SELECT id, type
		FROM il_verification
		GROUP BY id, type
		HAVING COUNT(id) > 1
	");

	if($ilDB->numRows($res))
	{
		if(!$ilDB->tableExists('il_verification_tmp'))
		{
			$ilDB->createTable('il_verification_tmp', array(
					'id' => array(
					'type'  => 'integer',
					'length'=> 8,
					'notnull' => true,
					'default' => 0
				)
			));
			$ilDB->addPrimaryKey('il_verification_tmp', array('id', 'type'));
		}

		while($row = $ilDB->fetchAssoc($res))
		{
			$ilDB->replace('il_verification_tmp', array(), array(
				'id' => array('integer', $row['id']),
				'type' => array('text', $row['type'])
			));
		}
	}
}
?>
<#5041>
<?php
//step 2/5 il_verification deletes dublicates stored in il_verification_tmp
if ($ilDB->tableExists('il_verification_tmp'))
{
	$res = $ilDB->query("
		SELECT id, type
		FROM il_verification_tmp
	");

	while($row = $ilDB->fetchAssoc($res))
	{
		$res_data = $ilDB->query("
			SELECT *
			FROM il_verification
			WHERE
			id = ".$ilDB->quote($row['id'] ,'integer')." AND
			type = ".$ilDB->quote($row['type'], 'text')							
		);
		$data = $ilDB->fetchAssoc($res_data);

		$ilDB->manipulate("DELETE FROM il_verification WHERE".
			" id = " . $ilDB->quote($row['id'] ,'integer').
			" AND type = ".$ilDB->quote($row['type'], 'text')
		);

		$ilDB->manipulate("INSERT INTO il_verification (id, type, parameters, raw_data) ".
			"VALUES ( ".
			$ilDB->quote($data['id'] ,'integer').', '.
			$ilDB->quote($data['type'] ,'text').', '.
			$ilDB->quote($data['parameters'] ,'text').', '.
			$ilDB->quote($data['raw_data'] ,'text').
			")");

		$ilDB->manipulate("DELETE FROM il_verification_tmp WHERE".
			" id = " . $ilDB->quote($row['id'] ,'integer').
			" AND type = ".$ilDB->quote($row['type'], 'text')
		);
	}
}
?>
<#5042>
<?php
//step 3/5 il_verification drops not used indexes
if( $ilDB->indexExistsByFields('il_verification', array('id')) )
{
	$ilDB->dropIndexByFields('il_verification', array('id'));
}
?>
<#5043>
<?php
//step 4/5 il_verification adding primary key
if($ilDB->tableExists('il_verification'))
{
	$ilDB->dropPrimaryKey('il_verification'); 
	$ilDB->addPrimaryKey('il_verification', array('id', 'type'));
}
?>
<#5044>
<?php
//step 5/5 il_verification removes temp table
if ($ilDB->tableExists('il_verification_tmp'))
{
	$ilDB->dropTable('il_verification_tmp');
}
?>
<#5045>
<?php
$ilCtrlStructureReader->getStructure();
?>
<#5046>
<?php
	$ilDB->addPrimaryKey('glo_glossaries', array('id', 'glo_id'));
?>
<#5047>
<?php
	$ilCtrlStructureReader->getStructure();
?>
<#5048>
<?php
if($ilDB->sequenceExists('mail_obj_data'))
{
	$ilDB->dropSequence('mail_obj_data');
}

if($ilDB->sequenceExists('mail_obj_data'))
{
	die("Sequence could not be dropped!");
}
else
{
	$res1 = $ilDB->query("SELECT MAX(child) max_id FROM mail_tree");
	$row1 = $ilDB->fetchAssoc($res1);

	$res2 = $ilDB->query("SELECT MAX(obj_id) max_id FROM mail_obj_data");
	$row2 = $ilDB->fetchAssoc($res2);

	$start = max($row1['max_id'], $row2['max_id']) + 2; // add + 2 to be save

	$ilDB->createSequence('mail_obj_data', $start);
}
?>
<#5049>
<?php
	$ilCtrlStructureReader->getStructure();
?>
<#5050>
<?php
	require_once 'Services/Migration/DBUpdate_3560/classes/class.ilDBUpdateNewObjectType.php';

	ilDBUpdateNewObjectType::updateOperationOrder("edit_members", 2400);
?>
<#5051>
<?php
	$ilCtrlStructureReader->getStructure();
?>
<#5052>
<?php
	$ilCtrlStructureReader->getStructure();
?>
<#5053>
<?php
	$ilCtrlStructureReader->getStructure();
?>
<#5054>
<?php
	$ilCtrlStructureReader->getStructure();
?>
<#5055>
<?php
// 1. Select all the questions of surveys
$q = "SELECT svy_question.question_id, svy_svy_qst.survey_fi FROM svy_question, svy_svy_qst WHERE svy_question.question_id = svy_svy_qst.question_fi";
$res = $ilDB->query($q);

while ($svy_data = $res->fetchAssoc())
{
	$question_id = $svy_data['question_id'];
	$svy_id = $svy_data['survey_fi'];

	$q = "SELECT obj_fi FROM svy_svy WHERE survey_id = ".$ilDB->quote($svy_id, "integer");
	$res2 = $ilDB->query($q);
	$row = $res2->fetchAssoc();
	$obj_id  = $row['obj_fi'];

	$u = "UPDATE svy_question SET obj_fi = ".$ilDB->quote($obj_id, "integer")." WHERE question_id = ".$ilDB->quote($question_id, "integer");
	$ilDB->query($u);
}
?>
<#5056>
<?php
$ilDB->update(
	'il_dcl_datatype',
	array(
		"ildb_type" => array("text", "text"),
		"storage_location" => array("integer", 1)
	),
	array(
		"title" => array("text", "reference")
	)
);
?>
<#5057>
<?php
if(!$ilDB->tableColumnExists('qpl_qst_type', 'plugin_name'))
{
	$ilDB->addTableColumn('qpl_qst_type', 'plugin_name', array(
		'type'    => 'text',
		'length'  => 40,
		'notnull' => false,
		'default' => null
	));
}
?>
<#5058>
<?php
if( !$ilDB->tableColumnExists('qpl_a_ordering', 'order_position') )
{
	$ilDB->addTableColumn('qpl_a_ordering', 'order_position', array(
		'type'    => 'integer',
		'length'  => 3,
		'notnull' => false,
		'default' => null
	));
	
	$ilDB->manipulate("UPDATE qpl_a_ordering SET order_position = solution_order");
	$ilDB->renameTableColumn('qpl_a_ordering', 'solution_order', 'solution_keyvalue');
}
?>
<#5059>
<?php
if( $ilDB->tableColumnExists('qpl_a_ordering', 'solution_keyvalue') )
{
	$ilDB->renameTableColumn('qpl_a_ordering', 'solution_keyvalue', 'solution_key');
}
?>
<#5060>
<?php
if( $ilDB->tableColumnExists('qpl_a_ordering', 'order_position') )
{
	$ilDB->renameTableColumn('qpl_a_ordering', 'order_position', 'position');
}
?>
<#5061>
<?php
	$ilCtrlStructureReader->getStructure();
?>

<#5062>
<?php
	//rename tables
	if($ilDB->tableExists('mass_info_settings') && !$ilDB->tableExists('iass_info_settings')) {
		$ilDB->renameTable('mass_info_settings', 'iass_info_settings');
	}

	if($ilDB->tableExists('mass_settings') && !$ilDB->tableExists('iass_settings')) {
		$ilDB->renameTable('mass_settings', 'iass_settings');
	}

	if($ilDB->tableExists('mass_members') && !$ilDB->tableExists('iass_members')) {
		$ilDB->renameTable('mass_members', 'iass_members');
	}

	//change obj type
	$ilDB->manipulate('UPDATE object_data SET type = '.$ilDB->quote('iass','text')
						.'	WHERE type = '.$ilDB->quote('mass','text'));

	//change name of role template for iass member
	$ilDB->manipulate('UPDATE object_data SET title = '.$ilDB->quote('il_iass_member','text')
						.'	WHERE type = '.$ilDB->quote('rolt','text')
						.'		AND title ='.$ilDB->quote('il_mass_member','text'));

	//change names of existing iass member roles
	$ilDB->manipulate('UPDATE object_data SET title = REPLACE(title,'.$ilDB->quote('_mass_','text').','.$ilDB->quote('_iass_','text').')'
						.'	WHERE type = '.$ilDB->quote('role','text')
						.'		AND title LIKE '.$ilDB->quote('il_mass_member_%','text'));

	//change typ name
	$ilDB->manipulate('UPDATE object_data SET title = '.$ilDB->quote('iass','text')
						.'		,description = '.$ilDB->quote('Individual Assessment','text')
						.'	WHERE type = '.$ilDB->quote('typ','text')
						.'		AND title = '.$ilDB->quote('mass','text'));

	//adapt object declaration in rbac
	$ilDB->manipulate('UPDATE rbac_templates SET type = '.$ilDB->quote('iass','text')
						.'	WHERE type = '.$ilDB->quote('mass','text'));

	//change op names
	$ilDB->manipulate('UPDATE rbac_operations SET operation = '.$ilDB->quote('create_iass','text')
						.'		,description = '.$ilDB->quote('Create Individual Assessment','text')
						.'	WHERE operation = '.$ilDB->quote('create_mass','text'));

	$ilCtrlStructureReader->getStructure();
?>
<#5063>
<?php
if($ilDB->tableExists('svy_qst_oblig'))
{
	$ilDB->manipulate("UPDATE svy_question".
		" INNER JOIN svy_qst_oblig".
		" ON svy_question.question_id = svy_qst_oblig.question_fi".
		" SET svy_question.obligatory = svy_qst_oblig.obligatory");
}
?>
<#5064>
<?php
$ilDB->modifyTableColumn(
	'mail_attachment',
	'path',
	array(
		"type" => "text",
		"length" => 500,
		"notnull" => false,
		'default' => null
	)
);
?>
<#5065>
<?php
	$ilCtrlStructureReader->getStructure();
?>
<#5066>
<?php
	$ilCtrlStructureReader->getStructure();
?>
<#5067>
<?php

	if( !$ilDB->tableColumnExists('qpl_a_mterm', 'ident') )
	{
		$ilDB->addTableColumn('qpl_a_mterm', 'ident', array(
			'type'    => 'integer', 'length'  => 4,
			'notnull' => false, 'default' => null
		));
		
		$ilDB->manipulate("UPDATE qpl_a_mterm SET ident = term_id WHERE ident IS NULL");
	}
	
	if( !$ilDB->tableColumnExists('qpl_a_mdef', 'ident') )
	{
		require_once 'Services/Database/classes/class.ilDBAnalyzer.php';
		$ilDB->renameTableColumn('qpl_a_mdef', 'morder', 'ident');
	}
	
?>
<#5068>
<?php
$ilDB->modifyTableColumn('exc_returned', 'mimetype', array(
										'type'	=> 'text',
										'length'=> 150,
										'notnull' => false)
);
?>
<#5069>
<?php
include_once('./Services/Migration/DBUpdate_5069/classes/class.ilDBUpdate5069.php');
ilDBUpdate5069::fix19795();
?>

<#5070>
<?php

// remove role entries in obj_members
$query = 'update obj_members set admin = '.$ilDB->quote(0,'integer').', '.
		'tutor = '.$ilDB->quote(0,'integer').', member = '.$ilDB->quote(0,'integer');
$ilDB->manipulate($query);

// iterate through all courses
$offset = 0;
$limit = 100;
do
{
	$ilDB->setLimit($limit, $offset);
	$query = 'SELECT obr.ref_id, obr.obj_id FROM object_reference obr '.
			'join object_data obd on obr.obj_id = obd.obj_id where (type = '.$ilDB->quote('crs','text').' or type = '.$ilDB->quote('grp','text').') ';
	$res = $ilDB->query($query);
	
	if(!$res->numRows())
	{
		break;
	}
	while($row = $res->fetchRow(ilDBConstants::FETCHMODE_OBJECT))
	{
		// find course members roles
		$query = 'select rol_id, title from rbac_fa '.
				'join object_data on rol_id = obj_id '.
				'where parent = '.$ilDB->quote($row->ref_id,'integer').' '.
				'and assign = '.$ilDB->quote('y','text');
		$rol_res = $ilDB->query($query);
		while($rol_row = $rol_res->fetchRow(ilDBConstants::FETCHMODE_OBJECT))
		{
			// find users which are not assigned to obj_members and create a default entry
			$query = 'select ua.usr_id from rbac_ua ua '.
					'left join obj_members om on (ua.usr_id = om.usr_id and om.obj_id = '.$ilDB->quote($row->obj_id,'integer').') '.
					'where om.usr_id IS NULL '.
					'and rol_id = '.$ilDB->quote($rol_row->rol_id,'integer');
			$ua_res = $ilDB->query($query);
			while($ua_row = $ua_res->fetchRow(ilDBConstants::FETCHMODE_OBJECT))
			{
				$query = 'insert into obj_members (obj_id, usr_id) '.
						'values('.
						$ilDB->quote($row->obj_id,'integer').', '.
						$ilDB->quote($ua_row->usr_id,'integer').' '.
						')';
				$ilDB->manipulate($query);
			}
			
			// find users which are assigned to obj_members and update their role assignment
			$query = 'select usr_id from rbac_ua '.
				'where rol_id = '.$ilDB->quote($rol_row->rol_id,'integer');

			$ua_res = $ilDB->query($query);
			while($ua_row = $ua_res->fetchRow(ilDBConstants::FETCHMODE_OBJECT))
			{
				$admin = $tutor = $member = 0;
				switch(substr($rol_row->title,0,8))
				{
					case 'il_crs_a':
					case 'il_grp_a':
						$admin = 1;
						break;
					
					case 'il_crs_t':
						$tutor = 1;
						break;
					
					default:
					case 'il_grp_m':
					case 'il_crs_m':
						$member = 1;
						break;
				}
				
				$query = 'update obj_members '.
						'set admin = admin  + '.$ilDB->quote($admin,'integer').', '.
						'tutor = tutor + '.$ilDB->quote($tutor,'integer').', '.
						'member = member + '.$ilDB->quote($member,'integer').' '.
						'WHERE usr_id = '.$ilDB->quote($ua_row->usr_id,'integer').' '.
						'AND obj_id = '.$ilDB->quote($row->obj_id,'integer');
				$ilDB->manipulate($query);
			}
		}
	}
		// increase offset
	$offset += $limit;
}
while(TRUE);
?>

<#5071>
<?php

$ilDB->manipulate('delete from obj_members where admin = '.
	$ilDB->quote(0,'integer').' and tutor = '.
	$ilDB->quote(0,'integer').' and member = '.
	$ilDB->quote(0,'integer')
);
?>
<#5072>
<?php
	$ilCtrlStructureReader->getStructure();
?>
<#5073>
<?php
$ilDB->modifyTableColumn(
	'wiki_stat_page',
	'num_ratings',
	array(
		'type' => 'integer',
		'length' => 4,
		'notnull' => true,
		'default' => 0
	)
);
?>
<#5074>
<?php
$ilDB->modifyTableColumn(
	'wiki_stat_page',
	'avg_rating',
	array(
		'type' => 'integer',
		'length' => 4,
		'notnull' => true,
		'default' => 0
	)
);
?>
<#5075>
<?php
$query = "SELECT value FROM settings WHERE module = %s AND keyword = %s";
$res = $ilDB->queryF($query, array('text', 'text'), array("mobs", "black_list_file_types"));
if (!$ilDB->fetchAssoc($res))
{
	$mset = new ilSetting("mobs");
	$mset->set("black_list_file_types", "html");
}
?>
<#5076>
<?php
// #0020342
$query = $ilDB->query('SELECT 
    stloc.*
FROM
    il_dcl_stloc2_value stloc
        INNER JOIN
    il_dcl_record_field rf ON stloc.record_field_id = rf.id
        INNER JOIN
    il_dcl_field f ON rf.field_id = f.id
WHERE
    f.datatype_id = 3
ORDER BY stloc.id ASC');
while ($row = $query->fetchAssoc()) {
	$query2 = $ilDB->query('SELECT * FROM il_dcl_stloc1_value WHERE record_field_id = ' . $ilDB->quote($row['record_field_id'], 'integer'));
	if ($ilDB->numRows($query2)) {
		$rec = $ilDB->fetchAssoc($query2);
		if ($rec['value'] != null) {
			continue;
		}
	}
	$id = $ilDB->nextId('il_dcl_stloc1_value');
	$ilDB->insert('il_dcl_stloc1_value', array(
		'id' => array('integer', $id),
		'record_field_id' => array('integer', $row['record_field_id']),
		'value' => array('text', $row['value']),
	));
	$ilDB->manipulate('DELETE FROM il_dcl_stloc2_value WHERE id = ' . $ilDB->quote($row['id'], 'integer'));
}
?>
<#5077>
<?php

$ilDB->manipulate('update grp_settings set registration_start = '. $ilDB->quote(null, 'integer').', '.
	'registration_end = '.$ilDB->quote(null, 'integer') .' '.
	'where registration_unlimited = '.$ilDB->quote(1,'integer')
);
?>

<#5078>
<?php
$ilDB->manipulate('update crs_settings set '
	.'sub_start = ' . $ilDB->quote(null,'integer').', '
	.'sub_end = '.$ilDB->quote(null,'integer').' '
	.'WHERE sub_limitation_type != '.$ilDB->quote(2,'integer')
);
	
?>
<#5079>
<?php
if(!$ilDB->tableColumnExists('grp_settings', 'grp_start'))
{
	$ilDB->addTableColumn('grp_settings', 'grp_start',
		array(
			"type"		 => "integer",
			"notnull"	 => false,
			"length"	 => 4
	));
}
if(!$ilDB->tableColumnExists('grp_settings', 'grp_end'))
{
	$ilDB->addTableColumn('grp_settings', 'grp_end',
	   array(
			"type"		 => "integer",
			"notnull"	 => false,
			"length"	 => 4
	));
}
?>     
<#5080>
<?php   
if(!$ilDB->tableColumnExists('frm_posts', 'pos_activation_date'))
{ 
	$ilDB->addTableColumn('frm_posts', 'pos_activation_date', 
		array('type' => 'timestamp', 'notnull' => false));
}
?>
<#5081>
<?php   
if($ilDB->tableColumnExists('frm_posts', 'pos_activation_date'))
{ 
	$ilDB->manipulate('
		UPDATE frm_posts SET pos_activation_date = pos_date 
		WHERE pos_status = '. $ilDB->quote(1, 'integer')
		.' AND pos_activation_date is NULL'
		);
}
?>
<#5082>
<?php
if($ilDB->tableExists('svy_answer'))
{
	if($ilDB->tableColumnExists('svy_answer','textanswer'))
	{
		$ilDB->modifyTableColumn('svy_answer', 'textanswer', array(
			'type'	=> 'clob',
			'notnull' => false
		));
	}
}
?>

<#5083>
<?php

include_once('./Services/Migration/DBUpdate_3560/classes/class.ilDBUpdateNewObjectType.php');

$rp_ops_id = ilDBUpdateNewObjectType::getCustomRBACOperationId("read_learning_progress");
$ep_ops_id = ilDBUpdateNewObjectType::getCustomRBACOperationId('edit_learning_progress');
$w_ops_id = ilDBUpdateNewObjectType::getCustomRBACOperationId('write');
if($rp_ops_id && $ep_ops_id && $w_ops_id)
{			
	// see ilObjectLP
	$lp_types = array('file');

	foreach($lp_types as $lp_type)
	{
		$lp_type_id = ilDBUpdateNewObjectType::getObjectTypeId($lp_type);
		if($lp_type_id)
		{			
			ilDBUpdateNewObjectType::addRBACOperation($lp_type_id, $rp_ops_id);				
			ilDBUpdateNewObjectType::addRBACOperation($lp_type_id, $ep_ops_id);				
			ilDBUpdateNewObjectType::cloneOperation($lp_type, $w_ops_id, $rp_ops_id);
			ilDBUpdateNewObjectType::cloneOperation($lp_type, $w_ops_id, $ep_ops_id);
		}
	}
}
?>

<#5084>
<?php
// #0020342
$query = $ilDB->query('SELECT 
    stloc.*,
	fp.value as fp_value,
	fp.name as fp_name
FROM
    il_dcl_stloc1_value stloc
        INNER JOIN
    il_dcl_record_field rf ON stloc.record_field_id = rf.id
        INNER JOIN
    il_dcl_field f ON rf.field_id = f.id
		INNER JOIN
	il_dcl_field_prop fp ON rf.field_id = fp.field_id
WHERE
    f.datatype_id = 3
	AND fp.name = "multiple_selection"
	AND fp.value = 1
ORDER BY stloc.id ASC');

while ($row = $query->fetchAssoc()) {
	if (!is_numeric($row['value'])) {
		continue;
	}

	$value_array = array($row['value']);

	$query2 = $ilDB->query('SELECT * FROM il_dcl_stloc2_value WHERE record_field_id = ' . $ilDB->quote($row['record_field_id'], 'integer'));
	while ($row2 = $ilDB->fetchAssoc($query2)) {
		$value_array[] = $row2['value'];
	}
	
	$ilDB->update('il_dcl_stloc1_value', array(
		'id' => array('integer', $row['id']),
		'record_field_id' => array('integer', $row['record_field_id']),
		'value' => array('text', json_encode($value_array)),
	), array('id' => array('integer', $row['id'])));
	$ilDB->manipulate('DELETE FROM il_dcl_stloc2_value WHERE record_field_id = ' . $ilDB->quote($row['record_field_id'], 'integer'));
}
?>
<#5085>
<?php
$set = $ilDB->query("SELECT * FROM mep_item JOIN mep_tree ON (mep_item.obj_id = mep_tree.child) ".
	" WHERE mep_item.type = ".$ilDB->quote("pg", "text")
);
while ($rec = $ilDB->fetchAssoc($set))
{
	$q = "UPDATE page_object SET ".
		" parent_id = ".$ilDB->quote($rec["mep_id"], "integer").
		" WHERE parent_type = ".$ilDB->quote("mep", "text").
		" AND page_id = ".$ilDB->quote($rec["obj_id"], "integer");
	//echo "<br>".$q;
	$ilDB->manipulate($q);
}
?>
<#5086>
<?php
	// fix 20706
	$ilDB->dropPrimaryKey('page_question');
	$ilDB->addPrimaryKey('page_question', array('page_parent_type', 'page_id', 'question_id', 'page_lang'));
?>
<#5087>
<?php
    // fix 20409 and 20638
    $old = 'http://cdn.mathjax.org/mathjax/latest/MathJax.js?config=TeX-AMS-MML_HTMLorMML';
    $new = 'https://cdnjs.cloudflare.com/ajax/libs/mathjax/2.7.1/MathJax.js?config=TeX-AMS-MML_HTMLorMML';

    $ilDB->manipulateF("UPDATE settings SET value=%s WHERE module='MathJax' AND keyword='path_to_mathjax' AND value=%s",
        array('text','text'), array($new, $old)
    );
?>
<#5088>
<?php
	require_once('./Services/Component/classes/class.ilPluginAdmin.php');
	require_once('./Services/Component/classes/class.ilPlugin.php');
	require_once('./Services/UICore/classes/class.ilCtrl.php');

	// Mantis #17842
	/** @var $ilCtrl ilCtrl */
	global $ilCtrl, $ilPluginAdmin;
	if (is_null($ilPluginAdmin)) {
		$GLOBALS['ilPluginAdmin'] = new ilPluginAdmin();
	}
	if (is_null($ilCtrl)) {
		$GLOBALS['ilCtrl'] = new ilCtrl();
	}
	global $ilCtrl;

	function writeCtrlClassEntry(ilPluginSlot $slot, array $plugin_data) {
		global $ilCtrl;
		$prefix = $slot->getPrefix() . '_' . $plugin_data['id'];
		$ilCtrl->insertCtrlCalls("ilobjcomponentsettingsgui", ilPlugin::getConfigureClassName($plugin_data['name']), $prefix);
	}

	include_once("./Services/Component/classes/class.ilModule.php");
	$modules = ilModule::getAvailableCoreModules();
	foreach ($modules as $m) {
		$plugin_slots = ilComponent::lookupPluginSlots(IL_COMP_MODULE, $m["subdir"]);
		foreach ($plugin_slots as $ps) {
			include_once("./Services/Component/classes/class.ilPluginSlot.php");
			$slot = new ilPluginSlot(IL_COMP_MODULE, $m["subdir"], $ps["id"]);
			foreach ($slot->getPluginsInformation() as $p) {
				if (ilPlugin::hasConfigureClass($slot->getPluginsDirectory(), $p["name"]) && $ilCtrl->checkTargetClass(ilPlugin::getConfigureClassName($p["name"]))) {
					writeCtrlClassEntry($slot, $p);
				}
			}
		}
	}
	include_once("./Services/Component/classes/class.ilService.php");
	$services = ilService::getAvailableCoreServices();
	foreach ($services as $s) {
		$plugin_slots = ilComponent::lookupPluginSlots(IL_COMP_SERVICE, $s["subdir"]);
		foreach ($plugin_slots as $ps) {
			$slot = new ilPluginSlot(IL_COMP_SERVICE, $s["subdir"], $ps["id"]);
			foreach ($slot->getPluginsInformation() as $p) {
				if (ilPlugin::hasConfigureClass($slot->getPluginsDirectory(), $p["name"]) && $ilCtrl->checkTargetClass(ilPlugin::getConfigureClassName($p["name"]))) {
					writeCtrlClassEntry($slot, $p);
				}
			}
		}
	}
?>
<#5089>
<?php
$signature = "\n\n* * * * *\n";
$signature .= "[CLIENT_NAME]\n";
$signature .= "[CLIENT_DESC]\n";
$signature .= "[CLIENT_URL]\n";

$ilSetting = new ilSetting();

$prevent_smtp_globally        = $ilSetting->get('prevent_smtp_globally', 0);
$mail_system_sender_name      = $ilSetting->get('mail_system_sender_name', '');
$mail_external_sender_noreply = $ilSetting->get('mail_external_sender_noreply', '');
$mail_system_return_path      = $ilSetting->get('mail_system_return_path', '');

$ilSetting->set('mail_allow_external', !(int)$prevent_smtp_globally);

$ilSetting->set('mail_system_usr_from_addr', $mail_external_sender_noreply);
$ilSetting->set('mail_system_usr_from_name', $mail_system_sender_name);
$ilSetting->set('mail_system_usr_env_from_addr', $mail_system_return_path);

$ilSetting->set('mail_system_sys_from_addr', $mail_external_sender_noreply);
$ilSetting->set('mail_system_sys_from_name', $mail_system_sender_name);
$ilSetting->set('mail_system_sys_reply_to_addr', $mail_external_sender_noreply);
$ilSetting->set('mail_system_sys_env_from_addr', $mail_system_return_path);

$ilSetting->set('mail_system_sys_signature', $signature);

$ilSetting->delete('prevent_smtp_globally');
$ilSetting->delete('mail_system_return_path');
$ilSetting->delete('mail_system_sender_name');
$ilSetting->delete('mail_external_sender_noreply');
?>
<#5090>
<?php
$fields = array(
	'id' => array(
		'type' => 'integer',
		'length' => '8',

	),
	'user_id' => array(
		'type' => 'integer',
		'length' => '8',

	),
	'root_task_id' => array(
		'type' => 'integer',
		'length' => '8',

	),
	'current_task_id' => array(
		'type' => 'integer',
		'length' => '8',

	),
	'state' => array(
		'type' => 'integer',
		'length' => '2',

	),
	'total_number_of_tasks' => array(
		'type' => 'integer',
		'length' => '4',

	),
	'percentage' => array(
		'type' => 'integer',
		'length' => '2',

	),
	'title' => array(
		'type' => 'text',
		'length' => '255',

	),
	'description' => array(
		'type' => 'text',
		'length' => '255',

	),

);
if (! $ilDB->tableExists('il_bt_bucket')) {
	$ilDB->createTable('il_bt_bucket', $fields);
	$ilDB->addPrimaryKey('il_bt_bucket', array( 'id' ));

	if (! $ilDB->sequenceExists('il_bt_bucket')) {
		$ilDB->createSequence('il_bt_bucket');
	}

}

$fields = array(
	'id' => array(
		'type' => 'integer',
		'length' => '8',

	),
	'type' => array(
		'type' => 'text',
		'length' => '256',

	),
	'class_path' => array(
		'type' => 'text',
		'length' => '256',

	),
	'class_name' => array(
		'type' => 'text',
		'length' => '256',

	),
	'bucket_id' => array(
		'type' => 'integer',
		'length' => '8',

	),

);
if (! $ilDB->tableExists('il_bt_task')) {
	$ilDB->createTable('il_bt_task', $fields);
	$ilDB->addPrimaryKey('il_bt_task', array( 'id' ));

	if (! $ilDB->sequenceExists('il_bt_task')) {
		$ilDB->createSequence('il_bt_task');
	}

}

$fields = array(
	'id' => array(
		'type' => 'integer',
		'length' => '8',

	),
	'has_parent_task' => array(
		'type' => 'integer',
		'length' => '1',

	),
	'parent_task_id' => array(
		'type' => 'integer',
		'length' => '8',

	),
	'hash' => array(
		'type' => 'text',
		'length' => '256',

	),
	'type' => array(
		'type' => 'text',
		'length' => '256',

	),
	'class_path' => array(
		'type' => 'text',
		'length' => '256',

	),
	'class_name' => array(
		'type' => 'text',
		'length' => '256',

	),
	'serialized' => array(
		'type' => 'clob',

	),
	'bucket_id' => array(
		'type' => 'integer',
		'length' => '8',

	),

);
if (! $ilDB->tableExists('il_bt_value')) {
	$ilDB->createTable('il_bt_value', $fields);
	$ilDB->addPrimaryKey('il_bt_value', array( 'id' ));

	if (! $ilDB->sequenceExists('il_bt_value')) {
		$ilDB->createSequence('il_bt_value');
	}

}

$fields = array(
	'id' => array(
		'type' => 'integer',
		'length' => '8',

	),
	'task_id' => array(
		'type' => 'integer',
		'length' => '8',

	),
	'value_id' => array(
		'type' => 'integer',
		'length' => '8',

	),
	'bucket_id' => array(
		'type' => 'integer',
		'length' => '8',

	),

);
if (! $ilDB->tableExists('il_bt_value_to_task')) {
	$ilDB->createTable('il_bt_value_to_task', $fields);
	$ilDB->addPrimaryKey('il_bt_value_to_task', array( 'id' ));

	if (! $ilDB->sequenceExists('il_bt_value_to_task')) {
		$ilDB->createSequence('il_bt_value_to_task');
	}

}
?>
<#5091>
<?php
	$ilCtrlStructureReader->getStructure();
?>
<#5092>
<?php
<<<<<<< HEAD
if(!$ilDB->tableExists('saml_attribute_mapping'))
{
	$ilDB->createTable(
		'saml_attribute_mapping',
		array(
			'idp_id'        => array(
				'type'    => 'integer',
				'length'  => 4,
				'notnull' => true
			),
			'attribute'     => array(
				'type'    => 'text',
				'length'  => '75',
				'notnull' => true
			),
			'idp_attribute' => array(
				'type'    => 'text',
				'length'  => '1000',
				'notnull' => false,
				'default' => null
			),
		)
	);
}
?>
<#5093>
<?php
$ilDB->addPrimaryKey('saml_attribute_mapping', array('idp_id', 'attribute'));
?>
<#5094>
<?php
if(!$ilDB->tableColumnExists('saml_attribute_mapping', 'idp_attribute'))
{
	$ilDB->modifyTableColumn('saml_attribute_mapping', 'idp_attribute', array(
		'type'    => 'text',
		'length'  => '1000',
		'notnull' => false,
		'default' => null
	));
}
?>
<#5095>
<?php
if(!$ilDB->tableColumnExists('saml_attribute_mapping', 'update_automatically'))
{
	$ilDB->addTableColumn('saml_attribute_mapping', 'update_automatically', array(
=======
if(!$ilDB->tableColumnExists('chatroom_settings','online_status'))
{
	$ilDB->addTableColumn('chatroom_settings', 'online_status', array(
>>>>>>> 281f0c1b
		'type'    => 'integer',
		'length'  => 1,
		'notnull' => true,
		'default' => 0
	));
}
<<<<<<< HEAD
?>
<#5096>
<?php
$ilCtrlStructureReader->getStructure();
?>
<#5097>
<?php
if(!$ilDB->tableExists('saml_idp_settings'))
{
	$ilDB->createTable(
		'saml_idp_settings',
		array(
			'idp_id'        => array(
				'type'    => 'integer',
				'length'  => 4,
				'notnull' => true
			),
			'is_active'     => array(
				'type'    => 'integer',
				'length'  => 1,
				'notnull' => true
			)
		)
	);
}
?>
<#5098>
<?php
$ilDB->addPrimaryKey('saml_idp_settings', array('idp_id'));
?>
<#5099>
<?php
if(!$ilDB->tableColumnExists('saml_idp_settings', 'allow_local_auth'))
{
	$ilDB->addTableColumn('saml_idp_settings', 'allow_local_auth',
		array(
			'type' => 'integer',
			'length' => 1,
			'notnull' => true,
			'default' => 0
		)
	);
}
if(!$ilDB->tableColumnExists('saml_idp_settings', 'default_role_id'))
{
	$ilDB->addTableColumn('saml_idp_settings', 'default_role_id',
		array(
			'type' => 'integer',
			'length' => 4,
			'notnull' => true,
			'default' => 0
		)
	);
}
if(!$ilDB->tableColumnExists('saml_idp_settings', 'uid_claim'))
{
	$ilDB->addTableColumn('saml_idp_settings', 'uid_claim',
		array(
			'type' => 'text',
			'length' => 1000,
=======

$ilDB->manipulateF("UPDATE chatroom_settings SET online_status = %s", array('integer'), array(1));
?>
<#5093>
<?php
if(!$ilDB->tableColumnExists('chatroom_bans', 'actor_id'))
{
	$ilDB->addTableColumn('chatroom_bans', 'actor_id',
		array(
			'type'    => 'integer',
			'length'  => 4,
>>>>>>> 281f0c1b
			'notnull' => false,
			'default' => null
		)
	);
}
<<<<<<< HEAD
if(!$ilDB->tableColumnExists('saml_idp_settings', 'login_claim'))
{
	$ilDB->addTableColumn('saml_idp_settings', 'login_claim',
		array(
			'type' => 'text',
			'length' => 1000,
			'notnull' => false,
			'default' => null
		)
	);
}
if(!$ilDB->tableColumnExists('saml_idp_settings', 'sync_status'))
{
	$ilDB->addTableColumn('saml_idp_settings', 'sync_status',
		array(
			'type' => 'integer',
			'length' => 1,
			'notnull' => true,
			'default' => 0
		)
	);
}
if(!$ilDB->tableColumnExists('saml_idp_settings', 'account_migr_status'))
{
	$ilDB->addTableColumn('saml_idp_settings', 'account_migr_status',
		array(
			'type' => 'integer',
			'length' => 1,
			'notnull' => true,
			'default' => 0
		)
	);
}
=======
>>>>>>> 281f0c1b
?><|MERGE_RESOLUTION|>--- conflicted
+++ resolved
@@ -18774,7 +18774,34 @@
 ?>
 <#5092>
 <?php
-<<<<<<< HEAD
+if(!$ilDB->tableColumnExists('chatroom_settings','online_status'))
+{
+	$ilDB->addTableColumn('chatroom_settings', 'online_status', array(
+		'type'    => 'integer',
+		'length'  => 1,
+		'notnull' => true,
+		'default' => 0
+	));
+}
+
+$ilDB->manipulateF("UPDATE chatroom_settings SET online_status = %s", array('integer'), array(1));
+?>
+<#5093>
+<?php
+if(!$ilDB->tableColumnExists('chatroom_bans', 'actor_id'))
+{
+	$ilDB->addTableColumn('chatroom_bans', 'actor_id',
+		array(
+			'type'    => 'integer',
+			'length'  => 4,
+			'notnull' => false,
+			'default' => null
+		)
+	);
+}
+?>
+<#5094>
+<?php
 if(!$ilDB->tableExists('saml_attribute_mapping'))
 {
 	$ilDB->createTable(
@@ -18800,11 +18827,11 @@
 	);
 }
 ?>
-<#5093>
+<#5095>
 <?php
 $ilDB->addPrimaryKey('saml_attribute_mapping', array('idp_id', 'attribute'));
 ?>
-<#5094>
+<#5096>
 <?php
 if(!$ilDB->tableColumnExists('saml_attribute_mapping', 'idp_attribute'))
 {
@@ -18816,29 +18843,23 @@
 	));
 }
 ?>
-<#5095>
+<#5097>
 <?php
 if(!$ilDB->tableColumnExists('saml_attribute_mapping', 'update_automatically'))
 {
 	$ilDB->addTableColumn('saml_attribute_mapping', 'update_automatically', array(
-=======
-if(!$ilDB->tableColumnExists('chatroom_settings','online_status'))
-{
-	$ilDB->addTableColumn('chatroom_settings', 'online_status', array(
->>>>>>> 281f0c1b
 		'type'    => 'integer',
 		'length'  => 1,
 		'notnull' => true,
 		'default' => 0
 	));
 }
-<<<<<<< HEAD
-?>
-<#5096>
+?>
+<#5098>
 <?php
 $ilCtrlStructureReader->getStructure();
 ?>
-<#5097>
+<#5099>
 <?php
 if(!$ilDB->tableExists('saml_idp_settings'))
 {
@@ -18859,11 +18880,11 @@
 	);
 }
 ?>
-<#5098>
+<#6000>
 <?php
 $ilDB->addPrimaryKey('saml_idp_settings', array('idp_id'));
 ?>
-<#5099>
+<#6001>
 <?php
 if(!$ilDB->tableColumnExists('saml_idp_settings', 'allow_local_auth'))
 {
@@ -18893,25 +18914,11 @@
 		array(
 			'type' => 'text',
 			'length' => 1000,
-=======
-
-$ilDB->manipulateF("UPDATE chatroom_settings SET online_status = %s", array('integer'), array(1));
-?>
-<#5093>
-<?php
-if(!$ilDB->tableColumnExists('chatroom_bans', 'actor_id'))
-{
-	$ilDB->addTableColumn('chatroom_bans', 'actor_id',
-		array(
-			'type'    => 'integer',
-			'length'  => 4,
->>>>>>> 281f0c1b
 			'notnull' => false,
 			'default' => null
 		)
 	);
 }
-<<<<<<< HEAD
 if(!$ilDB->tableColumnExists('saml_idp_settings', 'login_claim'))
 {
 	$ilDB->addTableColumn('saml_idp_settings', 'login_claim',
@@ -18945,6 +18952,4 @@
 		)
 	);
 }
-=======
->>>>>>> 281f0c1b
 ?>