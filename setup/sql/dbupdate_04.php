--- conflicted
+++ resolved
@@ -15443,7 +15443,7 @@
 <#4919>
 <?php
 //migration for datacollections:
-//create a standardview for each table, set visibility/filterability for each field
+//ĉreate a standardview for each table, set visibility/filterability for each field
 //and delete entries from old view tables
 $roles = array();
 $query = $ilDB->query('SELECT rol_id FROM rbac_fa WHERE parent = ' . $ilDB->quote(ROLE_FOLDER_ID, 'integer') . " AND assign='y'");
@@ -15624,7 +15624,6 @@
 <#4925>
 <?php
 
-<<<<<<< HEAD
 include_once('./Services/Migration/DBUpdate_3560/classes/class.ilDBUpdateNewObjectType.php');
 
 $type_id = ilDBUpdateNewObjectType::getObjectTypeId('stys');
@@ -15796,7 +15795,10 @@
         ));
 }
 
-=======
+?>
+<#4938>
+<?php
+
 	//Create new object type grpr 'Group Reference'
 	include_once('./Services/Migration/DBUpdate_3560/classes/class.ilDBUpdateNewObjectType.php');
 
@@ -15815,8 +15817,7 @@
 	$parent_types = array('root', 'cat', 'crs', 'fold', 'grp');
 	ilDBUpdateNewObjectType::addRBACCreate('create_grpr', 'Create Group Reference', $parent_types);
 ?>
-<#4926>
+<#4939>
 <?php
 $ilCtrlStructureReader->getStructure();
->>>>>>> 16ba99b6
 ?>