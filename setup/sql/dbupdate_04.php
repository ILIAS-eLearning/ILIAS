--- conflicted
+++ resolved
@@ -18802,7 +18802,37 @@
 ?>
 <#5094>
 <?php
-<<<<<<< HEAD
+	$ilCtrlStructureReader->getStructure();
+?>
+<#5095>
+<?php
+if(!$ilDB->tableColumnExists('usr_data', 'second_email'))
+{
+	$ilDB->addTableColumn('usr_data', 'second_email', 
+		array('type' => 'text',
+		      'length' => 80,
+		      'notnull' => false
+		));
+}
+?>
+<#5096>
+<?php
+if(!$ilDB->tableColumnExists('mail_options', 'mail_address_option'))
+{
+	$ilDB->addTableColumn('mail_options', 'mail_address_option',
+		array('type' => 'integer',
+		      'length' => 1,
+		      'notnull' => true,
+		      'default' => 3
+		));
+}
+?>
+<#5097>
+<?php
+$ilCtrlStructureReader->getStructure();
+?>
+<#5094>
+<?php
 if(!$ilDB->tableExists('saml_attribute_mapping'))
 {
 	$ilDB->createTable(
@@ -18998,34 +19028,4 @@
 {
 	$ilDB->renameTableColumn('auth_ext_attr_mapping', 'idp_attribute', 'ext_attribute');
 }
-=======
-	$ilCtrlStructureReader->getStructure();
-?>
-<#5095>
-<?php
-if(!$ilDB->tableColumnExists('usr_data', 'second_email'))
-{
-	$ilDB->addTableColumn('usr_data', 'second_email', 
-		array('type' => 'text',
-		      'length' => 80,
-		      'notnull' => false
-		));
-}
-?>
-<#5096>
-<?php
-if(!$ilDB->tableColumnExists('mail_options', 'mail_address_option'))
-{
-	$ilDB->addTableColumn('mail_options', 'mail_address_option',
-		array('type' => 'integer',
-		      'length' => 1,
-		      'notnull' => true,
-		      'default' => 3
-		));
-}
-?>
-<#5097>
-<?php
-$ilCtrlStructureReader->getStructure();
->>>>>>> b83f34f8
 ?>