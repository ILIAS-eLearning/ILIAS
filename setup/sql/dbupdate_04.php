<#4183>
<?php
	if (!$ilDB->tableColumnExists('il_poll', 'result_sort'))
	{
		$ilDB->addTableColumn('il_poll', 'result_sort', array(
			"type" => "integer",
			"notnull" => true,
			"length" => 1,
			"default" => 0
		));
	}
?>
<#4184>
<?php
	if (!$ilDB->tableColumnExists('il_poll', 'non_anon'))
	{
		$ilDB->addTableColumn('il_poll', 'non_anon', array(
			"type" => "integer",
			"notnull" => true,
			"length" => 1,
			"default" => 0
		));
	}
?>
<#4185>
<?php

if(!$ilDB->tableColumnExists('il_blog','abs_shorten')) 
{
    $ilDB->addTableColumn(
        'il_blog',
        'abs_shorten',
        array(
            'type' => 'integer',
			'length' => 1,
            'notnull' => false,
            'default' => 0
        ));
}

if(!$ilDB->tableColumnExists('il_blog','abs_shorten_len')) 
{
    $ilDB->addTableColumn(
        'il_blog',
        'abs_shorten_len',
        array(
            'type' => 'integer',
			'length' => 2,
            'notnull' => false,
            'default' => 0
        ));
}

if(!$ilDB->tableColumnExists('il_blog','abs_image')) 
{
    $ilDB->addTableColumn(
        'il_blog',
        'abs_image',
        array(
            'type' => 'integer',
			'length' => 1,
            'notnull' => false,
            'default' => 0
        ));
}

if(!$ilDB->tableColumnExists('il_blog','abs_img_width')) 
{
    $ilDB->addTableColumn(
        'il_blog',
        'abs_img_width',
        array(
            'type' => 'integer',
			'length' => 2,
            'notnull' => false,
            'default' => 0
        ));
}

if(!$ilDB->tableColumnExists('il_blog','abs_img_height')) 
{
    $ilDB->addTableColumn(
        'il_blog',
        'abs_img_height',
        array(
            'type' => 'integer',
			'length' => 2,
            'notnull' => false,
            'default' => 0
        ));
}

?>
<#4186>
<?php
	$ilCtrlStructureReader->getStructure();
?>
<#4187>
<?php

if( !$ilDB->tableExists('usr_data_multi') )
{
	$ilDB->createTable('usr_data_multi', array(
		'usr_id' => array(
			'type' => 'integer',
			'length' => 4,
			'notnull' => true,
			'default' => 0
		),
		'field_id' => array(
			'type' => 'text',
			'length' => 255,
			'notnull' => true
		),
		'value' => array(
			'type' => 'text',
			'length' => 1000,
			'notnull' => false,
		)
	));
}

?>
<#4188>
<?php

// #12845
$set = $ilDB->query("SELECT od.owner, prtf.id prtf_id, pref.value public".
	", MIN(acl.object_id) acl_type".
	" FROM usr_portfolio prtf".
	" JOIN object_data od ON (od.obj_id = prtf.id".
	" AND od.type = ".$ilDB->quote("prtf", "text").")".
	" LEFT JOIN usr_portf_acl acl ON (acl.node_id = prtf.id)".
	" LEFT JOIN usr_pref pref ON (pref.usr_id = od.owner".
	" AND pref.keyword = ".$ilDB->quote("public_profile", "text").")".
	" WHERE prtf.is_default = ".$ilDB->quote(1, "integer").
	" GROUP BY od.owner, prtf.id, pref.value");
while($row = $ilDB->fetchAssoc($set))
{	
	$acl_type = (int)$row["acl_type"];
	$pref = trim($row["public"]);
	$user_id = (int)$row["owner"];
	$prtf_id = (int)$row["prtf_id"];
	
	if(!$user_id || !$prtf_id) // #12862
	{
		continue;
	}
	
	// portfolio is not published, remove as profile
	if($acl_type >= 0)
	{
		$ilDB->manipulate("UPDATE usr_portfolio".
			" SET is_default = ".$ilDB->quote(0, "integer").
			" WHERE id = ".$ilDB->quote($prtf_id, "integer"));		
		$new_pref = "n";
	}
	// check if portfolio sharing matches user preference
	else 
	{		
		// registered vs. published
		$new_pref = ($acl_type < -1)
			? "g"
			: "y";		
	}	
	
	if($pref)
	{
		if($pref != $new_pref)
		{
			$ilDB->manipulate("UPDATE usr_pref".
				" SET value = ".$ilDB->quote($new_pref, "text").
				" WHERE usr_id = ".$ilDB->quote($user_id, "integer").
				" AND keyword = ".$ilDB->quote("public_profile", "text"));
		}
	}	
	else
	{
		$ilDB->manipulate("INSERT INTO usr_pref (usr_id, keyword, value) VALUES".
			" (".$ilDB->quote($user_id, "integer").
			", ".$ilDB->quote("public_profile", "text").
			", ".$ilDB->quote($new_pref, "text").")");
	}	
}

?>

<#4189>
<?php
$ilDB->modifyTableColumn(
		'object_data', 
		'title',
		array(
			"type" => "text", 
			"length" => 255, 
			"notnull" => false,
			'fixed' => true
		)
	);
?>

<#4190>
<?php

$ilDB->modifyTableColumn(
		'usr_pwassist', 
		'pwassist_id',
		array(
			"type" => "text", 
			"length" => 180, 
			"notnull" => true,
			'fixed' => true
		)
	);
?>

<#4191>
<?php
if( !$ilDB->tableColumnExists('tst_active', 'last_finished_pass') )
{
	$ilDB->addTableColumn('tst_active', 'last_finished_pass', array(
		'type' => 'integer',
		'length' => 4,
		'notnull' => false,
		'default' => null
	));
}
?>

<#4192>
<?php

if( !$ilDB->uniqueConstraintExists('tst_pass_result', array('active_fi', 'pass')) )
{
	$groupRes = $ilDB->query("
		SELECT COUNT(*), active_fi, pass FROM tst_pass_result GROUP BY active_fi, pass HAVING COUNT(*) > 1
	");

	$ilSetting = new ilSetting();

	$setting = $ilSetting->get('tst_passres_dupl_del_warning', 0);

	while( $groupRow = $ilDB->fetchAssoc($groupRes) )
	{
		if(!$setting)
		{
			echo "<pre>
				Dear Administrator,
				
				DO NOT REFRESH THIS PAGE UNLESS YOU HAVE READ THE FOLLOWING INSTRUCTIONS
				
				The update process has been stopped due to data security reasons.
				A Bug has let to duplicate datasets in tst_pass_result table.
				Duplicates have been detected in your installation.
				
				Please have a look at: http://www.ilias.de/mantis/view.php?id=12904
				
				You have the opportunity to review the data in question and apply 
				manual fixes on your own risk.
				
				If you try to rerun the update process, this warning will be skipped.
				The duplicates will be removed automatically by the criteria documented at Mantis #12904
				
				Best regards,
				The Test Maintainers
			</pre>";

			$ilSetting->set('tst_passres_dupl_del_warning', 1);
			exit;
		}

		$dataRes = $ilDB->queryF(
			"SELECT * FROM tst_pass_result WHERE active_fi = %s AND pass = %s ORDER BY tstamp ASC",
			array('integer', 'integer'), array($groupRow['active_fi'], $groupRow['pass'])
		);

		$passResults = array();
		$latestTimstamp = 0;

		while( $dataRow = $ilDB->fetchAssoc($dataRes) )
		{
			if( $latestTimstamp < $dataRow['tstamp'] )
			{
				$latestTimstamp = $dataRow['tstamp'];
				$passResults = array();
			}

			$passResults[] = $dataRow;
		}

		$bestPointsRatio = 0;
		$bestPassResult = null;

		foreach($passResults as $passResult)
		{
			if( $passResult['maxpoints'] > 0 )
			{
				$pointsRatio = $passResult['points'] / $passResult['maxpoints'];
			}
			else
			{
				$pointsRatio = 0;
			}

			if( $bestPointsRatio <= $pointsRatio )
			{
				$bestPointsRatio = $pointsRatio;
				$bestPassResult = $passResult;
			}
		}

		$dataRes = $ilDB->manipulateF(
			"DELETE FROM tst_pass_result WHERE active_fi = %s AND pass = %s",
			array('integer', 'integer'), array($groupRow['active_fi'], $groupRow['pass'])
		);

		$ilDB->insert('tst_pass_result', array(
			'active_fi' => array('integer', $bestPassResult['active_fi']),
			'pass' => array('integer', $bestPassResult['pass']),
			'points' => array('float', $bestPassResult['points']),
			'maxpoints' => array('float', $bestPassResult['maxpoints']),
			'questioncount' => array('integer', $bestPassResult['questioncount']),
			'answeredquestions' => array('integer', $bestPassResult['answeredquestions']),
			'workingtime' => array('integer', $bestPassResult['workingtime']),
			'tstamp' => array('integer', $bestPassResult['tstamp']),
			'hint_count' => array('integer', $bestPassResult['hint_count']),
			'hint_points' => array('float', $bestPassResult['hint_points']),
			'obligations_answered' => array('integer', $bestPassResult['obligations_answered']),
			'exam_id' => array('text', $bestPassResult['exam_id'])
		));
	}

	$ilDB->addUniqueConstraint('tst_pass_result', array('active_fi', 'pass'));
}

?>

<#4193>
<?php
if( !$ilDB->uniqueConstraintExists('tst_sequence', array('active_fi', 'pass')) )
{
	$groupRes = $ilDB->query("
		SELECT COUNT(*), active_fi, pass FROM tst_sequence GROUP BY active_fi, pass HAVING COUNT(*) > 1
	");

	$ilSetting = new ilSetting();

	$setting = $ilSetting->get('tst_seq_dupl_del_warning', 0);

	while( $groupRow = $ilDB->fetchAssoc($groupRes) )
	{
		if(!$setting)
		{
			echo "<pre>
				Dear Administrator,
				
				DO NOT REFRESH THIS PAGE UNLESS YOU HAVE READ THE FOLLOWING INSTRUCTIONS
				
				The update process has been stopped due to data security reasons.
				A Bug has let to duplicate datasets in tst_sequence table.
				Duplicates have been detected in your installation.
				
				Please have a look at: http://www.ilias.de/mantis/view.php?id=12904
				
				You have the opportunity to review the data in question and apply 
				manual fixes on your own risk.
				
				If you try to rerun the update process, this warning will be skipped.
				The duplicates will be removed automatically by the criteria documented at Mantis #12904
				
				Best regards,
				The Test Maintainers
			</pre>";

			$ilSetting->set('tst_seq_dupl_del_warning', 1);
			exit;
		}

		$dataRes = $ilDB->queryF(
			"SELECT * FROM tst_sequence WHERE active_fi = %s AND pass = %s ORDER BY tstamp DESC",
			array('integer', 'integer'), array($groupRow['active_fi'], $groupRow['pass'])
		);

		while( $dataRow = $ilDB->fetchAssoc($dataRes) )
		{
			$ilDB->manipulateF(
				"DELETE FROM tst_sequence WHERE active_fi = %s AND pass = %s",
				array('integer', 'integer'), array($groupRow['active_fi'], $groupRow['pass'])
			);

			$ilDB->insert('tst_sequence', array(
				'active_fi' => array('integer', $dataRow['active_fi']),
				'pass' => array('integer', $dataRow['pass']),
				'sequence' => array('text', $dataRow['sequence']),
				'postponed' => array('text', $dataRow['postponed']),
				'hidden' => array('text', $dataRow['hidden']),
				'tstamp' => array('integer', $dataRow['tstamp'])
			));

			break;
		}
	}

	$ilDB->addUniqueConstraint('tst_sequence', array('active_fi', 'pass'));
}
?>

<#4194>
<?php

	$ilDB->dropIndexByFields('cal_auth_token',array('user_id'));

?>

<#4195>
<?php

	if(!$ilDB->indexExistsByFields('cal_shared',array('obj_id','obj_type')))
	{
		$ilDB->addIndex('cal_shared',array('obj_id','obj_type'),'i1');
	}
?>
<#4196>
<?php

	$ilDB->dropIndexByFields('cal_entry_responsible',array('cal_id','user_id'));
	$ilDB->addPrimaryKey('cal_entry_responsible',array('cal_id','user_id'));
?>
<#4197>
<?php

	$ilDB->dropIndexByFields('cal_entry_responsible',array('cal_id'));
	$ilDB->dropIndexByFields('cal_entry_responsible',array('user_id'));
	
?>
<#4198>
<?php

	$ilDB->dropIndexByFields('cal_cat_assignments',array('cal_id','cat_id'));
	$ilDB->addPrimaryKey('cal_cat_assignments',array('cal_id','cat_id'));
	
?>

<#4199>
<?php
	if(!$ilDB->indexExistsByFields('cal_entries',array('last_update')))
	{
		$ilDB->addIndex('cal_entries',array('last_update'),'i1');
	}
?>
<#4200>
<?php

	$query = 'SELECT value from settings where module = '.$ilDB->quote('common','text').
			'AND keyword = '.$ilDB->quote('main_tree_impl','text');
	$res = $ilDB->query($query);
	
	$tree_impl = 'ns';
	while ($row = $res->fetchRow(ilDBConstants::FETCHMODE_OBJECT))
	{
		$tree_impl = $row->value;
	}
	
	if($tree_impl == 'mp')
	{
		if(!$ilDB->indexExistsByFields('tree',array('path')))
		{
			$ilDB->dropIndexByFields('tree',array('lft'));
			$ilDB->addIndex('tree',array('path'),'i4');
		}
	}
?>
<#4201>
<?php
	if(!$ilDB->indexExistsByFields('booking_reservation',array('user_id')))
	{
		$ilDB->addIndex('booking_reservation',array('user_id'),'i1');
	}
?>
<#4202>
<?php
	if(!$ilDB->indexExistsByFields('booking_reservation',array('object_id')))
	{
		$ilDB->addIndex('booking_reservation',array('object_id'),'i2');
	}
?>
<#4203>
<?php
	if(!$ilDB->indexExistsByFields('cal_entries',array('context_id')))
	{
		$ilDB->addIndex('cal_entries',array('context_id'),'i2');
	}
?>
<#4204>
<?php
if( !$ilDB->tableColumnExists('il_poll', 'show_results_as') )
{
    $ilDB->addTableColumn('il_poll', 'show_results_as', array(
        'type' => 'integer',
        'length' => 1,
        'notnull' => true,
        'default' => 1
    ));
}
if( !$ilDB->tableColumnExists('il_poll', 'show_comments') )
{
    $ilDB->addTableColumn('il_poll', 'show_comments', array(
        'type' => 'integer',
        'length' => 1,
        'notnull' => true,
        'default' => 0
    ));
}
?>
<#4205>
<?php

	$ilDB->modifyTableColumn(
			'usr_data', 
			'ext_account',
			array(
				"type" => "text", 
				"length" => 250, 
				"notnull" => false,
				'fixed' => false
			)
		);
?>
<#4206>

<?php

	$ilDB->modifyTableColumn(
			'usr_session', 
			'session_id',
			array(
				"type" => "text", 
				"length" => 250, 
				"notnull" => true,
				'fixed' => false
			)
		);
?>
<#4207>
		<?php
		// Get defective active-id sequences by finding active ids lower than zero. The abs of the low-pass is the count of the holes
		// in the sequence.
		$result = $ilDB->query('SELECT active_fi, min(pass) pass FROM tst_pass_result WHERE pass < 0 GROUP BY active_fi');
		$broken_sequences = array();

		while ( $row = $ilDB->fetchAssoc($result) )
		{
			$broken_sequences[] = array('active' => $row['active'], 'holes' => abs($row['pass']));
		}

		$stmt_inc_pass_res 	= $ilDB->prepareManip('UPDATE tst_pass_result 	SET pass = pass + 1 WHERE active_fi = ?', array('integer'));
		$stmt_inc_man_fb 	= $ilDB->prepareManip('UPDATE tst_manual_fb 	SET pass = pass + 1 WHERE active_fi = ?', array('integer'));
		$stmt_inc_seq 		= $ilDB->prepareManip('UPDATE tst_sequence 		SET pass = pass + 1 WHERE active_fi = ?', array('integer'));
		$stmt_inc_sol 		= $ilDB->prepareManip('UPDATE tst_solutions 	SET pass = pass + 1 WHERE active_fi = ?', array('integer'));
		$stmt_inc_times 	= $ilDB->prepareManip('UPDATE tst_times 		SET pass = pass + 1 WHERE active_fi = ?', array('integer'));

		$stmt_sel_passes 	= $ilDB->prepare('SELECT pass FROM tst_pass_result WHERE active_fi = ? ORDER BY pass', array('integer'));

		$stmt_dec_pass_res 	= $ilDB->prepareManip('UPDATE tst_pass_result 	SET pass = pass - 1 WHERE active_fi = ? AND pass > ?', array('integer', 'integer'));
		$stmt_dec_man_fb 	= $ilDB->prepareManip('UPDATE tst_manual_fb 	SET pass = pass - 1 WHERE active_fi = ? AND pass > ?', array('integer', 'integer'));
		$stmt_dec_seq 		= $ilDB->prepareManip('UPDATE tst_sequence 		SET pass = pass - 1 WHERE active_fi = ? AND pass > ?', array('integer', 'integer'));
		$stmt_dec_sol 		= $ilDB->prepareManip('UPDATE tst_solutions 	SET pass = pass - 1 WHERE active_fi = ? AND pass > ?', array('integer', 'integer'));
		$stmt_dec_times 	= $ilDB->prepareManip('UPDATE tst_times 		SET pass = pass - 1 WHERE active_fi = ? AND pass > ?', array('integer', 'integer'));

		// Iterate over affected passes
		foreach ( $broken_sequences as $broken_sequence )
		{
			// Recreate the unbroken, pre-renumbering state by incrementing all passes on all affected tables for the detected broken active_fi.
			for($i = 1; $i <= $broken_sequence['holes']; $i++)
			{
				$ilDB->execute($stmt_inc_pass_res,	array($broken_sequence['active']));
				$ilDB->execute($stmt_inc_man_fb, 	array($broken_sequence['active']));
				$ilDB->execute($stmt_inc_seq, 		array($broken_sequence['active']));
				$ilDB->execute($stmt_inc_sol, 		array($broken_sequence['active']));
				$ilDB->execute($stmt_inc_times, 	array($broken_sequence['active']));
			}

			// Detect the holes and renumber correctly on all affected tables.
			for($i = 1; $i <= $broken_sequence['holes']; $i++)
			{
				$result = $ilDB->execute($stmt_sel_passes, array($broken_sequence['active']));
				$index = 0;
				while($row = $ilDB->fetchAssoc($result))
				{
					if ($row['pass'] == $index)
					{
						$index++;
						continue;
					}

					// Reaching here, there is a missing index, now decrement all higher passes, preserving additional holes.
					$ilDB->execute($stmt_dec_pass_res, 	array($broken_sequence['active'], $index));
					$ilDB->execute($stmt_dec_man_fb, 	array($broken_sequence['active'], $index));
					$ilDB->execute($stmt_dec_seq, 		array($broken_sequence['active'], $index));
					$ilDB->execute($stmt_dec_sol, 		array($broken_sequence['active'], $index));
					$ilDB->execute($stmt_dec_times, 	array($broken_sequence['active'], $index));
					break;
					// Hole detection will start over.
				}
			}
		}
		?>
<#4208>
<?php

if( !$ilDB->tableExists('tmp_tst_to_recalc') )
{
	$ilDB->createTable('tmp_tst_to_recalc', array(
		'active_fi' => array(
			'type' => 'integer',
			'length' => 4,
			'notnull' => true,
			'default' => 0
		),
		'pass' => array(
			'type' => 'integer',
			'length' => 4,
			'notnull' => true,
			'default' => -1
		)
	));

	$ilDB->addUniqueConstraint('tmp_tst_to_recalc', array('active_fi', 'pass'));
}

$groupQuery = "
			SELECT      tst_test_result.active_fi,
						tst_test_result.question_fi,
						tst_test_result.pass,
						MAX(test_result_id) keep_id
			
			FROM        tst_test_result

            INNER JOIN  tst_active
            ON          tst_active.active_id = tst_test_result.active_fi
			
            INNER JOIN  tst_tests
            ON          tst_tests.test_id = tst_active.test_fi
			
            INNER JOIN  object_data
            ON          object_data.obj_id = tst_tests.obj_fi

            WHERE       object_data.type = %s
			
			GROUP BY    tst_test_result.active_fi,
						tst_test_result.question_fi,
						tst_test_result.pass
			
			HAVING      COUNT(*) > 1
		";

$numQuery = "SELECT COUNT(*) num FROM ($groupQuery) tbl";
$numRes = $ilDB->queryF($numQuery, array('text'), array('tst'));
$numRow = $ilDB->fetchAssoc($numRes);

$ilSetting = new ilSetting();
$setting = $ilSetting->get('tst_test_results_dupl_del_warn', 0);

if( (int)$numRow['num'] && !(int)$setting )
{
	echo "<pre>

		Dear Administrator,
		
		DO NOT REFRESH THIS PAGE UNLESS YOU HAVE READ THE FOLLOWING INSTRUCTIONS
		
		The update process has been stopped due to data security reasons.
		A Bug has let to duplicate datasets in \"tst_test_result\" table.
		Duplicates have been detected in your installation.
		
		Please have a look at: http://www.ilias.de/mantis/view.php?id=8992#c27369
		
		You have the opportunity to review the data in question and apply 
		manual fixes on your own risk.
		If you change any data manually, make sure to also add an entry in the table \"tmp_tst_to_recalc\"
		for each active_fi/pass combination that is involved.
		The required re-calculation of related result aggregations won't be triggered otherwise.
		
		If you try to rerun the update process, this warning will be skipped.
		The remaining duplicates will be removed automatically by the criteria documented at Mantis #8992
		
		Best regards,
		The Test Maintainers
		
	</pre>";

	$ilSetting->set('tst_test_results_dupl_del_warn', 1);
	exit;
}

if( (int)$numRow['num'] )
{
	$groupRes = $ilDB->queryF($groupQuery, array('text'), array('tst'));

	$deleteStmt = $ilDB->prepareManip(
		"DELETE FROM tst_test_result WHERE active_fi = ? AND pass = ? AND question_fi = ? AND test_result_id != ?",
		array('integer', 'integer', 'integer', 'integer')
	);

	while( $groupRow = $ilDB->fetchAssoc($groupRes) )
	{
		$pkCols = array(
			'active_fi' => array('integer', $groupRow['active_fi']),
			'pass' => array('integer', $groupRow['pass'])
		);
		
		$ilDB->replace('tmp_tst_to_recalc', $pkCols, array());

		$ilDB->execute($deleteStmt, array(
			$groupRow['active_fi'], $groupRow['pass'], $groupRow['question_fi'], $groupRow['keep_id']
		));
	}
}

?>
<#4209>
<?php

if( $ilDB->tableExists('tmp_tst_to_recalc') )
{
	$deleteStmt = $ilDB->prepareManip(
		"DELETE FROM tmp_tst_to_recalc WHERE active_fi = ? AND pass = ?", array('integer', 'integer')
	);
	
	$res = $ilDB->query("
			SELECT		tmp_tst_to_recalc.*,
						tst_tests.obligations_enabled,
						tst_tests.question_set_type,
						tst_tests.obj_fi,
						tst_tests.pass_scoring
	
			FROM		tmp_tst_to_recalc
	
			INNER JOIN  tst_active
			ON          tst_active.active_id = tmp_tst_to_recalc.active_fi
			
			INNER JOIN  tst_tests
			ON          tst_tests.test_id = tst_active.test_fi
	");

	require_once 'Services/Migration/DBUpdate_4209/classes/class.DBUpdateTestResultCalculator.php';

	while( $row = $ilDB->fetchAssoc($res) )
	{
		DBUpdateTestResultCalculator::_updateTestPassResults(
			$row['active_fi'], $row['pass'], $row['obligations_enabled'],
			$row['question_set_type'], $row['obj_fi']
		);

		DBUpdateTestResultCalculator::_updateTestResultCache(
			$row['active_fi'], $row['pass_scoring']
		);
		
		$ilDB->execute($deleteStmt, array($row['active_fi'], $row['pass']));
	}
	
	$ilDB->dropTable('tmp_tst_to_recalc');
}

?>
<#4210>
<?php
$ilSetting = new ilSetting();
if ((int) $ilSetting->get('lm_qst_imap_migr_run') == 0)
{
	// get all imagemap questions in ILIAS learning modules or scorm learning modules
	$set = $ilDB->query("SELECT pq.question_id FROM page_question pq JOIN qpl_qst_imagemap im ON (pq.question_id = im.question_fi) ".
		" WHERE pq.page_parent_type = ".$ilDB->quote("lm", "text").
		" OR pq.page_parent_type = ".$ilDB->quote("sahs", "text")
	);
	while ($rec = $ilDB->fetchAssoc($set))
	{
		// now cross-check against qpl_questions to ensure that this is neither a test nor a question pool question
		$set2 = $ilDB->query("SELECT obj_fi FROM qpl_questions ".
			" WHERE question_id = ".$ilDB->quote($rec["question_id"], "integer")
		);
		if ($rec2 = $ilDB->fetchAssoc($set2))
		{
			// this should not be the case for question pool or test questions
			if ($rec2["obj_fi"] == 0)
			{
				$q = "UPDATE qpl_qst_imagemap SET ".
					" is_multiple_choice = ".$ilDB->quote(1, "integer").
					" WHERE question_fi = ".$ilDB->quote($rec["question_id"], "integer");
				$ilDB->manipulate($q);
			}
		}
	}
	$ilSetting = new ilSetting();
	$setting = $ilSetting->set('lm_qst_imap_migr_run', 1);
}
?>
<#4211>
<?php
if( !$ilDB->tableColumnExists('qpl_a_cloze', 'gap_size') )
{
	$ilDB->addTableColumn('qpl_a_cloze', 'gap_size', array(
		'type' => 'integer',
		'length' => 4,
		'notnull' => true,
		'default' => 0
	));
}
?>
<#4212>
<?php
if( !$ilDB->tableColumnExists('qpl_qst_cloze', 'cloze_text') )
{
	$ilDB->addTableColumn( 'qpl_qst_cloze', 'cloze_text', array('type' => 'clob') );

	$clean_qst_txt = $ilDB->prepareManip('UPDATE qpl_questions SET question_text = "&nbsp;" WHERE question_id = ?', array('integer'));

	$result = $ilDB->query('SELECT question_id, question_text FROM qpl_questions WHERE question_type_fi = 3');

	/** @noinspection PhpAssignmentInConditionInspection */
	while( $row = $ilDB->fetchAssoc($result) )
	{
		$ilDB->update(
			'qpl_qst_cloze',
			array(
				'cloze_text'	=> array('clob', $row['question_text'] )
			),
			array(
				'question_fi'	=> array('integer', $row['question_id'] )
			)
		);
		$ilDB->execute($clean_qst_txt, array($row['question_id']) );
	}
}
?>
<#4213>
<?php
$ilCtrlStructureReader->getStructure();
?>
<#4214>
<?php
if( !$ilDB->tableColumnExists('qpl_qst_matching', 'matching_mode') )
{
	$ilDB->addTableColumn('qpl_qst_matching', 'matching_mode', array(
		'type' => 'text',
		'length' => 3,
		'notnull' => false,
		'default' => null
	));

	$ilDB->manipulateF(
		'UPDATE qpl_qst_matching SET matching_mode = %s',
		array('text'), array('1:1')
	);
}

if( $ilDB->tableColumnExists('qpl_qst_matching', 'element_height') )
{
	$ilDB->dropTableColumn('qpl_qst_matching', 'element_height');
}
?>
<#4215>
<?php
$ilCtrlStructureReader->getStructure();
?>
<#4216>
<?php
// REMOVED: is done at #4220 in an abstracted way
// Bibliographic Module: Increase the allowed text-size for attributes from 512 to 4000
// $ilDB->query('ALTER TABLE il_bibl_attribute MODIFY value VARCHAR(4000)');
?>
<#4217>
<?php
    /* Introduce new DataCollection features
        - Comments on records
        - Default sort-field & sort-order
    */
    if(!$ilDB->tableColumnExists('il_dcl_table','default_sort_field_id')) {
        $ilDB->addTableColumn(
            'il_dcl_table',
            'default_sort_field_id',
            array(
                'type' => 'text',
                'length' => 16,
                'notnull' => true,
                'default' => '0',
            ));
    }
    if(!$ilDB->tableColumnExists('il_dcl_table','default_sort_field_order')) {
        $ilDB->addTableColumn(
            'il_dcl_table',
            'default_sort_field_order',
            array(
                'type' => 'text',
                'length' => 4,
                'notnull' => true,
                'default' => 'asc',
            ));
    }
    if(!$ilDB->tableColumnExists('il_dcl_table','public_comments')) {
        $ilDB->addTableColumn(
            'il_dcl_table',
            'public_comments',
            array(
                'type' => 'integer',
                'length' => 4,
                'notnull' => true,
                'default' => 0,
            ));
    }
?>
<#4218>
<?php
if(!$ilDB->tableColumnExists('il_dcl_table','view_own_records_perm')) {
    $ilDB->addTableColumn(
        'il_dcl_table',
        'view_own_records_perm',
        array(
            'type' => 'integer',
            'length' => 4,
            'notnull' => true,
            'default' => 0,
        ));
}
?>
<#4219>
<?php
$ilCtrlStructureReader->getStructure();
?>
<#4220>
<?php
// Bibliographic Module: Increase the allowed text-size for attributes from 512 to 4000
$ilDB->modifyTableColumn("il_bibl_attribute", "value", array("type" => "text", "length" => 4000));
?>
<#4221>
<?php

if( !$ilDB->tableExists('adv_md_values_text') )
{
	$ilDB->renameTable('adv_md_values', 'adv_md_values_text');
}

?>
<#4222>
<?php

if( !$ilDB->tableExists('adv_md_values_int') )
{
	$ilDB->createTable('adv_md_values_int', array(
		'obj_id' => array(
			'type' => 'integer',
			'length' => 4,
			'notnull' => true,
			'default' => 0
		),
		'sub_type' => array(
			'type' => 'text',
			'length' => 10,
			'notnull' => true,
			'default' => "-"
		),
		'sub_id' => array(
			'type' => 'integer',
			'length' => 4,
			'notnull' => true,
			'default' => 0
		),
		'field_id' => array(
			'type' => 'integer',
			'length' => 4,
			'notnull' => true,
			'default' => 0
		),
		'value' => array(
			'type' => 'integer',
			'length' => 4,
			'notnull' => false
		)	
	));
		
	$ilDB->addPrimaryKey('adv_md_values_int', array('obj_id', 'sub_type', 'sub_id', 'field_id'));
}

?>
<#4223>
<?php

if( !$ilDB->tableExists('adv_md_values_float') )
{
	$ilDB->createTable('adv_md_values_float', array(
		'obj_id' => array(
			'type' => 'integer',
			'length' => 4,
			'notnull' => true,
			'default' => 0
		),
		'sub_type' => array(
			'type' => 'text',
			'length' => 10,
			'notnull' => true,
			'default' => "-"
		),
		'sub_id' => array(
			'type' => 'integer',
			'length' => 4,
			'notnull' => true,
			'default' => 0
		),
		'field_id' => array(
			'type' => 'integer',
			'length' => 4,
			'notnull' => true,
			'default' => 0
		),
		'value' => array(
			'type' => 'float',			
			'notnull' => false
		)	
	));
		
	$ilDB->addPrimaryKey('adv_md_values_float', array('obj_id', 'sub_type', 'sub_id', 'field_id'));
}

?>
<#4224>
<?php

if( !$ilDB->tableExists('adv_md_values_date') )
{
	$ilDB->createTable('adv_md_values_date', array(
		'obj_id' => array(
			'type' => 'integer',
			'length' => 4,
			'notnull' => true,
			'default' => 0
		),
		'sub_type' => array(
			'type' => 'text',
			'length' => 10,
			'notnull' => true,
			'default' => "-"
		),
		'sub_id' => array(
			'type' => 'integer',
			'length' => 4,
			'notnull' => true,
			'default' => 0
		),
		'field_id' => array(
			'type' => 'integer',
			'length' => 4,
			'notnull' => true,
			'default' => 0
		),
		'value' => array(
			'type' => 'date',			
			'notnull' => false
		)	
	));
		
	$ilDB->addPrimaryKey('adv_md_values_date', array('obj_id', 'sub_type', 'sub_id', 'field_id'));
}

?>
<#4225>
<?php

if( !$ilDB->tableExists('adv_md_values_datetime') )
{
	$ilDB->createTable('adv_md_values_datetime', array(
		'obj_id' => array(
			'type' => 'integer',
			'length' => 4,
			'notnull' => true,
			'default' => 0
		),
		'sub_type' => array(
			'type' => 'text',
			'length' => 10,
			'notnull' => true,
			'default' => "-"
		),
		'sub_id' => array(
			'type' => 'integer',
			'length' => 4,
			'notnull' => true,
			'default' => 0
		),
		'field_id' => array(
			'type' => 'integer',
			'length' => 4,
			'notnull' => true,
			'default' => 0
		),
		'value' => array(
			'type' => 'timestamp',			
			'notnull' => false
		)	
	));
		
	$ilDB->addPrimaryKey('adv_md_values_datetime', array('obj_id', 'sub_type', 'sub_id', 'field_id'));
}

?>
<#4226>
<?php

if( !$ilDB->tableExists('adv_md_values_location') )
{
	$ilDB->createTable('adv_md_values_location', array(
		'obj_id' => array(
			'type' => 'integer',
			'length' => 4,
			'notnull' => true,
			'default' => 0
		),
		'sub_type' => array(
			'type' => 'text',
			'length' => 10,
			'notnull' => true,
			'default' => "-"
		),
		'sub_id' => array(
			'type' => 'integer',
			'length' => 4,
			'notnull' => true,
			'default' => 0
		),
		'field_id' => array(
			'type' => 'integer',
			'length' => 4,
			'notnull' => true,
			'default' => 0
		),
		'loc_lat' => array(
			'type' => 'float',			
			'notnull' => false
		),
		'loc_long' => array(
			'type' => 'float',			
			'notnull' => false
		),
		'loc_zoom' => array(
			'type' => 'integer',			
			'length' => 1,
			'notnull' => false
		)	
	));
		
	$ilDB->addPrimaryKey('adv_md_values_location', array('obj_id', 'sub_type', 'sub_id', 'field_id'));
}

?>
<#4227>
<?php

	if (!$ilDB->tableColumnExists('adv_md_values_location', 'disabled'))
	{		
		$ilDB->addTableColumn('adv_md_values_location', 'disabled', array(
			"type" => "integer",
			"length" => 1,
			"notnull" => true,
			"default" => 0
		));
	}
	if (!$ilDB->tableColumnExists('adv_md_values_datetime', 'disabled'))
	{		
		$ilDB->addTableColumn('adv_md_values_datetime', 'disabled', array(
			"type" => "integer",
			"length" => 1,
			"notnull" => true,
			"default" => 0
		));
	}
	if (!$ilDB->tableColumnExists('adv_md_values_date', 'disabled'))
	{		
		$ilDB->addTableColumn('adv_md_values_date', 'disabled', array(
			"type" => "integer",
			"length" => 1,
			"notnull" => true,
			"default" => 0
		));
	}
	if (!$ilDB->tableColumnExists('adv_md_values_float', 'disabled'))
	{		
		$ilDB->addTableColumn('adv_md_values_float', 'disabled', array(
			"type" => "integer",
			"length" => 1,
			"notnull" => true,
			"default" => 0
		));
	}
	if (!$ilDB->tableColumnExists('adv_md_values_int', 'disabled'))
	{		
		$ilDB->addTableColumn('adv_md_values_int', 'disabled', array(
			"type" => "integer",
			"length" => 1,
			"notnull" => true,
			"default" => 0
		));
	}
	
?>
<#4228>
<?php
$ilCtrlStructureReader->getStructure();
?>
<#4229>
<?php

// moving date/datetime to proper adv_md-tables
$field_map = array();

$set = $ilDB->query("SELECT field_id,field_type FROM adv_mdf_definition".
	" WHERE ".$ilDB->in("field_type", array(3,4), "", "integer"));
while($row = $ilDB->fetchAssoc($set))
{
	$field_map[$row["field_id"]] = $row["field_type"];
}

if(sizeof($field_map))
{
	$set = $ilDB->query("SELECT * FROM adv_md_values_text".
		" WHERE ".$ilDB->in("field_id", array_keys($field_map), "", "integer"));
	while($row = $ilDB->fetchAssoc($set))
	{
		if($row["value"])
		{
			// date
			if($field_map[$row["field_id"]] == 3)
			{
				$table = "adv_md_values_date";
				$value = date("Y-m-d", $row["value"]);
				$type = "date";
			}
			// datetime
			else
			{
				$table = "adv_md_values_datetime";
				$value = date("Y-m-d H:i:s", $row["value"]);
				$type = "timestamp";
			}
			
			$fields = array(
				"obj_id" => array("integer", $row["obj_id"])
				,"sub_type" => array("text", $row["sub_type"])
				,"sub_id" => array("integer", $row["sub_id"])
				,"field_id" => array("integer", $row["field_id"])				
				,"disabled" => array("integer", $row["disabled"])
				,"value" => array($type, $value)
			);
			
			$ilDB->insert($table, $fields);
		}		
	}	
	
	$ilDB->manipulate("DELETE FROM adv_md_values_text".
		" WHERE ".$ilDB->in("field_id", array_keys($field_map), "", "integer"));
}

?>
<#4230>
<?php

if (!$ilDB->tableColumnExists('il_blog', 'keywords'))
{		
	$ilDB->addTableColumn('il_blog', 'keywords', array(
		"type" => "integer",
		"length" => 1,
		"notnull" => true,
		"default" => 1
	));
	$ilDB->addTableColumn('il_blog', 'authors', array(
		"type" => "integer",
		"length" => 1,
		"notnull" => true,
		"default" => 1
	));
	$ilDB->addTableColumn('il_blog', 'nav_mode', array(
		"type" => "integer",
		"length" => 1,
		"notnull" => true,
		"default" => 1
	));
	$ilDB->addTableColumn('il_blog', 'nav_list_post', array(
		"type" => "integer",
		"length" => 2,
		"notnull" => true,
		"default" => 10
	));
	$ilDB->addTableColumn('il_blog', 'nav_list_mon', array(
		"type" => "integer",
		"length" => 2,
		"notnull" => false,
		"default" => 0
	));
	$ilDB->addTableColumn('il_blog', 'ov_post', array(
		"type" => "integer",
		"length" => 2,
		"notnull" => false,
		"default" => 0
	));
}

?>
<#4231>
<?php

if (!$ilDB->tableColumnExists('il_blog', 'nav_order'))
{	
	$ilDB->addTableColumn('il_blog', 'nav_order', array(
		"type" => "text",
		"length" => 255,
		"notnull" => false
	));	
}

?>
<#4232>
<?php

if (!$ilDB->tableColumnExists('svy_svy', 'own_results_view'))
{	
	$ilDB->addTableColumn('svy_svy', 'own_results_view', array(
		"type" => "integer",
		"length" => 1,
		"notnull" => false,
		"default" => 0
	));	
}
if (!$ilDB->tableColumnExists('svy_svy', 'own_results_mail'))
{	
	$ilDB->addTableColumn('svy_svy', 'own_results_mail', array(
		"type" => "integer",
		"length" => 1,
		"notnull" => false,
		"default" => 0
	));	
}

?>
<#4233>
<?php

if (!$ilDB->tableColumnExists('exc_data', 'add_desktop'))
{	
	$ilDB->addTableColumn('exc_data', 'add_desktop', array(
		"type" => "integer",
		"length" => 1,
		"notnull" => true,
		"default" => 1
	));	
}

?>
<#4234>
<?php
if( !$ilDB->tableColumnExists('tst_dyn_quest_set_cfg', 'answer_filter_enabled') )
{
	$ilDB->addTableColumn('tst_dyn_quest_set_cfg', 'answer_filter_enabled', array(
		'type' => 'integer',
		'length' => 1,
		'notnull' => false,
		'default' => null
	));
}
if( !$ilDB->tableColumnExists('tst_active', 'answerstatusfilter') )
{
	$ilDB->addTableColumn('tst_active', 'answerstatusfilter', array(
		'type' => 'text',
		'length' => 16,
		'notnull' => false,
		'default' => null
	));
}
?>
<#4235>
<?php
$ilCtrlStructureReader->getStructure();
?>
<#4236>
<?php
$ilCtrlStructureReader->getStructure();
?>
<#4237>
<?php

if( !$ilDB->tableExists('pg_amd_page_list') )
{
	$ilDB->createTable('pg_amd_page_list', array(
		'id' => array(
			'type' => 'integer',
			'length' => 4,
			'notnull' => true,
			'default' => 0
		),
		'field_id' => array(
			'type' => 'integer',
			'length' => 4,
			'notnull' => true,
			'default' => 0
		),
		'data' => array(
			'type' => 'text',
			'length' => 4000,
			'notnull' => false
		),		
	));
		
	$ilDB->addPrimaryKey('pg_amd_page_list', array('id', 'field_id'));
	$ilDB->createSequence('pg_amd_page_list');
}

?>
<#4238>
<?php
$ilCtrlStructureReader->getStructure();
?>
<#4239>
<?php
$ilCtrlStructureReader->getStructure();
?>
<#4240>
<?php
if( !$ilDB->tableColumnExists('tst_tests', 'skill_service') )
{
	$ilDB->addTableColumn('tst_tests', 'skill_service', array(
		'type' => 'integer',
		'length' => 1,
		'notnull' => false,
		'default' => null
	));
	
	$ilDB->manipulateF(
		'UPDATE tst_tests SET skill_service = %s',
		array('integer'), array(0)
	);
}

if( !$ilDB->tableExists('tst_skl_qst_assigns') )
{
	$ilDB->createTable('tst_skl_qst_assigns', array(
		'test_fi' => array(
			'type' => 'integer',
			'length' => 4,
			'notnull' => true,
			'default' => 0
		),
		'question_fi' => array(
			'type' => 'integer',
			'length' => 4,
			'notnull' => true,
			'default' => 0
		),
		'skill_base_fi' => array(
			'type' => 'integer',
			'length' => 4,
			'notnull' => true,
			'default' => 0
		),
		'skill_tref_fi' => array(
			'type' => 'integer',
			'length' => 4,
			'notnull' => true,
			'default' => 0
		),
		'skill_points' => array(
			'type' => 'integer',
			'length' => 4,
			'notnull' => true,
			'default' => 0
		)
	));
	
	$ilDB->addPrimaryKey('tst_skl_qst_assigns', array('test_fi', 'question_fi', 'skill_base_fi', 'skill_tref_fi'));
}

if( !$ilDB->tableExists('tst_skl_thresholds') )
{
	$ilDB->createTable('tst_skl_thresholds', array(
		'test_fi' => array(
			'type' => 'integer',
			'length' => 4,
			'notnull' => true,
			'default' => 0
		),
		'skill_base_fi' => array(
			'type' => 'integer',
			'length' => 4,
			'notnull' => true,
			'default' => 0
		),
		'skill_tref_fi' => array(
			'type' => 'integer',
			'length' => 4,
			'notnull' => true,
			'default' => 0
		),
		'skill_level_fi' => array(
			'type' => 'integer',
			'length' => 4,
			'notnull' => true,
			'default' => 0
		),
		'threshold' => array(
			'type' => 'integer',
			'length' => 4,
			'notnull' => true,
			'default' => 0
		)
	));
	
	$ilDB->addPrimaryKey('tst_skl_thresholds', array('test_fi', 'skill_base_fi', 'skill_tref_fi', 'skill_level_fi'));
}

if( !$ilDB->tableColumnExists('tst_active', 'last_finished_pass') )
{
	$ilDB->addTableColumn('tst_active', 'last_finished_pass', array(
		'type' => 'integer',
		'length' => 4,
		'notnull' => false,
		'default' => null
	));
}
?>
<#4241>
<?php
if( !$ilDB->tableColumnExists('tst_tests', 'result_tax_filters') )
{
	$ilDB->addTableColumn('tst_tests', 'result_tax_filters', array(
		'type' => 'text',
		'length' => 255,
		'notnull' => false,
		'default' => null
	));
}
?>
<#4242>
<?php
$ilCtrlStructureReader->getStructure();
?>

<#4243>
<?php
if( !$ilDB->tableColumnExists('tst_test_rnd_qst', 'src_pool_def_fi') )
{
	$ilDB->addTableColumn('tst_test_rnd_qst', 'src_pool_def_fi', array(
		'type' => 'integer',
		'length' => 4,
		'notnull' => false,
		'default' => null
	));
}
?>
<#4244>
<?php
$ilCtrlStructureReader->getStructure();
?>

<#4245>
<?php

if(!$ilDB->tableExists('ecs_remote_user') )
{
	$ilDB->createTable('ecs_remote_user', array(
		'eru_id' => array(
			'type' => 'integer',
			'length' => 4,
			'notnull' => true,
			'default' => 0
		),
		'sid' => array(
			'type' => 'integer',
			'length' => 4,
			'notnull' => true,
			'default' => 0
		),
		'mid' => array(
			'type' => 'integer',
			'length' => 4,
			'notnull' => true,
			'default' => 0
		),
		'usr_id' => array(
			'type' => 'integer',
			'length' => 4,
			'notnull' => true,
			'default' => 0
		),
		'remote_usr_id' => array(
			'type' => 'integer',
			'length' => 4,
			'notnull' => true,
			'default' => 0
		)
	));
	$ilDB->addPrimaryKey('ecs_remote_user', array('eru_id'));
	$ilDB->createSequence('ecs_remote_user');
}
?>
<#4246>
<?php

if($ilDB->tableExists('ecs_remote_user'))
{
	$ilDB->dropTable('ecs_remote_user');
}

?>
<#4247>
<?php
if(!$ilDB->tableExists('ecs_remote_user') )
{
	$ilDB->createTable('ecs_remote_user', array(
		'eru_id' => array(
			'type' => 'integer',
			'length' => 4,
			'notnull' => true,
			'default' => 0
		),
		'sid' => array(
			'type' => 'integer',
			'length' => 4,
			'notnull' => true,
			'default' => 0
		),
		'mid' => array(
			'type' => 'integer',
			'length' => 4,
			'notnull' => true,
			'default' => 0
		),
		'usr_id' => array(
			'type' => 'integer',
			'length' => 4,
			'notnull' => true,
			'default' => 0
		),
		'remote_usr_id' => array(
			'type' => 'text',
			'length' => 50,
			'notnull' => false,
			'fixed' => TRUE
		)
	));
	$ilDB->addPrimaryKey('ecs_remote_user', array('eru_id'));
	$ilDB->createSequence('ecs_remote_user');
}
?>
<#4248>
<?php

include_once('./Services/Migration/DBUpdate_3560/classes/class.ilDBUpdateNewObjectType.php');
ilDBUpdateNewObjectType::addAdminNode('excs', 'Exercise Settings');

?>
<#4249>
<?php

if ($ilDB->tableColumnExists('exc_data', 'add_desktop'))
{
	$ilDB->dropTableColumn('exc_data', 'add_desktop');
}

?>
<#4250>
<?php
if( !$ilDB->tableColumnExists('tst_tests', 'show_grading_status') )
{
	$ilDB->addTableColumn('tst_tests', 'show_grading_status', array(
		'type' => 'integer',
		'length' => 1,
		'notnull' => false,
		'default' => 0
	));

	$ilDB->queryF("UPDATE tst_tests SET show_grading_status = %s", array('integer'), array(1));
}

if( !$ilDB->tableColumnExists('tst_tests', 'show_grading_mark') )
{
	$ilDB->addTableColumn('tst_tests', 'show_grading_mark', array(
		'type' => 'integer',
		'length' => 1,
		'notnull' => false,
		'default' => 0
	));

	$ilDB->queryF("UPDATE tst_tests SET show_grading_mark = %s", array('integer'), array(1));
}
?>
<#4251>
<?php

include_once('./Services/Migration/DBUpdate_3560/classes/class.ilDBUpdateNewObjectType.php');
ilDBUpdateNewObjectType::addAdminNode('taxs', 'Taxonomy Settings');

?>
<#4252>
<?php
// Datacollection: Add formula fieldtype
$ilDB->insert('il_dcl_datatype', array(
        'id' => array('integer', 11),
        'title' => array('text', 'formula'),
        'ildb_type' => array('text', 'text'),
        'storage_location' => array('integer', 0),
        'sort' => array('integer', 90),
    ));
?>
<#4253>
<?php

if( !$ilDB->tableColumnExists('booking_settings', 'ovlimit') )
{
	$ilDB->addTableColumn('booking_settings', 'ovlimit', array(
		'type' => 'integer',
		'length' => 1,
		'notnull' => false
	));
}

?>
<#4254>
<?php
if( $ilDB->tableColumnExists('qpl_qst_essay', 'keyword_relation') )
{
	$ilDB->queryF(
		"UPDATE qpl_qst_essay SET keyword_relation = %s WHERE keyword_relation = %s",
		array('text', 'text'), array('non', 'none')
	);
}
?>
<#4255>
    <?php
    // Datacollection: Add formula fieldtype
    $ilDB->insert('il_dcl_datatype_prop', array(
        'id' => array('integer', 12),
        'datatype_id' => array('integer', 11),
        'title' => array('text', 'expression'),
        'inputformat' => array('integer', 2),
    ));
?>
<#4256>
<?php
if( !$ilDB->tableExists('wiki_stat') )
{
	$ilDB->createTable('wiki_stat', array(
		'wiki_id' => array(
			'type' => 'integer',
			'length' => 4,
			'notnull' => true
		),
		'ts' => array(
			'type' => 'timestamp',
			'notnull' => true
		),
		'num_pages' => array(
			'type' => 'integer',
			'length' => 4,
			'notnull' => true
		),
		'del_pages' => array(
			'type' => 'integer',
			'length' => 4,
			'notnull' => true
		),
		'avg_rating' => array(
			'type' => 'integer',
			'length' => 4,
			'notnull' => true
		)
	));

	$ilDB->addPrimaryKey('wiki_stat', array('wiki_id', 'ts'));
}
?>
<#4257>
<?php
if( !$ilDB->tableExists('wiki_stat_page_user') )
{
	$ilDB->createTable('wiki_stat_page_user', array(
		'wiki_id' => array(
			'type' => 'integer',
			'length' => 4,
			'notnull' => true
		),
		'page_id' => array(
			'type' => 'integer',
			'length' => 4,
			'notnull' => true
		),
		'user_id' => array(
			'type' => 'integer',
			'length' => 4,
			'notnull' => true
		),
		'ts' => array(
			'type' => 'timestamp',
			'notnull' => true
		),
		'changes' => array(
			'type' => 'integer',
			'length' => 4,
			'notnull' => true,
			'default' => 0
		),
		'read_events' => array(
			'type' => 'integer',
			'length' => 4,
			'notnull' => true,
			'default' => 0
		)
	));

	$ilDB->addPrimaryKey('wiki_stat_page_user', array('wiki_id', 'page_id', 'ts', 'user_id'));
}
?>
<#4258>
<?php
if( !$ilDB->tableExists('wiki_stat_user') )
{
	$ilDB->createTable('wiki_stat_user', array(
		'wiki_id' => array(
			'type' => 'integer',
			'length' => 4,
			'notnull' => true
		),
		'user_id' => array(
			'type' => 'integer',
			'length' => 4,
			'notnull' => true
		),
		'ts' => array(
			'type' => 'timestamp',
			'notnull' => true
		),
		'new_pages' => array(
			'type' => 'integer',
			'length' => 4,
			'notnull' => true
		)
	));

	$ilDB->addPrimaryKey('wiki_stat_user', array('wiki_id', 'user_id', 'ts'));
}
?>
<#4259>
<?php
if( !$ilDB->tableExists('wiki_stat_page') )
{
	$ilDB->createTable('wiki_stat_page', array(
		'wiki_id' => array(
			'type' => 'integer',
			'length' => 4,
			'notnull' => true
		),
		'page_id' => array(
			'type' => 'integer',
			'length' => 4,
			'notnull' => true
		),
		'ts' => array(
			'type' => 'timestamp',
			'notnull' => true
		),
		'int_links' => array(
			'type' => 'integer',
			'length' => 4,
			'notnull' => true
		),
		'ext_links' => array(
			'type' => 'integer',
			'length' => 4,
			'notnull' => true
		),
		'footnotes' => array(
			'type' => 'integer',
			'length' => 4,
			'notnull' => true
		),
		'num_ratings' => array(
			'type' => 'integer',
			'length' => 4,
			'notnull' => true
		),
		'num_words' => array(
			'type' => 'integer',
			'length' => 4,
			'notnull' => true
		),
		'num_chars' => array(
			'type' => 'integer',
			'length' => 8,
			'notnull' => true
		),

	));

	$ilDB->addPrimaryKey('wiki_stat_page', array('wiki_id', 'page_id', 'ts'));
}
?>
<#4260>
<?php
if( !$ilDB->tableColumnExists('wiki_stat_page', 'avg_rating') )
{
	$ilDB->addTableColumn('wiki_stat_page', 'avg_rating',
		array(
			'type' => 'integer',
			'length' => 4,
			'notnull' => true
		));			
}
?>
<#4261>
<?php

if( !$ilDB->tableColumnExists('wiki_stat', 'ts_day') )
{
	$ilDB->addTableColumn('wiki_stat', 'ts_day',
		array(
			'type' => 'text',
			'length' => 10,
			'fixed' => true,
			'notnull' => false
		));		
	$ilDB->addTableColumn('wiki_stat', 'ts_hour',
		array(
			'type' => 'integer',
			'length' => 1,
			'notnull' => false
		));			
}

if( !$ilDB->tableColumnExists('wiki_stat_page', 'ts_day') )
{
	$ilDB->addTableColumn('wiki_stat_page', 'ts_day',
		array(
			'type' => 'text',
			'length' => 10,
			'fixed' => true,
			'notnull' => false
		));		
	$ilDB->addTableColumn('wiki_stat_page', 'ts_hour',
		array(
			'type' => 'integer',
			'length' => 1,
			'notnull' => false
		));			
}

if( !$ilDB->tableColumnExists('wiki_stat_user', 'ts_day') )
{
	$ilDB->addTableColumn('wiki_stat_user', 'ts_day',
		array(
			'type' => 'text',
			'length' => 10,
			'fixed' => true,
			'notnull' => false
		));		
	$ilDB->addTableColumn('wiki_stat_user', 'ts_hour',
		array(
			'type' => 'integer',
			'length' => 1,
			'notnull' => false
		));			
}

if( !$ilDB->tableColumnExists('wiki_stat_page_user', 'ts_day') )
{
	$ilDB->addTableColumn('wiki_stat_page_user', 'ts_day',
		array(
			'type' => 'text',
			'length' => 10,
			'fixed' => true,
			'notnull' => false
		));		
	$ilDB->addTableColumn('wiki_stat_page_user', 'ts_hour',
		array(
			'type' => 'integer',
			'length' => 1,
			'notnull' => false
		));			
}

?>
<#4262>
<?php
	if( !$ilDB->tableExists('wiki_page_template') )
	{
		$ilDB->createTable('wiki_page_template', array(
			'wiki_id' => array(
				'type' => 'integer',
				'length' => 4,
				'notnull' => true
			),
			'wpage_id' => array(
				'type' => 'integer',
				'length' => 4,
				'notnull' => true
			)
		));

		$ilDB->addPrimaryKey('wiki_page_template', array('wiki_id', 'wpage_id'));
	}
?>
<#4263>
<?php
if(!$ilDB->tableColumnExists('wiki_page_template', 'new_pages') )
{
	$ilDB->addTableColumn('wiki_page_template', 'new_pages',
		array(
			'type' => 'integer',
			'length' => 1,
			'notnull' => true,
			'default' => 0
		));
	$ilDB->addTableColumn('wiki_page_template', 'add_to_page',
		array(
			'type' => 'integer',
			'length' => 1,
			'notnull' => true,
			'default' => 0
		));
}
?>
<#4264>
<?php
if(!$ilDB->tableColumnExists('il_wiki_data', 'empty_page_templ') )
{
	$ilDB->addTableColumn('il_wiki_data', 'empty_page_templ',
		array(
			'type' => 'integer',
			'length' => 1,
			'notnull' => true,
			'default' => 1
		));
}
?>
<#4265>
<?php

if( !$ilDB->tableColumnExists('wiki_stat_page', 'deleted') )
{	
	$ilDB->addTableColumn('wiki_stat_page', 'deleted',
		array(
			'type' => 'integer',
			'length' => 1,
			'notnull' => true,
			'default' => 0
		));			
}

?>
<#4266>
<?php

include_once('./Services/Migration/DBUpdate_3560/classes/class.ilDBUpdateNewObjectType.php');

$wiki_type_id = ilDBUpdateNewObjectType::getObjectTypeId('wiki');
if($wiki_type_id)
{	
	$new_ops_id = ilDBUpdateNewObjectType::addCustomRBACOperation('statistics_read', 'Read Statistics', 'object', 2200);
	if($new_ops_id)
	{
		ilDBUpdateNewObjectType::addRBACOperation($wiki_type_id, $new_ops_id);
		
		$src_ops_id = ilDBUpdateNewObjectType::getCustomRBACOperationId('write');
		if($src_ops_id)
		{
			ilDBUpdateNewObjectType::cloneOperation('wiki', $src_ops_id, $new_ops_id);
		}
	}
}

?>
<#4267>
<?php
	$ilCtrlStructureReader->getStructure();
?>
<#4268>
<?php
    $ilDB->insert('il_dcl_datatype_prop', array(
    'id' => array('integer', 13),
    'datatype_id' => array('integer', 8),
    'title' => array('text', 'display_action_menu'),
    'inputformat' => array('integer', 4),
    ));
?>
<#4269>
<?php
	$ilDB->modifyTableColumn(
		'help_map',
		'screen_id',
		array(
			"type" => "text",
			"length" => 100,
			"notnull" => true,
			'fixed' => false
		)
	);
?>
<#4270>
	<?php
	$ilDB->modifyTableColumn(
		'help_map',
		'screen_sub_id',
		array(
			"type" => "text",
			"length" => 100,
			"notnull" => true,
			'fixed' => false
		)
	);
?>
<#4271>
<?php

$client_id = basename(CLIENT_DATA_DIR);
$web_path = ilUtil::getWebspaceDir().$client_id;
$sec_path = $web_path."/sec";

if(!file_exists($sec_path))
{
	ilUtil::makeDir($sec_path);
}

$mods = array("ilBlog", "ilPoll", "ilPortfolio");
foreach($mods as $mod)
{
	$mod_path = $web_path."/".$mod;
	if(file_exists($mod_path))
	{
		$mod_sec_path = $sec_path."/".$mod;
		rename($mod_path, $mod_sec_path);
	}
}

?>
<#4272>
<?php
$ilCtrlStructureReader->getStructure();
?>
<#4273>
<?php
//$ilDB->insert('il_dcl_datatype_prop', array(
//    'id' => array('integer', 14),
//    'datatype_id' => array('integer', 2),
//    'title' => array('text', 'link_detail_page'),
//    'inputformat' => array('integer', 4),
//));
//$ilDB->insert('il_dcl_datatype_prop', array(
//    'id' => array('integer', 15),
//    'datatype_id' => array('integer', 9),
//    'title' => array('text', 'link_detail_page'),
//    'inputformat' => array('integer', 4),
//));
?>
<#4274>
<?php

$ilDB->dropTable("ut_access"); // #13663

?>
<#4275>
<?php

if(!$ilDB->tableExists('obj_user_data_hist') )
{
	$ilDB->createTable('obj_user_data_hist', array(
		'obj_id' => array(
			'type' => 'integer',
			'length' => 4,
			'notnull' => true
		),
		'usr_id' => array(
			'type' => 'integer',
			'length' => 4,
			'notnull' => true
		),
		'update_user' => array(
			'type' => 'integer',
			'length' => 4,
			'notnull' => true
		),
		'editing_time' => array(
			'type' => 'timestamp',
			'notnull' => false
		)
	));
	$ilDB->addPrimaryKey('obj_user_data_hist',array('obj_id','usr_id'));
}

?>
<#4276>
<?php
if(!$ilDB->tableColumnExists('frm_threads', 'avg_rating'))
{
	$ilDB->addTableColumn('frm_threads', 'avg_rating',
		array(
			'type' => 'float',
			'notnull' => true,
			'default' => 0
		));
}
?>
<#4277>
<?php
$ilCtrlStructureReader->getStructure();
?>
<#4278>
<?php
if(!$ilDB->tableColumnExists('frm_settings', 'thread_rating'))
{
	$ilDB->addTableColumn('frm_settings', 'thread_rating',
		array(
			'type' => 'integer',
			'length' => 1,
			'notnull' => true,
			'default' => 0
		));
}
?>
<#4279>
<?php
if(!$ilDB->tableColumnExists('exc_assignment', 'peer_file'))
{
	$ilDB->addTableColumn('exc_assignment', 'peer_file',
		array(
			'type' => 'integer',
			'length' => 1,
			'notnull' => false,
			'default' => 0
		));
}
?>
<#4280>
<?php
if(!$ilDB->tableColumnExists('exc_assignment_peer', 'upload'))
{
	$ilDB->addTableColumn('exc_assignment_peer', 'upload',
		array(
			'type' => 'text',
			'length' => 1000,
			'notnull' => false,
			'fixed' => false
		));
}
?>
<#4281>
<?php
if(!$ilDB->tableColumnExists('exc_assignment', 'peer_prsl'))
{
	$ilDB->addTableColumn('exc_assignment', 'peer_prsl',
		array(
			'type' => 'integer',
			'length' => 1,
			'notnull' => false,
			'default' => 0
		));
}
?>
<#4282>
<?php
if(!$ilDB->tableColumnExists('exc_assignment', 'fb_date'))
{
	$ilDB->addTableColumn('exc_assignment', 'fb_date',
		array(
			'type' => 'integer',
			'length' => 1,
			'notnull' => true,
			'default' => 1
		));
}
?>
<#4283>
<?php
if(!$ilDB->tableColumnExists('container_sorting_set', 'sort_direction'))
{
	$ilDB->addTableColumn('container_sorting_set', 'sort_direction',
		array(
			'type' => 'integer',
			'length' => 1,
			'notnull' => true,
			'default' => 0
		));
}
?>
<#4284>
<?php
if( !$ilDB->tableExists('tst_seq_qst_checked') )
{
	$ilDB->createTable('tst_seq_qst_checked', array(
		'active_fi' => array(
			'type' => 'integer',
			'length' => 4,
			'notnull' => true,
			'default' => 0
		),
		'pass' => array(
			'type' => 'integer',
			'length' => 4,
			'notnull' => true,
			'default' => 0
		),
		'question_fi' => array(
			'type' => 'integer',
			'length' => 4,
			'notnull' => true,
			'default' => 0
		)
	));

	$ilDB->addPrimaryKey('tst_seq_qst_checked',array('active_fi','pass', 'question_fi'));
}

if( !$ilDB->tableColumnExists('tst_tests', 'inst_fb_answer_fixation') )
{
	$ilDB->addTableColumn('tst_tests', 'inst_fb_answer_fixation', array(
		'type' => 'integer',
		'length' => 1,
		'notnull' => false,
		'default' => null
	));
}
?>
<#4285>
<?php
if( !$ilDB->tableExists('container_sorting_bl') )
{
	$ilDB->createTable('container_sorting_bl', array(
		'obj_id' => array(
			'type' => 'integer',
			'length' => 4,
			'notnull' => true,
			'default' => 0
		),
		'block_ids' => array(
			'type' => 'text',
			'length' => 4000,
			'notnull' => false,
		)
	));

	$ilDB->addPrimaryKey('container_sorting_bl',array('obj_id'));
}
?>
<#4286>
<?php
$ilCtrlStructureReader->getStructure();
?>
<#4287>
<?php

include_once('./Services/Migration/DBUpdate_3560/classes/class.ilDBUpdateNewObjectType.php');

$tgt_ops_id = ilDBUpdateNewObjectType::getCustomRBACOperationId("read_learning_progress");
if(!$tgt_ops_id)
{	
	$tgt_ops_id = ilDBUpdateNewObjectType::addCustomRBACOperation('read_learning_progress', 'Read Learning Progress', 'object', 2300);
}

$src_ops_id = ilDBUpdateNewObjectType::getCustomRBACOperationId('edit_learning_progress');	
if($src_ops_id && 
	$tgt_ops_id)
{			
	// see ilObjectLP
	$lp_types = array("crs", "grp", "fold", "lm", "htlm", "sahs", "tst", "exc", "sess");

	foreach($lp_types as $lp_type)
	{
		$lp_type_id = ilDBUpdateNewObjectType::getObjectTypeId($lp_type);
		if($lp_type_id)
		{			
			ilDBUpdateNewObjectType::addRBACOperation($lp_type_id, $tgt_ops_id);				
			ilDBUpdateNewObjectType::cloneOperation($lp_type, $src_ops_id, $tgt_ops_id);
		}
	}
}

?>
<#4288>
<?php
$ilCtrlStructureReader->getStructure();
?>
<#4289>
<?php
$def = array(
		'type'    => 'integer',
		'length'  => 1,
		'notnull' => true,
		'default' => 0
	);
$ilDB->addTableColumn("content_object", "progr_icons", $def);
?>
<#4290>
<?php
$def = array(
		'type'    => 'integer',
		'length'  => 1,
		'notnull' => true,
		'default' => 0
	);
$ilDB->addTableColumn("content_object", "store_tries", $def);
?>
<#4291>
<?php
	$query = 'DELETE FROM rbac_fa WHERE parent = '.$ilDB->quote(0,'integer');
	$ilDB->manipulate($query);


	/*$query = 'UPDATE rbac_fa f '.
			'SET parent  = '.
				'(SELECT t.parent FROM tree t where t.child = f.parent) '.
			'WHERE f.parent != '.$ilDB->quote(8,'integer').' '.
			'AND EXISTS (SELECT t.parent FROM tree t where t.child = f.parent) ';
	$ilDB->manipulate($query);*/

	global $ilLog;

	if(!$ilDB->tableColumnExists('rbac_fa', 'old_parent'))
	{
	    $ilDB->addTableColumn('rbac_fa', 'old_parent',
	        array(
	            "type"    => "integer",
	            "notnull" => true,
	            "length"  => 8,
	            "default" => 0
	        )
	    );
	    $ilLog->write("Created new temporary column: rbac_fa->old_parent");
	}

	if(!$ilDB->tableExists('rbac_fa_temp'))
	{
	    $fields = array(
	        'role_id'     => array('type' => 'integer', 'length' => 8, 'notnull' => true, 'default' => 0),
	        'parent_id'   => array('type' => 'integer', 'length' => 8, 'notnull' => true, 'default' => 0)
	    );
	    $ilDB->createTable('rbac_fa_temp', $fields);
	    $ilDB->addPrimaryKey('rbac_fa_temp', array('role_id', 'parent_id'));
	    $ilLog->write("Created new temporary table: rbac_fa_temp");
	}


	$stmt  = $ilDB->prepareManip("UPDATE rbac_fa SET parent = ?, old_parent = ? WHERE  rol_id = ? AND parent = ?", array("integer", "integer", "integer", "integer"));
	$stmt2 = $ilDB->prepareManip("INSERT INTO rbac_fa_temp (role_id, parent_id) VALUES(?, ?)", array("integer", "integer"));
	$stmt3 = $ilDB->prepare("SELECT object_data.type FROM object_reference INNER JOIN object_data ON object_data.obj_id = object_reference.obj_id WHERE ref_id = ?", array("integer"));
	    
	$query = "
	    SELECT f.*, t.parent grandparent
	    FROM rbac_fa f
	    INNER JOIN tree t ON t.child = f.parent
	    LEFT JOIN rbac_fa_temp
	        ON rbac_fa_temp.role_id = f.rol_id
	        AND rbac_fa_temp.parent_id = old_parent
	    WHERE f.parent != 8 AND rbac_fa_temp.role_id IS NULL
	    ORDER BY f.rol_id, f.parent
	";
	$res = $ilDB->query($query);

	$handled_roles_by_parent = array();

	while($row = $ilDB->fetchAssoc($res))
	{
	    $role_id   = $row["rol_id"];
	    $parent_id = $row["parent"];

	    if($handled_roles_by_parent[$role_id][$parent_id])
	    {
	        continue;
	    }

	    $new_parent_id = $row['grandparent'];
	        
	    $parent_res = $ilDB->execute($stmt3, array($parent_id));
	    $parent_row = $ilDB->fetchAssoc($parent_res);
	    if($parent_row['type'] != 'rolf')
	    {
	        $ilLog->write(sprintf("Parent of role with id %s is not a 'rolf' (obj_id: %s, type: %s), so skip record", $role_id, $parent_row['obj_id'], $parent_row['type']));
	        continue;
	    }

	    if($new_parent_id <= 0)
	    {
	        $ilLog->write(sprintf("Could not migrate record with role_id %s and parent id %s because the grandparent is 0", $role_id, $parent_id));
	        continue;
	    }

	    $ilDB->execute($stmt, array($new_parent_id, $parent_id , $role_id, $parent_id));
	    $ilDB->execute($stmt2, array($role_id, $parent_id));
	    $ilLog->write(sprintf("Migrated record with role_id %s and parent id %s to parent with id %s", $role_id, $parent_id, $new_parent_id));

	    $handled_roles_by_parent[$role_id][$parent_id] = true;
	}

	if($ilDB->tableColumnExists('rbac_fa', 'old_parent'))
	{
	 	$ilDB->dropTableColumn('rbac_fa', 'old_parent');  
	    $ilLog->write("Dropped new temporary column: rbac_fa->old_parent");
	}

	if($ilDB->tableExists('rbac_fa_temp'))
	{
		$ilDB->dropTable('rbac_fa_temp');
		$ilLog->write("Dropped new temporary table: rbac_fa_temp");
	}
?>

<#4292>
<?php
	$query = 'DELETE FROM rbac_templates WHERE parent = '.$ilDB->quote(0,'integer');
	$ilDB->manipulate($query);

	/*$query = 'UPDATE rbac_templates rt '.
			'SET parent = '.
			'(SELECT t.parent FROM tree t WHERE t.child = rt.parent) '.
			'WHERE rt.parent != '.$ilDB->quote(8,'integer').' '.
			'AND EXISTS (SELECT t.parent FROM tree t WHERE t.child = rt.parent) ';
	$ilDB->manipulate($query);*/

	global $ilLog;

	if(!$ilDB->tableColumnExists('rbac_templates', 'old_parent'))
	{
	    $ilDB->addTableColumn('rbac_templates', 'old_parent',
	        array(
	            "type"    => "integer",
	            "notnull" => true,
	            "length"  => 8,
	            "default" => 0
	        )
	    );
	    $ilLog->write("Created new temporary column: rbac_templates->old_parent");
	}

	if(!$ilDB->tableExists('rbac_templates_temp'))
	{
	    $fields = array(
	        'role_id'     => array('type' => 'integer', 'length' => 8, 'notnull' => true, 'default' => 0),
	        'parent_id'   => array('type' => 'integer', 'length' => 8, 'notnull' => true, 'default' => 0)
	    );
	    $ilDB->createTable('rbac_templates_temp', $fields);
	    $ilDB->addPrimaryKey('rbac_templates_temp', array('role_id', 'parent_id'));
	    $ilLog->write("Created new temporary table: rbac_templates_temp");
	}


	$stmt  = $ilDB->prepareManip("UPDATE rbac_templates SET parent = ?, old_parent = ? WHERE  rol_id = ? AND parent = ?", array("integer", "integer", "integer", "integer"));
	$stmt2 = $ilDB->prepareManip("INSERT INTO rbac_templates_temp (role_id, parent_id) VALUES(?, ?)", array("integer", "integer"));
	$stmt3 = $ilDB->prepare("SELECT object_data.type FROM object_reference INNER JOIN object_data ON object_data.obj_id = object_reference.obj_id WHERE ref_id = ?", array("integer"));

	$query = "
	    SELECT f.*, t.parent grandparent
	    FROM rbac_templates f
	    INNER JOIN tree t ON t.child = f.parent
	    LEFT JOIN rbac_templates_temp
	        ON rbac_templates_temp.role_id = f.rol_id
	        AND rbac_templates_temp.parent_id = old_parent
	    WHERE f.parent != 8 AND rbac_templates_temp.role_id IS NULL
	    ORDER BY f.rol_id, f.parent
	";
	$res = $ilDB->query($query);

	$handled_roles_by_parent = array();

	while($row = $ilDB->fetchAssoc($res))
	{
	    $role_id   = $row["rol_id"];
	    $parent_id = $row["parent"];

	    if($handled_roles_by_parent[$role_id][$parent_id])
	    {
	        continue;
	    }

	    $new_parent_id = $row['grandparent'];
	        
	    $parent_res = $ilDB->execute($stmt3, array($parent_id));
	    $parent_row = $ilDB->fetchAssoc($parent_res);
	    if($parent_row['type'] != 'rolf')
	    {
	        $ilLog->write(sprintf("Parent of role with id %s is not a 'rolf' (obj_id: %s, type: %s), so skip record", $role_id, $parent_row['obj_id'], $parent_row['type']));
	        continue;
	    }

	    if($new_parent_id <= 0)
	    {
	        $ilLog->write(sprintf("Could not migrate record with role_id %s and parent id %s because the grandparent is 0", $role_id, $parent_id));
	        continue;
	    }

	    $ilDB->execute($stmt, array($new_parent_id, $parent_id , $role_id, $parent_id));
	    $ilDB->execute($stmt2, array($role_id, $parent_id));
	    $ilLog->write(sprintf("Migrated record with role_id %s and parent id %s to parent with id %s", $role_id, $parent_id, $new_parent_id));

	    $handled_roles_by_parent[$role_id][$parent_id] = true;
	}

	if($ilDB->tableColumnExists('rbac_templates', 'old_parent'))
	{
	 	$ilDB->dropTableColumn('rbac_templates', 'old_parent');  
	    $ilLog->write("Dropped new temporary column: rbac_templates->old_parent");
	}

	if($ilDB->tableExists('rbac_templates_temp'))
	{
		$ilDB->dropTable('rbac_templates_temp');
		$ilLog->write("Dropped new temporary table: rbac_templates_temp");
	}
?>
<#4293>
<?php
$def = array(
		'type'    => 'integer',
		'length'  => 1,
		'notnull' => true,
		'default' => 0
	);
$ilDB->addTableColumn("content_object", "restrict_forw_nav", $def);
?>
<#4294>
<?php

// category taxonomy custom blocks are obsolete
$ilDB->manipulate("DELETE FROM il_custom_block".
	" WHERE context_obj_type = ".$ilDB->quote("cat", "text").
	" AND context_sub_obj_type = ".$ilDB->quote("tax", "text"));

?>
<#4295>
<?php
$ilCtrlStructureReader->getStructure();
?>
<#4296>
<?php
if( !$ilDB->tableColumnExists('container_sorting_set', 'new_items_position'))
{
	$def = array(
		'type'    => 'integer',
		'length'  => 1,
		'notnull' => true,
		'default' => 1
	);
	$ilDB->addTableColumn('container_sorting_set', 'new_items_position', $def);
}

if( !$ilDB->tableColumnExists('container_sorting_set', 'new_items_order'))
{
	$def = array(
		'type'    => 'integer',
		'length'  => 1,
		'notnull' => true,
		'default' => 0
	);
	$ilDB->addTableColumn('container_sorting_set', 'new_items_order', $def);
}
?>
<#4297>
<?php
	$ilCtrlStructureReader->getStructure();
?>
<#4298>
<?php
if(!$ilDB->tableExists('usr_cron_mail_reminder'))
{
	$fields = array (
		'usr_id'    => array(
			'type'    => 'integer',
			'length'  => 4,
			'default' => 0,
			'notnull' => true
		),
		'ts'   => array(
			'type'    => 'integer',
			'length'  => 4,
			'default' => 0,
			'notnull' => true
		)
	);
	$ilDB->createTable('usr_cron_mail_reminder', $fields);
	$ilDB->addPrimaryKey('usr_cron_mail_reminder', array('usr_id'));
}
?>
<#4299>
    <?php
    if(!$ilDB->tableExists('orgu_types')) {
        $fields = array (
            'id'    => array ('type' => 'integer', 'length'  => 4,'notnull' => true, 'default' => 0),
            'default_lang'   => array ('type' => 'text', 'notnull' => true, 'length' => 4, 'fixed' => false),
            'icon'    => array ('type' => 'text', 'length'  => 256, 'notnull' => false),
            'owner' => array('type' => 'integer', 'notnull' => true, 'length' => 4),
            'create_date'  => array ('type' => 'timestamp'),
            'last_update' => array('type' => 'timestamp'),
        );
        $ilDB->createTable('orgu_types', $fields);
        $ilDB->addPrimaryKey('orgu_types', array('id'));
        $ilDB->createSequence('orgu_types');
    }
    ?>
<#4300>
    <?php
    if(!$ilDB->tableExists('orgu_data')) {
        $fields = array (
            'orgu_id'    => array ('type' => 'integer', 'length'  => 4,'notnull' => true, 'default' => 0),
            'orgu_type_id'   => array ('type' => 'integer', 'notnull' => false, 'length' => 4),
        );
        $ilDB->createTable('orgu_data', $fields);
        $ilDB->addPrimaryKey('orgu_data', array('orgu_id'));
    }
    ?>
<#4301>
    <?php
    if(!$ilDB->tableExists('orgu_types_trans')) {
        $fields = array (
            'orgu_type_id'    => array ('type' => 'integer', 'length'  => 4,'notnull' => true),
            'lang'   => array ('type' => 'text', 'notnull' => true, 'length' => 4),
            'member'    => array ('type' => 'text', 'length'  => 32, 'notnull' => true),
            'value' => array('type' => 'text', 'length' => 4000, 'notnull' => false),
        );
        $ilDB->createTable('orgu_types_trans', $fields);
        $ilDB->addPrimaryKey('orgu_types_trans', array('orgu_type_id', 'lang', 'member'));
    }
    ?>
<#4302>
    <?php
    $ilCtrlStructureReader->getStructure();
    ?>
<#4303>
    <?php
    if(!$ilDB->tableExists('orgu_types_adv_md_rec')) {
        $fields = array (
            'type_id'    => array ('type' => 'integer', 'length'  => 4,'notnull' => true),
            'rec_id'   => array ('type' => 'integer', 'notnull' => true, 'length' => 4),
        );
        $ilDB->createTable('orgu_types_adv_md_rec', $fields);
        $ilDB->addPrimaryKey('orgu_types_adv_md_rec', array('type_id', 'rec_id'));
    }
    ?>
<#4304>
<?php
	$ilDB->modifyTableColumn(
		'ecs_server',
		'auth_pass',
		array(
			"type" => "text",
			"length" => 128,
			"notnull" => false,
			'fixed' => false
		)
	);
?>
<#4305>
<?php

// #13822 
include_once('./Services/Migration/DBUpdate_3560/classes/class.ilDBUpdateNewObjectType.php');
ilDBUpdateNewObjectType::varchar2text('exc_assignment_peer', 'pcomment');

?>
<#4306>
<?php
/**
 * @var $ilDB ilDB
 */
global $ilDB;

$ilDB->modifyTableColumn('usr_data', 'passwd', array(
	'type'    => 'text',
	'length'  => 80,
	'notnull' => false,
	'default' => null
));
?>
<#4307>
<?php
$ilDB->manipulateF(
	'DELETE FROM settings WHERE keyword = %s',
	array('text'),
	array('usr_settings_export_password')
);
?>
<#4308>
<?php
if(!$ilDB->tableColumnExists('usr_data', 'passwd_enc_type'))
{
	$ilDB->addTableColumn('usr_data', 'passwd_enc_type', array(
		'type'    => 'text',
		'length'  => 10,
		'notnull' => false,
		'default' => null
	));
}
?>
<#4309>
<?php
// We have to handle alle users with a password. We cannot rely on the auth_mode information.
$ilDB->manipulateF('
	UPDATE usr_data
	SET passwd_enc_type = %s
	WHERE (SUBSTR(passwd, 1, 4) = %s OR SUBSTR(passwd, 1, 4) = %s) AND passwd IS NOT NULL
	',
	array('text', 'text', 'text'),
	array('bcrypt', '$2a$', '$2y$')
);
$ilDB->manipulateF('
	UPDATE usr_data
	SET passwd_enc_type = %s
	WHERE SUBSTR(passwd, 1, 4) != %s AND SUBSTR(passwd, 1, 4) != %s AND LENGTH(passwd) = 32 AND passwd IS NOT NULL
	',
	array('text', 'text', 'text'),
	array('md5', '$2a$', '$2y$')
);
?>
<#4310>
<?php
if(!$ilDB->tableColumnExists('usr_data', 'passwd_salt'))
{
	$ilDB->addTableColumn('usr_data', 'passwd_salt', array(
		'type'    => 'text',
		'length'  => 32,
		'notnull' => false,
		'default' => null
	));
}
?>
<#4311>
<?php
if($ilDB->tableColumnExists('usr_data', 'i2passwd'))
{
	$ilDB->dropTableColumn('usr_data', 'i2passwd');
}
?>
<#4312>
<?php

	$a_obj_id = array();
	$a_scope_id = array();
	$a_scope_id_one = array();
	//select targetobjectiveid = cmi_gobjective.objective_id
	$res = $ilDB->query('SELECT cp_mapinfo.targetobjectiveid 
		FROM cp_package, cp_mapinfo, cp_node 
		WHERE cp_package.global_to_system = 0 AND cp_package.obj_id = cp_node.slm_id AND cp_node.cp_node_id = cp_mapinfo.cp_node_id 
		GROUP BY cp_mapinfo.targetobjectiveid');
	while($data = $ilDB->fetchAssoc($res)) 
	{
		$a_obj_id[] = $data['targetobjectiveid'];
	}
	//make arrays
	for ($i=0;$i<count($a_obj_id);$i++) {
		$a_scope_id[$a_obj_id[$i]] = array();
		$a_scope_id_one[$a_obj_id[$i]] = array();
	}
	//only global_to_system=0 -> should be updated
	$res = $ilDB->query('SELECT cp_mapinfo.targetobjectiveid, cp_package.obj_id 
		FROM cp_package, cp_mapinfo, cp_node 
		WHERE cp_package.global_to_system = 0 AND cp_package.obj_id = cp_node.slm_id AND cp_node.cp_node_id = cp_mapinfo.cp_node_id');
	while($data = $ilDB->fetchAssoc($res)) 
	{
		$a_scope_id[$data['targetobjectiveid']][] = $data['obj_id'];
	}
	//only global_to_system=1 -> should maintain
	$res = $ilDB->query('SELECT cp_mapinfo.targetobjectiveid, cp_package.obj_id 
		FROM cp_package, cp_mapinfo, cp_node 
		WHERE cp_package.global_to_system = 1 AND cp_package.obj_id = cp_node.slm_id AND cp_node.cp_node_id = cp_mapinfo.cp_node_id');
	while($data = $ilDB->fetchAssoc($res)) 
	{
		$a_scope_id_one[$data['targetobjectiveid']][] = $data['obj_id'];
	}

	//for all targetobjectiveid
	for ($i=0;$i<count($a_obj_id);$i++) {
		$a_toupdate = array();
		//get old data without correct scope_id
		$res = $ilDB->queryF(
			"SELECT * FROM cmi_gobjective WHERE scope_id = %s AND objective_id = %s",
			array('integer', 'text'),
			array(0, $a_obj_id[$i])
		);
		while($data = $ilDB->fetchAssoc($res)) 
		{
			$a_toupdate[] = $data;
		}
		//check specific possible scope_ids with global_to_system=0 -> a_o
		$a_o = $a_scope_id[$a_obj_id[$i]];
		for ($z=0; $z<count($a_o); $z++) {
			//for all existing entries
			for ($y=0; $y<count($a_toupdate); $y++) {
				$a_t=$a_toupdate[$y];
				//only users attempted
				$res = $ilDB->queryF('SELECT user_id FROM sahs_user WHERE obj_id=%s AND user_id=%s',
					array('integer', 'integer'),
					array($a_o[$z], $a_t['user_id'])
				);
				if($ilDB->numRows($res)) {
				//check existing entry
					$res = $ilDB->queryF('SELECT user_id FROM cmi_gobjective WHERE scope_id=%s AND user_id=%s AND objective_id=%s',
						array('integer', 'integer','text'),
						array($a_o[$z], $a_t['user_id'],$a_t['objective_id'])
					);
					if(!$ilDB->numRows($res)) {
						$ilDB->manipulate("INSERT INTO cmi_gobjective (user_id, satisfied, measure, scope_id, status, objective_id, score_raw, score_min, score_max, progress_measure, completion_status) VALUES"
						." (".$ilDB->quote($a_t['user_id'], "integer")
						.", ".$ilDB->quote($a_t['satisfied'], "text")
						.", ".$ilDB->quote($a_t['measure'], "text")
						.", ".$ilDB->quote($a_o[$z], "integer")
						.", ".$ilDB->quote($a_t['status'], "text")
						.", ".$ilDB->quote($a_t['objective_id'], "text")
						.", ".$ilDB->quote($a_t['score_raw'], "text")
						.", ".$ilDB->quote($a_t['score_min'], "text")
						.", ".$ilDB->quote($a_t['score_max'], "text")
						.", ".$ilDB->quote($a_t['progress_measure'], "text")
						.", ".$ilDB->quote($a_t['completion_status'], "text")
						.")");
					}
				}
			}
		}
		//delete entries if global_to_system=1 is not used by any learning module
		if (count($a_scope_id_one[$a_obj_id[$i]]) == 0) {
			$ilDB->queryF(
				'DELETE FROM cmi_gobjective WHERE scope_id = %s AND objective_id = %s',
				array('integer', 'text'),
				array(0, $a_obj_id[$i])
			);
		}
	}
	
	
?>
<#4313>
<?php
if($ilDB->tableColumnExists('exc_assignment_peer', 'upload'))
{
	$ilDB->dropTableColumn('exc_assignment_peer', 'upload');
}
?>

<#4314>
<?php

$res = $ilDB->queryF(
	"SELECT COUNT(*) cnt FROM qpl_qst_type WHERE type_tag = %s", array('text'), array('assKprimChoice')
);

$row = $ilDB->fetchAssoc($res);

if( !$row['cnt'] )
{
	$res = $ilDB->query("SELECT MAX(question_type_id) maxid FROM qpl_qst_type");
	$data = $ilDB->fetchAssoc($res);
	$nextId = $data['maxid'] + 1;

	$ilDB->insert('qpl_qst_type', array(
		'question_type_id' => array('integer', $nextId),
		'type_tag' => array('text', 'assKprimChoice'),
		'plugin' => array('integer', 0)
	));
}

?>

<#4315>
<?php

if( !$ilDB->tableExists('qpl_qst_kprim') )
{
	$ilDB->createTable('qpl_qst_kprim', array(
		'question_fi' => array(
			'type' => 'integer',
			'length' => 4,
			'notnull' => true,
			'default' => 0
		),
		'shuffle_answers' => array(
			'type' => 'integer',
			'length' => 1,
			'notnull' => true,
			'default' => 0
		),
		'answer_type' => array(
			'type' => 'text',
			'length' => 16,
			'notnull' => true,
			'default' => 'singleLine'
		),
		'thumb_size' => array(
			'type' => 'integer',
			'length' => 4,
			'notnull' => false,
			'default' => null
		),
		'opt_label' => array(
			'type' => 'text',
			'length' => 32,
			'notnull' => true,
			'default' => 'right/wrong'
		),
		'custom_true' => array(
			'type' => 'text',
			'length' => 255,
			'notnull' => false,
			'default' => null
		),
		'custom_false' => array(
			'type' => 'text',
			'length' => 255,
			'notnull' => false,
			'default' => null
		),
		'score_partsol' => array(
			'type' => 'integer',
			'length' => 1,
			'notnull' => true,
			'default' => 0
		),
		'feedback_setting' => array(
			'type' => 'integer',
			'length' => 4,
			'notnull' => true,
			'default' => 1
		)
	));

	$ilDB->addPrimaryKey('qpl_qst_kprim', array('question_fi'));
}

?>

<#4316>
<?php

if( !$ilDB->tableExists('qpl_a_kprim') )
{
	$ilDB->createTable('qpl_a_kprim', array(
		'question_fi' => array(
			'type' => 'integer',
			'length' => 4,
			'notnull' => true,
			'default' => 0
		),
		'position' => array(
			'type' => 'integer',
			'length' => 4,
			'notnull' => true,
			'default' => 0
		),
		'answertext' => array(
			'type' => 'text',
			'length' => 1000,
			'notnull' => false,
			'default' => null
		),
		'imagefile' => array(
			'type' => 'text',
			'length' => 255,
			'notnull' => false,
			'default' => null
		),
		'correctness' => array(
			'type' => 'integer',
			'length' => 1,
			'notnull' => true,
			'default' => 0
		)
	));

	$ilDB->addPrimaryKey('qpl_a_kprim', array('question_fi', 'position'));
	$ilDB->addIndex('qpl_a_kprim', array('question_fi'), 'i1');
}
?>

<#4317>
<?php
	$ilCtrlStructureReader->getStructure();
?>
<#4318>
<?php

// #13858 
include_once('./Services/Migration/DBUpdate_3560/classes/class.ilDBUpdateNewObjectType.php');
ilDBUpdateNewObjectType::varchar2text('rbac_log', 'data');

?>
<#4319>
<?php

$ilDB->addTableColumn('page_qst_answer', 'unlocked', array(
	"type" => "integer",
	"notnull" => true,
	"length" => 1,
	"default" => 0
));

?>
<#4320>
<?php
/** @var ilDB $ilDB */
if(!$ilDB->tableColumnExists('tst_solutions', 'step'))
{
    $ilDB->addTableColumn('tst_solutions', 'step', array(
            'type' => 'integer',
            'length' => 4,
            'notnull' => false,
            'default' => null
        ));
}
?>
<#4321>
<?php
/** @var ilDB $ilDB */
if(!$ilDB->tableColumnExists('tst_test_result', 'step'))
{
	$ilDB->addTableColumn('tst_test_result', 'step', array(
		'type' => 'integer',
		'length' => 4,
		'notnull' => false,
		'default' => null
	));
}
?>

<#4322>
<?php

	$ilDB->addTableColumn('event', 'reg_type', array(
		'type' => 'integer',
		'length' => 2,
		'notnull' => false,
		'default' => 0
	));
	
?>

<#4323>
<?php

	$query = 'UPDATE event set reg_type = registration';
	$ilDB->manipulate($query);
?>

<#4324>
<?php
	$ilDB->addTableColumn('event', 'reg_limit_users', array(
		'type' => 'integer',
		'length' => 4,
		'notnull' => false,
		'default' => 0
	));

?>
<#4325>
<?php
	$ilDB->addTableColumn('event', 'reg_waiting_list', array(
		'type' => 'integer',
		'length' => 1,
		'notnull' => false,
		'default' => 0
	));

?>
<#4326>
<?php
	$ilDB->addTableColumn('event', 'reg_limited', array(
		'type' => 'integer',
		'length' => 1,
		'notnull' => false,
		'default' => 0
	));

?>
<#4327>
<?php

include_once('./Services/Migration/DBUpdate_3560/classes/class.ilDBUpdateNewObjectType.php');
ilDBUpdateNewObjectType::addAdminNode('bibs', 'BibliographicAdmin');

$ilCtrlStructureReader->getStructure();
?>
<#4328>
<?php

if( !$ilDB->tableExists('il_bibl_settings') )
{
	$ilDB->createTable('il_bibl_settings', array(
		'id' => array(
			'type' => "integer",
			'length' => 4,
			'notnull' => true,
			'default' => 0
		),
		'name' => array(
			'type' => 'text',
			'length' => 50,
			'notnull' => true,
			'default' => "-"
		),
		'url' => array(
			'type' => 'text',
			'length' => 128,
			'notnull' => true,
			'default' => "-"
		),
		'img' => array(
			'type' => 'text',
			'length' => 128,
			'notnull' => false
		)
	));
	$ilDB->addPrimaryKey('il_bibl_settings', array('id'));
}
?>
<#4329>
<?php
	if(!$ilDB->tableColumnExists('frm_threads', 'thr_author_id'))
	{
		$ilDB->addTableColumn('frm_threads', 'thr_author_id',
			array(
				'type' => 'integer',
				'length' => 4,
				'notnull' => true,
				'default' => 0
			));
	}
?>
<#4330>
<?php
	if($ilDB->tableColumnExists('frm_threads', 'thr_author_id'))
	{
		$ilDB->manipulate('UPDATE frm_threads SET thr_author_id = thr_usr_id');
	}
?>
<#4331>
<?php
	if(!$ilDB->tableColumnExists('frm_posts', 'pos_author_id'))
	{
		$ilDB->addTableColumn('frm_posts', 'pos_author_id',
			array(
				'type' => 'integer',
				'length' => 4,
				'notnull' => true,
				'default' => 0
			));
	}
?>
<#4332>
<?php
	if($ilDB->tableColumnExists('frm_posts', 'pos_author_id'))
	{
		$ilDB->manipulate('UPDATE frm_posts SET pos_author_id = pos_usr_id');
	}
?>
<#4333>
<?php
	if(!$ilDB->tableColumnExists('frm_threads', 'thr_display_user_id'))
	{
		$ilDB->addTableColumn('frm_threads', 'thr_display_user_id',
			array(
				'type' => 'integer',
				'length' => 4,
				'notnull' => true,
				'default' => 0
			));
	}
?>
<#4334>
<?php
	if($ilDB->tableColumnExists('frm_threads', 'thr_display_user_id'))
	{
		$ilDB->manipulate('UPDATE frm_threads SET thr_display_user_id = thr_usr_id');
	}
?>
<#4335>
<?php
	if($ilDB->tableColumnExists('frm_threads', 'thr_usr_id'))
	{
		$ilDB->dropTableColumn('frm_threads', 'thr_usr_id');
	}
	
?>
<#4336>
<?php
	if(!$ilDB->tableColumnExists('frm_posts', 'pos_display_user_id'))
	{
		$ilDB->addTableColumn('frm_posts', 'pos_display_user_id',
			array(
				'type' => 'integer',
				'length' => 4,
				'notnull' => true,
				'default' => 0
			));
	}
?>
<#4337>
<?php
	if($ilDB->tableColumnExists('frm_posts', 'pos_display_user_id'))
	{
		$ilDB->manipulate('UPDATE frm_posts SET pos_display_user_id = pos_usr_id');
	}
?>
<#4338>
<?php
	if($ilDB->tableColumnExists('frm_posts', 'pos_usr_id'))
	{
		$ilDB->dropTableColumn('frm_posts', 'pos_usr_id');
	}
?>
<#4339>
<?php

$ilDB->createTable('sty_media_query', array(
	'id' => array(
		'type' => "integer",
		'length' => 4,
		'notnull' => true,
		'default' => 0
	),
	'style_id' => array(
		'type' => "integer",
		'length' => 4,
		'notnull' => true,
		'default' => 0
	),
	'order_nr' => array(
		'type' => "integer",
		'length' => 4,
		'notnull' => true,
		'default' => 0
	),
	'mquery' => array(
		'type' => 'text',
		'length' => 2000,
		'notnull' => false,
	)));
?>
<#4340>
<?php
	$ilDB->addPrimaryKey('sty_media_query', array('id'));
	$ilDB->createSequence('sty_media_query');
?>
<#4341>
<?php
	$ilDB->addTableColumn('style_parameter', 'mq_id', array(
		"type" => "integer",
		"notnull" => true,
		"length" => 4,
		"default" => 0
	));
?>
<#4342>
<?php
	$ilDB->addTableColumn('style_parameter', 'custom', array(
		"type" => "integer",
		"notnull" => true,
		"length" => 1,
		"default" => 0
	));
?>

<#4343>
<?php
$ini = new ilIniFile(ILIAS_ABSOLUTE_PATH."/ilias.ini.php");

if($ini->read())
{
	$ilSetting = new ilSetting();
	
	$https_header_enable = (bool) $ilSetting->get('ps_auto_https_enabled',false);
	$https_header_name = (string) $ilSetting->get('ps_auto_https_headername',"ILIAS_HTTPS_ENABLED");
	$https_header_value = (string) $ilSetting->get('ps_auto_https_headervalue',"1");

	if(!$ini->groupExists('https'))
	{
		$ini->addGroup('https');
	}
	
	$ini->setVariable("https","auto_https_detect_enabled", (!$https_header_enable) ? 0 : 1);
	$ini->setVariable("https","auto_https_detect_header_name", $https_header_name);
	$ini->setVariable("https","auto_https_detect_header_value", $https_header_value);

	$ini->write();
}
?>
<#4344>
<?php
	$ilSetting = new ilSetting();

	$ilSetting->delete('ps_auto_https_enabled');
	$ilSetting->delete('ps_auto_https_headername');
	$ilSetting->delete('ps_auto_https_headervalue');
?>
<#4345>
<?php
	$ilCtrlStructureReader->getStructure();
?>
<#4346>
<?php
if( !$ilDB->tableColumnExists('tst_active', 'objective_container') )
{
	$ilDB->addTableColumn('tst_active', 'objective_container', array(
		'type' => 'integer',
		'length' => 4,
		'notnull' => false,
		'default' => null
	));
}
?>
<#4347>
<?php
if( !$ilDB->tableExists('qpl_a_cloze_combi_res') )
{
	$ilDB->createTable('qpl_a_cloze_combi_res', array(
		'combination_id' => array(
			'type' => "integer",
			'length' => 4,
			'notnull' => true
		),
		'question_fi' => array(
			'type' => "integer",
			'length' => 4,
			'notnull' => true
		),
		'gap_fi' => array(
			'type' => "integer",
			'length' => 4,
			'notnull' => true
		),
		'answer' => array(
			'type' => 'text',
			'length' => 1000,
			'notnull' => false
		),
		'points' => array(
			'type' => 'float'
		),
		'best_solution' => array(
			'type' => 'integer',
			'length' => 1,
			'notnull' => false
		),
	));
}
?>
<#4348>
<?php
if( !$ilDB->tableColumnExists('conditions', 'hidden_status') )
{
	$ilDB->addTableColumn('conditions', 'hidden_status', array(
		'type' => 'integer',
		'length' => 1,
		'notnull' => false,
		'default' => 0
	));
}
?>
<#4349>
<?php
	if($ilDB->tableColumnExists('frm_posts', 'pos_usr_id'))
	{
		$ilDB->dropTableColumn('frm_posts', 'pos_usr_id');
	}
?>
<#4350>
<?php
	if($ilDB->tableColumnExists('frm_threads', 'thr_usr_id'))
	{
		$ilDB->dropTableColumn('frm_threads', 'thr_usr_id');
	}
?>


<#4351>
<?php
	$res = $ilDB->query("SELECT value FROM settings WHERE module = 'google_maps' AND keyword = 'enable'");
	if ($rec = $ilDB->fetchAssoc($res)) {
		$ilDB->manipulate("INSERT INTO settings (module, keyword, value) VALUES ('maps', 'type', 'googlemaps')");
	}
	
	// adjust naming in settings
	$ilDB->manipulate("UPDATE settings SET module = 'maps' WHERE module = 'google_maps'");
	
	// adjust naming in language data
	$ilDB->manipulate("UPDATE lng_data SET module = 'maps' WHERE module = 'gmaps'");
	$ilDB->manipulate("UPDATE lng_data SET identifier = 'maps_enable_maps_info' WHERE identifier = 'gmaps_enable_gmaps_info'");
	$ilDB->manipulate("UPDATE lng_data SET identifier = 'maps_enable_maps' WHERE identifier = 'gmaps_enable_gmaps'");
	$ilDB->manipulate("UPDATE lng_data SET identifier = 'maps_extt_maps' WHERE identifier = 'gmaps_extt_gmaps'");
	$ilDB->manipulate("UPDATE lng_data SET identifier = 'maps_latitude' WHERE identifier = 'gmaps_latitude'");
	$ilDB->manipulate("UPDATE lng_data SET identifier = 'maps_longitude' WHERE identifier = 'gmaps_longitude'");
	$ilDB->manipulate("UPDATE lng_data SET identifier = 'maps_lookup_address' WHERE identifier = 'gmaps_lookup_address'");
	$ilDB->manipulate("UPDATE lng_data SET identifier = 'maps_public_profile_info' WHERE identifier = 'gmaps_public_profile_info'");
	$ilDB->manipulate("UPDATE lng_data SET identifier = 'maps_settings' WHERE identifier = 'gmaps_settings'");
	$ilDB->manipulate("UPDATE lng_data SET identifier = 'maps_std_location_desc' WHERE identifier = 'gmaps_std_location_desc'");
	$ilDB->manipulate("UPDATE lng_data SET identifier = 'maps_std_location' WHERE identifier = 'gmaps_std_location'");
	$ilDB->manipulate("UPDATE lng_data SET identifier = 'maps_zoom_level' WHERE identifier = 'gmaps_zoom_level'");

?>
<#4352>
<?php

if(!$ilDB->tableColumnExists('il_blog','abs_shorten')) 
{
    $ilDB->addTableColumn(
        'il_blog',
        'abs_shorten',
        array(
            'type' => 'integer',
			'length' => 1,
            'notnull' => false,
            'default' => 0
        ));
}

if(!$ilDB->tableColumnExists('il_blog','abs_shorten_len')) 
{
    $ilDB->addTableColumn(
        'il_blog',
        'abs_shorten_len',
        array(
            'type' => 'integer',
			'length' => 2,
            'notnull' => false,
            'default' => 0
        ));
}

if(!$ilDB->tableColumnExists('il_blog','abs_image')) 
{
    $ilDB->addTableColumn(
        'il_blog',
        'abs_image',
        array(
            'type' => 'integer',
			'length' => 1,
            'notnull' => false,
            'default' => 0
        ));
}

if(!$ilDB->tableColumnExists('il_blog','abs_img_width')) 
{
    $ilDB->addTableColumn(
        'il_blog',
        'abs_img_width',
        array(
            'type' => 'integer',
			'length' => 2,
            'notnull' => false,
            'default' => 0
        ));
}

if(!$ilDB->tableColumnExists('il_blog','abs_img_height')) 
{
    $ilDB->addTableColumn(
        'il_blog',
        'abs_img_height',
        array(
            'type' => 'integer',
			'length' => 2,
            'notnull' => false,
            'default' => 0
        ));
}

?>

<#4353>
<?php

if( !$ilDB->tableExists('usr_data_multi') )
{
	$ilDB->createTable('usr_data_multi', array(
		'usr_id' => array(
			'type' => 'integer',
			'length' => 4,
			'notnull' => true,
			'default' => 0
		),
		'field_id' => array(
			'type' => 'text',
			'length' => 255,
			'notnull' => true
		),
		'value' => array(
			'type' => 'text',
			'length' => 1000,
			'notnull' => false,
		)
	));
}

?>

<#4354>
<?php
if(!$ilDB->tableColumnExists('crs_start', 'pos'))
{
	$ilDB->addTableColumn('crs_start', 'pos', array(
		'type' => 'integer',
		'length' => 4,
		'notnull' => false,
		'default' => null
	));
}
?>

<#4355>
<?php
if(!$ilDB->tableExists('loc_settings'))
{
	$ilDB->createTable('loc_settings', array(
		'obj_id' => array(
			'type' => 'integer',
			'length' => 4,
			'notnull' => true,
			'default' => 0
		),
		'type' => array(
			'type' => 'integer',
			'length' => 1,
			'notnull' => true,
			'default' => 0
		)
		)
	);

	$ilDB->addPrimaryKey('loc_settings', array('obj_id'));
}
?>
<#4356>
<?php
if(!$ilDB->tableColumnExists('loc_settings', 'itest'))
{
	$ilDB->addTableColumn('loc_settings', 'itest', array(
		'type' => 'integer',
		'length' => 4,
		'notnull' => false,
		'default' => null
	));
}

if(!$ilDB->tableColumnExists('loc_settings', 'qtest'))
{
	$ilDB->addTableColumn('loc_settings', 'qtest', array(
		'type' => 'integer',
		'length' => 4,
		'notnull' => false,
		'default' => null
	));
}
?>

<#4357>
<?php
if(!$ilDB->tableColumnExists('adm_settings_template', 'auto_generated'))
{
	$ilDB->addTableColumn('adm_settings_template', 'auto_generated', array(
		'type' => 'integer',
		'length' => 1,
		'notnull' => false,
		'default' => 0
	));
}
?>

<#4358>
<?php
if( !$ilDB->tableColumnExists('crs_objective_lm', 'position') )
{
	$ilDB->addTableColumn('crs_objective_lm', 'position', array(
		'type' => 'integer',
		'length' => 4,
		'notnull' => false,
		'default' => 0
	));
}
?>
<#4359>
<?php

if(!$ilDB->tableExists('loc_rnd_qpl') )
{
	$ilDB->createTable('loc_rnd_qpl', array(
		'container_id' => array(
			'type' => 'integer',
			'length' => 4,
			'notnull' => true,
			'default' => 0
		),
		'objective_id' => array(
			'type' => 'integer',
			'length' => 4,
			'notnull' => true,
			'default' => 0
		),
		'tst_type' => array(
			'type' => 'integer',
			'length' => 1,
			'notnull' => true,
			'default' => 0
		),
		'tst_id' => array(
			'type' => 'integer',
			'length' => 4,
			'notnull' => true,
			'default' => 0
		),
		'qp_seq' => array(
			'type' => 'integer',
			'length' => 4,
			'notnull' => true,
			'default' => 0
		),
		'percentage' => array(
			'type' => 'integer',
			'length' => 4,
			'notnull' => true,
			'default' => 0
		),
	));
	$ilDB->addPrimaryKey('loc_rnd_qpl', array('container_id', 'objective_id', 'tst_type'));
}
?>
<#4360>
<?php

$query = 'INSERT INTO adm_settings_template '.
		'(id, type, title, description, auto_generated) '.
		'VALUES( '.
		$ilDB->quote($ilDB->nextId('adm_settings_template'),'integer').', '.
		$ilDB->quote('tst','text').', '.
		$ilDB->quote('il_astpl_loc_initial','text').', '.
		$ilDB->quote('il_astpl_loc_initial_desc','text').', '.
		$ilDB->quote(1,'integer').' '.
		')';
$ilDB->manipulate($query);
?>
<#4361>
<?php

$query = 'INSERT INTO adm_settings_template '.
		'(id, type, title, description, auto_generated) '.
		'VALUES( '.
		$ilDB->quote($ilDB->nextId('adm_settings_template'),'integer').', '.
		$ilDB->quote('tst','text').', '.
		$ilDB->quote('il_astpl_loc_qualified','text').', '.
		$ilDB->quote('il_astpl_loc_qualified_desc','text').', '.
		$ilDB->quote(1,'integer').' '.
		')';
$ilDB->manipulate($query);
?>

<#4362>
<?php

if( !$ilDB->tableExists('loc_user_results') )
{
	$ilDB->createTable('loc_user_results', array(
		'user_id' => array(
			'type' => 'integer',
			'length' => 4,
			'notnull' => true,
			'default' => 0
		),
		'course_id' => array(
			'type' => 'integer',
			'length' => 4,
			'notnull' => true,
			'default' => 0
		),
		'objective_id' => array(
			'type' => 'integer',
			'length' => 4,
			'notnull' => true,
			'default' => 0
		),
		'type' => array(
			'type' => 'integer',
			'length' => 1,
			'notnull' => true,
			'default' => 0
		),
		'status' => array(
			'type' => 'integer',
			'length' => 1,
			'notnull' => false,
			'default' => 0
		),
		'result_perc' => array(
			'type' => 'integer',
			'length' => 1,
			'notnull' => false,
			'default' => 0
		),
		'limit_perc' => array(
			'type' => 'integer',
			'length' => 1,
			'notnull' => false,
			'default' => 0
		),
		'tries' => array(
			'type' => 'integer',
			'length' => 1,
			'notnull' => false,
			'default' => 0
		),
		'is_final' => array(
			'type' => 'integer',
			'length' => 1,
			'notnull' => false,
			'default' => 0
		),
		'tstamp' => array(
			'type' => 'integer',
			'length' => 4,
			'notnull' => false,
			'default' => 0
		)
	));

	$ilDB->addPrimaryKey('loc_user_results', array('user_id', 'course_id', 'objective_id', 'type'));
}
?>
<#4363>
<?php
if(!$ilDB->tableColumnExists('loc_settings', 'qt_vis_all'))
{
	$ilDB->addTableColumn('loc_settings', 'qt_vis_all', array(
		'type' => 'integer',
		'length' => 1,
		'notnull' => false,
		'default' => 1
	));
}
?>

<#4364>
<?php
if(!$ilDB->tableColumnExists('loc_settings', 'qt_vis_obj'))
{
	$ilDB->addTableColumn('loc_settings', 'qt_vis_obj', array(
		'type' => 'integer',
		'length' => 1,
		'notnull' => false,
		'default' => 0
	));
}
?>

<#4365>
<?php
if(!$ilDB->tableColumnExists('crs_objectives', 'active'))
{
	$ilDB->addTableColumn('crs_objectives', 'active', array(
		'type' => 'integer',
		'length' => 1,
		'notnull' => false,
		'default' => 1
	));
}
?>

<#4366>
<?php
if(!$ilDB->tableColumnExists('crs_objectives', 'passes'))
{
	$ilDB->addTableColumn('crs_objectives', 'passes', array(
		'type' => 'integer',
		'length' => 2,
		'notnull' => false,
		'default' => 0
	));
}
?>

<#4367>
<?php
if(!$ilDB->tableExists('loc_tst_run'))
{
	$ilDB->createTable('loc_tst_run', array(
		'container_id' => array(
			'type' => 'integer',
			'length' => 4,
			'notnull' => true,
			'default' => 0
		),
		'user_id' => array(
			'type' => 'integer',
			'length' => 4,
			'notnull' => true,
			'default' => 0
		),
		'test_id' => array(
			'type' => 'integer',
			'length' => 4,
			'notnull' => true,
			'default' => 0
		),
		'objective_id' => array(
			'type' => 'integer',
			'length' => 4,
			'notnull' => true,
			'default' => 0
		),
		'max_points' => array(
			'type' => 'integer',
			'length' => 4,
			'notnull' => false,
			'default' => 0
		),
		'questions' => array(
			'type' => 'text',
			'length' => 1000,
			'notnull' => false,
			'default' => 0
		)
	));
	$ilDB->addPrimaryKey('loc_tst_run', array('container_id', 'user_id', 'test_id', 'objective_id'));
}
?>
<#4368>
<?php
if(!$ilDB->tableColumnExists('loc_settings','reset_results'))
{
    $ilDB->addTableColumn(
        'loc_settings',
        'reset_results',
        array(
            'type' => 'integer',
			'length' => 1,
            'notnull' => false,
            'default' => 0
        ));
}
?>
<#4369>
<?php
$ilCtrlStructureReader->getStructure();
?>
<#4370>
<?php
if(!$ilDB->tableColumnExists('il_bibl_settings', 'show_in_list'))
{
	$ilDB->addTableColumn('il_bibl_settings', 'show_in_list', array(
		'type' => 'integer',
		'length' => 1,
		'notnull' => false,
		'default' => 0
	));
}
?>
<#4371>
<?php

	$a_obj_id = array();
	$a_scope_id = array();
	$a_scope_id_one = array();
	//select targetobjectiveid = cmi_gobjective.objective_id
	$res = $ilDB->query('SELECT cp_mapinfo.targetobjectiveid 
		FROM cp_package, cp_mapinfo, cp_node 
		WHERE cp_package.global_to_system = 0 AND cp_package.obj_id = cp_node.slm_id AND cp_node.cp_node_id = cp_mapinfo.cp_node_id 
		GROUP BY cp_mapinfo.targetobjectiveid');
	while($data = $ilDB->fetchAssoc($res)) 
	{
		$a_obj_id[] = $data['targetobjectiveid'];
	}
	//make arrays
	for ($i=0;$i<count($a_obj_id);$i++) {
		$a_scope_id[$a_obj_id[$i]] = array();
		$a_scope_id_one[$a_obj_id[$i]] = array();
	}
	//only global_to_system=0 -> should be updated
	$res = $ilDB->query('SELECT cp_mapinfo.targetobjectiveid, cp_package.obj_id 
		FROM cp_package, cp_mapinfo, cp_node 
		WHERE cp_package.global_to_system = 0 AND cp_package.obj_id = cp_node.slm_id AND cp_node.cp_node_id = cp_mapinfo.cp_node_id');
	while($data = $ilDB->fetchAssoc($res)) 
	{
		$a_scope_id[$data['targetobjectiveid']][] = $data['obj_id'];
	}
	//only global_to_system=1 -> should maintain
	$res = $ilDB->query('SELECT cp_mapinfo.targetobjectiveid, cp_package.obj_id 
		FROM cp_package, cp_mapinfo, cp_node 
		WHERE cp_package.global_to_system = 1 AND cp_package.obj_id = cp_node.slm_id AND cp_node.cp_node_id = cp_mapinfo.cp_node_id');
	while($data = $ilDB->fetchAssoc($res)) 
	{
		$a_scope_id_one[$data['targetobjectiveid']][] = $data['obj_id'];
	}

	//for all targetobjectiveid
	for ($i=0;$i<count($a_obj_id);$i++) {
		$a_toupdate = array();
		//get old data without correct scope_id
		$res = $ilDB->queryF(
			"SELECT * FROM cmi_gobjective WHERE scope_id = %s AND objective_id = %s",
			array('integer', 'text'),
			array(0, $a_obj_id[$i])
		);
		while($data = $ilDB->fetchAssoc($res)) 
		{
			$a_toupdate[] = $data;
		}
		//check specific possible scope_ids with global_to_system=0 -> a_o
		$a_o = $a_scope_id[$a_obj_id[$i]];
		for ($z=0; $z<count($a_o); $z++) {
			//for all existing entries
			for ($y=0; $y<count($a_toupdate); $y++) {
				$a_t=$a_toupdate[$y];
				//only users attempted
				$res = $ilDB->queryF('SELECT user_id FROM sahs_user WHERE obj_id=%s AND user_id=%s',
					array('integer', 'integer'),
					array($a_o[$z], $a_t['user_id'])
				);
				if($ilDB->numRows($res)) {
				//check existing entry
					$res = $ilDB->queryF('SELECT user_id FROM cmi_gobjective WHERE scope_id=%s AND user_id=%s AND objective_id=%s',
						array('integer', 'integer','text'),
						array($a_o[$z], $a_t['user_id'],$a_t['objective_id'])
					);
					if(!$ilDB->numRows($res)) {
						$ilDB->manipulate("INSERT INTO cmi_gobjective (user_id, satisfied, measure, scope_id, status, objective_id, score_raw, score_min, score_max, progress_measure, completion_status) VALUES"
						." (".$ilDB->quote($a_t['user_id'], "integer")
						.", ".$ilDB->quote($a_t['satisfied'], "text")
						.", ".$ilDB->quote($a_t['measure'], "text")
						.", ".$ilDB->quote($a_o[$z], "integer")
						.", ".$ilDB->quote($a_t['status'], "text")
						.", ".$ilDB->quote($a_t['objective_id'], "text")
						.", ".$ilDB->quote($a_t['score_raw'], "text")
						.", ".$ilDB->quote($a_t['score_min'], "text")
						.", ".$ilDB->quote($a_t['score_max'], "text")
						.", ".$ilDB->quote($a_t['progress_measure'], "text")
						.", ".$ilDB->quote($a_t['completion_status'], "text")
						.")");
					}
				}
			}
		}
		//delete entries if global_to_system=1 is not used by any learning module
		if (count($a_scope_id_one[$a_obj_id[$i]]) == 0) {
			$ilDB->queryF(
				'DELETE FROM cmi_gobjective WHERE scope_id = %s AND objective_id = %s',
				array('integer', 'text'),
				array(0, $a_obj_id[$i])
			);
		}
	}
	
	
?>
<#4372>
<?php
	if($ilDB->getDBType() == 'innodb')
	{
		$query = "show index from cmi_gobjective where Key_name = 'PRIMARY'";
		$res = $ilDB->query($query);
		if (!$ilDB->numRows($res)) {
			$ilDB->addPrimaryKey('cmi_gobjective', array('user_id', 'scope_id', 'objective_id'));
		}
	}
?>
<#4373>
<?php
	if($ilDB->getDBType() == 'innodb')
	{
		$query = "show index from cp_suspend where Key_name = 'PRIMARY'";
		$res = $ilDB->query($query);
		if (!$ilDB->numRows($res)) {
			$ilDB->addPrimaryKey('cp_suspend', array('user_id', 'obj_id'));
		}
	}
?>
<#4374>
<?php
	if(!$ilDB->tableColumnExists('frm_posts', 'is_author_moderator'))
	{
		$ilDB->addTableColumn('frm_posts', 'is_author_moderator', array(
			'type' => 'integer',
			'length' => 1,
			'notnull' => false,
			'default' => null)
		);
	}
?>
<#4375>
<?php
if(!$ilDB->tableColumnExists('ecs_part_settings','token'))
{
    $ilDB->addTableColumn(
        'ecs_part_settings',
        'token',
        array(
            'type' => 'integer',
			'length' => 1,
            'notnull' => false,
            'default' => 1
        ));
}
?>
<#4376>
<?php
$ilCtrlStructureReader->getStructure();
?>
<#4377>
<?php
if(!$ilDB->tableColumnExists('ecs_part_settings','export_types'))
{
    $ilDB->addTableColumn(
        'ecs_part_settings',
        'export_types',
        array(
            'type' => 'text',
			'length' => 4000,
            'notnull' => FALSE,
        ));
}
?>
<#4378>
<?php
if(!$ilDB->tableColumnExists('ecs_part_settings','import_types'))
{
    $ilDB->addTableColumn(
        'ecs_part_settings',
        'import_types',
        array(
            'type' => 'text',
			'length' => 4000,
            'notnull' => FALSE,
        ));
}
?>
<#4379>
<?php

	$query = 'UPDATE ecs_part_settings SET export_types = '.$ilDB->quote(serialize(array('cat','crs','file','glo','grp','wiki','lm')),'text');
	$ilDB->manipulate($query);

?>

<#4380>
<?php

	$query = 'UPDATE ecs_part_settings SET import_types = '.$ilDB->quote(serialize(array('cat','crs','file','glo','grp','wiki','lm')),'text');
	$ilDB->manipulate($query);

?>
<#4381>
<?php
if(!$ilDB->tableColumnExists('reg_registration_codes','reg_enabled'))
{
    $ilDB->addTableColumn(
        'reg_registration_codes',
        'reg_enabled',
        array(
            'type' => 'integer',
			'length' => 1,
            'notnull' => TRUE,
			'default' => 1
        ));
}
?>

<#4382>
<?php
if(!$ilDB->tableColumnExists('reg_registration_codes','ext_enabled'))
{
    $ilDB->addTableColumn(
        'reg_registration_codes',
        'ext_enabled',
        array(
            'type' => 'integer',
			'length' => 1,
            'notnull' => TRUE,
			'default' => 0
        ));
}
?>
<#4383>
<?php

$query = 'SELECT * FROM usr_account_codes ';
$res = $ilDB->query($query);
while($row = $res->fetchRow(ilDBConstants::FETCHMODE_OBJECT))
{
	$until = $row->valid_until;
	if($until === '0')
	{
		$alimit = 'unlimited';
		$a_limitdt = null;
	}
	elseif(is_numeric($until))
	{
		$alimit = 'relative';
		$a_limitdt = array(
			'd' => (string) $until,
			'm' => '',
			'y' => ''
		);
		$a_limitdt = serialize($a_limitdt);
	}
	else
	{
		$alimit = 'absolute';
		$a_limitdt = $until;
	}
	
	$next_id = $ilDB->nextId('reg_registration_codes');
	$query = 'INSERT INTO reg_registration_codes '.
			'(code_id, code, role, generated, used, role_local, alimit, alimitdt, reg_enabled, ext_enabled ) '.
			'VALUES ( '.
			$ilDB->quote($next_id,'integer').', '.
			$ilDB->quote($row->code,'text').', '.
			$ilDB->quote(0,'integer').', '.
			$ilDB->quote($row->generated,'integer').', '.
			$ilDB->quote($row->used,'integer').', '.
			$ilDB->quote('','text').', '.
			$ilDB->quote($alimit,'text').', '.
			$ilDB->quote($a_limitdt,'text').', '.
			$ilDB->quote(0,'integer').', '.
			$ilDB->quote(1,'integer').' '.
			')';
	$ilDB->manipulate($query);
}
?>
<#4384>
<?php
$ilCtrlStructureReader->getStructure();
?>
<#4385>
<?php
$ilCtrlStructureReader->getStructure();
?>
<#4386>
<?php
	$ilSetting = new ilSetting("assessment");
	$ilSetting->set("use_javascript", "1");
?>
<#4387>
<?php
	$ilDB->update('tst_tests', 
		array('forcejs' => array('integer', 1)),
		array('forcejs' => array('integer', 0))
	);
?>
<#4388>
<?php
$ilCtrlStructureReader->getStructure();
?>
<#4389>
<?php
$ilDB->addTableColumn("tst_test_defaults", "marks_tmp", array(
	"type" => "clob",
	"notnull" => false,
	"default" => null)
);

$ilDB->manipulate('UPDATE tst_test_defaults SET marks_tmp = marks');
$ilDB->dropTableColumn('tst_test_defaults', 'marks');
$ilDB->renameTableColumn("tst_test_defaults", "marks_tmp", "marks");
?>
<#4390>
<?php
$ilDB->addTableColumn("tst_test_defaults", "defaults_tmp", array(
	"type" => "clob",
	"notnull" => false,
	"default" => null)
);

$ilDB->manipulate('UPDATE tst_test_defaults SET defaults_tmp = defaults');
$ilDB->dropTableColumn('tst_test_defaults', 'defaults');
$ilDB->renameTableColumn("tst_test_defaults", "defaults_tmp", "defaults");
?>

<#4391>
<?php

if( !$ilDB->tableExists('tst_seq_qst_tracking') )
{
	$ilDB->createTable('tst_seq_qst_tracking', array(
		'active_fi' => array(
			'type' => 'integer',
			'length' => 4,
			'notnull' => true,
			'default' => 0
		),
		'pass' => array(
			'type' => 'integer',
			'length' => 4,
			'notnull' => true,
			'default' => 0
		),
		'question_fi' => array(
			'type' => 'integer',
			'length' => 4,
			'notnull' => true,
			'default' => 0
		),
		'status' => array(
			'type' => 'text',
			'length' => 16,
			'notnull' => false
		),
		'orderindex' => array(
			'type' => 'integer',
			'length' => 4,
			'notnull' => true,
			'default' => 0
		)
	));
	
	$ilDB->addPrimaryKey('tst_seq_qst_tracking', array('active_fi', 'pass', 'question_fi'));
	$ilDB->addIndex('tst_seq_qst_tracking', array('active_fi', 'pass'), 'i1');
	$ilDB->addIndex('tst_seq_qst_tracking', array('active_fi', 'question_fi'), 'i2');
}

?>

<#4392>
<?php

$query = "
	SELECT active_fi, pass, sequence
	FROM tst_tests
	INNER JOIN tst_active
	ON test_fi = test_id
	INNER JOIN tst_sequence
	ON active_fi = active_id
	AND sequence IS NOT NULL
	WHERE question_set_type = %s
";

$res = $ilDB->queryF($query, array('text'), array('DYNAMIC_QUEST_SET'));

while( $row = $ilDB->fetchAssoc($res) )
{
	$tracking = unserialize($row['sequence']);
	
	if( is_array($tracking) )
	{
		foreach($tracking as $index => $question)
		{
			$ilDB->replace('tst_seq_qst_tracking',
				array(
					'active_fi' => array('integer', $row['active_fi']),
					'pass' => array('integer', $row['pass']),
					'question_fi' => array('integer', $question['qid'])
				),
				array(
					'status' => array('text', $question['status']),
					'orderindex' => array('integer', $index + 1)
				)
			);
		}
		
		$ilDB->update('tst_sequence',
			array(
				'sequence' => array('text', null)
			),
			array(
				'active_fi' => array('integer', $row['active_fi']),
				'pass' => array('integer', $row['pass'])
			)
		);
	}
}

?>

<#4393>
<?php

if( !$ilDB->tableExists('tst_seq_qst_postponed') )
{
	$ilDB->createTable('tst_seq_qst_postponed', array(
		'active_fi' => array(
			'type' => 'integer',
			'length' => 4,
			'notnull' => true,
			'default' => 0
		),
		'pass' => array(
			'type' => 'integer',
			'length' => 4,
			'notnull' => true,
			'default' => 0
		),
		'question_fi' => array(
			'type' => 'integer',
			'length' => 4,
			'notnull' => true,
			'default' => 0
		),
		'cnt' => array(
			'type' => 'integer',
			'length' => 4,
			'notnull' => true,
			'default' => 0
		)
	));
	
	$ilDB->addPrimaryKey('tst_seq_qst_postponed', array('active_fi', 'pass', 'question_fi'));
	$ilDB->addIndex('tst_seq_qst_postponed', array('active_fi', 'pass'), 'i1');
	$ilDB->addIndex('tst_seq_qst_postponed', array('active_fi', 'question_fi'), 'i2');
}

?>

<#4394>
<?php

$query = "
	SELECT active_fi, pass, postponed
	FROM tst_tests
	INNER JOIN tst_active
	ON test_fi = test_id
	INNER JOIN tst_sequence
	ON active_fi = active_id
	AND postponed IS NOT NULL
	WHERE question_set_type = %s
";

$res = $ilDB->queryF($query, array('text'), array('DYNAMIC_QUEST_SET'));

while( $row = $ilDB->fetchAssoc($res) )
{
	$postponed = unserialize($row['postponed']);
	
	if( is_array($postponed) )
	{
		foreach($postponed as $questionId => $postponeCount)
		{
			$ilDB->replace('tst_seq_qst_postponed',
				array(
					'active_fi' => array('integer', $row['active_fi']),
					'pass' => array('integer', $row['pass']),
					'question_fi' => array('integer', $questionId)
				),
				array(
					'cnt' => array('integer', $postponeCount)
				)
			);
		}
		
		$ilDB->update('tst_sequence',
			array(
				'postponed' => array('text', null)
			),
			array(
				'active_fi' => array('integer', $row['active_fi']),
				'pass' => array('integer', $row['pass'])
			)
		);
	}
}

?>

<#4395>
<?php

if( !$ilDB->tableExists('tst_seq_qst_answstatus') )
{
	$ilDB->createTable('tst_seq_qst_answstatus', array(
		'active_fi' => array(
			'type' => 'integer',
			'length' => 4,
			'notnull' => true,
			'default' => 0
		),
		'pass' => array(
			'type' => 'integer',
			'length' => 4,
			'notnull' => true,
			'default' => 0
		),
		'question_fi' => array(
			'type' => 'integer',
			'length' => 4,
			'notnull' => true,
			'default' => 0
		),
		'correctness' => array(
			'type' => 'integer',
			'length' => 1,
			'notnull' => true,
			'default' => 0
		)
	));
	
	$ilDB->addPrimaryKey('tst_seq_qst_answstatus', array('active_fi', 'pass', 'question_fi'));
	$ilDB->addIndex('tst_seq_qst_answstatus', array('active_fi', 'pass'), 'i1');
	$ilDB->addIndex('tst_seq_qst_answstatus', array('active_fi', 'question_fi'), 'i2');
}

?>

<#4396>
<?php

$query = "
	SELECT active_fi, pass, hidden
	FROM tst_tests
	INNER JOIN tst_active
	ON test_fi = test_id
	INNER JOIN tst_sequence
	ON active_fi = active_id
	AND hidden IS NOT NULL
	WHERE question_set_type = %s
";

$res = $ilDB->queryF($query, array('text'), array('DYNAMIC_QUEST_SET'));

while( $row = $ilDB->fetchAssoc($res) )
{
	$answerStatus = unserialize($row['hidden']);
	
	if( is_array($answerStatus) )
	{
		foreach($answerStatus['correct'] as $questionId)
		{
			$ilDB->replace('tst_seq_qst_answstatus',
				array(
					'active_fi' => array('integer', $row['active_fi']),
					'pass' => array('integer', $row['pass']),
					'question_fi' => array('integer', $questionId)
				),
				array(
					'correctness' => array('integer', 1)
				)
			);
		}
		
		foreach($answerStatus['wrong'] as $questionId)
		{
			$ilDB->replace('tst_seq_qst_answstatus',
				array(
					'active_fi' => array('integer', $row['active_fi']),
					'pass' => array('integer', $row['pass']),
					'question_fi' => array('integer', $questionId)
				),
				array(
					'correctness' => array('integer', 0)
				)
			);
		}
		
		$ilDB->update('tst_sequence',
			array(
				'hidden' => array('text', null)
			),
			array(
				'active_fi' => array('integer', $row['active_fi']),
				'pass' => array('integer', $row['pass'])
			)
		);
	}
}

?>

<#4397>
<?php

//$ilDB->addPrimaryKey('tst_dyn_quest_set_cfg', array('test_fi'));

?>

<#4398>
<?php

$indexName = $ilDB->constraintName('tst_dyn_quest_set_cfg', $ilDB->getPrimaryKeyIdentifier());

if( ($ilDB->db->options['portability'] & MDB2_PORTABILITY_FIX_CASE) && $ilDB->db->options['field_case'] == CASE_LOWER )
{
	$indexName = strtolower($indexName);
}
else
{
	$indexName = strtoupper($indexName);
}

$indexDefinition = $ilDB->loadModule('Reverse')->getTableConstraintDefinition('tst_dyn_quest_set_cfg', $indexName);

if( $indexDefinition instanceof MDB2_Error )
{
	$res = $ilDB->query("
		SELECT test_fi, source_qpl_fi, source_qpl_title, answer_filter_enabled, tax_filter_enabled, order_tax
		FROM tst_dyn_quest_set_cfg
		GROUP BY test_fi, source_qpl_fi, source_qpl_title, answer_filter_enabled, tax_filter_enabled, order_tax
		HAVING COUNT(*) > 1
	");

	$insertStmt = $ilDB->prepareManip("
		INSERT INTO tst_dyn_quest_set_cfg (
			test_fi, source_qpl_fi, source_qpl_title, answer_filter_enabled, tax_filter_enabled, order_tax
		) VALUES (?, ?, ?, ?, ?, ?)
		", array('integer', 'integer', 'text', 'integer', 'integer', 'integer')
	);
	
	while($row = $ilDB->fetchAssoc($res) )
	{
		$expressions = array();
		
		foreach($row as $field => $value)
		{
			if($value === null)
			{
				$expressions[] = "$field IS NULL";
			}
			else
			{
				if( $field == 'source_qpl_title' )
				{
					$value = $ilDB->quote($value, 'text');
				}
				else
				{
					$value = $ilDB->quote($value, 'integer');
				}
				
				$expressions[] = "$field = $value";
			}
		}
		
		$expressions = implode(' AND ', $expressions);
		
		$ilDB->manipulate("DELETE FROM tst_dyn_quest_set_cfg WHERE $expressions");
		
		$ilDB->execute($insertStmt, array_values($row));
	}
	
	$ilDB->addPrimaryKey('tst_dyn_quest_set_cfg', array('test_fi'));
}

?>

<#4399>
<?php
if(!$ilDB->tableColumnExists('tst_dyn_quest_set_cfg', 'prev_quest_list_enabled'))
{
    $ilDB->addTableColumn(
        'tst_dyn_quest_set_cfg',
        'prev_quest_list_enabled',
        array(
            'type' => 'integer',
			'length' => 1,
            'notnull' => TRUE,
			'default' => 0
        ));
}
?>
<#4400>
<?php
$set = $ilDB->query('SELECT * FROM il_dcl_datatype_prop WHERE id = 14');
if (!$ilDB->numRows($set)) {
    $ilDB->insert('il_dcl_datatype_prop', array(
        'id' => array('integer', 14),
        'datatype_id' => array('integer', 2),
        'title' => array('text', 'link_detail_page'),
        'inputformat' => array('integer', 4),
    ));
}
$set = $ilDB->query('SELECT * FROM il_dcl_datatype_prop WHERE id = 15');
if (!$ilDB->numRows($set)) {
    $ilDB->insert('il_dcl_datatype_prop', array(
        'id' => array('integer', 15),
        'datatype_id' => array('integer', 9),
        'title' => array('text', 'link_detail_page'),
        'inputformat' => array('integer', 4),
    ));
}
?>
<#4401>
<?php
$ilDB->dropIndex("page_object", $a_name = "i2");
?>
<#4402>
<?php

$ilDB->manipulate("DELETE FROM settings".
	" WHERE module = ".$ilDB->quote("common", "text").
	" AND keyword = ".$ilDB->quote("obj_dis_creation_rcrs", "text"));

?>
<#4403>
<?php

$settings = new ilSetting();
if( !$settings->get('ommit_legacy_ou_dbtable_deletion', 0) )
{
	$ilDB->dropSequence('org_unit_data');
	$ilDB->dropTable('org_unit_data');
	$ilDB->dropTable('org_unit_tree');
	$ilDB->dropTable('org_unit_assignments');
}

?>
<#4404>
<?php
	$ilDB->manipulate("UPDATE frm_posts SET pos_update = pos_date WHERE pos_update IS NULL");
?>
<#4405>
<?php
$ilCtrlStructureReader->getStructure();
?>
<#4406>
<?php
$ilDB->insert('il_dcl_datatype_prop', array(
    'id' => array('integer', 16),
    'datatype_id' => array('integer', 9),
    'title' => array('text', 'allowed_file_types'),
    'inputformat' => array('integer', 12),
));
?>
<#4407>
<?php
$setting = new ilSetting();
$fixState = $setting->get('dbupdate_randtest_pooldef_migration_fix', '0');

if( $fixState === '0' )
{
	$query = "
		SELECT		tst_tests.test_id, COUNT(tst_rnd_quest_set_qpls.def_id)
		 
		FROM		tst_tests

		LEFT JOIN	tst_rnd_quest_set_qpls
		ON			tst_tests.test_id = tst_rnd_quest_set_qpls.test_fi
		 
		WHERE		question_set_type = %s
		
		GROUP BY	tst_tests.test_id
		
		HAVING		COUNT(tst_rnd_quest_set_qpls.def_id) < 1
	";

	$res = $ilDB->queryF($query, array('text'), array('RANDOM_QUEST_SET'));

	$testsWithoutDefinitionsDetected = false;

	while( $row = $ilDB->fetchAssoc($res) )
	{
		$testsWithoutDefinitionsDetected = true;
		break;
	}

	if( $testsWithoutDefinitionsDetected )
	{
		echo "<pre>

		Dear Administrator,
		
		DO NOT REFRESH THIS PAGE UNLESS YOU HAVE READ THE FOLLOWING INSTRUCTIONS

		The update process has been stopped, because your attention is required.
		
		If you did not migrate ILIAS from version 4.3 to 4.4, but installed a 4.4 version from scratch,
		please ignore this message and simply refresh the page.

		Otherwise please have a look to: http://www.ilias.de/mantis/view.php?id=12700

		A bug in the db migration for ILIAS 4.4.x has lead to missing source pool definitions within several random tests.
		Your installation could be affected, because random tests without any source pool definition were detected.
		Perhaps, these tests were just created, but the update process has to assume that these tests are broken.
		
		If you have a backup of your old ILIAS 4.3.x database the update process can repair these tests.
		Therefor please restore the table > tst_test_random < from your ILIAS 4.3.x backup database to your productive ILIAS 4.4.x database.
		
		If you try to rerun the update process by refreshing the page, this message will be skipped.
		
		Possibly broken random tests will be repaired, if the old database table mentioned above is available.
		After repairing the tests, the old database table will be dropped again.
		
		Best regards,
		The Test Maintainers
		
		</pre>";

		$setting->set('dbupdate_randtest_pooldef_migration_fix', '1');

		exit; // db update step MUST NOT finish in a normal way, so step will be processed again
	}
	else
	{
		$setting->set('dbupdate_randtest_pooldef_migration_fix', '2');
	}
}
elseif( $fixState === '1' )
{
	if( $ilDB->tableExists('tst_test_random') )
	{
		$query = "
			SELECT		tst_test_random.test_fi,
						tst_test_random.questionpool_fi,
						tst_test_random.num_of_q,
						tst_test_random.tstamp,
						tst_test_random.sequence,
						object_data.title pool_title
			 
			FROM		tst_tests
			 
			INNER JOIN	tst_test_random
			ON			tst_tests.test_id = tst_test_random.test_fi
			 
			LEFT JOIN	tst_rnd_quest_set_qpls
			ON			tst_tests.test_id = tst_rnd_quest_set_qpls.test_fi
			
			LEFT JOIN	object_data
			ON 			object_data.obj_id = tst_test_random.questionpool_fi
			 
			WHERE		question_set_type = %s
			AND			tst_rnd_quest_set_qpls.def_id IS NULL
		";

		$res = $ilDB->queryF($query, array('text'), array('RANDOM_QUEST_SET'));

		$syncTimes = array();

		while( $row = $ilDB->fetchAssoc($res) )
		{
			if( !(int)$row['num_of_q'] )
			{
				$row['num_of_q'] = null;
			}

			if( !strlen($row['pool_title']) )
			{
				$row['pool_title'] = '*** unknown/deleted ***';
			}

			$nextId = $ilDB->nextId('tst_rnd_quest_set_qpls');

			$ilDB->insert('tst_rnd_quest_set_qpls', array(
				'def_id' => array('integer', $nextId),
				'test_fi' => array('integer', $row['test_fi']),
				'pool_fi' => array('integer', $row['questionpool_fi']),
				'pool_title' => array('text', $row['pool_title']),
				'origin_tax_fi' => array('integer', null),
				'origin_node_fi' => array('integer', null),
				'mapped_tax_fi' => array('integer', null),
				'mapped_node_fi' => array('integer', null),
				'quest_amount' => array('integer', $row['num_of_q']),
				'sequence_pos' => array('integer', $row['sequence'])
			));

			if( !is_array($syncTimes[$row['test_fi']]) )
			{
				$syncTimes[$row['test_fi']] = array();
			}

			$syncTimes[$row['test_fi']][] = $row['tstamp'];
		}

		foreach($syncTimes as $testId => $times)
		{
			$assumedSyncTS = max($times);

			$ilDB->update('tst_rnd_quest_set_cfg',
				array(
					'quest_sync_timestamp' => array('integer', $assumedSyncTS)
				),
				array(
					'test_fi' => array('integer', $testId)
				)
			);
		}
	}

	$setting->set('dbupdate_randtest_pooldef_migration_fix', '2');
}
?>
<#4408>
<?php
if( $ilDB->tableExists('tst_test_random') )
{
	$ilDB->dropTable('tst_test_random');
}
?>

<#4409>
<?php
	$ilCtrlStructureReader->getStructure();
?>
<#4410>
<?php
	$ilCtrlStructureReader->getStructure();
?>
<#4411>
<?php
if (!$ilDB->sequenceExists('il_bibl_settings')) {
	$ilDB->createSequence('il_bibl_settings');
	$set = $ilDB->query('SELECT MAX(id) new_seq FROM il_bibl_settings');
	$rec = $ilDB->fetchObject($set);
	$ilDB->insert('il_bibl_settings_seq', array('sequence' => array('integer', $rec->new_seq)));
}
?>
<#4412>
<?php
if(!$ilDB->tableColumnExists('ecs_part_settings', 'dtoken'))
{
    $ilDB->addTableColumn(
        'ecs_part_settings',
        'dtoken',
        array(
            'type' => 'integer',
			'length' => 1,
            'notnull' => TRUE,
			'default' => 1
        ));
}
?>
<#4413>
<?php
if($ilDB->tableColumnExists('crs_objectives', 'description'))
{
	$ilDB->modifyTableColumn(
		'crs_objectives',
		'description',
		array(
			"type" => "text",
			"length" => 500,
			"notnull" => false,
			"default" => ""
		)
	);
}
?>
<#4414>
<?php

$ilDB->insert("payment_settings", array(
			"keyword" => array("text", 'enable_topics'),
			"value" => array("clob", 1),
			"scope" => array("text", 'gui')));

?>
<#4415>
<?php

if( !$ilDB->uniqueConstraintExists('tst_active', array('user_fi', 'test_fi', 'anonymous_id')) )
{
	$ilDB->createTable('tmp_active_fix', array(
		'test_fi' => array(
			'type' => 'integer',
			'length' => 4,
			'notnull' => true,
			'default' => 0
		),
		'user_fi' => array(
			'type' => 'integer',
			'length' => 4,
			'notnull' => true,
			'default' => 0
		),
		'anonymous_id' => array(
			'type' => 'text',
			'length' => 255,
			'notnull' => true,
			'default' => '-'
		),
		'active_id' => array(
			'type' => 'integer',
			'length' => 4,
			'notnull' => false,
			'default' => null
		)
	));

	$ilDB->addPrimaryKey('tmp_active_fix', array('test_fi', 'user_fi', 'anonymous_id'));
	
	$res = $ilDB->query("
		SELECT COUNT(*), test_fi, user_fi, anonymous_id
		FROM tst_active
		GROUP BY user_fi, test_fi, anonymous_id
		HAVING COUNT(*) > 1
	");

	while($row = $ilDB->fetchAssoc($res))
	{
		if( is_null($row['anonymous_id']) || !strlen($row['anonymous_id']) )
		{
			$row['anonymous_id'] = '-';
		}
		
		$ilDB->replace('tmp_active_fix',
			array(
				'test_fi' => array('integer', $row['test_fi']),
				'user_fi' => array('integer', (int)$row['user_fi']),
				'anonymous_id' => array('text', $row['anonymous_id'])
			),
			array()
		);
	}
}

?>
<#4416>
<?php

if( $ilDB->tableExists('tmp_active_fix') )
{
	$selectUser = $ilDB->prepare("
			SELECT active_id, max_points, reached_points, passed FROM tst_active
			LEFT JOIN tst_result_cache ON active_fi = active_id
			WHERE test_fi = ? AND user_fi = ? AND anonymous_id IS NULL
		", array('integer', 'integer')
	);

	$selectAnonym = $ilDB->prepare("
			SELECT active_id, max_points, reached_points, passed FROM tst_active
			LEFT JOIN tst_result_cache ON active_fi = active_id
			WHERE test_fi = ? AND user_fi IS NULL AND anonymous_id = ?
		", array('integer', 'text')
	);

	$select = $ilDB->prepare("
			SELECT active_id, max_points, reached_points, passed FROM tst_active
			LEFT JOIN tst_result_cache ON active_fi = active_id
			WHERE test_fi = ? AND user_fi = ? AND anonymous_id = ?
		", array('integer', 'integer', 'text')
	);

	$update = $ilDB->prepareManip("
			UPDATE tmp_active_fix SET active_id = ?
			WHERE test_fi = ? AND user_fi = ? AND anonymous_id = ?
		", array('integer', 'integer', 'integer', 'text')
	);

	$res1 = $ilDB->query("SELECT * FROM tmp_active_fix WHERE active_id IS NULL");
	
	while($row1 = $ilDB->fetchAssoc($res1))
	{
		if(!$row1['user_fi'])
		{
			$res2 = $ilDB->execute($selectAnonym, array(
				$row1['test_fi'], $row1['anonymous_id']
			));
		}
		elseif($row1['anonymous_id'] == '-')
		{
			$res2 = $ilDB->execute($selectUser, array(
				$row1['test_fi'], $row1['user_fi']
			));
		}
		else
		{
			$res2 = $ilDB->execute($select, array(
				$row1['test_fi'], $row1['user_fi'], $row1['anonymous_id']
			));
		}
		
		$activeId = null;
		$passed = null;
		$points = null;
		
		while($row2 = $ilDB->fetchAssoc($res2))
		{
			if($activeId === null)
			{
				$activeId = $row2['active_id'];
				$passed = $row2['passed'];
				$points = $row2['reached_points'];
				continue;
			}
			
			if( !$row2['max_points'] )
			{
				continue;
			}

			if(!$passed && $row2['passed'])
			{
				$activeId = $row2['active_id'];
				$passed = $row2['passed'];
				$points = $row2['reached_points'];
				continue;
			}
			
			if($passed && !$row2['passed'])
			{
				continue;
			}

			if($row2['reached_points'] > $points)
			{
				$activeId = $row2['active_id'];
				$passed = $row2['passed'];
				$points = $row2['reached_points'];
				continue;
			}
		}
		
		$ilDB->execute($update, array(
			$activeId, $row1['test_fi'], $row1['user_fi'], $row1['anonymous_id']
		));
	}
}

?>
<#4417>
<?php

if( $ilDB->tableExists('tmp_active_fix') )
{
	$deleteUserActives = $ilDB->prepareManip(
		"DELETE FROM tst_active WHERE active_id != ? AND test_fi = ? AND user_fi = ? AND anonymous_id IS NULL",
		array('integer', 'integer', 'integer')
	);

	$deleteAnonymActives = $ilDB->prepareManip(
		"DELETE FROM tst_active WHERE active_id != ? AND test_fi = ? AND user_fi IS NULL AND anonymous_id = ?",
		array('integer', 'integer', 'text')
	);

	$deleteActives = $ilDB->prepareManip(
		"DELETE FROM tst_active WHERE active_id != ? AND test_fi = ? AND user_fi = ? AND anonymous_id = ?",
		array('integer', 'integer', 'integer', 'text')
	);

	$deleteLp = $ilDB->prepareManip(
		"DELETE FROM ut_lp_marks WHERE obj_id = ? AND usr_id = ?",
		array('integer', 'integer')
	);

	$deleteTmpRec = $ilDB->prepareManip(
		"DELETE FROM tmp_active_fix WHERE test_fi = ? AND user_fi = ? AND anonymous_id = ?",
		array('integer', 'integer', 'text')
	);
	
	$res = $ilDB->query("
		SELECT tmp_active_fix.*, obj_fi FROM tmp_active_fix INNER JOIN tst_tests ON test_id = test_fi
	");
	
	while($row = $ilDB->fetchAssoc($res))
	{
		if(!$row['user_fi'])
		{
			$ilDB->execute($deleteAnonymActives, array(
				$row['active_id'], $row['test_fi'], $row['anonymous_id']
			));
		}
		elseif( $row['anonymous_id'] == '-' )
		{
			$ilDB->execute($deleteUserActives, array(
				$row['active_id'], $row['test_fi'], $row['user_fi']
			));
		}
		else
		{
			$ilDB->execute($deleteActives, array(
				$row['active_id'], $row['test_fi'], $row['user_fi'], $row['anonymous_id']
			));
		}

		$ilDB->execute($deleteLp, array(
			$row['obj_fi'], $row['user_fi']
		));

		$ilDB->execute($deleteTmpRec, array(
			$row['test_fi'], $row['user_fi'], $row['anonymous_id']
		));
	}
	
	$ilDB->dropTable('tmp_active_fix');
}

?>
<#4418>
<?php

if( !$ilDB->uniqueConstraintExists('tst_active', array('user_fi', 'test_fi', 'anonymous_id')) )
{
	$ilDB->addUniqueConstraint('tst_active', array('user_fi', 'test_fi', 'anonymous_id'), 'uc1');
}

?>
<#4419>
<?php

$ilDB->manipulate('delete from ecs_course_assignments');

?>
<#4420>
<?php
	$ilCtrlStructureReader->getStructure();
?>
<#4421>
<?php
	$ilCtrlStructureReader->getStructure();
?>
<#4422>
<?php

$settings = new ilSetting('assessment');

if( !(int)$settings->get('quest_process_lock_mode_autoinit', 0) )
{
	if( $settings->get('quest_process_lock_mode', 'none') == 'none' )
	{
		$settings->set('quest_process_lock_mode', 'db');
	}

	$settings->set('quest_process_lock_mode_autoinit_done', 1);
}

?>
<#4423>
<?php

if($ilDB->tableColumnExists("usr_portfolio", "comments"))
{
	// #14661 - centralized public comments setting
	include_once "Services/Notes/classes/class.ilNote.php";

	$data = array();

	$set = $ilDB->query("SELECT prtf.id,prtf.comments,od.type".
		" FROM usr_portfolio prtf".
		" JOIN object_data od ON (prtf.id = od.obj_id)");
	while($row = $ilDB->fetchAssoc($set))
	{		
		$row["comments"] = (bool)$row["comments"];
		$data[] = $row;
	}

	$set = $ilDB->query("SELECT id,notes comments".
		" FROM il_blog");
	while($row = $ilDB->fetchAssoc($set))
	{		
		$row["type"] = "blog";
		$row["comments"] = (bool)$row["comments"];
		$data[] = $row;
	}

	$set = $ilDB->query("SELECT cobj.id,cobj.pub_notes comments,od.type".
		" FROM content_object cobj".
		" JOIN object_data od ON (cobj.id = od.obj_id)");
	while($row = $ilDB->fetchAssoc($set))
	{		
		$row["comments"] = ($row["comments"] == "y" ? true : false);
		$data[] = $row;
	}
	
	$set = $ilDB->query("SELECT id,show_comments comments".
		" FROM il_poll");
	while($row = $ilDB->fetchAssoc($set))
	{		
		$row["type"] = "poll";
		$row["comments"] = (bool)$row["comments"];
		$data[] = $row;
	}

	if(sizeof($data))
	{	
		foreach($data as $item)
		{
			if($item["id"] && $item["type"])
			{
				$ilDB->manipulate("DELETE FROM note_settings".
					" WHERE rep_obj_id = ".$ilDB->quote($item["id"], "integer").
					" AND obj_id = ".$ilDB->quote(0, "integer").
					" AND obj_type = ".$ilDB->quote($item["type"], "text"));

				if($item["comments"])
				{
					$ilDB->manipulate("INSERT INTO note_settings".
						" (rep_obj_id, obj_id, obj_type, activated)".
						" VALUES (".$ilDB->quote($item["id"], "integer").
						", ".$ilDB->quote(0, "integer").
						", ".$ilDB->quote($item["type"], "text").
						", ".$ilDB->quote(1, "integer").")");
				}
			}
		}		
	}
}

?>
<#4424>
<?php

if($ilDB->tableColumnExists("usr_portfolio", "comments"))
{
	$ilDB->dropTableColumn("usr_portfolio", "comments");
	$ilDB->dropTableColumn("il_blog", "notes");
	$ilDB->dropTableColumn("content_object", "pub_notes");
	$ilDB->dropTableColumn("il_poll", "show_comments");
}

?>

<#4425>
<?php

if($ilDB->tableColumnExists('ecs_cms_data','cms_id'))
{
	$ilDB->renameTableColumn('ecs_cms_data','cms_id','cms_bak');
	$ilDB->addTableColumn('ecs_cms_data', 'cms_id', array(
			"type" => "text",
			"notnull" => FALSE,
			"length" => 512
		)
	);
	
	$query = 'UPDATE ecs_cms_data SET cms_id = cms_bak ';
	$ilDB->manipulate($query);
	
	$ilDB->dropTableColumn('ecs_cms_data','cms_bak');
}
?>
<#4426>
<?php
	$ilCtrlStructureReader->getStructure();
?>
<#4427>
<?php

if($ilDB->tableColumnExists('ecs_import','econtent_id'))
{
	$ilDB->renameTableColumn('ecs_import','econtent_id','econtent_id_bak');
	$ilDB->addTableColumn('ecs_import', 'econtent_id', array(
			"type" => "text",
			"notnull" => FALSE,
			"length" => 512
		)
	);
	
	$query = 'UPDATE ecs_import SET econtent_id = econtent_id_bak ';
	$ilDB->manipulate($query);
	
	$ilDB->dropTableColumn('ecs_import','econtent_id_bak');
}
?>
<#4428>
<?php

include_once('./Services/Migration/DBUpdate_3560/classes/class.ilDBUpdateNewObjectType.php');
$tgt_ops_id = ilDBUpdateNewObjectType::getCustomRBACOperationId('edit_learning_progress');	
if($tgt_ops_id)
{				
	$lp_type_id = ilDBUpdateNewObjectType::getObjectTypeId('sess');
	if($lp_type_id)
	{			
		// add "edit_learning_progress" to session
		ilDBUpdateNewObjectType::addRBACOperation($lp_type_id, $tgt_ops_id);				
									
		// clone settings from "write" to "edit_learning_progress"
		$src_ops_id = ilDBUpdateNewObjectType::getCustomRBACOperationId('write');	
		ilDBUpdateNewObjectType::cloneOperation('sess', $src_ops_id, $tgt_ops_id);
		
		// clone settings from "write" to "read_learning_progress" (4287 did not work for sessions)
		$tgt_ops_id = ilDBUpdateNewObjectType::getCustomRBACOperationId('read_learning_progress');	
		if($tgt_ops_id)
		{
			ilDBUpdateNewObjectType::cloneOperation('sess', $src_ops_id, $tgt_ops_id);
		}
	}	
}

?>

<#4429>
<?php

$query = 'DELETE from cal_recurrence_rules WHERE cal_id IN ( select cal_id from cal_entries where is_milestone =  '.$ilDB->quote(1,'integer').')';
$ilDB->manipulate($query);

?>

<#4430>
<?php
if(! $ilDB->tableColumnExists('qpl_a_cloze_combi_res', 'row_id'))
{
	$query = 'DELETE from qpl_a_cloze_combi_res';
	$ilDB->manipulate($query);
	$ilDB->addTableColumn(
		 'qpl_a_cloze_combi_res',
			 'row_id',
			 array(
				 'type' => 'integer',
				 'length' => 4,
				 'default' => 0
			 ));
}
?>
<#4431>
<?php
$ilCtrlStructureReader->getStructure();
?>
<#4432>
<?php
$ilCtrlStructureReader->getStructure();
?>
<#4433>
<?php
$ilCtrlStructureReader->getStructure();
?>
<#4434>
<?php
if( $ilDB->tableColumnExists('tst_tests', 'examid_in_kiosk') )
{
	$ilDB->renameTableColumn('tst_tests', 'examid_in_kiosk', 'examid_in_test_pass');
}
?>
<#4435>
<?php
if( $ilDB->tableColumnExists('tst_tests', 'show_exam_id') )
{
	$ilDB->renameTableColumn('tst_tests', 'show_exam_id', 'examid_in_test_res');
}
?>
<#4436>
<?php
if(! $ilDB->tableColumnExists('il_wiki_page', 'hide_adv_md'))
{	
	$ilDB->addTableColumn('il_wiki_page', 'hide_adv_md',
		array(
			'type' => 'integer',
			'length' => 1,
			'default' => 0
		));
}
?>
<#4437>
<?php
if( !$ilDB->tableColumnExists('tst_active', 'start_lock'))
{	
	$ilDB->addTableColumn('tst_active', 'start_lock',
		array(
			'type' => 'text',
			'length' => 128,
			'notnull' => false,
			'default' => null
		));
}
?>
<#4438>
<?php

$row = $ilDB->fetchAssoc($ilDB->queryF(
	"SELECT count(*) cnt FROM settings WHERE module = %s AND keyword = %s",
	array('text', 'text'), array('assessment', 'ass_process_lock_mode')
));

if( $row['cnt'] )
{
	$ilDB->manipulateF(
		"DELETE FROM settings WHERE module = %s AND keyword = %s",
		array('text', 'text'), array('assessment', 'quest_process_lock_mode')
	);
}
else
{
	$ilDB->update('settings',
		array(
			'keyword' => array('text', 'ass_process_lock_mode')
		),
		array(
			'module' => array('text', 'assessment'),
			'keyword' => array('text', 'quest_process_lock_mode')
		)
	);
}	

?>
<#4439>
<?php
if( !$ilDB->tableColumnExists('file_based_lm', 'show_lic'))
{	
	$ilDB->addTableColumn('file_based_lm', 'show_lic',
		array(
			'type' => 'integer',
			'length' => 1,
			'notnull' => false,
			'default' => null
		));
}
if( !$ilDB->tableColumnExists('file_based_lm', 'show_bib'))
{	
	$ilDB->addTableColumn('file_based_lm', 'show_bib',
		array(
			'type' => 'integer',
			'length' => 1,
			'notnull' => false,
			'default' => null
		));
}
?>
<#4440>
<?php

$ilDB->manipulate("UPDATE settings ".
	"SET value = ".$ilDB->quote(1370, "text").
	" WHERE module = ".$ilDB->quote("blga", "text").
	" AND keyword = ".$ilDB->quote("banner_width", "text").
	" AND value = ".$ilDB->quote(880, "text"));

$ilDB->manipulate("UPDATE settings ".
	"SET value = ".$ilDB->quote(1370, "text").
	" WHERE module = ".$ilDB->quote("prfa", "text").
	" AND keyword = ".$ilDB->quote("banner_width", "text").
	" AND value = ".$ilDB->quote(880, "text"));

?>
<#4441>
<?php

include_once('./Services/Migration/DBUpdate_3560/classes/class.ilDBUpdateNewObjectType.php');
$tgt_ops_id = ilDBUpdateNewObjectType::getCustomRBACOperationId('copy');	
if($tgt_ops_id)
{				
	$feed_type_id = ilDBUpdateNewObjectType::getObjectTypeId('feed');
	if($feed_type_id)
	{			
		// add "copy" to (external) feed
		ilDBUpdateNewObjectType::addRBACOperation($feed_type_id, $tgt_ops_id);				
									
		// clone settings from "write" to "copy"
		$src_ops_id = ilDBUpdateNewObjectType::getCustomRBACOperationId('write');	
		ilDBUpdateNewObjectType::cloneOperation('feed', $src_ops_id, $tgt_ops_id);		
	}	
}

?>
<#4442>
<?php
	$ilCtrlStructureReader->getStructure();
?>
<#4443>
<?php
	$ilCtrlStructureReader->getStructure();
?>
<#4444>
<?php
	$ilCtrlStructureReader->getStructure();
?>
<#4445>
<?php
	$ilCtrlStructureReader->getStructure();
?>
<#4446>
<?php
	$ilCtrlStructureReader->getStructure();
?>
<#4447>
<?php
	if (!$ilDB->tableColumnExists('skl_user_has_level', 'self_eval'))
	{
		$ilDB->addTableColumn("skl_user_has_level", "self_eval", array(
			"type" => "integer",
			"length" => 1,
			"notnull" => true,
			"default" => 0
		));
	}
?>
<#4448>
<?php
	if (!$ilDB->tableColumnExists('skl_user_skill_level', 'self_eval'))
	{
		$ilDB->addTableColumn("skl_user_skill_level", "self_eval", array(
			"type" => "integer",
			"length" => 1,
			"notnull" => true,
			"default" => 0
		));
	}
?>
<#4449>
<?php
		$ilDB->dropPrimaryKey("skl_user_has_level");
		$ilDB->addPrimaryKey("skl_user_has_level",
			array("level_id", "user_id", "trigger_obj_id", "tref_id", "self_eval"));
?>
<#4450>
<?php
		$ilDB->modifyTableColumn("skl_user_has_level", "trigger_obj_type",
			array(
				"type" => "text",
				"length" => 4,
				"notnull" => false
			));

		$ilDB->modifyTableColumn("skl_user_skill_level", "trigger_obj_type",
			array(
				"type" => "text",
				"length" => 4,
				"notnull" => false
			));
?>
<#4451>
<?php
	$ilSetting = new ilSetting();
	if ((int) $ilSetting->get("optes_360_db") <= 0)
	{
		/*$ilDB->manipulate("DELETE FROM skl_user_has_level WHERE ".
			" self_eval = ".$ilDB->quote(1, "integer")
		);
		$ilDB->manipulate("DELETE FROM skl_user_skill_level WHERE ".
			" self_eval = ".$ilDB->quote(1, "integer")
		);*/

		$set = $ilDB->query("SELECT * FROM skl_self_eval_level ORDER BY last_update ASC");
		$writtenkeys = array();
		while ($rec = $ilDB->fetchAssoc($set))
		{
			if (!in_array($rec["level_id"].":".$rec["user_id"].":".$rec["tref_id"], $writtenkeys))
			{
				$writtenkeys[] = $rec["level_id"].":".$rec["user_id"].":".$rec["tref_id"];
				$q = "INSERT INTO skl_user_has_level ".
					"(level_id, user_id, status_date, skill_id, trigger_ref_id, trigger_obj_id, trigger_title, tref_id, trigger_obj_type, self_eval) VALUES (".
					$ilDB->quote($rec["level_id"], "integer").",".
					$ilDB->quote($rec["user_id"], "integer").",".
					$ilDB->quote($rec["last_update"], "timestamp").",".
					$ilDB->quote($rec["skill_id"], "integer").",".
					$ilDB->quote(0, "integer").",".
					$ilDB->quote(0, "integer").",".
					$ilDB->quote("", "text").",".
					$ilDB->quote($rec["tref_id"], "integer").",".
					$ilDB->quote("", "text").",".
					$ilDB->quote(1, "integer").
					")";
				$ilDB->manipulate($q);
			}
			else
			{
				$ilDB->manipulate("UPDATE skl_user_has_level SET ".
					" status_date = ".$ilDB->quote($rec["last_update"], "timestamp").",".
					" skill_id = ".$ilDB->quote($rec["skill_id"], "integer").
					" WHERE level_id = ".$ilDB->quote($rec["level_id"], "integer").
					" AND user_id = ".$ilDB->quote($rec["user_id"], "integer").
					" AND trigger_obj_id = ".$ilDB->quote(0, "integer").
					" AND tref_id = ".$ilDB->quote($rec["tref_id"], "integer").
					" AND self_eval = ".$ilDB->quote(1, "integer")
					);
			}
			$q = "INSERT INTO skl_user_skill_level ".
				"(level_id, user_id, status_date, skill_id, trigger_ref_id, trigger_obj_id, trigger_title, tref_id, trigger_obj_type, self_eval, status, valid) VALUES (".
				$ilDB->quote($rec["level_id"], "integer").",".
				$ilDB->quote($rec["user_id"], "integer").",".
				$ilDB->quote($rec["last_update"], "timestamp").",".
				$ilDB->quote($rec["skill_id"], "integer").",".
				$ilDB->quote(0, "integer").",".
				$ilDB->quote(0, "integer").",".
				$ilDB->quote("", "text").",".
				$ilDB->quote($rec["tref_id"], "integer").",".
				$ilDB->quote("", "text").",".
				$ilDB->quote(1, "integer").",".
				$ilDB->quote(1, "integer").",".
				$ilDB->quote(1, "integer").
				")";
			$ilDB->manipulate($q);
		}
	}
?>
<#4452>
<?php
	$ilCtrlStructureReader->getStructure();
?>
<#4453>
<?php
	$ilCtrlStructureReader->getStructure();
?>
<#4454>
<?php
	$ilCtrlStructureReader->getStructure();
?>
<#4455>
<?php
	if(!$ilDB->sequenceExists('booking_reservation_group'))
	{
		$ilDB->createSequence('booking_reservation_group');
	}
?>
<#4456>
<?php

	if(!$ilDB->tableColumnExists('crs_objective_tst','tst_limit_p'))
	{
		$ilDB->addTableColumn('crs_objective_tst', 'tst_limit_p', array(
			'type' => 'integer',
			'length' => 2,
			'notnull' => true,
			'default' => 0
		));
	}
?>
<#4457>
<?php

// update question assignment limits
$query = 'SELECT objective_id, ref_id, question_id FROM crs_objective_qst ';
$res = $ilDB->query($query);

$questions = array();
while($row = $res->fetchRow(ilDBConstants::FETCHMODE_OBJECT))
{
	$questions[$row->objective_id.'_'.$row->ref_id][] = $row->question_id;
}

$GLOBALS['ilLog']->write(__METHOD__.': '.print_r($questions,TRUE));

foreach($questions as $objective_ref_id => $qst_ids)
{
	$parts = explode('_', $objective_ref_id);
	$objective_id = $parts[0];
	$tst_ref_id = $parts[1];
	
	$sum = 0;
	foreach((array) $qst_ids as $qst_id)
	{
		$query = 'SELECT points FROM qpl_questions WHERE question_id = ' . $ilDB->quote($qst_id,'integer');
		$res_qst = $ilDB->query($query);
		while($row = $res_qst->fetchRow(ilDBConstants::FETCHMODE_OBJECT))
		{
			$sum += $row->points;
		}
		if($sum > 0)
		{
			// read limit
			$query = 'SELECT tst_limit FROM crs_objective_tst '.
					'WHERE objective_id = '.$ilDB->quote($objective_id,'integer');
			$res_limit = $ilDB->query($query);
			
			$limit_points = 0;
			while($row = $res_limit->fetchRow(ilDBConstants::FETCHMODE_OBJECT))
			{
				$limit_points = $row->tst_limit;
			}
			// calculate percentage
			$limit_p = $limit_points / $sum * 100;
			$limit_p = intval($limit_p);
			$limit_p = ($limit_p >= 100 ? 100 : $limit_p);
			
			// update
			$query = 'UPDATE crs_objective_tst '.
					'SET tst_limit_p = '.$ilDB->quote($limit_p,'integer').' '.
					'WHERE objective_id = '.$ilDB->quote($objective_id,'integer').' '.
					'AND ref_id = '.$ilDB->quote($tst_ref_id,'integer');
			$ilDB->manipulate($query);
		}
	}
}
?>
<#4458>
<?php
if(!$ilDB->tableColumnExists('tst_tests','intro_enabled'))
{
	$ilDB->addTableColumn('tst_tests', 'intro_enabled', array(
		'type' => 'integer',
		'length' => 1,
		'notnull' => false,
		'default' => null
	));
}
?>
<#4459>
<?php
if(!$ilDB->tableColumnExists('tst_tests','starting_time_enabled'))
{
	$ilDB->addTableColumn('tst_tests', 'starting_time_enabled', array(
		'type' => 'integer',
		'length' => 1,
		'notnull' => false,
		'default' => null
	));
}
?>
<#4460>
<?php
if(!$ilDB->tableColumnExists('tst_tests','ending_time_enabled'))
{
	$ilDB->addTableColumn('tst_tests', 'ending_time_enabled', array(
		'type' => 'integer',
		'length' => 1,
		'notnull' => false,
		'default' => null
	));
}
?>
<#4461>
<?php
if($ilDB->tableColumnExists('tst_tests','intro_enabled'))
{
	$ilDB->dropTableColumn('tst_tests', 'intro_enabled');
}
?>
<#4462>
<?php
if($ilDB->tableColumnExists('tst_tests','starting_time_enabled'))
{
	$ilDB->dropTableColumn('tst_tests', 'starting_time_enabled');
}
?>
<#4463>
<?php
if($ilDB->tableColumnExists('tst_tests','ending_time_enabled'))
{
	$ilDB->dropTableColumn('tst_tests', 'ending_time_enabled');
}
?>
<#4464>
<?php
if(!$ilDB->tableColumnExists('tst_tests','intro_enabled'))
{
	$ilDB->addTableColumn('tst_tests', 'intro_enabled', array(
		'type' => 'integer',
		'length' => 1,
		'notnull' => false,
		'default' => null
	));

	$ilDB->queryF(
		"UPDATE tst_tests SET intro_enabled = %s WHERE LENGTH(introduction) > %s",
		array('integer', 'integer'), array(1, 0)
	);

	$ilDB->queryF(
		"UPDATE tst_tests SET intro_enabled = %s WHERE LENGTH(introduction) = %s OR LENGTH(introduction) IS NULL",
		array('integer', 'integer'), array(0, 0)
	);
}
?>
<#4465>
<?php
if(!$ilDB->tableColumnExists('tst_tests','starting_time_enabled'))
{
	$ilDB->addTableColumn('tst_tests', 'starting_time_enabled', array(
		'type' => 'integer',
		'length' => 1,
		'notnull' => false,
		'default' => null
	));

	$ilDB->queryF(
		"UPDATE tst_tests SET starting_time_enabled = %s WHERE LENGTH(starting_time) > %s",
		array('integer', 'integer'), array(1, 0)
	);

	$ilDB->queryF(
		"UPDATE tst_tests SET starting_time_enabled = %s WHERE LENGTH(starting_time) = %s OR LENGTH(starting_time) IS NULL",
		array('integer', 'integer'), array(0, 0)
	);
}
?>
<#4466>
<?php
if(!$ilDB->tableColumnExists('tst_tests','ending_time_enabled'))
{
	$ilDB->addTableColumn('tst_tests', 'ending_time_enabled', array(
		'type' => 'integer',
		'length' => 1,
		'notnull' => false,
		'default' => null
	));

	$ilDB->queryF(
		"UPDATE tst_tests SET ending_time_enabled = %s WHERE LENGTH(ending_time) > %s",
		array('integer', 'integer'), array(1, 0)
	);

	$ilDB->queryF(
		"UPDATE tst_tests SET ending_time_enabled = %s WHERE LENGTH(ending_time) = %s OR LENGTH(ending_time) IS NULL",
		array('integer', 'integer'), array(0, 0)
	);
}
?>
<#4467>
<?php
if(!$ilDB->tableColumnExists('tst_tests','password_enabled'))
{
	$ilDB->addTableColumn('tst_tests', 'password_enabled', array(
		'type' => 'integer',
		'length' => 1,
		'notnull' => false,
		'default' => null
	));

	$ilDB->queryF(
		"UPDATE tst_tests SET password_enabled = %s WHERE LENGTH(password) > %s",
		array('integer', 'integer'), array(1, 0)
	);

	$ilDB->queryF(
		"UPDATE tst_tests SET password_enabled = %s WHERE LENGTH(password) = %s OR LENGTH(password) IS NULL",
		array('integer', 'integer'), array(0, 0)
	);
}
?>
<#4468>
<?php
if(!$ilDB->tableColumnExists('tst_tests','limit_users_enabled'))
{
	$ilDB->addTableColumn('tst_tests', 'limit_users_enabled', array(
		'type' => 'integer',
		'length' => 1,
		'notnull' => false,
		'default' => null
	));

	$ilDB->queryF(
		"UPDATE tst_tests SET limit_users_enabled = %s WHERE allowedusers IS NOT NULL AND allowedusers > %s",
		array('integer', 'integer'), array(1, 0)
	);

	$ilDB->queryF(
		"UPDATE tst_tests SET limit_users_enabled = %s WHERE allowedusers IS NULL OR allowedusers <= %s",
		array('integer', 'integer'), array(0, 0)
	);
}
?>
<#4469>
<?php
// @ukonhle: Please do not commit empty database steps ;-)
?>
<#4470>
<?php
$ilDB->queryF(
	'DELETE FROM settings WHERE keyword = %s',
	array('text'),
	array('ps_export_scorm')
);
$ilDB->queryF(
	'INSERT INTO settings (module, keyword, value) VALUES (%s,%s,%s)',
	array('text','text','text'),
	array('common','ps_export_scorm','1')
);
?>
<#4471>
<?php
$ilDB->manipulate('DELETE FROM addressbook WHERE login NOT IN(SELECT login FROM usr_data) AND email IS NULL');
$ilDB->manipulate(
	'DELETE FROM addressbook_mlist_ass WHERE addr_id NOT IN(
		SELECT addr_id FROM addressbook
	)'
);
?>
<#4472>
<?php
	if(!$ilDB->indexExistsByFields('page_question',array('page_parent_type','page_id', 'page_lang')))
	{
		$ilDB->addIndex('page_question',array('page_parent_type','page_id', 'page_lang'),'i1');
	}
?>
<#4473>
<?php
	$ilCtrlStructureReader->getStructure();
?>
<#4474>
<?php

include_once('./Services/Migration/DBUpdate_3560/classes/class.ilDBUpdateNewObjectType.php');				
$lp_type_id = ilDBUpdateNewObjectType::getObjectTypeId('svy');
if($lp_type_id)
{				
	$src_ops_id = ilDBUpdateNewObjectType::getCustomRBACOperationId('write');	

	// clone settings from "write" to "edit_learning_progress"
	$tgt_ops_id = ilDBUpdateNewObjectType::getCustomRBACOperationId('edit_learning_progress');	
	if($tgt_ops_id)
	{
		ilDBUpdateNewObjectType::addRBACOperation($lp_type_id, $tgt_ops_id);				
		ilDBUpdateNewObjectType::cloneOperation('svy', $src_ops_id, $tgt_ops_id);
	}

	// clone settings from "write" to "read_learning_progress"
	$tgt_ops_id = ilDBUpdateNewObjectType::getCustomRBACOperationId('read_learning_progress');	
	if($tgt_ops_id)
	{
		ilDBUpdateNewObjectType::addRBACOperation($lp_type_id, $tgt_ops_id);		
		ilDBUpdateNewObjectType::cloneOperation('svy', $src_ops_id, $tgt_ops_id);
	}
}	

?>
<#4475>
<?php

if($ilDB->tableColumnExists('obj_stat', 'tstamp'))
{
	$ilDB->dropTableColumn('obj_stat', 'tstamp');
}

?>
<#4476>
<?php
if(!$ilDB->uniqueConstraintExists('usr_data', array('login')))
{
	$res = $ilDB->query("
		SELECT COUNT(*) cnt
		FROM (
			SELECT login
			FROM usr_data
			GROUP BY login
			HAVING COUNT(*) > 1
		) duplicatelogins
	");
	$data = $ilDB->fetchAssoc($res);
	if($data['cnt'] > 0)
	{
		echo "<pre>
				Dear Administrator,

				PLEASE READ THE FOLLOWING INSTRUCTIONS

				The update process has been stopped due to data inconsistency reasons.
				We found multiple ILIAS user accounts with the same login. You have to fix this issue manually.

				Database table: usr_data
				Field: login

				You can determine these accounts by executing the following SQL statement:

				SELECT ud.*  FROM usr_data ud
				INNER JOIN (
					SELECT login FROM usr_data GROUP BY login HAVING COUNT(*) > 1
				) tmp ON tmp.login = ud.login

				Please manipulate the affected records by choosing different login names or use the following statement
				to change the duplicate login name to unique name like [usr_id]_[login]_duplicate. The further changes on
				user data (e.g. deletion of duplicates) could then be easily done in ILIAS administration.

				UPDATE usr_data ud
				INNER JOIN (
					SELECT udinner.login, udinner.usr_id
					FROM usr_data udinner
					GROUP BY udinner.login
					HAVING COUNT(udinner.login) > 1
				) dup ON ud.login = dup.login
				SET ud.login = CONCAT(CONCAT(CONCAT(ud.usr_id, '_'), CONCAT(ud.login, '_')), 'duplicate')

				If you try to rerun the update process, this warning will apear again if the issue is still not solved.

				Best regards,
				The ILIAS developers
			</pre>";
		exit();
	}

	$ilDB->addUniqueConstraint('usr_data', array('login'), 'uc1');
}
?>
<#4477>
<?php

$query = "
	UPDATE tst_rnd_quest_set_qpls SET pool_title = (
		COALESCE(
			(SELECT title FROM object_data WHERE obj_id = pool_fi), %s 
		)
	) WHERE pool_title IS NULL OR pool_title = %s
";

$ilDB->manipulateF($query, array('text', 'text'), array('*** unknown/deleted ***', ''));

?>
<#4478>
<?php

if( !$ilDB->tableColumnExists('tst_tests', 'broken'))
{
	$ilDB->addTableColumn('tst_tests', 'broken',
		array(
			'type' => 'integer',
			'length' => 1,
			'notnull' => false,
			'default' => null
		)
	);

	$ilDB->queryF("UPDATE tst_tests SET broken = %s", array('integer'), array(0));
}

?>
<#4479>
<?php
$ilDB->manipulate("UPDATE style_data SET ".
	" uptodate = ".$ilDB->quote(0, "integer")
	);
?>
<#4480>
<?php
	$ilCtrlStructureReader->getStructure();
?>
<#4481>
<?php
$ilDB->manipulate("UPDATE tst_active SET last_finished_pass = (tries - 1) WHERE last_finished_pass IS NULL");
?>
<#4482>
<?php
$ilDB->manipulate("DELETE FROM il_dcl_datatype_prop WHERE title = " . $ilDB->quote('allowed_file_types', 'text'));
?>
<#4483>
<?php
	$ilCtrlStructureReader->getStructure();
?>
<#4484>
<?php
if( !$ilDB->tableColumnExists('qpl_questionpool', 'skill_service') )
{
	$ilDB->addTableColumn('qpl_questionpool', 'skill_service', array(
		'type' => 'integer',
		'length' => 1,
		'notnull' => false,
		'default' => null
	));

	$ilDB->manipulateF(
		'UPDATE qpl_questionpool SET skill_service = %s',
		array('integer'), array(0)
	);
}
?>
<#4485>
<?php
if( !$ilDB->tableExists('qpl_qst_skl_assigns') )
{
	$ilDB->createTable('qpl_qst_skl_assigns', array(
		'obj_fi' => array(
			'type' => 'integer',
			'length' => 4,
			'notnull' => true,
			'default' => 0
		),
		'question_fi' => array(
			'type' => 'integer',
			'length' => 4,
			'notnull' => true,
			'default' => 0
		),
		'skill_base_fi' => array(
			'type' => 'integer',
			'length' => 4,
			'notnull' => true,
			'default' => 0
		),
		'skill_tref_fi' => array(
			'type' => 'integer',
			'length' => 4,
			'notnull' => true,
			'default' => 0
		),
		'skill_points' => array(
			'type' => 'integer',
			'length' => 4,
			'notnull' => true,
			'default' => 0
		)
	));

	$ilDB->addPrimaryKey('qpl_qst_skl_assigns', array('obj_fi', 'question_fi', 'skill_base_fi', 'skill_tref_fi'));

	if( $ilDB->tableExists('tst_skl_qst_assigns') )
	{
		$res = $ilDB->query("
			SELECT tst_skl_qst_assigns.*, tst_tests.obj_fi
			FROM tst_skl_qst_assigns
			INNER JOIN tst_tests ON test_id = test_fi
		");

		while( $row = $ilDB->fetchAssoc($res) )
		{
			$ilDB->replace('qpl_qst_skl_assigns',
				array(
					'obj_fi' => array('integer', $row['obj_fi']),
					'question_fi' => array('integer', $row['question_fi']),
					'skill_base_fi' => array('integer', $row['skill_base_fi']),
					'skill_tref_fi' => array('integer', $row['skill_tref_fi'])
				),
				array(
					'skill_points' => array('integer', $row['skill_points'])
				)
			);
		}

		$ilDB->dropTable('tst_skl_qst_assigns');
	}
}
?>
<#4486>
<?php
$setting = new ilSetting();

if( !$setting->get('dbup_tst_skl_thres_mig_done', 0) )
{
	if( !$ilDB->tableExists('tst_threshold_tmp') )
	{
		$ilDB->createTable('tst_threshold_tmp', array(
			'test_id' => array(
				'type' => 'integer',
				'length' => 4,
				'notnull' => true,
				'default' => 0
			),
			'obj_id' => array(
				'type' => 'integer',
				'length' => 4,
				'notnull' => true,
				'default' => 0
			)
		));

		$ilDB->addPrimaryKey('tst_threshold_tmp', array('test_id'));
	}

	$res = $ilDB->query("
		SELECT DISTINCT tst_tests.test_id, obj_fi FROM tst_tests
		INNER JOIN tst_skl_thresholds ON test_fi = tst_tests.test_id
		LEFT JOIN tst_threshold_tmp ON tst_tests.test_id = tst_threshold_tmp.test_id
		WHERE tst_threshold_tmp.test_id IS NULL
	");

	while( $row = $ilDB->fetchAssoc($res) )
	{
		$ilDB->replace('tst_threshold_tmp',
			array('test_id' => array('integer', $row['test_id'])),
			array('obj_id' => array('integer', $row['obj_fi']))
		);
	}

	if( !$ilDB->tableColumnExists('tst_skl_thresholds', 'tmp') )
	{
		$ilDB->addTableColumn('tst_skl_thresholds', 'tmp', array(
			'type' => 'integer',
			'length' => 4,
			'notnull' => false,
			'default' => null
		));
	}

	$setting->set('dbup_tst_skl_thres_mig_done', 1);
}
?>
<#4487>
<?php
if( $ilDB->tableExists('tst_threshold_tmp') )
{
	$stmtSelectSklPointSum = $ilDB->prepare(
		"SELECT skill_base_fi, skill_tref_fi, SUM(skill_points) points_sum FROM qpl_qst_skl_assigns
			WHERE obj_fi = ? GROUP BY skill_base_fi, skill_tref_fi", array('integer')
	);

	$stmtUpdatePercentThresholds = $ilDB->prepareManip(
		"UPDATE tst_skl_thresholds SET tmp = ROUND( ((threshold * 100) / ?), 0 )
			WHERE test_fi = ? AND skill_base_fi = ? AND skill_tref_fi = ?",
		array('integer', 'integer', 'integer', 'integer')
	);

	$res1 = $ilDB->query("
		SELECT DISTINCT test_id, obj_id FROM tst_threshold_tmp
		INNER JOIN tst_skl_thresholds ON test_fi = test_id
		WHERE tmp IS NULL
	");

	while( $row1 = $ilDB->fetchAssoc($res1) )
	{
		$res2 = $ilDB->execute($stmtSelectSklPointSum, array($row1['obj_id']));

		while( $row2 = $ilDB->fetchAssoc($res2) )
		{
			$ilDB->execute($stmtUpdatePercentThresholds, array(
				$row2['points_sum'], $row1['test_id'], $row2['skill_base_fi'], $row2['skill_tref_fi']
			));
		}
	}
}
?>
<#4488>
<?php
if( $ilDB->tableExists('tst_threshold_tmp') )
{
	$ilDB->dropTable('tst_threshold_tmp');
}
?>
<#4489>
<?php
if( $ilDB->tableColumnExists('tst_skl_thresholds', 'tmp') )
{
	$ilDB->manipulate("UPDATE tst_skl_thresholds SET threshold = tmp");
	$ilDB->dropTableColumn('tst_skl_thresholds', 'tmp');
}
?>
<#4490>
<?php
if( !$ilDB->tableColumnExists('qpl_qst_skl_assigns', 'eval_mode') )
{
	$ilDB->addTableColumn('qpl_qst_skl_assigns', 'eval_mode', array(
		'type' => 'text',
		'length' => 16,
		'notnull' => false,
		'default' => null
	));

	$ilDB->manipulateF(
		"UPDATE qpl_qst_skl_assigns SET eval_mode = %s", array('text'), array('result')
	);
}
?>
<#4491>
<?php
if( !$ilDB->tableExists('qpl_qst_skl_sol_expr') )
{
	$ilDB->createTable('qpl_qst_skl_sol_expr', array(
		'question_fi' => array(
			'type' => 'integer',
			'length' => 4,
			'notnull' => true,
			'default' => 0
		),
		'skill_base_fi' => array(
			'type' => 'integer',
			'length' => 4,
			'notnull' => true,
			'default' => 0
		),
		'skill_tref_fi' => array(
			'type' => 'integer',
			'length' => 4,
			'notnull' => true,
			'default' => 0
		),
		'order_index' => array(
			'type' => 'integer',
			'length' => 4,
			'notnull' => true,
			'default' => 0
		),
		'expression' => array(
			'type' => 'text',
			'length' => 255,
			'notnull' => true,
			'default' => ''
		),
		'points' => array(
			'type' => 'integer',
			'length' => 4,
			'notnull' => true,
			'default' => 0
		)
	));

	$ilDB->addPrimaryKey('qpl_qst_skl_sol_expr', array(
		'question_fi', 'skill_base_fi', 'skill_tref_fi', 'order_index'
	));
}
?>
<#4492>
<?php
$res = $ilDB->query("
	SELECT DISTINCT(question_fi) FROM qpl_qst_skl_assigns
	LEFT JOIN qpl_questions ON question_fi = question_id
	WHERE question_id IS NULL
");

$deletedQuestionIds = array();

while($row = $ilDB->fetchAssoc($res))
{
	$deletedQuestionIds[] = $row['question_fi'];
}

$inDeletedQuestionIds = $ilDB->in('question_fi', $deletedQuestionIds, false, 'integer');

$ilDB->query("
	DELETE FROM qpl_qst_skl_assigns WHERE $inDeletedQuestionIds
");
?>
<#4493>
<?php
$row = $ilDB->fetchAssoc($ilDB->queryF(
	'SELECT COUNT(*) cnt FROM qpl_qst_skl_assigns LEFT JOIN skl_tree_node ON skill_base_fi = obj_id WHERE type = %s',
	array('text'), array('sktr')
));

if( $row['cnt'] )
{
	$res = $ilDB->queryF(
		'SELECT obj_fi, question_fi, skill_base_fi, skill_tref_fi FROM qpl_qst_skl_assigns LEFT JOIN skl_tree_node ON skill_base_fi = obj_id WHERE type = %s',
		array('text'), array('sktr')
	);

	while($row = $ilDB->fetchAssoc($res))
	{
		$ilDB->update('qpl_qst_skl_assigns',
			array(
				'skill_base_fi' => array('integer', $row['skill_tref_fi']),
				'skill_tref_fi' => array('integer', $row['skill_base_fi'])
			),
			array(
				'obj_fi' => array('integer', $row['obj_fi']),
				'question_fi' => array('integer', $row['question_fi']),
				'skill_base_fi' => array('integer', $row['skill_base_fi']),
				'skill_tref_fi' => array('integer', $row['skill_tref_fi'])
			)
		);
	}
}
?>
<#4494>
<?php
$ilDB->manipulateF(
	"UPDATE qpl_qst_skl_assigns SET eval_mode = %s WHERE eval_mode IS NULL", array('text'), array('result')
);
?>
<#4495>
<?php
	$ilCtrlStructureReader->getStructure();
?>
<#4496>
<?php
if( !$ilDB->tableExists('mail_cron_orphaned') )
{
	$ilDB->createTable('mail_cron_orphaned', array(
		'mail_id' => array(
			'type' => 'integer',
			'length' => 4,
			'notnull' => true
		),
		'folder_id' => array(
			'type' => 'integer',
			'length' => 4,
			'notnull' => true
		),
		'ts_do_delete' => array(
			'type' => 'integer',
			'length' => 4,
			'notnull' => true
		)
	));

	$ilDB->addPrimaryKey('mail_cron_orphaned', array('mail_id', 'folder_id'));
}
?>
<#4497>
<?php
if($ilDB->tableExists('chat_blocked'))
{
	$ilDB->dropTable('chat_blocked');
}
?>
<#4498>
<?php
// Don't remove this comment
?>
<#4499>
<?php
if($ilDB->tableExists('chat_invitations'))
{
	$ilDB->dropTable('chat_invitations');
}
?>
<#4500>
<?php
if($ilDB->tableExists('chat_records'))
{
	$ilDB->dropTable('chat_records');
}
?>
<#4501>
<?php
if($ilDB->sequenceExists('chat_records'))
{
	$ilDB->dropSequence('chat_records');
}
?>
<#4502>
<?php
if($ilDB->sequenceExists('chat_rooms'))
{
	$ilDB->dropSequence('chat_rooms');
}
?>
<#4503>
<?php
if($ilDB->tableExists('chat_rooms'))
{
	$ilDB->dropTable('chat_rooms');
}
?>
<#4504>
<?php
if($ilDB->tableExists('chat_room_messages'))
{
	$ilDB->dropTable('chat_room_messages');
}
?>
<#4505>
<?php
if($ilDB->sequenceExists('chat_room_messages'))
{
	$ilDB->dropSequence('chat_room_messages');
}
?>
<#4506>
<?php
if($ilDB->sequenceExists('chat_smilies'))
{
	$ilDB->dropSequence('chat_smilies');
}
?>
<#4507>
<?php
if($ilDB->tableExists('chat_smilies'))
{
	$ilDB->dropTable('chat_smilies');
}
?>
<#4508>
<?php
if($ilDB->tableExists('chat_user'))
{
	$ilDB->dropTable('chat_user');
}
?>
<#4509>
<?php
if($ilDB->tableExists('chat_record_data'))
{
	$ilDB->dropTable('chat_record_data');
}
?>
<#4510>
<?php
if($ilDB->sequenceExists('chat_record_data'))
{
	$ilDB->dropSequence('chat_record_data');
}
?>
<#4511>
<?php
if($ilDB->tableExists('ilinc_data'))
{
	$ilDB->dropTable('ilinc_data');
}
?>
<#4512>
<?php
if($ilDB->tableExists('ilinc_registration'))
{
	$ilDB->dropTable('ilinc_registration');
}
?>
<#4513>
<?php
if($ilDB->tableColumnExists('usr_data', 'ilinc_id'))
{
	$ilDB->dropTableColumn('usr_data', 'ilinc_id');
}

if($ilDB->tableColumnExists('usr_data', 'ilinc_login'))
{
	$ilDB->dropTableColumn('usr_data', 'ilinc_login');
}

if($ilDB->tableColumnExists('usr_data', 'ilinc_passwd'))
{
	$ilDB->dropTableColumn('usr_data', 'ilinc_passwd');
}
?>
<#4514>
<?php
if( $ilDB->uniqueConstraintExists('tst_sequence', array('active_fi', 'pass')) )
{
	$ilDB->dropUniqueConstraintByFields('tst_sequence', array('active_fi', 'pass'));
	$ilDB->addPrimaryKey('tst_sequence', array('active_fi', 'pass'));
}
?>
<#4515>
<?php
if( $ilDB->uniqueConstraintExists('tst_pass_result', array('active_fi', 'pass')) )
{
	$ilDB->dropUniqueConstraintByFields('tst_pass_result', array('active_fi', 'pass'));
	$ilDB->addPrimaryKey('tst_pass_result', array('active_fi', 'pass'));
}
?>
<#4516>
<?php
$crpra_dup_query_num = "
SELECT COUNT(*) cnt
FROM (
	SELECT proom_id, user_id
    FROM chatroom_proomaccess
    GROUP BY proom_id, user_id
    HAVING COUNT(*) > 1
) duplicateChatProoms
";
$res  = $ilDB->query($crpra_dup_query_num);
$data = $ilDB->fetchAssoc($res);
if($data['cnt'])
{
	$mopt_dup_query = "
	SELECT proom_id, user_id
	FROM chatroom_proomaccess
	GROUP BY proom_id, user_id
	HAVING COUNT(*) > 1
	";
	$res = $ilDB->query($mopt_dup_query);

	$stmt_del = $ilDB->prepareManip("DELETE FROM chatroom_proomaccess WHERE proom_id = ? AND user_id = ?", array('integer', 'integer'));
	$stmt_in  = $ilDB->prepareManip("INSERT INTO chatroom_proomaccess (proom_id, user_id) VALUES(?, ?)", array('integer', 'integer'));

	while($row = $ilDB->fetchAssoc($res))
	{
		$ilDB->execute($stmt_del, array($row['proom_id'], $row['user_id']));
		$ilDB->execute($stmt_in, array($row['proom_id'], $row['user_id']));
	}
}

$res  = $ilDB->query($crpra_dup_query_num);
$data = $ilDB->fetchAssoc($res);
if($data['cnt'] > 0)
{
	die("There are still duplicate entries in table 'chatroom_proomaccess'. Please execute this database update step again.");
}

$ilDB->addPrimaryKey('chatroom_proomaccess', array('proom_id', 'user_id'));
?>
<#4517>
<?php
$mopt_dup_query_num = "
SELECT COUNT(*) cnt
FROM (
	SELECT user_id
    FROM mail_options
    GROUP BY user_id
    HAVING COUNT(*) > 1
) duplicateMailOptions
";
$res  = $ilDB->query($mopt_dup_query_num);
$data = $ilDB->fetchAssoc($res);
if($data['cnt'])
{
	$mopt_dup_query = "
	SELECT user_id
	FROM mail_options
	GROUP BY user_id
	HAVING COUNT(*) > 1
	";
	$res = $ilDB->query($mopt_dup_query);

	$stmt_sel = $ilDB->prepare("SELECT * FROM mail_options WHERE user_id = ?", array('integer'));
	$stmt_del = $ilDB->prepareManip("DELETE FROM mail_options WHERE user_id = ?", array('integer'));
	$stmt_in  = $ilDB->prepareManip("INSERT INTO mail_options (user_id, linebreak, signature, incoming_type, cronjob_notification) VALUES(?, ?, ?, ?, ?)", array('integer', 'integer', 'text', 'integer', 'integer'));

	while($row = $ilDB->fetchAssoc($res))
	{
		$opt_res = $ilDB->execute($stmt_sel, array($row['user_id']));
		$opt_row = $ilDB->fetchAssoc($opt_res);
		if($opt_row)
		{
			$ilDB->execute($stmt_del, array($opt_row['user_id']));
			$ilDB->execute($stmt_in, array($opt_row['user_id'], $opt_row['linebreak'], $opt_row['signature'], $opt_row['incoming_type'], $opt_row['cronjob_notification']));
		}
	}
}

$res  = $ilDB->query($mopt_dup_query_num);
$data = $ilDB->fetchAssoc($res);
if($data['cnt'] > 0)
{
	die("There are still duplicate entries in table 'mail_options'. Please execute this database update step again.");
}

$ilDB->addPrimaryKey('mail_options', array('user_id'));
?>
<#4518>
<?php
$psc_dup_query_num = "
SELECT COUNT(*) cnt
FROM (
	SELECT psc_ps_fk, psc_pc_fk, psc_pcc_fk
    FROM payment_statistic_coup
    GROUP BY psc_ps_fk, psc_pc_fk, psc_pcc_fk
    HAVING COUNT(*) > 1
) duplicatePaymentStatistics
";
$res  = $ilDB->query($psc_dup_query_num);
$data = $ilDB->fetchAssoc($res);
if($data['cnt'])
{
	$psc_dup_query = "
	SELECT psc_ps_fk, psc_pc_fk, psc_pcc_fk
	FROM payment_statistic_coup
	GROUP BY psc_ps_fk, psc_pc_fk, psc_pcc_fk
	HAVING COUNT(*) > 1
	";
	$res = $ilDB->query($psc_dup_query);

	$stmt_del = $ilDB->prepareManip("DELETE FROM payment_statistic_coup WHERE psc_ps_fk = ? AND psc_pc_fk = ? AND psc_pcc_fk = ?", array('integer', 'integer', 'integer'));
	$stmt_in  = $ilDB->prepareManip("INSERT INTO payment_statistic_coup (psc_ps_fk, psc_pc_fk, psc_pcc_fk) VALUES(?, ?, ?)", array('integer', 'integer', 'integer'));

	while($row = $ilDB->fetchAssoc($res))
	{
		$ilDB->execute($stmt_del, array($row['psc_ps_fk'], $row['psc_pc_fk'], $row['psc_pcc_fk']));
		$ilDB->execute($stmt_in, array($row['psc_ps_fk'], $row['psc_pc_fk'], $row['psc_pcc_fk']));
	}
}

$res  = $ilDB->query($psc_dup_query_num);
$data = $ilDB->fetchAssoc($res);
if($data['cnt'] > 0)
{
	die("There are still duplicate entries in table 'payment_statistic_coup'. Please execute this database update step again.");
}

$ilDB->addPrimaryKey('payment_statistic_coup', array('psc_ps_fk', 'psc_pc_fk', 'psc_pcc_fk'));
?>
<#4519>
<?php
$msave_dup_query_num = "
SELECT COUNT(*) cnt
FROM (
	SELECT user_id
    FROM mail_saved
    GROUP BY user_id
    HAVING COUNT(*) > 1
) duplicateMailSaved
";
$res  = $ilDB->query($msave_dup_query_num);
$data = $ilDB->fetchAssoc($res);
if($data['cnt'])
{
	$msave_dup_query = "
	SELECT user_id
	FROM mail_saved
	GROUP BY user_id
	HAVING COUNT(*) > 1
	";
	$res = $ilDB->query($msave_dup_query);

	$stmt_sel = $ilDB->prepare("SELECT * FROM mail_saved WHERE user_id = ?", array('integer'));
	$stmt_del = $ilDB->prepareManip("DELETE FROM mail_saved WHERE user_id = ?", array('integer'));

	while($row = $ilDB->fetchAssoc($res))
	{
		$opt_res = $ilDB->execute($stmt_sel, array($row['user_id']));
		$opt_row = $ilDB->fetchAssoc($opt_res);
		if($opt_row)
		{
			$ilDB->execute($stmt_del, array($opt_row['user_id']));
			$ilDB->insert(
				'mail_saved',
				array(
					'user_id'          => array('integer', $opt_row['user_id']),
					'm_type'           => array('text', $opt_row['m_type']),
					'm_email'          => array('integer', $opt_row['m_email']),
					'm_subject'        => array('text', $opt_row['m_subject']),
					'use_placeholders' => array('integer', $opt_row['use_placeholders']),
					'm_message'        => array('clob', $opt_row['m_message']),
					'rcp_to'           => array('clob', $opt_row['rcp_to']),
					'rcp_cc'           => array('clob', $opt_row['rcp_cc']),
					'rcp_bcc'          => array('clob', $opt_row['rcp_bcc']),
					'attachments'      => array('clob', $opt_row['attachments'])
				)
			);
		}
	}
}

$res  = $ilDB->query($msave_dup_query_num);
$data = $ilDB->fetchAssoc($res);
if($data['cnt'])
{
	die("There are still duplicate entries in table 'mail_saved'. Please execute this database update step again.");
}

$ilDB->addPrimaryKey('mail_saved', array('user_id'));
?>
<#4520>
<?php
$chrban_dup_query_num = "
SELECT COUNT(*) cnt
FROM (
	SELECT room_id, user_id
    FROM chatroom_bans
    GROUP BY room_id, user_id
    HAVING COUNT(*) > 1
) duplicateChatroomBans
";
$res  = $ilDB->query($chrban_dup_query_num);
$data = $ilDB->fetchAssoc($res);
if($data['cnt'])
{
	$chrban_dup_query = "
	SELECT DISTINCT finalDuplicateChatroomBans.room_id, finalDuplicateChatroomBans.user_id, finalDuplicateChatroomBans.timestamp, finalDuplicateChatroomBans.remark
	FROM (
		SELECT chatroom_bans.*
		FROM chatroom_bans
		INNER JOIN (
			SELECT room_id, user_id, MAX(timestamp) ts
			FROM chatroom_bans
			GROUP BY room_id, user_id
			HAVING COUNT(*) > 1
		) duplicateChatroomBans
			ON duplicateChatroomBans.room_id = chatroom_bans.room_id
			AND duplicateChatroomBans.user_id = chatroom_bans.user_id 
			AND duplicateChatroomBans.ts = chatroom_bans.timestamp 
	) finalDuplicateChatroomBans
	";
	$res = $ilDB->query($chrban_dup_query);

	$stmt_del = $ilDB->prepareManip("DELETE FROM chatroom_bans WHERE room_id = ? AND user_id = ?", array('integer', 'integer'));
	$stmt_in  = $ilDB->prepareManip("INSERT INTO chatroom_bans (room_id, user_id, timestamp, remark) VALUES(?, ?, ?, ?)", array('integer', 'integer',  'integer',  'text'));

	while($row = $ilDB->fetchAssoc($res))
	{
		$ilDB->execute($stmt_del, array($row['room_id'], $row['user_id']));
		$ilDB->execute($stmt_in, array($row['room_id'], $row['user_id'], $row['timestamp'], $row['remark']));
	}
}

$res  = $ilDB->query($chrban_dup_query_num);
$data = $ilDB->fetchAssoc($res);
if($data['cnt'])
{
	die("There are still duplicate entries in table 'chatroom_bans'. Please execute this database update step again.");
}

$ilDB->addPrimaryKey('chatroom_bans', array('room_id', 'user_id'));
?>
<#4521>
<?php
if(!$ilDB->sequenceExists('chatroom_psessionstmp'))
{
	$ilDB->createSequence('chatroom_psessionstmp');
}
?>
<#4522>
<?php
if(!$ilDB->tableExists('chatroom_psessionstmp'))
{
	$fields = array(
		'psess_id'     => array('type' => 'integer', 'length' => 8, 'notnull' => true, 'default' => 0),
		'proom_id'     => array('type' => 'integer', 'length' => 4, 'notnull' => true, 'default' => 0),
		'user_id'      => array('type' => 'integer', 'length' => 4, 'notnull' => true, 'default' => 0),
		'connected'    => array('type' => 'integer', 'length' => 4, 'notnull' => true, 'default' => 0),
		'disconnected' => array('type' => 'integer', 'length' => 4, 'notnull' => true, 'default' => 0)
	);
	$ilDB->createTable('chatroom_psessionstmp', $fields);
	$ilDB->addPrimaryKey('chatroom_psessionstmp', array('psess_id'));
}
?>
<#4523>
<?php
$query = '
SELECT chatroom_psessions.proom_id, chatroom_psessions.user_id, chatroom_psessions.connected, chatroom_psessions.disconnected
FROM chatroom_psessions
LEFT JOIN chatroom_psessionstmp
	ON chatroom_psessionstmp.proom_id = chatroom_psessions.proom_id
	AND chatroom_psessionstmp.user_id = chatroom_psessions.user_id
	AND chatroom_psessionstmp.connected = chatroom_psessions.connected
	AND chatroom_psessionstmp.disconnected = chatroom_psessions.disconnected
WHERE chatroom_psessionstmp.psess_id IS NULL
GROUP BY chatroom_psessions.proom_id, chatroom_psessions.user_id, chatroom_psessions.connected, chatroom_psessions.disconnected
';
$res = $ilDB->query($query);

$stmt_in = $ilDB->prepareManip('INSERT INTO chatroom_psessionstmp (psess_id, proom_id, user_id, connected, disconnected) VALUES(?, ?, ?, ?, ?)', array('integer', 'integer', 'integer', 'integer','integer'));

while($row = $ilDB->fetchAssoc($res))
{
	$psess_id = $ilDB->nextId('chatroom_psessionstmp');
	$ilDB->execute($stmt_in, array($psess_id, (int)$row['proom_id'], (int)$row['user_id'], (int)$row['connected'], (int)$row['disconnected']));
}
?>
<#4524>
<?php
$ilDB->dropTable('chatroom_psessions');
?>
<#4525>
<?php
$ilDB->renameTable('chatroom_psessionstmp', 'chatroom_psessions');
?>
<#4526>
<?php
if(!$ilDB->sequenceExists('chatroom_psessions'))
{
	$query = "SELECT MAX(psess_id) mpsess_id FROM chatroom_psessions";
	$row = $ilDB->fetchAssoc($ilDB->query($query));
	$ilDB->createSequence('chatroom_psessions', (int)$row['mpsess_id'] + 1);
}
?>
<#4527>
<?php
if($ilDB->sequenceExists('chatroom_psessionstmp'))
{
	$ilDB->dropSequence('chatroom_psessionstmp');
}
?>
<#4528>
<?php
$ilDB->addIndex('chatroom_psessions', array('proom_id', 'user_id'), 'i1');
?>
<#4529>
<?php
$ilDB->addIndex('chatroom_psessions', array('disconnected'), 'i2');
?>
<#4530>
<?php
if(!$ilDB->sequenceExists('chatroom_sessionstmp'))
{
	$ilDB->createSequence('chatroom_sessionstmp');
}
?>
<#4531>
<?php
if(!$ilDB->tableExists('chatroom_sessionstmp'))
{
	$fields = array(
		'sess_id'     => array('type' => 'integer', 'length' => 8, 'notnull' => true, 'default' => 0),
		'room_id'      => array('type' => 'integer', 'length' => 4, 'notnull' => true, 'default' => 0),
		'user_id'      => array('type' => 'integer', 'length' => 4, 'notnull' => true, 'default' => 0),
		'userdata'     => array('type' => 'text', 'length' => 4000, 'notnull' => false, 'default' => null),
		'connected'    => array('type' => 'integer', 'length' => 4, 'notnull' => true, 'default' => 0),
		'disconnected' => array('type' => 'integer', 'length' => 4, 'notnull' => true, 'default' => 0)
	);
	$ilDB->createTable('chatroom_sessionstmp', $fields);
	$ilDB->addPrimaryKey('chatroom_sessionstmp', array('sess_id'));
}
?>
<#4532>
<?php
if($ilDB->getDBType() == 'innodb' || $ilDB->getDBType() == 'mysql')
{
	$query = '
	SELECT chatroom_sessions.room_id, chatroom_sessions.user_id, chatroom_sessions.connected, chatroom_sessions.disconnected, chatroom_sessions.userdata
	FROM chatroom_sessions
	LEFT JOIN chatroom_sessionstmp
		ON chatroom_sessionstmp.room_id = chatroom_sessions.room_id
		AND chatroom_sessionstmp.user_id = chatroom_sessions.user_id
		AND chatroom_sessionstmp.connected = chatroom_sessions.connected
		AND chatroom_sessionstmp.disconnected = chatroom_sessions.disconnected
		AND chatroom_sessionstmp.userdata = chatroom_sessions.userdata COLLATE utf8_general_ci
	WHERE chatroom_sessionstmp.sess_id IS NULL
	GROUP BY chatroom_sessions.room_id, chatroom_sessions.user_id, chatroom_sessions.connected, chatroom_sessions.disconnected, chatroom_sessions.userdata
	';
}
else
{
	$query = '
	SELECT chatroom_sessions.room_id, chatroom_sessions.user_id, chatroom_sessions.connected, chatroom_sessions.disconnected, chatroom_sessions.userdata
	FROM chatroom_sessions
	LEFT JOIN chatroom_sessionstmp
		ON chatroom_sessionstmp.room_id = chatroom_sessions.room_id
		AND chatroom_sessionstmp.user_id = chatroom_sessions.user_id
		AND chatroom_sessionstmp.connected = chatroom_sessions.connected
		AND chatroom_sessionstmp.disconnected = chatroom_sessions.disconnected
		AND chatroom_sessionstmp.userdata = chatroom_sessions.userdata
	WHERE chatroom_sessionstmp.sess_id IS NULL
	GROUP BY chatroom_sessions.room_id, chatroom_sessions.user_id, chatroom_sessions.connected, chatroom_sessions.disconnected, chatroom_sessions.userdata
	';
}

$res = $ilDB->query($query);

$stmt_in = $ilDB->prepareManip('INSERT INTO chatroom_sessionstmp (sess_id, room_id, user_id, connected, disconnected, userdata) VALUES(?, ?, ?, ?, ?, ?)', array('integer', 'integer', 'integer', 'integer','integer', 'text'));

while($row = $ilDB->fetchAssoc($res))
{
	$sess_id = $ilDB->nextId('chatroom_sessionstmp');
	$ilDB->execute($stmt_in, array($sess_id, (int)$row['room_id'], (int)$row['user_id'], (int)$row['connected'], (int)$row['disconnected'], (string)$row['userdata']));
}
?>
<#4533>
<?php
$ilDB->dropTable('chatroom_sessions');
?>
<#4534>
<?php
$ilDB->renameTable('chatroom_sessionstmp', 'chatroom_sessions');
?>
<#4535>
<?php
if(!$ilDB->sequenceExists('chatroom_sessions'))
{
	$query = "SELECT MAX(sess_id) msess_id FROM chatroom_sessions";
	$row = $ilDB->fetchAssoc($ilDB->query($query));
	$ilDB->createSequence('chatroom_sessions', (int)$row['msess_id'] + 1);
}
?>
<#4536>
<?php
if($ilDB->sequenceExists('chatroom_sessionstmp'))
{
	$ilDB->dropSequence('chatroom_sessionstmp');
}
?>
<#4537>
<?php
$ilDB->addIndex('chatroom_sessions', array('room_id', 'user_id'), 'i1');
?>
<#4538>
<?php
$ilDB->addIndex('chatroom_sessions', array('disconnected'), 'i2');
?>
<#4539>
<?php
$ilDB->addIndex('chatroom_sessions', array('user_id'), 'i3');
?>
<#4540>
<?php
// qpl_a_cloze_combi_res - primary key step 1/8

$dupsCountRes = $ilDB->query("
		SELECT COUNT(*) dups_cnt FROM (
			SELECT combination_id, question_fi, gap_fi, row_id
			FROM qpl_a_cloze_combi_res
			GROUP BY combination_id, question_fi, gap_fi, row_id
		HAVING COUNT(*) > 1
	) dups");

$dupsCountRow = $ilDB->fetchAssoc($dupsCountRes);

if($dupsCountRow['dups_cnt'] > 0)
{
	if( !$ilDB->tableExists('dups_clozecombis_qst') )
	{
		$ilDB->createTable('dups_clozecombis_qst', array(
			'qst' => array(
				'type' => 'integer',
				'length' => 4,
				'notnull' => true
			),
			'num' => array(
				'type' => 'integer',
				'length' => 4,
				'notnull' => false
			)
		));

		$ilDB->addPrimaryKey('dups_clozecombis_qst', array('qst'));
	}

	if( !$ilDB->tableExists('dups_clozecombis_rows') )
	{
		$ilDB->createTable('dups_clozecombis_rows', array(
			'combination_id' => array(
				'type' => 'integer',
				'length' => 4,
				'notnull' => true
			),
			'question_fi' => array(
				'type' => 'integer',
				'length' => 4,
				'notnull' => true
			),
			'gap_fi' => array(
				'type' => 'integer',
				'length' => 4,
				'notnull' => true
			),
			'answer' => array(
				'type' => 'text',
				'length' => 1000,
				'notnull' => false
			),
			'points' => array(
				'type' => 'float',
				'notnull' => false
			),
			'best_solution' => array(
				'type' => 'integer',
				'length' => 1,
				'notnull' => false
			),
			'row_id' => array(
				'type' => 'integer',
				'length' => 4,
				'notnull' => false,
				'default' => 0
			)
		));

		$ilDB->addPrimaryKey('dups_clozecombis_rows', array(
			'combination_id', 'question_fi', 'gap_fi', 'row_id'
		));
	}
}
?>
<#4541>
<?php
// qpl_a_cloze_combi_res - primary key step 2/8

// break safe update step

if( $ilDB->tableExists('dups_clozecombis_qst') )
{
	$res = $ilDB->query("
			SELECT combination_id, question_fi, gap_fi, row_id, COUNT(*)
			FROM qpl_a_cloze_combi_res
			LEFT JOIN dups_clozecombis_qst ON qst = question_fi
			WHERE qst IS NULL
			GROUP BY combination_id, question_fi, gap_fi, row_id
			HAVING COUNT(*) > 1
		");

	while( $row = $ilDB->fetchAssoc($res) )
	{
		$ilDB->replace('dups_clozecombis_qst',
			array(
				'qst' => array('integer', $row['question_fi'])
			),
			array(
				'num' => array('integer', null)
			)
		);
	}
}
?>
<#4542>
<?php
// qpl_a_cloze_combi_res - primary key step 3/8

// break safe update step

if( $ilDB->tableExists('dups_clozecombis_qst') )
{
	$selectNumQuery = "
			SELECT COUNT(*) num FROM (
				SELECT question_fi FROM qpl_a_cloze_combi_res WHERE question_fi = ?
				GROUP BY combination_id, question_fi, gap_fi, row_id
			) numrows
		";
	$selectNumStmt = $ilDB->prepare($selectNumQuery, array('integer'));

	$updateNumQuery = "
			UPDATE dups_clozecombis_qst SET num = ? WHERE qst = ?
		";
	$updateNumStmt = $ilDB->prepareManip($updateNumQuery, array('integer', 'integer'));

	$qstRes = $ilDB->query("SELECT qst FROM dups_clozecombis_qst WHERE num IS NULL");

	while( $qstRow = $ilDB->fetchAssoc($qstRes) )
	{
		$selectNumRes = $ilDB->execute($selectNumStmt, array($qstRow['qst']));
		$selectNumRow = $ilDB->fetchAssoc($selectNumRes);

		$ilDB->execute($updateNumStmt, array($selectNumRow['num'], $qstRow['qst']));
	}
}
?>
<#4543>
<?php
// qpl_a_cloze_combi_res - primary key step 4/8

// break safe update step

if( $ilDB->tableExists('dups_clozecombis_qst') )
{
	$deleteRowsStmt = $ilDB->prepareManip(
		"DELETE FROM dups_clozecombis_rows WHERE question_fi = ?", array('integer')
	);

	$selectRowsStmt = $ilDB->prepare(
		"SELECT * FROM qpl_a_cloze_combi_res WHERE question_fi = ? ORDER BY combination_id, row_id, gap_fi",
		array('integer')
	);

	$insertRowStmt = $ilDB->prepareManip(
		"INSERT INTO dups_clozecombis_rows (combination_id, question_fi, gap_fi, answer, points, best_solution, row_id)
			VALUES (?, ?, ?, ?, ?, ?, ?)", array('integer', 'integer', 'integer', 'text', 'float', 'integer', 'integer')
	);

	$qstRes = $ilDB->query("
			SELECT qst, num
			FROM dups_clozecombis_qst
			LEFT JOIN dups_clozecombis_rows
			ON question_fi = qst
			GROUP BY qst, num, question_fi
			HAVING COUNT(question_fi) < num
		");

	while( $qstRow = $ilDB->fetchAssoc($qstRes) )
	{
		$ilDB->execute($deleteRowsStmt, array($qstRow['qst']));

		$selectRowsRes = $ilDB->execute($selectRowsStmt, array($qstRow['qst']));

		$existingRows = array();
		while( $selectRowsRow = $ilDB->fetchAssoc($selectRowsRes) )
		{
			$combinationId = $selectRowsRow['combination_id'];
			$rowId = $selectRowsRow['row_id'];
			$gapFi = $selectRowsRow['gap_fi'];

			if( !isset($existingRows[$combinationId]) )
			{
				$existingRows[$combinationId] = array();
			}

			if( !isset($existingRows[$combinationId][$rowId]) )
			{
				$existingRows[$combinationId][$rowId] = array();
			}

			if( !isset($existingRows[$combinationId][$rowId][$gapFi]) )
			{
				$existingRows[$combinationId][$rowId][$gapFi] = array();
			}

			$existingRows[$combinationId][$rowId][$gapFi][] = array(
				'answer' => $selectRowsRow['answer'],
				'points' => $selectRowsRow['points']
			);
		}

		$newRows = array();
		foreach($existingRows as $combinationId => $combination)
		{
			if( !isset($newRows[$combinationId]) )
			{
				$newRows[$combinationId] = array();
			}

			$maxPointsForCombination = null;
			$maxPointsRowIdForCombination = null;
			foreach($combination as $rowId => $row)
			{
				if( !isset($newRows[$combinationId][$rowId]) )
				{
					$newRows[$combinationId][$rowId] = array();
				}

				$maxPointsForRow = null;
				foreach($row as $gapFi => $gap)
				{
					foreach($gap as $dups)
					{
						if( !isset($newRows[$combinationId][$rowId][$gapFi]) )
						{
							$newRows[$combinationId][$rowId][$gapFi] = array(
								'answer' => $dups['answer']
							);

							if($maxPointsForRow === null || $maxPointsForRow < $dups['points'] )
							{
								$maxPointsForRow = $dups['points'];
							}
						}
					}
				}

				foreach($newRows[$combinationId][$rowId] as $gapFi => $gap)
				{
					$newRows[$combinationId][$rowId][$gapFi]['points'] = $maxPointsForRow;
				}

				if( $maxPointsForCombination === null || $maxPointsForCombination < $maxPointsForRow )
				{
					$maxPointsForCombination = $maxPointsForRow;
					$maxPointsRowIdForCombination = $rowId;
				}
			}

			foreach($combination as $rowId => $row)
			{
				foreach($newRows[$combinationId][$rowId] as $gapFi => $gap)
				{
					$newRows[$combinationId][$rowId][$gapFi]['best_solution'] = ($rowId == $maxPointsRowIdForCombination ? 1 : 0);
				}
			}
		}

		foreach($newRows as $combinationId => $combination)
		{
			foreach($combination as $rowId => $row)
			{
				foreach($row as $gapFi => $gap)
				{
					$ilDB->execute($insertRowStmt, array(
						$combinationId, $qstRow['qst'], $gapFi, $gap['answer'],
						$gap['points'], $gap['best_solution'], $rowId
					));
				}
			}
		}
	}
}
?>
<#4544>
<?php
// qpl_a_cloze_combi_res - primary key step 5/8

if( $ilDB->tableExists('dups_clozecombis_rows') )
{
	$ilDB->manipulate("
		DELETE FROM qpl_a_cloze_combi_res WHERE question_fi IN(
			SELECT DISTINCT question_fi FROM dups_clozecombis_rows
		)
	");
}
?>
<#4545>
<?php
// qpl_a_cloze_combi_res - primary key step 6/8

if( $ilDB->tableExists('dups_clozecombis_rows') )
{
	$ilDB->manipulate("
		INSERT INTO qpl_a_cloze_combi_res (
			combination_id, question_fi, gap_fi, answer, points, best_solution, row_id
		) SELECT combination_id, question_fi, gap_fi, answer, points, best_solution, row_id
		FROM dups_clozecombis_rows
	");
}
?>
<#4546>
<?php
// qpl_a_cloze_combi_res - primary key step 7/8

if( $ilDB->tableExists('dups_clozecombis_qst') )
{
	$ilDB->dropTable('dups_clozecombis_qst');
}

if( $ilDB->tableExists('dups_clozecombis_rows') )
{
	$ilDB->dropTable('dups_clozecombis_rows');
}
?>
<#4547>
<?php
// qpl_a_cloze_combi_res - primary key step 8/8

$ilDB->addPrimaryKey('qpl_a_cloze_combi_res', array(
	'combination_id', 'question_fi', 'gap_fi', 'row_id'
));
?>
<#4548>
<?php
if(!$ilDB->sequenceExists('chatroom_historytmp'))
{
	$ilDB->createSequence('chatroom_historytmp');
}
?>
<#4549>
<?php
if(!$ilDB->tableExists('chatroom_historytmp'))
{
	$fields = array(
		'hist_id'   => array('type' => 'integer', 'length' => 8, 'notnull' => true, 'default' => 0),
		'room_id'   => array('type' => 'integer', 'length' => 4, 'notnull' => true, 'default' => 0),
		'message'   => array('type' => 'text', 'length' => 4000, 'notnull' => false, 'default' => null),
		'timestamp' => array('type' => 'integer', 'length' => 4, 'notnull' => true, 'default' => 0),
		'sub_room'  => array('type' => 'integer', 'length' => 4, 'notnull' => true, 'default' => 0)
	);
	$ilDB->createTable('chatroom_historytmp', $fields);
	$ilDB->addPrimaryKey('chatroom_historytmp', array('hist_id'));
}
?>
<#4550>
<?php
require_once 'Services/Migration/DBUpdate_4550/classes/class.ilDBUpdate4550.php';
ilDBUpdate4550::cleanupOrphanedChatRoomData();
if($ilDB->getDBType() == 'innodb' || $ilDB->getDBType() == 'mysql' || $ilDB->getDBType() == '')
{
	$query = '
	SELECT chatroom_history.room_id, chatroom_history.timestamp, chatroom_history.sub_room, chatroom_history.message
	FROM chatroom_history
	LEFT JOIN chatroom_historytmp
		ON chatroom_historytmp.room_id = chatroom_history.room_id
		AND chatroom_historytmp.timestamp = chatroom_history.timestamp
		AND chatroom_historytmp.sub_room = chatroom_history.sub_room
		AND chatroom_historytmp.message = chatroom_history.message COLLATE utf8_general_ci
	WHERE chatroom_historytmp.hist_id IS NULL
	GROUP BY chatroom_history.room_id, chatroom_history.timestamp, chatroom_history.sub_room, chatroom_history.message
	';
}
else
{
	$query = '
	SELECT chatroom_history.room_id, chatroom_history.timestamp, chatroom_history.sub_room, chatroom_history.message
	FROM chatroom_history
	LEFT JOIN chatroom_historytmp
		ON chatroom_historytmp.room_id = chatroom_history.room_id
		AND chatroom_historytmp.timestamp = chatroom_history.timestamp
		AND chatroom_historytmp.sub_room = chatroom_history.sub_room
		AND chatroom_historytmp.message = chatroom_history.message
	WHERE chatroom_historytmp.hist_id IS NULL
	GROUP BY chatroom_history.room_id, chatroom_history.timestamp, chatroom_history.sub_room, chatroom_history.message
	';
}
$res = $ilDB->query($query);

$stmt_in = $ilDB->prepareManip('INSERT INTO chatroom_historytmp (hist_id, room_id, timestamp, sub_room, message) VALUES(?, ?, ?, ?, ?)', array('integer', 'integer', 'integer', 'integer', 'text'));

while($row = $ilDB->fetchAssoc($res))
{
	$hist_id = $ilDB->nextId('chatroom_historytmp');
	$ilDB->execute($stmt_in, array($hist_id, (int)$row['room_id'], (int)$row['timestamp'], (int)$row['sub_room'], (string)$row['message']));
}
?>
<#4551>
<?php
$ilDB->dropTable('chatroom_history');
?>
<#4552>
<?php
$ilDB->renameTable('chatroom_historytmp', 'chatroom_history');
?>
<#4553>
<?php
if(!$ilDB->sequenceExists('chatroom_history'))
{
	$query = "SELECT MAX(hist_id) mhist_id FROM chatroom_history";
	$row = $ilDB->fetchAssoc($ilDB->query($query));
	$ilDB->createSequence('chatroom_history', (int)$row['mhist_id'] + 1);
}
?>
<#4554>
<?php
if($ilDB->sequenceExists('chatroom_historytmp'))
{
	$ilDB->dropSequence('chatroom_historytmp');
}
?>
<#4555>
<?php
$ilDB->addIndex('chatroom_history', array('room_id', 'sub_room'), 'i1');
?>
<#4556>
<?php
require_once 'Services/Migration/DBUpdate_4550/classes/class.ilDBUpdate4550.php';
ilDBUpdate4550::cleanupOrphanedChatRoomData();
?>
<#4557>
<?php
if($ilDB->getDBType() == 'postgres')
{
	$ilDB->manipulate("ALTER TABLE chatroom_prooms ALTER COLUMN parent_id SET DEFAULT 0");
	$ilDB->manipulate("ALTER TABLE chatroom_prooms ALTER parent_id TYPE INTEGER USING (parent_id::INTEGER)");
}
else
{
	$ilDB->modifyTableColumn('chatroom_prooms', 'parent_id', array(
		'type'    => 'integer',
		'length'  => 4,
		'notnull' => true,
		'default' => 0
	));
}
$ilDB->addIndex('chatroom_prooms', array('parent_id'), 'i1');
?>
<#4558>
<?php
$ilDB->addIndex('chatroom_prooms', array('owner'), 'i2');
?>
<#4559>
<?php
/*
Moved to 4557
if($ilDB->getDBType() == 'postgres')
{
	$ilDB->manipulate("ALTER TABLE chatroom_prooms ALTER COLUMN parent_id SET DEFAULT 0");
	$ilDB->manipulate("ALTER TABLE chatroom_prooms ALTER parent_id TYPE INTEGER USING (parent_id::INTEGER)");
}
else
{
	$ilDB->modifyTableColumn('chatroom_prooms', 'parent_id', array(
		'type'    => 'integer',
		'length'  => 4,
		'notnull' => true,
		'default' => 0
	));
}
*/
?>
<#4560>
<?php
if($ilDB->sequenceExists('chatroom_smilies'))
{
	$ilDB->dropSequence('chatroom_smilies');
}
?>
<#4561>
<?php
$query = "SELECT MAX(smiley_id) msmiley_id FROM chatroom_smilies";
$row = $ilDB->fetchAssoc($ilDB->query($query));
$ilDB->createSequence('chatroom_smilies', (int)$row['msmiley_id'] + 1);
?>
<#4562>
<?php
if(!$ilDB->tableColumnExists('frm_settings', 'file_upload_allowed'))
{
	$ilDB->addTableColumn('frm_settings', 'file_upload_allowed',
		array(
			"type"    => "integer",
			"notnull" => true,
			"length"  => 1,
			"default" => 0
		)
	);
}
?>
<#4563>
<?php

if($ilDB->tableExists('sysc_groups'))
{
	$ilDB->dropTable('sysc_groups');
}
if($ilDB->tableExists('sysc_groups_seq'))
{
	$ilDB->dropTable('sysc_groups_seq');
}

if(!$ilDB->tableExists('sysc_groups'))
{
	$fields = array (
    'id'    => array(
    		'type' => 'integer',
    		'length'  => 4,
    		'notnull' => true),
	'component' => array(
			"type" => "text",
			"notnull" => false,
		 	"length" => 16,
		 	"fixed" => true),

	'last_update' => array(
			"type" => "timestamp",
			"notnull" => false),
		
	'status' => array(
			"type" => "integer",
			"notnull" => true,
			'length' => 1,
			'default' => 0)
	  );
  $ilDB->createTable('sysc_groups', $fields);
  $ilDB->addPrimaryKey('sysc_groups', array('id'));
  $ilDB->createSequence("sysc_groups");
}
?>
<#4564>
<?php

if(!$ilDB->tableExists('sysc_tasks'))
{
	$fields = array (
    'id'    => array(
    		'type' => 'integer',
    		'length'  => 4,
    		'notnull' => true),
	'grp_id' => array(
			"type" => "integer",
			"notnull" => TRUE,
		 	"length" => 4),

	'last_update' => array(
			"type" => "timestamp",
			"notnull" => false),
		
	'status' => array(
			"type" => "integer",
			"notnull" => true,
			'length' => 1,
			'default' => 0),
	'identifier' => array(
			"type" => "text",
			"notnull" => FALSE,
			'length' => 64)
	  );
	$ilDB->createTable('sysc_tasks', $fields);
	$ilDB->addPrimaryKey('sysc_tasks', array('id'));
	$ilDB->createSequence("sysc_tasks");
}

?>
<#4565>
<?php
// primary key for tst_addtime - step 1/8

$cntRes = $ilDB->query("
	SELECT COUNT(active_fi) cnt FROM (
		SELECT active_fi FROM tst_addtime
		GROUP BY active_fi HAVING COUNT(active_fi) > 1
	) actives
");

$cntRow = $ilDB->fetchAssoc($cntRes);

if( $cntRow['cnt'] > 0 )
{
	$ilDB->createTable('tst_addtime_tmp', array(
		'active_fi' => array(
			'type'  => 'integer',
			'length'=> 8,
			'notnull' => true,
			'default' => 0
		),
		'additionaltime' => array(
			'type'  => 'integer',
			'length'=> 8,
			'notnull' => false,
			'default' => null,
		),
		'tstamp' => array (
			'type' => 'integer',
			'length' => 8,
			'notnull' => false,
			'default' => null
		)
	));

	$ilDB->addPrimaryKey('tst_addtime_tmp', array('active_fi'));
}
?>
<#4566>
<?php
// primary key for tst_addtime - step 2/8

// break safe

if( $ilDB->tableExists('tst_addtime_tmp') )
{
	$res = $ilDB->query("
		SELECT orig.active_fi FROM tst_addtime orig
		LEFT JOIN tst_addtime_tmp tmp ON tmp.active_fi = orig.active_fi
		WHERE tmp.active_fi IS NULL
		GROUP BY orig.active_fi HAVING COUNT(orig.active_fi) > 1
	");

	while( $row = $ilDB->fetchAssoc($res) )
	{
		$ilDB->replace('tst_addtime_tmp',
			array(
				'additionaltime' => array('integer', null),
				'tstamp' => array('integer', null)
			),
			array(
				'active_fi' => array('integer', $row['active_fi'])
			)
		);
	}
}
?>
<#4567>
<?php
// primary key for tst_addtime - step 3/8

// break safe

if( $ilDB->tableExists('tst_addtime_tmp') )
{
	$res = $ilDB->query("
		SELECT orig.*
		FROM tst_addtime_tmp tmp
		INNER JOIN tst_addtime orig ON orig.active_fi = tmp.active_fi
		WHERE tmp.additionaltime IS NULL
		AND tmp.tstamp IS NULL
		ORDER BY tmp.active_fi ASC, orig.tstamp ASC
	");

	$active_fi = null;
	$addtime = null;
	$tstamp = null;

	while( $row = $ilDB->fetchAssoc($res) )
	{
		if( $active_fi === null )
		{
			// first loop
			$active_fi = $row['active_fi'];
		}
		elseif( $row['active_fi'] != $active_fi )
		{
			// update last active
			$ilDB->update('tst_addtime_tmp',
				array(
					'additionaltime' => array('integer', $addtime),
					'tstamp' => array('integer', $tstamp)
				),
				array(
					'active_fi' => array('integer', $active_fi)
				)
			);

			// process next active
			$active_fi = $row['active_fi'];
			$addtime = null;
			$tstamp = null;
		}

		if( $addtime === null || $row['additionaltime'] >= $addtime )
		{
			$addtime = $row['additionaltime'];
			$tstamp = $row['tstamp'];
		}
	}

	$ilDB->update('tst_addtime_tmp',
		array(
			'additionaltime' => array('integer', $addtime),
			'tstamp' => array('integer', $tstamp)
		),
		array(
			'active_fi' => array('integer', $active_fi)
		)
	);
}
?>
<#4568>
<?php
// primary key for tst_addtime - step 4/8

if( $ilDB->tableExists('tst_addtime_tmp') )
{
	$ilDB->manipulate("
		DELETE FROM tst_addtime WHERE active_fi IN(
			SELECT DISTINCT active_fi FROM tst_addtime_tmp
		)
	");
}
?>
<#4569>
<?php
// primary key for tst_addtime - step 5/8

if( $ilDB->tableExists('tst_addtime_tmp') )
{
	$ilDB->manipulate("
		INSERT INTO tst_addtime (active_fi, additionaltime, tstamp)
		SELECT active_fi, additionaltime, tstamp
		FROM tst_addtime_tmp
	");
}
?>
<#4570>
<?php
// primary key for tst_addtime - step 6/8

if( $ilDB->tableExists('tst_addtime_tmp') )
{
	$ilDB->dropTable('tst_addtime_tmp');
}
?>
<#4571>
<?php
// primary key for tst_addtime - step 7/8

if( $ilDB->indexExistsByFields('tst_addtime', array('active_fi')) )
{
	$ilDB->dropIndexByFields('tst_addtime', array('active_fi'));
}
?>
<#4572>
<?php
// primary key for tst_addtime - step 8/8

$ilDB->addPrimaryKey('tst_addtime', array('active_fi'));
?>
<#4573>
<?php 

// delete all entries
// structure reload is done at end of db update.
$query = 'DELETE from ctrl_calls';
$ilDB->manipulate($query);

if($ilDB->indexExistsByFields('ctrl_calls', array('parent')))
{
	$ilDB->dropIndexByFields('ctrl_calls', array('parent'));
}
$ilDB->addPrimaryKey('ctrl_calls', array('parent','child'));
?>
<#4574>
<?php
global $ilDB;
if(!$ilDB->tableColumnExists('il_dcl_table', 'delete_by_owner')) {
	$ilDB->addTableColumn('il_dcl_table', 'delete_by_owner',
		array(
		"type"    => "integer",
		"notnull" => true,
		"length"  => 1,
		"default" => 0
		)
	);
	// Migrate tables: Set new setting to true if "edit by owner" is true
	// Set edit permission to true if edit
	$ilDB->manipulate("UPDATE il_dcl_table SET delete_by_owner = 1, edit_perm = 1, delete_perm = 1 WHERE edit_by_owner = 1");
}
?>
<#4575>
<?php
// primary key for tst_result_cache - step 1/7

$res = $ilDB->query("
	SELECT COUNT(active_fi) cnt FROM (
		SELECT active_fi FROM tst_result_cache
		GROUP BY active_fi HAVING COUNT(active_fi) > 1
	) actives
");

$row = $ilDB->fetchAssoc($res);

if( $row['cnt'] > 0 )
{
	$ilDB->createTable('tst_result_cache_tmp', array(
		'active_fi' => array(
			'type'  => 'integer',
			'length'=> 8,
			'notnull' => true,
			'default' => 0
		)
	));

	$ilDB->addPrimaryKey('tst_result_cache_tmp', array('active_fi'));
}
?>
<#4576>
<?php
// primary key for tst_result_cache - step 2/7

// break safe

if( $ilDB->tableExists('tst_result_cache_tmp') )
{
	$res = $ilDB->query("
		SELECT active_fi FROM tst_result_cache
		GROUP BY active_fi HAVING COUNT(active_fi) > 1
	");

	while( $row = $ilDB->fetchAssoc($res) )
	{
		$ilDB->replace('tst_result_cache_tmp', array(), array(
			'active_fi' => array('integer', $row['active_fi'])
		));
	}
}
?>
<#4577>
<?php
// primary key for tst_result_cache - step 3/7

if( $ilDB->tableExists('tst_result_cache_tmp') )
{
	$ilDB->manipulate("
		DELETE FROM tst_result_cache WHERE active_fi IN(
			SELECT DISTINCT active_fi FROM tst_result_cache_tmp
		)
	");
}
?>
<#4578>
<?php
// primary key for tst_result_cache - step 4/7

if( $ilDB->indexExistsByFields('tst_result_cache', array('active_fi')) )
{
	$ilDB->dropIndexByFields('tst_result_cache', array('active_fi'));
}
?>
<#4579>
<?php
// primary key for tst_result_cache - step 5/7

$ilDB->addPrimaryKey('tst_result_cache', array('active_fi'));
?>
<#4580>
<?php
// primary key for tst_result_cache - step 6/7

// break safe

if( $ilDB->tableExists('tst_result_cache_tmp') )
{
	include_once 'Services/Migration/DBUpdate_4209/classes/class.DBUpdateTestResultCalculator.php';

	$res = $ilDB->query("
		SELECT tmp.active_fi, pass_scoring FROM tst_result_cache_tmp tmp
		INNER JOIN tst_active ON active_id = tmp.active_fi
		INNER JOIN tst_tests ON test_id = test_fi
		LEFT JOIN tst_result_cache orig ON orig.active_fi = tmp.active_fi
		WHERE orig.active_fi IS NULL
	");

	while( $row = $ilDB->fetchAssoc($res) )
	{
		DBUpdateTestResultCalculator::_updateTestResultCache(
			$row['active_fi'], $row['pass_scoring']
		);
	}
}
?>
<#4581>
<?php
// primary key for tst_result_cache - step 7/7

if( $ilDB->tableExists('tst_result_cache_tmp') )
{
	$ilDB->dropTable('tst_result_cache_tmp');
}
?>
<#4582>
<?php
$ilDB->addIndex('mail_obj_data', array('obj_id', 'user_id'), 'i2');
?>
<#4583>
<?php
$ilDB->dropPrimaryKey('mail_obj_data');
?>
<#4584>
<?php
$mod_dup_query_num = "
SELECT COUNT(*) cnt
FROM (
	SELECT obj_id
    FROM mail_obj_data
    GROUP BY obj_id
    HAVING COUNT(*) > 1
) duplicateMailFolders
";

$res  = $ilDB->query($mod_dup_query_num);
$data = $ilDB->fetchAssoc($res);

$ilSetting = new ilSetting();
$setting   = $ilSetting->get('mail_mod_dupl_warn_51x_shown', 0);
if($data['cnt'] > 0 && !(int)$setting)
{
	echo "<pre>

		Dear Administrator,
		
		DO NOT REFRESH THIS PAGE UNLESS YOU HAVE READ THE FOLLOWING INSTRUCTIONS
		
		The update process has been stopped due to a data consistency issue in table 'mail_obj_data'.
		The values in field 'obj_id' should be unique, but there are different values in field 'user_id', associated to the same 'obj_id'.
		You have the opportunity to review the data and apply manual fixes on your own risk. The duplicates can be determined with the following SQL string:

		SELECT mail_obj_data.* FROM mail_obj_data INNER JOIN (SELECT obj_id FROM mail_obj_data GROUP BY obj_id HAVING COUNT(*) > 1) duplicateMailFolders ON duplicateMailFolders.obj_id = mail_obj_data.obj_id ORDER BY mail_obj_data.obj_id
		
		If you try to rerun the update process, this warning will be skipped.
		The remaining duplicates will be removed automatically by the criteria documented below.

		Foreach each duplicate record, ...
		
		1. ILIAS temporarily stores the value of the duplicate 'obj_id' in a variable: \$old_folder_id .
		2. ILIAS deletes every duplicate row in table 'mail_obj_data' determined by \$old_folder_id (field: 'obj_id') and the respective 'user_id'.
		3. ILIAS creates a new record for the user account (with a unique 'obj_id') and stores this value in a variable: \$new_folder_id .
		4. All messages of the user stored in table 'mail' and related to the \$old_folder_id will be updated to \$new_folder_id (field: 'folder_id').
		5. The existing tree entries of the old \$old_folder_id in table 'mail_tree' will be replaced by the \$new_folder_id (fields: 'child' and 'parent').

		Please ensure to backup your current database before reloading this page or executing the database update in general.
		Furthermore disable your client while executing the following 2 update steps.

		Best regards,
		The mail system maintainer
		
	</pre>";

	$ilSetting->set('mail_mod_dupl_warn_51x_shown', 1);
	exit();
}


if($data['cnt'] > 0)
{
	$db_step = $nr;

	$ps_delete_mf_by_obj_and_usr = $ilDB->prepareManip(
		"DELETE FROM mail_obj_data WHERE obj_id = ? AND user_id = ?",
		array('integer', 'integer')
	);

	$ps_create_mf_by_obj_and_usr = $ilDB->prepareManip(
		"INSERT INTO mail_obj_data (obj_id, user_id, title, m_type) VALUES(?, ?, ?, ?)",
		array('integer','integer', 'text', 'text')
	);

	$ps_update_mail_by_usr_and_folder = $ilDB->prepareManip(
		"UPDATE mail SET folder_id = ? WHERE folder_id = ? AND user_id = ?",
		array('integer', 'integer', 'integer')
	);

	$ps_update_tree_entry_by_child_and_usr = $ilDB->prepareManip(
		"UPDATE mail_tree SET child = ? WHERE child = ? AND tree = ?",
		array('integer', 'integer', 'integer')
	);

	$ps_update_tree_par_entry_by_child_and_usr = $ilDB->prepareManip(
		"UPDATE mail_tree SET parent = ? WHERE parent = ? AND tree = ?",
		array('integer', 'integer', 'integer')
	);

	$mod_dup_query = "
	SELECT mail_obj_data.*
	FROM mail_obj_data
	INNER JOIN (
		SELECT obj_id
		FROM mail_obj_data
		GROUP BY obj_id
		HAVING COUNT(*) > 1
	) duplicateMailFolders ON duplicateMailFolders.obj_id = mail_obj_data.obj_id
	ORDER BY mail_obj_data.obj_id
	";
	$res = $ilDB->query($mod_dup_query);
	while($row = $ilDB->fetchAssoc($res))
	{
		$old_folder_id = $row['obj_id'];
		$user_id       = $row['user_id'];
		$title         = $row['title'];
		$type          = $row['m_type'];

		// Delete old folder entry
		$ilDB->execute($ps_delete_mf_by_obj_and_usr, array($old_folder_id, $user_id));
		$GLOBALS['ilLog']->write(sprintf(
			"DB Step %s: Deleted folder %s of user %s .",
			$db_step, $old_folder_id, $user_id
		));

		$new_folder_id = $ilDB->nextId('mail_obj_data');
		// create new folder entry
		$ilDB->execute($ps_create_mf_by_obj_and_usr, array($new_folder_id, $user_id, $title, $type));
		$GLOBALS['ilLog']->write(sprintf(
			"DB Step %s: Created new folder %s for user %s .",
			$db_step, $new_folder_id, $user_id
		));

		// Move mails to new folder
		$ilDB->execute($ps_update_mail_by_usr_and_folder, array($new_folder_id, $old_folder_id, $user_id));
		$GLOBALS['ilLog']->write(sprintf(
			"DB Step %s: Moved mails from %s to %s for user %s .",
			$db_step, $old_folder_id, $new_folder_id,  $user_id
		));

		// Change existing tree entry
		$ilDB->execute($ps_update_tree_entry_by_child_and_usr, array($new_folder_id, $old_folder_id, $user_id));
		$GLOBALS['ilLog']->write(sprintf(
			"DB Step %s: Changed child in table 'mail_tree' from %s to %s for tree %s .",
			$db_step, $old_folder_id, $new_folder_id, $user_id
		));
		// Change existing tree parent entry
		$ilDB->execute($ps_update_tree_par_entry_by_child_and_usr, array($new_folder_id, $old_folder_id, $user_id));
		$GLOBALS['ilLog']->write(sprintf(
			"DB Step %s: Changed parent in table 'mail_tree' from %s to %s for tree %s .",
			$db_step, $old_folder_id, $new_folder_id, $user_id
		));
	}
}

$res  = $ilDB->query($mod_dup_query_num);
$data = $ilDB->fetchAssoc($res);
if($data['cnt'] > 0)
{
	die("There are still duplicate entries in table 'mail_obj_data'. Please execute this database update step again.");
}
$ilSetting->delete('mail_mod_dupl_warn_51x_shown');
?>
<#4585>
<?php
$mod_dup_query_num = "
SELECT COUNT(*) cnt
FROM (
	SELECT obj_id
    FROM mail_obj_data
    GROUP BY obj_id
    HAVING COUNT(*) > 1
) duplicateMailFolders
";
$res  = $ilDB->query($mod_dup_query_num);
$data = $ilDB->fetchAssoc($res);
if($data['cnt'] > 0)
{
	die("There are still duplicate entries in table 'mail_obj_data'. Please execute database update step 4584 again. Execute the following SQL string manually: UPDATE settings SET value = 4583 WHERE keyword = 'db_version'; ");
}
$ilDB->addPrimaryKey('mail_obj_data', array('obj_id'));
?>
<#4586>
<?php
$fields = array(
	'id' => array(
		'type' => 'integer',
		'length' => '8',
		),
	'status' => array(
		'type' => 'integer',
		'length' => '1',
		),
	'host' => array(
		'type' => 'text',
		'length' => '256',
		),
	'port' => array(
		'type' => 'integer',
		'length' => '8',
		),
	'weight' => array(
		'type' => 'integer',
		'length' => '2',
		),
	'flush_needed' => array(
		'type' => 'integer',
		'length' => '1',
		),
	);
if (! $ilDB->tableExists('il_gc_memcache_server')) {
	$ilDB->createTable('il_gc_memcache_server', $fields);
	$ilDB->addPrimaryKey('il_gc_memcache_server', array( 'id' ));
	$ilDB->createSequence('il_gc_memcache_server');
}
?>
<#4587>
<?php
include_once("./Services/Migration/DBUpdate_3136/classes/class.ilDBUpdate3136.php");
ilDBUpdate3136::addStyleClass("Sup", "sup", "sup",
	array());
ilDBUpdate3136::addStyleClass("Sub", "sub", "sub",
	array());
?>
<#4588>
<?php
if (!$ilDB->tableColumnExists("il_wiki_data", "link_md_values"))
{
	$ilDB->addTableColumn("il_wiki_data", "link_md_values",array (
		"type" => "integer",
		"length" => 1,
		"notnull" => false,
		"default" => 0,
	));
}
?>
<#4589>
<?php
$mt_dup_query_num = "
SELECT COUNT(*) cnt
FROM (
    SELECT child
    FROM mail_tree
    GROUP BY child
    HAVING COUNT(*) > 1
) duplicateMailFolderNodes
";
$res  = $ilDB->query($mt_dup_query_num);
$data = $ilDB->fetchAssoc($res);

$ilSetting = new ilSetting();
$setting   = $ilSetting->get('mail_mt_dupl_warn_51x_shown', 0);
if($data['cnt'] > 0 && !(int)$setting)
{
	echo "<pre>

		Dear Administrator,

		DO NOT REFRESH THIS PAGE UNLESS YOU HAVE READ THE FOLLOWING INSTRUCTIONS

		The update process has been stopped due to a data consistency issue in table 'mail_tree'.
		The values in field 'child' should be unique, but there are different values in field 'tree', associated to the same 'child'.
		You have the opportunity to review the data and apply manual fixes on your own risk. The duplicates can be determined with the following SQL string:

		SELECT * FROM mail_tree INNER JOIN (SELECT child FROM mail_tree GROUP BY child HAVING COUNT(*) > 1) duplicateMailFolderNodes ON duplicateMailFolderNodes.child = mail_tree.child

		If you try to rerun the update process, this warning will be skipped.
		The remaining duplicates will be removed automatically by the criteria documented below.
		
		1. ILIAS determines the relevant unique users for the duplicate entries (field: tree)
		2. ILIAS ensures that the default folders (root, inbox, trash, drafts, sent, local) exist in table 'mail_obj_data'
		3. For every affected user ILIAS deletes all records in table 'mail_tree'
		4. For every affected user ILIAS creates a new root node in table 'mail_tree'
		5. For every affected user ILIAS creates new nodes (inbox, trash, drafts, sent, local) below the root node
		6. For every affected user ILIAS creates new nodes for the custom folters below the 'local' folder

		Please ensure to backup your current database before reloading this page or executing the database update in general.
		Furthermore disable your client while executing the following 3 update steps.

		Best regards,
		The mail system maintainer
		
	</pre>";

	$ilSetting->set('mail_mt_dupl_warn_51x_shown', 1);
	exit();
}

if($data['cnt'] > 0)
{
	if(!$ilDB->tableExists('mail_tree_migr'))
	{
		$ilDB->createTable('mail_tree_migr', array(
			'usr_id' => array(
				'type'    => 'integer',
				'length'  => 4,
				'notnull' => true,
				'default' => 0
			)
		));
		$ilDB->addPrimaryKey('mail_tree_migr', array('usr_id'));
	}
}
?>
<#4590>
<?php
if($ilDB->tableExists('mail_tree_migr'))
{
	$db_step = $nr;

	$ps_create_mtmig_rec = $ilDB->prepareManip(
		"INSERT INTO mail_tree_migr (usr_id) VALUES(?)",
		array('integer')
	);

	$mt_dup_query = "
	SELECT DISTINCT mail_tree.tree
	FROM mail_tree
	INNER JOIN (
		SELECT child
		FROM mail_tree
		GROUP BY child
		HAVING COUNT(*) > 1
	) duplicateMailFolderNodes ON duplicateMailFolderNodes.child = mail_tree.child
	LEFT JOIN mail_tree_migr ON mail_tree_migr.usr_id = mail_tree.tree
	WHERE mail_tree_migr.usr_id IS NULL
	";
	$res = $ilDB->query($mt_dup_query);
	while($row = $ilDB->fetchAssoc($res))
	{
		$ilDB->execute($ps_create_mtmig_rec, array($row['tree']));

		$GLOBALS['ilLog']->write(sprintf(
			"DB Step %s: Detected duplicate entries (field: child) in table 'mail_tree' for user (field: tree) %s .",
			$db_step, $row['tree']
		));
	}
}
?>
<#4591>
<?php
if($ilDB->tableExists('mail_tree_migr'))
{
	$db_step = $nr;

	$ps_del_tree_entries = $ilDB->prepareManip(
		"DELETE FROM mail_tree WHERE tree = ?",
		array('integer')
	);

	$ps_sel_fold_entries = $ilDB->prepare(
		"SELECT obj_id, title, m_type FROM mail_obj_data WHERE user_id = ?",
		array('integer')
	);

	$default_folders_title_to_type_map = array(
		'a_root'   => 'root',
		'b_inbox'  => 'inbox',
		'c_trash'  => 'trash',
		'd_drafts' => 'drafts',
		'e_sent'   => 'sent',
		'z_local'  => 'local'
	);
	$default_folder_type_to_title_map = array_flip($default_folders_title_to_type_map);

	$ps_in_fold_entry = $ilDB->prepareManip(
		"INSERT INTO mail_obj_data (obj_id, user_id, title, m_type) VALUES(?, ?, ?, ?)",
		array('integer','integer', 'text', 'text')
	);
	
	$ps_in_tree_entry = $ilDB->prepareManip(
		"INSERT INTO mail_tree (tree, child, parent, lft, rgt, depth) VALUES(?, ?, ?, ?, ?, ?)",
		array('integer', 'integer', 'integer', 'integer', 'integer', 'integer')
	);
	
	$ps_sel_tree_entry = $ilDB->prepare(
		"SELECT rgt, lft, parent FROM mail_tree WHERE child = ? AND tree = ?",
		array('integer', 'integer')
	);

	$ps_up_tree_entry = $ilDB->prepareManip(
		"UPDATE mail_tree SET lft = CASE WHEN lft > ? THEN lft + 2 ELSE lft END, rgt = CASE WHEN rgt >= ? THEN rgt + 2 ELSE rgt END WHERE tree = ?",
		array('integer', 'integer', 'integer')
	);

	$ps_del_mtmig_rec = $ilDB->prepareManip(
		"DELETE FROM mail_tree_migr WHERE usr_id = ?",
		array('integer')
	);

	$res = $ilDB->query("SELECT usr_id FROM mail_tree_migr");
	$num = $ilDB->numRows($res);

	$GLOBALS['ilLog']->write(sprintf(
		"DB Step %s: Found %s duplicates in table 'mail_tree'.",
		$db_step, $num
	));

	$i = 0;
	while($row = $ilDB->fetchAssoc($res))
	{
		++$i;

		$usr_id = $row['usr_id'];

		$ilDB->execute($ps_del_tree_entries, array($usr_id));
		$GLOBALS['ilLog']->write(sprintf(
			"DB Step %s: Started 'mail_tree' migration for user %s. Deleted all records referring this user (field: tree)",
			$db_step, $usr_id
		));

		$fold_res = $ilDB->execute($ps_sel_fold_entries, array($usr_id));
		$user_folders         = array();
		$user_default_folders = array();
		while($fold_row = $ilDB->fetchAssoc($fold_res))
		{
			$user_folders[$fold_row['obj_id']] = $fold_row;
			if(isset($default_folder_type_to_title_map[strtolower($fold_row['m_type'])]))
			{
				$user_default_folders[$fold_row['m_type']] = $fold_row['title'];
			}
		}

		// Create missing default folders
		$folders_to_create = array_diff_key($default_folder_type_to_title_map, $user_default_folders);
		foreach($folders_to_create as $type => $title)
		{
			$folder_id = $ilDB->nextId('mail_obj_data');
			$ilDB->execute($ps_in_fold_entry, array($folder_id, $usr_id, $title, $type));

			$user_folders[$folder_id] = array(
				'obj_id' => $folder_id,
				'user_id'=> $usr_id,
				'title'  => $title,
				'm_type' => $type
			);
			$GLOBALS['ilLog']->write(sprintf(
				"DB Step %s, iteration %s: Created 'mail_obj_data' record (missing folder type): %s, %s, %s, %s .",
				$db_step, $i, $folder_id, $usr_id, $title, $type
			));
		}		

		// Create a new root folder node
		$root_id  = null;
		foreach($user_folders as $folder_id => $data)
		{
			if('root' != $data['m_type'])
			{
				continue;
			}

			$root_id = $folder_id;
			$ilDB->execute($ps_in_tree_entry, array($usr_id, $root_id, 0, 1, 2, 1));

			$GLOBALS['ilLog']->write(sprintf(
				"DB Step %s, iteration %s: Created root node with id %s for user %s in 'mail_tree'.",
				$db_step, $i, $root_id, $usr_id
			));
			break;
		}

		if(!$root_id)
		{
			// Did not find root folder, skip user and move to the next one
			$GLOBALS['ilLog']->write(sprintf(
				"DB Step %s, iteration %s: No root folder found for user %s . Skipped user.",
				$db_step, $i, $usr_id
			));
			continue;
		}

		$custom_folder_root_id = null;
		// Create all default folders below 'root'
		foreach($user_folders as $folder_id => $data)
		{
			if('root' == $data['m_type'] || !isset($default_folder_type_to_title_map[strtolower($data['m_type'])]))
			{
				continue;
			}

			if(null === $custom_folder_root_id && 'local' == $data['m_type'])
			{
				$custom_folder_root_id = $folder_id;
			}

			$res_parent = $ilDB->execute($ps_sel_tree_entry, array($root_id, $usr_id));
			$parent_row = $ilDB->fetchAssoc($res_parent);

			$right = $parent_row['rgt'];
			$lft   = $right;
			$rgt   = $right + 1;

			$ilDB->execute($ps_up_tree_entry, array($right, $right, $usr_id));
			$ilDB->execute($ps_in_tree_entry, array($usr_id, $folder_id, $root_id, $lft, $rgt, 2));
			$GLOBALS['ilLog']->write(sprintf(
				"DB Step %s, iteration %s: Created node with id %s (lft: %s | rgt: %s) for user %s in 'mail_tree'.",
				$db_step, $i, $folder_id, $lft, $rgt, $usr_id
			));

		}

		if(!$custom_folder_root_id)
		{
			// Did not find custom folder root, skip user and move to the next one
			$GLOBALS['ilLog']->write(sprintf(
				"DB Step %s, iteration %s: No custom folder root found for user %s . Skipped user.",
				$db_step, $i, $usr_id
			));
			continue;
		}

		// Create all custom folders below 'local'
		foreach($user_folders as $folder_id => $data)
		{
			if(isset($default_folder_type_to_title_map[strtolower($data['m_type'])]))
			{
				continue;
			}

			$res_parent = $ilDB->execute($ps_sel_tree_entry, array($custom_folder_root_id, $usr_id));
			$parent_row = $ilDB->fetchAssoc($res_parent);

			$right = $parent_row['rgt'];
			$lft   = $right;
			$rgt   = $right + 1;

			$ilDB->execute($ps_up_tree_entry, array($right, $right, $usr_id));
			$ilDB->execute($ps_in_tree_entry, array($usr_id, $folder_id, $custom_folder_root_id, $lft, $rgt, 3));
			$GLOBALS['ilLog']->write(sprintf(
				"DB Step %s, iteration %s: Created custom folder node with id %s (lft: %s | rgt: %s) for user % in 'mail_tree'.",
				$db_step, $i, $folder_id, $lft, $rgt, $usr_id
			));
		}

		// Tree completely created, remove migration record
		$ilDB->execute($ps_del_mtmig_rec, array($usr_id));

		$GLOBALS['ilLog']->write(sprintf(
			"DB Step %s, iteration %s: Finished 'mail_tree' migration for user %s .",
			$db_step, $i, $usr_id
		));
	}

	$res = $ilDB->query("SELECT usr_id FROM mail_tree_migr");
	$num = $ilDB->numRows($res);
	if($num > 0)
	{
		die("There are still duplicate entries in table 'mail_tree'. Please execute this database update step again.");
	}
}
?>
<#4592>
<?php
if($ilDB->tableExists('mail_tree_migr'))
{
	$ilDB->dropTable('mail_tree_migr');
}

$ilSetting = new ilSetting();
$ilSetting->delete('mail_mt_dupl_warn_51x_shown');

$mt_dup_query_num = "
SELECT COUNT(*) cnt
FROM (
	SELECT child
	FROM mail_tree
	GROUP BY child
	HAVING COUNT(*) > 1
) duplicateMailFolderNodes
";
$res  = $ilDB->query($mt_dup_query_num);
$data = $ilDB->fetchAssoc($res);
if($data['cnt'] > 0)
{
	die("There are still duplicate entries in table 'mail_tree'. Please execute database update step 4589 again. Execute the following SQL string manually: UPDATE settings SET value = 4588 WHERE keyword = 'db_version'; ");
}

$ilDB->addPrimaryKey('mail_tree', array('child'));
?>
<#4593>
<?php
$ilDB->dropIndex('mail_tree', 'i1');
?>
<#4594>
<?php
	if (!$ilDB->tableColumnExists("booking_schedule", "av_from"))
	{
		$ilDB->addTableColumn("booking_schedule", "av_from", array(
			"type" => "integer",
			"notnull" => false,
			"length" => 4
		));
	}
	if (!$ilDB->tableColumnExists("booking_schedule", "av_to"))
	{
		$ilDB->addTableColumn("booking_schedule", "av_to", array(
			"type" => "integer",
			"notnull" => false,
			"length" => 4
		));
	}
?>
<#4595>
<?php
include_once("./Services/Migration/DBUpdate_3136/classes/class.ilDBUpdate3136.php");
ilDBUpdate3136::addStyleClass("CarouselCntr", "ca_cntr", "div",
	array());
?>
<#4596>
<?php
include_once("./Services/Migration/DBUpdate_3136/classes/class.ilDBUpdate3136.php");
ilDBUpdate3136::addStyleClass("CarouselICntr", "ca_icntr", "div",
	array());
?>
<#4597>
<?php
include_once("./Services/Migration/DBUpdate_3136/classes/class.ilDBUpdate3136.php");
ilDBUpdate3136::addStyleClass("CarouselIHead", "ca_ihead", "div",
	array());
?>
<#4598>
<?php
include_once("./Services/Migration/DBUpdate_3136/classes/class.ilDBUpdate3136.php");
ilDBUpdate3136::addStyleClass("CarouselICont", "ca_icont", "div",
	array());
?>
<#4599>
<?php

if( !$ilDB->tableExists('member_noti') )
{
	$ilDB->createTable('member_noti', array(
		'ref_id' => array(
			'type' => 'integer',
			'length' => 4,
			'notnull' => true,
			'default' => 0
		),
		'nmode' => array(
			'type' => 'integer',
			'length' => 1,
			'notnull' => true,
			'default' => 0
		)
	));
		
	$ilDB->addPrimaryKey('member_noti', array('ref_id'));
}

?>
<#4600>
<?php

if( !$ilDB->tableExists('member_noti_user') )
{
	$ilDB->createTable('member_noti_user', array(
		'ref_id' => array(
			'type' => 'integer',
			'length' => 4,
			'notnull' => true,
			'default' => 0
		),
		'user_id' => array(
			'type' => 'integer',
			'length' => 4,
			'notnull' => true,
			'default' => 0
		),
		'status' => array(
			'type' => 'integer',
			'length' => 1,
			'notnull' => true,
			'default' => 0
		)
	));
		
	$ilDB->addPrimaryKey('member_noti_user', array('ref_id', 'user_id'));
}

?>
<#4601>
<?php
if(!$ilDB->tableColumnExists('frm_posts', 'pos_cens_date'))
{
	$ilDB->addTableColumn('frm_posts', 'pos_cens_date', array(
			'type'    => 'timestamp',
			'notnull' => false)
	);
}
?>
<#4602>
<?php
if(!$ilDB->tableExists('frm_posts_deleted'))
{
	$ilDB->createTable('frm_posts_deleted',
		array(
			'deleted_id'          => array(
				'type'    => 'integer',
				'length'  => 4,
				'notnull' => true
			),
			'deleted_date'        => array(
				'type'    => 'timestamp',
				'notnull' => true
			),
			'deleted_by'          => array(
				'type'    => 'text',
				'length'  => 255,
				'notnull' => true
			),
			'forum_title'         => array(
				'type'    => 'text',
				'length'  => 255,
				'notnull' => true
			),
			'thread_title'        => array(
				'type'    => 'text',
				'length'  => 255,
				'notnull' => true
			),
			'post_title'          => array(
				'type'    => 'text',
				'length'  => 255,
				'notnull' => true
			),
			'post_message'        => array(
				'type'    => 'clob',
				'notnull' => true
			),
			'post_date'           => array(
				'type'    => 'timestamp',
				'notnull' => true
			),
			'obj_id'              => array(
				'type'    => 'integer',
				'length'  => 4,
				'notnull' => true
			),
			'ref_id'              => array(
				'type'    => 'integer',
				'length'  => 4,
				'notnull' => true
			),
			'thread_id'           => array(
				'type'    => 'integer',
				'length'  => 4,
				'notnull' => true
			),
			'forum_id'            => array(
				'type'    => 'integer',
				'length'  => 4,
				'notnull' => true
			),
			'pos_display_user_id' => array(
				'type'    => 'integer',
				'length'  => 4,
				'notnull' => true,
				'default' => 0
			),
			'pos_usr_alias'       => array(
				'type'    => 'text',
				'length'  => 255,
				'notnull' => false
			)
		));

	$ilDB->addPrimaryKey('frm_posts_deleted', array('deleted_id'));
	$ilDB->createSequence('frm_posts_deleted');
}
?>
<#4603>
<?php
	$ilCtrlStructureReader->getStructure();
?>
<#4604>
<?php
if(!$ilDB->tableColumnExists('frm_posts_deleted','is_thread_deleted'))
{
	$ilDB->addTableColumn('frm_posts_deleted', 'is_thread_deleted', array(
			'type'    => 'integer',
			'length'  => 1,
			'notnull' => true,
			'default' => 0)
	);
}
?>
<#4605>
<?php

$res = $ilDB->query("SELECT a.id, a.tpl_id, od.obj_id , od.title FROM ".
	"(didactic_tpl_a a JOIN ".
	"(didactic_tpl_alr alr JOIN ".
	"object_data od ".
	"ON (alr.role_template_id = od.obj_id)) ".
	"ON ( a.id = alr.action_id)) ".
	"WHERE a.type_id = " . $ilDB->quote(2,'integer'));

$names = array();
$templates = array();

while($row = $ilDB->fetchAssoc($res))
{
	$names[$row["tpl_id"]][$row["id"]] = array(
		"action_id" => $row["id"],
		"role_template_id" => $row["obj_id"],
		"role_title" => $row["title"]);

	$templates[$row["tpl_id"]] = $row["tpl_id"];
}

$res = $ilDB->query("SELECT * FROM didactic_tpl_objs");

while($row = $ilDB->fetchAssoc($res))
{
	if(in_array($row["tpl_id"],$templates))
	{
		$roles = array();
		$rol_res = $ilDB->query("SELECT rol_id FROM rbac_fa ".
			"WHERE parent = ".$ilDB->quote($row["ref_id"],'integer'). " AND assign = ".$ilDB->quote('y','text'));

		while($rol_row = $ilDB->fetchObject($rol_res))
		{
			$roles[] = $rol_row->rol_id;
		}

		foreach($names[$row["tpl_id"]] as $name)
		{
			$concat = $ilDB->concat(array(
				array("title", "text"),
				array($ilDB->quote("_".$row["ref_id"], "text"), "text")
			), false);

			$ilDB->manipulate("UPDATE object_data".
				" SET title = ".$concat .
				" WHERE ".$ilDB->in("obj_id",$roles, "", "integer").
				" AND title = " . $ilDB->quote($name['role_title']));
		}
	}
}
?>
<#4606>
<?php
if(!$ilDB->tableColumnExists('exc_assignment','peer_char'))
{
	$ilDB->addTableColumn('exc_assignment', 'peer_char', array(
		'type' => 'integer',
		'length' => 2,
		'notnull' => false
	));
}
?>
<#4607>
<?php
if(!$ilDB->tableColumnExists('exc_assignment','peer_unlock'))
{
	$ilDB->addTableColumn('exc_assignment', 'peer_unlock', array(
		'type' => 'integer',
		'length' => 1,
		'notnull' => true,
		'default' => 0
	));
}
?>
<#4608>
<?php
if(!$ilDB->tableColumnExists('exc_assignment','peer_valid'))
{
	$ilDB->addTableColumn('exc_assignment', 'peer_valid', array(
		'type' => 'integer',
		'length' => 1,
		'notnull' => true,
		'default' => 1
	));
}
?>
<#4609>
<?php
if(!$ilDB->tableColumnExists('exc_assignment','team_tutor'))
{
	$ilDB->addTableColumn('exc_assignment', 'team_tutor', array(
		'type' => 'integer',
		'length' => 1,
		'notnull' => true,
		'default' => 0
	));
}
?>
<#4610>
<?php
if(!$ilDB->tableColumnExists('exc_assignment','max_file'))
{
	$ilDB->addTableColumn('exc_assignment', 'max_file', array(
		'type' => 'integer',
		'length' => 1,
		'notnull' => false
	));
}
?>
<#4611>
<?php
if(!$ilDB->tableColumnExists('exc_assignment','deadline2'))
{
	$ilDB->addTableColumn('exc_assignment', 'deadline2', array(
		'type' => 'integer',
		'length' => 4,
		'notnull' => false
	));
}
?>
<#4612>
<?php
	$ilCtrlStructureReader->getStructure();
?>
<#4613>
<?php
if(!$ilDB->tableColumnExists('exc_returned','late'))
{
	$ilDB->addTableColumn('exc_returned', 'late', array(
		'type' => 'integer',
		'length' => 1,
		'notnull' => true,
		'default' => 0
	));
}
?>
<#4614>
<?php

if(!$ilDB->tableExists('exc_crit_cat'))
{
	$ilDB->createTable('exc_crit_cat', array(
		'id' => array(
			'type' => 'integer',
			'length' => 4,
			'notnull' => true,
			'default' => 0
		),
		'parent' => array(
			'type' => 'integer',
			'length' => 4,
			'notnull' => true,
			'default' => 0
		),
		'title' => array(
			'type' => 'text',
			'length' => 255,
			'notnull' => false
		),
		'pos' => array(
			'type' => 'integer',
			'length' => 4,
			'notnull' => true,
			'default' => 0
		)
	));	
	$ilDB->addPrimaryKey('exc_crit_cat',array('id'));
	$ilDB->createSequence('exc_crit_cat');
}

?>
<#4615>
<?php

if(!$ilDB->tableExists('exc_crit'))
{
	$ilDB->createTable('exc_crit', array(
		'id' => array(
			'type' => 'integer',
			'length' => 4,
			'notnull' => true,
			'default' => 0
		),
		'parent' => array(
			'type' => 'integer',
			'length' => 4,
			'notnull' => true,
			'default' => 0
		),
		'type' => array(
			'type' => 'text',
			'length' => 255,
			'notnull' => false
		),
		'title' => array(
			'type' => 'text',
			'length' => 255,
			'notnull' => false
		),
		'descr' => array(
			'type' => 'text',
			'length' => 1000,
			'notnull' => false
		),
		'pos' => array(
			'type' => 'integer',
			'length' => 4,
			'notnull' => true,
			'default' => 0
		)
	));	
	$ilDB->addPrimaryKey('exc_crit',array('id'));
	$ilDB->createSequence('exc_crit');
}

?>
<#4616>
<?php

if(!$ilDB->tableColumnExists('exc_crit','required'))
{
	$ilDB->addTableColumn('exc_crit', 'required', array(
		'type' => 'integer',
		'length' => 1,
		'notnull' => true,
		'default' => 0
	));
}

?>
<#4617>
<?php

if(!$ilDB->tableColumnExists('exc_crit','def'))
{
	$ilDB->addTableColumn('exc_crit', 'def', array(
		'type' => 'text',
		'length' => 4000,
		'notnull' => false
	));
}

?>
<#4618>
<?php
	$ilCtrlStructureReader->getStructure();
?>
<#4619>
<?php

if(!$ilDB->tableColumnExists('exc_assignment','peer_text'))
{
	$ilDB->addTableColumn('exc_assignment', 'peer_text', array(
		'type' => 'integer',
		'length' => 1,
		'notnull' => true,
		'default' => 1
	));
}

?>
<#4620>
<?php

if(!$ilDB->tableColumnExists('exc_assignment','peer_rating'))
{
	$ilDB->addTableColumn('exc_assignment', 'peer_rating', array(
		'type' => 'integer',
		'length' => 1,
		'notnull' => true,
		'default' => 1
	));
}

?>
<#4621>
<?php

if(!$ilDB->tableColumnExists('exc_assignment','peer_crit_cat'))
{
	$ilDB->addTableColumn('exc_assignment', 'peer_crit_cat', array(
		'type' => 'integer',
		'length' => 4,
		'notnull' => false
	));
}

?>
<#4622>
<?php

include_once('./Services/Migration/DBUpdate_3560/classes/class.ilDBUpdateNewObjectType.php');				
$blog_type_id = ilDBUpdateNewObjectType::getObjectTypeId('blog');
if($blog_type_id)
{					
	// not sure if we want to clone "write" or "contribute"?
	$new_ops_id = ilDBUpdateNewObjectType::addCustomRBACOperation('redact', 'Redact', 'object', 6100);	
	if($new_ops_id)
	{
		ilDBUpdateNewObjectType::addRBACOperation($blog_type_id, $new_ops_id);						
	}
}	

?>
<#4623>
<?php

include_once('./Services/Migration/DBUpdate_3560/classes/class.ilDBUpdateNewObjectType.php');
$redact_ops_id = ilDBUpdateNewObjectType::getCustomRBACOperationId('redact');
if($redact_ops_id)
{
	ilDBUpdateNewObjectType::addRBACTemplate('blog', 'il_blog_editor', 'Editor template for blogs', 
		array(
			ilDBUpdateNewObjectType::RBAC_OP_VISIBLE,
			ilDBUpdateNewObjectType::RBAC_OP_READ,
			ilDBUpdateNewObjectType::RBAC_OP_WRITE,
			$redact_ops_id)
	);
}

?>
<#4624>
<?php

if (!$ilDB->tableColumnExists('adv_md_record_objs', 'optional'))
{
	$ilDB->addTableColumn('adv_md_record_objs', 'optional', array(
		"type" => "integer",
		"notnull" => true,
		"length" => 1,
		"default" => 0
	));
}
	
?>
<#4625>
<?php

if (!$ilDB->tableColumnExists('adv_md_record', 'parent_obj'))
{
	$ilDB->addTableColumn('adv_md_record', 'parent_obj', array(
		"type" => "integer",
		"notnull" => false,
		"length" => 4
	));
}
	
?>
<#4626>
<?php
	$ilCtrlStructureReader->getStructure();
?>
<#4627>
<?php
	if (!$ilDB->tableExists("copg_section_timings"))
	{
		$fields = array (
			'pm_id'    => array ('type' => 'integer', 'length'  => 4,'notnull' => true, 'default' => 0),
			'pm_title'   => array ('type' => 'text', 'notnull' => true, 'length' => 60, 'fixed' => false),
			'pm_enabled'    => array ('type' => 'integer', 'length'  => 1,"notnull" => true,"default" => 0),
			'save_usr_adr'  => array ('type' => 'integer', 'length'  => 1,"notnull" => true,"default" => 0)
		);


		$fields = array(
			"page_id" => array (
				"type" => "integer",
				"length" => 4,
				"notnull" => true
			),
			"parent_type" => array (
				"type" => "text",
				"length" => 10,
				"notnull" => true
			),
			"utc_ts" => array (
				"type" => "timestamp",
				"notnull" => true
			)
		);

		$ilDB->createTable("copg_section_timings", $fields);
	}
?>
<#4628>
<?php
	$ilDB->dropTableColumn("copg_section_timings", "utc_ts");
	$ilDB->addTableColumn('copg_section_timings', 'unix_ts',
		array(
			"type"    => "integer",
			"notnull" => true,
			"length"  => 4,
			"default" => 0
		)
	);
?>
<#4629>
<?php
if(!$ilDB->tableColumnExists('skl_user_skill_level', 'unique_identifier'))
{
    $ilDB->addTableColumn('skl_user_skill_level', 'unique_identifier', array(
        'type' => 'text',
        'length' => 80,
        'notnull' => false
    ));
}
?>
<#4630>
<?php
	$ilCtrlStructureReader->getStructure();
?>
<#4631>
<?php
	if (!$ilDB->tableColumnExists('crs_settings', 'crs_start'))
	{
		$ilDB->addTableColumn('crs_settings', 'crs_start', array(
			"type" => "integer",
			"notnull" => false,
			"length" => 4
		));
	}
	if (!$ilDB->tableColumnExists('crs_settings', 'crs_end'))
	{
		$ilDB->addTableColumn('crs_settings', 'crs_end', array(
			"type" => "integer",
			"notnull" => false,
			"length" => 4
		));
	}
?>
<#4632>
<?php
	if (!$ilDB->tableColumnExists('crs_settings', 'leave_end'))
	{
		$ilDB->addTableColumn('crs_settings', 'leave_end', array(
			"type" => "integer",
			"notnull" => false,
			"length" => 4
		));
	}
?>
<#4633>
<?php
	if (!$ilDB->tableColumnExists('crs_settings', 'auto_wait'))
	{
		$ilDB->addTableColumn('crs_settings', 'auto_wait', array(
			"type" => "integer",
			"notnull" => true,
			"length" => 1,
			"default" => 0
		));
	}
?>
<#4634>
<?php
	if (!$ilDB->tableColumnExists('crs_settings', 'min_members'))
	{
		$ilDB->addTableColumn('crs_settings', 'min_members', array(
			"type" => "integer",
			"notnull" => false,
			"length" => 2
		));
	}
?>
<#4635>
<?php
	if (!$ilDB->tableColumnExists('grp_settings', 'registration_min_members'))
	{
		$ilDB->addTableColumn('grp_settings', 'registration_min_members', array(
			"type" => "integer",
			"notnull" => false,
			"length" => 2
		));
	}
?>
<#4636>
<?php
	if (!$ilDB->tableColumnExists('grp_settings', 'leave_end'))
	{
		$ilDB->addTableColumn('grp_settings', 'leave_end', array(
			"type" => "integer",
			"notnull" => false,
			"length" => 4
		));
	}
?>
<#4637>
<?php
	if (!$ilDB->tableColumnExists('grp_settings', 'auto_wait'))
	{
		$ilDB->addTableColumn('grp_settings', 'auto_wait', array(
			"type" => "integer",
			"notnull" => true,
			"length" => 1,
			"default" => 0
		));
	}
?>
<#4638>
<?php
	if (!$ilDB->tableColumnExists('event', 'reg_min_users'))
	{
		$ilDB->addTableColumn('event', 'reg_min_users', array(
			"type" => "integer",
			"notnull" => false,
			"length" => 2
		));
	}
?>
<#4639>
<?php
	if (!$ilDB->tableColumnExists('event', 'reg_auto_wait'))
	{
		$ilDB->addTableColumn('event', 'reg_auto_wait', array(
			"type" => "integer",
			"notnull" => true,
			"length" => 1,
			"default" => 0
		));
	}
?>
<#4640>
<?php
if(!$ilDB->tableExists('mail_man_tpl'))
{
	$ilDB->createTable('mail_man_tpl', array(
		'tpl_id'    => array(
			'type'    => 'integer',
			'length'  => 4,
			'notnull' => true,
			'default' => 0
		),
		'title'     => array(
			'type'    => 'text',
			'length'  => 255,
			'notnull' => true
		),
		'context'   => array(
			'type'    => 'text',
			'length'  => 100,
			'notnull' => true
		),
		'lang'      => array(
			'type'    => 'text',
			'length'  => 2,
			'notnull' => true
		),
		'm_subject' => array(
			'type'    => 'text',
			'length'  => 255,
			'notnull' => false,
			'default' => null
		),
		'm_message' => array(
			'type'    => 'clob',
			'notnull' => false,
			'default' => null
		)
	));

	$ilDB->addPrimaryKey('mail_man_tpl', array('tpl_id'));
	$ilDB->createSequence('mail_man_tpl');
}
?>
<#4641>
<?php
if(!$ilDB->tableExists('mail_tpl_ctx'))
{
	$ilDB->createTable('mail_tpl_ctx', array(
		'id'             => array(
			'type'    => 'text',
			'length'  => 100,
			'notnull' => true
		),
		'component'      => array(
			'type'    => 'text',
			'length'  => 100,
			'notnull' => true
		),
		'class' => array(
			'type'    => 'text',
			'length'  => 100,
			'notnull' => true
		),
		'path'           => array(
			'type'    => 'text',
			'length'  => 4000,
			'notnull' => false,
			'default' => null
		)
	));
	$ilDB->addPrimaryKey('mail_tpl_ctx', array('id'));
}
?>
<#4642>
<?php
$ilDB->addIndex('mail_man_tpl', array('context'), 'i1');
?>
<#4643>
<?php
if(!$ilDB->tableColumnExists('mail_saved', 'tpl_ctx_id'))
{
	$ilDB->addTableColumn(
		'mail_saved',
		'tpl_ctx_id',
		array(
			'type'    => 'text',
			'length'  => '100',
			'notnull' => false,
			'default' => null
		)
	);
}

if(!$ilDB->tableColumnExists('mail_saved', 'tpl_ctx_params'))
{
	$ilDB->addTableColumn(
		'mail_saved',
		'tpl_ctx_params',
		array(
			'type'    => 'blob',
			'notnull' => false,
			'default' => null
		)
	);
}
?>
<#4644>
<?php
if(!$ilDB->tableColumnExists('mail', 'tpl_ctx_id'))
{
	$ilDB->addTableColumn(
		'mail',
		'tpl_ctx_id',
		array(
			'type'    => 'text',
			'length'  => '100',
			'notnull' => false,
			'default' => null
		)
	);
}

if(!$ilDB->tableColumnExists('mail', 'tpl_ctx_params'))
{
	$ilDB->addTableColumn(
		'mail',
		'tpl_ctx_params',
		array(
			'type'    => 'blob',
			'notnull' => false,
			'default' => null
		)
	);
}
?>
<#4645>
<?php
$ilCtrlStructureReader->getStructure();
?>
<#4646>
<?php
if(!$ilDB->tableExists('itgr_data'))
{
	$ilDB->createTable('itgr_data', array(
		'id' => array(
			'type' => 'integer',
			'length' => 4,
			'notnull' => true
		),
		'hide_title' => array(
			'type' => 'integer',
			'length' => 1,
			'notnull' => true,
			'default' => 0
		)
	));

	$ilDB->addPrimaryKey('itgr_data',array('id'));
}
?>
<#4647>
<?php
$set = $ilDB->query("SELECT * FROM object_data ".
	" WHERE type = ".$ilDB->quote("itgr", "text")
	);
while ($rec = $ilDB->fetchAssoc($set))
{
	$ilDB->manipulate("INSERT INTO itgr_data ".
		"(id, hide_title) VALUES (".
		$ilDB->quote($rec["obj_id"], "integer").",".
		$ilDB->quote(0, "integer").
		")");
}
?>
<#4648>
<?php
//$ilDB->query('ALTER TABLE il_dcl_record_field ADD INDEX (record_id)');
//$ilDB->query('ALTER TABLE il_dcl_record_field ADD INDEX (field_id)');
//$ilDB->query('ALTER TABLE il_dcl_record ADD INDEX (table_id)');
//$ilDB->query('ALTER TABLE il_dcl_stloc1_value ADD INDEX (record_field_id)');
//$ilDB->query('ALTER TABLE il_dcl_stloc2_value ADD INDEX (record_field_id)');
//$ilDB->query('ALTER TABLE il_dcl_stloc3_value ADD INDEX (record_field_id)');
//$ilDB->query('ALTER TABLE il_dcl_field ADD INDEX (table_id)');
//$ilDB->query('ALTER TABLE il_dcl_field_prop ADD INDEX (field_id)');
//$ilDB->query('ALTER TABLE il_dcl_field_prop ADD INDEX (datatype_prop_id)');
//$ilDB->query('ALTER TABLE il_dcl_viewdefinition ADD INDEX (view_id)');
//$ilDB->query('ALTER TABLE il_dcl_view ADD INDEX (table_id)');
//$ilDB->query('ALTER TABLE il_dcl_view ADD INDEX (type)');
//$ilDB->query('ALTER TABLE il_dcl_data ADD INDEX (main_table_id)');
//$ilDB->query('ALTER TABLE il_dcl_table ADD INDEX (obj_id)');
?>
<#4649>
<?php
if (!$ilDB->tableColumnExists("content_object", "for_translation"))
{
	$ilDB->addTableColumn("content_object", "for_translation", array(
		"type" => "integer",
		"notnull" => true,
		"length" => 1,
		"default" => 0));
}
?>
<#4650>
<?php
$set = $ilDB->query("SELECT * FROM mep_item JOIN mep_tree ON (mep_item.obj_id = mep_tree.child) ".
	" WHERE mep_item.type = ".$ilDB->quote("pg", "text")
	);
while ($rec = $ilDB->fetchAssoc($set))
{
	$q = "UPDATE page_object SET ".
		" parent_id = ".$ilDB->quote($rec["mep_id"], "integer").
		" WHERE parent_type = ".$ilDB->quote("mep", "text").
		" AND page_id = ".$ilDB->quote($rec["obj_id"], "integer");
	//echo "<br>".$q;
	$ilDB->manipulate($q);
}
?>
<#4651>
<?php
if (!$ilDB->tableColumnExists("mep_data", "for_translation"))
{
	$ilDB->addTableColumn("mep_data", "for_translation", array(
		"type" => "integer",
		"notnull" => true,
		"length" => 1,
		"default" => 0));
}
?>
<#4652>
<?php
if (!$ilDB->tableColumnExists("mep_item", "import_id"))
{
	$ilDB->addTableColumn("mep_item", "import_id", array(
		"type" => "text",
		"notnull" => false,
		"length" => 50));
}
?>
<#4653>
<?php
	$ilCtrlStructureReader->getStructure();
?>
<#4654>
<?php

include_once('./Services/Migration/DBUpdate_3560/classes/class.ilDBUpdateNewObjectType.php');

$wiki_type_id = ilDBUpdateNewObjectType::getObjectTypeId('wiki');
if($wiki_type_id)
{
	$new_ops_id = ilDBUpdateNewObjectType::addCustomRBACOperation('edit_wiki_navigation', 'Edit Wiki Navigation', 'object', 3220);
	if($new_ops_id)
	{
		ilDBUpdateNewObjectType::addRBACOperation($wiki_type_id, $new_ops_id);
	}
}
?>
<#4655>
<?php

include_once('./Services/Migration/DBUpdate_3560/classes/class.ilDBUpdateNewObjectType.php');

$wiki_type_id = ilDBUpdateNewObjectType::getObjectTypeId('wiki');
if($wiki_type_id)
{
	$new_ops_id = ilDBUpdateNewObjectType::addCustomRBACOperation('delete_wiki_pages', 'Delete Wiki Pages', 'object', 3300);
	if($new_ops_id)
	{
		ilDBUpdateNewObjectType::addRBACOperation($wiki_type_id, $new_ops_id);
	}
}

?>
<#4656>
<?php

include_once('./Services/Migration/DBUpdate_3560/classes/class.ilDBUpdateNewObjectType.php');

$wiki_type_id = ilDBUpdateNewObjectType::getObjectTypeId('wiki');
if($wiki_type_id)
{
	$new_ops_id = ilDBUpdateNewObjectType::addCustomRBACOperation('activate_wiki_protection', 'Set Read-Only', 'object', 3240);
	if($new_ops_id)
	{
		ilDBUpdateNewObjectType::addRBACOperation($wiki_type_id, $new_ops_id);
	}
}

?>
<#4657>
<?php
	$ilCtrlStructureReader->getStructure();
?>
<#4658>
<?php
	if(!$ilDB->tableExists('wiki_user_html_export') )
	{
		$ilDB->createTable('wiki_user_html_export', array(
			'wiki_id' => array(
				'type' => 'integer',
				'length' => 4,
				'notnull' => true
			),
			'usr_id' => array(
				'type' => 'integer',
				'length' => 4,
				'notnull' => true
			),
			'progress' => array(
				'type' => 'integer',
				'length' => 4,
				'notnull' => true
			),
			'start_ts' => array(
				'type' => 'timestamp',
				'notnull' => false
			),
			'status' => array(
				'type' => 'integer',
				'length' => 1,
				'notnull' => true,
				'default' => 0
			)
		));
		$ilDB->addPrimaryKey('wiki_user_html_export', array('wiki_id'));
	}
?>
<#4659>
<?php

include_once('./Services/Migration/DBUpdate_3560/classes/class.ilDBUpdateNewObjectType.php');

$wiki_type_id = ilDBUpdateNewObjectType::getObjectTypeId('wiki');
if($wiki_type_id)
{
	$new_ops_id = ilDBUpdateNewObjectType::addCustomRBACOperation('wiki_html_export', 'Wiki HTML Export', 'object', 3242);
	if($new_ops_id)
	{
		ilDBUpdateNewObjectType::addRBACOperation($wiki_type_id, $new_ops_id);
	}
}

?>

<#4660>
<?php

if(!$ilDB->tableColumnExists('loc_settings','it_type')) 
{
    $ilDB->addTableColumn(
        'loc_settings',
        'it_type',
        array(
            'type' => 'integer',
			'length' => 1,
            'notnull' => false,
            'default' => 5
        ));
}
?>
<#4661>
<?php

if(!$ilDB->tableColumnExists('loc_settings','qt_type')) 
{
    $ilDB->addTableColumn(
        'loc_settings',
        'qt_type',
        array(
            'type' => 'integer',
			'length' => 1,
            'notnull' => false,
            'default' => 1
        ));
}

?>

<#4662>
<?php

if(!$ilDB->tableColumnExists('loc_settings','it_start')) 
{
    $ilDB->addTableColumn(
        'loc_settings',
        'it_start',
        array(
            'type' => 'integer',
			'length' => 1,
            'notnull' => false,
            'default' => 1
        ));
}

?>

<#4663>
<?php

if(!$ilDB->tableColumnExists('loc_settings','qt_start')) 
{
    $ilDB->addTableColumn(
        'loc_settings',
        'qt_start',
        array(
            'type' => 'integer',
			'length' => 1,
            'notnull' => false,
            'default' => 1
        ));
}
?>

<#4664>
<?php


$query = 'UPDATE loc_settings SET it_type = '.$ilDB->quote(1,'integer').' WHERE type = '.$ilDB->quote(1,'integer');
$res = $ilDB->manipulate($query);

?>

<#4665>
<?php


$query = 'UPDATE loc_settings SET qt_start = '.$ilDB->quote(0,'integer').' WHERE type = '.$ilDB->quote(4,'integer');
$res = $ilDB->manipulate($query);

?>

<#4666>
<?php

if(!$ilDB->tableExists('loc_tst_assignments'))
{
	$ilDB->createTable('loc_tst_assignments', array(
		'assignment_id' => array(
			'type' => 'integer',
			'length' => 4,
			'notnull' => true,
			'default' => 0
		),
		'container_id' => array(
			'type' => 'integer',
			'length' => 4,
			'notnull' => true,
			'default' => 0
		),
		'assignment_type' => array(
			'type' => 'integer',
			'length' => 1,
			'notnull' => true,
			'default' => 0
		),
		'objective_id' => array(
			'type' => 'integer',
			'length' => 4,
			'notnull' => true,
			'default' => 0
		),
		'tst_ref_id' => array(
			'type' => 'integer',
			'length' => 4,
			'notnull' => true,
			'default' => 0
		)
	));

	$ilDB->addPrimaryKey('loc_tst_assignments', array('assignment_id'));
	$ilDB->createSequence('loc_tst_assignments');

}
?>


<#4667>
<?php

if(!$ilDB->tableColumnExists('loc_settings','passed_obj_mode')) 
{
    $ilDB->addTableColumn(
        'loc_settings',
        'passed_obj_mode',
        array(
            'type' => 'integer',
			'length' => 1,
            'notnull' => false,
            'default' => 1
        ));
}
?>

<#4668>
<?php
if( !$ilDB->tableExists('tst_seq_qst_optional') )
{
	$ilDB->createTable('tst_seq_qst_optional', array(
		'active_fi' => array(
			'type' => 'integer',
			'length' => 4,
			'notnull' => true,
			'default' => 0
		),
		'pass' => array(
			'type' => 'integer',
			'length' => 4,
			'notnull' => true,
			'default' => 0
		),
		'question_fi' => array(
			'type' => 'integer',
			'length' => 4,
			'notnull' => true,
			'default' => 0
		)
	));
	
	$ilDB->addPrimaryKey('tst_seq_qst_optional', array(
		'active_fi', 'pass', 'question_fi'
	));
}	
?>

<#4669>
<?php
if( !$ilDB->tableColumnExists('tst_sequence', 'ans_opt_confirmed') )
{
	$ilDB->addTableColumn('tst_sequence', 'ans_opt_confirmed', array(
		'type' => 'integer',
		'length' => 1,
		'notnull' => true,
		'default' => 0
	));
}
?>

<#4670>
<?php
if (! $ilDB->tableExists('il_wac_secure_path')) {
	$fields = array(
		'path' => array(
			'type' => 'text',
			'length' => '64',

		),
		'component_directory' => array(
			'type' => 'text',
			'length' => '256',

		),
		'checking_class' => array(
			'type' => 'text',
			'length' => '256',

		),
		'in_sec_folder' => array(
			'type' => 'integer',
			'length' => '1',
		),

	);

	$ilDB->createTable('il_wac_secure_path', $fields);
	$ilDB->addPrimaryKey('il_wac_secure_path', array( 'path' ));
}
?>
<#4671>
	<?php
	//step 1/5 search for dublicates and store it in desktop_item_tmp

	if ($ilDB->tableExists('desktop_item'))
	{
		$res = $ilDB->query("
		SELECT first.item_id, first.user_id
		FROM desktop_item first
		WHERE EXISTS (
			SELECT second.item_id, second.user_id
			FROM desktop_item second
			WHERE first.item_id = second.item_id AND first.user_id = second.user_id
			GROUP BY second.item_id, second.user_id
			HAVING COUNT(second.item_id) > 1
		)
		GROUP BY first.item_id, first.user_id
	");

		if($ilDB->numRows($res))
		{
			if(!$ilDB->tableExists('desktop_item_tmp'))
			{
				$ilDB->createTable('desktop_item_tmp', array(
					'item_id' => array(
						'type'  => 'integer',
						'length'=> 8,
						'notnull' => true,
						'default' => 0
					),
					'user_id' => array(
						'type'  => 'integer',
						'length'=> 8,
						'notnull' => true,
						'default' => 0
					)
				));
				$ilDB->addPrimaryKey('desktop_item_tmp', array('item_id','user_id'));
			}

			while($row = $ilDB->fetchAssoc($res))
			{
				$ilDB->replace('desktop_item_tmp', array(), array(
					'item_id' => array('integer', $row['item_id']),
					'user_id' => array('integer', $row['user_id'])
				));
			}
		}
	}
	?>
<#4672>
	<?php
	//step 2/5 deletes dublicates stored in desktop_item_tmp

	if ($ilDB->tableExists('desktop_item_tmp'))
	{
		$res = $ilDB->query("
		SELECT item_id, user_id
		FROM desktop_item_tmp
	");

		while($row = $ilDB->fetchAssoc($res))
		{
			$res_data = $ilDB->query("
			SELECT *
			FROM desktop_item
			WHERE
			item_id = ".$ilDB->quote($row['item_id'] ,'integer')." AND
			user_id = ".$ilDB->quote($row['user_id'] ,'integer')
			);
			$data = $ilDB->fetchAssoc($res_data);

			$ilDB->manipulate("DELETE FROM desktop_item WHERE".
				" item_id = " . $ilDB->quote($row['item_id'] ,'integer').
				" AND user_id = " . $ilDB->quote($row['user_id'] ,'integer')
			);

			$ilDB->manipulate("INSERT INTO desktop_item (item_id,user_id,type,parameters) ".
				"VALUES ( ".
				$ilDB->quote($data['item_id'] ,'integer').', '.
				$ilDB->quote($data['user_id'] ,'integer').', '.
				$ilDB->quote($data['type'] ,'text').', '.
				$ilDB->quote($data['parameters'] ,'text').
				")");
		}
	}
	?>
<#4673>
	<?php
	//step 3/5 drop desktop_item_tmp

	if( $ilDB->tableExists('desktop_item_tmp') )
	{
		$ilDB->dropTable('desktop_item_tmp');
	}
	?>
<#4674>
	<?php
	//step 4/5 drops not used indexes

	if( $ilDB->indexExistsByFields('desktop_item', array('item_id')) )
	{
		$ilDB->dropIndexByFields('desktop_item', array('item_id'));
	}
	if( $ilDB->indexExistsByFields('desktop_item', array('user_id')) )
	{
		$ilDB->dropIndexByFields('desktop_item', array('user_id'));
	}
	?>
<#4675>
<?php
//step 5/5 adding primary keys and useful indexes

if($ilDB->tableExists('desktop_item'))
{
	$ilDB->addPrimaryKey('desktop_item', array('user_id', 'item_id'));
}
?>
<#4676>
<?php
if(!$ilDB->tableExists('buddylist'))
{
	$ilDB->createTable('buddylist', array(
		'usr_id' => array(
			'type' => 'integer',
			'length' => 4,
			'notnull' => true,
			'default' => 0
		),
		'buddy_usr_id' => array(
			'type' => 'integer',
			'length' => 4,
			'notnull' => true,
			'default' => 0
		),
		'ts' => array(
			'type' => 'integer',
			'length' => 4,
			'notnull' => true,
			'default' => 0
		)
	));
	$ilDB->addPrimaryKey('buddylist', array('usr_id', 'buddy_usr_id'));
}
?>
<#4677>
<?php
if(!$ilDB->tableExists('buddylist_requests'))
{
	$ilDB->createTable('buddylist_requests', array(
		'usr_id' => array(
			'type' => 'integer',
			'length' => 4,
			'notnull' => true,
			'default' => 0
		),
		'buddy_usr_id' => array(
			'type' => 'integer',
			'length' => 4,
			'notnull' => true,
			'default' => 0
		),
		'ignored' => array(
			'type' => 'integer',
			'length' => 1,
			'notnull' => true,
			'default' => 0
		),
		'ts' => array(
			'type' => 'integer',
			'length' => 4,
			'notnull' => true,
			'default' => 0
		)
	));
	$ilDB->addPrimaryKey('buddylist_requests', array('usr_id', 'buddy_usr_id'));
	$ilDB->addIndex('buddylist_requests', array('buddy_usr_id', 'ignored'), 'i1');
}
?>
<#4678>
<?php
$ilDB->manipulate('DELETE FROM addressbook_mlist_ass');
if($ilDB->tableColumnExists('addressbook_mlist_ass', 'addr_id'))
{
	$ilDB->renameTableColumn('addressbook_mlist_ass', 'addr_id', 'usr_id');
}
?>
<#4679>
<?php
if($ilDB->tableExists('addressbook'))
{
	$query = "
		SELECT ud1.usr_id 'u1', ud2.usr_id 'u2'
		FROM addressbook a1
		INNER JOIN usr_data ud1 ON ud1.usr_id = a1.user_id
		INNER JOIN usr_data ud2 ON ud2.login = a1.login
		INNER JOIN addressbook a2 ON a2.user_id = ud2.usr_id AND a2.login = ud1.login
		WHERE ud1.usr_id != ud2.usr_id
	";
	$res = $ilDB->query($query);
	while($row = $ilDB->fetchAssoc($res))
	{
		$this->db->replace(
			'buddylist',
			array(
				'usr_id'       => array('integer', $row['u1']),
				'buddy_usr_id' => array('integer', $row['u2'])
			),
			array(
				'ts' => array('integer', time())
			)
		);

		$this->db->replace(
			'buddylist',
			array(
				'usr_id'       => array('integer', $row['u2']),
				'buddy_usr_id' => array('integer', $row['u1'])
			),
			array(
				'ts' => array('integer', time())
			)
		);
	}

	$query = "
		SELECT ud1.usr_id 'u1', ud2.usr_id 'u2'
		FROM addressbook a1
		INNER JOIN usr_data ud1 ON ud1.usr_id = a1.user_id
		INNER JOIN usr_data ud2 ON ud2.login = a1.login
		LEFT JOIN addressbook a2 ON a2.user_id = ud2.usr_id AND a2.login = ud1.login
		WHERE a2.addr_id IS NULL AND ud1.usr_id != ud2.usr_id
	";
	$res = $ilDB->query($query);
	while($row = $ilDB->fetchAssoc($res))
	{
		$this->db->replace(
			'buddylist_requests',
			array(
				'usr_id'       => array('integer', $row['u1']),
				'buddy_usr_id' => array('integer', $row['u2'])
			),
			array(
				'ts'      => array('integer', time()),
				'ignored' => array('integer', 0)
			)
		);
	}

	$ilDB->dropTable('addressbook');
}
?>
<#4680>
<?php
if($ilDB->sequenceExists('addressbook'))
{
	$ilDB->dropSequence('addressbook');
}
?>
<#4681>
<?php
$ilCtrlStructureReader->getStructure();
?>
<#4682>
<?php
$res = $ilDB->queryF(
	'SELECT * FROM notification_usercfg WHERE usr_id = %s AND module = %s AND channel = %s',
	array('integer', 'text', 'text'),
	array(-1,  'buddysystem_request', 'mail')
);
$num = $ilDB->numRows($res);
if(!$ilDB->numRows($res))
{
	$ilDB->insert(
		'notification_usercfg',
		array(
			'usr_id'  => array('integer', -1),
			'module'  => array('text', 'buddysystem_request'),
			'channel' => array('text', 'mail')
		)
	);
}

$res = $ilDB->queryF(
	'SELECT * FROM notification_usercfg WHERE usr_id = %s AND module = %s AND channel = %s',
	array('integer', 'text', 'text'),
	array(-1,  'buddysystem_request', 'osd')
);
if(!$ilDB->numRows($res))
{
	$ilDB->insert(
		'notification_usercfg',
		array(
			'usr_id'  => array('integer', -1),
			'module'  => array('text', 'buddysystem_request'),
			'channel' => array('text', 'osd')
		)
	);
}
?>
<#4683>
<?php
if(!$ilDB->tableColumnExists('obj_members','contact'))
{
	$ilDB->addTableColumn(
		'obj_members',
		'contact',
		array(
			'type' => 'integer',
			'length' => 1,
			'notnull' => false,
			'default' => 0
		));
}
?>
<#4684>
<?php
	// register new object type 'awra' for awareness tool administration
	$id = $ilDB->nextId("object_data");
	$ilDB->manipulateF("INSERT INTO object_data (obj_id, type, title, description, owner, create_date, last_update) ".
		"VALUES (%s, %s, %s, %s, %s, %s, %s)",
		array("integer", "text", "text", "text", "integer", "timestamp", "timestamp"),
		array($id, "typ", "awra", "Awareness Tool Administration", -1, ilUtil::now(), ilUtil::now()));
	$typ_id = $id;

	// create object data entry
	$id = $ilDB->nextId("object_data");
	$ilDB->manipulateF("INSERT INTO object_data (obj_id, type, title, description, owner, create_date, last_update) ".
		"VALUES (%s, %s, %s, %s, %s, %s, %s)",
		array("integer", "text", "text", "text", "integer", "timestamp", "timestamp"),
		array($id, "awra", "__AwarenessToolAdministration", "Awareness Tool Administration", -1, ilUtil::now(), ilUtil::now()));

	// create object reference entry
	$ref_id = $ilDB->nextId('object_reference');
	$res = $ilDB->manipulateF("INSERT INTO object_reference (ref_id, obj_id) VALUES (%s, %s)",
		array("integer", "integer"),
		array($ref_id, $id));

	// put in tree
	$tree = new ilTree(ROOT_FOLDER_ID);
	$tree->insertNode($ref_id, SYSTEM_FOLDER_ID);

	// add rbac operations
	// 1: edit_permissions, 2: visible, 3: read, 4:write
	$ilDB->manipulateF("INSERT INTO rbac_ta (typ_id, ops_id) VALUES (%s, %s)",
		array("integer", "integer"),
		array($typ_id, 1));
	$ilDB->manipulateF("INSERT INTO rbac_ta (typ_id, ops_id) VALUES (%s, %s)",
		array("integer", "integer"),
		array($typ_id, 2));
	$ilDB->manipulateF("INSERT INTO rbac_ta (typ_id, ops_id) VALUES (%s, %s)",
		array("integer", "integer"),
		array($typ_id, 3));
	$ilDB->manipulateF("INSERT INTO rbac_ta (typ_id, ops_id) VALUES (%s, %s)",
		array("integer", "integer"),
		array($typ_id, 4));
?>
<#4685>
<?php
	$ilCtrlStructureReader->getStructure();
?>
<#4686>
<?php
	$ilCtrlStructureReader->getStructure();
?>
<#4687>
<?php
	$ilCtrlStructureReader->getStructure();
?>
<#4688>
<?php
	$s = new ilSetting("awrn");
	$s->set("max_nr_entries", 50);
?>
<#4689>
<?php
	$ilCtrlStructureReader->getStructure();
?>
<#4690>
<?php
//step 1/4 rbac_log renames old table

if ($ilDB->tableExists('rbac_log') && !$ilDB->tableExists('rbac_log_old'))
{
	$ilDB->renameTable("rbac_log", "rbac_log_old");
}
?>
<#4691>
<?php
//step 2/4 rbac_log creates new table with unique id and sequenz

if (!$ilDB->tableExists('rbac_log'))
{
	$ilDB->createTable('rbac_log',array(
		'log_id'		=> array(
			'type'	=> 'integer',
			'length' => 4,
			'notnull' => true
		),
		'user_id'	=> array(
			'type'	=> 'integer',
			'length'=> 4,
			'notnull' => TRUE
		),
		'created'	=> array(
			'type'	=> 'integer',
			'length'=> 4,
			'notnull' => TRUE
		),
		'ref_id'	=> array(
			'type'	=> 'integer',
			'length'=> 4,
			'notnull' => TRUE
		),
		'action'	=> array(
			'type'	=> 'integer',
			'length'=> 4,
			'notnull' => TRUE
		),
		'data' 		=> array(
			'type'    => 'clob',
			'notnull' => false,
			'default' => null
		)
	));
	$ilDB->addPrimaryKey('rbac_log', array('log_id'));
	$ilDB->addIndex('rbac_log',array('ref_id'),'i1');
	$ilDB->createSequence('rbac_log');
}
?>
<#4692>
<?php
//step 3/4 rbac_log moves all data to new table

if ($ilDB->tableExists('rbac_log') && $ilDB->tableExists('rbac_log_old'))
{
	$res = $ilDB->query("
		SELECT *
		FROM rbac_log_old
	");

	while($row = $ilDB->fetchAssoc($res))
	{
		$id = $ilDB->nextId('rbac_log');

		$ilDB->manipulate("INSERT INTO rbac_log (log_id, user_id, created, ref_id, action, data)".
			" VALUES (".
			$ilDB->quote($id, "integer").
			",".$ilDB->quote($row['user_id'], "integer").
			",".$ilDB->quote($row['created'], "integer").
			",".$ilDB->quote($row['ref_id'], "integer").
			",".$ilDB->quote($row['action'], "integer").
			",".$ilDB->quote($row['data'], "text").
			")"
		);

		$ilDB->manipulateF(
			"DELETE FROM rbac_log_old WHERE user_id = %s AND created = %s AND ref_id = %s AND action = %s",
			array('integer', 'integer', 'integer', 'integer'),
			array($row['user_id'], $row['created'], $row['ref_id'], $row['action'])
        );
	}
}
?>
<#4693>
<?php
//step 4/4 rbac_log removes all table

if ($ilDB->tableExists('rbac_log_old'))
{
	$ilDB->dropTable('rbac_log_old');
}
?>
<#4694>
<?php
//step 1/3 rbac_templates removes all dublicates
if ($ilDB->tableExists('rbac_templates'))
{
	$res = $ilDB->query(
		'select * from rbac_templates GROUP BY rol_id, type, ops_id, parent '.
		'having count(*) > 1'
	);
	
	
	/*
	$res = $ilDB->query("
		SELECT first.rol_id rol_id, first.type type, first.ops_id ops_id, first.parent parent
		FROM rbac_templates first
		WHERE EXISTS (
			SELECT second.rol_id, second.type, second.ops_id, second.parent
			FROM rbac_templates second
			WHERE first.rol_id = second.rol_id
				AND first.type = second.type
				AND first.ops_id = second.ops_id
				AND first.parent = second.parent
			GROUP BY second.rol_id, second.type, second.ops_id, second.parent
			HAVING COUNT(second.rol_id) > 1
		)
		GROUP BY first.rol_id, first.type, first.ops_id, first.parent
	");
	 */

	while($row = $ilDB->fetchAssoc($res))
	{
		$ilDB->manipulateF(
			"DELETE FROM rbac_templates WHERE rol_id = %s AND type = %s AND ops_id = %s AND parent = %s",
			array('integer', 'text', 'integer', 'integer'),
			array($row['rol_id'], $row['type'], $row['ops_id'], $row['parent'])
		);

		$ilDB->manipulate("INSERT INTO rbac_templates (rol_id, type, ops_id, parent)".
			" VALUES (".
			$ilDB->quote($row['rol_id'], "integer").
			",".$ilDB->quote($row['type'], "text").
			",".$ilDB->quote($row['ops_id'], "integer").
			",".$ilDB->quote($row['parent'], "integer").
			")"
		);
	}
}
?>
<#4695>
<?php
//step 2/3 rbac_templates remove indexes
if( $ilDB->indexExistsByFields('rbac_templates', array('rol_id')) )
{
	$ilDB->dropIndexByFields('rbac_templates', array('rol_id'));
}
if( $ilDB->indexExistsByFields('rbac_templates', array('type')) )
{
	$ilDB->dropIndexByFields('rbac_templates', array('type'));
}
if( $ilDB->indexExistsByFields('rbac_templates', array('ops_id')) )
{
	$ilDB->dropIndexByFields('rbac_templates', array('ops_id'));
}
if( $ilDB->indexExistsByFields('rbac_templates', array('parent')) )
{
	$ilDB->dropIndexByFields('rbac_templates', array('parent'));
}
if( $ilDB->indexExistsByFields('rbac_templates', array('rol_id','parent')) )
{
	$ilDB->dropIndexByFields('rbac_templates', array('rol_id','parent'));
}
?>
<#4696>
<?php
//step 3/3 rbac_templates add primary
if ($ilDB->tableExists('rbac_templates'))
{
	$ilDB->addPrimaryKey('rbac_templates', array('rol_id','parent', 'type', 'ops_id'));
}
?>
<#4697>
<?php
//remove unused table search_tree
if ($ilDB->tableExists('search_tree'))
{
	$ilDB->dropTable('search_tree');
}
?>
<#4698>
<?php
	if(!$ilDB->tableColumnExists('sahs_lm','mastery_score'))
	{
		$ilDB->addTableColumn(
			'sahs_lm',
			'mastery_score',
			array(
				'type' 		=> 'integer',
				'length' 	=> 1,
				'notnull'	=> false
			)
		);
	}
?>
<#4699>
<?php
//step 1/2 adm_set_templ_hide_tab removes all dublicates
if ($ilDB->tableExists('adm_set_templ_hide_tab'))
{
	$res = $ilDB->query("
		SELECT first.template_id template_id, first.tab_id tab_id
		FROM adm_set_templ_hide_tab first
		WHERE EXISTS (
			SELECT second.template_id, second.tab_id
			FROM adm_set_templ_hide_tab second
			WHERE first.template_id = second.template_id AND first.tab_id = second.tab_id
			GROUP BY second.template_id, second.tab_id HAVING COUNT(second.template_id) > 1
		)
		GROUP BY first.template_id, first.tab_id;
	");

	while($row = $ilDB->fetchAssoc($res))
	{
		$ilDB->manipulateF(
			"DELETE FROM adm_set_templ_hide_tab WHERE template_id = %s AND tab_id = %s",
			array('integer', 'text'),
			array($row['template_id'], $row['tab_id'])
		);

		$ilDB->manipulate("INSERT INTO adm_set_templ_hide_tab (template_id, tab_id)".
			" VALUES (".
			$ilDB->quote($row['template_id'], "integer").
			", ".$ilDB->quote($row['tab_id'], "text").
			")"
		);
	}
}
?>
<#4700>
<?php
//step 2/2 adm_set_templ_hide_tab add primary
if ($ilDB->tableExists('adm_set_templ_hide_tab'))
{
	$ilDB->addPrimaryKey('adm_set_templ_hide_tab', array('template_id','tab_id'));
}
?>
<#4701>
<?php
//step 1/4 adm_set_templ_value search for dublicates and store it in adm_set_tpl_val_tmp

if ($ilDB->tableExists('adm_set_templ_value'))
{
	$res = $ilDB->query("
		SELECT first.template_id template_id, first.setting setting
		FROM adm_set_templ_value first
		WHERE EXISTS (
			SELECT second.template_id, second.setting
			FROM adm_set_templ_value second
			WHERE first.template_id = second.template_id AND first.setting = second.setting
			GROUP BY second.template_id, second.setting
			HAVING COUNT(second.template_id) > 1
		)
		GROUP BY first.template_id, first.setting
	");

	if($ilDB->numRows($res))
	{
		if(!$ilDB->tableExists('adm_set_tpl_val_tmp'))
		{
			$ilDB->createTable('adm_set_tpl_val_tmp', array(
				'template_id' => array(
					'type'  => 'integer',
					'length'=> 8,
					'notnull' => true,
					'default' => 0
				),
				'setting' => array(
					'type'  => 'text',
					'length'=> 40,
					'notnull' => true,
					'default' => 0
				)
			));
			$ilDB->addPrimaryKey('adm_set_tpl_val_tmp', array('template_id','setting'));
		}

		while($row = $ilDB->fetchAssoc($res))
		{
			$ilDB->replace('adm_set_tpl_val_tmp', array(), array(
				'template_id' => array('integer', $row['template_id']),
				'setting' => array('text', $row['setting'])
			));
		}
	}
}
?>
<#4702>
<?php
//step 2/4 adm_set_templ_value deletes dublicates stored in adm_set_tpl_val_tmp

if ($ilDB->tableExists('adm_set_tpl_val_tmp'))
{
	$res = $ilDB->query("
		SELECT template_id, setting
		FROM adm_set_tpl_val_tmp
	");

	while($row = $ilDB->fetchAssoc($res))
	{
		$res_data = $ilDB->query("
			SELECT *
			FROM adm_set_templ_value
			WHERE
			template_id = ".$ilDB->quote($row['template_id'] ,'integer')." AND
			setting = ".$ilDB->quote($row['setting'] ,'text')
		);
		$data = $ilDB->fetchAssoc($res_data);

		$ilDB->manipulate("DELETE FROM adm_set_templ_value WHERE".
			" template_id = " . $ilDB->quote($row['template_id'] ,'integer').
			" AND setting = " . $ilDB->quote($row['setting'] ,'text')
		);

		$ilDB->manipulate("INSERT INTO adm_set_templ_value (template_id,setting,value,hide) ".
			"VALUES ( ".
			$ilDB->quote($data['template_id'] ,'integer').', '.
			$ilDB->quote($data['setting'] ,'text').', '.
			$ilDB->quote($data['value'] ,'text').', '.
			$ilDB->quote($data['hide'] ,'integer').
		")");

		$ilDB->manipulate("DELETE FROM adm_set_tpl_val_tmp WHERE".
			" template_id = " . $ilDB->quote($row['template_id'] ,'integer').
			" AND setting = " . $ilDB->quote($row['setting'] ,'text')
		);
	}
}
?>
<#4703>
<?php
//step 3/4 adm_set_templ_value drop adm_set_tpl_val_tmp

if( $ilDB->tableExists('adm_set_tpl_val_tmp') )
{
	$ilDB->dropTable('adm_set_tpl_val_tmp');
}
?>
<#4704>
<?php
//step 4/4 adm_set_templ_value adding primary keys

if($ilDB->tableExists('adm_set_templ_value'))
{
	$ilDB->addPrimaryKey('adm_set_templ_value', array('template_id', 'setting'));
}
?>
<#4705>
<?php
//step 1/4 svy_times renames old table

if ($ilDB->tableExists('svy_times') && !$ilDB->tableExists('svy_times_old'))
{
	$ilDB->renameTable("svy_times", "svy_times_old");
}
?>
<#4706>
<?php
//step 2/4 svy_times creates new table with unique id, sequenz and index

if (!$ilDB->tableExists('svy_times'))
{
	$ilDB->createTable('svy_times',array(
		'id'		=> array(
			'type'	=> 'integer',
			'length' => 4,
			'notnull' => true
		),
		'finished_fi'	=> array(
			'type'	=> 'integer',
			'length'=> 4,
			'notnull' => TRUE
		),
		'entered_page'	=> array(
			'type'	=> 'integer',
			'length'=> 4,
		),
		'left_page'	=> array(
			'type'	=> 'integer',
			'length'=> 4,
		),
		'first_question'	=> array(
			'type'	=> 'integer',
			'length'=> 4,
		)
	));
	$ilDB->addPrimaryKey('svy_times', array('id'));
	$ilDB->addIndex('svy_times',array('finished_fi'),'i1');
	$ilDB->createSequence('svy_times');
}
?>
<#4707>
<?php
//step 3/4 svy_times moves all data to new table

if ($ilDB->tableExists('svy_times') && $ilDB->tableExists('svy_times_old'))
{
	$res = $ilDB->query("
		SELECT *
		FROM svy_times_old
	");

	while($row = $ilDB->fetchAssoc($res))
	{
		$id = $ilDB->nextId('svy_times');

		$ilDB->manipulate("INSERT INTO svy_times (id, finished_fi, entered_page, left_page, first_question)".
			" VALUES (".
			$ilDB->quote($id, "integer").
			",".$ilDB->quote($row['finished_fi'], "integer").
			",".$ilDB->quote($row['entered_page'], "integer").
			",".$ilDB->quote($row['left_page'], "integer").
			",".$ilDB->quote($row['first_question'], "integer").
			")"
		);

		$ilDB->manipulateF(
			"DELETE FROM svy_times_old WHERE finished_fi = %s AND entered_page = %s AND left_page = %s AND first_question = %s",
			array('integer', 'integer', 'integer', 'integer'),
			array($row['finished_fi'], $row['entered_page'], $row['left_page'], $row['first_question'])
		);
	}
}
?>
<#4708>
<?php
//step 4/4 svy_times removes old table

if ($ilDB->tableExists('svy_times_old'))
{
	$ilDB->dropTable('svy_times_old');
}
?>

<#4709>
<?php

if(!$ilDB->tableColumnExists("ldap_server_settings", "username_filter"))
{
        $ilDB->addTableColumn("ldap_server_settings", "username_filter", array(
                'type' => 'text',
                'length' => 255,
        ));
}
?>
<#4710>
<?php
$query = "SELECT max(server_id) id FROM ldap_server_settings";
$res = $ilDB->query($query);
$set = $res->fetchRow(ilDBConstants::FETCHMODE_OBJECT);

if(!$set->id)
{
        $set->id = 1;
}

$query = "UPDATE ldap_role_assignments ".
        "SET server_id = ".$set->id.
        " WHERE server_id = 0";
$ilDB->manipulate($query);

?>
<#4711>
<?php
if(!$ilDB->tableColumnExists('usr_search','creation_filter'))
{
                $ilDB->addTableColumn("usr_search", "creation_filter", array(
                        "type" => "text",
                        "notnull" => false,
                        "length" => 1000,
                        "fixed" => false));
}
?>
<#4712>
<?php
$ilCtrlStructureReader->getStructure();
?>

<#4713>
<?php
        // register new object type 'logs' for Logging administration
        $id = $ilDB->nextId("object_data");
        $ilDB->manipulateF("INSERT INTO object_data (obj_id, type, title, description, owner, create_date, last_update) ".
                "VALUES (%s, %s, %s, %s, %s, %s, %s)",
                array("integer", "text", "text", "text", "integer", "timestamp", "timestamp"),
                array($id, "typ", "logs", "Logging Administration", -1, ilUtil::now(), ilUtil::now()));
        $typ_id = $id;

        // create object data entry
        $id = $ilDB->nextId("object_data");
        $ilDB->manipulateF("INSERT INTO object_data (obj_id, type, title, description, owner, create_date, last_update) ".
                "VALUES (%s, %s, %s, %s, %s, %s, %s)",
                array("integer", "text", "text", "text", "integer", "timestamp", "timestamp"),
                array($id, "logs", "__LoggingSettings", "Logging Administration", -1, ilUtil::now(), ilUtil::now()));

        // create object reference entry
        $ref_id = $ilDB->nextId('object_reference');
        $res = $ilDB->manipulateF("INSERT INTO object_reference (ref_id, obj_id) VALUES (%s, %s)",
                array("integer", "integer"),
                array($ref_id, $id));

        // put in tree
        $tree = new ilTree(ROOT_FOLDER_ID);
        $tree->insertNode($ref_id, SYSTEM_FOLDER_ID);

        // add rbac operations
        // 1: edit_permissions, 2: visible, 3: read, 4:write
        $ilDB->manipulateF("INSERT INTO rbac_ta (typ_id, ops_id) VALUES (%s, %s)",
                array("integer", "integer"),
                array($typ_id, 1));
        $ilDB->manipulateF("INSERT INTO rbac_ta (typ_id, ops_id) VALUES (%s, %s)",
                array("integer", "integer"),
                array($typ_id, 2));
        $ilDB->manipulateF("INSERT INTO rbac_ta (typ_id, ops_id) VALUES (%s, %s)",
                array("integer", "integer"),
                array($typ_id, 3));
        $ilDB->manipulateF("INSERT INTO rbac_ta (typ_id, ops_id) VALUES (%s, %s)",
                array("integer", "integer"),
                array($typ_id, 4));


?>
<#4714>
<?php
        $ilCtrlStructureReader->getStructure();
?>

<#4715>
<?php

        if(!$ilDB->tableExists('log_components'))
        {
                $ilDB->createTable('log_components', array(
                        'component_id' => array(
                                'type' => 'text',
                                'length' => 20,
                                'notnull' => FALSE
                        ),
                        'log_level' => array(
                                'type' => 'integer',
                                'length' => 4,
                                'notnull' => FALSE,
                                'default' => null
                        )
                ));

                $ilDB->addPrimaryKey('log_components',array('component_id'));
        }
?>
<#4716>
<?php
        $ilCtrlStructureReader->getStructure();
?>
<#4717>
<?php
        $ilCtrlStructureReader->getStructure();
?>
<#4718>
<?php
$ilCtrlStructureReader->getStructure();
?>
<#4719>
<?php

$res = $ilDB->queryF(
	"SELECT COUNT(*) cnt FROM qpl_qst_type WHERE type_tag = %s", array('text'), array('assLongMenu')
);

$row = $ilDB->fetchAssoc($res);

if( !$row['cnt'] )
{
	$res = $ilDB->query("SELECT MAX(question_type_id) maxid FROM qpl_qst_type");
	$data = $ilDB->fetchAssoc($res);
	$nextId = $data['maxid'] + 1;

	$ilDB->insert('qpl_qst_type', array(
		'question_type_id' => array('integer', $nextId),
		'type_tag' => array('text', 'assLongMenu'),
		'plugin' => array('integer', 0)
	));
}

?>
<#4720>
<?php
if( !$ilDB->tableExists('qpl_qst_lome') )
{
	$ilDB->createTable('qpl_qst_lome', array(
		'question_fi' => array(
			'type' => 'integer',
			'length' => 4,
			'notnull' => true,
			'default' => 0
		),
		'shuffle_answers' => array(
			'type' => 'integer',
			'length' => 1,
			'notnull' => true,
			'default' => 0
		),
		'answer_type' => array(
			'type' => 'text',
			'length' => 16,
			'notnull' => true,
			'default' => 'singleLine'
		),
		'feedback_setting' => array(
			'type' => 'integer',
			'length' => 4,
			'notnull' => true,
			'default' => 1
		),
		'long_menu_text' =>	 array(
			"type" => "clob",
			"notnull" => false,
			"default" => null
		)
	));

	$ilDB->addPrimaryKey('qpl_qst_lome', array('question_fi'));
}
?>
<#4721>
<?php
if( !$ilDB->tableExists('qpl_a_lome') )
{
	$ilDB->createTable('qpl_a_lome', array(
		'question_fi' => array(
			'type' => 'integer',
			'length' => 4,
			'notnull' => true,
			'default' => 0
		),
		'gap_number' => array(
			'type' => 'integer',
			'length' => 4,
			'notnull' => true,
			'default' => 0
		),
		'position' => array(
			'type' => 'integer',
			'length' => 4,
			'notnull' => true,
			'default' => 0
		),
		'answer_text' => array(
			'type' => 'text',
			'length' => 1000
		),
		'points' => array(
			'type' => 'float'
		),
		'type' => array(
			'type' => 'integer',
			'length' => 4
		)
	));
	$ilDB->addPrimaryKey('qpl_a_lome', array('question_fi', 'gap_number', 'position'));
}
?>
<#4722>
<?php
$ilCtrlStructureReader->getStructure();
?>

<#4723>
<?php
	
	$query = 'SELECT child FROM tree group by child having count(child) > 1';
	$res = $ilDB->query($query);
	
	$found_dup = FALSE;
	while($row = $res->fetchRow(ilDBConstants::FETCHMODE_OBJECT))
	{
		$found_dup = TRUE;
	}
	
	if(!$found_dup)
	{
		$ilDB->addPrimaryKey('tree',array('child'));
	}
	else
	{
		$ilSetting = new ilSetting();
		$is_read = $ilSetting->get('tree_dups', 0);

		if(!$is_read)
			{
				echo "<pre>
					Dear Administrator,

					DO NOT REFRESH THIS PAGE UNLESS YOU HAVE READ THE FOLLOWING INSTRUCTIONS

					The update process has been stopped due to an invalid data structure of the repository tree. 
					Duplicates have been detected in your installation.
					
					You can continue with the update process.
					But you should perform a system check and repair the tree structure in \"Adminstration -> Systemcheck -> Tree\"

					Best regards,
					The Tree Maintainer
				</pre>";

				$ilSetting->set('tree_dups', 1);
				exit;
			}
	}
?>
<#4724>
<?php
//step 1/4 usr_data_multi renames old table

if ($ilDB->tableExists('usr_data_multi') && !$ilDB->tableExists('usr_data_multi_old'))
{
	$ilDB->renameTable("usr_data_multi", "usr_data_multi_old");
}
?>
<#4725>
<?php
//step 2/4 usr_data_multi creates new table with unique id, sequenz and index

if (!$ilDB->tableExists('usr_data_multi'))
{
	$ilDB->createTable('usr_data_multi',array(
		'id'		=> array(
			'type'	=> 'integer',
			'length' => 4,
			'notnull' => true
		),
		'usr_id'	=> array(
			'type'	=> 'integer',
			'length'=> 4,
			'notnull' => TRUE
		),
		'field_id'	=> array(
			'type'	=> 'text',
			'length'=> 255,
			'notnull' => TRUE
		),
		'value'	=> array(
			'type'	=> 'text',
			'length'=> 1000,
			'default' => ''
		)
	));
	$ilDB->addPrimaryKey('usr_data_multi', array('id'));
	$ilDB->addIndex('usr_data_multi',array('usr_id'),'i1');
	$ilDB->createSequence('usr_data_multi');
}
?>
<#4726>
<?php
//step 3/4 usr_data_multi moves all data to new table

if ($ilDB->tableExists('usr_data_multi') && $ilDB->tableExists('usr_data_multi_old'))
{
	$res = $ilDB->query("
		SELECT *
		FROM usr_data_multi_old
	");

	while($row = $ilDB->fetchAssoc($res))
	{
		$id = $ilDB->nextId('usr_data_multi');

		$ilDB->manipulate("INSERT INTO usr_data_multi (id, usr_id, field_id, value)".
			" VALUES (".
			$ilDB->quote($id, "integer").
			",".$ilDB->quote($row['usr_id'], "integer").
			",".$ilDB->quote($row['field_id'], "text").
			",".$ilDB->quote($row['value'], "text").
			")"
		);

		$ilDB->manipulateF(
			"DELETE FROM usr_data_multi_old WHERE usr_id = %s AND field_id = %s AND value = %s",
			array('integer', 'text', 'text'),
			array($row['usr_id'], $row['field_id'], $row['value'])
		);
	}
}
?>
<#4727>
<?php
//step 4/4 usr_data_multi removes old table

if ($ilDB->tableExists('usr_data_multi_old'))
{
	$ilDB->dropTable('usr_data_multi_old');
}
?>
<#4728>
<?php
//step 1/4 xmlnestedset renames old table

if ($ilDB->tableExists('xmlnestedset') && !$ilDB->tableExists('xmlnestedset_old'))
{
	$ilDB->renameTable("xmlnestedset", "xmlnestedset_old");
}
?>
<#4729>
<?php
//step 2/4 xmlnestedset creates new table with unique id and sequenz

if (!$ilDB->tableExists('xmlnestedset'))
{
	$ilDB->createTable("xmlnestedset",
		array(
			"ns_id" => array(
				"type" => "integer",
				"length" => 4,
				"notnull" => true
			),
			"ns_book_fk" => array(
				"type" => "integer",
				"length" => 4,
				"notnull" => true
			),
			"ns_type" => array(
				"type" => "text",
				"length" => 50,
				"notnull" => true
			),
			"ns_tag_fk" => array(
				"type" => "integer",
				"length" => 4,
				"notnull" => true
			),
			"ns_l" => array(
				"type" => "integer",
				"length" => 4,
				"notnull" => true
			),
			"ns_r" => array(
				"type" => "integer",
				"length" => 4,
				"notnull" => true
			)
		)
	);
	$ilDB->addIndex("xmlnestedset", array("ns_tag_fk"), 'i1');
	$ilDB->addIndex("xmlnestedset", array("ns_l"), 'i2');
	$ilDB->addIndex("xmlnestedset", array("ns_r"), 'i3');
	$ilDB->addIndex("xmlnestedset", array("ns_book_fk"), 'i4');
	$ilDB->addPrimaryKey('xmlnestedset', array('ns_id'));
	$ilDB->createSequence('xmlnestedset');
}
?>
<#4730>
<?php
//step 3/4 xmlnestedset moves all data to new table

if ($ilDB->tableExists('xmlnestedset') && $ilDB->tableExists('xmlnestedset_old'))
{
	$res = $ilDB->query("
		SELECT *
		FROM xmlnestedset_old
	");

	while($row = $ilDB->fetchAssoc($res))
	{
		$id = $ilDB->nextId('xmlnestedset');

		$ilDB->manipulate("INSERT INTO xmlnestedset (ns_id, ns_book_fk, ns_type, ns_tag_fk, ns_l, ns_r)".
			" VALUES (".
			$ilDB->quote($id, "integer").
			",".$ilDB->quote($row['ns_book_fk'], "integer").
			",".$ilDB->quote($row['ns_type'], "text").
			",".$ilDB->quote($row['ns_tag_fk'], "integer").
			",".$ilDB->quote($row['ns_l'], "integer").
			",".$ilDB->quote($row['ns_r'], "integer").
			")"
		);

		$ilDB->manipulateF(
			"DELETE FROM xmlnestedset_old WHERE ns_book_fk = %s AND ns_type = %s AND ns_tag_fk = %s AND ns_l = %s AND ns_r = %s",
			array('integer', 'text', 'integer', 'integer', 'integer'),
			array($row['ns_book_fk'], $row['ns_type'], $row['ns_tag_fk'], $row['ns_l'], $row['ns_r'])
		);
	}
}
?>
<#4731>
<?php
//step 4/4 xmlnestedset removes old table

if ($ilDB->tableExists('xmlnestedset_old'))
{
	$ilDB->dropTable('xmlnestedset_old');
}
?>
<#4732>
<?php
//step 1/4 xmlnestedsettmp renames old table

if ($ilDB->tableExists('xmlnestedsettmp') && !$ilDB->tableExists('xmlnestedsettmp_old'))
{
	$ilDB->renameTable("xmlnestedsettmp", "xmlnestedsettmp_old");
}
?>
<#4733>
<?php
//step 2/4 xmlnestedsettmp creates new table with unique id and sequenz

if (!$ilDB->tableExists('xmlnestedsettmp'))
{
	$ilDB->createTable("xmlnestedsettmp",
		array(
			"ns_id" => array(
				"type" => "integer",
				"length" => 4,
				"notnull" => true
			),
			"ns_unique_id" => array(// text because maybe we have to store a session_id in future e.g.
				"type" => "text",
				"length" => 32,
				"notnull" => true
			),
			"ns_book_fk" => array(
				"type" => "integer",
				"length" => 4,
				"notnull" => true
			),
			"ns_type" => array(
				"type" => "text",
				"length" => 50,
				"notnull" => true
			),
			"ns_tag_fk" => array(
				"type" => "integer",
				"length" => 4,
				"notnull" => true
			),
			"ns_l" => array(
				"type" => "integer",
				"length" => 4,
				"notnull" => true
			),
			"ns_r" => array(
				"type" => "integer",
				"length" => 4,
				"notnull" => true
			)
		)
	);
	$ilDB->addIndex("xmlnestedsettmp", array("ns_tag_fk"), 'i1');
	$ilDB->addIndex("xmlnestedsettmp", array("ns_l"), 'i2');
	$ilDB->addIndex("xmlnestedsettmp", array("ns_r"), 'i3');
	$ilDB->addIndex("xmlnestedsettmp", array("ns_book_fk"), 'i4');
	$ilDB->addIndex("xmlnestedsettmp", array("ns_unique_id"), 'i5');
	$ilDB->addPrimaryKey('xmlnestedsettmp', array('ns_id'));
	$ilDB->createSequence('xmlnestedsettmp');
}
?>
<#4734>
<?php
//step 3/4 xmlnestedsettmp moves all data to new table

if ($ilDB->tableExists('xmlnestedsettmp') && $ilDB->tableExists('xmlnestedsettmp_old'))
{
	$res = $ilDB->query("
		SELECT *
		FROM xmlnestedsettmp_old
	");

	while($row = $ilDB->fetchAssoc($res))
	{
		$id = $ilDB->nextId('xmlnestedsettmp');

		$ilDB->manipulate("INSERT INTO xmlnestedsettmp (ns_id, ns_unique_id, ns_book_fk, ns_type, ns_tag_fk, ns_l, ns_r)".
			" VALUES (".
			$ilDB->quote($id, "integer").
			",".$ilDB->quote($row['ns_unique_id'], "text").
			",".$ilDB->quote($row['ns_book_fk'], "integer").
			",".$ilDB->quote($row['ns_type'], "text").
			",".$ilDB->quote($row['ns_tag_fk'], "integer").
			",".$ilDB->quote($row['ns_l'], "integer").
			",".$ilDB->quote($row['ns_r'], "integer").
			")"
		);

		$ilDB->manipulateF(
			"DELETE FROM xmlnestedsettmp_old WHERE ns_unique_id = %s AND ns_book_fk = %s AND ns_type = %s AND ns_tag_fk = %s AND ns_l = %s AND ns_r = %s",
			array('text', 'integer', 'text', 'integer', 'integer', 'integer'),
			array($row['ns_unique_id'], $row['ns_book_fk'], $row['ns_type'], $row['ns_tag_fk'], $row['ns_l'], $row['ns_r'])
		);
	}
}
?>
<#4735>
<?php
//step 4/4 xmlnestedset_tmp removes old table

if ($ilDB->tableExists('xmlnestedsettmp_old'))
{
	$ilDB->dropTable('xmlnestedsettmp_old');
}
?>
<#4736>
<?php
//step 1/5 xmlparam search for dublicates and store it in xmlparam_tmp

if ($ilDB->tableExists('xmlparam'))
{
	$res = $ilDB->query("
		SELECT first.tag_fk tag_fk, first.param_name param_name
		FROM xmlparam first
		WHERE EXISTS (
			SELECT second.tag_fk, second.param_name
			FROM xmlparam second
			WHERE first.tag_fk = second.tag_fk AND first.param_name = second.param_name
			GROUP BY second.tag_fk, second.param_name
			HAVING COUNT(second.tag_fk) > 1
		)
		GROUP BY first.tag_fk, first.param_name
	");

	if($ilDB->numRows($res))
	{
		if(!$ilDB->tableExists('xmlparam_tmp'))
		{
			$ilDB->createTable('xmlparam_tmp', array(
				'tag_fk' => array(
					'type'  => 'integer',
					'length'=> 4,
					'notnull' => true,
					'default' => 0
				),
				'param_name' => array(
					'type'  => 'text',
					'length'=> 50,
					'notnull' => true,
					'default' => 0
				)
			));
			$ilDB->addPrimaryKey('xmlparam_tmp', array('tag_fk','param_name'));
		}

		while($row = $ilDB->fetchAssoc($res))
		{
			$ilDB->replace('xmlparam_tmp', array(), array(
				'tag_fk' => array('integer', $row['tag_fk']),
				'param_name' => array('text', $row['param_name'])
			));
		}
	}
}
?>
<#4737>
<?php
//step 2/5 xmlparam deletes dublicates stored in xmlparam_tmp

if ($ilDB->tableExists('xmlparam_tmp'))
{
	$res = $ilDB->query("
		SELECT tag_fk, param_name
		FROM xmlparam_tmp
	");

	while($row = $ilDB->fetchAssoc($res))
	{
		$res_data = $ilDB->query("
			SELECT *
			FROM xmlparam
			WHERE
			tag_fk = ".$ilDB->quote($row['tag_fk'] ,'integer')." AND
			param_name = ".$ilDB->quote($row['param_name'] ,'text')
		);
		$data = $ilDB->fetchAssoc($res_data);

		$ilDB->manipulate("DELETE FROM xmlparam WHERE".
			" tag_fk = " . $ilDB->quote($row['tag_fk'] ,'integer').
			" AND param_name = " . $ilDB->quote($row['param_name'] ,'text')
		);

		$ilDB->manipulate("INSERT INTO xmlparam (tag_fk,param_name,param_value) ".
			"VALUES ( ".
			$ilDB->quote($data['tag_fk'] ,'integer').', '.
			$ilDB->quote($data['param_name'] ,'text').', '.
			$ilDB->quote($data['param_value'] ,'text').
			")");

		$ilDB->manipulate("DELETE FROM xmlparam_tmp WHERE".
			" tag_fk = " . $ilDB->quote($row['tag_fk'] ,'integer').
			" AND param_name = " . $ilDB->quote($row['param_name'] ,'text')
		);
	}
}
?>
<#4738>
<?php
//step 3/5 xmlparam drop xmlparam_tmp

if( $ilDB->tableExists('xmlparam_tmp') )
{
	$ilDB->dropTable('xmlparam_tmp');
}
?>
<#4739>
<?php
//step 4/5 xmlparam drops not used indexes

if( $ilDB->indexExistsByFields('xmlparam', array('tag_fk')) )
{
	$ilDB->dropIndexByFields('xmlparam', array('tag_fk'));
}
?>
<#4740>
<?php
//step 5/5 xmlparam adding primary keys

if($ilDB->tableExists('xmlparam'))
{
	$ilDB->addPrimaryKey('xmlparam', array('tag_fk', 'param_name'));
}
?>
<#4741>
<?php
//step 1/1 tree_workspace adding primary key

if($ilDB->tableExists('tree_workspace'))
{
	if( $ilDB->indexExistsByFields('tree_workspace', array('child')) )
	{
		$ilDB->dropIndexByFields('tree_workspace', array('child'));
	}

	$ilDB->addPrimaryKey('tree_workspace', array('child'));
}
?>
<#4742>
<?php
if( !$ilDB->tableColumnExists('tst_active', 'last_pmode') )
{
	$ilDB->addTableColumn('tst_active', 'last_pmode', array(
		'type' => 'text',
		'length' => 16,
		'notnull' => false,
		'default' => null
	));
}
?>
<#4743>
<?php
if( !$ilDB->tableColumnExists('tst_solutions', 'authorized') )
{
	$ilDB->addTableColumn('tst_solutions', 'authorized', array(
		'type' => 'integer',
		'length' => 1,
		'notnull' => false,
		'default' => 1
	));

	$ilDB->queryF("UPDATE tst_solutions SET authorized = %s", array('integer'), array(1));
}
?>
<#4744>
<?php
if( $ilDB->tableColumnExists('tst_dyn_quest_set_cfg', 'prev_quest_list_enabled') )
{
	$ilDB->dropTableColumn('tst_dyn_quest_set_cfg', 'prev_quest_list_enabled');
}
?>
<#4745>
<?php
if( !$ilDB->tableColumnExists('tst_tests', 'force_inst_fb') )
{
	$ilDB->addTableColumn('tst_tests', 'force_inst_fb', array(
		'type' => 'integer',
		'length' => 1,
		'notnull' => false,
		'default' => 0
	));
}
?>
<#4746>
<?php
require_once("./Modules/StudyProgramme/classes/model/class.ilStudyProgramme.php");
require_once("./Modules/StudyProgramme/classes/model/class.ilStudyProgrammeAssignment.php");
require_once("./Modules/StudyProgramme/classes/model/class.ilStudyProgrammeProgress.php");

//ilStudyProgramme::installDB();

$fields = array(
	'obj_id' => array(
		'type' => 'integer',
		'length' => '4',

	),
	'last_change' => array(
		'notnull' => '1',
		'type' => 'timestamp',

	),
	'subtype_id' => array(
		'notnull' => '1',
		'type' => 'integer',
		'length' => '4',

	),
	'points' => array(
		'notnull' => '1',
		'type' => 'integer',
		'length' => '4',

	),
	'lp_mode' => array(
		'notnull' => '1',
		'type' => 'integer',
		'length' => '1',

	),
	'status' => array(
		'notnull' => '1',
		'type' => 'integer',
		'length' => '1',

	),

);
/**
 * @var $ilDB ilDB
 */
if (! $ilDB->tableExists('prg_settings')) {
	$ilDB->createTable('prg_settings', $fields);
	$ilDB->addPrimaryKey('prg_settings', array( 'obj_id' ));
	if(!$ilDB->sequenceExists('prg_settings')) {
		$ilDB->createSequence('prg_settings');
	}
}

$fields = array(
	'id' => array(
		'type' => 'integer',
		'length' => '4',

	),
	'usr_id' => array(
		'notnull' => '1',
		'type' => 'integer',
		'length' => '4',

	),
	'root_prg_id' => array(
		'notnull' => '1',
		'type' => 'integer',
		'length' => '4',

	),
	'last_change' => array(
		'notnull' => '1',
		'type' => 'timestamp',

	),
	'last_change_by' => array(
		'notnull' => '1',
		'type' => 'integer',
		'length' => '4',

	),

);
if (! $ilDB->tableExists('prg_usr_assignments')) {
	$ilDB->createTable('prg_usr_assignments', $fields);
	$ilDB->addPrimaryKey('prg_usr_assignments', array( 'id' ));

	if (! $ilDB->sequenceExists('prg_usr_assignments')) {
		$ilDB->createSequence('prg_usr_assignments');
	}

}


$fields = array(
	'id' => array(
		'type' => 'integer',
		'length' => '4',

	),
	'assignment_id' => array(
		'notnull' => '1',
		'type' => 'integer',
		'length' => '4',

	),
	'prg_id' => array(
		'notnull' => '1',
		'type' => 'integer',
		'length' => '4',

	),
	'usr_id' => array(
		'notnull' => '1',
		'type' => 'integer',
		'length' => '4',

	),
	'points' => array(
		'notnull' => '1',
		'type' => 'integer',
		'length' => '4',

	),
	'points_cur' => array(
		'notnull' => '1',
		'type' => 'integer',
		'length' => '4',

	),
	'status' => array(
		'notnull' => '1',
		'type' => 'integer',
		'length' => '1',

	),
	'completion_by' => array(
		'type' => 'integer',
		'length' => '4',

	),
	'last_change' => array(
		'notnull' => '1',
		'type' => 'timestamp',

	),
	'last_change_by' => array(
		'type' => 'integer',
		'length' => '4',

	),

);
if (! $ilDB->tableExists('prg_usr_progress')) {
	$ilDB->createTable('prg_usr_progress', $fields);
	$ilDB->addPrimaryKey('prg_usr_progress', array( 'id' ));

	if (! $ilDB->sequenceExists('prg_usr_progress')) {
		$ilDB->createSequence('prg_usr_progress');
	}

}

// Active Record does not support tuples as primary keys, so we have to
// set those on our own.
$ilDB->addUniqueConstraint( ilStudyProgrammeProgress::returnDbTableName()
						  , array("assignment_id", "prg_id", "usr_id")
						  );

// ActiveRecord seems to not interpret con_is_null correctly, so we have to set
// it manually.
$ilDB->modifyTableColumn( ilStudyProgrammeProgress::returnDbTableName()
						, "completion_by"
						, array( "notnull" => false
							   , "default" => null
							   )
						);
$ilDB->modifyTableColumn( ilStudyProgrammeProgress::returnDbTableName()
						, "last_change_by"
						, array( "notnull" => false
							   , "default" => null
							   )
						);

require_once("./Services/Migration/DBUpdate_3560/classes/class.ilDBUpdateNewObjectType.php");
$obj_type_id = ilDBUpdateNewObjectType::addNewType("prg", "StudyProgramme");
$existing_ops = array("visible", "write", "copy", "delete", "edit_permission");
foreach ($existing_ops as $op) {
	$op_id = ilDBUpdateNewObjectType::getCustomRBACOperationId($op);
	ilDBUpdateNewObjectType::addRBACOperation($obj_type_id, $op_id);		
}

require_once("./Modules/StudyProgramme/classes/model/class.ilStudyProgrammeAdvancedMetadataRecord.php");
require_once("./Modules/StudyProgramme/classes/model/class.ilStudyProgrammeType.php");
require_once("./Modules/StudyProgramme/classes/model/class.ilStudyProgrammeTypeTranslation.php");

$fields = array(
	'id' => array(
		'type' => 'integer',
		'length' => '4',

	),
	'type_id' => array(
		'type' => 'integer',
		'length' => '4',

	),
	'rec_id' => array(
		'type' => 'integer',
		'length' => '4',

	),

);
if (! $ilDB->tableExists('prg_type_adv_md_rec')) {
	$ilDB->createTable('prg_type_adv_md_rec', $fields);
	$ilDB->addPrimaryKey('prg_type_adv_md_rec', array( 'id' ));

	if (! $ilDB->sequenceExists('prg_type_adv_md_rec')) {
		$ilDB->createSequence('prg_type_adv_md_rec');
	}

}

$fields = array(
	'id' => array(
		'type' => 'integer',
		'length' => '4',

	),
	'default_lang' => array(
		'type' => 'text',
		'length' => '4',

	),
	'owner' => array(
		'type' => 'integer',
		'length' => '4',

	),
	'create_date' => array(
		'notnull' => '1',
		'type' => 'timestamp',

	),
	'last_update' => array(
		'type' => 'timestamp',

	),
	'icon' => array(
		'type' => 'text',
		'length' => '255',

	),

);
if (! $ilDB->tableExists('prg_type')) {
	$ilDB->createTable('prg_type', $fields);
	$ilDB->addPrimaryKey('prg_type', array( 'id' ));

	if (! $ilDB->sequenceExists('prg_type')) {
		$ilDB->createSequence('prg_type');
	}

}

$fields = array(
	'id' => array(
		'type' => 'integer',
		'length' => '4',

	),
	'prg_type_id' => array(
		'type' => 'integer',
		'length' => '4',

	),
	'lang' => array(
		'type' => 'text',
		'length' => '4',

	),
	'member' => array(
		'type' => 'text',
		'length' => '32',

	),
	'value' => array(
		'type' => 'text',
		'length' => '3500',

	),

);
if (! $ilDB->tableExists('prg_translations')) {
	$ilDB->createTable('prg_translations', $fields);
	$ilDB->addPrimaryKey('prg_translations', array( 'id' ));

	if (! $ilDB->sequenceExists('prg_translations')) {
		$ilDB->createSequence('prg_translations');
	}

}



?>
<#4747>
<?php

include_once('./Services/Migration/DBUpdate_3560/classes/class.ilDBUpdateNewObjectType.php');

// workaround to avoid error when using addAdminNode. Bug?
class EventHandler {
	public function raise($a_component, $a_event, $a_parameter = "") {
		// nothing to do...
	}
}
$GLOBALS['ilAppEventHandler'] = new EventHandler();

ilDBUpdateNewObjectType::addAdminNode('prgs', 'StudyProgrammeAdmin');

?>
<#4748>
<?php
	$ilCtrlStructureReader->getStructure();
?>
<#4749>
<?php
if(!$ilDB->tableColumnExists("obj_members", "admin"))
{
        $ilDB->addTableColumn(
				"obj_members", 
				"admin", 
				array(
					'type' => 'integer',
					'length' => 1,
					'notnull' => FALSE,
					'default' => 0
        ));
}
if(!$ilDB->tableColumnExists("obj_members", "tutor"))
{
        $ilDB->addTableColumn(
				"obj_members", 
				"tutor", 
				array(
					'type' => 'integer',
					'length' => 1,
					'notnull' => FALSE,
					'default' => 0
        ));
}
if(!$ilDB->tableColumnExists("obj_members", "member"))
{
        $ilDB->addTableColumn(
				"obj_members", 
				"member", 
				array(
					'type' => 'integer',
					'length' => 2,
					'notnull' => FALSE,
					'default' => 0
        ));
}
?>
<#4750>
<?php
	$ilCtrlStructureReader->getStructure();
?>
<#4751>
<?php
	$ilCtrlStructureReader->getStructure();
?>
<#4752>
<?php
if(!$ilDB->sequenceExists('prg_settings')) {
	$ilDB->createSequence('prg_settings');
}
if (! $ilDB->sequenceExists('prg_usr_assignments')) {
	$ilDB->createSequence('prg_usr_assignments');
}
if (! $ilDB->sequenceExists('prg_usr_progress')) {
	$ilDB->createSequence('prg_usr_progress');
}
if (! $ilDB->sequenceExists('prg_type_adv_md_rec')) {
	$ilDB->createSequence('prg_type_adv_md_rec');
}
if (! $ilDB->sequenceExists('prg_type')) {
	$ilDB->createSequence('prg_type');
}
if (! $ilDB->sequenceExists('prg_translations')) {
	$ilDB->createSequence('prg_translations');
}
?>
<#4753>
<?php
include_once('./Services/Migration/DBUpdate_3560/classes/class.ilDBUpdateNewObjectType.php');

$parent_types = array('root', 'cat', 'prg');
ilDBUpdateNewObjectType::addRBACCreate('create_prg', 'Create Study Programme', $parent_types);
?>
<#4754>
<?php
$ilCtrlStructureReader->getStructure();
?>
<#4755>
<?php
$ilDB->modifyTableColumn('il_wac_secure_path', 'path', array(
	'length'  => 64,
));
?>
<#4756>
<?php
$obj_type = 'icla'; 
$set      = $ilDB->queryF(
	"SELECT obj_id FROM object_data WHERE type = %s",
	array('text'),
	array($obj_type)
);
while($row = $ilDB->fetchAssoc($set))
{
	$obj_id = $row['obj_id'];

	$refset = $ilDB->queryF(
		"SELECT ref_id FROM object_reference WHERE obj_id = %s",
		array('integer'),
		array($obj_id)
	);
	while($refrow = $ilDB->fetchAssoc($refset))
	{
		$ref_id = $refrow['ref_id'];

		$ilDB->manipulate("DELETE FROM crs_items WHERE obj_id = " . $ilDB->quote($ref_id, 'integer'));
		$ilDB->manipulate("DELETE FROM crs_items WHERE parent_id = " . $ilDB->quote($ref_id, 'integer'));
		$ilDB->manipulate("DELETE FROM rbac_log WHERE ref_id = " . $ilDB->quote($ref_id, 'integer'));
		$ilDB->manipulate("DELETE FROM rbac_pa WHERE ref_id = " . $ilDB->quote($ref_id, 'integer'));
		$ilDB->manipulate("DELETE FROM desktop_item WHERE item_id = " . $ilDB->quote($ref_id, 'integer'));
		$ilDB->manipulate("DELETE FROM conditions WHERE  target_ref_id = " . $ilDB->quote($ref_id, 'integer') . " OR trigger_ref_id = " . $ilDB->quote($ref_id, 'integer'));
		$ilDB->manipulate("DELETE FROM didactic_tpl_objs WHERE ref_id = " . $ilDB->quote($ref_id, 'integer'));
		// We know that all of these objects are leafs, so we can delete the records without determining the tree impl. and processing additional checks
		$ilDB->manipulate("DELETE FROM tree WHERE child = " . $ilDB->quote($ref_id, 'integer'));
		$ilDB->manipulate("DELETE FROM object_reference WHERE ref_id = " . $ilDB->quote($ref_id, 'integer'));

		$GLOBALS['ilLog']->write(sprintf(
			"DB Step %s: Deleted object reference of type %s with ref_id %s.",
			$nr, $obj_type, $ref_id
		));
	}

	$ilDB->manipulate("DELETE FROM il_news_item WHERE context_obj_id = " . $ilDB->quote($obj_id, "integer") . " AND context_obj_type = " . $ilDB->quote($obj_type, "text"));
	$ilDB->manipulate("DELETE FROM il_block_setting WHERE block_id = " . $ilDB->quote($obj_id, "integer") . " AND type = " . $ilDB->quote("news", "text"));
	$ilDB->manipulate("DELETE FROM ut_lp_settings WHERE obj_id = " . $ilDB->quote($obj_id, 'integer'));
	$ilDB->manipulate("DELETE FROM ecs_import WHERE obj_id = " . $ilDB->quote($obj_id, 'integer'));
	$ilDB->manipulate("DELETE FROM dav_property WHERE obj_id = " . $ilDB->quote($obj_id, 'integer'));
	$ilDB->manipulate("DELETE FROM didactic_tpl_objs WHERE obj_id = " . $ilDB->quote($obj_id, 'integer'));
	$ilDB->manipulate("DELETE FROM object_description WHERE obj_id = " . $ilDB->quote($obj_id, 'integer'));
	$ilDB->manipulate("DELETE FROM object_data WHERE obj_id = " . $ilDB->quote($obj_id, 'integer'));

	$GLOBALS['ilLog']->write(sprintf(
		"DB Step %s: Deleted object of type %s with obj_id %s.",
		$nr, $obj_type, $obj_id
	));
}
?>
<#4757>
<?php
$obj_type = 'icrs';
$set      = $ilDB->queryF(
	"SELECT obj_id FROM object_data WHERE type = %s",
	array('text'),
	array($obj_type)
);
while($row = $ilDB->fetchAssoc($set))
{
	$obj_id = $row['obj_id'];

	$refset = $ilDB->queryF(
		"SELECT ref_id FROM object_reference WHERE obj_id = %s",
		array('integer'),
		array($obj_id)
	);
	while($refrow = $ilDB->fetchAssoc($refset))
	{
		$ref_id = $refrow['ref_id'];

		$ilDB->manipulate("DELETE FROM crs_items WHERE obj_id = " . $ilDB->quote($ref_id, 'integer'));
		$ilDB->manipulate("DELETE FROM crs_items WHERE parent_id = " . $ilDB->quote($ref_id, 'integer'));
		$ilDB->manipulate("DELETE FROM rbac_log WHERE ref_id = " . $ilDB->quote($ref_id, 'integer'));
		$ilDB->manipulate("DELETE FROM rbac_pa WHERE ref_id = " . $ilDB->quote($ref_id, 'integer'));
		$ilDB->manipulate("DELETE FROM desktop_item WHERE item_id = " . $ilDB->quote($ref_id, 'integer'));
		$ilDB->manipulate("DELETE FROM conditions WHERE  target_ref_id = " . $ilDB->quote($ref_id, 'integer') . " OR trigger_ref_id = " . $ilDB->quote($ref_id, 'integer'));
		$ilDB->manipulate("DELETE FROM didactic_tpl_objs WHERE ref_id = " . $ilDB->quote($ref_id, 'integer'));
		// We know that all of these objects are leafs, so we can delete the records without determining the tree impl. and processing additional checks
		$ilDB->manipulate("DELETE FROM tree WHERE child = " . $ilDB->quote($ref_id, 'integer'));
		$ilDB->manipulate("DELETE FROM object_reference WHERE ref_id = " . $ilDB->quote($ref_id, 'integer'));

		$GLOBALS['ilLog']->write(sprintf(
			"DB Step %s: Deleted object reference of type %s with ref_id %s.",
			$nr, $obj_type, $ref_id
		));
	}

	$ilDB->manipulate("DELETE FROM il_news_item WHERE context_obj_id = " . $ilDB->quote($obj_id, "integer") . " AND context_obj_type = " . $ilDB->quote($obj_type, "text"));
	$ilDB->manipulate("DELETE FROM il_block_setting WHERE block_id = " . $ilDB->quote($obj_id, "integer") . " AND type = " . $ilDB->quote("news", "text"));
	$ilDB->manipulate("DELETE FROM ut_lp_settings WHERE obj_id = " . $ilDB->quote($obj_id, 'integer'));
	$ilDB->manipulate("DELETE FROM ecs_import WHERE obj_id = " . $ilDB->quote($obj_id, 'integer'));
	$ilDB->manipulate("DELETE FROM dav_property WHERE obj_id = " . $ilDB->quote($obj_id, 'integer'));
	$ilDB->manipulate("DELETE FROM didactic_tpl_objs WHERE obj_id = " . $ilDB->quote($obj_id, 'integer'));
	$ilDB->manipulate("DELETE FROM object_description WHERE obj_id = " . $ilDB->quote($obj_id, 'integer'));
	$ilDB->manipulate("DELETE FROM object_data WHERE obj_id = " . $ilDB->quote($obj_id, 'integer'));

	$GLOBALS['ilLog']->write(sprintf(
		"DB Step %s: Deleted object of type %s with obj_id %s.",
		$nr, $obj_type, $obj_id
	));
}
?>
<#4758>
<?php
$a_type = 'icla';
$set = $ilDB->queryF(
	"SELECT obj_id FROM object_data WHERE type = %s AND title = %s",
	array('text', 'text'),
	array('typ', $a_type)
);
$row     = $ilDB->fetchAssoc($set);
$type_id = $row['obj_id'];
if($type_id)
{
	// RBAC

	// basic operations
	$ilDB->manipulate("DELETE FROM rbac_ta WHERE typ_id = " . $ilDB->quote($type_id, "integer"));

	// creation operation
	$set           = $ilDB->query("SELECT ops_id" .
		" FROM rbac_operations " .
		" WHERE class = " . $ilDB->quote("create", "text") .
		" AND operation = " . $ilDB->quote("create_" . $a_type, "text"));
	$row           = $ilDB->fetchAssoc($set);
	$create_ops_id = $row["ops_id"];
	if($create_ops_id)
	{
		$ilDB->manipulate("DELETE FROM rbac_templates WHERE ops_id = ".$ilDB->quote($create_ops_id, "integer"));
		$GLOBALS['ilLog']->write(sprintf(
			"DB Step %s: Deleted rbac_templates create operation with ops_id %s for object type %s with obj_id %s.",
			$nr, $create_ops_id, $a_type, $type_id
		));

		// container create
		foreach(array("icrs") as $parent_type)
		{
			$pset = $ilDB->queryF(
				"SELECT obj_id FROM object_data WHERE type = %s AND title = %s",
				array('text', 'text'),
				array('typ', $parent_type)
			);
			$prow = $ilDB->fetchAssoc($pset);
			$parent_type_id = $prow['obj_id'];
			if($parent_type_id)
			{
				$ilDB->manipulate("DELETE FROM rbac_ta".
					" WHERE typ_id = ".$ilDB->quote($parent_type_id, "integer").
					" AND ops_id = ".$ilDB->quote($create_ops_id, "integer"));
			}
		}

		$ilDB->manipulate("DELETE FROM rbac_operations WHERE ops_id = ".$ilDB->quote($create_ops_id, "integer"));
		$GLOBALS['ilLog']->write(sprintf(
			"DB Step %s: Deleted create operation with ops_id %s for object type %s with obj_id %s.",
			$nr, $create_ops_id, $a_type, $type_id
		));
	}

	// Type
	$ilDB->manipulate("DELETE FROM object_data WHERE obj_id = " . $ilDB->quote($type_id, "integer"));
	$GLOBALS['ilLog']->write(sprintf(
		"DB Step %s: Deleted object type %s with obj_id %s.",
		$nr, $a_type, $type_id
	));
}

$set = new ilSetting();
$set->delete("obj_dis_creation_".$a_type);
$set->delete("obj_add_new_pos_".$a_type);
$set->delete("obj_add_new_pos_grp_".$a_type);
?>
<#4759>
<?php
$a_type = 'icrs';
$set = $ilDB->queryF(
	"SELECT obj_id FROM object_data WHERE type = %s AND title = %s",
	array('text', 'text'),
	array('typ', $a_type)
);
$row     = $ilDB->fetchAssoc($set);
$type_id = $row['obj_id'];
if($type_id)
{
	// RBAC

	// basic operations
	$ilDB->manipulate("DELETE FROM rbac_ta WHERE typ_id = " . $ilDB->quote($type_id, "integer"));

	// creation operation
	$set           = $ilDB->query("SELECT ops_id" .
		" FROM rbac_operations " .
		" WHERE class = " . $ilDB->quote("create", "text") .
		" AND operation = " . $ilDB->quote("create_" . $a_type, "text"));
	$row           = $ilDB->fetchAssoc($set);
	$create_ops_id = $row["ops_id"];
	if($create_ops_id)
	{
		$ilDB->manipulate("DELETE FROM rbac_templates WHERE ops_id = ".$ilDB->quote($create_ops_id, "integer"));
		$GLOBALS['ilLog']->write(sprintf(
			"DB Step %s: Deleted rbac_templates create operation with ops_id %s for object type %s with obj_id %s.",
			$nr, $create_ops_id, $a_type, $type_id
		));

		// container create
		foreach(array("root", "cat", "crs", "grp", "fold") as $parent_type)
		{
			$pset = $ilDB->queryF(
				"SELECT obj_id FROM object_data WHERE type = %s AND title = %s",
				array('text', 'text'),
				array('typ', $parent_type)
			);
			$prow = $ilDB->fetchAssoc($pset);
			$parent_type_id = $prow['obj_id'];
			if($parent_type_id)
			{
				$ilDB->manipulate("DELETE FROM rbac_ta".
					" WHERE typ_id = ".$ilDB->quote($parent_type_id, "integer").
					" AND ops_id = ".$ilDB->quote($create_ops_id, "integer"));
			}
		}

		$ilDB->manipulate("DELETE FROM rbac_operations WHERE ops_id = ".$ilDB->quote($create_ops_id, "integer"));
		$GLOBALS['ilLog']->write(sprintf(
			"DB Step %s: Deleted create operation with ops_id %s for object type %s with obj_id %s.",
			$nr, $create_ops_id, $a_type, $type_id
		));
	}

	// Type
	$ilDB->manipulate("DELETE FROM object_data WHERE obj_id = " . $ilDB->quote($type_id, "integer"));
	$GLOBALS['ilLog']->write(sprintf(
		"DB Step %s: Deleted object type %s with obj_id %s.",
		$nr, $a_type, $type_id
	));
}

$set = new ilSetting();
$set->delete("obj_dis_creation_".$a_type);
$set->delete("obj_add_new_pos_".$a_type);
$set->delete("obj_add_new_pos_grp_".$a_type);
?>
<#4760>
<?php
$ilCtrlStructureReader->getStructure();
?>
<#4761>
<?php
$mt_mod_incon_query_num = "
	SELECT COUNT(*) cnt
	FROM mail_obj_data
	INNER JOIN mail_tree ON mail_tree.child = mail_obj_data.obj_id
	WHERE mail_tree.tree != mail_obj_data.user_id
";
$res  = $ilDB->query($mt_mod_incon_query_num);
$data = $ilDB->fetchAssoc($res);

if($data['cnt'] > 0)
{
	if(!$ilDB->tableExists('mail_tree_mod_migr'))
	{
		$ilDB->createTable('mail_tree_mod_migr', array(
			'usr_id' => array(
				'type'    => 'integer',
				'length'  => 4,
				'notnull' => true,
				'default' => 0
			)
		));
		$ilDB->addPrimaryKey('mail_tree_mod_migr', array('usr_id'));
	}
}
?>
<#4762>
<?php
if($ilDB->tableExists('mail_tree_mod_migr'))
{
	$db_step = $nr;

	$ps_create_mtmig_rec = $ilDB->prepareManip(
		"INSERT INTO mail_tree_mod_migr (usr_id) VALUES(?)",
		array('integer')
	);

	// Important: Use the field "tree" (usr_id in table: tree) AND the "user_id" (table: mail_obj_data)
	$mt_mod_incon_query = "
		SELECT DISTINCT(mail_tree.tree)
		FROM mail_obj_data
		INNER JOIN mail_tree ON mail_tree.child = mail_obj_data.obj_id
		LEFT JOIN mail_tree_mod_migr ON mail_tree_mod_migr.usr_id = mail_tree.tree
		WHERE mail_tree.tree != mail_obj_data.user_id AND mail_tree_mod_migr.usr_id IS NULL
	";
	$res = $ilDB->query($mt_mod_incon_query);
	while($row = $ilDB->fetchAssoc($res))
	{
		$ilDB->execute($ps_create_mtmig_rec, array($row['tree']));

		$GLOBALS['ilLog']->write(sprintf(
			"DB Step %s: Detected wrong child in table 'mail_tree' for user (field: tree) %s .",
			$db_step, $row['tree']
		));
	}

	$mt_mod_incon_query = "
		SELECT DISTINCT(mail_obj_data.user_id)
		FROM mail_obj_data
		INNER JOIN mail_tree ON mail_tree.child = mail_obj_data.obj_id
		LEFT JOIN mail_tree_mod_migr ON mail_tree_mod_migr.usr_id = mail_obj_data.user_id
		WHERE mail_tree.tree != mail_obj_data.user_id AND mail_tree_mod_migr.usr_id IS NULL
	";
	$res = $ilDB->query($mt_mod_incon_query);
	while($row = $ilDB->fetchAssoc($res))
	{
		$ilDB->execute($ps_create_mtmig_rec, array($row['user_id']));

		$GLOBALS['ilLog']->write(sprintf(
			"DB Step %s: Detected missing child in table 'mail_tree' for user (field: tree) %s .",
			$db_step, $row['user_id']
		));
	}
}
?>
<#4763>
<?php
if($ilDB->tableExists('mail_tree_mod_migr'))
{
	$db_step = $nr;

	$ps_del_tree_entries = $ilDB->prepareManip(
		"DELETE FROM mail_tree WHERE tree = ?",
		array('integer')
	);

	$ps_sel_fold_entries = $ilDB->prepare(
		"SELECT obj_id, title, m_type FROM mail_obj_data WHERE user_id = ?",
		array('integer')
	);

	$default_folders_title_to_type_map = array(
		'a_root'   => 'root',
		'b_inbox'  => 'inbox',
		'c_trash'  => 'trash',
		'd_drafts' => 'drafts',
		'e_sent'   => 'sent',
		'z_local'  => 'local'
	);
	$default_folder_type_to_title_map = array_flip($default_folders_title_to_type_map);

	$ps_in_fold_entry = $ilDB->prepareManip(
		"INSERT INTO mail_obj_data (obj_id, user_id, title, m_type) VALUES(?, ?, ?, ?)",
		array('integer','integer', 'text', 'text')
	);

	$ps_in_tree_entry = $ilDB->prepareManip(
		"INSERT INTO mail_tree (tree, child, parent, lft, rgt, depth) VALUES(?, ?, ?, ?, ?, ?)",
		array('integer', 'integer', 'integer', 'integer', 'integer', 'integer')
	);

	$ps_sel_tree_entry = $ilDB->prepare(
		"SELECT rgt, lft, parent FROM mail_tree WHERE child = ? AND tree = ?",
		array('integer', 'integer')
	);

	$ps_up_tree_entry = $ilDB->prepareManip(
		"UPDATE mail_tree SET lft = CASE WHEN lft > ? THEN lft + 2 ELSE lft END, rgt = CASE WHEN rgt >= ? THEN rgt + 2 ELSE rgt END WHERE tree = ?",
		array('integer', 'integer', 'integer')
	);

	$ps_del_mtmig_rec = $ilDB->prepareManip(
		"DELETE FROM mail_tree_mod_migr WHERE usr_id = ?",
		array('integer')
	);

	$res = $ilDB->query("SELECT usr_id FROM mail_tree_mod_migr");
	$num = $ilDB->numRows($res);

	$GLOBALS['ilLog']->write(sprintf(
		"DB Step %s: Found %s duplicates in table 'mail_tree'.",
		$db_step, $num
	));

	// We need a first loop to delete all affected mail trees
	$i = 0;
	while($row = $ilDB->fetchAssoc($res))
	{
		++$i;

		$usr_id = $row['usr_id'];

		$ilDB->execute($ps_del_tree_entries, array($usr_id));
		$GLOBALS['ilLog']->write(sprintf(
			"DB Step %s: Started 'mail_tree' migration for user %s. Deleted all records referring this user (field: tree)",
			$db_step, $usr_id
		));
	}

	$res = $ilDB->query("SELECT usr_id FROM mail_tree_mod_migr");

	$i = 0;
	while($row = $ilDB->fetchAssoc($res))
	{
		++$i;

		$usr_id = $row['usr_id'];

		$fold_res = $ilDB->execute($ps_sel_fold_entries, array($usr_id));
		$user_folders         = array();
		$user_default_folders = array();
		while($fold_row = $ilDB->fetchAssoc($fold_res))
		{
			$user_folders[$fold_row['obj_id']] = $fold_row;
			if(isset($default_folder_type_to_title_map[strtolower($fold_row['m_type'])]))
			{
				$user_default_folders[$fold_row['m_type']] = $fold_row['title'];
			}
		}

		// Create missing default folders
		$folders_to_create = array_diff_key($default_folder_type_to_title_map, $user_default_folders);
		foreach($folders_to_create as $type => $title)
		{
			$folder_id = $ilDB->nextId('mail_obj_data');
			$ilDB->execute($ps_in_fold_entry, array($folder_id, $usr_id, $title, $type));

			$user_folders[$folder_id] = array(
				'obj_id' => $folder_id,
				'user_id'=> $usr_id,
				'title'  => $title,
				'm_type' => $type
			);
			$GLOBALS['ilLog']->write(sprintf(
				"DB Step %s, iteration %s: Created 'mail_obj_data' record (missing folder type): %s, %s, %s, %s .",
				$db_step, $i, $folder_id, $usr_id, $title, $type
			));
		}

		// Create a new root folder node
		$root_id  = null;
		foreach($user_folders as $folder_id => $data)
		{
			if('root' != $data['m_type'])
			{
				continue;
			}

			$root_id = $folder_id;
			$ilDB->execute($ps_in_tree_entry, array($usr_id, $root_id, 0, 1, 2, 1));

			$GLOBALS['ilLog']->write(sprintf(
				"DB Step %s, iteration %s: Created root node with id %s for user %s in 'mail_tree'.",
				$db_step, $i, $root_id, $usr_id
			));
			break;
		}

		if(!$root_id)
		{
			// Did not find root folder, skip user and move to the next one
			$GLOBALS['ilLog']->write(sprintf(
				"DB Step %s, iteration %s: No root folder found for user %s . Skipped user.",
				$db_step, $i, $usr_id
			));
			continue;
		}

		$custom_folder_root_id = null;
		// Create all default folders below 'root'
		foreach($user_folders as $folder_id => $data)
		{
			if('root' == $data['m_type'] || !isset($default_folder_type_to_title_map[strtolower($data['m_type'])]))
			{
				continue;
			}

			if(null === $custom_folder_root_id && 'local' == $data['m_type'])
			{
				$custom_folder_root_id = $folder_id;
			}

			$res_parent = $ilDB->execute($ps_sel_tree_entry, array($root_id, $usr_id));
			$parent_row = $ilDB->fetchAssoc($res_parent);

			$right = $parent_row['rgt'];
			$lft   = $right;
			$rgt   = $right + 1;

			$ilDB->execute($ps_up_tree_entry, array($right, $right, $usr_id));
			$ilDB->execute($ps_in_tree_entry, array($usr_id, $folder_id, $root_id, $lft, $rgt, 2));
			$GLOBALS['ilLog']->write(sprintf(
				"DB Step %s, iteration %s: Created node with id %s (lft: %s | rgt: %s) for user %s in 'mail_tree'.",
				$db_step, $i, $folder_id, $lft, $rgt, $usr_id
			));

		}

		if(!$custom_folder_root_id)
		{
			// Did not find custom folder root, skip user and move to the next one
			$GLOBALS['ilLog']->write(sprintf(
				"DB Step %s, iteration %s: No custom folder root found for user %s . Skipped user.",
				$db_step, $i, $usr_id
			));
			continue;
		}

		// Create all custom folders below 'local'
		foreach($user_folders as $folder_id => $data)
		{
			if(isset($default_folder_type_to_title_map[strtolower($data['m_type'])]))
			{
				continue;
			}

			$res_parent = $ilDB->execute($ps_sel_tree_entry, array($custom_folder_root_id, $usr_id));
			$parent_row = $ilDB->fetchAssoc($res_parent);

			$right = $parent_row['rgt'];
			$lft   = $right;
			$rgt   = $right + 1;

			$ilDB->execute($ps_up_tree_entry, array($right, $right, $usr_id));
			$ilDB->execute($ps_in_tree_entry, array($usr_id, $folder_id, $custom_folder_root_id, $lft, $rgt, 3));
			$GLOBALS['ilLog']->write(sprintf(
				"DB Step %s, iteration %s: Created custom folder node with id %s (lft: %s | rgt: %s) for user % in 'mail_tree'.",
				$db_step, $i, $folder_id, $lft, $rgt, $usr_id
			));
		}

		// Tree completely created, remove migration record
		$ilDB->execute($ps_del_mtmig_rec, array($usr_id));

		$GLOBALS['ilLog']->write(sprintf(
			"DB Step %s, iteration %s: Finished 'mail_tree' migration for user %s .",
			$db_step, $i, $usr_id
		));
	}

	$res = $ilDB->query("SELECT usr_id FROM mail_tree_mod_migr");
	$num = $ilDB->numRows($res);
	if($num > 0)
	{
		die("There are still wrong child entries in table 'mail_tree'. Please execute this database update step again.");
	}
}

if($ilDB->tableExists('mail_tree_mod_migr'))
{
	$ilDB->dropTable('mail_tree_mod_migr');
}

$mt_mod_incon_query_num = "
	SELECT COUNT(*) cnt
	FROM mail_obj_data
	INNER JOIN mail_tree ON mail_tree.child = mail_obj_data.obj_id
	WHERE mail_tree.tree != mail_obj_data.user_id
";
$res  = $ilDB->query($mt_mod_incon_query_num);
$data = $ilDB->fetchAssoc($res);
if($data['cnt'] > 0)
{
	die("There are still wrong child entries in table 'mail_tree'. Please execute database update step 4761 again. Execute the following SQL string manually: UPDATE settings SET value = 4760 WHERE keyword = 'db_version'; ");
}
?>
<#4764>
<?php
	$ilCtrlStructureReader->getStructure();
?>
<#4765>
<?php
if(!$ilDB->indexExistsByFields('frm_posts_tree', array('thr_fk')))
{
	$ilDB->addIndex('frm_posts_tree', array('thr_fk'), 'i1');
}
?>
<#4766>
<?php
if(!$ilDB->indexExistsByFields('frm_posts_tree', array('pos_fk')))
{
	$ilDB->addIndex('frm_posts_tree', array('pos_fk'), 'i2');
}
?>
<#4767>
<?php

	if(!$ilDB->indexExistsByFields('role_data',array('auth_mode')))
	{
		$ilDB->addIndex('role_data',array('auth_mode'),'i1');
	}
?>
<#4768>
<?php
$ilDB->modifyTableColumn('cmi_gobjective', 'objective_id', array(
	'length'  => 253,
));
?>
<#4769>
<?php
	$ilCtrlStructureReader->getStructure();
?>
<#4770>
<?php
	$query = 'INSERT INTO log_components (component_id) VALUES ('.$ilDB->quote('log_root', 'text').')';
	$ilDB->manipulate($query);
?>

<#4771>
<?php

// remove role entries in obj_members
$query = 'update obj_members set admin = '.$ilDB->quote(0,'integer').', '.
		'tutor = '.$ilDB->quote(0,'integer').', member = '.$ilDB->quote(0,'integer');
$ilDB->manipulate($query);

// iterate through all courses
$offset = 0;
$limit = 100;
do
{
	$query = 'SELECT obr.ref_id, obr.obj_id FROM object_reference obr '.
			'join object_data obd on obr.obj_id = obd.obj_id where (type = '.$ilDB->quote('crs','text').' or type = '.$ilDB->quote('grp','text').') '.
			$ilDB->setLimit($limit, $offset);
	$res = $ilDB->query($query);
	
	if(!$res->numRows())
	{
		break;
	}
	while($row = $res->fetchRow(ilDBConstants::FETCHMODE_OBJECT))
	{
		// find course members roles
		$query = 'select rol_id, title from rbac_fa '.
				'join object_data on rol_id = obj_id '.
				'where parent = '.$ilDB->quote($row->ref_id,'integer').' '.
				'and assign = '.$ilDB->quote('y','text');
		$rol_res = $ilDB->query($query);
		while($rol_row = $rol_res->fetchRow(ilDBConstants::FETCHMODE_OBJECT))
		{
			// find users which are not assigned to obj_members and create a default entry
			$query = 'select ua.usr_id from rbac_ua ua '.
					'left join obj_members om on ua.usr_id = om.usr_id '.
					'where om.usr_id IS NULL '.
					'and rol_id = '.$ilDB->quote($rol_row->rol_id,'integer').' '.
					'and om.obj_id = '.$ilDB->quote($row->obj_id,'integer');
			$ua_res = $ilDB->query($query);
			while($ua_row = $ua_res->fetchRow(ilDBConstants::FETCHMODE_OBJECT))
			{
				$query = 'insert into obj_members (obj_id, usr_id) '.
						'values('.
						$ilDB->quote($row->obj_id,'integer').', '.
						$ilDB->quote($ua_row->usr_id,'integer').' '.
						')';
				$ilDB->manipulate($query);
						
			}
			
			// find users which are assigned to obj_members and update their role assignment
			$query = 'select * from rbac_ua ua '.
					'left join obj_members om on ua.usr_id = om.usr_id '.
					'where om.usr_id IS NOT NULL '.
					'and rol_id = '.$ilDB->quote($rol_row->rol_id,'integer').' '.
					'and om.obj_id = '.$ilDB->quote($row->obj_id,'integer');
			$ua_res = $ilDB->query($query);
			while($ua_row = $ua_res->fetchRow(ilDBConstants::FETCHMODE_OBJECT))
			{
				$admin = $tutor = $member = 0;
				switch(substr($rol_row->title,0,8))
				{
					case 'il_crs_a':
					case 'il_grp_a':
						$admin = 1;
						break;
					
					case 'il_crs_t':
						$tutor = 1;
						break;
					
					default:
					case 'il_grp_m':
					case 'il_crs_m':
						$member = 1;
						break;
				}
				
				$query = 'update obj_members '.
						'set admin = admin  + '.$ilDB->quote($admin,'integer').', '.
						'tutor = tutor + '.$ilDB->quote($tutor,'integer').', '.
						'member = member + '.$ilDB->quote($member,'integer').' '.
						'WHERE usr_id = '.$ilDB->quote($ua_row->usr_id,'integer').' '.
						'AND obj_id = '.$ilDB->quote($row->obj_id,'integer');
				$ilDB->manipulate($query);
			}
		}
	}
		// increase offset
	$offset += $limit;
}
while(TRUE);

?>
<#4772>
<?php

if(!$ilDB->indexExistsByFields('obj_members',array('usr_id')))
{
	$ilDB->addIndex('obj_members',array('usr_id'),'i1');
}

?>
<#4773>
<?php
	$ilCtrlStructureReader->getStructure();
?>
<#4774>
<?php
	$ilCtrlStructureReader->getStructure();
?>
<#4775>
<?php
$ilDB->modifyTableColumn(
	'il_dcl_field',
	'description',
	array("type" => "clob")
);
?>
<#4776>
<?php
	$ilCtrlStructureReader->getStructure();
?>
<#4777>
<?php

	// see #3172
	if($ilDB->getDBType() == 'oracle')
	{
		if(!$ilDB->tableColumnExists('svy_qst_matrixrows', 'title_tmp'))
		{
			$ilDB->addTableColumn('svy_qst_matrixrows', 'title_tmp', array(
				"type" => "text",
				"length" => 1000,
				"notnull" => false,
				"default" => null)
			);			
			$ilDB->manipulate('UPDATE svy_qst_matrixrows SET title_tmp = title');			
			$ilDB->dropTableColumn('svy_qst_matrixrows', 'title');			
			$ilDB->renameTableColumn('svy_qst_matrixrows', 'title_tmp', 'title');
		}			
	}
	else
	{
		$ilDB->modifyTableColumn('svy_qst_matrixrows','title', array(
			"type" => "text", 
			"length" => 1000, 
			"default" => null, 
			"notnull" => false)
		);
	}
	
?>
<#4778>
<?php
	$ilCtrlStructureReader->getStructure();
?>
<#4779>
<?php
	$ilCtrlStructureReader->getStructure();
?>
<#4780>
<?php
	$ilCtrlStructureReader->getStructure();
?>
<#4781>
<?php
	$ilCtrlStructureReader->getStructure();
?>
<#4782>
<?php
	$ilCtrlStructureReader->getStructure();
?>
<#4783>
<?php
	$ilCtrlStructureReader->getStructure();
?>
<#4784>
<?php
	include_once('./Services/Migration/DBUpdate_3560/classes/class.ilDBUpdateNewObjectType.php');
	$obj_type_id = ilDBUpdateNewObjectType::getObjectTypeId("prg");
	$existing_ops = array("read");
	foreach ($existing_ops as $op) {
		$op_id = ilDBUpdateNewObjectType::getCustomRBACOperationId($op);
		ilDBUpdateNewObjectType::addRBACOperation($obj_type_id, $op_id);
	}
?>
<#4785>
<?php
	$ilCtrlStructureReader->getStructure();
?>
<#4786>
<?php
$ilCtrlStructureReader->getStructure();
?>
<#4787>
<?php
include_once('./Services/Migration/DBUpdate_3560/classes/class.ilDBUpdateNewObjectType.php');
ilDBUpdateNewObjectType::addAdminNode('cadm', 'Contact');
?>
<#4788>
<?php
$ilSetting = new ilSetting('buddysystem');
$ilSetting->set('enabled', 1);
?>
<#4789>
<?php
$stmt = $ilDB->prepareManip('INSERT INTO usr_pref (usr_id, keyword, value) VALUES(?, ?, ?)', array('integer', 'text', 'text'));

$notin = $ilDB->in('usr_data.usr_id', array(13), true, 'integer');
$query = 'SELECT usr_data.usr_id FROM usr_data LEFT JOIN usr_pref ON usr_pref.usr_id = usr_data.usr_id AND usr_pref.keyword = %s WHERE usr_pref.keyword IS NULL AND ' . $notin;
$res   = $ilDB->queryF($query, array('text'), array('bs_allow_to_contact_me'));
while($row = $ilDB->fetchAssoc($res))
{
	$ilDB->execute($stmt, array($row['usr_id'], 'bs_allow_to_contact_me', 'y'));
}
?>
<#4790>
<?php

	if(!$ilDB->indexExistsByFields('page_question',array('question_id')))
	{
		$ilDB->addIndex('page_question',array('question_id'),'i2');
	}
?>
<#4791>
<?php
	if(!$ilDB->indexExistsByFields('help_tooltip', array('tt_id', 'module_id')))
	{
		$ilDB->addIndex('help_tooltip', array('tt_id', 'module_id'), 'i1');
	}
?>
<#4792>
<?php
$ilCtrlStructureReader->getStructure();
?>
<#4793>
<?php
$ilCtrlStructureReader->getStructure();
?>
<#4794>
<?php
$ilCtrlStructureReader->getStructure();
?>
<#4795>
<?php

	$query = 'SELECT server_id FROM ldap_server_settings';
	$res = $ilDB->query($query);
	
	$server_id = 0;
	while($row = $res->fetchRow(ilDBConstants::FETCHMODE_OBJECT))
	{
		$server_id = $row->server_id;
	}
	
	if($server_id)
	{
		$query = 'UPDATE usr_data SET auth_mode = '.$ilDB->quote('ldap_'.(int) $server_id,'text').' '.
				'WHERE auth_mode = '.$ilDB->quote('ldap','text');
		$ilDB->manipulate($query);
	}
?>
<#4796>
<?php
$delQuery = "
	DELETE FROM tax_node_assignment
	WHERE node_id = %s
	AND component = %s
	AND obj_id = %s
	AND item_type = %s
	AND item_id = %s
";

$types = array('integer', 'text', 'integer', 'text', 'integer');

$selQuery = "
	SELECT tax_node_assignment.* FROM tax_node_assignment
	LEFT JOIN qpl_questions ON question_id = item_id
	WHERE component = %s
	AND item_type = %s
	AND question_id IS NULL
";

$res = $ilDB->queryF($selQuery, array('text', 'text'), array('qpl', 'quest'));

while($row = $ilDB->fetchAssoc($res))
{
	$ilDB->manipulateF($delQuery, $types, array(
		$row['node_id'], $row['component'], $row['obj_id'], $row['item_type'], $row['item_id'] 
	));
}
?>
<#4797>
<?php
$ilCtrlStructureReader->getStructure();
?>
<#4798>
<?php
$ilCtrlStructureReader->getStructure();
?>

<#4799>
<?php

	if(!$ilDB->tableColumnExists('rbac_fa', 'blocked'))
	{
		$ilDB->addTableColumn('rbac_fa', 'blocked', array(
			"type" => "integer",
			"length" => 1,
			"notnull" => true,
			"default" => 0)
		);
	}
?>
<#4800>
<?php
$indices = array(
	'il_dcl_record_field' => array(
		'record_id',
		'field_id'
	),
	'il_dcl_record' => array( 'table_id' ),
	'il_dcl_stloc1_value' => array( 'record_field_id' ),
	'il_dcl_stloc2_value' => array( 'record_field_id' ),
	'il_dcl_stloc3_value' => array( 'record_field_id' ),
	'il_dcl_field' => array(
		'datatype_id',
		'table_id'
	),
	'il_dcl_field_prop' => array(
		'field_id',
		'datatype_prop_id'
	),
	'il_dcl_viewdefinition' => array( 'view_id' ),
	'il_dcl_view' => array(
		'table_id',
		'type'
	),
	'il_dcl_data' => array( 'main_table_id' ),
	'il_dcl_table' => array( 'obj_id' ),
);

$manager = $ilDB->loadModule('Manager');

foreach ($indices as $table_name => $field_names) {
	if ($manager) {
		foreach ($manager->listTableIndexes($table_name) as $idx_name) {
			if ($ilDB->getDbType() == 'oracle' || $ilDB->getDbType() == 'postgres') {
				$manager->getDBInstance()->exec('DROP INDEX ' . $idx_name);
				$manager->getDBInstance()->exec('DROP INDEX ' . $idx_name . '_idx');
			} else {
				$manager->getDBInstance()->exec('DROP INDEX ' . $idx_name . ' ON ' . $table_name);
				$manager->getDBInstance()->exec('DROP INDEX ' . $idx_name . '_idx ON ' . $table_name);
			}
		}
		foreach ($field_names as $i => $field_name) {
			$ilDB->addIndex($table_name, array( $field_name ), 'i' . ($i + 1));
		}
	}
}
?>
<#4801>
<?php
$ilCtrlStructureReader->getStructure();
?>
<#4802>
<?php
$ilCtrlStructureReader->getStructure();
?>
<#4803>
<?php
if(!$ilDB->tableColumnExists('adl_shared_data','cp_node_id')) 
{
	$ilDB->addTableColumn(
        'adl_shared_data',
        'cp_node_id',
	array (
		"type" => "integer",
		"length" => 4,
		"notnull" => true,
		"default" => "0"
        ));

	$dataRes = $ilDB->query(
		"select cp_datamap.cp_node_id, cp_datamap.slm_id, cp_datamap.target_id from cp_datamap, adl_shared_data "
		."WHERE cp_datamap.slm_id = adl_shared_data.slm_id AND cp_datamap.target_id = adl_shared_data.target_id"
		);
	while( $row = $ilDB->fetchAssoc($dataRes) )
	{
		$ilDB->manipulateF(
			"UPDATE adl_shared_data SET cp_node_id = %s WHERE slm_id = %s AND target_id = %s",
			array("integer","integer","text"),
			array($row["cp_node_id"],$row["slm_id"],$row["target_id"])
		);
	}
	$ilDB->manipulate("delete from adl_shared_data WHERE cp_node_id = 0");
	
	$ilDB->addPrimaryKey("adl_shared_data", array('cp_node_id','user_id'));
}
?>
<#4804>
<?php
	$query = "show index from sahs_sc13_seq_templ where Key_name = 'PRIMARY'";
	$res = $ilDB->query($query);
	if (!$ilDB->numRows($res)) {
		$ilDB->addPrimaryKey('sahs_sc13_seq_templ', array('seqnodeid','id'));
	}
?>
<#4805>
<?php
	$query = "show index from sahs_sc13_seq_tree where Key_name = 'PRIMARY'";
	$res = $ilDB->query($query);
	if (!$ilDB->numRows($res)) {
		$ilDB->addPrimaryKey('sahs_sc13_seq_tree', array('child','importid','parent'));
	}
?>
<#4806>
<?php
	$query = "show index from sahs_sc13_tree where Key_name = 'PRIMARY'";
	$res = $ilDB->query($query);
	if (!$ilDB->numRows($res)) {
		$ilDB->addPrimaryKey('sahs_sc13_tree', array('child','parent','slm_id'));
	}
?>
<#4807>
<?php
	$query = "show index from scorm_tree where Key_name = 'PRIMARY'";
	$res = $ilDB->query($query);
	if (!$ilDB->numRows($res)) {
		$ilDB->addPrimaryKey('scorm_tree', array('slm_id','child'));
	}
?>
<#4808>
<?php
	$ilDB->modifyTableColumn('cp_tree', 'obj_id', array(
		"notnull" => true,
		"default" => "0"
	));
	$ilDB->modifyTableColumn('cp_tree', 'child', array(
		"notnull" => true,
		"default" => "0"
	));

	$query = "show index from cp_tree where Key_name = 'PRIMARY'";
	$res = $ilDB->query($query);
	if (!$ilDB->numRows($res)) {
		$ilDB->addPrimaryKey('cp_tree', array('obj_id','child'));
	}
?>
<#4809>
<?php
if(!$ilDB->tableColumnExists('notification_osd', 'visible_for'))
{
	$ilDB->addTableColumn('notification_osd', 'visible_for', array(
		'type'    => 'integer',
		'length'  => 4,
		'notnull' => true,
		'default' => 0)
	);
}
?>
<#4810>
<?php
if($ilDB->tableColumnExists('svy_times', 'first_question'))
{
	$ilDB->modifyTableColumn('svy_times', 'first_question', array(
			'type'	=> 'integer',
			'length'=> 4)
	);
}
?>
<#4811>
<?php
//step 1/4 ecs_part_settings search for dublicates and store it in ecs_part_settings_tmp

if ($ilDB->tableExists('ecs_part_settings'))
{
	$res = $ilDB->query("
		SELECT sid, mid
		FROM ecs_part_settings
		GROUP BY sid, mid
		HAVING COUNT(sid) > 1
	");

	if($ilDB->numRows($res))
	{
		if(!$ilDB->tableExists('ecs_part_settings_tmp'))
		{
			$ilDB->createTable('ecs_part_settings_tmp', array(
				'sid' => array(
					'type'  => 'integer',
					'length'=> 8,
					'notnull' => true,
					'default' => 0
				),
				'mid' => array(
					'type'  => 'integer',
					'length'=> 8,
					'notnull' => true,
					'default' => 0
				)
			));
			$ilDB->addPrimaryKey('ecs_part_settings_tmp', array('sid','mid'));
		}

		while($row = $ilDB->fetchAssoc($res))
		{
			$ilDB->replace('ecs_part_settings_tmp', array(), array(
				'sid' => array('integer', $row['sid']),
				'mid' => array('integer', $row['mid'])
			));
		}
	}
}
?>
<#4812>
<?php
//step 2/4 ecs_part_settings deletes dublicates stored in ecs_part_settings_tmp

if ($ilDB->tableExists('ecs_part_settings_tmp'))
{
	$res = $ilDB->query("
	SELECT sid, mid
	FROM ecs_part_settings_tmp
");

	while($row = $ilDB->fetchAssoc($res))
	{
		$res_data = $ilDB->query("
			SELECT *
			FROM ecs_part_settings
			WHERE
			sid = ".$ilDB->quote($row['sid'] ,'integer')." AND
			mid = ".$ilDB->quote($row['mid'] ,'integer')
		);
		$data = $ilDB->fetchAssoc($res_data);

		$ilDB->manipulate("DELETE FROM ecs_part_settings WHERE".
			" sid = " . $ilDB->quote($row['sid'] ,'integer').
			" AND mid = " . $ilDB->quote($row['mid'] ,'integer')
		);

		$ilDB->manipulate("INSERT INTO ecs_part_settings (sid, mid, export, import, import_type, title, cname, token, export_types, import_types, dtoken) ".
			"VALUES ( ".
			$ilDB->quote($data['sid'] ,'integer').', '.
			$ilDB->quote($data['mid'] ,'integer').', '.
			$ilDB->quote($data['export'] ,'integer').', '.
			$ilDB->quote($data['import'] ,'integer').', '.
			$ilDB->quote($data['import_type'] ,'integer').', '.
			$ilDB->quote($data['title'] ,'text').', '.
			$ilDB->quote($data['cname'] ,'text').', '.
			$ilDB->quote($data['token'] ,'integer').', '.
			$ilDB->quote($data['export_types'] ,'text').', '.
			$ilDB->quote($data['import_types'] ,'text').', '.
			$ilDB->quote($data['dtoken'] ,'integer').
			")");

		$ilDB->manipulate("DELETE FROM ecs_part_settings_tmp WHERE".
			" sid = " . $ilDB->quote($row['sid'] ,'integer').
			" AND mid = " . $ilDB->quote($row['mid'] ,'integer')
		);
	}
}
?>
<#4813>
<?php
//step 3/4 ecs_part_settings adding primary key

if($ilDB->tableExists('ecs_part_settings'))
{
	$ilDB->addPrimaryKey('ecs_part_settings', array('sid', 'mid'));
}
?>
<#4814>
<?php
//step 4/4 ecs_part_settings removes temp table

if ($ilDB->tableExists('ecs_part_settings_tmp'))
{
	$ilDB->dropTable('ecs_part_settings_tmp');
}
?>
<#4815>
<?php
//step 1/1 feedback_results removes table

if ($ilDB->tableExists('feedback_results'))
{
	$ilDB->dropTable('feedback_results');
}
if ($ilDB->tableExists('feedback_items'))
{
	$ilDB->dropTable('feedback_items');
}
?>
<#4816>
<?php
//step 1/4 il_exc_team_log renames old table

if ($ilDB->tableExists('il_exc_team_log') && !$ilDB->tableExists('exc_team_log_old'))
{
	$ilDB->renameTable("il_exc_team_log", "exc_team_log_old");
}
?>
<#4817>
<?php
//step 2/4 il_exc_team_log creates new table with unique id and sequenz

if (!$ilDB->tableExists('il_exc_team_log'))
{
	$ilDB->createTable('il_exc_team_log',array(
		'log_id' => array(
			'type' => 'integer',
			'length' => 4,
			'notnull' => true
		),
		'team_id' => array(
			'type' => 'integer',
			'length' => 4,
			'notnull' => true
		),
		'user_id' => array(
			'type' => 'integer',
			'length' => 4,
			'notnull' => true
		),
		'details' => array(
			'type' => 'text',
			'length' => 500,
			'notnull' => false
		),
		'action' => array(
			'type' => 'integer',
			'length' => 1,
			'notnull' => true
		),
		'tstamp' => array(
			'type' => 'integer',
			'length' => 4,
			'notnull' => true
		)
	));
	$ilDB->addPrimaryKey('il_exc_team_log', array('log_id'));
	$ilDB->addIndex('il_exc_team_log',array('team_id'),'i1');
	$ilDB->createSequence('il_exc_team_log');
}
?>
<#4818>
<?php
//step 3/4 il_exc_team_log moves all data to new table

if ($ilDB->tableExists('il_exc_team_log') && $ilDB->tableExists('exc_team_log_old'))
{
	$res = $ilDB->query("
		SELECT *
		FROM exc_team_log_old
	");

	while($row = $ilDB->fetchAssoc($res))
	{
		$id = $ilDB->nextId('il_exc_team_log');

		$ilDB->manipulate("INSERT INTO il_exc_team_log (log_id, team_id, user_id, details, action, tstamp)".
			" VALUES (".
			$ilDB->quote($id, "integer").
			",".$ilDB->quote($row['team_id'], "integer").
			",".$ilDB->quote($row['user_id'], "integer").
			",".$ilDB->quote($row['details'], "text").
			",".$ilDB->quote($row['action'], "integer").
			",".$ilDB->quote($row['tstamp'], "integer").
			")"
		);
	}
}
?>
<#4819>
<?php
//step 4/4 il_exc_team_log removes old table

if ($ilDB->tableExists('exc_team_log_old'))
{
	$ilDB->dropTable('exc_team_log_old');
}
?>
<#4820>
<?php
//step 1/1 il_log removes old table

if ($ilDB->tableExists('il_log'))
{
	$ilDB->dropTable('il_log');
}
?>
<#4821>
<?php
//step 1/5 il_verification removes dublicates

if ($ilDB->tableExists('il_verification'))
{
	$res = $ilDB->query("
		SELECT id, type
		FROM il_verification
		GROUP BY id, type
		HAVING COUNT(id) > 1
	");

	if($ilDB->numRows($res))
	{
		if(!$ilDB->tableExists('il_verification_tmp'))
		{
			$ilDB->createTable('il_verification_tmp', array(
					'id' => array(
					'type'  => 'integer',
					'length'=> 8,
					'notnull' => true,
					'default' => 0
				)
			));
			$ilDB->addPrimaryKey('il_verification_tmp', array('id', 'type'));
		}

		while($row = $ilDB->fetchAssoc($res))
		{
			$ilDB->replace('il_verification_tmp', array(), array(
				'id' => array('integer', $row['id']),
				'type' => array('text', $row['type'])
			));
		}
	}
}
?>
<#4822>
<?php
//step 2/5 il_verification deletes dublicates stored in il_verification_tmp

if ($ilDB->tableExists('il_verification_tmp'))
{
	$res = $ilDB->query("
		SELECT id, type
		FROM il_verification_tmp
	");

	while($row = $ilDB->fetchAssoc($res))
	{
		$res_data = $ilDB->query("
			SELECT *
			FROM il_verification
			WHERE
			id = ".$ilDB->quote($row['id'] ,'integer')." AND
			type = ".$ilDB->quote($row['type'], 'text')							
		);
		$data = $ilDB->fetchAssoc($res_data);

		$ilDB->manipulate("DELETE FROM il_verification WHERE".
			" id = " . $ilDB->quote($row['id'] ,'integer').
			" AND type = ".$ilDB->quote($row['type'], 'text')
		);

		$ilDB->manipulate("INSERT INTO il_verification (id, type, parameters, raw_data) ".
			"VALUES ( ".
			$ilDB->quote($data['id'] ,'integer').', '.
			$ilDB->quote($data['type'] ,'text').', '.
			$ilDB->quote($data['parameters'] ,'text').', '.
			$ilDB->quote($data['raw_data'] ,'text').
			")");

		$ilDB->manipulate("DELETE FROM il_verification_tmp WHERE".
			" id = " . $ilDB->quote($row['id'] ,'integer').
			" AND type = ".$ilDB->quote($row['type'], 'text')
		);
	}
}
?>
<#4823>
<?php
//step 3/5 il_verification drops not used indexes

if( $ilDB->indexExistsByFields('il_verification', array('id')) )
{
	$ilDB->dropIndexByFields('il_verification', array('id'));
}
?>
<#4824>
<?php
//step 4/5 il_verification adding primary key

if($ilDB->tableExists('il_verification'))
{
	$ilDB->addPrimaryKey('il_verification', array('id', 'type'));
}
?>
<#4825>
<?php
//step 5/5 il_verification removes temp table

if ($ilDB->tableExists('il_verification_tmp'))
{
	$ilDB->dropTable('il_verification_tmp');
}
?>
<#4826>
<?php
//step 1/4 il_wiki_imp_pages removes dublicates

if ($ilDB->tableExists('il_wiki_imp_pages'))
{
	$res = $ilDB->query("
		SELECT wiki_id, page_id
		FROM il_wiki_imp_pages
		GROUP BY wiki_id, page_id
		HAVING COUNT(wiki_id) > 1
	");

	if($ilDB->numRows($res))
	{
		if(!$ilDB->tableExists('wiki_imp_pages_tmp'))
		{
			$ilDB->createTable('wiki_imp_pages_tmp', array(
				'wiki_id' => array(
					'type'  => 'integer',
					'length'=> 8,
					'notnull' => true,
					'default' => 0
				),
				'page_id' => array(
					'type'  => 'integer',
					'length'=> 8,
					'notnull' => true,
					'default' => 0
				)
			));
			$ilDB->addPrimaryKey('wiki_imp_pages_tmp', array('wiki_id','page_id'));
		}

		while($row = $ilDB->fetchAssoc($res))
		{
			$ilDB->replace('wiki_imp_pages_tmp', array(), array(
				'wiki_id' => array('integer', $row['wiki_id']),
				'page_id' => array('integer', $row['page_id'])
			));
		}
	}
}
?>
<#4827>
<?php
//step 2/4 il_wiki_imp_pages deletes dublicates stored in wiki_imp_pages_tmp

if ($ilDB->tableExists('wiki_imp_pages_tmp'))
{
	$res = $ilDB->query("
		SELECT wiki_id, page_id
		FROM wiki_imp_pages_tmp
	");

	while($row = $ilDB->fetchAssoc($res))
	{
		$res_data = $ilDB->query("
			SELECT *
			FROM il_wiki_imp_pages
			WHERE
			wiki_id = ".$ilDB->quote($row['wiki_id'] ,'integer')." AND
			page_id = ".$ilDB->quote($row['page_id'] ,'integer')
		);
		$data = $ilDB->fetchAssoc($res_data);

		$ilDB->manipulate("DELETE FROM il_wiki_imp_pages WHERE".
			" wiki_id = " . $ilDB->quote($row['wiki_id'] ,'integer').
			" AND page_id = " . $ilDB->quote($row['page_id'] ,'integer')
		);

		$ilDB->manipulate("INSERT INTO il_wiki_imp_pages (wiki_id, ord, indent, page_id) ".
			"VALUES ( ".
			$ilDB->quote($data['wiki_id'] ,'integer').', '.
			$ilDB->quote($data['ord'] ,'integer').', '.
			$ilDB->quote($data['indent'] ,'integer').', '.
			$ilDB->quote($data['page_id'] ,'integer').
			")");

		$ilDB->manipulate("DELETE FROM wiki_imp_pages_tmp WHERE".
			" wiki_id = " . $ilDB->quote($row['wiki_id'] ,'integer').
			" AND page_id = " . $ilDB->quote($row['page_id'] ,'integer')
		);
	}
}
?>
<#4828>
<?php
//step 3/4 il_wiki_imp_pages adding primary key

if($ilDB->tableExists('il_wiki_imp_pages'))
{
	$ilDB->addPrimaryKey('il_wiki_imp_pages', array('wiki_id', 'page_id'));
}
?>
<#4829>
<?php
//step 4/4 il_wiki_imp_pages removes temp table

if ($ilDB->tableExists('wiki_imp_pages_tmp'))
{
	$ilDB->dropTable('wiki_imp_pages_tmp');
}
?>
<#4830>
<?php
//step 1/3 il_wiki_missing_page removes dublicates

if ($ilDB->tableExists('il_wiki_missing_page'))
{
	$res = $ilDB->query("
		SELECT wiki_id, source_id, target_name
		FROM il_wiki_missing_page
		GROUP BY wiki_id, source_id, target_name
		HAVING COUNT(wiki_id) > 1
	");

	while($row = $ilDB->fetchAssoc($res))
	{
		$ilDB->manipulate("DELETE FROM il_wiki_missing_page WHERE".
			" wiki_id = " . $ilDB->quote($row['wiki_id'] ,'integer').
			" AND source_id = " . $ilDB->quote($row['source_id'] ,'integer').
			" AND target_name = " . $ilDB->quote($row['target_name'] ,'text')
		);

		$ilDB->manipulate("INSERT INTO il_wiki_missing_page (wiki_id, source_id, target_name) ".
			"VALUES ( ".
			$ilDB->quote($row['wiki_id'] ,'integer').', '.
			$ilDB->quote($row['source_id'] ,'integer').', '.
			$ilDB->quote($row['target_name'] ,'text').
			")");
	}
}
?>
<#4831>
<?php
//step 2/3 il_wiki_missing_page drops not used indexes

if( $ilDB->indexExistsByFields('il_wiki_missing_page', array('wiki_id')) )
{
	$ilDB->dropIndexByFields('il_wiki_missing_page', array('wiki_id'));
}
?>
<#4832>
<?php
//step 3/3 il_wiki_missing_page adding primary key and removing index
if(! $ilDB->indexExistsByFields('il_wiki_missing_page', array('wiki_id', 'target_name')) )
{
	$ilDB->addIndex('il_wiki_missing_page', array('wiki_id', 'target_name'), 'i1');
}

if($ilDB->tableExists('il_wiki_missing_page'))
{
	$ilDB->addPrimaryKey('il_wiki_missing_page', array('wiki_id', 'source_id', 'target_name'));
}
?>
<#4833>
<?php
//step 1/2 lo_access search for dublicates and remove them
/*
if ($ilDB->tableExists('lo_access'))
{
	$res = $ilDB->query("
		SELECT first.timestamp ts, first.usr_id ui, first.lm_id li, first.obj_id oi, first.lm_title lt
		FROM lo_access first
		WHERE EXISTS (
			SELECT second.usr_id, second.lm_id
			FROM lo_access second
			WHERE first.usr_id = second.usr_id AND first.lm_id = second.lm_id
			GROUP BY second.usr_id, second.lm_id
			HAVING COUNT(second.lm_id) > 1
		)
	");
	$data = array();

	while($row = $ilDB->fetchAssoc($res))
	{
		$data[$row['ui'] . '_' . $row['li']][] = $row;
	}


	foreach($data as $rows) {
		$newest = null;

		foreach ($rows as $row) {

			if($newest && ($newest['ts'] == $row['ts'] && $newest['oi'] == $row['oi']))
			{
				$ilDB->manipulate("DELETE FROM lo_access WHERE" .
					" usr_id = " . $ilDB->quote($newest['ui'], 'integer') .
					" AND lm_id = " . $ilDB->quote($newest['li'], 'integer') .
					" AND timestamp = " . $ilDB->quote($newest['ts'], 'date') .
					" AND obj_id = " . $ilDB->quote($newest['oi'], 'integer')
				);

				$ilDB->manipulate("INSERT INTO lo_access (usr_id, lm_id, timestamp, obj_id) ".
					"VALUES ( ".
					$ilDB->quote($row['ui'] ,'integer').', '.
					$ilDB->quote($row['li'] ,'integer').', '.
					$ilDB->quote($row['ts'] ,'date').', '.
					$ilDB->quote($row['oi'] ,'integer').
					")");
			}

			if (!$newest || new DateTime($row["ts"]) > new DateTime($newest["ts"])) {
				$newest = $row;
			}
		}

		$ilDB->manipulate("DELETE FROM lo_access WHERE" .
			" usr_id = " . $ilDB->quote($newest['ui'], 'integer') .
			" AND lm_id = " . $ilDB->quote($newest['li'], 'integer') .
			" AND (timestamp != " . $ilDB->quote($newest['ts'], 'date') .
			" XOR obj_id != " . $ilDB->quote($newest['oi'], 'integer') . ")"
		);
	}
}
*/
?>
<#4834>
<?php

// fixes step 4833

$set1 = $ilDB->query("SELECT DISTINCT usr_id, lm_id FROM lo_access ORDER BY usr_id");

while ($r1 = $ilDB->fetchAssoc($set1))
{
	$set2 = $ilDB->query("SELECT * FROM lo_access WHERE usr_id = ".$ilDB->quote($r1["usr_id"], "integer").
		" AND lm_id = ".$ilDB->quote($r1["lm_id"], "integer")." ORDER BY timestamp ASC");
	$new_recs = array();
	while ($r2 = $ilDB->fetchAssoc($set2))
	{
		$new_recs[$r2["usr_id"].":".$r2["lm_id"]] = $r2;
	}
	$ilDB->manipulate("DELETE FROM lo_access WHERE usr_id = ".$ilDB->quote($r1["usr_id"], "integer").
		" AND lm_id = ".$ilDB->quote($r1["lm_id"], "integer"));
	foreach ($new_recs as $r)
	{
		$ilDB->manipulate("INSERT INTO lo_access ".
			"(timestamp, usr_id, lm_id, obj_id, lm_title) VALUES (".
			$ilDB->quote($r["timestamp"], "timestamp").",".
			$ilDB->quote($r["usr_id"], "integer").",".
			$ilDB->quote($r["lm_id"], "integer").",".
			$ilDB->quote($r["obj_id"], "integer").",".
			$ilDB->quote($r["lm_title"], "text").
			")");
	}
}


//step 2/2 lo_access adding primary key and removing indexes

if( $ilDB->indexExistsByFields('lo_access', array('usr_id')) )
{
	$ilDB->dropIndexByFields('lo_access', array('usr_id'));
}

if($ilDB->tableExists('lo_access'))
{
	$ilDB->addPrimaryKey('lo_access', array('usr_id', 'lm_id'));
}
?>
<#4835>
<?php
//step 1/4 obj_stat search for dublicates and store it in obj_stat_tmp

if ($ilDB->tableExists('obj_stat'))
{
	$res = $ilDB->query("
		SELECT obj_id, yyyy, mm, dd, hh
		FROM obj_stat
		GROUP BY obj_id, yyyy, mm, dd, hh
		HAVING COUNT(obj_id) > 1
	");

	if($ilDB->numRows($res))
	{
		if(!$ilDB->tableExists('obj_stat_tmpd'))
		{
			$ilDB->createTable('obj_stat_tmpd', array(
				'obj_id' => array(
					'type'  => 'integer',
					'length'=> 8,
					'notnull' => true,
					'default' => 0
				),
				'yyyy' => array(
					'type'  => 'integer',
					'length'=> 8,
					'notnull' => true,
					'default' => 0
				),
				'mm' => array(
					'type'  => 'integer',
					'length'=> 8,
					'notnull' => true,
					'default' => 0
				),
				'dd' => array(
					'type'  => 'integer',
					'length'=> 8,
					'notnull' => true,
					'default' => 0
				),
				'hh' => array(
					'type'  => 'integer',
					'length'=> 8,
					'notnull' => true,
					'default' => 0
				)
			));
			$ilDB->addPrimaryKey('obj_stat_tmpd', array('obj_id','yyyy','mm','dd','hh'));
		}

		while($row = $ilDB->fetchAssoc($res))
		{
			$ilDB->replace('obj_stat_tmpd', array(), array(
				'obj_id' => array('integer', $row['obj_id']),
				'yyyy' => array('integer', $row['yyyy']),
				'mm' => array('integer', $row['mm']),
				'dd' => array('integer', $row['dd']),
				'hh' => array('integer', $row['hh'])
			));
		}
	}
}
?>
<#4836>
<?php
//step 2/4 obj_stat deletes dublicates stored in obj_stat_tmpd

if ($ilDB->tableExists('obj_stat_tmpd'))
{
	$res = $ilDB->query("
		SELECT obj_id, yyyy, mm, dd, hh
		FROM obj_stat_tmpd
	");

	while($row = $ilDB->fetchAssoc($res))
	{
		$res_data = $ilDB->query("
			SELECT *
			FROM obj_stat
			WHERE
			obj_id = ".$ilDB->quote($row['obj_id'] ,'integer')." AND
			yyyy = ".$ilDB->quote($row['yyyy'] ,'integer')." AND
			mm = ".$ilDB->quote($row['mm'] ,'integer')." AND
			dd = ".$ilDB->quote($row['dd'] ,'integer')." AND
			hh = ".$ilDB->quote($row['hh'] ,'integer')
		);
		$data = $ilDB->fetchAssoc($res_data);

		$ilDB->manipulate("
			DELETE FROM obj_stat WHERE
			obj_id = ".$ilDB->quote($row['obj_id'] ,'integer')." AND
			yyyy = ".$ilDB->quote($row['yyyy'] ,'integer')." AND
			mm = ".$ilDB->quote($row['mm'] ,'integer')." AND
			dd = ".$ilDB->quote($row['dd'] ,'integer')." AND
			hh = ".$ilDB->quote($row['hh'] ,'integer')
		);

		$ilDB->manipulate("INSERT INTO obj_stat ".
			"(obj_id, obj_type,  yyyy, mm, dd, hh, read_count, childs_read_count, spent_seconds, childs_spent_seconds) ".
			"VALUES ( ".
			$ilDB->quote($data['obj_id'] ,'integer').', '.
			$ilDB->quote($data['obj_type'] ,'text').', '.
			$ilDB->quote($data['yyyy'] ,'integer').', '.
			$ilDB->quote($data['mm'] ,'integer').', '.
			$ilDB->quote($data['dd'] ,'integer').', '.
			$ilDB->quote($data['hh'] ,'integer').', '.
			$ilDB->quote($data['read_count'] ,'integer').', '.
			$ilDB->quote($data['childs_read_count'] ,'integer').', '.
			$ilDB->quote($data['spent_seconds'] ,'integer').', '.
			$ilDB->quote($data['childs_spent_seconds'] ,'integer').
			")");

		$ilDB->manipulate("
			DELETE FROM obj_stat_tmpd WHERE
			obj_id = ".$ilDB->quote($row['obj_id'] ,'integer')." AND
			yyyy = ".$ilDB->quote($row['yyyy'] ,'integer')." AND
			mm = ".$ilDB->quote($row['mm'] ,'integer')." AND
			dd = ".$ilDB->quote($row['dd'] ,'integer')." AND
			hh = ".$ilDB->quote($row['hh'] ,'integer')
		);
	}
}
?>
<#4837>
<?php
//step 3/4 obj_stat adding primary key
if( $ilDB->indexExistsByFields('obj_stat', array('obj_id','yyyy','mm')) )
{
	$ilDB->dropIndexByFields('obj_stat', array('obj_id','yyyy','mm'));
}

if( $ilDB->indexExistsByFields('obj_stat', array('obj_id')) )
{
	$ilDB->dropIndexByFields('obj_stat', array('obj_id'));
}

if($ilDB->tableExists('obj_stat'))
{
	$ilDB->addPrimaryKey('obj_stat',  array('obj_id','yyyy','mm','dd','hh'));
}
?>
<#4838>
<?php
//step 4/4 obj_stat removes temp table

if ($ilDB->tableExists('obj_stat_tmpd'))
{
	$ilDB->dropTable('obj_stat_tmpd');
}
?>
<#4839>
<?php
//step 1/4 obj_stat_log renames old table

if ($ilDB->tableExists('obj_stat_log') && !$ilDB->tableExists('obj_stat_log_old'))
{
	$ilDB->renameTable("obj_stat_log", "obj_stat_log_old");
}
?>
<#4840>
<?php
//step 2/4 obj_stat_log creates new table with unique id and sequenz

if (!$ilDB->tableExists('obj_stat_log'))
{
	$ilDB->createTable('obj_stat_log',array(
		'log_id' => array(
			'type' => 'integer',
			'length' => 4,
			'notnull' => true
		),
		'obj_id' => array(
			'type' => 'integer',
			'length' => 4,
			'notnull' => true
		),
		'obj_type' => array(
			'type' => 'text',
			'length' => 10,
			'notnull' => true
		),
		'tstamp' => array(
			'type' => 'integer',
			'length' => 4,
			'notnull' => false
		),
		'yyyy' => array(
			'type' => 'integer',
			'length' => 2,
			'notnull' => false
		),
		'mm' => array(
			'type' => 'integer',
			'length' => 1,
			'notnull' => false
		),
		'dd' => array(
			'type' => 'integer',
			'length' => 1,
			'notnull' => false
		),
		'hh' => array(
			'type' => 'integer',
			'length' => 1,
			'notnull' => false
		),
		'read_count' => array(
			'type' => 'integer',
			'length' => 4,
			'notnull' => false
		),
		'childs_read_count' => array(
			'type' => 'integer',
			'length' => 4,
			'notnull' => false
		),
		'spent_seconds' => array(
			'type' => 'integer',
			'length' => 4,
			'notnull' => false
		),
		'childs_spent_seconds' => array(
			'type' => 'integer',
			'length' => 4,
			'notnull' => false
		),
	));
	$ilDB->addPrimaryKey('obj_stat_log', array('log_id'));
	$ilDB->addIndex('obj_stat_log',array('tstamp'),'i1');
	$ilDB->createSequence('obj_stat_log');
}
?>
<#4841>
<?php
//step 3/4 obj_stat_log moves all data to new table

if ($ilDB->tableExists('obj_stat_log') && $ilDB->tableExists('obj_stat_log_old'))
{
	$res = $ilDB->query("
		SELECT *
		FROM obj_stat_log_old
	");

	while($row = $ilDB->fetchAssoc($res))
	{
		$id = $ilDB->nextId('obj_stat_log');

		$ilDB->manipulate("INSERT INTO obj_stat_log ".
						  "(log_id, obj_id, obj_type, tstamp,  yyyy, mm, dd, hh, read_count, childs_read_count, spent_seconds, childs_spent_seconds) ".
						  "VALUES ( ".
						  $ilDB->quote($id ,'integer').', '.
						  $ilDB->quote($row['obj_id'] ,'integer').', '.
						  $ilDB->quote($row['obj_type'] ,'text').', '.
						  $ilDB->quote($row['tstamp'] ,'integer').', '.
						  $ilDB->quote($row['yyyy'] ,'integer').', '.
						  $ilDB->quote($row['mm'] ,'integer').', '.
						  $ilDB->quote($row['dd'] ,'integer').', '.
						  $ilDB->quote($row['hh'] ,'integer').', '.
						  $ilDB->quote($row['read_count'] ,'integer').', '.
						  $ilDB->quote($row['childs_read_count'] ,'integer').', '.
						  $ilDB->quote($row['spent_seconds'] ,'integer').', '.
						  $ilDB->quote($row['childs_spent_seconds'] ,'integer').
						  ")"
		);

		$ilDB->manipulate("
			DELETE FROM obj_stat_log_old WHERE
			obj_id = ".$ilDB->quote($row['obj_id'] ,'integer')." AND
			obj_type = ".$ilDB->quote($row['obj_type'] ,'integer')." AND
			tstamp = ".$ilDB->quote($row['tstamp'] ,'integer')." AND
			yyyy = ".$ilDB->quote($row['yyyy'] ,'integer')." AND
			mm = ".$ilDB->quote($row['mm'] ,'integer')." AND
			dd = ".$ilDB->quote($row['dd'] ,'integer')." AND
			hh = ".$ilDB->quote($row['hh'] ,'integer')." AND
			read_count = ".$ilDB->quote($row['read_count'] ,'integer')." AND
			childs_read_count = ".$ilDB->quote($row['childs_read_count'] ,'integer')." AND
			spent_seconds = ".$ilDB->quote($row['spent_seconds'] ,'integer')." AND
			childs_spent_seconds = ".$ilDB->quote($row['childs_spent_seconds'] ,'integer')
		);
	}
}
?>
<#4842>
<?php
//step 4/4 obj_stat_log removes old table

if ($ilDB->tableExists('obj_stat_log_old'))
{
	$ilDB->dropTable('obj_stat_log_old');
}
?>
<#4843>
<?php
//step 1/4 obj_stat_tmp renames old table

if ($ilDB->tableExists('obj_stat_tmp') && !$ilDB->tableExists('obj_stat_tmp_old'))
{
	$ilDB->renameTable("obj_stat_tmp", "obj_stat_tmp_old");
}
?>
<#4844>
<?php
//step 2/4 obj_stat_tmp creates new table with unique id

if (!$ilDB->tableExists('obj_stat_tmp'))
{
	$ilDB->createTable('obj_stat_tmp',array(
		'log_id' => array(
			'type' => 'integer',
			'length' => 4,
			'notnull' => true
		),
		'obj_id' => array(
			'type' => 'integer',
			'length' => 4,
			'notnull' => true
		),
		'obj_type' => array(
			'type' => 'text',
			'length' => 10,
			'notnull' => true
		),
		'tstamp' => array(
			'type' => 'integer',
			'length' => 4,
			'notnull' => false
		),
		'yyyy' => array(
			'type' => 'integer',
			'length' => 2,
			'notnull' => false
		),
		'mm' => array(
			'type' => 'integer',
			'length' => 1,
			'notnull' => false
		),
		'dd' => array(
			'type' => 'integer',
			'length' => 1,
			'notnull' => false
		),
		'hh' => array(
			'type' => 'integer',
			'length' => 1,
			'notnull' => false
		),
		'read_count' => array(
			'type' => 'integer',
			'length' => 4,
			'notnull' => false
		),
		'childs_read_count' => array(
			'type' => 'integer',
			'length' => 4,
			'notnull' => false
		),
		'spent_seconds' => array(
			'type' => 'integer',
			'length' => 4,
			'notnull' => false
		),
		'childs_spent_seconds' => array(
			'type' => 'integer',
			'length' => 4,
			'notnull' => false
		),
	));
	$ilDB->addPrimaryKey('obj_stat_tmp', array('log_id'));
	$ilDB->addIndex('obj_stat_tmp',array('obj_id', 'obj_type', 'yyyy', 'mm', 'dd', 'hh'),'i1');
}
?>
<#4845>
<?php
//step 3/4 obj_stat_tmp moves all data to new table

if ($ilDB->tableExists('obj_stat_tmp') && $ilDB->tableExists('obj_stat_tmp_old'))
{
	$res = $ilDB->query("
		SELECT *
		FROM obj_stat_tmp_old
");

	while($row = $ilDB->fetchAssoc($res))
	{
		$id = $ilDB->nextId('obj_stat_tmp');

		$ilDB->manipulate("INSERT INTO obj_stat_tmp ".
						  "(log_id, obj_id, obj_type, tstamp,  yyyy, mm, dd, hh, read_count, childs_read_count, spent_seconds, childs_spent_seconds) ".
						  "VALUES ( ".
						  $ilDB->quote($id ,'integer').', '.
						  $ilDB->quote($data['obj_id'] ,'integer').', '.
						  $ilDB->quote($data['obj_type'] ,'text').', '.
						  $ilDB->quote($data['tstamp'] ,'integer').', '.
						  $ilDB->quote($data['yyyy'] ,'integer').', '.
						  $ilDB->quote($data['mm'] ,'integer').', '.
						  $ilDB->quote($data['dd'] ,'integer').', '.
						  $ilDB->quote($data['hh'] ,'integer').', '.
						  $ilDB->quote($data['read_count'] ,'integer').', '.
						  $ilDB->quote($data['childs_read_count'] ,'integer').', '.
						  $ilDB->quote($data['spent_seconds'] ,'integer').', '.
						  $ilDB->quote($data['childs_spent_seconds'] ,'integer').
						  ")"
		);

		$ilDB->manipulate("
			DELETE FROM obj_stat_tmp_old WHERE
			obj_id = ".$ilDB->quote($row['obj_id'] ,'integer')." AND
			yyyy = ".$ilDB->quote($row['yyyy'] ,'integer')." AND
			mm = ".$ilDB->quote($row['mm'] ,'integer')." AND
			dd = ".$ilDB->quote($row['dd'] ,'integer')." AND
			hh = ".$ilDB->quote($row['hh'] ,'integer')." AND
			read_count = ".$ilDB->quote($row['read_count'] ,'integer')." AND
			childs_read_count = ".$ilDB->quote($row['childs_read_count'] ,'integer')." AND
			spent_seconds = ".$ilDB->quote($row['spent_seconds'] ,'integer')." AND
			childs_spent_seconds = ".$ilDB->quote($row['childs_spent_seconds'] ,'integer')
		);
	}
}
?>
<#4846>
<?php
//step 4/4 obj_stat_tmp_old removes old table

if ($ilDB->tableExists('obj_stat_tmp_old'))
{
	$ilDB->dropTable('obj_stat_tmp_old');
}
?>
<#4847>
<?php
//page_question adding primary key

if($ilDB->tableExists('page_question'))
{
	$ilDB->addPrimaryKey('page_question', array('page_id', 'question_id'));
}
?>
<#4848>
<?php
//step 1/4 page_style_usage renames old table

if ($ilDB->tableExists('page_style_usage') && !$ilDB->tableExists('page_style_usage_old'))
{
	$ilDB->renameTable("page_style_usage", "page_style_usage_old");
}
?>
<#4849>
<?php
//step 2/4 page_style_usage creates new table with unique id and sequenz

if (!$ilDB->tableExists('page_style_usage'))
{
	$ilDB->createTable('page_style_usage',array(
		'id' => array(
			'type' => 'integer',
			'length' => 4,
			'notnull' => true
		),
		'page_id' => array(
			'type' => 'integer',
			'length' => 4,
			'notnull' => true
		),
		'page_type' => array(
			'type' => 'text',
			'length' => 10,
			'fixed' => true,
			'notnull' => true
		),
		'page_nr' => array(
			'type' => 'integer',
			'length' => 4,
			'notnull' => true
		),
		'template' => array(
			'type' => 'integer',
			'length' => 1,
			'notnull' => true,
			'default' => 0
		),
		'stype' => array(
			'type' => 'text',
			'length' => 30,
			'fixed' => false,
			'notnull' => false
		),
		'sname' => array(
			'type' => 'text',
			'length' => 30,
			'fixed' => true,
			'notnull' => false
		),
		'page_lang' => array(
			'type' => 'text',
			'length'  => 2,
			'notnull' => true,
			'default' => "-")
	));
	$ilDB->addPrimaryKey('page_style_usage', array('id'));
	$ilDB->createSequence('page_style_usage');
}
?>
<#4850>
<?php
//step 3/4 page_style_usage moves all data to new table

if ($ilDB->tableExists('page_style_usage') && $ilDB->tableExists('page_style_usage_old'))
{
	$res = $ilDB->query("
		SELECT *
		FROM page_style_usage_old
	");

	$ilDB->manipulate("DELETE FROM page_style_usage");

	while($row = $ilDB->fetchAssoc($res))
	{
		$id = $ilDB->nextId('page_style_usage');

		$ilDB->manipulate("INSERT INTO page_style_usage ".
						  "(id, page_id, page_type, page_lang, page_nr, template, stype, sname) VALUES (".
						  $ilDB->quote($id, "integer").",".
						  $ilDB->quote($row['page_id'], "integer").",".
						  $ilDB->quote($row['page_type'], "text").",".
						  $ilDB->quote($row['page_lang'], "text").",".
						  $ilDB->quote($row['page_nr'], "integer").",".
						  $ilDB->quote($row['template'], "integer").",".
						  $ilDB->quote($row['stype'], "text").",".
						  $ilDB->quote($row['sname'], "text").
						  ")");
	}
}
?>
<#4851>
<?php
//step 4/4 page_style_usage removes old table

if ($ilDB->tableExists('page_style_usage_old'))
{
	$ilDB->dropTable('page_style_usage_old');
}
?>
<#4852>
<?php
//page_question adding primary key

// fixes duplicate entries
$set1 = $ilDB->query("SELECT DISTINCT user_id FROM personal_pc_clipboard ORDER BY user_id");

while ($r1 = $ilDB->fetchAssoc($set1))
{
	$set2 = $ilDB->query("SELECT * FROM personal_pc_clipboard WHERE user_id = ".$ilDB->quote($r1["user_id"], "integer").
		" ORDER BY insert_time ASC");
	$new_recs = array();
	while ($r2 = $ilDB->fetchAssoc($set2))
	{
		$new_recs[$r2["user_id"].":".$r2["insert_time"].":".$r2["order_nr"]] = $r2;
	}
	$ilDB->manipulate("DELETE FROM personal_pc_clipboard WHERE user_id = ".$ilDB->quote($r1["user_id"], "integer"));
	foreach ($new_recs as $r)
	{
		$ilDB->insert("personal_pc_clipboard", array(
			"user_id" => array("integer", $r["user_id"]),
			"content" => array("clob", $r["content"]),
			"insert_time" => array("timestamp", $r["insert_time"]),
			"order_nr" => array("integer", $r["order_nr"])
			));
	}
}

if( $ilDB->indexExistsByFields('personal_pc_clipboard', array('user_id')) )
{
	$ilDB->dropIndexByFields('obj_stat', array('user_id'));
}

if($ilDB->tableExists('personal_pc_clipboard'))
{
	$ilDB->addPrimaryKey('personal_pc_clipboard', array('user_id', 'insert_time', 'order_nr'));
}
?>
<#4853>
<?php
//step 1/4 ut_lp_collections search for dublicates and store it in ut_lp_collections_tmp

if ($ilDB->tableExists('ut_lp_collections'))
{
	$res = $ilDB->query("
		SELECT obj_id, item_id
		FROM ut_lp_collections
		GROUP BY obj_id, item_id
		HAVING COUNT(obj_id) > 1
	");

	if($ilDB->numRows($res))
	{
		if(!$ilDB->tableExists('ut_lp_collections_tmp'))
		{
			$ilDB->createTable('ut_lp_collections_tmp', array(
				'obj_id' => array(
					'type'  => 'integer',
					'length'=> 8,
					'notnull' => true,
					'default' => 0
				),
				'item_id' => array(
					'type'  => 'integer',
					'length'=> 8,
					'notnull' => true,
					'default' => 0
				)
			));
			$ilDB->addPrimaryKey('ut_lp_collections_tmp', array('obj_id','item_id'));
		}

		while($row = $ilDB->fetchAssoc($res))
		{
			$ilDB->replace('ut_lp_collections_tmp', array(), array(
				'obj_id' => array('integer', $row['obj_id']),
				'item_id' => array('integer', $row['item_id'])
			));
		}
	}
}
?>
<#4854>
<?php
//step 2/4 ut_lp_collections deletes dublicates stored in ut_lp_collections_tmp

if ($ilDB->tableExists('ut_lp_collections_tmp'))
{
	$res = $ilDB->query("
		SELECT obj_id, item_id
		FROM ut_lp_collections_tmp
	");

	while($row = $ilDB->fetchAssoc($res))
	{
		$res_data = $ilDB->query("
			SELECT *
			FROM ut_lp_collections
			WHERE
			obj_id = ".$ilDB->quote($row['obj_id'] ,'integer')." AND
			item_id = ".$ilDB->quote($row['item_id'] ,'integer')
		);
		$data = $ilDB->fetchAssoc($res_data);

		$ilDB->manipulate("DELETE FROM ut_lp_collections WHERE".
						  " obj_id = " . $ilDB->quote($row['obj_id'] ,'integer').
						  " AND item_id = " . $ilDB->quote($row['item_id'] ,'integer')
		);

		$ilDB->manipulate("INSERT INTO ut_lp_collections (obj_id, item_id, grouping_id, num_obligatory, active, lpmode) ".
						  "VALUES ( ".
						  $ilDB->quote($data['obj_id'] ,'integer').', '.
						  $ilDB->quote($data['item_id'] ,'integer').', '.
						  $ilDB->quote($data['grouping_id'] ,'integer').', '.
						  $ilDB->quote($data['num_obligatory'] ,'integer').', '.
						  $ilDB->quote($data['active'] ,'integer').', '.
						  $ilDB->quote($data['lpmode'] ,'text').
						  ")");

		$ilDB->manipulate("DELETE FROM ut_lp_collections_tmp WHERE".
						  " obj_id = " . $ilDB->quote($row['obj_id'] ,'integer').
						  " AND item_id = " . $ilDB->quote($row['item_id'] ,'integer')
		);
	}
}
?>
<#4855>
<?php
//step 3/4 ut_lp_collections adding primary key and removing indexes

if( $ilDB->indexExistsByFields('ut_lp_collections', array('obj_id', 'item_id')) )
{
	$ilDB->dropIndexByFields('ut_lp_collections', array('obj_id', 'item_id'));
}

if($ilDB->tableExists('ut_lp_collections'))
{
	$ilDB->addPrimaryKey('ut_lp_collections', array('obj_id', 'item_id'));
}
?>
<#4856>
<?php
//step 4/4 ut_lp_collections removes temp table

if ($ilDB->tableExists('ut_lp_collections_tmp'))
{
	$ilDB->dropTable('ut_lp_collections_tmp');
}
?>
<#4857>
<?php
//usr_session_stats adding primary key

if($ilDB->tableExists('usr_session_stats'))
{
	$ilDB->addPrimaryKey('usr_session_stats', array('slot_begin'));
}
?>
<#4858>
<?php
//step 1/2 usr_session_log search for dublicates and delete them

if ($ilDB->tableExists('usr_session_log'))
{
	$res = $ilDB->query("
		SELECT tstamp, maxval, user_id
		FROM usr_session_log
		GROUP BY tstamp, maxval, user_id
		HAVING COUNT(tstamp) > 1
	");

	while($row = $ilDB->fetchAssoc($res))
	{
		$ilDB->manipulate("DELETE FROM usr_session_log WHERE".
			  " tstamp = " . $ilDB->quote($row['tstamp'] ,'integer').
			  " AND maxval = " . $ilDB->quote($row['maxval'] ,'integer').
			  " AND user_id = " . $ilDB->quote($row['user_id'] ,'integer')
		);

		$ilDB->manipulate("INSERT INTO usr_session_log (tstamp, maxval, user_id) ".
			  "VALUES ( ".
			  $ilDB->quote($row['tstamp'] ,'integer').', '.
			  $ilDB->quote($row['maxval'] ,'integer').', '.
			  $ilDB->quote($row['user_id'] ,'integer').
		")");
	}
}
?>
<#4859>
<?php
//step 2/2 usr_session_log adding primary key

if($ilDB->tableExists('usr_session_log'))
{
	$ilDB->addPrimaryKey('usr_session_log', array('tstamp', 'maxval', 'user_id'));
}
?>
<#4860>
<?php
//step 1/2 style_template_class search for dublicates and delete them

if ($ilDB->tableExists('style_template_class'))
{


	$res = $ilDB->query("
		SELECT template_id, class_type
		FROM style_template_class
		GROUP BY template_id, class_type
		HAVING COUNT(template_id) > 1
	");

	while($row = $ilDB->fetchAssoc($res))
	{
		$res_data = $ilDB->query("
			SELECT *
			FROM style_template_class
			WHERE
			template_id = ".$ilDB->quote($row['template_id'] ,'integer')." AND
			class_type = ".$ilDB->quote($row['class_type'] ,'integer')
		);
		$data = $ilDB->fetchAssoc($res_data);

		$ilDB->manipulate("DELETE FROM style_template_class WHERE".
						  " template_id = " . $ilDB->quote($row['template_id'] ,'integer').
						  " AND class_type = " . $ilDB->quote($row['class_type'] ,'text')
		);

		$ilDB->manipulate("INSERT INTO style_template_class (template_id, class_type, class) ".
						  "VALUES ( ".
						  $ilDB->quote($row['template_id'] ,'integer').', '.
						  $ilDB->quote($row['class_type'] ,'text').', '.
						  $ilDB->quote($data['class'] ,'text').
						  ")");
	}
}
?>
<#4861>
<?php
//step 2/2 style_template_class adding primary key

if($ilDB->tableExists('style_template_class'))
{
	$ilDB->addPrimaryKey('style_template_class', array('template_id', 'class_type', 'class'));
}
?>
<#4862>
<?php
//step 1/2 style_folder_styles search for dublicates and delete them

if ($ilDB->tableExists('style_folder_styles'))
{
	$res = $ilDB->query("
		SELECT folder_id, style_id
		FROM style_folder_styles
		GROUP BY folder_id, style_id
		HAVING COUNT(folder_id) > 1
	");

	while($row = $ilDB->fetchAssoc($res))
	{
		$ilDB->manipulate("DELETE FROM style_folder_styles WHERE".
						  " folder_id = " . $ilDB->quote($row['folder_id'] ,'integer').
						  " AND style_id = " . $ilDB->quote($row['style_id'] ,'integer')
		);

		$ilDB->manipulate("INSERT INTO style_folder_styles (folder_id, style_id) ".
						  "VALUES ( ".
						  $ilDB->quote($row['folder_id'] ,'integer').', '.
						  $ilDB->quote($row['style_id'] ,'integer').
						  ")");
	}
}
?>
<#4863>
<?php
//step 2/2 style_folder_styles adding primary key
if( $ilDB->indexExistsByFields('style_folder_styles', array('folder_id')) )
{
	$ilDB->dropIndexByFields('style_folder_styles', array('folder_id'));
}

if($ilDB->tableExists('style_folder_styles'))
{
	$ilDB->addPrimaryKey('style_folder_styles', array('folder_id', 'style_id'));
}
?>
<#4864>
<?php
//step 1/4 mob_parameter search for dublicates and store it in mob_parameter_tmp

if ($ilDB->tableExists('mob_parameter'))
{
	$res = $ilDB->query("
		SELECT med_item_id, name
		FROM mob_parameter
		GROUP BY med_item_id, name
		HAVING COUNT(med_item_id) > 1
	");

	if($ilDB->numRows($res))
	{
		if(!$ilDB->tableExists('mob_parameter_tmp'))
		{
			$ilDB->createTable('mob_parameter_tmp', array(
				'med_item_id' => array(
					'type'  => 'integer',
					'length'=> 8,
					'notnull' => true,
					'default' => 0
				),
				'name' => array(
					'type'  => 'text',
					'length'=> 50,
					'notnull' => true,
				)
			));
			$ilDB->addPrimaryKey('mob_parameter_tmp', array('med_item_id','name'));
		}

		while($row = $ilDB->fetchAssoc($res))
		{
			$ilDB->replace('mob_parameter_tmp', array(), array(
				'med_item_id' => array('integer', $row['med_item_id']),
				'name' => array('text', $row['name'])
			));
		}
	}
}
?>
<#4865>
<?php
//step 2/4 mob_parameter deletes dublicates stored in mob_parameter_tmp

if ($ilDB->tableExists('mob_parameter_tmp'))
{
	$res = $ilDB->query("
		SELECT med_item_id, name
		FROM mob_parameter_tmp
");

while($row = $ilDB->fetchAssoc($res))
{
	$res_data = $ilDB->query("
		SELECT *
		FROM mob_parameter
		WHERE
		med_item_id = ".$ilDB->quote($row['med_item_id'] ,'integer')." AND
		name = ".$ilDB->quote($row['name'] ,'text')
	);
	$data = $ilDB->fetchAssoc($res_data);

	$ilDB->manipulate("DELETE FROM mob_parameter WHERE".
					  " med_item_id = " . $ilDB->quote($row['med_item_id'] ,'integer').
					  " AND name = " . $ilDB->quote($row['name'] ,'integer')
	);

	$ilDB->manipulate("INSERT INTO mob_parameter (med_item_id, name, value) ".
					  "VALUES ( ".
					  $ilDB->quote($data['med_item_id'] ,'integer').', '.
					  $ilDB->quote($data['name'] ,'text').', '.
					  $ilDB->quote($data['value'] ,'text').
					  ")");

	$ilDB->manipulate("DELETE FROM mob_parameter_tmp WHERE".
					  " med_item_id = " . $ilDB->quote($row['med_item_id'] ,'integer').
					  " AND name = " . $ilDB->quote($row['name'] ,'text')
	);
}
}
?>
<#4866>
<?php
//step 3/4 mob_parameter adding primary key
if( $ilDB->indexExistsByFields('mob_parameter', array('med_item_id')) )
{
	$ilDB->dropIndexByFields('mob_parameter', array('med_item_id'));
}

if($ilDB->tableExists('mob_parameter'))
{
	$ilDB->addPrimaryKey('mob_parameter', array('med_item_id', 'name'));
}
?>
<#4867>
<?php
//step 4/4 mob_parameter removes temp table

if ($ilDB->tableExists('mob_parameter_tmp'))
{
	$ilDB->dropTable('mob_parameter_tmp');
}
?>
<#4868>
<?php
//step 1/4 link_check renames old table

if ($ilDB->tableExists('link_check') && !$ilDB->tableExists('link_check_old'))
{
	$ilDB->renameTable("link_check", "link_check_old");
}
?>
<#4869>
<?php
//step 2/4 link_check creates new table with unique id and sequenz

if (!$ilDB->tableExists('link_check'))
{
	$ilDB->createTable('link_check',array(
		'id' => array(
			'type' => 'integer',
			'length' => 4,
			'notnull' => true
		),
		'obj_id' => array(
			'type' => 'integer',
			'length' => 4,
			'notnull' => true
		),
		'page_id' => array(
			'type' => 'integer',
			'length' => 4,
			'notnull' => true
		),
		'url' => array(
			'type' => 'text',
			'length' => 255,
			'notnull' => false,
			'default' => null
		),
		'parent_type' => array(
			'type' => 'text',
			'length' => 8,
			'notnull' => false,
			'default' => null
		),
		'http_status_code' => array(
			'type' => 'integer',
			'length' => 4,
			'notnull' => true
		),
		'last_check' => array(
			'type' => 'integer',
			'length' => 4,
			'notnull' => true
		)
	));
	$ilDB->addPrimaryKey('link_check', array('id'));
	$ilDB->addIndex('link_check',array('obj_id'),'i1');
	$ilDB->createSequence('link_check');
}
?>
<#4870>
<?php
//step 3/4 link_check moves all data to new table

if ($ilDB->tableExists('link_check') && $ilDB->tableExists('link_check_old'))
{
	$res = $ilDB->query("
		SELECT *
		FROM link_check_old
	");

	while($row = $ilDB->fetchAssoc($res))
	{
		$id = $ilDB->nextId('link_check');

		$ilDB->manipulate("INSERT INTO link_check (id, obj_id, page_id, url, parent_type, http_status_code, last_check)".
						  " VALUES (".
						  $ilDB->quote($id, "integer").
						  ",".$ilDB->quote($row['obj_id'], "integer").
						  ",".$ilDB->quote($row['page_id'], "integer").
						  ",".$ilDB->quote($row['url'], "text").
						  ",".$ilDB->quote($row['parent_type'], "text").
						  ",".$ilDB->quote($row['http_status_code'], "integer").
						  ",".$ilDB->quote($row['last_check'], "integer").
						  ")"
		);

		$ilDB->manipulateF(
			"DELETE FROM link_check_old WHERE obj_id = %s AND page_id = %s AND url = %s AND parent_type = %s AND http_status_code = %s AND last_check = %s",
			array('integer', 'integer', 'text', 'text', 'integer', 'integer'),
			array($row['obj_id'], $row['page_id'], $row['url'], $row['parent_type'], $row['http_status_code'], $row['last_check'])
		);
	}
}
?>
<#4871>
<?php
//step 4/4 link_check removes old table

if ($ilDB->tableExists('link_check_old'))
{
	$ilDB->dropTable('link_check_old');
}
?>
<#4872>
<?php
//$num_query = "
//	SELECT COUNT(*) cnt
//	FROM (
//		SELECT tree, child
//		FROM bookmark_tree
//		GROUP BY tree, child
//		HAVING COUNT(*) > 1
//	) duplicateBookmarkTree
//";
//$res  = $ilDB->query($num_query);
//$data = $ilDB->fetchAssoc($res);
//
//if($data['cnt'] > 0)
//{
//	echo "<pre>
//
//		Dear Administrator,
//
//		DO NOT REFRESH THIS PAGE UNLESS YOU HAVE READ THE FOLLOWING INSTRUCTIONS
//
//		The update process has been stopped due to a data consistency issue in table 'bookmark_tree'.
//		The values in field 'tree' and 'child' should be unique together, but there are dublicated values in these fields.
//		You have to review the data and apply manual fixes on your own risk. The duplicates can be determined with the following SQL string:
//
//		SELECT *
//		FROM bookmark_tree first
//		WHERE EXISTS (
//			SELECT second.tree, second.child
//			FROM bookmark_tree second
//			WHERE first.tree = second.tree AND first.child = second.child
//			GROUP BY second.tree, second.child
//			HAVING COUNT(second.tree) > 1
//		);
//
//		If you have fixed the Problem and try to rerun the update process, this warning will be skipped.
//
//		Please ensure to backup your current database before fixing the database.
//		Furthermore disable your client while fixing the database.
//
//		For further questions use our <a href='http://mantis.ilias.de'>Bugtracker</a> or write a message to the responsible <a href='http://www.ilias.de/docu/goto_docu_pg_9985_42.html'>Maintainer</a>.
//
//		Best regards,
//		The Bookmark maintainer
//
//	</pre>";
//
//	exit();
//}
//
//
//if($ilDB->tableExists('bookmark_tree'))
//{
//	$ilDB->addPrimaryKey('bookmark_tree', array('tree', 'child'));
//}

?>
<#4873>
<?php
$num_query = "
	SELECT COUNT(*) cnt
	FROM (
	SELECT lm_id, child
	FROM lm_tree
	GROUP BY lm_id, child
	HAVING COUNT(*) > 1
	) duplicateLMTree
";
$res  = $ilDB->query($num_query);
$data = $ilDB->fetchAssoc($res);

if($data['cnt'] > 0)
{
	echo "<pre>

		Dear Administrator,

		DO NOT REFRESH THIS PAGE UNLESS YOU HAVE READ THE FOLLOWING INSTRUCTIONS

		The update process has been stopped due to a data consistency issue in table 'lm_tree'.
		The values in field 'lm_id' and 'child' should be unique together, but there are dublicated values in these fields.
		You have to review the data and apply manual fixes on your own risk. The duplicates can be determined with the following SQL string:

		SELECT *
		FROM lm_tree first
		WHERE EXISTS (
			SELECT second.lm_id, second.child
			FROM lm_tree second
			WHERE first.lm_id = second.lm_id AND first.child = second.child
			GROUP BY second.lm_id, second.child
			HAVING COUNT(second.lm_id) > 1
		);

		If you have fixed the Problem and try to rerun the update process, this warning will be skipped.

		Please ensure to backup your current database before fixing the database.
		Furthermore disable your client while fixing the database.

		For further questions use our <a href='http://mantis.ilias.de'>Bugtracker</a> or write a message to the responsible <a href='http://www.ilias.de/docu/goto_docu_pg_9985_42.html'>Maintainer</a>.

		Best regards,
		The Learning Modules maintainer

	</pre>";

	exit();
}


if($ilDB->tableExists('lm_tree'))
{
	$ilDB->addPrimaryKey('lm_tree', array('lm_id', 'child'));
}

?>
<#4874>
<?php
$num_query = "
	SELECT COUNT(*) cnt
	FROM (
		SELECT mep_id, child
		FROM mep_tree
		GROUP BY mep_id, child
		HAVING COUNT(*) > 1
	) duplicateMEPTree
";
$res  = $ilDB->query($num_query);
$data = $ilDB->fetchAssoc($res);

if($data['cnt'] > 0)
{
	echo "<pre>

		Dear Administrator,

		DO NOT REFRESH THIS PAGE UNLESS YOU HAVE READ THE FOLLOWING INSTRUCTIONS

		The update process has been stopped due to a data consistency issue in table 'mep_tree'.
		The values in field 'mep_id' and 'child' should be unique together, but there are dublicated values in these fields.
		You have to review the data and apply manual fixes on your own risk. The duplicates can be determined with the following SQL string:

		SELECT *
		FROM mep_tree first
		WHERE EXISTS (
			SELECT second.mep_id, second.child
			FROM mep_tree second
			WHERE first.mep_id = second.mep_id AND first.child = second.child
			GROUP BY second.mep_id, second.child
			HAVING COUNT(second.mep_id) > 1
		);

		If you have fixed the Problem and try to rerun the update process, this warning will be skipped.

		Please ensure to backup your current database before fixing the database.
		Furthermore disable your client while fixing the database.

		For further questions use our <a href='http://mantis.ilias.de'>Bugtracker</a> or write a message to the responsible <a href='http://www.ilias.de/docu/goto_docu_pg_9985_42.html'>Maintainer</a>.

		Best regards,
		The Media Pool maintainer

	</pre>";

	exit();
}


if($ilDB->tableExists('mep_tree'))
{
	$ilDB->addPrimaryKey('mep_tree', array('mep_id', 'child'));
}

?>
<#4875>
<?php
$num_query = "
	SELECT COUNT(*) cnt
	FROM (
	SELECT skl_tree_id, child
	FROM skl_tree
	GROUP BY skl_tree_id, child
	HAVING COUNT(*) > 1
	) duplicateSKLTree
";
$res  = $ilDB->query($num_query);
$data = $ilDB->fetchAssoc($res);

if($data['cnt'] > 0)
{
	echo "<pre>

		Dear Administrator,

		DO NOT REFRESH THIS PAGE UNLESS YOU HAVE READ THE FOLLOWING INSTRUCTIONS

		The update process has been stopped due to a data consistency issue in table 'skl_tree'.
		The values in field 'skl_tree_id' and 'child' should be unique together, but there are dublicated values in these fields.
		You have to review the data and apply manual fixes on your own risk. The duplicates can be determined with the following SQL string:

		SELECT *
		FROM skl_tree first
		WHERE EXISTS (
			SELECT second.skl_tree_id, second.child
			FROM skl_tree second
			WHERE first.skl_tree_id = second.skl_tree_id AND first.child = second.child
			GROUP BY second.skl_tree_id, second.child
			HAVING COUNT(second.skl_tree_id) > 1
		);

		If you have fixed the Problem and try to rerun the update process, this warning will be skipped.

		Please ensure to backup your current database before fixing the database.
		Furthermore disable your client while fixing the database.

		For further questions use our <a href='http://mantis.ilias.de'>Bugtracker</a> or write a message to the responsible <a href='http://www.ilias.de/docu/goto_docu_pg_9985_42.html'>Maintainer</a>.

		Best regards,
		The Competence Managment maintainer

	</pre>";

	exit();
}


if($ilDB->tableExists('skl_tree'))
{
	$ilDB->addPrimaryKey('skl_tree', array('skl_tree_id', 'child'));
}

?>
<#4876>
<?php
//step 1/4 benchmark renames old table

if ($ilDB->tableExists('benchmark') && !$ilDB->tableExists('benchmark_old'))
{
	$ilDB->renameTable("benchmark", "benchmark_old");
}
?>
<#4877>
<?php
//step 2/4 benchmark creates new table with unique id and sequenz

if (!$ilDB->tableExists('benchmark'))
{
	$ilDB->createTable('benchmark',array(
		'id' => array(
			'type' => 'integer',
			'length' => 4,
			'notnull' => true
		),
		"cdate" => array (
			"notnull" => false,
			"type" => "timestamp"
		),
		"module" => array (
			"notnull" => false,
			"length" => 150,
			"fixed" => false,
			"type" => "text"
		),
		"benchmark" => array (
			"notnull" => false,
			"length" => 150,
			"fixed" => false,
			"type" => "text"
		),
		"duration" => array (
			"notnull" => false,
			"type" => "float"
		),
		"sql_stmt" => array (
			"notnull" => false,
			"type" => "clob"
		)
	));
	$ilDB->addPrimaryKey('benchmark', array('id'));
	$ilDB->addIndex('benchmark',array("module","benchmark"),'i1');
	$ilDB->createSequence('benchmark');
}
?>
<#4878>
<?php
//step 3/4 benchmark moves all data to new table

if ($ilDB->tableExists('benchmark') && $ilDB->tableExists('benchmark_old'))
{
	$res = $ilDB->query("
		SELECT *
		FROM benchmark_old
	");

	while($row = $ilDB->fetchAssoc($res))
	{
		$id = $ilDB->nextId('benchmark');

		$ilDB->insert("benchmark", array(
			"id" => array("integer", $id),
			"cdate" => array("timestamp", $row['cdate']),
			"module" => array("text",$row['module']),
			"benchmark" => array("text", $row['benchmark']),
			"duration" => array("float", $row['duration']),
			"sql_stmt" => array("clob", $row['sql_stmt'])
		));

		$ilDB->manipulateF(
			"DELETE FROM benchmark_old WHERE cdate = %s AND module = %s AND benchmark = %s AND duration = %s ",
			array('timestamp', 'text', 'text', 'float'),
			array($row['cdate'], $row['module'], $row['benchmark'], $row['duration'])
		);
	}
}
?>
<#4879>
<?php
//step 4/4 benchmark removes old table

if ($ilDB->tableExists('benchmark_old'))
{
	$ilDB->dropTable('benchmark_old');
}
?>
<#4880>
<?php
//step skl_user_skill_level adding primary key
if($ilDB->tableExists('skl_user_skill_level'))
{
	// get rid of duplicates
	$set = $ilDB->query("SELECT * FROM skl_user_skill_level ORDER BY status_date ASC");
	while ($rec = $ilDB->fetchAssoc($set))
	{
		$q = "DELETE FROM skl_user_skill_level WHERE ".
			" skill_id = ".$ilDB->quote($rec["skill_id"], "integer"). " AND ".
			" tref_id = ".$ilDB->quote($rec["tref_id"], "integer"). " AND ".
			" user_id = ".$ilDB->quote($rec["user_id"], "integer"). " AND ".
			" status_date = ".$ilDB->quote($rec["status_date"], "datetime"). " AND ".
			" status = ".$ilDB->quote($rec["status"], "integer"). " AND ".
			" trigger_obj_id = ".$ilDB->quote($rec["trigger_obj_id"], "integer"). " AND ".
			" self_eval = ".$ilDB->quote($rec["self_eval"], "integer");
		//echo "<br>".$q;
		$ilDB->manipulate($q);

		$q = "INSERT INTO skl_user_skill_level ".
			"(skill_id, tref_id, user_id, status_date, status, trigger_obj_id, self_eval, level_id, valid, trigger_ref_id, trigger_title, trigger_obj_type, unique_identifier) VALUES (".
			$ilDB->quote($rec["skill_id"], "integer").", ".
			$ilDB->quote($rec["tref_id"], "integer").", ".
			$ilDB->quote($rec["user_id"], "integer").", ".
			$ilDB->quote($rec["status_date"], "datetime").", ".
			$ilDB->quote($rec["status"], "integer").", ".
			$ilDB->quote($rec["trigger_obj_id"], "integer").", ".
			$ilDB->quote($rec["self_eval"], "integer").", ".
			$ilDB->quote($rec["level_id"], "integer").", ".
			$ilDB->quote($rec["valid"], "integer").", ".
			$ilDB->quote($rec["trigger_ref_id"], "integer").", ".
			$ilDB->quote($rec["trigger_title"], "text").", ".
			$ilDB->quote($rec["trigger_obj_type"], "text").", ".
			$ilDB->quote($rec["unique_identifier"], "text").")";
		//echo "<br>".$q;
		$ilDB->manipulate($q);
	}

	$ilDB->addPrimaryKey('skl_user_skill_level', array('skill_id', 'tref_id', 'user_id', 'status_date', 'status', 'trigger_obj_id', 'self_eval'));
}

?>
<#4881>
<?php


$ilDB->manipulate(
		'update usr_data set passwd = '. 
		$ilDB->quote('','text').' , auth_mode = ' . 
		$ilDB->quote('local','text').', active = '. 
		$ilDB->quote(0, 'integer'). ' WHERE auth_mode = '. 
		$ilDB->quote('openid','text')
);

?>
<#4882>
<?php
if(!$ilDB->indexExistsByFields('il_qpl_qst_fq_unit',array('question_fi')))
{
	$ilDB->addIndex('il_qpl_qst_fq_unit',array('question_fi'), 'i2');
}
?>
<#4883>
<?php

$query = 'SELECT * FROM settings WHERE module = ' . $ilDB->quote('common', 'text') . ' AND keyword = ' . $ilDB->quote('mail_send_html', 'text');
$res = $ilDB->query($query);

$found = false;
while($row = $ilDB->fetchAssoc($res))
{
	$found = true;
	break;
}

if(!$found)
{
	$setting = new ilSetting();
	$setting->set('mail_send_html', 1);
}
?>
<#4884>
<?php
if(!$ilDB->tableExists('lng_log'))
{
	$ilDB->createTable('lng_log',
	   array(
		   'module' => array(
			   'type' => 'text',
			   'length' => 30,
			   'notnull' => true
		   ),
		   'identifier' => array (
			   'type' => 'text',
			   'length' => 60,
			   'notnull' => true
		   )
	   ));
	$ilDB->addPrimaryKey('lng_log', array('module', 'identifier'));
}
?>
<#4885>
<?php
$ilCtrlStructureReader->getStructure();
?>
<#4886>
<?php
$payment_tables = array(
	'payment_coupons', 'payment_coupons_codes', 'payment_coupons_obj', 'payment_coupons_track',
	'payment_currencies', 'payment_erp', 'payment_erps', 'payment_news',
	'payment_objects', 'payment_paymethods', 'payment_prices', 'payment_settings', 
	'payment_shopping_cart', 'payment_statistic', 'payment_statistic_coup', 'payment_topics',
	'payment_topic_usr_sort', 'payment_trustees', 'payment_vats', 'payment_vendors'
);

foreach($payment_tables as $payment_table)
{
	if($ilDB->tableExists($payment_table))
	{
		$ilDB->dropTable($payment_table);
	}

	if($ilDB->sequenceExists($payment_table))
	{
		$ilDB->dropSequence($payment_table);
	}
}
?>
<#4887>
<?php
$res = $ilDB->queryF(
	'SELECT obj_id FROM object_data WHERE type = %s',
	array('text'),
	array('pays')
);
$row = $ilDB->fetchAssoc($res);
if(is_array($row) && isset($row['obj_id']))
{
	$obj_id = $row['obj_id'];

	$ref_res = $ilDB->queryF(
		'SELECT ref_id FROM object_reference WHERE obj_id = %s',
		array('integer'),
		array($obj_id)
	);
	while($ref_row = $ilDB->fetchAssoc($ref_res))
	{
		if(is_array($ref_row) && isset($ref_row['ref_id']))
		{
			$ref_id = $ref_row['ref_id'];

			$ilDB->manipulateF(
				'DELETE FROM tree WHERE child = %s',
				array('integer'),
				array($ref_id)
			);
		}
	}

	$ilDB->manipulateF(
		'DELETE FROM object_reference WHERE obj_id = %s',
		array('integer'),
		array($obj_id)
	);

	$ilDB->manipulateF(
		'DELETE FROM object_data WHERE obj_id = %s',
		array('integer'),
		array($obj_id)
	);
}
?>
<#4888>
<?php
$res = $ilDB->queryF(
	'SELECT obj_id FROM object_data WHERE type = %s AND title = %s',
	array('text', 'text'),
	array('typ', 'pays')
);
$row = $ilDB->fetchAssoc($res);
if(is_array($row) && isset($row['obj_id']))
{
	$obj_id = $row['obj_id'];

	$ilDB->manipulateF(
		'DELETE FROM rbac_ta WHERE typ_id = %s',
		array('integer'),
		array($obj_id)
	);

	$ilDB->manipulateF(
		'DELETE FROM object_data WHERE obj_id = %s',
		array('integer'),
		array($obj_id)
	);
}
?>
<#4889>
<?php
$ilDB->manipulateF(
	'DELETE FROM cron_job WHERE job_id = %s',
	array('text'),
	array('pay_notification')
);
?>
<#4890>
<?php
$ilDB->manipulateF(
	'DELETE FROM page_style_usage WHERE page_type = %s',
	array('text'),
	array('shop')
);

$ilDB->manipulateF(
	'DELETE FROM page_history WHERE parent_type = %s',
	array('text'),
	array('shop')
);

$ilDB->manipulateF(
	'DELETE FROM page_object WHERE parent_type = %s',
	array('text'),
	array('shop')
);
?>
<#4891>
<?php

if(!$ilDB->tableColumnExists('booking_settings','rsv_filter_period'))
{
	$ilDB->addTableColumn('booking_settings', 'rsv_filter_period', array(
		'type' => 'integer',
		'length' => 2,
		'notnull' => false,
		'default' => null
	));
}

?>
<#4892>
<?php
$ilCtrlStructureReader->getStructure();
?>
<#4893>
<?php
$ilDB->manipulateF(
	'DELETE FROM settings WHERE keyword = %s',
	array('text'),
	array('pear_mail_enable')
);
?>
<#4894>
<?php

include_once('./Services/Migration/DBUpdate_3560/classes/class.ilDBUpdateNewObjectType.php');
$tgt_ops_id = ilDBUpdateNewObjectType::getCustomRBACOperationId('copy');	
if($tgt_ops_id)
{				
	$book_type_id = ilDBUpdateNewObjectType::getObjectTypeId('book');
	if($book_type_id)
	{			
		// add "copy" to booking tool - returns false if already exists
		if(ilDBUpdateNewObjectType::addRBACOperation($book_type_id, $tgt_ops_id))
		{									
			// clone settings from "write" to "copy" 
			$src_ops_id = ilDBUpdateNewObjectType::getCustomRBACOperationId('write');	
			ilDBUpdateNewObjectType::cloneOperation('book', $src_ops_id, $tgt_ops_id);		
		}
	}	
}

?>
<#4895>
<?php

if(!$ilDB->tableColumnExists('webr_items','internal'))
{
	$ilDB->addTableColumn('webr_items', 'internal', array(
		'type' => 'integer',
		'length' => 1,
		'notnull' => false,
		'default' => null
	));
}

?>
<#4896>
<?php
if(!$ilDB->indexExistsByFields('usr_data_multi',array('usr_id')))
{
	$ilDB->addIndex('usr_data_multi',array('usr_id'), 'i1');
}
?>
<#4897>
<?php
if(!$ilDB->tableColumnExists('tst_tests', 'starting_time_tmp'))
{
	$ilDB->addTableColumn('tst_tests', 'starting_time_tmp', array(
		'type'    => 'integer',
		'length'  => 4,
		'notnull' => true,
		'default' => 0
	));
}
?>
<#4898>
<?php
if($ilDB->tableColumnExists('tst_tests', 'starting_time_tmp'))
{
	$stmp_up = $ilDB->prepareManip("UPDATE tst_tests SET starting_time_tmp = ? WHERE test_id = ?", array('integer', 'integer'));

	$res = $ilDB->query("SELECT test_id, starting_time FROM tst_tests WHERE starting_time_tmp = " . $ilDB->quote(0, 'integer'));
	while($row = $ilDB->fetchAssoc($res))
	{
		$new_starting_time = 0;
		$starting_time     = $row['starting_time'];

		if(strlen($starting_time) > 0)
		{
			if(preg_match("/(\d{4})(\d{2})(\d{2})(\d{2})(\d{2})(\d{2})/", $starting_time, $matches))
			{
				if(is_array($matches))
				{
					if(checkdate($matches[2], $matches[3], $matches[1]))
					{	
						$new_starting_time = mktime($matches[4], $matches[5], $matches[6], $matches[2], $matches[3], $matches[1]);
					}
				}
			}
		}

		$ilDB->execute($stmp_up, array((int)$new_starting_time, $row['test_id']));
	}
}
?>
<#4899>
<?php
if($ilDB->tableColumnExists('tst_tests', 'starting_time'))
{
	$ilDB->dropTableColumn('tst_tests', 'starting_time');
}
?>
<#4900>
<?php
if(!$ilDB->tableColumnExists('tst_tests', 'starting_time') && $ilDB->tableColumnExists('tst_tests', 'starting_time_tmp'))
{
	$ilDB->renameTableColumn('tst_tests', 'starting_time_tmp', 'starting_time');
}
?>
<#4901>
<?php
if(!$ilDB->tableColumnExists('tst_tests', 'ending_time_tmp'))
{
	$ilDB->addTableColumn('tst_tests', 'ending_time_tmp', array(
		'type'    => 'integer',
		'length'  => 4,
		'notnull' => true,
		'default' => 0
	));
}
?>
<#4902>
<?php
if($ilDB->tableColumnExists('tst_tests', 'ending_time_tmp'))
{
	$stmp_up = $ilDB->prepareManip("UPDATE tst_tests SET ending_time_tmp = ? WHERE test_id = ?", array('integer', 'integer'));

	$res = $ilDB->query("SELECT test_id, ending_time FROM tst_tests WHERE ending_time_tmp = " . $ilDB->quote(0, 'integer'));
	while($row = $ilDB->fetchAssoc($res))
	{
		$new_ending_time = 0;
		$ending_time     = $row['ending_time'];

		if(strlen($ending_time) > 0)
		{
			if(preg_match("/(\d{4})(\d{2})(\d{2})(\d{2})(\d{2})(\d{2})/", $ending_time, $matches))
			{
				if(is_array($matches))
				{
					if(checkdate($matches[2], $matches[3], $matches[1]))
					{	
						$new_ending_time = mktime($matches[4], $matches[5], $matches[6], $matches[2], $matches[3], $matches[1]);
					}
				}
			}
		}

		$ilDB->execute($stmp_up, array((int)$new_ending_time, $row['test_id']));
	}
}
?>
<#4903>
<?php
if($ilDB->tableColumnExists('tst_tests', 'ending_time'))
{
	$ilDB->dropTableColumn('tst_tests', 'ending_time');
}
?>
<#4904>
<?php
if(!$ilDB->tableColumnExists('tst_tests', 'ending_time') && $ilDB->tableColumnExists('tst_tests', 'ending_time_tmp'))
{
	$ilDB->renameTableColumn('tst_tests', 'ending_time_tmp', 'ending_time');
}
?>
<#4905>
<?php
require_once ('./Modules/DataCollection/classes/Fields/Base/class.ilDclFieldProperty.php');

if(!$ilDB->tableColumnExists('il_dcl_field_prop', 'name')) {
	$backup_table_name = 'il_dcl_field_prop_b';
	$ilDB->renameTable('il_dcl_field_prop', $backup_table_name);
	$ilDB->renameTable('il_dcl_field_prop_seq', 'il_dcl_field_prop_s_b');

	$ilDB->createTable(ilDclFieldProperty::returnDbTableName(), array(
		'id' => array(
			'type' => 'integer',
			'length' => 8,
			'notnull' => true,
			'default' => 0
		),
		'field_id' => array(
			'type' => 'integer',
			'length' => 8,
			'notnull' => true,
			'default' => 0
		),
		'name' => array(
			'type' => 'text',
			'length' => 4000,
			'notnull' => true
		),
		'value' => array(
			'type' => 'text',
			'length' => 4000,
		),
	));

	$ilDB->addPrimaryKey(ilDclFieldProperty::returnDbTableName(), array('id'));
	$ilDB->createSequence(ilDclFieldProperty::returnDbTableName());
	
	if($ilDB->tableExists('il_dcl_datatype_prop')) {
		$query = "SELECT field_id, inputformat, title, ".$backup_table_name.".value FROM ".$backup_table_name." LEFT JOIN il_dcl_datatype_prop ON il_dcl_datatype_prop.id = ".$backup_table_name.".datatype_prop_id WHERE ".$backup_table_name.".value IS NOT NULL";
		$result = $ilDB->query($query);

		while($row = $ilDB->fetchAssoc($result)) {
			$new_entry = new ilDclFieldProperty();
			$new_entry->setFieldId($row['field_id']);
			$new_entry->setInputformat($row['inputformat']);
			$new_entry->setName($row['title']);
			$new_entry->setValue($row['value']);
			$new_entry->store();
		}
	} else {
		throw new Exception("The table 'il_dcl_datatype_prop' is missing for proper migration. Please check if the migration is already completed.");
	}
}

?>

<#4906>
<?php

$result = $ilDB->query("SELECT * FROM il_dcl_datatype WHERE id = 12");
if($ilDB->numRows($result) == 0) {
	$ilDB->insert('il_dcl_datatype', array(
		'id' => array('integer', 12),
		'title' => array('text', 'plugin'),
		'ildb_type' => array('text', 'text'),
		'storage_location' => array('integer', 0),
		'sort' => array('integer', 100)
	));
}


$ilDB->update('il_dcl_datatype',
	array(
		'title' => array('text', 'fileupload'),
	),
	array(
		'id' => array('integer', 6),
	)
);

$ilDB->update('il_dcl_datatype',
	array(
		'title' => array('text', 'ilias_reference'),
	),
	array(
		'id' => array('integer', 8),
	)
);

$ilDB->update('il_dcl_datatype',
	array(
		'title' => array('text', 'number'),
	),
	array(
		'id' => array('integer', 1),
	)
);

?>

<#4907>
<?php

include_once('./Services/Migration/DBUpdate_3560/classes/class.ilDBUpdateNewObjectType.php');

$dcl_type_id = ilDBUpdateNewObjectType::getObjectTypeId('dcl');

if($dcl_type_id)
{
	$src_ops_id = ilDBUpdateNewObjectType::getCustomRBACOperationId('edit_content');
	if($src_ops_id)
	{
		ilDBUpdateNewObjectType::addRBACOperation($dcl_type_id, $src_ops_id);
	}
}

?>

<#4908>
<?php

global $ilDB;

if(!$ilDB->tableColumnExists('il_dcl_table', 'save_confirmation')) {
	$ilDB->addTableColumn('il_dcl_table', 'save_confirmation',
		array(
			"type"    => "integer",
			"notnull" => true,
			"length"  => 1,
			"default" => 0
		)
	);
}

?>
<#4909>
<?php

$ilCtrlStructureReader->getStructure();

?>
<#4910>
<?php
$ilCtrlStructureReader->getStructure();
?>

<#4911>
<?php
include_once('./Services/Migration/DBUpdate_3560/classes/class.ilDBUpdateNewObjectType.php');

$type_id = ilDBUpdateNewObjectType::getObjectTypeId('prg');
$new_ops_id = ilDBUpdateNewObjectType::addCustomRBACOperation('manage_members', 'Manage Members', 'object', 2400);
if($type_id && $new_ops_id)
{
	ilDBUpdateNewObjectType::addRBACOperation($type_id, $new_ops_id);
}
?>

<#4912>
<?php
	$ilCtrlStructureReader->getStructure();
?>
<#4913>
<?php
	$ilCtrlStructureReader->getStructure();
?>

<#4914>
<?php
	include_once('./Services/Migration/DBUpdate_3560/classes/class.ilDBUpdateNewObjectType.php');
	$src_ops_id = ilDBUpdateNewObjectType::getCustomRBACOperationId('write');
	$tgt_ops_id = ilDBUpdateNewObjectType::getCustomRBACOperationId('manage_members');
	ilDBUpdateNewObjectType::cloneOperation('prg', $src_ops_id, $tgt_ops_id);
?>
<#4915>
<?php
include_once('./Services/Migration/DBUpdate_3560/classes/class.ilDBUpdateNewObjectType.php');
$tgt_ops_id = ilDBUpdateNewObjectType::getCustomRBACOperationId('copy');
if($tgt_ops_id)
{
	$mep_type_id = ilDBUpdateNewObjectType::getObjectTypeId('mep');
	if($mep_type_id)
	{
		if (!ilDBUpdateNewObjectType::isRBACOperation($mep_type_id, $tgt_ops_id))
		{
			// add "copy" to (external) feed
			ilDBUpdateNewObjectType::addRBACOperation($mep_type_id, $tgt_ops_id);

			// clone settings from "write" to "copy"
			$src_ops_id = ilDBUpdateNewObjectType::getCustomRBACOperationId('write');
			ilDBUpdateNewObjectType::cloneOperation('mep', $src_ops_id, $tgt_ops_id);
		}
	}
}
?>
<#4916>
<?php
	$ilCtrlStructureReader->getStructure();
?>
<#4917>
<?php
if(!$ilDB->tableColumnExists('il_dcl_table', 'import_enabled'))
{
	$ilDB->addTableColumn('il_dcl_table', 'import_enabled', array(
		'type'    => 'integer',
		'length'  => 1,
		'notnull' => true,
		'default' => 1
	));
}
?>
<#4918>
<?php
//tableview
$fields = array(
    'id' => array(
        'notnull' => '1',
        'type' => 'integer',
        'length' => '8',

    ),
    'table_id' => array(
        'notnull' => '1',
        'type' => 'integer',
        'length' => '8',

    ),
    'title' => array(
        'notnull' => '1',
        'type' => 'text',
        'length' => '128',

    ),
    'roles' => array(
        'type' => 'text',
        'length' => '256',
    ),
    'description' => array(
        'type' => 'text',
        'length' => '128',

    ),
    'tableview_order' => array(
        'type' => 'integer',
        'length' => '8',

    ),

);
if (! $ilDB->tableExists('il_dcl_tableview')) {
    $ilDB->createTable('il_dcl_tableview', $fields);
    $ilDB->addPrimaryKey('il_dcl_tableview', array( 'id' ));

    if (! $ilDB->sequenceExists('il_dcl_tableview')) {
        $ilDB->createSequence('il_dcl_tableview');
    }
	if(! $ilDB->indexExistsByFields('il_dcl_tableview', array('table_id'))) {
		$ilDB->addIndex('il_dcl_tableview', array('table_id'), 't1');		
	}
}

//tableview_field_setting
$fields = array(
    'id' => array(
        'notnull' => '1',
        'type' => 'integer',
        'length' => '8',

    ),
    'tableview_id' => array(
        'notnull' => '1',
        'type' => 'integer',
        'length' => '8',

    ),
    'field' => array(
        'notnull' => '1',
        'type' => 'text',
        'length' => '128',

    ),
    'visible' => array(
        'type' => 'integer',
        'length' => '1',

    ),
    'in_filter' => array(
        'type' => 'integer',
        'length' => '1',

    ),
    'filter_value' => array(
        'type' => 'clob',
    ),
    'filter_changeable' => array(
        'type' => 'integer',
        'length' => '1',

    ),

);
if (! $ilDB->tableExists('il_dcl_tview_set')) {
    $ilDB->createTable('il_dcl_tview_set', $fields);
    $ilDB->addPrimaryKey('il_dcl_tview_set', array( 'id' ));

    if (! $ilDB->sequenceExists('il_dcl_tview_set')) {
        $ilDB->createSequence('il_dcl_tview_set');
    }

}

if (! $ilDB->tableExists('il_dcl_tview_set')) {
    $ilDB->createTable('il_dcl_tview_set', $fields);
    $ilDB->addPrimaryKey('il_dcl_tview_set', array( 'id' ));

    if (! $ilDB->sequenceExists('il_dcl_tview_set')) {
        $ilDB->createSequence('il_dcl_tview_set');
    }
	if(! $ilDB->indexExistsByFields('il_dcl_tview_set', array('tableview_id'))) {
		$ilDB->addIndex('il_dcl_tview_set', array('tableview_id'), 't1');
	}

}

$fields = array(
    'id' => array(
        'notnull' => '1',
        'type' => 'integer',
        'length' => '8',

    ),
    'table_id' => array(
        'notnull' => '1',
        'type' => 'integer',
        'length' => '8',

    ),
    'field' => array(
        'notnull' => '1',
        'type' => 'text',
        'length' => '128',

    ),
    'field_order' => array(
        'type' => 'integer',
        'length' => '8',

    ),
    'exportable' => array(
        'type' => 'integer',
        'length' => '1',

    ),

);
if (! $ilDB->tableExists('il_dcl_tfield_set')) {
    $ilDB->createTable('il_dcl_tfield_set', $fields);
    $ilDB->addPrimaryKey('il_dcl_tfield_set', array( 'id' ));

    if (! $ilDB->sequenceExists('il_dcl_tfield_set')) {
        $ilDB->createSequence('il_dcl_tfield_set');
    }
	if(! $ilDB->indexExistsByFields('il_dcl_tfield_set', array('table_id', 'field'))) {
		$ilDB->addIndex('il_dcl_tfield_set', array('table_id', 'field'), 't2');
	}
}
?>
<#4919>
<?php
//migration for datacollections:
//ĉreate a standardview for each table, set visibility/filterability for each field
//and delete entries from old view tables
$roles = array();
$query = $ilDB->query('SELECT rol_id FROM rbac_fa WHERE parent = ' . $ilDB->quote(ROLE_FOLDER_ID, 'integer') . " AND assign='y'");
while ( $global_role = $ilDB->fetchAssoc($query) ) {
	$roles[] = $global_role['rol_id'];
}

//set order of main tables, since main_table_id will be removed
if (!$ilDB->tableColumnExists('il_dcl_table', 'table_order')) {
	$ilDB->addTableColumn('il_dcl_table', 'table_order', array('type' => 'integer', 'length' => 8));
}

if ($ilDB->tableColumnExists('il_dcl_data', 'main_table_id')) {
	$main_table_query = $ilDB->query('SELECT main_table_id FROM il_dcl_data');
	while ($rec = $ilDB->fetchAssoc($main_table_query)) {
		$ilDB->query('UPDATE il_dcl_table SET table_order = 10, is_visible = 1 WHERE id = ' . $ilDB->quote($rec['main_table_id'], 'integer'));
	}
	$ilDB->dropTableColumn('il_dcl_data', 'main_table_id');
}
//
$table_query = $ilDB->query('SELECT id, ref_id FROM il_dcl_table 
                          INNER JOIN object_reference ON (object_reference.obj_id = il_dcl_table.obj_id)');

$mapping = array();
while ($rec = $ilDB->fetchAssoc($table_query)) {
	$temp_sql = $ilDB->query('SELECT * FROM il_dcl_tableview WHERE table_id = ' . $ilDB->quote($rec['id']));
	if ($ilDB->numRows($temp_sql)) {
		continue;
	}
	$query = $ilDB->query('SELECT rol_id FROM rbac_fa WHERE parent = ' . $ilDB->quote($rec['ref_id'], 'integer') . " AND assign='y'");
	while ( $local_role = $ilDB->fetchAssoc($query)) {
		$roles[] = $local_role['rol_id'];
	}
	//create standardviews for each DCL Table and set id mapping
	$next_id = $ilDB->nextId('il_dcl_tableview');
	$ilDB->query('INSERT INTO il_dcl_tableview (id, table_id, title, roles, description, tableview_order) VALUES ('
		. $ilDB->quote($next_id, 'integer') . ', '
		. $ilDB->quote($rec['id'], 'integer') . ', '
		. $ilDB->quote('Standardview', 'text') . ', '
		. $ilDB->quote(json_encode($roles), 'text') . ', '
		. $ilDB->quote('', 'text') . ', '
		. $ilDB->quote(10, 'integer') . ')');
	$mapping[$rec['id']] = $next_id;
}

if ($ilDB->tableExists('il_dcl_view') && $ilDB->tableExists('il_dcl_viewdefinition')) {

	//fetch information about visibility/filterability
	$view_query = $ilDB->query(
		"SELECT il_dcl_view.table_id, tbl_visible.field, tbl_visible.is_set as visible, f.filterable
        FROM il_dcl_viewdefinition tbl_visible
            INNER JOIN il_dcl_view ON (il_dcl_view.id = tbl_visible.view_id
            AND il_dcl_view.type = 1)
            INNER JOIN
                (SELECT table_id, field, tbl_filterable.is_set as filterable
                    FROM il_dcl_view
                    INNER JOIN il_dcl_viewdefinition tbl_filterable ON (il_dcl_view.id = tbl_filterable.view_id
                    AND il_dcl_view.type = 3)) f ON (f.field = tbl_visible.field AND f.table_id = il_dcl_view.table_id)");

	//set visibility/filterability
	$view_id_cache = array();
	while ($rec = $ilDB->fetchAssoc($view_query)) {
		if (!$mapping[$rec['table_id']]) {
			continue;
		}
		$next_id = $ilDB->nextId('il_dcl_tview_set');
		$ilDB->query('INSERT INTO il_dcl_tview_set (id, tableview_id, field, visible, in_filter, filter_value, 
        filter_changeable) VALUES ('
			. $ilDB->quote($next_id, 'integer') . ', '
			. $ilDB->quote($mapping[$rec['table_id']], 'integer') . ', '
			. $ilDB->quote($rec['field'], 'text') . ', '
			. $ilDB->quote($rec['visible'], 'integer') . ', '
			. $ilDB->quote($rec['filterable'], 'integer') . ', '
			. $ilDB->quote('', 'text') . ', '
			. $ilDB->quote(1, 'integer') . ')'
		);
	}

	//fetch information about editability/exportability
	$view_query = $ilDB->query(
		"SELECT il_dcl_view.table_id, tbl_exportable.field, tbl_exportable.is_set as exportable, tbl_exportable.field_order
        FROM il_dcl_viewdefinition tbl_exportable
            INNER JOIN il_dcl_view ON (il_dcl_view.id = tbl_exportable.view_id
            AND il_dcl_view.type = 4)");


	//set editability/exportability
	while ($rec = $ilDB->fetchAssoc($view_query)) {
		$temp_sql = $ilDB->query('SELECT * FROM il_dcl_tfield_set 
								WHERE table_id = ' . $ilDB->quote($rec['table_id'], 'integer') . '
								AND field = ' . $ilDB->quote($rec['field'], 'text'));

		if (!$ilDB->numRows($temp_sql)) {
			$next_id = $ilDB->nextId('il_dcl_tfield_set');
			$ilDB->query('INSERT INTO il_dcl_tfield_set (id, table_id, field, field_order, exportable) VALUES ('
				. $ilDB->quote($next_id, 'integer') . ', '
				. $ilDB->quote($rec['table_id'], 'integer') . ', '
				. $ilDB->quote($rec['field'], 'text') . ', '
				. $ilDB->quote($rec['field_order'], 'integer') . ', '
				. $ilDB->quote($rec['exportable'], 'integer') . ')'
			);
		}
	}

	//migrate page object
	$query = $ilDB->query('SELECT * 
        FROM il_dcl_view 
        INNER JOIN page_object on (il_dcl_view.id = page_object.page_id)
          WHERE il_dcl_view.type = 0
            AND page_object.parent_type = ' . $ilDB->quote('dclf', 'text'));

	while ($rec = $ilDB->fetchAssoc($query)) {
		if (!$mapping[$rec['table_id']]) {
			continue;
		}

		$temp_sql = $ilDB->query('SELECT * FROM page_object 
						WHERE page_id = ' . $ilDB->quote($mapping[$rec['table_id']], 'integer') . ' 
						AND parent_type = ' . $ilDB->quote('dclf', 'text'));

		if ($ilDB->numRows($temp_sql)) {
			$ilDB->query('DELETE FROM page_object 
						WHERE page_id = ' . $ilDB->quote($rec['id'], 'integer') . ' 
						AND parent_type = ' . $ilDB->quote('dclf', 'text'));
		} else {
			$ilDB->query('UPDATE page_object 
                  SET page_id = ' . $ilDB->quote($mapping[$rec['table_id']], 'integer') . ' 
                  WHERE page_id = ' . $ilDB->quote($rec['id'], 'integer') . ' 
                      AND page_object.parent_type = ' . $ilDB->quote('dclf', 'text'));
		}
	}

	//delete old tables
	$ilDB->dropTable('il_dcl_viewdefinition');
	$ilDB->dropTable('il_dcl_view');

}

?>
<#4920>
<?php
$ilCtrlStructureReader->getStructure();
?>
<#4921>
<?php
$ilCtrlStructureReader->getStructure();
?>
<#4922>
<?php
require_once 'Services/Migration/DBUpdate_4922/classes/class.ilPasswordUtils.php';

$salt_location = CLIENT_DATA_DIR . '/pwsalt.txt';
if(!is_file($salt_location) || !is_readable($salt_location))
{
	$result = @file_put_contents(
		$salt_location,
		substr(str_replace('+', '.', base64_encode(ilPasswordUtils::getBytes(16))), 0, 22)
	);
	if(!$result)
	{
		die("Could not create the client salt for bcrypt password hashing.");
	}
}

if(!is_file($salt_location) || !is_readable($salt_location))
{
	die("Could not determine the client salt for bcrypt password hashing.");
}
?>
<#4923>
<?php
$ilCtrlStructureReader->getStructure();
?>
<#4924>
<?php
$ilCtrlStructureReader->getStructure();
?>
<#4925>
<?php

include_once('./Services/Migration/DBUpdate_3560/classes/class.ilDBUpdateNewObjectType.php');

$type_id = ilDBUpdateNewObjectType::getObjectTypeId('stys');
if($type_id)
{
	$new_ops_id = ilDBUpdateNewObjectType::addCustomRBACOperation('sty_write_content', 'Edit Content Styles', 'object', 6101);
	if($new_ops_id)
	{
		ilDBUpdateNewObjectType::addRBACOperation($type_id, $new_ops_id);

		$src_ops_id = ilDBUpdateNewObjectType::getCustomRBACOperationId('write');
		if($src_ops_id)
		{
			ilDBUpdateNewObjectType::cloneOperation('stys', $src_ops_id, $new_ops_id);
		}
	}
}
?>
<#4926>
<?php

include_once('./Services/Migration/DBUpdate_3560/classes/class.ilDBUpdateNewObjectType.php');

$type_id = ilDBUpdateNewObjectType::getObjectTypeId('stys');
if($type_id)
{
	$new_ops_id = ilDBUpdateNewObjectType::addCustomRBACOperation('sty_write_system', 'Edit System Styles', 'object', 6100);
	if($new_ops_id)
	{
		ilDBUpdateNewObjectType::addRBACOperation($type_id, $new_ops_id);

		$src_ops_id = ilDBUpdateNewObjectType::getCustomRBACOperationId('write');
		if($src_ops_id)
		{
			ilDBUpdateNewObjectType::cloneOperation('stys', $src_ops_id, $new_ops_id);
		}
	}
}
?>
<#4927>
<?php

include_once('./Services/Migration/DBUpdate_3560/classes/class.ilDBUpdateNewObjectType.php');

$type_id = ilDBUpdateNewObjectType::getObjectTypeId('stys');
if($type_id)
{
	$new_ops_id = ilDBUpdateNewObjectType::addCustomRBACOperation('sty_write_page_layout', 'Edit Page Layouts', 'object', 6102);
	if($new_ops_id)
	{
		ilDBUpdateNewObjectType::addRBACOperation($type_id, $new_ops_id);

		$src_ops_id = ilDBUpdateNewObjectType::getCustomRBACOperationId('write');
		if($src_ops_id)
		{
			ilDBUpdateNewObjectType::cloneOperation('stys', $src_ops_id, $new_ops_id);
		}
	}
}
?>
<#4928>
<?php
include_once('./Services/Migration/DBUpdate_3560/classes/class.ilDBUpdateNewObjectType.php');
$ops_id = ilDBUpdateNewObjectType::getCustomRBACOperationId('write');
ilDBUpdateNewObjectType::deleteRBACOperation('stys', $ops_id);
?>
<#4929>
<?php
	$ilCtrlStructureReader->getStructure();
?>
<#4930>
<?php
	if (!$ilDB->tableColumnExists('skl_tree_node', 'creation_date'))
	{
		$ilDB->addTableColumn('skl_tree_node', 'creation_date', array(
				"type" => "timestamp",
				"notnull" => false,
		));
	}
?>
<#4931>
<?php
if (!$ilDB->tableColumnExists('skl_tree_node', 'import_id'))
{
	$ilDB->addTableColumn('skl_tree_node', 'import_id', array(
			"type" => "text",
			"length" => 50,
			"notnull" => false
	));
}
?>
<#4932>
<?php
if (!$ilDB->tableColumnExists('skl_level', 'creation_date'))
{
	$ilDB->addTableColumn('skl_level', 'creation_date', array(
			"type" => "timestamp",
			"notnull" => false,
	));
}
?>
<#4933>
<?php
if (!$ilDB->tableColumnExists('skl_level', 'import_id'))
{
	$ilDB->addTableColumn('skl_level', 'import_id', array(
			"type" => "text",
			"length" => 50,
			"notnull" => false
	));
}
?>
<#4934>
<?php
if(!$ilDB->tableColumnExists('qpl_qst_lome', 'min_auto_complete'))
{
	$ilDB->addTableColumn('qpl_qst_lome', 'min_auto_complete', array(
			'type'	=> 'integer',
			'length'=> 1,
			'default' => 1)
	);
}
if($ilDB->tableColumnExists('qpl_qst_lome', 'min_auto_complete'))
{
	$ilDB->modifyTableColumn('qpl_qst_lome', 'min_auto_complete', array(
			'default' => 3)
	);
}
?>
<#4935>
<?php

if(!$ilDB->tableColumnExists('svy_svy','confirmation_mail')) 
{
    $ilDB->addTableColumn(
        'svy_svy',
        'confirmation_mail',
        array(
            'type' => 'integer',
			'length' => 1,
            'notnull' => false,
            'default' => null
        ));
}

?>
<#4936>
<?php

$ilDB->manipulate("UPDATE svy_svy".	
	" SET confirmation_mail = ".$ilDB->quote(1, "integer").
	" WHERE own_results_mail = ".$ilDB->quote(1, "integer").
	" AND confirmation_mail IS NULL");

?>
<#4937>
<?php

if(!$ilDB->tableColumnExists('svy_svy','anon_user_list')) 
{
    $ilDB->addTableColumn(
        'svy_svy',
        'anon_user_list',
        array(
            'type' => 'integer',
			'length' => 1,
            'notnull' => false,
            'default' => 0
        ));
}

?>
<#4938>
<?php

	//Create new object type grpr 'Group Reference'
	include_once('./Services/Migration/DBUpdate_3560/classes/class.ilDBUpdateNewObjectType.php');

	$grpr_type_id = ilDBUpdateNewObjectType::addNewType('grpr', 'Group Reference Object');

	$rbac_ops = array(
		ilDBUpdateNewObjectType::RBAC_OP_EDIT_PERMISSIONS,
		ilDBUpdateNewObjectType::RBAC_OP_VISIBLE,
		ilDBUpdateNewObjectType::RBAC_OP_READ,
		ilDBUpdateNewObjectType::RBAC_OP_WRITE,
		ilDBUpdateNewObjectType::RBAC_OP_DELETE,
		ilDBUpdateNewObjectType::RBAC_OP_COPY
	);
	ilDBUpdateNewObjectType::addRBACOperations($grpr_type_id, $rbac_ops);

	$parent_types = array('root', 'cat', 'crs', 'fold', 'grp');
	ilDBUpdateNewObjectType::addRBACCreate('create_grpr', 'Create Group Reference', $parent_types);
?>
<#4939>
<?php
$ilCtrlStructureReader->getStructure();
?>
<#4940>
<?php
	$ilCtrlStructureReader->getStructure();
?>
<#4941>
<?php
//step 1/2 il_request_token deletes old table

if($ilDB->tableExists('il_request_token'))
{
    $ilDB->dropTable('il_request_token');
}

?>
<#4942>
<?php
//step 2/2 il_request_token creates table with primary key

if(!$ilDB->tableExists('il_request_token'))
{
	$fields = array(
		"user_id" => array(
			"notnull" => true
		, "length" => 4
		, "unsigned" => false
		, "default" => "0"
		, "type" => "integer"
		)
	, "token" => array(
			"notnull" => false
		, "length" => 64
		, "fixed" => true
		, "type" => "text"
		)
	, "stamp" => array(
			"notnull" => false
		, "type" => "timestamp"
		)
	, "session_id" => array(
			"notnull" => false
		, "length" => 100
		, "fixed" => false
		, "type" => "text"
		)
	);

	$ilDB->createTable("il_request_token", $fields);
	$ilDB->addPrimaryKey("il_request_token", array('token'));
	$ilDB->addIndex("il_request_token", array('user_id', 'session_id'), 'i1');
	$ilDB->addIndex("il_request_token", array('user_id', 'stamp'), 'i2');
}
?>
<#4943>
<?php
//step 1/3 il_event_handling deletes old table
if($ilDB->tableExists('il_event_handling'))
{
    $ilDB->dropTable('il_event_handling');
}

?>
<#4944>
<?php
//step 2/3 il_event_handling creates table with primary key
if(!$ilDB->tableExists('il_event_handling'))
{
	$fields = array(
		'component' => array(
			'type' => 'text',
			'length' => 50,
			'notnull' => true,
			'fixed' => false
		),
		'type' => array(
			'type' => 'text',
			'length' => 10,
			'notnull' => true,
			'fixed' => false
		),
		'id' => array(
			'type' => 'text',
			'length' => 100,
			'notnull' => true,
			'fixed' => false
		));
	$ilDB->createTable('il_event_handling', $fields);
	$ilDB->addPrimaryKey("il_event_handling", array('component', 'type', 'id'));
}
?>
<#4945>
<?php
//step 3/3 il_event_handling fill table
$ilCtrlStructureReader->getStructure();
?>
<#4946>
<?php
//step 1/4 copg_section_timings renames old table

if ($ilDB->tableExists('copg_section_timings') && !$ilDB->tableExists('copg_section_t_old'))
{
    $ilDB->renameTable("copg_section_timings", "copg_section_t_old");
}
?>
<#4947>
<?php
//step 2/4 copg_section_timings create new table with primary keys
if (!$ilDB->tableExists("copg_section_timings"))
{
    $fields = array(
        "page_id" => array (
            "type" => "integer",
            "length" => 4,
            "notnull" => true
        ),
        "parent_type" => array (
            "type" => "text",
            "length" => 10,
            "notnull" => true
        ),
        "unix_ts" => array(
            "type"    => "integer",
            "notnull" => true,
            "length"  => 4,
            "default" => 0
        )
    );

    $ilDB->createTable("copg_section_timings", $fields);
    $ilDB->addPrimaryKey("copg_section_timings", array('page_id', 'parent_type', 'unix_ts'));
}
?>
<#4948>
<?php
//step 3/4 copg_section_timings moves all data to new table

if ($ilDB->tableExists('copg_section_timings') && $ilDB->tableExists('copg_section_t_old'))
{
    $res = $ilDB->query("
        SELECT *
        FROM copg_section_t_old
    ");

    while($row = $ilDB->fetchAssoc($res))
    {
        $ilDB->replace("copg_section_timings", array(
            "page_id" => array("integer", $row['page_id']),
            "parent_type" => array("text", $row['parent_type']),
            "unix_ts" => array("integer",$row['unix_ts'])
        ), array());

        $ilDB->manipulateF(
            "DELETE FROM copg_section_t_old WHERE page_id = %s AND parent_type = %s AND unix_ts = %s ",
            array('integer', 'text', 'integer'),
            array($row['page_id'], $row['parent_type'], $row['unix_ts'])
        );
    }
}
?>
<#4949>
<?php
//step 4/4 copg_section_timings removes old table

if ($ilDB->tableExists('copg_section_t_old'))
{
    $ilDB->dropTable('copg_section_t_old');
}
?>
<#4950>
<?php

include_once('./Services/Migration/DBUpdate_3560/classes/class.ilDBUpdateNewObjectType.php');
ilDBUpdateNewObjectType::addAdminNode('bdga', 'Badge Settings');

?>
<#4951>
<?php

if(!$ilDB->tableExists('badge_badge'))
{
	$ilDB->createTable('badge_badge', array(
		'id' => array(
			'type' => 'integer',
			'length' => 4,
			'notnull' => true,
			'default' => 0
		),
		'parent_id' => array(
			'type' => 'integer',
			'length' => 4,
			'notnull' => true,
			'default' => 0
		),
		'type_id' => array(
			'type' => 'text',
			'length' => 255,
			'notnull' => false
		),
		'active' => array(
			'type' => 'integer',
			'length' => 1,
			'notnull' => true,
			'default' => 0
		),		
		'title' => array(
			'type' => 'text',
			'length' => 255,
			'notnull' => false
		),
		'descr' => array(
			'type' => 'text',
			'length' => 4000,
			'notnull' => false
		),
		'conf' => array(
			'type' => 'text',
			'length' => 4000,
			'notnull' => false
		)
	));	
	$ilDB->addPrimaryKey('badge_badge',array('id'));
	$ilDB->createSequence('badge_badge');
}

?>
<#4952>
<?php

if(!$ilDB->tableExists('badge_image_template'))
{
	$ilDB->createTable('badge_image_template', array(
		'id' => array(
			'type' => 'integer',
			'length' => 4,
			'notnull' => true,
			'default' => 0
		),		
		'title' => array(
			'type' => 'text',
			'length' => 255,
			'notnull' => false
		),
		'image' => array(
			'type' => 'text',
			'length' => 255,
			'notnull' => false
		)
	));	
	$ilDB->addPrimaryKey('badge_image_template',array('id'));
	$ilDB->createSequence('badge_image_template');
}

?>
<#4953>
<?php

if(!$ilDB->tableColumnExists('badge_badge','image')) 
{
    $ilDB->addTableColumn(
        'badge_badge',
        'image',
        array(
			'type' => 'text',
			'length' => 255,
			'notnull' => false)	
        );
}

?>
<#4954>
<?php

if(!$ilDB->tableExists('badge_image_templ_type'))
{
	$ilDB->createTable('badge_image_templ_type', array(
		'tmpl_id' => array(
			'type' => 'integer',
			'length' => 4,
			'notnull' => true,
			'default' => 0
		),
		'type_id' => array(
			'type' => 'text',
			'length' => 255,
			'notnull' => true,
			'default' => ""
		)
	));	
	$ilDB->addPrimaryKey('badge_image_templ_type',array('tmpl_id', 'type_id'));
}

?>
<#4955>
<?php

if(!$ilDB->tableExists('badge_user_badge'))
{
	$ilDB->createTable('badge_user_badge', array(
		'badge_id' => array(
			'type' => 'integer',
			'length' => 4,
			'notnull' => true,
			'default' => 0
		),
		'user_id' => array(
			'type' => 'integer',
			'length' => 4,
			'notnull' => true,
			'default' => 0
		),
		'tstamp' => array(
			'type' => 'integer',
			'length' => 4,
			'notnull' => true,
			'default' => 0
		),
		'awarded_by' => array(
			'type' => 'integer',
			'length' => 4,
			'notnull' => false
		),
		'pos' => array(
			'type' => 'integer',
			'length' => 2,
			'notnull' => false
		)
	));	
	$ilDB->addPrimaryKey('badge_user_badge',array('badge_id', 'user_id'));
}

?>
<#4956>
<?php

if(!$ilDB->tableColumnExists('badge_badge','valid')) 
{
    $ilDB->addTableColumn(
        'badge_badge',
        'valid',
        array(            
			'type' => 'text',
			'length' => 255,
			'notnull' => false)	
        );
}

?>
<#4957>
<?php

if(!$ilDB->tableExists('object_data_del'))
{
	$ilDB->createTable('object_data_del', array(
		'obj_id' => array(
			'type' => 'integer',
			'length' => 4,
			'notnull' => true,
			'default' => 0
		),
		'title' => array(
			'type' => 'text',
			'length' => 255,
			'notnull' => false
		),
		'tstamp' => array(
			'type' => 'integer',
			'length' => 4,
			'notnull' => true,
			'default' => 0
		),		
	));	
	$ilDB->addPrimaryKey('object_data_del',array('obj_id'));
}

?>
<#4958>
<?php

if(!$ilDB->tableColumnExists('object_data_del','type')) 
{
    $ilDB->addTableColumn(
        'object_data_del',
        'type',
        array(            
			'type' => 'text',
			'length' => 4,
			'fixed' => true,
			'notnull' => false)	
        );
}

?>
<#4959>
<?php

if(!$ilDB->tableColumnExists('badge_badge','crit')) 
{
    $ilDB->addTableColumn(
        'badge_badge',
        'crit',
        array(
			'type' => 'text',
			'length' => 4000,
			'notnull' => false
		)
	);
}

?>
<#4960>
<?php

$ilCtrlStructureReader->getStructure();

?>
<#4961>
<?php

if(!$ilDB->tableExists('ut_lp_defaults'))
{
	$ilDB->createTable('ut_lp_defaults', array(	
		'type_id' => array(
			'type' => 'text',
			'length' => 10,
			'notnull' => true,
			'default' => ""
		),
		'lp_mode' => array(
			'type' => 'integer',
			'length' => 1,
			'notnull' => true,
			'default' => 0
		),
	));	
	$ilDB->addPrimaryKey('ut_lp_defaults',array('type_id'));
}

?>
<#4962>
<?php

$dubs_sql = "SELECT * FROM (".
                    "SELECT tree, child ".
                    "FROM bookmark_tree ".
                    "GROUP BY tree, child ".
                    "HAVING COUNT(*) > 1 ) ".
                "duplicateBookmarkTree";

$res  = $ilDB->query($dubs_sql);
$dublicates = array();

while($row = $ilDB->fetchAssoc($res))
{
    $dublicates[] = $row;
}

if(count($dublicates))
{
    $ilSetting = new ilSetting();
    $ilSetting->set('bookmark_tree_renumber', 1);

    foreach($dublicates as $key => $row)
    {
        $res  = $ilDB->query("SELECT * FROM bookmark_tree WHERE tree = " . $ilDB->quote($row["tree"], "integer") .
			" AND child = ". $ilDB->quote( $row["child"],"integer"));

		$first = $ilDB->fetchAssoc($res);

        $ilDB->manipulate("DELETE FROM bookmark_tree WHERE tree = " . $ilDB->quote($row["tree"], "integer") .
			" AND child = ". $ilDB->quote( $row["child"],"integer"));

        $ilDB->query('INSERT INTO bookmark_tree (tree, child, parent, lft, rgt, depth) VALUES ('
        				. $ilDB->quote($first['tree'], 'integer') . ', '
        				. $ilDB->quote($first['child'], 'integer') . ', '
        				. $ilDB->quote($first['parent'], 'integer') . ', '
        				. $ilDB->quote($first['lft'], 'integer') . ', '
        				. $ilDB->quote($first['rgt'], 'integer') . ', '
                        . $ilDB->quote($first['depth'], 'integer') . ')'
        			);
    }
}

?>
<#4963>
<?php
$ilSetting = new ilSetting();
if($ilSetting->get('bookmark_tree_renumber', "0") == "1")
{
    include_once('./Services/Migration/DBUpdate_4963/classes/class.ilDBUpdate4963.php');
	ilDBUpdate4963::renumberBookmarkTree();
    $ilSetting->delete('bookmark_tree_renumber');
}

?>
<#4964>
<?php
$manager = $ilDB->loadModule('Manager');

if(!$manager)
{
	$manager = $ilDB->loadModule('Manager');
}

$const = $manager->listTableConstraints("bookmark_tree");
if(!in_array("primary", $const))
{
    $ilDB->addPrimaryKey('bookmark_tree', array('tree', 'child'));
}

?>
<#4965>
<?php
if(!$ilDB->tableExists('frm_posts_drafts'))
{
	$fields = array(
		'draft_id' => array(
			'type' => 'integer',
			'length' => 4,
			'notnull' => true,
			'default' => 0
		),
		'post_id' => array(
			'type' => 'integer',
			'length' => 8,
			'notnull' => true,
			'default' => 0
		),
		'thread_id' => array(
			'type' => 'integer',
			'length' => 8,
			'notnull' => true,
			'default' => 0
		),
		'forum_id' => array(
			'type' => 'integer',
			'length' => 8,
			'notnull' => true,
			'default' => 0
		),
		'post_author_id' => array(
			'type' => 'integer',
			'length' => 4,
			'notnull' => true,
			'default' => 0
		),
		'post_subject' => array(
			'type'    => 'text',
			'length'  => 4000,
			'notnull' => true
		),
		'post_message' => array(
			'type'    => 'clob',
			'notnull' => true
		),
		'post_notify' => array(
			'type' => 'integer',
			'length' => 1,
			'notnull' => true,
			'default' => 0
		),
		'post_date' => array(
			'type'    => 'timestamp',
			'notnull' => true
		),
		'post_update' => array(
			'type'    => 'timestamp',
			'notnull' => true
		),
		'update_user_id' => array(
			'type' => 'integer',
			'length' => 4,
			'notnull' => true,
			'default' => 0
		),
		'post_user_alias' => array(
			'type'    => 'text',
			'length'  => 255,
			'notnull' => false
		),
		'pos_display_usr_id' => array(
			'type'    => 'integer',
			'length'  => 4,
			'notnull' => true,
			'default' => 0
		),
		'notify' => array(
			'type'	=> 'integer',
			'length' => 1,
			'notnull' => true,
			'default' => 0
		)
	    
	);

	$ilDB->createTable('frm_posts_drafts', $fields);
	$ilDB->addPrimaryKey('frm_posts_drafts', array('draft_id'));
	$ilDB->createSequence('frm_posts_drafts');
}
?>
<#4966>
<?php
if(!$ilDB->indexExistsByFields('frm_posts_drafts', array('post_id')))
{
	$ilDB->addIndex('frm_posts_drafts', array('post_id'), 'i1');
}
?>
<#4967>
<?php
if(!$ilDB->indexExistsByFields('frm_posts_drafts', array('thread_id')))
{
	$ilDB->addIndex('frm_posts_drafts', array('thread_id'), 'i2');
}
?>
<#4968>
<?php
if(!$ilDB->indexExistsByFields('frm_posts_drafts', array('forum_id')))
{
	$ilDB->addIndex('frm_posts_drafts', array('forum_id'), 'i3');
}
?>
<#4969>
<?php
if(!$ilDB->tableExists('frm_drafts_history'))
{
	$fields = array(
		'history_id' => array(
			'type' => 'integer',
			'length' => 4,
			'notnull' => true,
			'default' => 0
		),
		'draft_id' => array(
			'type' => 'integer',
			'length' => 4,
			'notnull' => true,
			'default' => 0
		),
		'post_subject' => array(
			'type'    => 'text',
			'length'  => 4000,
			'notnull' => true
		),
		'post_message' => array(
			'type'    => 'clob',
			'notnull' => true
		),
		'draft_date' => array(
			'type'    => 'timestamp',	
			'notnull' => true
			)	
	);
	
	$ilDB->createTable('frm_drafts_history', $fields);
	$ilDB->addPrimaryKey('frm_drafts_history', array('history_id'));
	$ilDB->createSequence('frm_drafts_history');
}
?>
<#4970>
<?php
 if(!$ilDB->indexExistsByFields('frm_drafts_history', array('draft_id')))
 {
	 $ilDB->addIndex('frm_drafts_history', array('draft_id'),'i1');
 }
?>
<#4971>
<?php
$ilCtrlStructureReader->getStructure();
?>
<#4972>
<?php
if(!$ilDB->tableColumnExists('tst_tests','pass_waiting'))
{
	$ilDB->addTableColumn('tst_tests', 'pass_waiting', array(
			'type'    => 'text',
			'length'  => 15,
			'notnull' => false,
			'default' => null)
	);
}
?>
<#4973>
<?php
if( !$ilDB->tableColumnExists('tst_active', 'last_started_pass') )
{
	$ilDB->addTableColumn('tst_active', 'last_started_pass', array(
		'type' => 'integer',
		'length' => 4,
		'notnull' => false,
		'default' => null
	));
}
?>
<#4974>
<?php
if($ilDB->tableExists('bookmark_social_bm'))
{
	$ilDB->dropTable('bookmark_social_bm');
}
?>
<#4975>
<?php
if($ilDB->sequenceExists('bookmark_social_bm'))
{
	$ilDB->dropSequence('bookmark_social_bm');
}
?>
<#4976>
<?php
$sbm_path = realpath(CLIENT_WEB_DIR . DIRECTORY_SEPARATOR . 'social_bm_icons');
if(file_exists($sbm_path) && is_dir($sbm_path))
{
	$iter = new RecursiveIteratorIterator(
		new RecursiveDirectoryIterator($sbm_path, RecursiveDirectoryIterator::SKIP_DOTS),
		RecursiveIteratorIterator::CHILD_FIRST
	);
	foreach($iter as $fileinfo)
	{
		if($fileinfo->isDir())
		{
			@rmdir($fileinfo->getRealPath());
		}
		else
		{
			@unlink($fileinfo->getRealPath());
		}
	}

	@rmdir($sbm_path);
}
?>
<#4977>
<?php
$ilSetting = new ilSetting();
$ilSetting->delete('passwd_auto_generate');
?>
<#4978>
<?php
if($ilDB->tableColumnExists('usr_data', 'im_icq'))
{
	$ilDB->dropTableColumn('usr_data', 'im_icq');
}
?>
<#4979>
<?php
if($ilDB->tableColumnExists('usr_data', 'im_yahoo'))
{
	$ilDB->dropTableColumn('usr_data', 'im_yahoo');
}
?>
<#4980>
<?php
if($ilDB->tableColumnExists('usr_data', 'im_msn'))
{
	$ilDB->dropTableColumn('usr_data', 'im_msn');
}
?>
<#4981>
<?php
if($ilDB->tableColumnExists('usr_data', 'im_aim'))
{
	$ilDB->dropTableColumn('usr_data', 'im_aim');
}
?>
<#4982>
<?php
if($ilDB->tableColumnExists('usr_data', 'im_skype'))
{
	$ilDB->dropTableColumn('usr_data', 'im_skype');
}
?>
<#4983>
<?php
if($ilDB->tableColumnExists('usr_data', 'im_voip'))
{
	$ilDB->dropTableColumn('usr_data', 'im_voip');
}
?>
<#4984>
<?php
if($ilDB->tableColumnExists('usr_data', 'im_jabber'))
{
	$ilDB->dropTableColumn('usr_data', 'im_jabber');
}
?>
<#4985>
<?php
if($ilDB->tableColumnExists('usr_data', 'delicious'))
{
	$ilDB->dropTableColumn('usr_data', 'delicious');
}
?>
<#4986>
<?php
$pd_set = new ilSetting('pd');
$pd_set->delete('osi_host');
?>
<#4987>
<?php
$dset = new ilSetting('delicious');
$dset->deleteAll();
?>
<#4988>
<?php
$fields = array('im_icq', 'im_yahoo', 'im_msn', 'im_aim', 'im_skype', 'im_jabber', 'im_voip', 'delicious');
foreach($fields as $field)
{
	$ilDB->manipulateF(
		'DELETE FROM usr_pref WHERE keyword = %s',
		array('text'),
		array('public_'. $field)
	);
}
?>
<#4989>
<?php
foreach(array('instant_messengers', 'delicous') as $field)
{
	foreach(array(
		'usr_settings_hide', 'usr_settings_disable', 'usr_settings_visib_reg', 'usr_settings_changeable_lua',
		'usr_settings_export', 'usr_settings_course_export', 'usr_settings_group_export', 'require'
	) as $type)
	{
		$ilDB->manipulateF(
			"DELETE FROM settings WHERE keyword = %s",
			array("text"),
			array($type . "_" . $field)
		);
	}
}
?>
<#4990>
<?php
if (!$ilDB->tableExists('glo_glossaries'))
{
	$ilDB->createTable('glo_glossaries', array(
		'id' => array(
			'type' => 'integer',
			'length' => 4,
			'notnull' => true,
			'default' => 0
		),
		'glo_id' => array(
			'type' => 'integer',
			'length' => 4,
			'notnull' => true,
			'default' => 0
		)
	));
}
?>
<#4991>
<?php
if (!$ilDB->tableExists('glo_term_reference'))
{
	$ilDB->createTable('glo_term_reference', array(
		'glo_id' => array(
			'type' => 'integer',
			'length' => 4,
			'notnull' => true,
			'default' => 0
		),
		'term_id' => array(
			'type' => 'integer',
			'length' => 4,
			'notnull' => true,
			'default' => 0
		)
	));
}
?>
<#4992>
<?php
	$ilDB->addPrimaryKey('glo_term_reference', array('glo_id', 'term_id'));
?>
<#4993>
<?php
	$ilCtrlStructureReader->getStructure();
?>
<#4994>
<?php
	if (!$ilDB->tableColumnExists('svy_svy', 'reminder_tmpl'))
	{
		$ilDB->addTableColumn('svy_svy', 'reminder_tmpl', array(
			"type" => "integer",
			"notnull" => false,
			"length" => 4
		));
	}
?>
<#4995>
<?php
	$ilCtrlStructureReader->getStructure();
?>
<#4996>
<?php

if(!$ilDB->tableExists('exc_idl'))
{
	$ilDB->createTable('exc_idl', array(
		'ass_id' => array(
			'type' => 'integer',
			'length' => 4,
			'notnull' => true,
			'default' => 0
		),
		'member_id' => array(
			'type' => 'integer',
			'length' => 4,
			'notnull' => true,
			'default' => 0
		),
		'is_team' => array(
			'type' => 'integer',
			'length' => 1,
			'notnull' => true,
			'default' => 0
		),
		'tstamp' => array(
			'type' => 'integer',
			'length' => 4,
			'notnull' => false,
			'default' => 0
		)
	));

	$ilDB->addPrimaryKey('exc_idl', array('ass_id', 'member_id', 'is_team'));
}

?>
<#4997>
<?php
	if (!$ilDB->tableColumnExists('exc_data', 'tfeedback'))
	{
		$ilDB->addTableColumn('exc_data', 'tfeedback', array(
			"type" => "integer",
			"notnull" => true,
			"length" => 1,
			"default" => 7
		));
	}
?>
<#4998>
<?php
$ilDB->modifyTableColumn(
	"usr_pref",
	"value",
	array(
		"type"    => "text",
		"length"  => 4000,
		"fixed"   => false,
		"notnull" => false,
		"default" => null
	)
);
?>
<#4999>
<?php
	$ilCtrlStructureReader->getStructure();
?>
<#5000>
<?php
	//
?>
<#5001>
<?php
	$ilCtrlStructureReader->getStructure();
?>
<#5002>
<?php
if (!$ilDB->tableExists('wfe_workflows'))
{
	$fields = array (
		'workflow_id'		=> array('type' => 'integer', 'length' => 4, 'notnull' => true),
		'workflow_type'		=> array('type' => 'text',	  'length' => 255),
		'workflow_content'	=> array('type' => 'text',	  'length' => 255),
		'workflow_class'	=> array('type' => 'text',	  'length' => 255),
		'workflow_location' => array('type' => 'text',	  'length' => 255),
		'subject_type'		=> array('type' => 'text',	  'length' => 30),
		'subject_id'		=> array('type' => 'integer', 'length' => 4),
		'context_type'		=> array('type' => 'text',    'length' => 30),
		'context_id'		=> array('type' => 'integer', 'length' => 4),
		'workflow_instance'	=> array('type' => 'clob',	  'notnull' => false, 'default' => null),
		'active'			=> array('type' => 'integer', 'length' => 4)
	);

	$ilDB->createTable('wfe_workflows', $fields);
	$ilDB->addPrimaryKey('wfe_workflows', array('workflow_id'));
	$ilDB->createSequence('wfe_workflows');
}

if (!$ilDB->tableExists('wfe_det_listening'))
{
	$fields = array (
		'detector_id'		=> array('type' => 'integer', 'length' => 4, 'notnull' => true),
		'workflow_id'		=> array('type' => 'integer', 'length' => 4, 'notnull' => true),
		'type'				=> array('type' => 'text',	  'length' => 255),
		'content'			=> array('type' => 'text',	  'length' => 255),
		'subject_type'		=> array('type' => 'text',	  'length' => 30),
		'subject_id'		=> array('type' => 'integer', 'length' => 4),
		'context_type'		=> array('type' => 'text',    'length' => 30),
		'context_id'		=> array('type' => 'integer', 'length' => 4),
		'listening_start'	=> array('type' => 'integer', 'length' => 4),
		'listening_end'		=> array('type' => 'integer', 'length' => 4)
	);

	$ilDB->createTable('wfe_det_listening', $fields);
	$ilDB->addPrimaryKey('wfe_det_listening', array('detector_id'));
	$ilDB->createSequence('wfe_det_listening');
}

if(!$ilDB->tableExists('wfe_startup_events'))
{
	$fields = array (
		'event_id'		=> array('type' => 'integer',	'length' => 4, 	'notnull' => true),
		'workflow_id'	=> array('type' => 'text',		'length' => 60, 'notnull' => true),
		'type'			=> array('type' => 'text',		'length' => 255),
		'content'		=> array('type' => 'text',		'length' => 255),
		'subject_type'	=> array('type' => 'text',		'length' => 30),
		'subject_id'	=> array('type' => 'integer',	'length' => 4),
		'context_type'	=> array('type' => 'text',		'length' => 30),
		'context_id'	=> array('type' => 'integer',	'length' => 4)
	);

	$ilDB->createTable('wfe_startup_events', $fields);
	$ilDB->addPrimaryKey('wfe_startup_events', array('event_id'));
	$ilDB->createSequence('wfe_startup_events');
}

if(!$ilDB->tableExists('wfe_static_inputs'))
{
	$fields = array (
		'input_id'		=> array('type' => 'integer', 'length' => 4, 'notnull' => true),
		'event_id'		=> array('type' => 'integer', 'length' => 4, 'notnull' => true),
		'name'			=> array('type' => 'text',	  'length' => 255),
		'value'			=> array('type' => 'clob')
	);

	$ilDB->createTable('wfe_static_inputs', $fields);
	$ilDB->addPrimaryKey('wfe_static_inputs', array('input_id'));
	$ilDB->createSequence('wfe_static_inputs');
}

require_once './Services/Migration/DBUpdate_3560/classes/class.ilDBUpdateNewObjectType.php';
ilDBUpdateNewObjectType::addAdminNode('wfe', 'WorkflowEngine');

$ilCtrlStructureReader->getStructure();
?>
<#5003>
<?php
//create il translation table to store translations for title and descriptions
if(!$ilDB->tableExists('il_translations'))
{
	$fields = array(
		'id' => array(
			'type' => 'integer',
			'length' => 4,
			'notnull' => true
			),
		'id_type' => array(
			'type' => 'text',
			'length' => 50,
			'notnull' => true
			),
		'lang_code' => array(
			'type' => 'text',
			'length' => 2,
			'notnull' => true
		),
		'title' => array(
			'type' => 'text',
			'length' => 256,
			'fixed' => false,
		),
		'description' => array(
			'type' => 'text',
			'length' => 512,
		),
		'lang_default' => array(
			'type' => 'integer',
			'length' => 1,
			'notnull' => true
		)
	);
	$ilDB->createTable('il_translations', $fields);
	$ilDB->addPrimaryKey("il_translations", array("id", "id_type", "lang_code"));
}
?>
<#5004>
<?php
//data migration didactic templates to il_translation
if($ilDB->tableExists('didactic_tpl_settings') && $ilDB->tableExists('il_translations'))
{

	$ini = new ilIniFile(ILIAS_ABSOLUTE_PATH."/ilias.ini.php");

	$lang_default = $ini->readVariable("language","default");

	$ilSetting = new ilSetting();

	if ($ilSetting->get("language") != "")
	{
		$lang_default = $ilSetting->get("language");
	}

	$set = $ilDB->query("SELECT id, title, description".
		" FROM didactic_tpl_settings");

	while($row = $ilDB->fetchAssoc($set))
	{
		$fields = array("id" => array("integer", $row['id']),
			"id_type" => array("text", "dtpl"),
			"lang_code" => array("text", $lang_default),
			"title" => array("text", $row['title']),
			"description" => array("text", $row['description']),
			"lang_default" => array("integer", 1));

		$ilDB->insert("il_translations", $fields);
	}
}

?>
<#5005>
<?php
//table to store "effective from" nodes for didactic templates
if(!$ilDB->tableExists('didactic_tpl_en'))
{
	$fields = array(
		'id' => array(
			'type' => 'integer',
			'length' => 4,
			'notnull' => true
			),
		'node' => array(
			'type' => 'integer',
			'length' => 4,
			'notnull' => true
			)
	);
	$ilDB->createTable('didactic_tpl_en', $fields);
	$ilDB->addPrimaryKey("didactic_tpl_en", array("id", "node"));
}

?>
<#5006>
<?php
$ilCtrlStructureReader->getStructure();
?>
<#5007>
<?php
if(!$ilDB->tableColumnExists('grp_settings', 'show_members'))
{
	$ilDB->addTableColumn('grp_settings', 'show_members', array (
		"notnull" => true
		,"length" => 1
		,"unsigned" => false
		,"default" => "1"
		,"type" => "integer"
	));
}
?>
<#5008>
<?php
include_once('./Services/Migration/DBUpdate_3560/classes/class.ilDBUpdateNewObjectType.php');

$type_id = ilDBUpdateNewObjectType::getObjectTypeId('crs');
$tgt_ops_id = ilDBUpdateNewObjectType::getCustomRBACOperationId('manage_members');

if($type_id && $tgt_ops_id)
{
	ilDBUpdateNewObjectType::addRBACOperation($type_id, $tgt_ops_id);
}
?>
<#5009>
<?php
include_once('./Services/Migration/DBUpdate_3560/classes/class.ilDBUpdateNewObjectType.php');

$type_id = ilDBUpdateNewObjectType::getObjectTypeId('grp');
$tgt_ops_id = ilDBUpdateNewObjectType::getCustomRBACOperationId('manage_members');

if($type_id && $tgt_ops_id)
{
	ilDBUpdateNewObjectType::addRBACOperation($type_id, $tgt_ops_id);
}
?>
<#5010>
<?php

include_once('./Services/Migration/DBUpdate_3560/classes/class.ilDBUpdateNewObjectType.php');
$src_ops_id = ilDBUpdateNewObjectType::getCustomRBACOperationId('write');
$tgt_ops_id = ilDBUpdateNewObjectType::getCustomRBACOperationId('manage_members');
ilDBUpdateNewObjectType::cloneOperation('crs', $src_ops_id, $tgt_ops_id);

?>
<#5011>
<?php

include_once('./Services/Migration/DBUpdate_3560/classes/class.ilDBUpdateNewObjectType.php');
$src_ops_id = ilDBUpdateNewObjectType::getCustomRBACOperationId('write');
$tgt_ops_id = ilDBUpdateNewObjectType::getCustomRBACOperationId('manage_members');
ilDBUpdateNewObjectType::cloneOperation('grp', $src_ops_id, $tgt_ops_id);

?>
<#5012>
<?php
if(!$ilDB->tableColumnExists('didactic_tpl_settings', 'auto_generated'))
{
	$ilDB->addTableColumn('didactic_tpl_settings', 'auto_generated', array (
		"notnull" => true,
		"length" => 1,
		"default" => 0,
		"type" => "integer"
	));
}
?>
<#5013>
<?php
if(!$ilDB->tableColumnExists('didactic_tpl_settings', 'exclusive_tpl'))
{
	$ilDB->addTableColumn('didactic_tpl_settings', 'exclusive_tpl', array (
		"notnull" => true,
		"length" => 1,
		"default" => 0,
		"type" => "integer"
	));
}
?>

<#5014>
<?php
$id = $ilDB->nextId('didactic_tpl_settings');
$query = 'INSERT INTO didactic_tpl_settings (id,enabled,type,title, description,info,auto_generated,exclusive_tpl) values( '.
	$ilDB->quote($id, 'integer').', '.
	$ilDB->quote(1,'integer').', '.
	$ilDB->quote(1,'integer').', '.
	$ilDB->quote('grp_closed','text').', '.
	$ilDB->quote('grp_closed_info','text').', '.
	$ilDB->quote('','text').', '.
	$ilDB->quote(1,'integer').', '.
	$ilDB->quote(0,'integer').' '.
	')';
$ilDB->manipulate($query);

$query = 'INSERT INTO didactic_tpl_sa (id, obj_type) values( '.
	$ilDB->quote($id, 'integer').', '.
	$ilDB->quote('grp','text').
	')';
$ilDB->manipulate($query);


$aid = $ilDB->nextId('didactic_tpl_a');
$query = 'INSERT INTO didactic_tpl_a (id, tpl_id, type_id) values( '.
	$ilDB->quote($aid, 'integer').', '.
	$ilDB->quote($id, 'integer').', '.
	$ilDB->quote(1,'integer').
	')';
$ilDB->manipulate($query);

$query = 'select obj_id from object_data where type = '.$ilDB->quote('rolt','text').' and title = '.$ilDB->quote('il_grp_status_closed','text');
$res = $ilDB->query($query);
while($row = $res->fetchRow(ilDBConstants::FETCHMODE_OBJECT))
{
	$closed_id = $row->obj_id;
}

$query = 'INSERT INTO didactic_tpl_alp (action_id, filter_type, template_type, template_id) values( '.
	$ilDB->quote($aid, 'integer').', '.
	$ilDB->quote(3, 'integer').', '.
	$ilDB->quote(2,'integer').', '.
	$ilDB->quote($closed_id,'integer').
	')';
$ilDB->manipulate($query);


$fid = $ilDB->nextId('didactic_tpl_fp');
$query = 'INSERT INTO didactic_tpl_fp (pattern_id, pattern_type, pattern_sub_type, pattern, parent_id, parent_type ) values( '.
	$ilDB->quote($fid, 'integer').', '.
	$ilDB->quote(1, 'integer').', '.
	$ilDB->quote(1,'integer').', '.
	$ilDB->quote('.*','text').', '.
	$ilDB->quote($aid,'integer').', '.
	$ilDB->quote('action','text').
	')';
$ilDB->manipulate($query);

?>
<#5015>
<?php
$query =
	"SELECT id FROM didactic_tpl_settings ".
	"WHERE title = " . $ilDB->quote('grp_closed', 'text').
	" AND description = " . $ilDB->quote('grp_closed_info', 'text').
	" AND auto_generated = 1";

$closed_grp = $ilDB->query($query)->fetchRow(ilDBConstants::FETCHMODE_OBJECT)->id;

$query =
	"SELECT objr.obj_id obj_id, objr.ref_id ref_id ".
	"FROM (grp_settings grps JOIN object_reference objr ON (grps.obj_id = objr.obj_id)) ".
	"LEFT JOIN didactic_tpl_objs dtplo ON (dtplo.obj_id = objr.obj_id) ".
	"WHERE grps.grp_type = 1 ".
	"AND (dtplo.tpl_id IS NULL OR dtplo.tpl_id = 0)";
$res = $ilDB->query($query);

while($row = $res->fetchRow(ilDBConstants::FETCHMODE_OBJECT))
{
	$query = 'INSERT INTO didactic_tpl_objs (obj_id,tpl_id,ref_id) '.
		'VALUES( '.
		$ilDB->quote($row->obj_id,'integer').', '.
		$ilDB->quote($closed_grp,'integer').', '.
		$ilDB->quote($row->ref_id,'integer').
		')';
	$ilDB->manipulate($query);
}

?>
<#5016>
<?php

include_once('./Services/Migration/DBUpdate_3560/classes/class.ilDBUpdateNewObjectType.php');

$type_id = ilDBUpdateNewObjectType::getObjectTypeId('grp');
if($type_id)
{
	$new_ops_id = ilDBUpdateNewObjectType::addCustomRBACOperation('news_add_news', 'Add News', 'object', 2100);
	if($new_ops_id)
	{
		ilDBUpdateNewObjectType::addRBACOperation($type_id, $new_ops_id);
	}
}
?>

<#5017>
<?php
if(!$ilDB->tableColumnExists('il_news_item', 'content_html')) {
	$ilDB->addTableColumn('il_news_item', 'content_html',
		array(
			"type"    => "integer",
			"notnull" => true,
			"length"  => 1,
			"default" => 0
		)
	);
}
?>

<#5018>
<?php
if(!$ilDB->tableColumnExists('il_news_item', 'update_user_id')) {
	$ilDB->addTableColumn('il_news_item', 'update_user_id',
		array(
			"type"    => "integer",
			"notnull" => true,
			"length"  => 4,
			"default" => 0
		)
	);
}
?>
<#5019>
<?php
include_once('./Services/Migration/DBUpdate_3560/classes/class.ilDBUpdateNewObjectType.php');

$type_id = ilDBUpdateNewObjectType::getObjectTypeId('crs');
if($type_id)
{
	$ops_id = ilDBUpdateNewObjectType::getCustomRBACOperationId("news_add_news");
	if($ops_id)
	{
		ilDBUpdateNewObjectType::addRBACOperation($type_id, $ops_id);
	}
}
?>

<#5020>
<?php
include_once('./Services/Migration/DBUpdate_3560/classes/class.ilDBUpdateNewObjectType.php');
$src_ops_id = ilDBUpdateNewObjectType::getCustomRBACOperationId('write');
$target_ops_id = ilDBUpdateNewObjectType::getCustomRBACOperationId('news_add_news');
ilDBUpdateNewObjectType::cloneOperation("crs", $src_ops_id, $target_ops_id);
ilDBUpdateNewObjectType::cloneOperation("grp", $src_ops_id, $target_ops_id);
?>
<#5021>
<?php

if( !$ilDB->tableExists('background_task') )
{
	$ilDB->createTable('background_task', array(
		'id' => array(
			'type' => 'integer',
			'length' => 4,
			'notnull' => true,
			'default' => 0
		),
		'user_id' => array(
			'type' => 'integer',
			'length' => 4,
			'notnull' => true,
			'default' => 0
		),
		'handler' => array(
			'type' => 'text',
			'length' => 1000,
			'notnull' => false
		),
		'steps' => array(
			'type' => 'integer',
			'length' => 3,
			'notnull' => true,
			'default' => 0
		),
		'cstep' => array(
			'type' => 'integer',
			'length' => 3,
			'notnull' => false
		),
		'start_date' => array(
			'type' => 'timestamp'
		),
		'status' => array(
			'type' => 'text',
			'length' => 100,
			'notnull' => false
		),
		'params' => array(
			'type' => 'text',
			'length' => 4000,
			'notnull' => false
		)
	));
	
	$ilDB->addPrimaryKey('background_task', array('id'));
	$ilDB->createSequence('background_task');
}

?>
<#5022>
<?php
	$ilCtrlStructureReader->getStructure();
?>
<#5023>
<?php
if( !$ilDB->tableColumnExists('qpl_qst_mc', 'selection_limit') )
{
	$ilDB->addTableColumn('qpl_qst_mc', 'selection_limit', array(
		'type' => 'integer',
		'length' => 4,
		'notnull' => false,
		'default' => null
	));
}
?>


<#5024>

<?php
include_once('./Services/Migration/DBUpdate_3560/classes/class.ilDBUpdateNewObjectType.php');
$obj_type_id = ilDBUpdateNewObjectType::addNewType("mass", "Manual Assessment");
$existing_ops = array('visible', 'read', 'write', 'copy', 'delete'
						, 'edit_permission', 'read_learning_progress', 'edit_learning_progress');
foreach ($existing_ops as $op) {
	$op_id = ilDBUpdateNewObjectType::getCustomRBACOperationId($op);
	ilDBUpdateNewObjectType::addRBACOperation($obj_type_id, $op_id);
}
$parent_types = array('root', 'cat', 'crs');
ilDBUpdateNewObjectType::addRBACCreate('create_mass', 'Create Manuall Assessment', $parent_types);

if(!$ilDB->tableExists("mass_settings")) {
	$fields =  array(
		'obj_id' => array(
			'type' => 'integer',
			'length' => 4,
			'notnull' => true,
			'default' => 0
		),
		'content' => array(
			'type' => 'text',
			'length' => 1000,
			'notnull' => false,
			'default' => null
		),
		'record_template' => array(
			'type' => 'text',
			'length' => 1000,
			'notnull' => false,
			'default' => null
		)
	);
	$ilDB->createTable('mass_settings',$fields);
}

if(!$ilDB->tableExists('mass_members')) {
	$fields =  array(
		'obj_id' => array(
			'type' => 'integer',
			'length' => 4,
			'notnull' => true,
			'default' => 0
		),
		'usr_id' => array(
			'type' => 'integer',
			'length' => 4,
			'notnull' => true,
			'default' => 0
		),
		'examiner_id' => array(
			'type' => 'integer',
			'length' => 4,
			'notnull' => false,
			'default' => 0
		),
		'record' => array(
			'type' => 'text',
			'length' => 1000,
			'notnull' => false,
			'default' =>  ''
		),
		'internal_note' => array(
			'type' => 'text',
			'length' => 1000,
			'notnull' => false,
			'default' => ''
		),
		'notify' => array(
			'type' => 'integer',
			'length' => 1,
			'notnull' => true,
			'default' => 0
		),
		'notification_ts' => array(
			'type' => 'integer',
			'length' => 4,
			'notnull' => true,
			'default' => -1
		),
		'learning_progress' => array(
			'type' => 'integer',
			'length' => 1,
			'notnull' => false,
			'default' => 0
		),
		'finalized' => array(
			'type' => 'integer',
			'length' => 1,
			'notnull' => true,
			'default' => 0
		)
	);
	$ilDB->createTable('mass_members',$fields);
}

$mass_type_id = ilDBUpdateNewObjectType::getObjectTypeId('mass');
if($mass_type_id) {
	$custom_ops = array('edit_members' => 'Manage members');
	$counter = 1;
	foreach ($custom_ops as $ops_id => $ops_description) {
		$new_ops_id = ilDBUpdateNewObjectType::addCustomRBACOperation($ops_id, $ops_description, 
							'object', 8000 + $counter*100);
		$counter++;
		if($new_ops_id) {
			ilDBUpdateNewObjectType::addRBACOperation($mass_type_id, $new_ops_id);
		}
	}
	$rolt_title = 'il_mass_member';
	$rec = $ilDB->fetchAssoc(
		$ilDB->query("SELECT obj_id FROM object_data "
						."	WHERE type = 'rolt' AND title = ".$ilDB->quote($rolt_title,'text')));
	if($rec) {
		$mass_member_tpl_id  = $rec['obj_id'];
	} else {
		$mass_member_tpl_id = $ilDB->nextId('object_data');
		$ilDB->manipulateF("
			INSERT INTO object_data (obj_id, type, title, description, owner, create_date, last_update) ".
			"VALUES (%s, %s, %s, %s, %s, %s, %s)",
			array("integer", "text", "text", "text", "integer", "timestamp", "timestamp"),
			array($mass_member_tpl_id, "rolt", $rolt_title, "Member of a manual assessment object", -1, ilUtil::now(), ilUtil::now()));
	}
	$ops = array();
	$rec = $ilDB->fetchAssoc(
		$ilDB->query("SELECT ops_id FROM rbac_operations WHERE operation = 'visible'"));
	$ops[] = $rec['ops_id'];
	$rec = $ilDB->fetchAssoc(
		$ilDB->query("SELECT ops_id FROM rbac_operations WHERE operation = 'read'"));
	$ops[] = $rec['ops_id'];
	foreach ($ops as $op_id) {
		if(!$ilDB->fetchAssoc(
			$ilDB->query("SELECT * FROM rbac_templates "
							."	WHERE ops_id = ".$ilDB->quote($op_id,'integer')
							." 		AND rol_id = ".$ilDB->quote($mass_member_tpl_id,'integer')))) {
			$query = "INSERT INTO rbac_templates
				VALUES (".$ilDB->quote($mass_member_tpl_id).", 'mass', ".$ilDB->quote($op_id).", 8)";
			$ilDB->manipulate($query);
		}
	}
	$query = "INSERT INTO rbac_fa VALUES (".$ilDB->quote($mass_member_tpl_id).", 8, 'n', 'n', 0)";
	$ilDB->manipulate($query);
}
?>

<#5025>
<?php
if(!$ilDB->tableExists("mass_info_settings")) {
	$fields =  array(
		'obj_id' => array(
			'type' => 'integer',
			'length' => 4,
			'notnull' => true,
			'default' => 0
		),
		'contact' => array(
			'type' => 'text',
			'length' => 100,
			'notnull' => false,
			'default' => null
		),
		'responsibility' => array(
			'type' => 'text',
			'length' => 100,
			'notnull' => false,
			'default' => null
		),
		'phone' => array(
			'type' => 'text',
			'length' => 100,
			'notnull' => false,
			'default' => null
		),
		'mails' => array(
			'type' => 'text',
			'length' => 300,
			'notnull' => false,
			'default' => null
		),
		'consultation_hours' => array(
			'type' => 'text',
			'length' => 500,
			'notnull' => false,
			'default' => null
		),
	);
	$ilDB->createTable('mass_info_settings',$fields);
}
?>
<#5026>
<?php
if(!$ilDB->indexExistsByFields('mass_settings', array('obj_id'))) {
	$ilDB->addPrimaryKey('mass_settings', array('obj_id'));
}
if(!$ilDB->indexExistsByFields('mass_info_settings', array('obj_id'))) {
	$ilDB->addPrimaryKey('mass_info_settings', array('obj_id'));
}
if(!$ilDB->indexExistsByFields('mass_members', array('obj_id','usr_id'))) {
	$ilDB->addPrimaryKey('mass_members', array('obj_id','usr_id'));
}
?>
<#5027>
<?php
	if(!$ilDB->indexExistsByFields('lng_data', array('local_change'))) {
		$ilDB->addIndex('lng_data',array('local_change'),'i3');
	}
?>
<#5028>
<?php
if(!$ilDB->tableExists('osc_activity'))
{
	$ilDB->createTable(
		'osc_activity',
		array(
			'conversation_id' => array(
				'type'    => 'text',
				'length'  => 255,
				'notnull' => true
			),
			'user_id'         => array(
				'type'    => 'integer',
				'length'  => 4,
				'notnull' => true,
				'default' => 0
			),
			'timestamp'      => array(
				'type'    => 'integer',
				'length'  => 8,
				'notnull' => true,
				'default' => 0
			)
		)
	);
	$ilDB->addPrimaryKey('osc_activity', array('conversation_id', 'user_id'));
}
?>
<#5029>
<?php
if(!$ilDB->tableExists('osc_messages'))
{
	$ilDB->createTable(
		'osc_messages',
		array(
			'id'             => array(
				'type'    => 'text',
				'length'  => 255,
				'notnull' => true
			),
			'conversation_id' => array(
				'type'    => 'text',
				'length'  => 255,
				'notnull' => true
			),
			'user_id'         => array(
				'type'    => 'integer',
				'length'  => 4,
				'notnull' => true,
				'default' => 0
			),
			'message'        => array(
				'type'    => 'clob',
				'notnull' => false,
				'default' => null
			),
			'timestamp'      => array(
				'type'    => 'integer',
				'length'  => 8,
				'notnull' => true,
				'default' => 0
			)
		)
	);
	$ilDB->addPrimaryKey('osc_messages', array('id'));
}
?>
<#5030>
<?php
if(!$ilDB->tableExists('osc_conversation'))
{
	$ilDB->createTable(
		'osc_conversation',
		array(
			'id'             => array(
				'type'    => 'text',
				'length'  => 255,
				'notnull' => true
			),
			'is_group' => array(
				'type'    => 'integer',
				'length'  => 1,
				'notnull' => true,
				'default' => 0
			),
			'participants' => array(
				'type'    => 'text',
				'length'  => 4000,
				'notnull' => false,
				'default' => null
			)
		)
	);
	$ilDB->addPrimaryKey('osc_conversation', array('id'));
}
?>
<#5031>
<?php
if(!$ilDB->tableColumnExists('osc_activity', 'is_closed'))
{
	$ilDB->addTableColumn('osc_activity', 'is_closed', array(
		'type'    => 'integer',
		'length'  => 1,
		'notnull' => true,
		'default' => 0
	));
}
?>
<#5032>
<?php
$ilCtrlStructureReader->getStructure();
?>
<#5033>
<?php
if (!$ilDB->tableExists('user_action_activation'))
{
	$ilDB->createTable('user_action_activation', array(
		'context_comp' => array(
			'type' => 'text',
			'length' => 30,
			'notnull' => true
		),
		'context_id' => array(
			'type' => 'text',
			'length' => 30,
			'notnull' => true
		),
		'action_comp' => array(
			'type' => 'text',
			'length' => 30,
			'notnull' => true
		),
		'action_type' => array(
			'type' => 'text',
			'length' => 30,
			'notnull' => true
		),
		'active' => array(
			'type' => 'integer',
			'length' => 1,
			'notnull' => true,
			'default' => 0
		)
	));

	$ilDB->addPrimaryKey('user_action_activation', array('context_comp', 'context_id', 'action_comp', 'action_type'));
}
?>
<#5034>
<?php
$ilCtrlStructureReader->getStructure();
?>
<#5035>
<?php
$fields = array(
	'ref_id' => array(
		'type' => 'integer',
		'length' => '8',

	),
	'obj_id' => array(
		'type' => 'integer',
		'length' => '8',

	),
	'path' => array(
		'type' => 'clob',

	),

);
if (! $ilDB->tableExists('orgu_path_storage')) {
	$ilDB->createTable('orgu_path_storage', $fields);
	$ilDB->addPrimaryKey('orgu_path_storage', array( 'ref_id' ));
}
?>
<#5036>
<?php
$ilCtrlStructureReader->getStructure();
?>

<#5037>
<?php

include_once('./Services/Migration/DBUpdate_3560/classes/class.ilDBUpdateNewObjectType.php');
ilDBUpdateNewObjectType::deleteRBACOperation('grpr', ilDBUpdateNewObjectType::RBAC_OP_READ);

?>
<#5038>
<?php
$ilCtrlStructureReader->getStructure();
?>
<#5039>
<?php

// get badge administration ref_id
$set = $ilDB->query("SELECT oref.ref_id FROM object_reference oref".
	" JOIN object_data od ON (od.obj_id = oref.obj_id)".
	" WHERE od.type = ".$ilDB->quote("bdga"));
$bdga_ref_id = $ilDB->fetchAssoc($set);
$bdga_ref_id = (int)$bdga_ref_id["ref_id"];
if($bdga_ref_id)
{
	// #18931 - check if ref_id can be found as child of admin node
	$set = $ilDB->query("SELECT parent FROM tree".
		" WHERE child = ".$ilDB->quote($bdga_ref_id, "int").
		" AND tree.tree = ".$ilDB->quote(1, "int"));
	$bdga_tree = $ilDB->fetchAssoc($set);
	$bdga_tree = (int)$bdga_tree["parent"];	
	if($bdga_tree != SYSTEM_FOLDER_ID)
	{
		$tree = new ilTree(ROOT_FOLDER_ID);
		$tree->insertNode($bdga_ref_id, SYSTEM_FOLDER_ID);
	}
}

?>
<#5040>
<?php
//step 1/5 il_verification removes dublicates
if ($ilDB->tableExists('il_verification'))
{
	$res = $ilDB->query("
		SELECT id, type
		FROM il_verification
		GROUP BY id, type
		HAVING COUNT(id) > 1
	");

	if($ilDB->numRows($res))
	{
		if(!$ilDB->tableExists('il_verification_tmp'))
		{
			$ilDB->createTable('il_verification_tmp', array(
					'id' => array(
					'type'  => 'integer',
					'length'=> 8,
					'notnull' => true,
					'default' => 0
				)
			));
			$ilDB->addPrimaryKey('il_verification_tmp', array('id', 'type'));
		}

		while($row = $ilDB->fetchAssoc($res))
		{
			$ilDB->replace('il_verification_tmp', array(), array(
				'id' => array('integer', $row['id']),
				'type' => array('text', $row['type'])
			));
		}
	}
}
?>
<#5041>
<?php
//step 2/5 il_verification deletes dublicates stored in il_verification_tmp
if ($ilDB->tableExists('il_verification_tmp'))
{
	$res = $ilDB->query("
		SELECT id, type
		FROM il_verification_tmp
	");

	while($row = $ilDB->fetchAssoc($res))
	{
		$res_data = $ilDB->query("
			SELECT *
			FROM il_verification
			WHERE
			id = ".$ilDB->quote($row['id'] ,'integer')." AND
			type = ".$ilDB->quote($row['type'], 'text')							
		);
		$data = $ilDB->fetchAssoc($res_data);

		$ilDB->manipulate("DELETE FROM il_verification WHERE".
			" id = " . $ilDB->quote($row['id'] ,'integer').
			" AND type = ".$ilDB->quote($row['type'], 'text')
		);

		$ilDB->manipulate("INSERT INTO il_verification (id, type, parameters, raw_data) ".
			"VALUES ( ".
			$ilDB->quote($data['id'] ,'integer').', '.
			$ilDB->quote($data['type'] ,'text').', '.
			$ilDB->quote($data['parameters'] ,'text').', '.
			$ilDB->quote($data['raw_data'] ,'text').
			")");

		$ilDB->manipulate("DELETE FROM il_verification_tmp WHERE".
			" id = " . $ilDB->quote($row['id'] ,'integer').
			" AND type = ".$ilDB->quote($row['type'], 'text')
		);
	}
}
?>
<#5042>
<?php
//step 3/5 il_verification drops not used indexes
if( $ilDB->indexExistsByFields('il_verification', array('id')) )
{
	$ilDB->dropIndexByFields('il_verification', array('id'));
}
?>
<#5043>
<?php
//step 4/5 il_verification adding primary key
if($ilDB->tableExists('il_verification'))
{
	$ilDB->dropPrimaryKey('il_verification'); 
	$ilDB->addPrimaryKey('il_verification', array('id', 'type'));
}
?>
<#5044>
<?php
//step 5/5 il_verification removes temp table
if ($ilDB->tableExists('il_verification_tmp'))
{
	$ilDB->dropTable('il_verification_tmp');
}
?>
<#5045>
<?php
$ilCtrlStructureReader->getStructure();
?>
<#5046>
<?php
	$ilDB->addPrimaryKey('glo_glossaries', array('id', 'glo_id'));
?>
<#5047>
<?php
	$ilCtrlStructureReader->getStructure();
?>
<#5048>
<?php
if($ilDB->sequenceExists('mail_obj_data'))
{
	$ilDB->dropSequence('mail_obj_data');
}

if($ilDB->sequenceExists('mail_obj_data'))
{
	die("Sequence could not be dropped!");
}
else
{
	$res1 = $ilDB->query("SELECT MAX(child) max_id FROM mail_tree");
	$row1 = $ilDB->fetchAssoc($res1);

	$res2 = $ilDB->query("SELECT MAX(obj_id) max_id FROM mail_obj_data");
	$row2 = $ilDB->fetchAssoc($res2);

	$start = max($row1['max_id'], $row2['max_id']) + 2; // add + 2 to be save

	$ilDB->createSequence('mail_obj_data', $start);
}
?>
<#5049>
<?php
	$ilCtrlStructureReader->getStructure();
?>
<#5050>
<?php
	require_once 'Services/Migration/DBUpdate_3560/classes/class.ilDBUpdateNewObjectType.php';

	ilDBUpdateNewObjectType::updateOperationOrder("edit_members", 2400);
?>
<#5051>
<?php
	$ilCtrlStructureReader->getStructure();
?>
<#5052>
<?php
	$ilCtrlStructureReader->getStructure();
?>
<#5053>
<?php
	$ilCtrlStructureReader->getStructure();
?>
<#5054>
<?php
	$ilCtrlStructureReader->getStructure();
?>
<#5055>
<?php
// 1. Select all the questions of surveys
$q = "SELECT svy_question.question_id, svy_svy_qst.survey_fi FROM svy_question, svy_svy_qst WHERE svy_question.question_id = svy_svy_qst.question_fi";
$res = $ilDB->query($q);

while ($svy_data = $res->fetchAssoc())
{
	$question_id = $svy_data['question_id'];
	$svy_id = $svy_data['survey_fi'];

	$q = "SELECT obj_fi FROM svy_svy WHERE survey_id = ".$ilDB->quote($svy_id, "integer");
	$res2 = $ilDB->query($q);
	$row = $res2->fetchAssoc();
	$obj_id  = $row['obj_fi'];

	$u = "UPDATE svy_question SET obj_fi = ".$ilDB->quote($obj_id, "integer")." WHERE question_id = ".$ilDB->quote($question_id, "integer");
	$ilDB->query($u);
}
?>
<#5056>
<?php
$ilDB->update(
	'il_dcl_datatype',
	array(
		"ildb_type" => array("text", "text"),
		"storage_location" => array("integer", 1)
	),
	array(
		"title" => array("text", "reference")
	)
);
?>
<#5057>
<?php
if(!$ilDB->tableColumnExists('qpl_qst_type', 'plugin_name'))
{
	$ilDB->addTableColumn('qpl_qst_type', 'plugin_name', array(
		'type'    => 'text',
		'length'  => 40,
		'notnull' => false,
		'default' => null
	));
}
?>
<#5058>
<?php
if( !$ilDB->tableColumnExists('qpl_a_ordering', 'order_position') )
{
	$ilDB->addTableColumn('qpl_a_ordering', 'order_position', array(
		'type'    => 'integer',
		'length'  => 3,
		'notnull' => false,
		'default' => null
	));
	
	$ilDB->manipulate("UPDATE qpl_a_ordering SET order_position = solution_order");
	$ilDB->renameTableColumn('qpl_a_ordering', 'solution_order', 'solution_keyvalue');
}
?>
<#5059>
<?php
if( $ilDB->tableColumnExists('qpl_a_ordering', 'solution_keyvalue') )
{
	$ilDB->renameTableColumn('qpl_a_ordering', 'solution_keyvalue', 'solution_key');
}
?>
<#5060>
<?php
if( $ilDB->tableColumnExists('qpl_a_ordering', 'order_position') )
{
	$ilDB->renameTableColumn('qpl_a_ordering', 'order_position', 'position');
}
?>
<#5061>
<?php
	$ilCtrlStructureReader->getStructure();
?>

<#5062>
<?php
	//rename tables
	if($ilDB->tableExists('mass_info_settings') && !$ilDB->tableExists('iass_info_settings')) {
		$ilDB->renameTable('mass_info_settings', 'iass_info_settings');
	}

	if($ilDB->tableExists('mass_settings') && !$ilDB->tableExists('iass_settings')) {
		$ilDB->renameTable('mass_settings', 'iass_settings');
	}

	if($ilDB->tableExists('mass_members') && !$ilDB->tableExists('iass_members')) {
		$ilDB->renameTable('mass_members', 'iass_members');
	}

	//change obj type
	$ilDB->manipulate('UPDATE object_data SET type = '.$ilDB->quote('iass','text')
						.'	WHERE type = '.$ilDB->quote('mass','text'));

	//change name of role template for iass member
	$ilDB->manipulate('UPDATE object_data SET title = '.$ilDB->quote('il_iass_member','text')
						.'	WHERE type = '.$ilDB->quote('rolt','text')
						.'		AND title ='.$ilDB->quote('il_mass_member','text'));

	//change names of existing iass member roles
	$ilDB->manipulate('UPDATE object_data SET title = REPLACE(title,'.$ilDB->quote('_mass_','text').','.$ilDB->quote('_iass_','text').')'
						.'	WHERE type = '.$ilDB->quote('role','text')
						.'		AND title LIKE '.$ilDB->quote('il_mass_member_%','text'));

	//change typ name
	$ilDB->manipulate('UPDATE object_data SET title = '.$ilDB->quote('iass','text')
						.'		,description = '.$ilDB->quote('Individual Assessment','text')
						.'	WHERE type = '.$ilDB->quote('typ','text')
						.'		AND title = '.$ilDB->quote('mass','text'));

	//adapt object declaration in rbac
	$ilDB->manipulate('UPDATE rbac_templates SET type = '.$ilDB->quote('iass','text')
						.'	WHERE type = '.$ilDB->quote('mass','text'));

	//change op names
	$ilDB->manipulate('UPDATE rbac_operations SET operation = '.$ilDB->quote('create_iass','text')
						.'		,description = '.$ilDB->quote('Create Individual Assessment','text')
						.'	WHERE operation = '.$ilDB->quote('create_mass','text'));

	$ilCtrlStructureReader->getStructure();
?>
<#5063>
<?php
if($ilDB->tableExists('svy_qst_oblig'))
{
	$ilDB->manipulate("UPDATE svy_question".
		" INNER JOIN svy_qst_oblig".
		" ON svy_question.question_id = svy_qst_oblig.question_fi".
		" SET svy_question.obligatory = svy_qst_oblig.obligatory");
}
?>
<#5064>
<?php
$ilDB->modifyTableColumn(
	'mail_attachment',
	'path',
	array(
		"type" => "text",
		"length" => 500,
		"notnull" => false,
		'default' => null
	)
);
?>
<#5065>
<?php
	$ilCtrlStructureReader->getStructure();
?>
<#5066>
<?php
	$ilCtrlStructureReader->getStructure();
?>
<#5067>
<?php

	if( !$ilDB->tableColumnExists('qpl_a_mterm', 'ident') )
	{
		$ilDB->addTableColumn('qpl_a_mterm', 'ident', array(
			'type'    => 'integer', 'length'  => 4,
			'notnull' => false, 'default' => null
		));
		
		$ilDB->manipulate("UPDATE qpl_a_mterm SET ident = term_id WHERE ident IS NULL");
	}
	
	if( !$ilDB->tableColumnExists('qpl_a_mdef', 'ident') )
	{
		require_once 'Services/Database/classes/class.ilDBAnalyzer.php';
		$ilDB->renameTableColumn('qpl_a_mdef', 'morder', 'ident');
	}
	
?>
<#5068>
<?php
$ilDB->modifyTableColumn('exc_returned', 'mimetype', array(
										'type'	=> 'text',
										'length'=> 150,
										'notnull' => false)
);
?>
<#5069>
<?php
include_once('./Services/Migration/DBUpdate_5069/classes/class.ilDBUpdate5069.php');
ilDBUpdate5069::fix19795();
?>

<#5070>
<?php

// remove role entries in obj_members
$query = 'update obj_members set admin = '.$ilDB->quote(0,'integer').', '.
		'tutor = '.$ilDB->quote(0,'integer').', member = '.$ilDB->quote(0,'integer');
$ilDB->manipulate($query);

// iterate through all courses
$offset = 0;
$limit = 100;
do
{
	$ilDB->setLimit($limit, $offset);
	$query = 'SELECT obr.ref_id, obr.obj_id FROM object_reference obr '.
			'join object_data obd on obr.obj_id = obd.obj_id where (type = '.$ilDB->quote('crs','text').' or type = '.$ilDB->quote('grp','text').') ';
	$res = $ilDB->query($query);
	
	if(!$res->numRows())
	{
		break;
	}
	while($row = $res->fetchRow(ilDBConstants::FETCHMODE_OBJECT))
	{
		// find course members roles
		$query = 'select rol_id, title from rbac_fa '.
				'join object_data on rol_id = obj_id '.
				'where parent = '.$ilDB->quote($row->ref_id,'integer').' '.
				'and assign = '.$ilDB->quote('y','text');
		$rol_res = $ilDB->query($query);
		while($rol_row = $rol_res->fetchRow(ilDBConstants::FETCHMODE_OBJECT))
		{
			// find users which are not assigned to obj_members and create a default entry
			$query = 'select ua.usr_id from rbac_ua ua '.
					'left join obj_members om on (ua.usr_id = om.usr_id and om.obj_id = '.$ilDB->quote($row->obj_id,'integer').') '.
					'where om.usr_id IS NULL '.
					'and rol_id = '.$ilDB->quote($rol_row->rol_id,'integer');
			$ua_res = $ilDB->query($query);
			while($ua_row = $ua_res->fetchRow(ilDBConstants::FETCHMODE_OBJECT))
			{
				$query = 'insert into obj_members (obj_id, usr_id) '.
						'values('.
						$ilDB->quote($row->obj_id,'integer').', '.
						$ilDB->quote($ua_row->usr_id,'integer').' '.
						')';
				$ilDB->manipulate($query);
			}
			
			// find users which are assigned to obj_members and update their role assignment
			$query = 'select usr_id from rbac_ua '.
				'where rol_id = '.$ilDB->quote($rol_row->rol_id,'integer');

			$ua_res = $ilDB->query($query);
			while($ua_row = $ua_res->fetchRow(ilDBConstants::FETCHMODE_OBJECT))
			{
				$admin = $tutor = $member = 0;
				switch(substr($rol_row->title,0,8))
				{
					case 'il_crs_a':
					case 'il_grp_a':
						$admin = 1;
						break;
					
					case 'il_crs_t':
						$tutor = 1;
						break;
					
					default:
					case 'il_grp_m':
					case 'il_crs_m':
						$member = 1;
						break;
				}
				
				$query = 'update obj_members '.
						'set admin = admin  + '.$ilDB->quote($admin,'integer').', '.
						'tutor = tutor + '.$ilDB->quote($tutor,'integer').', '.
						'member = member + '.$ilDB->quote($member,'integer').' '.
						'WHERE usr_id = '.$ilDB->quote($ua_row->usr_id,'integer').' '.
						'AND obj_id = '.$ilDB->quote($row->obj_id,'integer');
				$ilDB->manipulate($query);
			}
		}
	}
		// increase offset
	$offset += $limit;
}
while(TRUE);
?>

<#5071>
<?php

$ilDB->manipulate('delete from obj_members where admin = '.
	$ilDB->quote(0,'integer').' and tutor = '.
	$ilDB->quote(0,'integer').' and member = '.
	$ilDB->quote(0,'integer')
);
?>
<#5072>
<?php
	$ilCtrlStructureReader->getStructure();
?>
<#5073>
<?php
$ilDB->modifyTableColumn(
	'wiki_stat_page',
	'num_ratings',
	array(
		'type' => 'integer',
		'length' => 4,
		'notnull' => true,
		'default' => 0
	)
);
?>
<#5074>
<?php
$ilDB->modifyTableColumn(
	'wiki_stat_page',
	'avg_rating',
	array(
		'type' => 'integer',
		'length' => 4,
		'notnull' => true,
		'default' => 0
	)
);
?>
<#5075>
<?php
$query = "SELECT value FROM settings WHERE module = %s AND keyword = %s";
$res = $ilDB->queryF($query, array('text', 'text'), array("mobs", "black_list_file_types"));
if (!$ilDB->fetchAssoc($res))
{
	$mset = new ilSetting("mobs");
	$mset->set("black_list_file_types", "html");
}
?>
<#5076>
<?php
// #0020342
$query = $ilDB->query('SELECT 
    stloc.*
FROM
    il_dcl_stloc2_value stloc
        INNER JOIN
    il_dcl_record_field rf ON stloc.record_field_id = rf.id
        INNER JOIN
    il_dcl_field f ON rf.field_id = f.id
WHERE
    f.datatype_id = 3
ORDER BY stloc.id ASC');
while ($row = $query->fetchAssoc()) {
	$query2 = $ilDB->query('SELECT * FROM il_dcl_stloc1_value WHERE record_field_id = ' . $ilDB->quote($row['record_field_id'], 'integer'));
	if ($ilDB->numRows($query2)) {
		$rec = $ilDB->fetchAssoc($query2);
		if ($rec['value'] != null) {
			continue;
		}
	}
	$id = $ilDB->nextId('il_dcl_stloc1_value');
	$ilDB->insert('il_dcl_stloc1_value', array(
		'id' => array('integer', $id),
		'record_field_id' => array('integer', $row['record_field_id']),
		'value' => array('text', $row['value']),
	));
	$ilDB->manipulate('DELETE FROM il_dcl_stloc2_value WHERE id = ' . $ilDB->quote($row['id'], 'integer'));
}
?>
<#5077>
<?php

$ilDB->manipulate('update grp_settings set registration_start = '. $ilDB->quote(null, 'integer').', '.
	'registration_end = '.$ilDB->quote(null, 'integer') .' '.
	'where registration_unlimited = '.$ilDB->quote(1,'integer')
);
?>

<#5078>
<?php
$ilDB->manipulate('update crs_settings set '
	.'sub_start = ' . $ilDB->quote(null,'integer').', '
	.'sub_end = '.$ilDB->quote(null,'integer').' '
	.'WHERE sub_limitation_type != '.$ilDB->quote(2,'integer')
);
	
?>
<#5079>
<?php
if(!$ilDB->tableColumnExists('grp_settings', 'grp_start'))
{
	$ilDB->addTableColumn('grp_settings', 'grp_start',
		array(
			"type"		 => "integer",
			"notnull"	 => false,
			"length"	 => 4
	));
}
if(!$ilDB->tableColumnExists('grp_settings', 'grp_end'))
{
	$ilDB->addTableColumn('grp_settings', 'grp_end',
	   array(
			"type"		 => "integer",
			"notnull"	 => false,
			"length"	 => 4
	));
}
?>     
<#5080>
<?php   
if(!$ilDB->tableColumnExists('frm_posts', 'pos_activation_date'))
{ 
	$ilDB->addTableColumn('frm_posts', 'pos_activation_date', 
		array('type' => 'timestamp', 'notnull' => false));
}
?>
<#5081>
<?php   
if($ilDB->tableColumnExists('frm_posts', 'pos_activation_date'))
{ 
	$ilDB->manipulate('
		UPDATE frm_posts SET pos_activation_date = pos_date 
		WHERE pos_status = '. $ilDB->quote(1, 'integer')
		.' AND pos_activation_date is NULL'
		);
}
?>
<#5082>
<?php
if($ilDB->tableExists('svy_answer'))
{
	if($ilDB->tableColumnExists('svy_answer','textanswer'))
	{
		$ilDB->modifyTableColumn('svy_answer', 'textanswer', array(
			'type'	=> 'clob',
			'notnull' => false
		));
	}
}
?>

<#5083>
<?php

include_once('./Services/Migration/DBUpdate_3560/classes/class.ilDBUpdateNewObjectType.php');

$rp_ops_id = ilDBUpdateNewObjectType::getCustomRBACOperationId("read_learning_progress");
$ep_ops_id = ilDBUpdateNewObjectType::getCustomRBACOperationId('edit_learning_progress');
$w_ops_id = ilDBUpdateNewObjectType::getCustomRBACOperationId('write');
if($rp_ops_id && $ep_ops_id && $w_ops_id)
{			
	// see ilObjectLP
	$lp_types = array('file');

	foreach($lp_types as $lp_type)
	{
		$lp_type_id = ilDBUpdateNewObjectType::getObjectTypeId($lp_type);
		if($lp_type_id)
		{			
			ilDBUpdateNewObjectType::addRBACOperation($lp_type_id, $rp_ops_id);				
			ilDBUpdateNewObjectType::addRBACOperation($lp_type_id, $ep_ops_id);				
			ilDBUpdateNewObjectType::cloneOperation($lp_type, $w_ops_id, $rp_ops_id);
			ilDBUpdateNewObjectType::cloneOperation($lp_type, $w_ops_id, $ep_ops_id);
		}
	}
}
?>

<#5084>
<?php
// #0020342
$query = $ilDB->query('SELECT 
    stloc.*,
	fp.value as fp_value,
	fp.name as fp_name
FROM
    il_dcl_stloc1_value stloc
        INNER JOIN
    il_dcl_record_field rf ON stloc.record_field_id = rf.id
        INNER JOIN
    il_dcl_field f ON rf.field_id = f.id
		INNER JOIN
	il_dcl_field_prop fp ON rf.field_id = fp.field_id
WHERE
    f.datatype_id = 3
	AND fp.name = "multiple_selection"
	AND fp.value = 1
ORDER BY stloc.id ASC');

while ($row = $query->fetchAssoc()) {
	if (!is_numeric($row['value'])) {
		continue;
	}

	$value_array = array($row['value']);

	$query2 = $ilDB->query('SELECT * FROM il_dcl_stloc2_value WHERE record_field_id = ' . $ilDB->quote($row['record_field_id'], 'integer'));
	while ($row2 = $ilDB->fetchAssoc($query2)) {
		$value_array[] = $row2['value'];
	}
	
	$ilDB->update('il_dcl_stloc1_value', array(
		'id' => array('integer', $row['id']),
		'record_field_id' => array('integer', $row['record_field_id']),
		'value' => array('text', json_encode($value_array)),
	), array('id' => array('integer', $row['id'])));
	$ilDB->manipulate('DELETE FROM il_dcl_stloc2_value WHERE record_field_id = ' . $ilDB->quote($row['record_field_id'], 'integer'));
}
?>
<#5085>
<?php
$set = $ilDB->query("SELECT * FROM mep_item JOIN mep_tree ON (mep_item.obj_id = mep_tree.child) ".
	" WHERE mep_item.type = ".$ilDB->quote("pg", "text")
);
while ($rec = $ilDB->fetchAssoc($set))
{
	$q = "UPDATE page_object SET ".
		" parent_id = ".$ilDB->quote($rec["mep_id"], "integer").
		" WHERE parent_type = ".$ilDB->quote("mep", "text").
		" AND page_id = ".$ilDB->quote($rec["obj_id"], "integer");
	//echo "<br>".$q;
	$ilDB->manipulate($q);
}
?>
<#5086>
<?php
	// fix 20706
	$ilDB->dropPrimaryKey('page_question');
	$ilDB->addPrimaryKey('page_question', array('page_parent_type', 'page_id', 'question_id', 'page_lang'));
?>
<#5087>
<?php
    // fix 20409 and 20638
    $old = 'http://cdn.mathjax.org/mathjax/latest/MathJax.js?config=TeX-AMS-MML_HTMLorMML';
    $new = 'https://cdnjs.cloudflare.com/ajax/libs/mathjax/2.7.1/MathJax.js?config=TeX-AMS-MML_HTMLorMML';

    $ilDB->manipulateF("UPDATE settings SET value=%s WHERE module='MathJax' AND keyword='path_to_mathjax' AND value=%s",
        array('text','text'), array($new, $old)
    );
?>
<#5088>
<?php
	require_once('./Services/Component/classes/class.ilPluginAdmin.php');
	require_once('./Services/Component/classes/class.ilPlugin.php');
	require_once('./Services/UICore/classes/class.ilCtrl.php');

	// Mantis #17842
	/** @var $ilCtrl ilCtrl */
	global $ilCtrl, $ilPluginAdmin;
	if (is_null($ilPluginAdmin)) {
		$GLOBALS['ilPluginAdmin'] = new ilPluginAdmin();
	}
	if (is_null($ilCtrl)) {
		$GLOBALS['ilCtrl'] = new ilCtrl();
	}
	global $ilCtrl;

	function writeCtrlClassEntry(ilPluginSlot $slot, array $plugin_data) {
		global $ilCtrl;
		$prefix = $slot->getPrefix() . '_' . $plugin_data['id'];
		$ilCtrl->insertCtrlCalls("ilobjcomponentsettingsgui", ilPlugin::getConfigureClassName($plugin_data['name']), $prefix);
	}

	include_once("./Services/Component/classes/class.ilModule.php");
	$modules = ilModule::getAvailableCoreModules();
	foreach ($modules as $m) {
		$plugin_slots = ilComponent::lookupPluginSlots(IL_COMP_MODULE, $m["subdir"]);
		foreach ($plugin_slots as $ps) {
			include_once("./Services/Component/classes/class.ilPluginSlot.php");
			$slot = new ilPluginSlot(IL_COMP_MODULE, $m["subdir"], $ps["id"]);
			foreach ($slot->getPluginsInformation() as $p) {
				if (ilPlugin::hasConfigureClass($slot->getPluginsDirectory(), $p["name"]) && $ilCtrl->checkTargetClass(ilPlugin::getConfigureClassName($p["name"]))) {
					writeCtrlClassEntry($slot, $p);
				}
			}
		}
	}
	include_once("./Services/Component/classes/class.ilService.php");
	$services = ilService::getAvailableCoreServices();
	foreach ($services as $s) {
		$plugin_slots = ilComponent::lookupPluginSlots(IL_COMP_SERVICE, $s["subdir"]);
		foreach ($plugin_slots as $ps) {
			$slot = new ilPluginSlot(IL_COMP_SERVICE, $s["subdir"], $ps["id"]);
			foreach ($slot->getPluginsInformation() as $p) {
				if (ilPlugin::hasConfigureClass($slot->getPluginsDirectory(), $p["name"]) && $ilCtrl->checkTargetClass(ilPlugin::getConfigureClassName($p["name"]))) {
					writeCtrlClassEntry($slot, $p);
				}
			}
		}
	}
?>
<#5089>
<?php
$signature = "\n\n* * * * *\n";
$signature .= "[CLIENT_NAME]\n";
$signature .= "[CLIENT_DESC]\n";
$signature .= "[CLIENT_URL]\n";

$ilSetting = new ilSetting();

$prevent_smtp_globally        = $ilSetting->get('prevent_smtp_globally', 0);
$mail_system_sender_name      = $ilSetting->get('mail_system_sender_name', '');
$mail_external_sender_noreply = $ilSetting->get('mail_external_sender_noreply', '');
$mail_system_return_path      = $ilSetting->get('mail_system_return_path', '');

$ilSetting->set('mail_allow_external', !(int)$prevent_smtp_globally);

$ilSetting->set('mail_system_usr_from_addr', $mail_external_sender_noreply);
$ilSetting->set('mail_system_usr_from_name', $mail_system_sender_name);
$ilSetting->set('mail_system_usr_env_from_addr', $mail_system_return_path);

$ilSetting->set('mail_system_sys_from_addr', $mail_external_sender_noreply);
$ilSetting->set('mail_system_sys_from_name', $mail_system_sender_name);
$ilSetting->set('mail_system_sys_reply_to_addr', $mail_external_sender_noreply);
$ilSetting->set('mail_system_sys_env_from_addr', $mail_system_return_path);

$ilSetting->set('mail_system_sys_signature', $signature);

$ilSetting->delete('prevent_smtp_globally');
$ilSetting->delete('mail_system_return_path');
$ilSetting->delete('mail_system_sender_name');
$ilSetting->delete('mail_external_sender_noreply');
?>
<#5090>
<?php
$fields = array(
	'id' => array(
		'type' => 'integer',
		'length' => '8',

	),
	'user_id' => array(
		'type' => 'integer',
		'length' => '8',

	),
	'root_task_id' => array(
		'type' => 'integer',
		'length' => '8',

	),
	'current_task_id' => array(
		'type' => 'integer',
		'length' => '8',

	),
	'state' => array(
		'type' => 'integer',
		'length' => '2',

	),
	'total_number_of_tasks' => array(
		'type' => 'integer',
		'length' => '4',

	),
	'percentage' => array(
		'type' => 'integer',
		'length' => '2',

	),
	'title' => array(
		'type' => 'text',
		'length' => '255',

	),
	'description' => array(
		'type' => 'text',
		'length' => '255',

	),

);
if (! $ilDB->tableExists('il_bt_bucket')) {
	$ilDB->createTable('il_bt_bucket', $fields);
	$ilDB->addPrimaryKey('il_bt_bucket', array( 'id' ));

	if (! $ilDB->sequenceExists('il_bt_bucket')) {
		$ilDB->createSequence('il_bt_bucket');
	}

}

$fields = array(
	'id' => array(
		'type' => 'integer',
		'length' => '8',

	),
	'type' => array(
		'type' => 'text',
		'length' => '256',

	),
	'class_path' => array(
		'type' => 'text',
		'length' => '256',

	),
	'class_name' => array(
		'type' => 'text',
		'length' => '256',

	),
	'bucket_id' => array(
		'type' => 'integer',
		'length' => '8',

	),

);
if (! $ilDB->tableExists('il_bt_task')) {
	$ilDB->createTable('il_bt_task', $fields);
	$ilDB->addPrimaryKey('il_bt_task', array( 'id' ));

	if (! $ilDB->sequenceExists('il_bt_task')) {
		$ilDB->createSequence('il_bt_task');
	}

}

$fields = array(
	'id' => array(
		'type' => 'integer',
		'length' => '8',

	),
	'has_parent_task' => array(
		'type' => 'integer',
		'length' => '1',

	),
	'parent_task_id' => array(
		'type' => 'integer',
		'length' => '8',

	),
	'hash' => array(
		'type' => 'text',
		'length' => '256',

	),
	'type' => array(
		'type' => 'text',
		'length' => '256',

	),
	'class_path' => array(
		'type' => 'text',
		'length' => '256',

	),
	'class_name' => array(
		'type' => 'text',
		'length' => '256',

	),
	'serialized' => array(
		'type' => 'clob',

	),
	'bucket_id' => array(
		'type' => 'integer',
		'length' => '8',

	),

);
if (! $ilDB->tableExists('il_bt_value')) {
	$ilDB->createTable('il_bt_value', $fields);
	$ilDB->addPrimaryKey('il_bt_value', array( 'id' ));

	if (! $ilDB->sequenceExists('il_bt_value')) {
		$ilDB->createSequence('il_bt_value');
	}

}

$fields = array(
	'id' => array(
		'type' => 'integer',
		'length' => '8',

	),
	'task_id' => array(
		'type' => 'integer',
		'length' => '8',

	),
	'value_id' => array(
		'type' => 'integer',
		'length' => '8',

	),
	'bucket_id' => array(
		'type' => 'integer',
		'length' => '8',

	),

);
if (! $ilDB->tableExists('il_bt_value_to_task')) {
	$ilDB->createTable('il_bt_value_to_task', $fields);
	$ilDB->addPrimaryKey('il_bt_value_to_task', array( 'id' ));

	if (! $ilDB->sequenceExists('il_bt_value_to_task')) {
		$ilDB->createSequence('il_bt_value_to_task');
	}

}
?>
<#5091>
<?php
	$ilCtrlStructureReader->getStructure();
?>
<#5092>
<?php
if(!$ilDB->tableColumnExists('chatroom_settings','online_status'))
{
	$ilDB->addTableColumn('chatroom_settings', 'online_status', array(
		'type'    => 'integer',
		'length'  => 1,
		'notnull' => true,
		'default' => 0
	));
}

$ilDB->manipulateF("UPDATE chatroom_settings SET online_status = %s", array('integer'), array(1));
?>
<#5093>
<?php
if(!$ilDB->tableColumnExists('chatroom_bans', 'actor_id'))
{
	$ilDB->addTableColumn('chatroom_bans', 'actor_id',
		array(
			'type'    => 'integer',
			'length'  => 4,
			'notnull' => false,
			'default' => null
		)
	);
}
?>
<#5094>
<?php
if(!$ilDB->tableColumnExists('usr_data', 'second_email'))
{
	$ilDB->addTableColumn('usr_data', 'second_email', 
		array('type' => 'text',
		      'length' => 80,
		      'notnull' => false
		));
}
?>
<#5095>
<?php
if(!$ilDB->tableColumnExists('mail_options', 'mail_address_option'))
{
	$ilDB->addTableColumn('mail_options', 'mail_address_option',
		array('type' => 'integer',
		      'length' => 1,
		      'notnull' => true,
		      'default' => 3
		));
}
?>
<#5096>
<?php
$fields = array(
	'id' => array(
		'type' => 'integer',
		'length' => '8',
		
	),
	'title' => array(
		'type' => 'text',
		'length' => '512',
		
	),
	'description' => array(
		'type' => 'text',
		'length' => '4000',
		
	),
	
);
if (! $ilDB->tableExists('il_orgu_positions')) {
	$ilDB->createTable('il_orgu_positions', $fields);
	$ilDB->addPrimaryKey('il_orgu_positions', array( 'id' ));
	
	if (! $ilDB->sequenceExists('il_orgu_positions')) {
		$ilDB->createSequence('il_orgu_positions');
	}
	
}

$fields = array(
	'id' => array(
		'type' => 'integer',
		'length' => '8',
		
	),
	'over' => array(
		'type' => 'integer',
		'length' => '1',
		
	),
	'depth' => array(
		'type' => 'integer',
		'length' => '1',
		
	),
	'position' => array(
		'type' => 'integer',
		'length' => '1',
		
	),
	
);
if (! $ilDB->tableExists('il_orgu_authority')) {
	$ilDB->createTable('il_orgu_authority', $fields);
	$ilDB->addPrimaryKey('il_orgu_authority', array( 'id' ));
	
	if (! $ilDB->sequenceExists('il_orgu_authority')) {
		$ilDB->createSequence('il_orgu_authority');
	}
	
}

?>
<#5097>
<?php
$ilCtrlStructureReader->getStructure();
?>
<#5098>
<?php

include_once './Services/Migration/DBUpdate_3560/classes/class.ilDBUpdateNewObjectType.php';
ilDBUpdateNewObjectType::addRBACTemplate(
	'sess', 
	'il_sess_participant', 
	'Session participant template', 
	[
		ilDBUpdateNewObjectType::getCustomRBACOperationId('visible'),
		ilDBUpdateNewObjectType::getCustomRBACOperationId('read')
	]
);
?>
<#5099>
<?php

// add new role entry for each session
$query = 'SELECT obd.obj_id,ref_id,owner  FROM object_data obd '.
	'join object_reference obr on obd.obj_id = obr.obj_id'.' '.
	'where type = '.$ilDB->quote('sess','text');
$res = $ilDB->query($query);
while($row = $res->fetchRow(ilDBConstants::FETCHMODE_OBJECT))
{
	// add role entry
	$id = $ilDB->nextId("object_data");
	$q = "INSERT INTO object_data ".
		"(obj_id,type,title,description,owner,create_date,last_update) ".
		"VALUES ".
		"(".
		 $ilDB->quote($id, "integer").",".
		 $ilDB->quote('role', "text").",".
		 $ilDB->quote('il_sess_participant_'.$row->ref_id, "text").",".
		 $ilDB->quote('Participant of session obj_no.'.$row->obj_id, "text").",".
		 $ilDB->quote($row->owner, "integer").",".
		 $ilDB->now().",".
		 $ilDB->now().")";

	$ilDB->manipulate($q);
	
	// add role data
	$rd = 'INSERT INTO role_data (role_id) VALUES ('.$id.')';
	$ilDB->manipulate($rd);
	
	// assign to session
	$fa = 'INSERT INTO rbac_fa (rol_id,parent,assign,protected,blocked ) VALUES('.
		$ilDB->quote($id,'integer').', '.
		$ilDB->quote($row->ref_id,'integer').', '.
		$ilDB->quote('y','text').', '.
		$ilDB->quote('n','text').', '.
		$ilDB->quote(0,'integer').' '.
		')';

	$ilDB->manipulate($fa);
	
	// assign template permissions
	$temp = 'INSERT INTO rbac_templates (rol_id,type,ops_id,parent) VALUES('.
		$ilDB->quote($id,'integer').', '.
		$ilDB->quote('sess','text').', '.
		$ilDB->quote(2,'integer').', '.
		$ilDB->quote($row->ref_id,'integer').') ';
	$ilDB->manipulate($temp);
	
	// assign template permissions
	$temp = 'INSERT INTO rbac_templates (rol_id,type,ops_id,parent) VALUES('.
		$ilDB->quote($id,'integer').', '.
		$ilDB->quote('sess','text').', '.
		$ilDB->quote(3,'integer').', '.
		$ilDB->quote($row->ref_id,'integer').') ';
	$ilDB->manipulate($temp);
	
	// assign permission
	$pa = 'INSERT INTO rbac_pa (rol_id,ops_id,ref_id) VALUES('.
		$ilDB->quote($id,'integer').', '.
		$ilDB->quote(serialize([2,3]),'text').', '.
		$ilDB->quote($row->ref_id,'integer').')';
	$ilDB->manipulate($pa);
	
	// assign users
	$users = 'SELECT usr_id from event_participants WHERE event_id = '.$ilDB->quote($row->obj_id,'integer');
	$user_res = $ilDB->query($users);
	while($user_row = $user_res->fetchRow(ilDBConstants::FETCHMODE_OBJECT))
	{
		$ua = 'INSERT INTO rbac_ua (usr_id,rol_id) VALUES('.
			$ilDB->quote($user_row->usr_id,'integer').', '.
			$ilDB->quote($id,'integer').')';
		$ilDB->manipulate($ua);
	}
		
}
?>
<#5100>
<?php
$id = $ilDB->nextId("object_data");
$q = "INSERT INTO object_data ".
	"(obj_id,type,title,description,owner,create_date,last_update) ".
	"VALUES ".
	"(".
	 $ilDB->quote($id, "integer").",".
	 $ilDB->quote('rolt', "text").",".
	 $ilDB->quote('il_sess_status_closed', "text").",".
	 $ilDB->quote('Closed session template','text').', '.
	 $ilDB->quote(0, "integer").",".
	 $ilDB->now().",".
	 $ilDB->now().")";

$ilDB->manipulate($q);

$query = "INSERT INTO rbac_fa VALUES (".$ilDB->quote($id).", 8, 'n', 'n', 0)";
$ilDB->manipulate($query);
	
?>

<#5101>
<?php
$id = $ilDB->nextId('didactic_tpl_settings');
$query = 'INSERT INTO didactic_tpl_settings (id,enabled,type,title, description,info,auto_generated,exclusive_tpl) values( '.
	$ilDB->quote($id, 'integer').', '.
	$ilDB->quote(1,'integer').', '.
	$ilDB->quote(1,'integer').', '.
	$ilDB->quote('sess_closed','text').', '.
	$ilDB->quote('sess_closed_info','text').', '.
	$ilDB->quote('','text').', '.
	$ilDB->quote(1,'integer').', '.
	$ilDB->quote(0,'integer').' '.
	')';
$ilDB->manipulate($query);

$query = 'INSERT INTO didactic_tpl_sa (id, obj_type) values( '.
	$ilDB->quote($id, 'integer').', '.
	$ilDB->quote('sess','text').
	')';
$ilDB->manipulate($query);


$aid = $ilDB->nextId('didactic_tpl_a');
$query = 'INSERT INTO didactic_tpl_a (id, tpl_id, type_id) values( '.
	$ilDB->quote($aid, 'integer').', '.
	$ilDB->quote($id, 'integer').', '.
	$ilDB->quote(1,'integer').
	')';
$ilDB->manipulate($query);

$query = 'select obj_id from object_data where type = '.$ilDB->quote('rolt','text').' and title = '.$ilDB->quote('il_sess_status_closed','text');
$res = $ilDB->query($query);
while($row = $res->fetchRow(ilDBConstants::FETCHMODE_OBJECT))
{
	$closed_id = $row->obj_id;
}

$query = 'INSERT INTO didactic_tpl_alp (action_id, filter_type, template_type, template_id) values( '.
	$ilDB->quote($aid, 'integer').', '.
	$ilDB->quote(3, 'integer').', '.
	$ilDB->quote(2,'integer').', '.
	$ilDB->quote($closed_id,'integer').
	')';
$ilDB->manipulate($query);


$fid = $ilDB->nextId('didactic_tpl_fp');
$query = 'INSERT INTO didactic_tpl_fp (pattern_id, pattern_type, pattern_sub_type, pattern, parent_id, parent_type ) values( '.
	$ilDB->quote($fid, 'integer').', '.
	$ilDB->quote(1, 'integer').', '.
	$ilDB->quote(1,'integer').', '.
	$ilDB->quote('.*','text').', '.
	$ilDB->quote($aid,'integer').', '.
	$ilDB->quote('action','text').
	')';
$ilDB->manipulate($query);
?>
<#5102>
<?php

$sessions = [];

$query = 'select obd.obj_id, title, od.description from object_data obd left join object_description od on od.obj_id = obd.obj_id  where type = '.$ilDB->quote('sess','text');
$res = $ilDB->query($query);
while($row = $res->fetchRow(ilDBConstants::FETCHMODE_OBJECT))
{
	$tmp['obj_id'] = $row->obj_id;
	$tmp['title'] = $row->title;
	$tmp['description'] = $row->description;
	
	$sessions[] = $tmp;
}

foreach($sessions as $idx => $sess_info)
{
	$meta_id = $ilDB->nextId('il_meta_general');
	$insert = 'INSERT INTO il_meta_general (meta_general_id, rbac_id, obj_id, obj_type, general_structure, title, title_language, coverage, coverage_language) '.
		'VALUES( '.
		$ilDB->quote($meta_id,'integer').', '.
		$ilDB->quote($sess_info['obj_id'],'integer').', '.
		$ilDB->quote($sess_info['obj_id'],'integer').', '.
		$ilDB->quote('sess','text').', '.
		$ilDB->quote('Hierarchical','text').', '.
		$ilDB->quote($sess_info['title'],'text').', '.
		$ilDB->quote('en','text').', '.
		$ilDB->quote('', 'text').', '.
		$ilDB->quote('en','text').' '.
		')';
		
	$ilDB->manipulate($insert);
	
	$meta_des_id = $ilDB->nextId('il_meta_description');
	$insert = 'INSERT INTO il_meta_description (meta_description_id, rbac_id, obj_id, obj_type, parent_type, parent_id, description, description_language) '.
		'VALUES( '.
		$ilDB->quote($meta_id,'integer').', '.
		$ilDB->quote($sess_info['obj_id'],'integer').', '.
		$ilDB->quote($sess_info['obj_id'],'integer').', '.
		$ilDB->quote('sess','text').', '.
		$ilDB->quote('meta_general','text').', '.
		$ilDB->quote($meta_id,'integer').', '.
		$ilDB->quote($sess_info['description'],'text').', '.
		$ilDB->quote('en','text').' '.
		')';
	$ilDB->manipulate($insert);
}
?>
<#5103>
<?php

if(!$ilDB->tableExists('adv_md_record_scope'))
{
	$ilDB->createTable('adv_md_record_scope', array(
		'scope_id' => array(
			'type' => 'integer',
			'length' => 4,
			'notnull' => true,
			'default' => 0
		),
		'record_id' => array(
			'type' => 'integer',
			'length' => 4,
			'notnull' => true
		),
		'ref_id' => array(
			'type' => 'integer',
			'length' => 4,
			'notnull' => true,
		)
	));
	$ilDB->addPrimaryKey('adv_md_record_scope', ['scope_id']);
	$ilDB->createSequence('adv_md_record_scope');
}
?>
<#5104>
<?php

if( !$ilDB->tableExists('adv_md_values_extlink') )
{
	$ilDB->createTable('adv_md_values_extlink', array(
		'obj_id' => array(
			'type' => 'integer',
			'length' => 4,
			'notnull' => true,
			'default' => 0
		),
		'sub_type' => array(
			'type' => 'text',
			'length' => 10,
			'notnull' => true,
			'default' => "-"
		),
		'sub_id' => array(
			'type' => 'integer',
			'length' => 4,
			'notnull' => true,
			'default' => 0
		),
		'field_id' => array(
			'type' => 'integer',
			'length' => 4,
			'notnull' => true,
			'default' => 0
		),
		'value' => array(
			'type' => 'text',
			'length' => 500,
			'notnull' => false
		),
		'title' => array(
			'type' => 'text',
			'length' => 500,
			'notnull' => false
		),
		'disabled' => [
			"type" => "integer",
			"length" => 1,
			"notnull" => true,
			"default" => 0
		]
		
	));
		
	$ilDB->addPrimaryKey('adv_md_values_extlink', array('obj_id', 'sub_type', 'sub_id', 'field_id'));
}
?>
<#5105>
<?php

if( !$ilDB->tableExists('adv_md_values_intlink') )
{
	$ilDB->createTable('adv_md_values_intlink', array(
		'obj_id' => array(
			'type' => 'integer',
			'length' => 4,
			'notnull' => true,
			'default' => 0
		),
		'sub_type' => array(
			'type' => 'text',
			'length' => 10,
			'notnull' => true,
			'default' => "-"
		),
		'sub_id' => array(
			'type' => 'integer',
			'length' => 4,
			'notnull' => true,
			'default' => 0
		),
		'field_id' => array(
			'type' => 'integer',
			'length' => 4,
			'notnull' => true,
			'default' => 0
		),
		'value' => array(
			'type' => 'integer',
			'length' => 4,
			'notnull' => true
		),
		'disabled' => [
			"type" => "integer",
			"length" => 1,
			"notnull" => true,
			"default" => 0
		]
		
	));
		
	$ilDB->addPrimaryKey('adv_md_values_intlink', array('obj_id', 'sub_type', 'sub_id', 'field_id'));
}
?>
<#5106>
<?php
	$ilCtrlStructureReader->getStructure();
?>
<#5107>
<?php
if (!$ilDB->tableColumnExists('iass_settings', 'event_time_place_required')) {
	$ilDB->addTableColumn('iass_settings', 'event_time_place_required', array(
	"type" => "integer",
	"length" => 1,
	"notnull" => true,
	"default" => 0
	));
}
?>
<#5108>
<?php
if (!$ilDB->tableColumnExists('iass_members', 'place')) {
	$ilDB->addTableColumn('iass_members', 'place', array(
	"type" => "text",
	"length" => 255
	));
}
?>
<#5109>
<?php
if (!$ilDB->tableColumnExists('iass_members', 'event_time')) {
	$ilDB->addTableColumn('iass_members', 'event_time', array(
	"type" => "integer",
	"length" => 8
	));
}
?>
<#5110>
<?php

if(!$ilDB->tableColumnExists("il_object_def", "orgunit_permissions"))
{
	$def = array(
			'type'    => 'integer',
			'length'  => 1,
			'notnull' => true,
			'default' => 0
		);
	$ilDB->addTableColumn("il_object_def", "orgunit_permissions", $def);
}

$ilCtrlStructureReader->getStructure();
?>
<#5111>
<?php
if(!$ilDB->tableExists('orgu_obj_type_settings') )
{
	$ilDB->createTable('orgu_obj_type_settings', array(
		'obj_type' => array(
			'type' => 'text',
			'length' => 10,
			'notnull' => true
		),
		'active' => array(
			'type' => 'integer',
			'length' => 1,
			'notnull' => false,
			'default' => 0
		),
		'activation_default' => array(
			'type' => 'integer',
			'length' => 1,
			'notnull' => false,
			'default' => 0
		),
		'changeable' => array(
			'type' => 'integer',
			'length' => 1,
			'notnull' => false,
			'default' => 0
		)
		)
	);
	$ilDB->addPrimaryKey('orgu_obj_type_settings', array('obj_type'));
}
?>
<#5112>
<?php
	$ilCtrlStructureReader->getStructure();
?>
<#5113>
<?php
if(!$ilDB->tableColumnExists('grp_settings', 'grp_start'))
{
		$ilDB->addTableColumn('grp_settings', 'grp_start', array(
			"type" => "integer",
			"notnull" => false,
			"length" => 4
		));
}
if(!$ilDB->tableColumnExists('grp_settings', 'grp_end'))
{
		$ilDB->addTableColumn('grp_settings', 'grp_end', array(
			"type" => "integer",
			"notnull" => false,
			"length" => 4
		));
}
?>	
<#5114>
<?php
if (!$ilDB->tableExists("usr_starting_point"))
{
	$ilDB->createTable("usr_starting_point", array(
		"id" => array(
			"type" => "integer",
			"length" => 4,
			"notnull" => true,
			"default" => 0
		),
		"position" => array(
			"type" => "integer",
			"length" => 4,
			"notnull" => false,
			"default" => 0
		),
		"starting_point" => array (
			"type" => "integer",
			"length" => 4,
			"notnull" => false,
			"default" => 0
		),
		"starting_object" => array (
			"type" => "integer",
			"length" => 4,
			"notnull" => false,
			"default" => 0
		),
		"rule_type" => array (
			"type" => "integer",
			"length" => 4,
			"notnull" => false,
			"default" => 0
		),
		"rule_options" => array (
			"type" => "text",
			"length" => 4000,
			"notnull" => false,
		)
	));

	$ilDB->addPrimaryKey('usr_starting_point', array('id'));
	$ilDB->createSequence('usr_starting_point');
}
?>
<#5115>
<?php
$ilCtrlStructureReader->getStructure();
?>
<#5116>
<?php
if($ilDB->tableExists("exc_assignment"))
{
	if(!$ilDB->tableColumnExists('exc_assignment','portfolio_template'))
	{
		$ilDB->addTableColumn("exc_assignment", "portfolio_template", array("type" => "integer", "length" => 4));
	}
	if(!$ilDB->tableColumnExists('exc_assignment','min_char_limit'))
	{
		$ilDB->addTableColumn("exc_assignment", "min_char_limit", array("type" => "integer", "length" => 4));
	}
	if(!$ilDB->tableColumnExists('exc_assignment','max_char_limit'))
	{
		$ilDB->addTableColumn("exc_assignment", "max_char_limit", array("type" => "integer", "length" => 4));
	}
}
?>
<#5117>
<?php
if(!$ilDB->tableExists("exc_ass_file_order"))
{
	$fields = array(
		"id" => array(
			"type" => "integer",
			"length" => 4,
			"notnull" => true,
			"default" => 0
		),
		"assignment_id" => array(
			"type" => "integer",
			"length" => 4,
			"notnull" => true,
			"default" => 0
		),
		"filename" => array(
			"type" => "text",
			"length" => 150,
			"notnull" => true,
		),
		"order_nr" => array(
			"type" => "integer",
			"length" => 4,
			"notnull" => true,
			"default" => 0
		),
	);

	$ilDB->createTable("exc_ass_file_order", $fields);
	$ilDB->addPrimaryKey('exc_ass_file_order', array('id'));

	$ilDB->createSequence("exc_ass_file_order");
}
?>
<#5118>
<?php
	//
?>
<#5119>
<?php
	if(!$ilDB->tableExists("obj_noti_settings"))
	{
		$fields = array(
			"obj_id" => array(
				"type" => "integer",
				"length" => 4,
				"notnull" => true,
				"default" => 0
			),
			"noti_mode" => array(
				"type" => "integer",
				"length" => 1,
				"notnull" => true,
				"default" => 0
			)
		);

		$ilDB->createTable("obj_noti_settings", $fields);
		$ilDB->addPrimaryKey('obj_noti_settings', array('obj_id'));
	}
?>
<#5120>
<?php
	$ilCtrlStructureReader->getStructure();
?>
<#5121>
<?php

if(!$ilDB->tableColumnExists('notification','activated'))
{
	$ilDB->addTableColumn(
		'notification',
		'activated',
		array(
			'type' => 'integer',
			'length' => 1,
			'notnull' => false,
			'default' => 0
		));

	$ilDB->manipulate("UPDATE notification SET ".
		" activated = ".$this->db->quote(1, "integer"));
}
?>
<#5122>
<?php
	$ilCtrlStructureReader->getStructure();
?>
<#5123>
<?php
	$ilCtrlStructureReader->getStructure();
?>
<#5124>
<?php
	$ilCtrlStructureReader->getStructure();
?>
<#5125>
<?php
if(!$ilDB->tableColumnExists('itgr_data','behaviour'))
{
	$ilDB->addTableColumn(
		'itgr_data',
		'behaviour',
		array(
			'type' => 'integer',
			'length' => 1,
			'notnull' => false,
			'default' => 0
		)
	);
}
?>
<#5126>
<?php
<<<<<<< HEAD
if(!$ilDB->tableExists('orgu_obj_pos_settings'))
{
	$ilDB->createTable('orgu_obj_pos_settings', array(
		'obj_id' => array(
			'type' => 'integer',
			'length' => 4,
			'notnull' => false
		),
		'active' => array(
			'type' => 'integer',
			'length' => 1,
			'notnull' => false,
			'default' => 0
		)
		)
	);
	$ilDB->addPrimaryKey('orgu_obj_pos_settings', array('obj_id'));
}
?>
=======
	$ilSetting = new ilSetting();
	$ilSetting->set('letter_avatars', 1);
?>
<#5127>
<?php

	if (!$ilDB->tableExists('pdfgen_conf'))
	{
		$fields = array (
			'conf_id'			=> array('type' => 'integer', 	'length' => 4,		'notnull' => true),
			'renderer'			=> array('type' => 'text', 		'length' => 255,	'notnull' => true),
			'service'			=> array('type' => 'text',	  	'length' => 255,	'notnull' => true),
			'purpose'			=> array('type' => 'text',		'length' => 255,	'notnull' => true),
			'config'			=> array('type' => 'clob')
		);

		$ilDB->createTable('pdfgen_conf', $fields);
		$ilDB->addPrimaryKey('pdfgen_conf', array('conf_id'));
		$ilDB->createSequence('pdfgen_conf');
	}

	if (!$ilDB->tableExists('pdfgen_map'))
	{
		$fields = array (
			'map_id'			=> array('type' => 'integer', 	'length' => 4,		'notnull' => true),
			'service'			=> array('type' => 'text', 		'length' => 255,	'notnull' => true),
			'purpose'			=> array('type' => 'text',	  	'length' => 255,	'notnull' => true),
			'preferred'			=> array('type' => 'text',		'length' => 255,	'notnull' => true),
			'selected'			=> array('type' => 'text',		'length' => 255,	'notnull' => true)
	);

	$ilDB->createTable('pdfgen_map', $fields);
	$ilDB->addPrimaryKey('pdfgen_map', array('map_id'));
	$ilDB->createSequence('pdfgen_map');
}
?>
<#5128>
	<?php
		if (!$ilDB->tableExists('pdfgen_purposes'))
		{
			$fields = array (
				'purpose_id'		=> array('type' => 'integer', 	'length' => 4,		'notnull' => true),
				'service'			=> array('type' => 'text', 		'length' => 255,	'notnull' => true),
				'purpose'			=> array('type' => 'text',	  	'length' => 255,	'notnull' => true),
			);

			$ilDB->createTable('pdfgen_purposes', $fields);
			$ilDB->addPrimaryKey('pdfgen_purposes', array('purpose_id'));
			$ilDB->createSequence('pdfgen_purposes');
		}
	?>
<#5129>
<?php
	include_once('./Services/Migration/DBUpdate_3560/classes/class.ilDBUpdateNewObjectType.php');
	ilDBUpdateNewObjectType::addAdminNode('pdfg', 'PDFGeneration');
?>
<#5130>
<?php
	$ilCtrlStructureReader->getStructure();
?>
<#5131>
<?php
	if (!$ilDB->tableExists('pdfgen_renderer'))
	{
		$fields = array (
		'renderer_id'	=> array('type' => 'integer', 	'length' => 4,		'notnull' => true),
		'renderer'		=> array('type' => 'text',	  	'length' => 255,	'notnull' => true),
		'path'			=> array('type' => 'text',	  	'length' => 255,	'notnull' => true),
		);

		$ilDB->createTable('pdfgen_renderer', $fields);
		$ilDB->addPrimaryKey('pdfgen_renderer', array('renderer_id'));
		$ilDB->createSequence('pdfgen_renderer');
	}

	if (!$ilDB->tableExists('pdfgen_renderer_avail'))
	{
		$fields = array (
		'availability_id'	=> array('type' => 'integer', 	'length' => 4,		'notnull' => true),
		'service'			=> array('type' => 'text', 		'length' => 255,	'notnull' => true),
		'purpose'			=> array('type' => 'text',	  	'length' => 255,	'notnull' => true),
		'renderer'			=> array('type' => 'text',	  	'length' => 255,	'notnull' => true),
	);

	$ilDB->createTable('pdfgen_renderer_avail', $fields);
	$ilDB->addPrimaryKey('pdfgen_renderer_avail', array('availability_id'));
	$ilDB->createSequence('pdfgen_renderer_avail');
}
?>
<#5132>
<?php
	$ilCtrlStructureReader->getStructure();
?>
<#5133>
<?php
	$ilDB->insert('pdfgen_renderer',
		array(
		'renderer_id' => array('integer', $ilDB->nextId('pdfgen_renderer')),
		'renderer'	=> array('text', 'TCPDF'),
		'path'		=> array('text', 'Services/PDFGeneration/classes/renderer/tcpdf/class.ilTCPDFRenderer.php')
		)
	);
?>
<#5134>
<?php
	$ilDB->insert('pdfgen_renderer',
		array(
		'renderer_id' => array('integer',$ilDB->nextId('pdfgen_renderer')),
		'renderer'	=> array('text','PhantomJS'),
		'path'		=> array('text','Services/PDFGeneration/classes/renderer/phantomjs/class.ilPhantomJSRenderer.php')
		)
	);
?>
<#5135>
<?php
	$ilDB->insert('pdfgen_renderer_avail',
		array(
		'availability_id' => array('integer', $ilDB->nextId('pdfgen_renderer_avail')),
		'service' 	=> array('text', 'Test'),
		'purpose' 	=> array('text', 'PrintViewOfQuestions'),
		'renderer'	=> array('text', 'PhantomJS')
		)
	);
?>
<#5136>
<?php
	$ilDB->insert('pdfgen_renderer_avail',
		array(
			'availability_id' => array('integer', $ilDB->nextId('pdfgen_renderer_avail')),
			'service' 	=> array('text', 'Test'),
			'purpose' 	=> array('text', 'UserResult'),
			'renderer'	=> array('text', 'PhantomJS')
		)
	);
?>
<#5137>
<?php
	$ilDB->insert('pdfgen_renderer_avail',
		array(
			'availability_id' => array('integer', $ilDB->nextId('pdfgen_renderer_avail')),
			'service' 	=> array('text', 'Test'),
			'purpose' 	=> array('text', 'PrintViewOfQuestions'),
			'renderer'	=> array('text', 'TCPDF')
		)
	);
?>
<#5138>
<?php
$ilDB->insert('pdfgen_renderer_avail',
	array(
		'availability_id' => array('integer', $ilDB->nextId('pdfgen_renderer_avail')),
		'service' 	=> array('text', 'Test'),
		'purpose' 	=> array('text', 'UserResult'),
		'renderer'	=> array('text', 'TCPDF')
	)
);
?>
>>>>>>> 9540b436
<|MERGE_RESOLUTION|>--- conflicted
+++ resolved
@@ -19524,28 +19524,6 @@
 }
 ?>
 <#5126>
-<?php
-<<<<<<< HEAD
-if(!$ilDB->tableExists('orgu_obj_pos_settings'))
-{
-	$ilDB->createTable('orgu_obj_pos_settings', array(
-		'obj_id' => array(
-			'type' => 'integer',
-			'length' => 4,
-			'notnull' => false
-		),
-		'active' => array(
-			'type' => 'integer',
-			'length' => 1,
-			'notnull' => false,
-			'default' => 0
-		)
-		)
-	);
-	$ilDB->addPrimaryKey('orgu_obj_pos_settings', array('obj_id'));
-}
-?>
-=======
 	$ilSetting = new ilSetting();
 	$ilSetting->set('letter_avatars', 1);
 ?>
@@ -19703,4 +19681,24 @@
 	)
 );
 ?>
->>>>>>> 9540b436
+<#5139>
+<?php
+if(!$ilDB->tableExists('orgu_obj_pos_settings'))
+{
+	$ilDB->createTable('orgu_obj_pos_settings', array(
+		'obj_id' => array(
+			'type' => 'integer',
+			'length' => 4,
+			'notnull' => false
+		),
+		'active' => array(
+			'type' => 'integer',
+			'length' => 1,
+			'notnull' => false,
+			'default' => 0
+		)
+		)
+	);
+	$ilDB->addPrimaryKey('orgu_obj_pos_settings', array('obj_id'));
+}
+?>