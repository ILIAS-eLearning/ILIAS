--- conflicted
+++ resolved
@@ -19182,17 +19182,6 @@
 ?>
 <#5107>
 <?php
-<<<<<<< HEAD
-if(!$ilDB->tableColumnExists("il_object_def", "orgu_permissions"))
-{
-	$def = array(
-			'type'    => 'integer',
-			'length'  => 1,
-			'notnull' => true,
-			'default' => 0
-		);
-	$ilDB->addTableColumn("il_object_def", "orgunit_permissions", $def);
-=======
 if (!$ilDB->tableColumnExists('iass_settings', 'event_time_place_required')) {
 	$ilDB->addTableColumn('iass_settings', 'event_time_place_required', array(
 	"type" => "integer",
@@ -19200,46 +19189,9 @@
 	"notnull" => true,
 	"default" => 0
 	));
->>>>>>> 5a44b079
-}
 ?>
 <#5108>
 <?php
-<<<<<<< HEAD
-	$ilCtrlStructureReader->getStructure();
-?>
-<#5109>
-<?php
-if(!$ilDB->tableExists('orgu_obj_type_settings') )
-{
-	$ilDB->createTable('orgu_obj_type_settings', array(
-		'obj_type' => array(
-			'type' => 'text',
-			'length' => 10,
-			'notnull' => true
-		),
-		'active' => array(
-			'type' => 'integer',
-			'length' => 1,
-			'notnull' => false,
-			'default' => 0
-		),
-		'activation_default' => array(
-			'type' => 'integer',
-			'length' => 1,
-			'notnull' => false,
-			'default' => 0
-		),
-		'changeable' => array(
-			'type' => 'integer',
-			'length' => 1,
-			'notnull' => false,
-			'default' => 0
-		)
-		)
-	);
-	$ilDB->addPrimaryKey('orgu_obj_type_settings', array('obj_type'));
-=======
 if (!$ilDB->tableColumnExists('iass_members', 'place')) {
 	$ilDB->addTableColumn('iass_members', 'place', array(
 	"type" => "text",
@@ -19254,6 +19206,5 @@
 	"type" => "integer",
 	"length" => 8
 	));
->>>>>>> 5a44b079
 }
 ?>