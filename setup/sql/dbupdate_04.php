--- conflicted
+++ resolved
@@ -18328,195 +18328,6 @@
 ?>
 <#5077>
 <?php
-<<<<<<< HEAD
-$fields = array(
-	'id' => array(
-		'type' => 'integer',
-		'length' => '8',
-		
-	),
-	'user_id' => array(
-		'type' => 'integer',
-		'length' => '8',
-		
-	),
-	'root_task_id' => array(
-		'type' => 'integer',
-		'length' => '8',
-		
-	),
-	'current_task_id' => array(
-		'type' => 'integer',
-		'length' => '8',
-		
-	),
-	'state' => array(
-		'type' => 'integer',
-		'length' => '2',
-		
-	),
-	'total_number_of_tasks' => array(
-		'type' => 'integer',
-		'length' => '4',
-		
-	),
-	'percentage' => array(
-		'type' => 'integer',
-		'length' => '2',
-		
-	),
-	'title' => array(
-		'type' => 'integer',
-		'length' => '255',
-		
-	),
-	'description' => array(
-		'type' => 'integer',
-		'length' => '255',
-		
-	),
-	
-);
-if (! $ilDB->tableExists('il_bt_bucket')) {
-	$ilDB->createTable('il_bt_bucket', $fields);
-	$ilDB->addPrimaryKey('il_bt_bucket', array( 'id' ));
-	
-	if (! $ilDB->sequenceExists('il_bt_bucket')) {
-		$ilDB->createSequence('il_bt_bucket');
-	}
-	
-}
-
-$fields = array(
-	'id' => array(
-		'type' => 'integer',
-		'length' => '8',
-		
-	),
-	'type' => array(
-		'type' => 'text',
-		'length' => '256',
-		
-	),
-	'class_path' => array(
-		'type' => 'text',
-		'length' => '256',
-		
-	),
-	'class_name' => array(
-		'type' => 'text',
-		'length' => '256',
-		
-	),
-	'bucket_id' => array(
-		'type' => 'integer',
-		'length' => '8',
-		
-	),
-	
-);
-if (! $ilDB->tableExists('il_bt_task')) {
-	$ilDB->createTable('il_bt_task', $fields);
-	$ilDB->addPrimaryKey('il_bt_task', array( 'id' ));
-	
-	if (! $ilDB->sequenceExists('il_bt_task')) {
-		$ilDB->createSequence('il_bt_task');
-	}
-	
-}
-
-$fields = array(
-	'id' => array(
-		'type' => 'integer',
-		'length' => '8',
-		
-	),
-	'has_parent_task' => array(
-		'type' => 'integer',
-		'length' => '1',
-		
-	),
-	'parent_task_id' => array(
-		'type' => 'integer',
-		'length' => '8',
-		
-	),
-	'hash' => array(
-		'type' => 'text',
-		'length' => '256',
-		
-	),
-	'type' => array(
-		'type' => 'text',
-		'length' => '256',
-		
-	),
-	'class_path' => array(
-		'type' => 'text',
-		'length' => '256',
-		
-	),
-	'class_name' => array(
-		'type' => 'text',
-		'length' => '256',
-		
-	),
-	'serialized' => array(
-		'type' => 'clob',
-		
-	),
-	'bucket_id' => array(
-		'type' => 'integer',
-		'length' => '8',
-		
-	),
-	
-);
-if (! $ilDB->tableExists('il_bt_value')) {
-	$ilDB->createTable('il_bt_value', $fields);
-	$ilDB->addPrimaryKey('il_bt_value', array( 'id' ));
-	
-	if (! $ilDB->sequenceExists('il_bt_value')) {
-		$ilDB->createSequence('il_bt_value');
-	}
-	
-}
-
-$fields = array(
-	'id' => array(
-		'type' => 'integer',
-		'length' => '8',
-		
-	),
-	'task_id' => array(
-		'type' => 'integer',
-		'length' => '8',
-		
-	),
-	'value_id' => array(
-		'type' => 'integer',
-		'length' => '8',
-		
-	),
-	'bucket_id' => array(
-		'type' => 'integer',
-		'length' => '8',
-		
-	),
-	
-);
-if (! $ilDB->tableExists('il_bt_value_to_task')) {
-	$ilDB->createTable('il_bt_value_to_task', $fields);
-	$ilDB->addPrimaryKey('il_bt_value_to_task', array( 'id' ));
-	
-	if (! $ilDB->sequenceExists('il_bt_value_to_task')) {
-		$ilDB->createSequence('il_bt_value_to_task');
-	}
-	
-}
-?>
-
-=======
 
 $ilDB->manipulate('update grp_settings set registration_start = '. $ilDB->quote(null, 'integer').', '.
 	'registration_end = '.$ilDB->quote(null, 'integer') .' '.
@@ -18737,4 +18548,191 @@
 		}
 	}
 ?>
->>>>>>> 9614e5b2
+<#5089>
+<?php
+$fields = array(
+	'id' => array(
+		'type' => 'integer',
+		'length' => '8',
+
+	),
+	'user_id' => array(
+		'type' => 'integer',
+		'length' => '8',
+
+	),
+	'root_task_id' => array(
+		'type' => 'integer',
+		'length' => '8',
+
+	),
+	'current_task_id' => array(
+		'type' => 'integer',
+		'length' => '8',
+
+	),
+	'state' => array(
+		'type' => 'integer',
+		'length' => '2',
+
+	),
+	'total_number_of_tasks' => array(
+		'type' => 'integer',
+		'length' => '4',
+
+	),
+	'percentage' => array(
+		'type' => 'integer',
+		'length' => '2',
+
+	),
+	'title' => array(
+		'type' => 'integer',
+		'length' => '255',
+
+	),
+	'description' => array(
+		'type' => 'integer',
+		'length' => '255',
+
+	),
+
+);
+if (! $ilDB->tableExists('il_bt_bucket')) {
+	$ilDB->createTable('il_bt_bucket', $fields);
+	$ilDB->addPrimaryKey('il_bt_bucket', array( 'id' ));
+
+	if (! $ilDB->sequenceExists('il_bt_bucket')) {
+		$ilDB->createSequence('il_bt_bucket');
+	}
+
+}
+
+$fields = array(
+	'id' => array(
+		'type' => 'integer',
+		'length' => '8',
+
+	),
+	'type' => array(
+		'type' => 'text',
+		'length' => '256',
+
+	),
+	'class_path' => array(
+		'type' => 'text',
+		'length' => '256',
+
+	),
+	'class_name' => array(
+		'type' => 'text',
+		'length' => '256',
+
+	),
+	'bucket_id' => array(
+		'type' => 'integer',
+		'length' => '8',
+
+	),
+
+);
+if (! $ilDB->tableExists('il_bt_task')) {
+	$ilDB->createTable('il_bt_task', $fields);
+	$ilDB->addPrimaryKey('il_bt_task', array( 'id' ));
+
+	if (! $ilDB->sequenceExists('il_bt_task')) {
+		$ilDB->createSequence('il_bt_task');
+	}
+
+}
+
+$fields = array(
+	'id' => array(
+		'type' => 'integer',
+		'length' => '8',
+
+	),
+	'has_parent_task' => array(
+		'type' => 'integer',
+		'length' => '1',
+
+	),
+	'parent_task_id' => array(
+		'type' => 'integer',
+		'length' => '8',
+
+	),
+	'hash' => array(
+		'type' => 'text',
+		'length' => '256',
+
+	),
+	'type' => array(
+		'type' => 'text',
+		'length' => '256',
+
+	),
+	'class_path' => array(
+		'type' => 'text',
+		'length' => '256',
+
+	),
+	'class_name' => array(
+		'type' => 'text',
+		'length' => '256',
+
+	),
+	'serialized' => array(
+		'type' => 'clob',
+
+	),
+	'bucket_id' => array(
+		'type' => 'integer',
+		'length' => '8',
+
+	),
+
+);
+if (! $ilDB->tableExists('il_bt_value')) {
+	$ilDB->createTable('il_bt_value', $fields);
+	$ilDB->addPrimaryKey('il_bt_value', array( 'id' ));
+
+	if (! $ilDB->sequenceExists('il_bt_value')) {
+		$ilDB->createSequence('il_bt_value');
+	}
+
+}
+
+$fields = array(
+	'id' => array(
+		'type' => 'integer',
+		'length' => '8',
+
+	),
+	'task_id' => array(
+		'type' => 'integer',
+		'length' => '8',
+
+	),
+	'value_id' => array(
+		'type' => 'integer',
+		'length' => '8',
+
+	),
+	'bucket_id' => array(
+		'type' => 'integer',
+		'length' => '8',
+
+	),
+
+);
+if (! $ilDB->tableExists('il_bt_value_to_task')) {
+	$ilDB->createTable('il_bt_value_to_task', $fields);
+	$ilDB->addPrimaryKey('il_bt_value_to_task', array( 'id' ));
+
+	if (! $ilDB->sequenceExists('il_bt_value_to_task')) {
+		$ilDB->createSequence('il_bt_value_to_task');
+	}
+
+}
+?>
