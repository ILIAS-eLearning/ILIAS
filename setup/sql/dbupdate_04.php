--- conflicted
+++ resolved
@@ -19279,23 +19279,6 @@
 			"length" => 4
 		));
 }
-<<<<<<< HEAD
-?>
-<#5114>
-<?php
-include_once('./Services/Migration/DBUpdate_3560/classes/class.ilDBUpdateNewObjectType.php');
-$iass_type_id = ilDBUpdateNewObjectType::getObjectTypeId('iass');
-if ($iass_type_id) {
-	$new_ops_id = ilDBUpdateNewObjectType::addCustomRBACOperation(
-		'amend_grading',
-		'Amend grading',
-		'object',
-		8200
-	);
-	if ($new_ops_id) {
-		ilDBUpdateNewObjectType::addRBACOperation($iass_type_id, $new_ops_id);
-	}
-=======
 ?>	
 <#5114>
 <?php
@@ -19672,6 +19655,21 @@
 			'length' => 200,
 			'default' => ''
 		));
->>>>>>> 2f1dfd92
+}
+?>
+<#5143>
+<?php
+include_once('./Services/Migration/DBUpdate_3560/classes/class.ilDBUpdateNewObjectType.php');
+$iass_type_id = ilDBUpdateNewObjectType::getObjectTypeId('iass');
+if ($iass_type_id) {
+	$new_ops_id = ilDBUpdateNewObjectType::addCustomRBACOperation(
+		'amend_grading',
+		'Amend grading',
+		'object',
+		8200
+	);
+	if ($new_ops_id) {
+		ilDBUpdateNewObjectType::addRBACOperation($iass_type_id, $new_ops_id);
+	}
 }
 ?>