--- conflicted
+++ resolved
@@ -16330,9 +16330,376 @@
 }
 
 ?>
-<<<<<<< HEAD
-
 <#4965>
+<?php
+if(!$ilDB->tableExists('frm_posts_drafts'))
+{
+	$fields = array(
+		'draft_id' => array(
+			'type' => 'integer',
+			'length' => 4,
+			'notnull' => true,
+			'default' => 0
+		),
+		'post_id' => array(
+			'type' => 'integer',
+			'length' => 8,
+			'notnull' => true,
+			'default' => 0
+		),
+		'thread_id' => array(
+			'type' => 'integer',
+			'length' => 8,
+			'notnull' => true,
+			'default' => 0
+		),
+		'forum_id' => array(
+			'type' => 'integer',
+			'length' => 8,
+			'notnull' => true,
+			'default' => 0
+		),
+		'post_author_id' => array(
+			'type' => 'integer',
+			'length' => 4,
+			'notnull' => true,
+			'default' => 0
+		),
+		'post_subject' => array(
+			'type'    => 'text',
+			'length'  => 4000,
+			'notnull' => true
+		),
+		'post_message' => array(
+			'type'    => 'clob',
+			'notnull' => true
+		),
+		'post_notify' => array(
+			'type' => 'integer',
+			'length' => 1,
+			'notnull' => true,
+			'default' => 0
+		),
+		'post_date' => array(
+			'type'    => 'timestamp',
+			'notnull' => true
+		),
+		'post_update' => array(
+			'type'    => 'timestamp',
+			'notnull' => true
+		),
+		'update_user_id' => array(
+			'type' => 'integer',
+			'length' => 4,
+			'notnull' => true,
+			'default' => 0
+		),
+		'post_user_alias' => array(
+			'type'    => 'text',
+			'length'  => 255,
+			'notnull' => false
+		),
+		'pos_display_usr_id' => array(
+			'type'    => 'integer',
+			'length'  => 4,
+			'notnull' => true,
+			'default' => 0
+		),
+		'notify' => array(
+			'type'	=> 'integer',
+			'length' => 1,
+			'notnull' => true,
+			'default' => 0
+		)
+	    
+	);
+
+	$ilDB->createTable('frm_posts_drafts', $fields);
+	$ilDB->addPrimaryKey('frm_posts_drafts', array('draft_id'));
+	$ilDB->createSequence('frm_posts_drafts');
+}
+?>
+<#4966>
+<?php
+if(!$ilDB->indexExistsByFields('frm_posts_drafts', array('post_id')))
+{
+	$ilDB->addIndex('frm_posts_drafts', array('post_id'), 'i1');
+}
+?>
+<#4967>
+<?php
+if(!$ilDB->indexExistsByFields('frm_posts_drafts', array('thread_id')))
+{
+	$ilDB->addIndex('frm_posts_drafts', array('thread_id'), 'i2');
+}
+?>
+<#4968>
+<?php
+if(!$ilDB->indexExistsByFields('frm_posts_drafts', array('forum_id')))
+{
+	$ilDB->addIndex('frm_posts_drafts', array('forum_id'), 'i3');
+}
+?>
+<#4969>
+<?php
+if(!$ilDB->tableExists('frm_drafts_history'))
+{
+	$fields = array(
+		'history_id' => array(
+			'type' => 'integer',
+			'length' => 4,
+			'notnull' => true,
+			'default' => 0
+		),
+		'draft_id' => array(
+			'type' => 'integer',
+			'length' => 4,
+			'notnull' => true,
+			'default' => 0
+		),
+		'post_subject' => array(
+			'type'    => 'text',
+			'length'  => 4000,
+			'notnull' => true
+		),
+		'post_message' => array(
+			'type'    => 'clob',
+			'notnull' => true
+		),
+		'draft_date' => array(
+			'type'    => 'timestamp',	
+			'notnull' => true
+			)	
+	);
+	
+	$ilDB->createTable('frm_drafts_history', $fields);
+	$ilDB->addPrimaryKey('frm_drafts_history', array('history_id'));
+	$ilDB->createSequence('frm_drafts_history');
+}
+?>
+<#4970>
+<?php
+ if(!$ilDB->indexExistsByFields('frm_drafts_history', array('draft_id')))
+ {
+	 $ilDB->addIndex('frm_drafts_history', array('draft_id'),'i1');
+ }
+?>
+<#4971>
+<?php
+$ilCtrlStructureReader->getStructure();
+?>
+<#4972>
+<?php
+if(!$ilDB->tableColumnExists('tst_tests','pass_waiting'))
+{
+	$ilDB->addTableColumn('tst_tests', 'pass_waiting', array(
+			'type'    => 'text',
+			'length'  => 15,
+			'notnull' => false,
+			'default' => null)
+	);
+}
+?>
+<#4973>
+<?php
+if( !$ilDB->tableColumnExists('tst_active', 'last_started_pass') )
+{
+	$ilDB->addTableColumn('tst_active', 'last_started_pass', array(
+		'type' => 'integer',
+		'length' => 4,
+		'notnull' => false,
+		'default' => null
+	));
+}
+?>
+<#4974>
+<?php
+if($ilDB->tableExists('bookmark_social_bm'))
+{
+	$ilDB->dropTable('bookmark_social_bm');
+}
+?>
+<#4975>
+<?php
+if($ilDB->sequenceExists('bookmark_social_bm'))
+{
+	$ilDB->dropSequence('bookmark_social_bm');
+}
+?>
+<#4976>
+<?php
+$sbm_path = realpath(CLIENT_WEB_DIR . DIRECTORY_SEPARATOR . 'social_bm_icons');
+if(file_exists($sbm_path) && is_dir($sbm_path))
+{
+	$iter = new RecursiveIteratorIterator(
+		new RecursiveDirectoryIterator($sbm_path, RecursiveDirectoryIterator::SKIP_DOTS),
+		RecursiveIteratorIterator::CHILD_FIRST
+	);
+	foreach($iter as $fileinfo)
+	{
+		if($fileinfo->isDir())
+		{
+			@rmdir($fileinfo->getRealPath());
+		}
+		else
+		{
+			@unlink($fileinfo->getRealPath());
+		}
+	}
+
+	@rmdir($sbm_path);
+}
+?>
+<#4977>
+<?php
+$ilSetting = new ilSetting();
+$ilSetting->delete('passwd_auto_generate');
+?>
+<#4978>
+<?php
+if($ilDB->tableColumnExists('usr_data', 'im_icq'))
+{
+	$ilDB->dropTableColumn('usr_data', 'im_icq');
+}
+?>
+<#4979>
+<?php
+if($ilDB->tableColumnExists('usr_data', 'im_yahoo'))
+{
+	$ilDB->dropTableColumn('usr_data', 'im_yahoo');
+}
+?>
+<#4980>
+<?php
+if($ilDB->tableColumnExists('usr_data', 'im_msn'))
+{
+	$ilDB->dropTableColumn('usr_data', 'im_msn');
+}
+?>
+<#4981>
+<?php
+if($ilDB->tableColumnExists('usr_data', 'im_aim'))
+{
+	$ilDB->dropTableColumn('usr_data', 'im_aim');
+}
+?>
+<#4982>
+<?php
+if($ilDB->tableColumnExists('usr_data', 'im_skype'))
+{
+	$ilDB->dropTableColumn('usr_data', 'im_skype');
+}
+?>
+<#4983>
+<?php
+if($ilDB->tableColumnExists('usr_data', 'im_voip'))
+{
+	$ilDB->dropTableColumn('usr_data', 'im_voip');
+}
+?>
+<#4984>
+<?php
+if($ilDB->tableColumnExists('usr_data', 'im_jabber'))
+{
+	$ilDB->dropTableColumn('usr_data', 'im_jabber');
+}
+?>
+<#4985>
+<?php
+if($ilDB->tableColumnExists('usr_data', 'delicious'))
+{
+	$ilDB->dropTableColumn('usr_data', 'delicious');
+}
+?>
+<#4986>
+<?php
+$pd_set = new ilSetting('pd');
+$pd_set->delete('osi_host');
+?>
+<#4987>
+<?php
+$dset = new ilSetting('delicious');
+$dset->deleteAll();
+?>
+<#4988>
+<?php
+$fields = array('im_icq', 'im_yahoo', 'im_msn', 'im_aim', 'im_skype', 'im_jabber', 'im_voip', 'delicious');
+foreach($fields as $field)
+{
+	$ilDB->manipulateF(
+		'DELETE FROM usr_pref WHERE keyword = %s',
+		array('text'),
+		array('public_'. $field)
+	);
+}
+?>
+<#4989>
+<?php
+foreach(array('instant_messengers', 'delicous') as $field)
+{
+	foreach(array(
+		'usr_settings_hide', 'usr_settings_disable', 'usr_settings_visib_reg', 'usr_settings_changeable_lua',
+		'usr_settings_export', 'usr_settings_course_export', 'usr_settings_group_export', 'require'
+	) as $type)
+	{
+		$ilDB->manipulateF(
+			"DELETE FROM settings WHERE keyword = %s",
+			array("text"),
+			array($type . "_" . $field)
+		);
+	}
+}
+?>
+<#4990>
+<?php
+if (!$ilDB->tableExists('glo_glossaries'))
+{
+	$ilDB->createTable('glo_glossaries', array(
+		'id' => array(
+			'type' => 'integer',
+			'length' => 4,
+			'notnull' => true,
+			'default' => 0
+		),
+		'glo_id' => array(
+			'type' => 'integer',
+			'length' => 4,
+			'notnull' => true,
+			'default' => 0
+		)
+	));
+}
+?>
+<#4991>
+<?php
+if (!$ilDB->tableExists('glo_term_reference'))
+{
+	$ilDB->createTable('glo_term_reference', array(
+		'glo_id' => array(
+			'type' => 'integer',
+			'length' => 4,
+			'notnull' => true,
+			'default' => 0
+		),
+		'term_id' => array(
+			'type' => 'integer',
+			'length' => 4,
+			'notnull' => true,
+			'default' => 0
+		)
+	));
+}
+?>
+<#4992>
+<?php
+	$ilDB->addPrimaryKey('glo_term_reference', array('glo_id', 'term_id'));
+?>
+<#4993>
+<?php
+	$ilCtrlStructureReader->getStructure();
+?>
+
+<#4994>
 
 <?php
 include_once('./Services/Migration/DBUpdate_3560/classes/class.ilDBUpdateNewObjectType.php');
@@ -16349,20 +16716,11 @@
 if(!$ilDB->tableExists("mass_settings")) {
 	$fields =  array(
 		'obj_id' => array(
-=======
-<#4965>
-<?php
-if(!$ilDB->tableExists('frm_posts_drafts'))
-{
-	$fields = array(
-		'draft_id' => array(
->>>>>>> a9905398
-			'type' => 'integer',
-			'length' => 4,
-			'notnull' => true,
-			'default' => 0
-		),
-<<<<<<< HEAD
+			'type' => 'integer',
+			'length' => 4,
+			'notnull' => true,
+			'default' => 0
+		),
 		'content' => array(
 			'type' => 'text',
 			'length' => 1000,
@@ -16412,48 +16770,11 @@
 			'default' => ''
 		),
 		'notify' => array(
-=======
-		'post_id' => array(
-			'type' => 'integer',
-			'length' => 8,
-			'notnull' => true,
-			'default' => 0
-		),
-		'thread_id' => array(
-			'type' => 'integer',
-			'length' => 8,
-			'notnull' => true,
-			'default' => 0
-		),
-		'forum_id' => array(
-			'type' => 'integer',
-			'length' => 8,
-			'notnull' => true,
-			'default' => 0
-		),
-		'post_author_id' => array(
-			'type' => 'integer',
-			'length' => 4,
-			'notnull' => true,
-			'default' => 0
-		),
-		'post_subject' => array(
-			'type'    => 'text',
-			'length'  => 4000,
-			'notnull' => true
-		),
-		'post_message' => array(
-			'type'    => 'clob',
-			'notnull' => true
-		),
-		'post_notify' => array(
->>>>>>> a9905398
 			'type' => 'integer',
 			'length' => 1,
 			'notnull' => true,
 			'default' => 0
 		),
-<<<<<<< HEAD
 		'notification_ts' => array(
 			'type' => 'integer',
 			'length' => 4,
@@ -16468,40 +16789,10 @@
 		),
 		'finalized' => array(
 			'type' => 'integer',
-=======
-		'post_date' => array(
-			'type'    => 'timestamp',
-			'notnull' => true
-		),
-		'post_update' => array(
-			'type'    => 'timestamp',
-			'notnull' => true
-		),
-		'update_user_id' => array(
-			'type' => 'integer',
-			'length' => 4,
-			'notnull' => true,
-			'default' => 0
-		),
-		'post_user_alias' => array(
-			'type'    => 'text',
-			'length'  => 255,
-			'notnull' => false
-		),
-		'pos_display_usr_id' => array(
-			'type'    => 'integer',
-			'length'  => 4,
-			'notnull' => true,
-			'default' => 0
-		),
-		'notify' => array(
-			'type'	=> 'integer',
->>>>>>> a9905398
 			'length' => 1,
 			'notnull' => true,
 			'default' => 0
 		)
-<<<<<<< HEAD
 	);
 	$ilDB->createTable('mass_members',$fields);
 }
@@ -16553,292 +16844,4 @@
 	$query = "INSERT INTO rbac_fa VALUES (".$ilDB->quote($mass_member_tpl_id).", 8, 'n', 'n', 0)";
 	$ilDB->manipulate($query);
 }
-=======
-	    
-	);
-
-	$ilDB->createTable('frm_posts_drafts', $fields);
-	$ilDB->addPrimaryKey('frm_posts_drafts', array('draft_id'));
-	$ilDB->createSequence('frm_posts_drafts');
-}
-?>
-<#4966>
-<?php
-if(!$ilDB->indexExistsByFields('frm_posts_drafts', array('post_id')))
-{
-	$ilDB->addIndex('frm_posts_drafts', array('post_id'), 'i1');
-}
-?>
-<#4967>
-<?php
-if(!$ilDB->indexExistsByFields('frm_posts_drafts', array('thread_id')))
-{
-	$ilDB->addIndex('frm_posts_drafts', array('thread_id'), 'i2');
-}
-?>
-<#4968>
-<?php
-if(!$ilDB->indexExistsByFields('frm_posts_drafts', array('forum_id')))
-{
-	$ilDB->addIndex('frm_posts_drafts', array('forum_id'), 'i3');
-}
-?>
-<#4969>
-<?php
-if(!$ilDB->tableExists('frm_drafts_history'))
-{
-	$fields = array(
-		'history_id' => array(
-			'type' => 'integer',
-			'length' => 4,
-			'notnull' => true,
-			'default' => 0
-		),
-		'draft_id' => array(
-			'type' => 'integer',
-			'length' => 4,
-			'notnull' => true,
-			'default' => 0
-		),
-		'post_subject' => array(
-			'type'    => 'text',
-			'length'  => 4000,
-			'notnull' => true
-		),
-		'post_message' => array(
-			'type'    => 'clob',
-			'notnull' => true
-		),
-		'draft_date' => array(
-			'type'    => 'timestamp',	
-			'notnull' => true
-			)	
-	);
-	
-	$ilDB->createTable('frm_drafts_history', $fields);
-	$ilDB->addPrimaryKey('frm_drafts_history', array('history_id'));
-	$ilDB->createSequence('frm_drafts_history');
-}
-?>
-<#4970>
-<?php
- if(!$ilDB->indexExistsByFields('frm_drafts_history', array('draft_id')))
- {
-	 $ilDB->addIndex('frm_drafts_history', array('draft_id'),'i1');
- }
-?>
-<#4971>
-<?php
-$ilCtrlStructureReader->getStructure();
-?>
-<#4972>
-<?php
-if(!$ilDB->tableColumnExists('tst_tests','pass_waiting'))
-{
-	$ilDB->addTableColumn('tst_tests', 'pass_waiting', array(
-			'type'    => 'text',
-			'length'  => 15,
-			'notnull' => false,
-			'default' => null)
-	);
-}
-?>
-<#4973>
-<?php
-if( !$ilDB->tableColumnExists('tst_active', 'last_started_pass') )
-{
-	$ilDB->addTableColumn('tst_active', 'last_started_pass', array(
-		'type' => 'integer',
-		'length' => 4,
-		'notnull' => false,
-		'default' => null
-	));
-}
-?>
-<#4974>
-<?php
-if($ilDB->tableExists('bookmark_social_bm'))
-{
-	$ilDB->dropTable('bookmark_social_bm');
-}
-?>
-<#4975>
-<?php
-if($ilDB->sequenceExists('bookmark_social_bm'))
-{
-	$ilDB->dropSequence('bookmark_social_bm');
-}
-?>
-<#4976>
-<?php
-$sbm_path = realpath(CLIENT_WEB_DIR . DIRECTORY_SEPARATOR . 'social_bm_icons');
-if(file_exists($sbm_path) && is_dir($sbm_path))
-{
-	$iter = new RecursiveIteratorIterator(
-		new RecursiveDirectoryIterator($sbm_path, RecursiveDirectoryIterator::SKIP_DOTS),
-		RecursiveIteratorIterator::CHILD_FIRST
-	);
-	foreach($iter as $fileinfo)
-	{
-		if($fileinfo->isDir())
-		{
-			@rmdir($fileinfo->getRealPath());
-		}
-		else
-		{
-			@unlink($fileinfo->getRealPath());
-		}
-	}
-
-	@rmdir($sbm_path);
-}
-?>
-<#4977>
-<?php
-$ilSetting = new ilSetting();
-$ilSetting->delete('passwd_auto_generate');
-?>
-<#4978>
-<?php
-if($ilDB->tableColumnExists('usr_data', 'im_icq'))
-{
-	$ilDB->dropTableColumn('usr_data', 'im_icq');
-}
-?>
-<#4979>
-<?php
-if($ilDB->tableColumnExists('usr_data', 'im_yahoo'))
-{
-	$ilDB->dropTableColumn('usr_data', 'im_yahoo');
-}
-?>
-<#4980>
-<?php
-if($ilDB->tableColumnExists('usr_data', 'im_msn'))
-{
-	$ilDB->dropTableColumn('usr_data', 'im_msn');
-}
-?>
-<#4981>
-<?php
-if($ilDB->tableColumnExists('usr_data', 'im_aim'))
-{
-	$ilDB->dropTableColumn('usr_data', 'im_aim');
-}
-?>
-<#4982>
-<?php
-if($ilDB->tableColumnExists('usr_data', 'im_skype'))
-{
-	$ilDB->dropTableColumn('usr_data', 'im_skype');
-}
-?>
-<#4983>
-<?php
-if($ilDB->tableColumnExists('usr_data', 'im_voip'))
-{
-	$ilDB->dropTableColumn('usr_data', 'im_voip');
-}
-?>
-<#4984>
-<?php
-if($ilDB->tableColumnExists('usr_data', 'im_jabber'))
-{
-	$ilDB->dropTableColumn('usr_data', 'im_jabber');
-}
-?>
-<#4985>
-<?php
-if($ilDB->tableColumnExists('usr_data', 'delicious'))
-{
-	$ilDB->dropTableColumn('usr_data', 'delicious');
-}
-?>
-<#4986>
-<?php
-$pd_set = new ilSetting('pd');
-$pd_set->delete('osi_host');
-?>
-<#4987>
-<?php
-$dset = new ilSetting('delicious');
-$dset->deleteAll();
-?>
-<#4988>
-<?php
-$fields = array('im_icq', 'im_yahoo', 'im_msn', 'im_aim', 'im_skype', 'im_jabber', 'im_voip', 'delicious');
-foreach($fields as $field)
-{
-	$ilDB->manipulateF(
-		'DELETE FROM usr_pref WHERE keyword = %s',
-		array('text'),
-		array('public_'. $field)
-	);
-}
-?>
-<#4989>
-<?php
-foreach(array('instant_messengers', 'delicous') as $field)
-{
-	foreach(array(
-		'usr_settings_hide', 'usr_settings_disable', 'usr_settings_visib_reg', 'usr_settings_changeable_lua',
-		'usr_settings_export', 'usr_settings_course_export', 'usr_settings_group_export', 'require'
-	) as $type)
-	{
-		$ilDB->manipulateF(
-			"DELETE FROM settings WHERE keyword = %s",
-			array("text"),
-			array($type . "_" . $field)
-		);
-	}
-}
-?>
-<#4990>
-<?php
-if (!$ilDB->tableExists('glo_glossaries'))
-{
-	$ilDB->createTable('glo_glossaries', array(
-		'id' => array(
-			'type' => 'integer',
-			'length' => 4,
-			'notnull' => true,
-			'default' => 0
-		),
-		'glo_id' => array(
-			'type' => 'integer',
-			'length' => 4,
-			'notnull' => true,
-			'default' => 0
-		)
-	));
-}
-?>
-<#4991>
-<?php
-if (!$ilDB->tableExists('glo_term_reference'))
-{
-	$ilDB->createTable('glo_term_reference', array(
-		'glo_id' => array(
-			'type' => 'integer',
-			'length' => 4,
-			'notnull' => true,
-			'default' => 0
-		),
-		'term_id' => array(
-			'type' => 'integer',
-			'length' => 4,
-			'notnull' => true,
-			'default' => 0
-		)
-	));
-}
-?>
-<#4992>
-<?php
-	$ilDB->addPrimaryKey('glo_term_reference', array('glo_id', 'term_id'));
-?>
-<#4993>
-<?php
-	$ilCtrlStructureReader->getStructure();
->>>>>>> a9905398
 ?>