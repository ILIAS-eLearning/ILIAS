<#4183>
<?php
	if (!$ilDB->tableColumnExists('il_poll', 'result_sort'))
	{
		$ilDB->addTableColumn('il_poll', 'result_sort', array(
			"type" => "integer",
			"notnull" => true,
			"length" => 1,
			"default" => 0
		));
	}
?>
<#4184>
<?php
	if (!$ilDB->tableColumnExists('il_poll', 'non_anon'))
	{
		$ilDB->addTableColumn('il_poll', 'non_anon', array(
			"type" => "integer",
			"notnull" => true,
			"length" => 1,
			"default" => 0
		));
	}
?>
<#4185>
<?php

if(!$ilDB->tableColumnExists('il_blog','abs_shorten')) 
{
    $ilDB->addTableColumn(
        'il_blog',
        'abs_shorten',
        array(
            'type' => 'integer',
			'length' => 1,
            'notnull' => false,
            'default' => 0
        ));
}

if(!$ilDB->tableColumnExists('il_blog','abs_shorten_len')) 
{
    $ilDB->addTableColumn(
        'il_blog',
        'abs_shorten_len',
        array(
            'type' => 'integer',
			'length' => 2,
            'notnull' => false,
            'default' => 0
        ));
}

if(!$ilDB->tableColumnExists('il_blog','abs_image')) 
{
    $ilDB->addTableColumn(
        'il_blog',
        'abs_image',
        array(
            'type' => 'integer',
			'length' => 1,
            'notnull' => false,
            'default' => 0
        ));
}

if(!$ilDB->tableColumnExists('il_blog','abs_img_width')) 
{
    $ilDB->addTableColumn(
        'il_blog',
        'abs_img_width',
        array(
            'type' => 'integer',
			'length' => 2,
            'notnull' => false,
            'default' => 0
        ));
}

if(!$ilDB->tableColumnExists('il_blog','abs_img_height')) 
{
    $ilDB->addTableColumn(
        'il_blog',
        'abs_img_height',
        array(
            'type' => 'integer',
			'length' => 2,
            'notnull' => false,
            'default' => 0
        ));
}

?>
<#4186>
<?php
	$ilCtrlStructureReader->getStructure();
?>
<#4187>
<?php

if( !$ilDB->tableExists('usr_data_multi') )
{
	$ilDB->createTable('usr_data_multi', array(
		'usr_id' => array(
			'type' => 'integer',
			'length' => 4,
			'notnull' => true,
			'default' => 0
		),
		'field_id' => array(
			'type' => 'text',
			'length' => 255,
			'notnull' => true
		),
		'value' => array(
			'type' => 'text',
			'length' => 1000,
			'notnull' => false,
		)
	));
}

?>
<#4188>
<?php

// #12845
$set = $ilDB->query("SELECT od.owner, prtf.id prtf_id, pref.value public".
	", MIN(acl.object_id) acl_type".
	" FROM usr_portfolio prtf".
	" JOIN object_data od ON (od.obj_id = prtf.id".
	" AND od.type = ".$ilDB->quote("prtf", "text").")".
	" LEFT JOIN usr_portf_acl acl ON (acl.node_id = prtf.id)".
	" LEFT JOIN usr_pref pref ON (pref.usr_id = od.owner".
	" AND pref.keyword = ".$ilDB->quote("public_profile", "text").")".
	" WHERE prtf.is_default = ".$ilDB->quote(1, "integer").
	" GROUP BY od.owner, prtf.id, pref.value");
while($row = $ilDB->fetchAssoc($set))
{	
	$acl_type = (int)$row["acl_type"];
	$pref = trim($row["public"]);
	$user_id = (int)$row["owner"];
	$prtf_id = (int)$row["prtf_id"];
	
	if(!$user_id || !$prtf_id) // #12862
	{
		continue;
	}
	
	// portfolio is not published, remove as profile
	if($acl_type >= 0)
	{
		$ilDB->manipulate("UPDATE usr_portfolio".
			" SET is_default = ".$ilDB->quote(0, "integer").
			" WHERE id = ".$ilDB->quote($prtf_id, "integer"));		
		$new_pref = "n";
	}
	// check if portfolio sharing matches user preference
	else 
	{		
		// registered vs. published
		$new_pref = ($acl_type < -1)
			? "g"
			: "y";		
	}	
	
	if($pref)
	{
		if($pref != $new_pref)
		{
			$ilDB->manipulate("UPDATE usr_pref".
				" SET value = ".$ilDB->quote($new_pref, "text").
				" WHERE usr_id = ".$ilDB->quote($user_id, "integer").
				" AND keyword = ".$ilDB->quote("public_profile", "text"));
		}
	}	
	else
	{
		$ilDB->manipulate("INSERT INTO usr_pref (usr_id, keyword, value) VALUES".
			" (".$ilDB->quote($user_id, "integer").
			", ".$ilDB->quote("public_profile", "text").
			", ".$ilDB->quote($new_pref, "text").")");
	}	
}

?>

<#4189>
<?php
$ilDB->modifyTableColumn(
		'object_data', 
		'title',
		array(
			"type" => "text", 
			"length" => 255, 
			"notnull" => false,
			'fixed' => true
		)
	);
?>

<#4190>
<?php

$ilDB->modifyTableColumn(
		'usr_pwassist', 
		'pwassist_id',
		array(
			"type" => "text", 
			"length" => 180, 
			"notnull" => true,
			'fixed' => true
		)
	);
?>

<#4191>
<?php
if( !$ilDB->tableColumnExists('tst_active', 'last_finished_pass') )
{
	$ilDB->addTableColumn('tst_active', 'last_finished_pass', array(
		'type' => 'integer',
		'length' => 4,
		'notnull' => false,
		'default' => null
	));
}
?>

<#4192>
<?php

if( !$ilDB->uniqueConstraintExists('tst_pass_result', array('active_fi', 'pass')) )
{
	$groupRes = $ilDB->query("
		SELECT COUNT(*), active_fi, pass FROM tst_pass_result GROUP BY active_fi, pass HAVING COUNT(*) > 1
	");

	$ilSetting = new ilSetting();

	$setting = $ilSetting->get('tst_passres_dupl_del_warning', 0);

	while( $groupRow = $ilDB->fetchAssoc($groupRes) )
	{
		if(!$setting)
		{
			echo "<pre>
				Dear Administrator,
				
				DO NOT REFRESH THIS PAGE UNLESS YOU HAVE READ THE FOLLOWING INSTRUCTIONS
				
				The update process has been stopped due to data security reasons.
				A Bug has let to duplicate datasets in tst_pass_result table.
				Duplicates have been detected in your installation.
				
				Please have a look at: http://www.ilias.de/mantis/view.php?id=12904
				
				You have the opportunity to review the data in question and apply 
				manual fixes on your own risk.
				
				If you try to rerun the update process, this warning will be skipped.
				The duplicates will be removed automatically by the criteria documented at Mantis #12904
				
				Best regards,
				The Test Maintainers
			</pre>";

			$ilSetting->set('tst_passres_dupl_del_warning', 1);
			exit;
		}

		$dataRes = $ilDB->queryF(
			"SELECT * FROM tst_pass_result WHERE active_fi = %s AND pass = %s ORDER BY tstamp ASC",
			array('integer', 'integer'), array($groupRow['active_fi'], $groupRow['pass'])
		);

		$passResults = array();
		$latestTimstamp = 0;

		while( $dataRow = $ilDB->fetchAssoc($dataRes) )
		{
			if( $latestTimstamp < $dataRow['tstamp'] )
			{
				$latestTimstamp = $dataRow['tstamp'];
				$passResults = array();
			}

			$passResults[] = $dataRow;
		}

		$bestPointsRatio = 0;
		$bestPassResult = null;

		foreach($passResults as $passResult)
		{
			if( $passResult['maxpoints'] > 0 )
			{
				$pointsRatio = $passResult['points'] / $passResult['maxpoints'];
			}
			else
			{
				$pointsRatio = 0;
			}

			if( $bestPointsRatio <= $pointsRatio )
			{
				$bestPointsRatio = $pointsRatio;
				$bestPassResult = $passResult;
			}
		}

		$dataRes = $ilDB->manipulateF(
			"DELETE FROM tst_pass_result WHERE active_fi = %s AND pass = %s",
			array('integer', 'integer'), array($groupRow['active_fi'], $groupRow['pass'])
		);

		$ilDB->insert('tst_pass_result', array(
			'active_fi' => array('integer', $bestPassResult['active_fi']),
			'pass' => array('integer', $bestPassResult['pass']),
			'points' => array('float', $bestPassResult['points']),
			'maxpoints' => array('float', $bestPassResult['maxpoints']),
			'questioncount' => array('integer', $bestPassResult['questioncount']),
			'answeredquestions' => array('integer', $bestPassResult['answeredquestions']),
			'workingtime' => array('integer', $bestPassResult['workingtime']),
			'tstamp' => array('integer', $bestPassResult['tstamp']),
			'hint_count' => array('integer', $bestPassResult['hint_count']),
			'hint_points' => array('float', $bestPassResult['hint_points']),
			'obligations_answered' => array('integer', $bestPassResult['obligations_answered']),
			'exam_id' => array('text', $bestPassResult['exam_id'])
		));
	}

	$ilDB->addUniqueConstraint('tst_pass_result', array('active_fi', 'pass'));
}

?>

<#4193>
<?php
if( !$ilDB->uniqueConstraintExists('tst_sequence', array('active_fi', 'pass')) )
{
	$groupRes = $ilDB->query("
		SELECT COUNT(*), active_fi, pass FROM tst_sequence GROUP BY active_fi, pass HAVING COUNT(*) > 1
	");

	$ilSetting = new ilSetting();

	$setting = $ilSetting->get('tst_seq_dupl_del_warning', 0);

	while( $groupRow = $ilDB->fetchAssoc($groupRes) )
	{
		if(!$setting)
		{
			echo "<pre>
				Dear Administrator,
				
				DO NOT REFRESH THIS PAGE UNLESS YOU HAVE READ THE FOLLOWING INSTRUCTIONS
				
				The update process has been stopped due to data security reasons.
				A Bug has let to duplicate datasets in tst_sequence table.
				Duplicates have been detected in your installation.
				
				Please have a look at: http://www.ilias.de/mantis/view.php?id=12904
				
				You have the opportunity to review the data in question and apply 
				manual fixes on your own risk.
				
				If you try to rerun the update process, this warning will be skipped.
				The duplicates will be removed automatically by the criteria documented at Mantis #12904
				
				Best regards,
				The Test Maintainers
			</pre>";

			$ilSetting->set('tst_seq_dupl_del_warning', 1);
			exit;
		}

		$dataRes = $ilDB->queryF(
			"SELECT * FROM tst_sequence WHERE active_fi = %s AND pass = %s ORDER BY tstamp DESC",
			array('integer', 'integer'), array($groupRow['active_fi'], $groupRow['pass'])
		);

		while( $dataRow = $ilDB->fetchAssoc($dataRes) )
		{
			$ilDB->manipulateF(
				"DELETE FROM tst_sequence WHERE active_fi = %s AND pass = %s",
				array('integer', 'integer'), array($groupRow['active_fi'], $groupRow['pass'])
			);

			$ilDB->insert('tst_sequence', array(
				'active_fi' => array('integer', $dataRow['active_fi']),
				'pass' => array('integer', $dataRow['pass']),
				'sequence' => array('text', $dataRow['sequence']),
				'postponed' => array('text', $dataRow['postponed']),
				'hidden' => array('text', $dataRow['hidden']),
				'tstamp' => array('integer', $dataRow['tstamp'])
			));

			break;
		}
	}

	$ilDB->addUniqueConstraint('tst_sequence', array('active_fi', 'pass'));
}
?>

<#4194>
<?php

	$ilDB->dropIndexByFields('cal_auth_token',array('user_id'));

?>

<#4195>
<?php

	if(!$ilDB->indexExistsByFields('cal_shared',array('obj_id','obj_type')))
	{
		$ilDB->addIndex('cal_shared',array('obj_id','obj_type'),'i1');
	}
?>
<#4196>
<?php

	$ilDB->dropIndexByFields('cal_entry_responsible',array('cal_id','user_id'));
	$ilDB->addPrimaryKey('cal_entry_responsible',array('cal_id','user_id'));
?>
<#4197>
<?php

	$ilDB->dropIndexByFields('cal_entry_responsible',array('cal_id'));
	$ilDB->dropIndexByFields('cal_entry_responsible',array('user_id'));
	
?>
<#4198>
<?php

	$ilDB->dropIndexByFields('cal_cat_assignments',array('cal_id','cat_id'));
	$ilDB->addPrimaryKey('cal_cat_assignments',array('cal_id','cat_id'));
	
?>

<#4199>
<?php
	if(!$ilDB->indexExistsByFields('cal_entries',array('last_update')))
	{
		$ilDB->addIndex('cal_entries',array('last_update'),'i1');
	}
?>
<#4200>
<?php

	$query = 'SELECT value from settings where module = '.$ilDB->quote('common','text').
			'AND keyword = '.$ilDB->quote('main_tree_impl','text');
	$res = $ilDB->query($query);
	
	$tree_impl = 'ns';
	while ($row = $res->fetchRow(ilDBConstants::FETCHMODE_OBJECT))
	{
		$tree_impl = $row->value;
	}
	
	if($tree_impl == 'mp')
	{
		if(!$ilDB->indexExistsByFields('tree',array('path')))
		{
			$ilDB->dropIndexByFields('tree',array('lft'));
			$ilDB->addIndex('tree',array('path'),'i4');
		}
	}
?>
<#4201>
<?php
	if(!$ilDB->indexExistsByFields('booking_reservation',array('user_id')))
	{
		$ilDB->addIndex('booking_reservation',array('user_id'),'i1');
	}
?>
<#4202>
<?php
	if(!$ilDB->indexExistsByFields('booking_reservation',array('object_id')))
	{
		$ilDB->addIndex('booking_reservation',array('object_id'),'i2');
	}
?>
<#4203>
<?php
	if(!$ilDB->indexExistsByFields('cal_entries',array('context_id')))
	{
		$ilDB->addIndex('cal_entries',array('context_id'),'i2');
	}
?>
<#4204>
<?php
if( !$ilDB->tableColumnExists('il_poll', 'show_results_as') )
{
    $ilDB->addTableColumn('il_poll', 'show_results_as', array(
        'type' => 'integer',
        'length' => 1,
        'notnull' => true,
        'default' => 1
    ));
}
if( !$ilDB->tableColumnExists('il_poll', 'show_comments') )
{
    $ilDB->addTableColumn('il_poll', 'show_comments', array(
        'type' => 'integer',
        'length' => 1,
        'notnull' => true,
        'default' => 0
    ));
}
?>
<#4205>
<?php

	$ilDB->modifyTableColumn(
			'usr_data', 
			'ext_account',
			array(
				"type" => "text", 
				"length" => 250, 
				"notnull" => false,
				'fixed' => false
			)
		);
?>
<#4206>

<?php

	$ilDB->modifyTableColumn(
			'usr_session', 
			'session_id',
			array(
				"type" => "text", 
				"length" => 250, 
				"notnull" => true,
				'fixed' => false
			)
		);
?>
<#4207>
		<?php
		// Get defective active-id sequences by finding active ids lower than zero. The abs of the low-pass is the count of the holes
		// in the sequence.
		$result = $ilDB->query('SELECT active_fi, min(pass) pass FROM tst_pass_result WHERE pass < 0 GROUP BY active_fi');
		$broken_sequences = array();

		while ( $row = $ilDB->fetchAssoc($result) )
		{
			$broken_sequences[] = array('active' => $row['active'], 'holes' => abs($row['pass']));
		}

		$stmt_inc_pass_res 	= $ilDB->prepareManip('UPDATE tst_pass_result 	SET pass = pass + 1 WHERE active_fi = ?', array('integer'));
		$stmt_inc_man_fb 	= $ilDB->prepareManip('UPDATE tst_manual_fb 	SET pass = pass + 1 WHERE active_fi = ?', array('integer'));
		$stmt_inc_seq 		= $ilDB->prepareManip('UPDATE tst_sequence 		SET pass = pass + 1 WHERE active_fi = ?', array('integer'));
		$stmt_inc_sol 		= $ilDB->prepareManip('UPDATE tst_solutions 	SET pass = pass + 1 WHERE active_fi = ?', array('integer'));
		$stmt_inc_times 	= $ilDB->prepareManip('UPDATE tst_times 		SET pass = pass + 1 WHERE active_fi = ?', array('integer'));

		$stmt_sel_passes 	= $ilDB->prepare('SELECT pass FROM tst_pass_result WHERE active_fi = ? ORDER BY pass', array('integer'));

		$stmt_dec_pass_res 	= $ilDB->prepareManip('UPDATE tst_pass_result 	SET pass = pass - 1 WHERE active_fi = ? AND pass > ?', array('integer', 'integer'));
		$stmt_dec_man_fb 	= $ilDB->prepareManip('UPDATE tst_manual_fb 	SET pass = pass - 1 WHERE active_fi = ? AND pass > ?', array('integer', 'integer'));
		$stmt_dec_seq 		= $ilDB->prepareManip('UPDATE tst_sequence 		SET pass = pass - 1 WHERE active_fi = ? AND pass > ?', array('integer', 'integer'));
		$stmt_dec_sol 		= $ilDB->prepareManip('UPDATE tst_solutions 	SET pass = pass - 1 WHERE active_fi = ? AND pass > ?', array('integer', 'integer'));
		$stmt_dec_times 	= $ilDB->prepareManip('UPDATE tst_times 		SET pass = pass - 1 WHERE active_fi = ? AND pass > ?', array('integer', 'integer'));

		// Iterate over affected passes
		foreach ( $broken_sequences as $broken_sequence )
		{
			// Recreate the unbroken, pre-renumbering state by incrementing all passes on all affected tables for the detected broken active_fi.
			for($i = 1; $i <= $broken_sequence['holes']; $i++)
			{
				$ilDB->execute($stmt_inc_pass_res,	array($broken_sequence['active']));
				$ilDB->execute($stmt_inc_man_fb, 	array($broken_sequence['active']));
				$ilDB->execute($stmt_inc_seq, 		array($broken_sequence['active']));
				$ilDB->execute($stmt_inc_sol, 		array($broken_sequence['active']));
				$ilDB->execute($stmt_inc_times, 	array($broken_sequence['active']));
			}

			// Detect the holes and renumber correctly on all affected tables.
			for($i = 1; $i <= $broken_sequence['holes']; $i++)
			{
				$result = $ilDB->execute($stmt_sel_passes, array($broken_sequence['active']));
				$index = 0;
				while($row = $ilDB->fetchAssoc($result))
				{
					if ($row['pass'] == $index)
					{
						$index++;
						continue;
					}

					// Reaching here, there is a missing index, now decrement all higher passes, preserving additional holes.
					$ilDB->execute($stmt_dec_pass_res, 	array($broken_sequence['active'], $index));
					$ilDB->execute($stmt_dec_man_fb, 	array($broken_sequence['active'], $index));
					$ilDB->execute($stmt_dec_seq, 		array($broken_sequence['active'], $index));
					$ilDB->execute($stmt_dec_sol, 		array($broken_sequence['active'], $index));
					$ilDB->execute($stmt_dec_times, 	array($broken_sequence['active'], $index));
					break;
					// Hole detection will start over.
				}
			}
		}
		?>
<#4208>
<?php

if( !$ilDB->tableExists('tmp_tst_to_recalc') )
{
	$ilDB->createTable('tmp_tst_to_recalc', array(
		'active_fi' => array(
			'type' => 'integer',
			'length' => 4,
			'notnull' => true,
			'default' => 0
		),
		'pass' => array(
			'type' => 'integer',
			'length' => 4,
			'notnull' => true,
			'default' => -1
		)
	));

	$ilDB->addUniqueConstraint('tmp_tst_to_recalc', array('active_fi', 'pass'));
}

$groupQuery = "
			SELECT      tst_test_result.active_fi,
						tst_test_result.question_fi,
						tst_test_result.pass,
						MAX(test_result_id) keep_id
			
			FROM        tst_test_result

            INNER JOIN  tst_active
            ON          tst_active.active_id = tst_test_result.active_fi
			
            INNER JOIN  tst_tests
            ON          tst_tests.test_id = tst_active.test_fi
			
            INNER JOIN  object_data
            ON          object_data.obj_id = tst_tests.obj_fi

            WHERE       object_data.type = %s
			
			GROUP BY    tst_test_result.active_fi,
						tst_test_result.question_fi,
						tst_test_result.pass
			
			HAVING      COUNT(*) > 1
		";

$numQuery = "SELECT COUNT(*) num FROM ($groupQuery) tbl";
$numRes = $ilDB->queryF($numQuery, array('text'), array('tst'));
$numRow = $ilDB->fetchAssoc($numRes);

$ilSetting = new ilSetting();
$setting = $ilSetting->get('tst_test_results_dupl_del_warn', 0);

if( (int)$numRow['num'] && !(int)$setting )
{
	echo "<pre>

		Dear Administrator,
		
		DO NOT REFRESH THIS PAGE UNLESS YOU HAVE READ THE FOLLOWING INSTRUCTIONS
		
		The update process has been stopped due to data security reasons.
		A Bug has let to duplicate datasets in \"tst_test_result\" table.
		Duplicates have been detected in your installation.
		
		Please have a look at: http://www.ilias.de/mantis/view.php?id=8992#c27369
		
		You have the opportunity to review the data in question and apply 
		manual fixes on your own risk.
		If you change any data manually, make sure to also add an entry in the table \"tmp_tst_to_recalc\"
		for each active_fi/pass combination that is involved.
		The required re-calculation of related result aggregations won't be triggered otherwise.
		
		If you try to rerun the update process, this warning will be skipped.
		The remaining duplicates will be removed automatically by the criteria documented at Mantis #8992
		
		Best regards,
		The Test Maintainers
		
	</pre>";

	$ilSetting->set('tst_test_results_dupl_del_warn', 1);
	exit;
}

if( (int)$numRow['num'] )
{
	$groupRes = $ilDB->queryF($groupQuery, array('text'), array('tst'));

	$deleteStmt = $ilDB->prepareManip(
		"DELETE FROM tst_test_result WHERE active_fi = ? AND pass = ? AND question_fi = ? AND test_result_id != ?",
		array('integer', 'integer', 'integer', 'integer')
	);

	while( $groupRow = $ilDB->fetchAssoc($groupRes) )
	{
		$pkCols = array(
			'active_fi' => array('integer', $groupRow['active_fi']),
			'pass' => array('integer', $groupRow['pass'])
		);
		
		$ilDB->replace('tmp_tst_to_recalc', $pkCols, array());

		$ilDB->execute($deleteStmt, array(
			$groupRow['active_fi'], $groupRow['pass'], $groupRow['question_fi'], $groupRow['keep_id']
		));
	}
}

?>
<#4209>
<?php

if( $ilDB->tableExists('tmp_tst_to_recalc') )
{
	$deleteStmt = $ilDB->prepareManip(
		"DELETE FROM tmp_tst_to_recalc WHERE active_fi = ? AND pass = ?", array('integer', 'integer')
	);
	
	$res = $ilDB->query("
			SELECT		tmp_tst_to_recalc.*,
						tst_tests.obligations_enabled,
						tst_tests.question_set_type,
						tst_tests.obj_fi,
						tst_tests.pass_scoring
	
			FROM		tmp_tst_to_recalc
	
			INNER JOIN  tst_active
			ON          tst_active.active_id = tmp_tst_to_recalc.active_fi
			
			INNER JOIN  tst_tests
			ON          tst_tests.test_id = tst_active.test_fi
	");

	require_once 'Services/Migration/DBUpdate_4209/classes/class.DBUpdateTestResultCalculator.php';

	while( $row = $ilDB->fetchAssoc($res) )
	{
		DBUpdateTestResultCalculator::_updateTestPassResults(
			$row['active_fi'], $row['pass'], $row['obligations_enabled'],
			$row['question_set_type'], $row['obj_fi']
		);

		DBUpdateTestResultCalculator::_updateTestResultCache(
			$row['active_fi'], $row['pass_scoring']
		);
		
		$ilDB->execute($deleteStmt, array($row['active_fi'], $row['pass']));
	}
	
	$ilDB->dropTable('tmp_tst_to_recalc');
}

?>
<#4210>
<?php
$ilSetting = new ilSetting();
if ((int) $ilSetting->get('lm_qst_imap_migr_run') == 0)
{
	// get all imagemap questions in ILIAS learning modules or scorm learning modules
	$set = $ilDB->query("SELECT pq.question_id FROM page_question pq JOIN qpl_qst_imagemap im ON (pq.question_id = im.question_fi) ".
		" WHERE pq.page_parent_type = ".$ilDB->quote("lm", "text").
		" OR pq.page_parent_type = ".$ilDB->quote("sahs", "text")
	);
	while ($rec = $ilDB->fetchAssoc($set))
	{
		// now cross-check against qpl_questions to ensure that this is neither a test nor a question pool question
		$set2 = $ilDB->query("SELECT obj_fi FROM qpl_questions ".
			" WHERE question_id = ".$ilDB->quote($rec["question_id"], "integer")
		);
		if ($rec2 = $ilDB->fetchAssoc($set2))
		{
			// this should not be the case for question pool or test questions
			if ($rec2["obj_fi"] == 0)
			{
				$q = "UPDATE qpl_qst_imagemap SET ".
					" is_multiple_choice = ".$ilDB->quote(1, "integer").
					" WHERE question_fi = ".$ilDB->quote($rec["question_id"], "integer");
				$ilDB->manipulate($q);
			}
		}
	}
	$ilSetting = new ilSetting();
	$setting = $ilSetting->set('lm_qst_imap_migr_run', 1);
}
?>
<#4211>
<?php
if( !$ilDB->tableColumnExists('qpl_a_cloze', 'gap_size') )
{
	$ilDB->addTableColumn('qpl_a_cloze', 'gap_size', array(
		'type' => 'integer',
		'length' => 4,
		'notnull' => true,
		'default' => 0
	));
}
?>
<#4212>
<?php
if( !$ilDB->tableColumnExists('qpl_qst_cloze', 'cloze_text') )
{
	$ilDB->addTableColumn( 'qpl_qst_cloze', 'cloze_text', array('type' => 'clob') );

	$clean_qst_txt = $ilDB->prepareManip('UPDATE qpl_questions SET question_text = "&nbsp;" WHERE question_id = ?', array('integer'));

	$result = $ilDB->query('SELECT question_id, question_text FROM qpl_questions WHERE question_type_fi = 3');

	/** @noinspection PhpAssignmentInConditionInspection */
	while( $row = $ilDB->fetchAssoc($result) )
	{
		$ilDB->update(
			'qpl_qst_cloze',
			array(
				'cloze_text'	=> array('clob', $row['question_text'] )
			),
			array(
				'question_fi'	=> array('integer', $row['question_id'] )
			)
		);
		$ilDB->execute($clean_qst_txt, array($row['question_id']) );
	}
}
?>
<#4213>
<?php
$ilCtrlStructureReader->getStructure();
?>
<#4214>
<?php
if( !$ilDB->tableColumnExists('qpl_qst_matching', 'matching_mode') )
{
	$ilDB->addTableColumn('qpl_qst_matching', 'matching_mode', array(
		'type' => 'text',
		'length' => 3,
		'notnull' => false,
		'default' => null
	));

	$ilDB->manipulateF(
		'UPDATE qpl_qst_matching SET matching_mode = %s',
		array('text'), array('1:1')
	);
}

if( $ilDB->tableColumnExists('qpl_qst_matching', 'element_height') )
{
	$ilDB->dropTableColumn('qpl_qst_matching', 'element_height');
}
?>
<#4215>
<?php
$ilCtrlStructureReader->getStructure();
?>
<#4216>
<?php
// REMOVED: is done at #4220 in an abstracted way
// Bibliographic Module: Increase the allowed text-size for attributes from 512 to 4000
// $ilDB->query('ALTER TABLE il_bibl_attribute MODIFY value VARCHAR(4000)');
?>
<#4217>
<?php
    /* Introduce new DataCollection features
        - Comments on records
        - Default sort-field & sort-order
    */
    if(!$ilDB->tableColumnExists('il_dcl_table','default_sort_field_id')) {
        $ilDB->addTableColumn(
            'il_dcl_table',
            'default_sort_field_id',
            array(
                'type' => 'text',
                'length' => 16,
                'notnull' => true,
                'default' => '0',
            ));
    }
    if(!$ilDB->tableColumnExists('il_dcl_table','default_sort_field_order')) {
        $ilDB->addTableColumn(
            'il_dcl_table',
            'default_sort_field_order',
            array(
                'type' => 'text',
                'length' => 4,
                'notnull' => true,
                'default' => 'asc',
            ));
    }
    if(!$ilDB->tableColumnExists('il_dcl_table','public_comments')) {
        $ilDB->addTableColumn(
            'il_dcl_table',
            'public_comments',
            array(
                'type' => 'integer',
                'length' => 4,
                'notnull' => true,
                'default' => 0,
            ));
    }
?>
<#4218>
<?php
if(!$ilDB->tableColumnExists('il_dcl_table','view_own_records_perm')) {
    $ilDB->addTableColumn(
        'il_dcl_table',
        'view_own_records_perm',
        array(
            'type' => 'integer',
            'length' => 4,
            'notnull' => true,
            'default' => 0,
        ));
}
?>
<#4219>
<?php
$ilCtrlStructureReader->getStructure();
?>
<#4220>
<?php
// Bibliographic Module: Increase the allowed text-size for attributes from 512 to 4000
$ilDB->modifyTableColumn("il_bibl_attribute", "value", array("type" => "text", "length" => 4000));
?>
<#4221>
<?php

if( !$ilDB->tableExists('adv_md_values_text') )
{
	$ilDB->renameTable('adv_md_values', 'adv_md_values_text');
}

?>
<#4222>
<?php

if( !$ilDB->tableExists('adv_md_values_int') )
{
	$ilDB->createTable('adv_md_values_int', array(
		'obj_id' => array(
			'type' => 'integer',
			'length' => 4,
			'notnull' => true,
			'default' => 0
		),
		'sub_type' => array(
			'type' => 'text',
			'length' => 10,
			'notnull' => true,
			'default' => "-"
		),
		'sub_id' => array(
			'type' => 'integer',
			'length' => 4,
			'notnull' => true,
			'default' => 0
		),
		'field_id' => array(
			'type' => 'integer',
			'length' => 4,
			'notnull' => true,
			'default' => 0
		),
		'value' => array(
			'type' => 'integer',
			'length' => 4,
			'notnull' => false
		)	
	));
		
	$ilDB->addPrimaryKey('adv_md_values_int', array('obj_id', 'sub_type', 'sub_id', 'field_id'));
}

?>
<#4223>
<?php

if( !$ilDB->tableExists('adv_md_values_float') )
{
	$ilDB->createTable('adv_md_values_float', array(
		'obj_id' => array(
			'type' => 'integer',
			'length' => 4,
			'notnull' => true,
			'default' => 0
		),
		'sub_type' => array(
			'type' => 'text',
			'length' => 10,
			'notnull' => true,
			'default' => "-"
		),
		'sub_id' => array(
			'type' => 'integer',
			'length' => 4,
			'notnull' => true,
			'default' => 0
		),
		'field_id' => array(
			'type' => 'integer',
			'length' => 4,
			'notnull' => true,
			'default' => 0
		),
		'value' => array(
			'type' => 'float',			
			'notnull' => false
		)	
	));
		
	$ilDB->addPrimaryKey('adv_md_values_float', array('obj_id', 'sub_type', 'sub_id', 'field_id'));
}

?>
<#4224>
<?php

if( !$ilDB->tableExists('adv_md_values_date') )
{
	$ilDB->createTable('adv_md_values_date', array(
		'obj_id' => array(
			'type' => 'integer',
			'length' => 4,
			'notnull' => true,
			'default' => 0
		),
		'sub_type' => array(
			'type' => 'text',
			'length' => 10,
			'notnull' => true,
			'default' => "-"
		),
		'sub_id' => array(
			'type' => 'integer',
			'length' => 4,
			'notnull' => true,
			'default' => 0
		),
		'field_id' => array(
			'type' => 'integer',
			'length' => 4,
			'notnull' => true,
			'default' => 0
		),
		'value' => array(
			'type' => 'date',			
			'notnull' => false
		)	
	));
		
	$ilDB->addPrimaryKey('adv_md_values_date', array('obj_id', 'sub_type', 'sub_id', 'field_id'));
}

?>
<#4225>
<?php

if( !$ilDB->tableExists('adv_md_values_datetime') )
{
	$ilDB->createTable('adv_md_values_datetime', array(
		'obj_id' => array(
			'type' => 'integer',
			'length' => 4,
			'notnull' => true,
			'default' => 0
		),
		'sub_type' => array(
			'type' => 'text',
			'length' => 10,
			'notnull' => true,
			'default' => "-"
		),
		'sub_id' => array(
			'type' => 'integer',
			'length' => 4,
			'notnull' => true,
			'default' => 0
		),
		'field_id' => array(
			'type' => 'integer',
			'length' => 4,
			'notnull' => true,
			'default' => 0
		),
		'value' => array(
			'type' => 'timestamp',			
			'notnull' => false
		)	
	));
		
	$ilDB->addPrimaryKey('adv_md_values_datetime', array('obj_id', 'sub_type', 'sub_id', 'field_id'));
}

?>
<#4226>
<?php

if( !$ilDB->tableExists('adv_md_values_location') )
{
	$ilDB->createTable('adv_md_values_location', array(
		'obj_id' => array(
			'type' => 'integer',
			'length' => 4,
			'notnull' => true,
			'default' => 0
		),
		'sub_type' => array(
			'type' => 'text',
			'length' => 10,
			'notnull' => true,
			'default' => "-"
		),
		'sub_id' => array(
			'type' => 'integer',
			'length' => 4,
			'notnull' => true,
			'default' => 0
		),
		'field_id' => array(
			'type' => 'integer',
			'length' => 4,
			'notnull' => true,
			'default' => 0
		),
		'loc_lat' => array(
			'type' => 'float',			
			'notnull' => false
		),
		'loc_long' => array(
			'type' => 'float',			
			'notnull' => false
		),
		'loc_zoom' => array(
			'type' => 'integer',			
			'length' => 1,
			'notnull' => false
		)	
	));
		
	$ilDB->addPrimaryKey('adv_md_values_location', array('obj_id', 'sub_type', 'sub_id', 'field_id'));
}

?>
<#4227>
<?php

	if (!$ilDB->tableColumnExists('adv_md_values_location', 'disabled'))
	{		
		$ilDB->addTableColumn('adv_md_values_location', 'disabled', array(
			"type" => "integer",
			"length" => 1,
			"notnull" => true,
			"default" => 0
		));
	}
	if (!$ilDB->tableColumnExists('adv_md_values_datetime', 'disabled'))
	{		
		$ilDB->addTableColumn('adv_md_values_datetime', 'disabled', array(
			"type" => "integer",
			"length" => 1,
			"notnull" => true,
			"default" => 0
		));
	}
	if (!$ilDB->tableColumnExists('adv_md_values_date', 'disabled'))
	{		
		$ilDB->addTableColumn('adv_md_values_date', 'disabled', array(
			"type" => "integer",
			"length" => 1,
			"notnull" => true,
			"default" => 0
		));
	}
	if (!$ilDB->tableColumnExists('adv_md_values_float', 'disabled'))
	{		
		$ilDB->addTableColumn('adv_md_values_float', 'disabled', array(
			"type" => "integer",
			"length" => 1,
			"notnull" => true,
			"default" => 0
		));
	}
	if (!$ilDB->tableColumnExists('adv_md_values_int', 'disabled'))
	{		
		$ilDB->addTableColumn('adv_md_values_int', 'disabled', array(
			"type" => "integer",
			"length" => 1,
			"notnull" => true,
			"default" => 0
		));
	}
	
?>
<#4228>
<?php
$ilCtrlStructureReader->getStructure();
?>
<#4229>
<?php

// moving date/datetime to proper adv_md-tables
$field_map = array();

$set = $ilDB->query("SELECT field_id,field_type FROM adv_mdf_definition".
	" WHERE ".$ilDB->in("field_type", array(3,4), "", "integer"));
while($row = $ilDB->fetchAssoc($set))
{
	$field_map[$row["field_id"]] = $row["field_type"];
}

if(sizeof($field_map))
{
	$set = $ilDB->query("SELECT * FROM adv_md_values_text".
		" WHERE ".$ilDB->in("field_id", array_keys($field_map), "", "integer"));
	while($row = $ilDB->fetchAssoc($set))
	{
		if($row["value"])
		{
			// date
			if($field_map[$row["field_id"]] == 3)
			{
				$table = "adv_md_values_date";
				$value = date("Y-m-d", $row["value"]);
				$type = "date";
			}
			// datetime
			else
			{
				$table = "adv_md_values_datetime";
				$value = date("Y-m-d H:i:s", $row["value"]);
				$type = "timestamp";
			}
			
			$fields = array(
				"obj_id" => array("integer", $row["obj_id"])
				,"sub_type" => array("text", $row["sub_type"])
				,"sub_id" => array("integer", $row["sub_id"])
				,"field_id" => array("integer", $row["field_id"])				
				,"disabled" => array("integer", $row["disabled"])
				,"value" => array($type, $value)
			);
			
			$ilDB->insert($table, $fields);
		}		
	}	
	
	$ilDB->manipulate("DELETE FROM adv_md_values_text".
		" WHERE ".$ilDB->in("field_id", array_keys($field_map), "", "integer"));
}

?>
<#4230>
<?php

if (!$ilDB->tableColumnExists('il_blog', 'keywords'))
{		
	$ilDB->addTableColumn('il_blog', 'keywords', array(
		"type" => "integer",
		"length" => 1,
		"notnull" => true,
		"default" => 1
	));
	$ilDB->addTableColumn('il_blog', 'authors', array(
		"type" => "integer",
		"length" => 1,
		"notnull" => true,
		"default" => 1
	));
	$ilDB->addTableColumn('il_blog', 'nav_mode', array(
		"type" => "integer",
		"length" => 1,
		"notnull" => true,
		"default" => 1
	));
	$ilDB->addTableColumn('il_blog', 'nav_list_post', array(
		"type" => "integer",
		"length" => 2,
		"notnull" => true,
		"default" => 10
	));
	$ilDB->addTableColumn('il_blog', 'nav_list_mon', array(
		"type" => "integer",
		"length" => 2,
		"notnull" => false,
		"default" => 0
	));
	$ilDB->addTableColumn('il_blog', 'ov_post', array(
		"type" => "integer",
		"length" => 2,
		"notnull" => false,
		"default" => 0
	));
}

?>
<#4231>
<?php

if (!$ilDB->tableColumnExists('il_blog', 'nav_order'))
{	
	$ilDB->addTableColumn('il_blog', 'nav_order', array(
		"type" => "text",
		"length" => 255,
		"notnull" => false
	));	
}

?>
<#4232>
<?php

if (!$ilDB->tableColumnExists('svy_svy', 'own_results_view'))
{	
	$ilDB->addTableColumn('svy_svy', 'own_results_view', array(
		"type" => "integer",
		"length" => 1,
		"notnull" => false,
		"default" => 0
	));	
}
if (!$ilDB->tableColumnExists('svy_svy', 'own_results_mail'))
{	
	$ilDB->addTableColumn('svy_svy', 'own_results_mail', array(
		"type" => "integer",
		"length" => 1,
		"notnull" => false,
		"default" => 0
	));	
}

?>
<#4233>
<?php

if (!$ilDB->tableColumnExists('exc_data', 'add_desktop'))
{	
	$ilDB->addTableColumn('exc_data', 'add_desktop', array(
		"type" => "integer",
		"length" => 1,
		"notnull" => true,
		"default" => 1
	));	
}

?>
<#4234>
<?php
if( !$ilDB->tableColumnExists('tst_dyn_quest_set_cfg', 'answer_filter_enabled') )
{
	$ilDB->addTableColumn('tst_dyn_quest_set_cfg', 'answer_filter_enabled', array(
		'type' => 'integer',
		'length' => 1,
		'notnull' => false,
		'default' => null
	));
}
if( !$ilDB->tableColumnExists('tst_active', 'answerstatusfilter') )
{
	$ilDB->addTableColumn('tst_active', 'answerstatusfilter', array(
		'type' => 'text',
		'length' => 16,
		'notnull' => false,
		'default' => null
	));
}
?>
<#4235>
<?php
$ilCtrlStructureReader->getStructure();
?>
<#4236>
<?php
$ilCtrlStructureReader->getStructure();
?>
<#4237>
<?php

if( !$ilDB->tableExists('pg_amd_page_list') )
{
	$ilDB->createTable('pg_amd_page_list', array(
		'id' => array(
			'type' => 'integer',
			'length' => 4,
			'notnull' => true,
			'default' => 0
		),
		'field_id' => array(
			'type' => 'integer',
			'length' => 4,
			'notnull' => true,
			'default' => 0
		),
		'data' => array(
			'type' => 'text',
			'length' => 4000,
			'notnull' => false
		),		
	));
		
	$ilDB->addPrimaryKey('pg_amd_page_list', array('id', 'field_id'));
	$ilDB->createSequence('pg_amd_page_list');
}

?>
<#4238>
<?php
$ilCtrlStructureReader->getStructure();
?>
<#4239>
<?php
$ilCtrlStructureReader->getStructure();
?>
<#4240>
<?php
if( !$ilDB->tableColumnExists('tst_tests', 'skill_service') )
{
	$ilDB->addTableColumn('tst_tests', 'skill_service', array(
		'type' => 'integer',
		'length' => 1,
		'notnull' => false,
		'default' => null
	));
	
	$ilDB->manipulateF(
		'UPDATE tst_tests SET skill_service = %s',
		array('integer'), array(0)
	);
}

if( !$ilDB->tableExists('tst_skl_qst_assigns') )
{
	$ilDB->createTable('tst_skl_qst_assigns', array(
		'test_fi' => array(
			'type' => 'integer',
			'length' => 4,
			'notnull' => true,
			'default' => 0
		),
		'question_fi' => array(
			'type' => 'integer',
			'length' => 4,
			'notnull' => true,
			'default' => 0
		),
		'skill_base_fi' => array(
			'type' => 'integer',
			'length' => 4,
			'notnull' => true,
			'default' => 0
		),
		'skill_tref_fi' => array(
			'type' => 'integer',
			'length' => 4,
			'notnull' => true,
			'default' => 0
		),
		'skill_points' => array(
			'type' => 'integer',
			'length' => 4,
			'notnull' => true,
			'default' => 0
		)
	));
	
	$ilDB->addPrimaryKey('tst_skl_qst_assigns', array('test_fi', 'question_fi', 'skill_base_fi', 'skill_tref_fi'));
}

if( !$ilDB->tableExists('tst_skl_thresholds') )
{
	$ilDB->createTable('tst_skl_thresholds', array(
		'test_fi' => array(
			'type' => 'integer',
			'length' => 4,
			'notnull' => true,
			'default' => 0
		),
		'skill_base_fi' => array(
			'type' => 'integer',
			'length' => 4,
			'notnull' => true,
			'default' => 0
		),
		'skill_tref_fi' => array(
			'type' => 'integer',
			'length' => 4,
			'notnull' => true,
			'default' => 0
		),
		'skill_level_fi' => array(
			'type' => 'integer',
			'length' => 4,
			'notnull' => true,
			'default' => 0
		),
		'threshold' => array(
			'type' => 'integer',
			'length' => 4,
			'notnull' => true,
			'default' => 0
		)
	));
	
	$ilDB->addPrimaryKey('tst_skl_thresholds', array('test_fi', 'skill_base_fi', 'skill_tref_fi', 'skill_level_fi'));
}

if( !$ilDB->tableColumnExists('tst_active', 'last_finished_pass') )
{
	$ilDB->addTableColumn('tst_active', 'last_finished_pass', array(
		'type' => 'integer',
		'length' => 4,
		'notnull' => false,
		'default' => null
	));
}
?>
<#4241>
<?php
if( !$ilDB->tableColumnExists('tst_tests', 'result_tax_filters') )
{
	$ilDB->addTableColumn('tst_tests', 'result_tax_filters', array(
		'type' => 'text',
		'length' => 255,
		'notnull' => false,
		'default' => null
	));
}
?>
<#4242>
<?php
$ilCtrlStructureReader->getStructure();
?>

<#4243>
<?php
if( !$ilDB->tableColumnExists('tst_test_rnd_qst', 'src_pool_def_fi') )
{
	$ilDB->addTableColumn('tst_test_rnd_qst', 'src_pool_def_fi', array(
		'type' => 'integer',
		'length' => 4,
		'notnull' => false,
		'default' => null
	));
}
?>
<#4244>
<?php
$ilCtrlStructureReader->getStructure();
?>

<#4245>
<?php

if(!$ilDB->tableExists('ecs_remote_user') )
{
	$ilDB->createTable('ecs_remote_user', array(
		'eru_id' => array(
			'type' => 'integer',
			'length' => 4,
			'notnull' => true,
			'default' => 0
		),
		'sid' => array(
			'type' => 'integer',
			'length' => 4,
			'notnull' => true,
			'default' => 0
		),
		'mid' => array(
			'type' => 'integer',
			'length' => 4,
			'notnull' => true,
			'default' => 0
		),
		'usr_id' => array(
			'type' => 'integer',
			'length' => 4,
			'notnull' => true,
			'default' => 0
		),
		'remote_usr_id' => array(
			'type' => 'integer',
			'length' => 4,
			'notnull' => true,
			'default' => 0
		)
	));
	$ilDB->addPrimaryKey('ecs_remote_user', array('eru_id'));
	$ilDB->createSequence('ecs_remote_user');
}
?>
<#4246>
<?php

if($ilDB->tableExists('ecs_remote_user'))
{
	$ilDB->dropTable('ecs_remote_user');
}

?>
<#4247>
<?php
if(!$ilDB->tableExists('ecs_remote_user') )
{
	$ilDB->createTable('ecs_remote_user', array(
		'eru_id' => array(
			'type' => 'integer',
			'length' => 4,
			'notnull' => true,
			'default' => 0
		),
		'sid' => array(
			'type' => 'integer',
			'length' => 4,
			'notnull' => true,
			'default' => 0
		),
		'mid' => array(
			'type' => 'integer',
			'length' => 4,
			'notnull' => true,
			'default' => 0
		),
		'usr_id' => array(
			'type' => 'integer',
			'length' => 4,
			'notnull' => true,
			'default' => 0
		),
		'remote_usr_id' => array(
			'type' => 'text',
			'length' => 50,
			'notnull' => false,
			'fixed' => TRUE
		)
	));
	$ilDB->addPrimaryKey('ecs_remote_user', array('eru_id'));
	$ilDB->createSequence('ecs_remote_user');
}
?>
<#4248>
<?php

include_once('./Services/Migration/DBUpdate_3560/classes/class.ilDBUpdateNewObjectType.php');
ilDBUpdateNewObjectType::addAdminNode('excs', 'Exercise Settings');

?>
<#4249>
<?php

if ($ilDB->tableColumnExists('exc_data', 'add_desktop'))
{
	$ilDB->dropTableColumn('exc_data', 'add_desktop');
}

?>
<#4250>
<?php
if( !$ilDB->tableColumnExists('tst_tests', 'show_grading_status') )
{
	$ilDB->addTableColumn('tst_tests', 'show_grading_status', array(
		'type' => 'integer',
		'length' => 1,
		'notnull' => false,
		'default' => 0
	));

	$ilDB->queryF("UPDATE tst_tests SET show_grading_status = %s", array('integer'), array(1));
}

if( !$ilDB->tableColumnExists('tst_tests', 'show_grading_mark') )
{
	$ilDB->addTableColumn('tst_tests', 'show_grading_mark', array(
		'type' => 'integer',
		'length' => 1,
		'notnull' => false,
		'default' => 0
	));

	$ilDB->queryF("UPDATE tst_tests SET show_grading_mark = %s", array('integer'), array(1));
}
?>
<#4251>
<?php

include_once('./Services/Migration/DBUpdate_3560/classes/class.ilDBUpdateNewObjectType.php');
ilDBUpdateNewObjectType::addAdminNode('taxs', 'Taxonomy Settings');

?>
<#4252>
<?php
// Datacollection: Add formula fieldtype
$ilDB->insert('il_dcl_datatype', array(
        'id' => array('integer', 11),
        'title' => array('text', 'formula'),
        'ildb_type' => array('text', 'text'),
        'storage_location' => array('integer', 0),
        'sort' => array('integer', 90),
    ));
?>
<#4253>
<?php

if( !$ilDB->tableColumnExists('booking_settings', 'ovlimit') )
{
	$ilDB->addTableColumn('booking_settings', 'ovlimit', array(
		'type' => 'integer',
		'length' => 1,
		'notnull' => false
	));
}

?>
<#4254>
<?php
if( $ilDB->tableColumnExists('qpl_qst_essay', 'keyword_relation') )
{
	$ilDB->queryF(
		"UPDATE qpl_qst_essay SET keyword_relation = %s WHERE keyword_relation = %s",
		array('text', 'text'), array('non', 'none')
	);
}
?>
<#4255>
    <?php
    // Datacollection: Add formula fieldtype
    $ilDB->insert('il_dcl_datatype_prop', array(
        'id' => array('integer', 12),
        'datatype_id' => array('integer', 11),
        'title' => array('text', 'expression'),
        'inputformat' => array('integer', 2),
    ));
?>
<#4256>
<?php
if( !$ilDB->tableExists('wiki_stat') )
{
	$ilDB->createTable('wiki_stat', array(
		'wiki_id' => array(
			'type' => 'integer',
			'length' => 4,
			'notnull' => true
		),
		'ts' => array(
			'type' => 'timestamp',
			'notnull' => true
		),
		'num_pages' => array(
			'type' => 'integer',
			'length' => 4,
			'notnull' => true
		),
		'del_pages' => array(
			'type' => 'integer',
			'length' => 4,
			'notnull' => true
		),
		'avg_rating' => array(
			'type' => 'integer',
			'length' => 4,
			'notnull' => true
		)
	));

	$ilDB->addPrimaryKey('wiki_stat', array('wiki_id', 'ts'));
}
?>
<#4257>
<?php
if( !$ilDB->tableExists('wiki_stat_page_user') )
{
	$ilDB->createTable('wiki_stat_page_user', array(
		'wiki_id' => array(
			'type' => 'integer',
			'length' => 4,
			'notnull' => true
		),
		'page_id' => array(
			'type' => 'integer',
			'length' => 4,
			'notnull' => true
		),
		'user_id' => array(
			'type' => 'integer',
			'length' => 4,
			'notnull' => true
		),
		'ts' => array(
			'type' => 'timestamp',
			'notnull' => true
		),
		'changes' => array(
			'type' => 'integer',
			'length' => 4,
			'notnull' => true,
			'default' => 0
		),
		'read_events' => array(
			'type' => 'integer',
			'length' => 4,
			'notnull' => true,
			'default' => 0
		)
	));

	$ilDB->addPrimaryKey('wiki_stat_page_user', array('wiki_id', 'page_id', 'ts', 'user_id'));
}
?>
<#4258>
<?php
if( !$ilDB->tableExists('wiki_stat_user') )
{
	$ilDB->createTable('wiki_stat_user', array(
		'wiki_id' => array(
			'type' => 'integer',
			'length' => 4,
			'notnull' => true
		),
		'user_id' => array(
			'type' => 'integer',
			'length' => 4,
			'notnull' => true
		),
		'ts' => array(
			'type' => 'timestamp',
			'notnull' => true
		),
		'new_pages' => array(
			'type' => 'integer',
			'length' => 4,
			'notnull' => true
		)
	));

	$ilDB->addPrimaryKey('wiki_stat_user', array('wiki_id', 'user_id', 'ts'));
}
?>
<#4259>
<?php
if( !$ilDB->tableExists('wiki_stat_page') )
{
	$ilDB->createTable('wiki_stat_page', array(
		'wiki_id' => array(
			'type' => 'integer',
			'length' => 4,
			'notnull' => true
		),
		'page_id' => array(
			'type' => 'integer',
			'length' => 4,
			'notnull' => true
		),
		'ts' => array(
			'type' => 'timestamp',
			'notnull' => true
		),
		'int_links' => array(
			'type' => 'integer',
			'length' => 4,
			'notnull' => true
		),
		'ext_links' => array(
			'type' => 'integer',
			'length' => 4,
			'notnull' => true
		),
		'footnotes' => array(
			'type' => 'integer',
			'length' => 4,
			'notnull' => true
		),
		'num_ratings' => array(
			'type' => 'integer',
			'length' => 4,
			'notnull' => true
		),
		'num_words' => array(
			'type' => 'integer',
			'length' => 4,
			'notnull' => true
		),
		'num_chars' => array(
			'type' => 'integer',
			'length' => 8,
			'notnull' => true
		),

	));

	$ilDB->addPrimaryKey('wiki_stat_page', array('wiki_id', 'page_id', 'ts'));
}
?>
<#4260>
<?php
if( !$ilDB->tableColumnExists('wiki_stat_page', 'avg_rating') )
{
	$ilDB->addTableColumn('wiki_stat_page', 'avg_rating',
		array(
			'type' => 'integer',
			'length' => 4,
			'notnull' => true
		));			
}
?>
<#4261>
<?php

if( !$ilDB->tableColumnExists('wiki_stat', 'ts_day') )
{
	$ilDB->addTableColumn('wiki_stat', 'ts_day',
		array(
			'type' => 'text',
			'length' => 10,
			'fixed' => true,
			'notnull' => false
		));		
	$ilDB->addTableColumn('wiki_stat', 'ts_hour',
		array(
			'type' => 'integer',
			'length' => 1,
			'notnull' => false
		));			
}

if( !$ilDB->tableColumnExists('wiki_stat_page', 'ts_day') )
{
	$ilDB->addTableColumn('wiki_stat_page', 'ts_day',
		array(
			'type' => 'text',
			'length' => 10,
			'fixed' => true,
			'notnull' => false
		));		
	$ilDB->addTableColumn('wiki_stat_page', 'ts_hour',
		array(
			'type' => 'integer',
			'length' => 1,
			'notnull' => false
		));			
}

if( !$ilDB->tableColumnExists('wiki_stat_user', 'ts_day') )
{
	$ilDB->addTableColumn('wiki_stat_user', 'ts_day',
		array(
			'type' => 'text',
			'length' => 10,
			'fixed' => true,
			'notnull' => false
		));		
	$ilDB->addTableColumn('wiki_stat_user', 'ts_hour',
		array(
			'type' => 'integer',
			'length' => 1,
			'notnull' => false
		));			
}

if( !$ilDB->tableColumnExists('wiki_stat_page_user', 'ts_day') )
{
	$ilDB->addTableColumn('wiki_stat_page_user', 'ts_day',
		array(
			'type' => 'text',
			'length' => 10,
			'fixed' => true,
			'notnull' => false
		));		
	$ilDB->addTableColumn('wiki_stat_page_user', 'ts_hour',
		array(
			'type' => 'integer',
			'length' => 1,
			'notnull' => false
		));			
}

?>
<#4262>
<?php
	if( !$ilDB->tableExists('wiki_page_template') )
	{
		$ilDB->createTable('wiki_page_template', array(
			'wiki_id' => array(
				'type' => 'integer',
				'length' => 4,
				'notnull' => true
			),
			'wpage_id' => array(
				'type' => 'integer',
				'length' => 4,
				'notnull' => true
			)
		));

		$ilDB->addPrimaryKey('wiki_page_template', array('wiki_id', 'wpage_id'));
	}
?>
<#4263>
<?php
if(!$ilDB->tableColumnExists('wiki_page_template', 'new_pages') )
{
	$ilDB->addTableColumn('wiki_page_template', 'new_pages',
		array(
			'type' => 'integer',
			'length' => 1,
			'notnull' => true,
			'default' => 0
		));
	$ilDB->addTableColumn('wiki_page_template', 'add_to_page',
		array(
			'type' => 'integer',
			'length' => 1,
			'notnull' => true,
			'default' => 0
		));
}
?>
<#4264>
<?php
if(!$ilDB->tableColumnExists('il_wiki_data', 'empty_page_templ') )
{
	$ilDB->addTableColumn('il_wiki_data', 'empty_page_templ',
		array(
			'type' => 'integer',
			'length' => 1,
			'notnull' => true,
			'default' => 1
		));
}
?>
<#4265>
<?php

if( !$ilDB->tableColumnExists('wiki_stat_page', 'deleted') )
{	
	$ilDB->addTableColumn('wiki_stat_page', 'deleted',
		array(
			'type' => 'integer',
			'length' => 1,
			'notnull' => true,
			'default' => 0
		));			
}

?>
<#4266>
<?php

include_once('./Services/Migration/DBUpdate_3560/classes/class.ilDBUpdateNewObjectType.php');

$wiki_type_id = ilDBUpdateNewObjectType::getObjectTypeId('wiki');
if($wiki_type_id)
{	
	$new_ops_id = ilDBUpdateNewObjectType::addCustomRBACOperation('statistics_read', 'Read Statistics', 'object', 2200);
	if($new_ops_id)
	{
		ilDBUpdateNewObjectType::addRBACOperation($wiki_type_id, $new_ops_id);
		
		$src_ops_id = ilDBUpdateNewObjectType::getCustomRBACOperationId('write');
		if($src_ops_id)
		{
			ilDBUpdateNewObjectType::cloneOperation('wiki', $src_ops_id, $new_ops_id);
		}
	}
}

?>
<#4267>
<?php
	$ilCtrlStructureReader->getStructure();
?>
<#4268>
<?php
    $ilDB->insert('il_dcl_datatype_prop', array(
    'id' => array('integer', 13),
    'datatype_id' => array('integer', 8),
    'title' => array('text', 'display_action_menu'),
    'inputformat' => array('integer', 4),
    ));
?>
<#4269>
<?php
	$ilDB->modifyTableColumn(
		'help_map',
		'screen_id',
		array(
			"type" => "text",
			"length" => 100,
			"notnull" => true,
			'fixed' => false
		)
	);
?>
<#4270>
	<?php
	$ilDB->modifyTableColumn(
		'help_map',
		'screen_sub_id',
		array(
			"type" => "text",
			"length" => 100,
			"notnull" => true,
			'fixed' => false
		)
	);
?>
<#4271>
<?php

$client_id = basename(CLIENT_DATA_DIR);
$web_path = ilUtil::getWebspaceDir().$client_id;
$sec_path = $web_path."/sec";

if(!file_exists($sec_path))
{
	ilUtil::makeDir($sec_path);
}

$mods = array("ilBlog", "ilPoll", "ilPortfolio");
foreach($mods as $mod)
{
	$mod_path = $web_path."/".$mod;
	if(file_exists($mod_path))
	{
		$mod_sec_path = $sec_path."/".$mod;
		rename($mod_path, $mod_sec_path);
	}
}

?>
<#4272>
<?php
$ilCtrlStructureReader->getStructure();
?>
<#4273>
<?php
//$ilDB->insert('il_dcl_datatype_prop', array(
//    'id' => array('integer', 14),
//    'datatype_id' => array('integer', 2),
//    'title' => array('text', 'link_detail_page'),
//    'inputformat' => array('integer', 4),
//));
//$ilDB->insert('il_dcl_datatype_prop', array(
//    'id' => array('integer', 15),
//    'datatype_id' => array('integer', 9),
//    'title' => array('text', 'link_detail_page'),
//    'inputformat' => array('integer', 4),
//));
?>
<#4274>
<?php

$ilDB->dropTable("ut_access"); // #13663

?>
<#4275>
<?php

if(!$ilDB->tableExists('obj_user_data_hist') )
{
	$ilDB->createTable('obj_user_data_hist', array(
		'obj_id' => array(
			'type' => 'integer',
			'length' => 4,
			'notnull' => true
		),
		'usr_id' => array(
			'type' => 'integer',
			'length' => 4,
			'notnull' => true
		),
		'update_user' => array(
			'type' => 'integer',
			'length' => 4,
			'notnull' => true
		),
		'editing_time' => array(
			'type' => 'timestamp',
			'notnull' => false
		)
	));
	$ilDB->addPrimaryKey('obj_user_data_hist',array('obj_id','usr_id'));
}

?>
<#4276>
<?php
if(!$ilDB->tableColumnExists('frm_threads', 'avg_rating'))
{
	$ilDB->addTableColumn('frm_threads', 'avg_rating',
		array(
			'type' => 'float',
			'notnull' => true,
			'default' => 0
		));
}
?>
<#4277>
<?php
$ilCtrlStructureReader->getStructure();
?>
<#4278>
<?php
if(!$ilDB->tableColumnExists('frm_settings', 'thread_rating'))
{
	$ilDB->addTableColumn('frm_settings', 'thread_rating',
		array(
			'type' => 'integer',
			'length' => 1,
			'notnull' => true,
			'default' => 0
		));
}
?>
<#4279>
<?php
if(!$ilDB->tableColumnExists('exc_assignment', 'peer_file'))
{
	$ilDB->addTableColumn('exc_assignment', 'peer_file',
		array(
			'type' => 'integer',
			'length' => 1,
			'notnull' => false,
			'default' => 0
		));
}
?>
<#4280>
<?php
if(!$ilDB->tableColumnExists('exc_assignment_peer', 'upload'))
{
	$ilDB->addTableColumn('exc_assignment_peer', 'upload',
		array(
			'type' => 'text',
			'length' => 1000,
			'notnull' => false,
			'fixed' => false
		));
}
?>
<#4281>
<?php
if(!$ilDB->tableColumnExists('exc_assignment', 'peer_prsl'))
{
	$ilDB->addTableColumn('exc_assignment', 'peer_prsl',
		array(
			'type' => 'integer',
			'length' => 1,
			'notnull' => false,
			'default' => 0
		));
}
?>
<#4282>
<?php
if(!$ilDB->tableColumnExists('exc_assignment', 'fb_date'))
{
	$ilDB->addTableColumn('exc_assignment', 'fb_date',
		array(
			'type' => 'integer',
			'length' => 1,
			'notnull' => true,
			'default' => 1
		));
}
?>
<#4283>
<?php
if(!$ilDB->tableColumnExists('container_sorting_set', 'sort_direction'))
{
	$ilDB->addTableColumn('container_sorting_set', 'sort_direction',
		array(
			'type' => 'integer',
			'length' => 1,
			'notnull' => true,
			'default' => 0
		));
}
?>
<#4284>
<?php
if( !$ilDB->tableExists('tst_seq_qst_checked') )
{
	$ilDB->createTable('tst_seq_qst_checked', array(
		'active_fi' => array(
			'type' => 'integer',
			'length' => 4,
			'notnull' => true,
			'default' => 0
		),
		'pass' => array(
			'type' => 'integer',
			'length' => 4,
			'notnull' => true,
			'default' => 0
		),
		'question_fi' => array(
			'type' => 'integer',
			'length' => 4,
			'notnull' => true,
			'default' => 0
		)
	));

	$ilDB->addPrimaryKey('tst_seq_qst_checked',array('active_fi','pass', 'question_fi'));
}

if( !$ilDB->tableColumnExists('tst_tests', 'inst_fb_answer_fixation') )
{
	$ilDB->addTableColumn('tst_tests', 'inst_fb_answer_fixation', array(
		'type' => 'integer',
		'length' => 1,
		'notnull' => false,
		'default' => null
	));
}
?>
<#4285>
<?php
if( !$ilDB->tableExists('container_sorting_bl') )
{
	$ilDB->createTable('container_sorting_bl', array(
		'obj_id' => array(
			'type' => 'integer',
			'length' => 4,
			'notnull' => true,
			'default' => 0
		),
		'block_ids' => array(
			'type' => 'text',
			'length' => 4000,
			'notnull' => false,
		)
	));

	$ilDB->addPrimaryKey('container_sorting_bl',array('obj_id'));
}
?>
<#4286>
<?php
$ilCtrlStructureReader->getStructure();
?>
<#4287>
<?php

include_once('./Services/Migration/DBUpdate_3560/classes/class.ilDBUpdateNewObjectType.php');

$tgt_ops_id = ilDBUpdateNewObjectType::getCustomRBACOperationId("read_learning_progress");
if(!$tgt_ops_id)
{	
	$tgt_ops_id = ilDBUpdateNewObjectType::addCustomRBACOperation('read_learning_progress', 'Read Learning Progress', 'object', 2300);
}

$src_ops_id = ilDBUpdateNewObjectType::getCustomRBACOperationId('edit_learning_progress');	
if($src_ops_id && 
	$tgt_ops_id)
{			
	// see ilObjectLP
	$lp_types = array("crs", "grp", "fold", "lm", "htlm", "sahs", "tst", "exc", "sess");

	foreach($lp_types as $lp_type)
	{
		$lp_type_id = ilDBUpdateNewObjectType::getObjectTypeId($lp_type);
		if($lp_type_id)
		{			
			ilDBUpdateNewObjectType::addRBACOperation($lp_type_id, $tgt_ops_id);				
			ilDBUpdateNewObjectType::cloneOperation($lp_type, $src_ops_id, $tgt_ops_id);
		}
	}
}

?>
<#4288>
<?php
$ilCtrlStructureReader->getStructure();
?>
<#4289>
<?php
$def = array(
		'type'    => 'integer',
		'length'  => 1,
		'notnull' => true,
		'default' => 0
	);
$ilDB->addTableColumn("content_object", "progr_icons", $def);
?>
<#4290>
<?php
$def = array(
		'type'    => 'integer',
		'length'  => 1,
		'notnull' => true,
		'default' => 0
	);
$ilDB->addTableColumn("content_object", "store_tries", $def);
?>
<#4291>
<?php
	$query = 'DELETE FROM rbac_fa WHERE parent = '.$ilDB->quote(0,'integer');
	$ilDB->manipulate($query);


	/*$query = 'UPDATE rbac_fa f '.
			'SET parent  = '.
				'(SELECT t.parent FROM tree t where t.child = f.parent) '.
			'WHERE f.parent != '.$ilDB->quote(8,'integer').' '.
			'AND EXISTS (SELECT t.parent FROM tree t where t.child = f.parent) ';
	$ilDB->manipulate($query);*/

	global $ilLog;

	if(!$ilDB->tableColumnExists('rbac_fa', 'old_parent'))
	{
	    $ilDB->addTableColumn('rbac_fa', 'old_parent',
	        array(
	            "type"    => "integer",
	            "notnull" => true,
	            "length"  => 8,
	            "default" => 0
	        )
	    );
	    $ilLog->write("Created new temporary column: rbac_fa->old_parent");
	}

	if(!$ilDB->tableExists('rbac_fa_temp'))
	{
	    $fields = array(
	        'role_id'     => array('type' => 'integer', 'length' => 8, 'notnull' => true, 'default' => 0),
	        'parent_id'   => array('type' => 'integer', 'length' => 8, 'notnull' => true, 'default' => 0)
	    );
	    $ilDB->createTable('rbac_fa_temp', $fields);
	    $ilDB->addPrimaryKey('rbac_fa_temp', array('role_id', 'parent_id'));
	    $ilLog->write("Created new temporary table: rbac_fa_temp");
	}


	$stmt  = $ilDB->prepareManip("UPDATE rbac_fa SET parent = ?, old_parent = ? WHERE  rol_id = ? AND parent = ?", array("integer", "integer", "integer", "integer"));
	$stmt2 = $ilDB->prepareManip("INSERT INTO rbac_fa_temp (role_id, parent_id) VALUES(?, ?)", array("integer", "integer"));
	$stmt3 = $ilDB->prepare("SELECT object_data.type FROM object_reference INNER JOIN object_data ON object_data.obj_id = object_reference.obj_id WHERE ref_id = ?", array("integer"));
	    
	$query = "
	    SELECT f.*, t.parent grandparent
	    FROM rbac_fa f
	    INNER JOIN tree t ON t.child = f.parent
	    LEFT JOIN rbac_fa_temp
	        ON rbac_fa_temp.role_id = f.rol_id
	        AND rbac_fa_temp.parent_id = old_parent
	    WHERE f.parent != 8 AND rbac_fa_temp.role_id IS NULL
	    ORDER BY f.rol_id, f.parent
	";
	$res = $ilDB->query($query);

	$handled_roles_by_parent = array();

	while($row = $ilDB->fetchAssoc($res))
	{
	    $role_id   = $row["rol_id"];
	    $parent_id = $row["parent"];

	    if($handled_roles_by_parent[$role_id][$parent_id])
	    {
	        continue;
	    }

	    $new_parent_id = $row['grandparent'];
	        
	    $parent_res = $ilDB->execute($stmt3, array($parent_id));
	    $parent_row = $ilDB->fetchAssoc($parent_res);
	    if($parent_row['type'] != 'rolf')
	    {
	        $ilLog->write(sprintf("Parent of role with id %s is not a 'rolf' (obj_id: %s, type: %s), so skip record", $role_id, $parent_row['obj_id'], $parent_row['type']));
	        continue;
	    }

	    if($new_parent_id <= 0)
	    {
	        $ilLog->write(sprintf("Could not migrate record with role_id %s and parent id %s because the grandparent is 0", $role_id, $parent_id));
	        continue;
	    }

	    $ilDB->execute($stmt, array($new_parent_id, $parent_id , $role_id, $parent_id));
	    $ilDB->execute($stmt2, array($role_id, $parent_id));
	    $ilLog->write(sprintf("Migrated record with role_id %s and parent id %s to parent with id %s", $role_id, $parent_id, $new_parent_id));

	    $handled_roles_by_parent[$role_id][$parent_id] = true;
	}

	if($ilDB->tableColumnExists('rbac_fa', 'old_parent'))
	{
	 	$ilDB->dropTableColumn('rbac_fa', 'old_parent');  
	    $ilLog->write("Dropped new temporary column: rbac_fa->old_parent");
	}

	if($ilDB->tableExists('rbac_fa_temp'))
	{
		$ilDB->dropTable('rbac_fa_temp');
		$ilLog->write("Dropped new temporary table: rbac_fa_temp");
	}
?>

<#4292>
<?php
	$query = 'DELETE FROM rbac_templates WHERE parent = '.$ilDB->quote(0,'integer');
	$ilDB->manipulate($query);

	/*$query = 'UPDATE rbac_templates rt '.
			'SET parent = '.
			'(SELECT t.parent FROM tree t WHERE t.child = rt.parent) '.
			'WHERE rt.parent != '.$ilDB->quote(8,'integer').' '.
			'AND EXISTS (SELECT t.parent FROM tree t WHERE t.child = rt.parent) ';
	$ilDB->manipulate($query);*/

	global $ilLog;

	if(!$ilDB->tableColumnExists('rbac_templates', 'old_parent'))
	{
	    $ilDB->addTableColumn('rbac_templates', 'old_parent',
	        array(
	            "type"    => "integer",
	            "notnull" => true,
	            "length"  => 8,
	            "default" => 0
	        )
	    );
	    $ilLog->write("Created new temporary column: rbac_templates->old_parent");
	}

	if(!$ilDB->tableExists('rbac_templates_temp'))
	{
	    $fields = array(
	        'role_id'     => array('type' => 'integer', 'length' => 8, 'notnull' => true, 'default' => 0),
	        'parent_id'   => array('type' => 'integer', 'length' => 8, 'notnull' => true, 'default' => 0)
	    );
	    $ilDB->createTable('rbac_templates_temp', $fields);
	    $ilDB->addPrimaryKey('rbac_templates_temp', array('role_id', 'parent_id'));
	    $ilLog->write("Created new temporary table: rbac_templates_temp");
	}


	$stmt  = $ilDB->prepareManip("UPDATE rbac_templates SET parent = ?, old_parent = ? WHERE  rol_id = ? AND parent = ?", array("integer", "integer", "integer", "integer"));
	$stmt2 = $ilDB->prepareManip("INSERT INTO rbac_templates_temp (role_id, parent_id) VALUES(?, ?)", array("integer", "integer"));
	$stmt3 = $ilDB->prepare("SELECT object_data.type FROM object_reference INNER JOIN object_data ON object_data.obj_id = object_reference.obj_id WHERE ref_id = ?", array("integer"));

	$query = "
	    SELECT f.*, t.parent grandparent
	    FROM rbac_templates f
	    INNER JOIN tree t ON t.child = f.parent
	    LEFT JOIN rbac_templates_temp
	        ON rbac_templates_temp.role_id = f.rol_id
	        AND rbac_templates_temp.parent_id = old_parent
	    WHERE f.parent != 8 AND rbac_templates_temp.role_id IS NULL
	    ORDER BY f.rol_id, f.parent
	";
	$res = $ilDB->query($query);

	$handled_roles_by_parent = array();

	while($row = $ilDB->fetchAssoc($res))
	{
	    $role_id   = $row["rol_id"];
	    $parent_id = $row["parent"];

	    if($handled_roles_by_parent[$role_id][$parent_id])
	    {
	        continue;
	    }

	    $new_parent_id = $row['grandparent'];
	        
	    $parent_res = $ilDB->execute($stmt3, array($parent_id));
	    $parent_row = $ilDB->fetchAssoc($parent_res);
	    if($parent_row['type'] != 'rolf')
	    {
	        $ilLog->write(sprintf("Parent of role with id %s is not a 'rolf' (obj_id: %s, type: %s), so skip record", $role_id, $parent_row['obj_id'], $parent_row['type']));
	        continue;
	    }

	    if($new_parent_id <= 0)
	    {
	        $ilLog->write(sprintf("Could not migrate record with role_id %s and parent id %s because the grandparent is 0", $role_id, $parent_id));
	        continue;
	    }

	    $ilDB->execute($stmt, array($new_parent_id, $parent_id , $role_id, $parent_id));
	    $ilDB->execute($stmt2, array($role_id, $parent_id));
	    $ilLog->write(sprintf("Migrated record with role_id %s and parent id %s to parent with id %s", $role_id, $parent_id, $new_parent_id));

	    $handled_roles_by_parent[$role_id][$parent_id] = true;
	}

	if($ilDB->tableColumnExists('rbac_templates', 'old_parent'))
	{
	 	$ilDB->dropTableColumn('rbac_templates', 'old_parent');  
	    $ilLog->write("Dropped new temporary column: rbac_templates->old_parent");
	}

	if($ilDB->tableExists('rbac_templates_temp'))
	{
		$ilDB->dropTable('rbac_templates_temp');
		$ilLog->write("Dropped new temporary table: rbac_templates_temp");
	}
?>
<#4293>
<?php
$def = array(
		'type'    => 'integer',
		'length'  => 1,
		'notnull' => true,
		'default' => 0
	);
$ilDB->addTableColumn("content_object", "restrict_forw_nav", $def);
?>
<#4294>
<?php

// category taxonomy custom blocks are obsolete
$ilDB->manipulate("DELETE FROM il_custom_block".
	" WHERE context_obj_type = ".$ilDB->quote("cat", "text").
	" AND context_sub_obj_type = ".$ilDB->quote("tax", "text"));

?>
<#4295>
<?php
$ilCtrlStructureReader->getStructure();
?>
<#4296>
<?php
if( !$ilDB->tableColumnExists('container_sorting_set', 'new_items_position'))
{
	$def = array(
		'type'    => 'integer',
		'length'  => 1,
		'notnull' => true,
		'default' => 1
	);
	$ilDB->addTableColumn('container_sorting_set', 'new_items_position', $def);
}

if( !$ilDB->tableColumnExists('container_sorting_set', 'new_items_order'))
{
	$def = array(
		'type'    => 'integer',
		'length'  => 1,
		'notnull' => true,
		'default' => 0
	);
	$ilDB->addTableColumn('container_sorting_set', 'new_items_order', $def);
}
?>
<#4297>
<?php
	$ilCtrlStructureReader->getStructure();
?>
<#4298>
<?php
if(!$ilDB->tableExists('usr_cron_mail_reminder'))
{
	$fields = array (
		'usr_id'    => array(
			'type'    => 'integer',
			'length'  => 4,
			'default' => 0,
			'notnull' => true
		),
		'ts'   => array(
			'type'    => 'integer',
			'length'  => 4,
			'default' => 0,
			'notnull' => true
		)
	);
	$ilDB->createTable('usr_cron_mail_reminder', $fields);
	$ilDB->addPrimaryKey('usr_cron_mail_reminder', array('usr_id'));
}
?>
<#4299>
    <?php
    if(!$ilDB->tableExists('orgu_types')) {
        $fields = array (
            'id'    => array ('type' => 'integer', 'length'  => 4,'notnull' => true, 'default' => 0),
            'default_lang'   => array ('type' => 'text', 'notnull' => true, 'length' => 4, 'fixed' => false),
            'icon'    => array ('type' => 'text', 'length'  => 256, 'notnull' => false),
            'owner' => array('type' => 'integer', 'notnull' => true, 'length' => 4),
            'create_date'  => array ('type' => 'timestamp'),
            'last_update' => array('type' => 'timestamp'),
        );
        $ilDB->createTable('orgu_types', $fields);
        $ilDB->addPrimaryKey('orgu_types', array('id'));
        $ilDB->createSequence('orgu_types');
    }
    ?>
<#4300>
    <?php
    if(!$ilDB->tableExists('orgu_data')) {
        $fields = array (
            'orgu_id'    => array ('type' => 'integer', 'length'  => 4,'notnull' => true, 'default' => 0),
            'orgu_type_id'   => array ('type' => 'integer', 'notnull' => false, 'length' => 4),
        );
        $ilDB->createTable('orgu_data', $fields);
        $ilDB->addPrimaryKey('orgu_data', array('orgu_id'));
    }
    ?>
<#4301>
    <?php
    if(!$ilDB->tableExists('orgu_types_trans')) {
        $fields = array (
            'orgu_type_id'    => array ('type' => 'integer', 'length'  => 4,'notnull' => true),
            'lang'   => array ('type' => 'text', 'notnull' => true, 'length' => 4),
            'member'    => array ('type' => 'text', 'length'  => 32, 'notnull' => true),
            'value' => array('type' => 'text', 'length' => 4000, 'notnull' => false),
        );
        $ilDB->createTable('orgu_types_trans', $fields);
        $ilDB->addPrimaryKey('orgu_types_trans', array('orgu_type_id', 'lang', 'member'));
    }
    ?>
<#4302>
    <?php
    $ilCtrlStructureReader->getStructure();
    ?>
<#4303>
    <?php
    if(!$ilDB->tableExists('orgu_types_adv_md_rec')) {
        $fields = array (
            'type_id'    => array ('type' => 'integer', 'length'  => 4,'notnull' => true),
            'rec_id'   => array ('type' => 'integer', 'notnull' => true, 'length' => 4),
        );
        $ilDB->createTable('orgu_types_adv_md_rec', $fields);
        $ilDB->addPrimaryKey('orgu_types_adv_md_rec', array('type_id', 'rec_id'));
    }
    ?>
<#4304>
<?php
	$ilDB->modifyTableColumn(
		'ecs_server',
		'auth_pass',
		array(
			"type" => "text",
			"length" => 128,
			"notnull" => false,
			'fixed' => false
		)
	);
?>
<#4305>
<?php

// #13822 
include_once('./Services/Migration/DBUpdate_3560/classes/class.ilDBUpdateNewObjectType.php');
ilDBUpdateNewObjectType::varchar2text('exc_assignment_peer', 'pcomment');

?>
<#4306>
<?php
/**
 * @var $ilDB ilDB
 */
global $ilDB;

$ilDB->modifyTableColumn('usr_data', 'passwd', array(
	'type'    => 'text',
	'length'  => 80,
	'notnull' => false,
	'default' => null
));
?>
<#4307>
<?php
$ilDB->manipulateF(
	'DELETE FROM settings WHERE keyword = %s',
	array('text'),
	array('usr_settings_export_password')
);
?>
<#4308>
<?php
if(!$ilDB->tableColumnExists('usr_data', 'passwd_enc_type'))
{
	$ilDB->addTableColumn('usr_data', 'passwd_enc_type', array(
		'type'    => 'text',
		'length'  => 10,
		'notnull' => false,
		'default' => null
	));
}
?>
<#4309>
<?php
// We have to handle alle users with a password. We cannot rely on the auth_mode information.
$ilDB->manipulateF('
	UPDATE usr_data
	SET passwd_enc_type = %s
	WHERE (SUBSTR(passwd, 1, 4) = %s OR SUBSTR(passwd, 1, 4) = %s) AND passwd IS NOT NULL
	',
	array('text', 'text', 'text'),
	array('bcrypt', '$2a$', '$2y$')
);
$ilDB->manipulateF('
	UPDATE usr_data
	SET passwd_enc_type = %s
	WHERE SUBSTR(passwd, 1, 4) != %s AND SUBSTR(passwd, 1, 4) != %s AND LENGTH(passwd) = 32 AND passwd IS NOT NULL
	',
	array('text', 'text', 'text'),
	array('md5', '$2a$', '$2y$')
);
?>
<#4310>
<?php
if(!$ilDB->tableColumnExists('usr_data', 'passwd_salt'))
{
	$ilDB->addTableColumn('usr_data', 'passwd_salt', array(
		'type'    => 'text',
		'length'  => 32,
		'notnull' => false,
		'default' => null
	));
}
?>
<#4311>
<?php
if($ilDB->tableColumnExists('usr_data', 'i2passwd'))
{
	$ilDB->dropTableColumn('usr_data', 'i2passwd');
}
?>
<#4312>
<?php

	$a_obj_id = array();
	$a_scope_id = array();
	$a_scope_id_one = array();
	//select targetobjectiveid = cmi_gobjective.objective_id
	$res = $ilDB->query('SELECT cp_mapinfo.targetobjectiveid 
		FROM cp_package, cp_mapinfo, cp_node 
		WHERE cp_package.global_to_system = 0 AND cp_package.obj_id = cp_node.slm_id AND cp_node.cp_node_id = cp_mapinfo.cp_node_id 
		GROUP BY cp_mapinfo.targetobjectiveid');
	while($data = $ilDB->fetchAssoc($res)) 
	{
		$a_obj_id[] = $data['targetobjectiveid'];
	}
	//make arrays
	for ($i=0;$i<count($a_obj_id);$i++) {
		$a_scope_id[$a_obj_id[$i]] = array();
		$a_scope_id_one[$a_obj_id[$i]] = array();
	}
	//only global_to_system=0 -> should be updated
	$res = $ilDB->query('SELECT cp_mapinfo.targetobjectiveid, cp_package.obj_id 
		FROM cp_package, cp_mapinfo, cp_node 
		WHERE cp_package.global_to_system = 0 AND cp_package.obj_id = cp_node.slm_id AND cp_node.cp_node_id = cp_mapinfo.cp_node_id');
	while($data = $ilDB->fetchAssoc($res)) 
	{
		$a_scope_id[$data['targetobjectiveid']][] = $data['obj_id'];
	}
	//only global_to_system=1 -> should maintain
	$res = $ilDB->query('SELECT cp_mapinfo.targetobjectiveid, cp_package.obj_id 
		FROM cp_package, cp_mapinfo, cp_node 
		WHERE cp_package.global_to_system = 1 AND cp_package.obj_id = cp_node.slm_id AND cp_node.cp_node_id = cp_mapinfo.cp_node_id');
	while($data = $ilDB->fetchAssoc($res)) 
	{
		$a_scope_id_one[$data['targetobjectiveid']][] = $data['obj_id'];
	}

	//for all targetobjectiveid
	for ($i=0;$i<count($a_obj_id);$i++) {
		$a_toupdate = array();
		//get old data without correct scope_id
		$res = $ilDB->queryF(
			"SELECT * FROM cmi_gobjective WHERE scope_id = %s AND objective_id = %s",
			array('integer', 'text'),
			array(0, $a_obj_id[$i])
		);
		while($data = $ilDB->fetchAssoc($res)) 
		{
			$a_toupdate[] = $data;
		}
		//check specific possible scope_ids with global_to_system=0 -> a_o
		$a_o = $a_scope_id[$a_obj_id[$i]];
		for ($z=0; $z<count($a_o); $z++) {
			//for all existing entries
			for ($y=0; $y<count($a_toupdate); $y++) {
				$a_t=$a_toupdate[$y];
				//only users attempted
				$res = $ilDB->queryF('SELECT user_id FROM sahs_user WHERE obj_id=%s AND user_id=%s',
					array('integer', 'integer'),
					array($a_o[$z], $a_t['user_id'])
				);
				if($ilDB->numRows($res)) {
				//check existing entry
					$res = $ilDB->queryF('SELECT user_id FROM cmi_gobjective WHERE scope_id=%s AND user_id=%s AND objective_id=%s',
						array('integer', 'integer','text'),
						array($a_o[$z], $a_t['user_id'],$a_t['objective_id'])
					);
					if(!$ilDB->numRows($res)) {
						$ilDB->manipulate("INSERT INTO cmi_gobjective (user_id, satisfied, measure, scope_id, status, objective_id, score_raw, score_min, score_max, progress_measure, completion_status) VALUES"
						." (".$ilDB->quote($a_t['user_id'], "integer")
						.", ".$ilDB->quote($a_t['satisfied'], "text")
						.", ".$ilDB->quote($a_t['measure'], "text")
						.", ".$ilDB->quote($a_o[$z], "integer")
						.", ".$ilDB->quote($a_t['status'], "text")
						.", ".$ilDB->quote($a_t['objective_id'], "text")
						.", ".$ilDB->quote($a_t['score_raw'], "text")
						.", ".$ilDB->quote($a_t['score_min'], "text")
						.", ".$ilDB->quote($a_t['score_max'], "text")
						.", ".$ilDB->quote($a_t['progress_measure'], "text")
						.", ".$ilDB->quote($a_t['completion_status'], "text")
						.")");
					}
				}
			}
		}
		//delete entries if global_to_system=1 is not used by any learning module
		if (count($a_scope_id_one[$a_obj_id[$i]]) == 0) {
			$ilDB->queryF(
				'DELETE FROM cmi_gobjective WHERE scope_id = %s AND objective_id = %s',
				array('integer', 'text'),
				array(0, $a_obj_id[$i])
			);
		}
	}
	
	
?>
<#4313>
<?php
if($ilDB->tableColumnExists('exc_assignment_peer', 'upload'))
{
	$ilDB->dropTableColumn('exc_assignment_peer', 'upload');
}
?>

<#4314>
<?php

$res = $ilDB->queryF(
	"SELECT COUNT(*) cnt FROM qpl_qst_type WHERE type_tag = %s", array('text'), array('assKprimChoice')
);

$row = $ilDB->fetchAssoc($res);

if( !$row['cnt'] )
{
	$res = $ilDB->query("SELECT MAX(question_type_id) maxid FROM qpl_qst_type");
	$data = $ilDB->fetchAssoc($res);
	$nextId = $data['maxid'] + 1;

	$ilDB->insert('qpl_qst_type', array(
		'question_type_id' => array('integer', $nextId),
		'type_tag' => array('text', 'assKprimChoice'),
		'plugin' => array('integer', 0)
	));
}

?>

<#4315>
<?php

if( !$ilDB->tableExists('qpl_qst_kprim') )
{
	$ilDB->createTable('qpl_qst_kprim', array(
		'question_fi' => array(
			'type' => 'integer',
			'length' => 4,
			'notnull' => true,
			'default' => 0
		),
		'shuffle_answers' => array(
			'type' => 'integer',
			'length' => 1,
			'notnull' => true,
			'default' => 0
		),
		'answer_type' => array(
			'type' => 'text',
			'length' => 16,
			'notnull' => true,
			'default' => 'singleLine'
		),
		'thumb_size' => array(
			'type' => 'integer',
			'length' => 4,
			'notnull' => false,
			'default' => null
		),
		'opt_label' => array(
			'type' => 'text',
			'length' => 32,
			'notnull' => true,
			'default' => 'right/wrong'
		),
		'custom_true' => array(
			'type' => 'text',
			'length' => 255,
			'notnull' => false,
			'default' => null
		),
		'custom_false' => array(
			'type' => 'text',
			'length' => 255,
			'notnull' => false,
			'default' => null
		),
		'score_partsol' => array(
			'type' => 'integer',
			'length' => 1,
			'notnull' => true,
			'default' => 0
		),
		'feedback_setting' => array(
			'type' => 'integer',
			'length' => 4,
			'notnull' => true,
			'default' => 1
		)
	));

	$ilDB->addPrimaryKey('qpl_qst_kprim', array('question_fi'));
}

?>

<#4316>
<?php

if( !$ilDB->tableExists('qpl_a_kprim') )
{
	$ilDB->createTable('qpl_a_kprim', array(
		'question_fi' => array(
			'type' => 'integer',
			'length' => 4,
			'notnull' => true,
			'default' => 0
		),
		'position' => array(
			'type' => 'integer',
			'length' => 4,
			'notnull' => true,
			'default' => 0
		),
		'answertext' => array(
			'type' => 'text',
			'length' => 1000,
			'notnull' => false,
			'default' => null
		),
		'imagefile' => array(
			'type' => 'text',
			'length' => 255,
			'notnull' => false,
			'default' => null
		),
		'correctness' => array(
			'type' => 'integer',
			'length' => 1,
			'notnull' => true,
			'default' => 0
		)
	));

	$ilDB->addPrimaryKey('qpl_a_kprim', array('question_fi', 'position'));
	$ilDB->addIndex('qpl_a_kprim', array('question_fi'), 'i1');
}
?>

<#4317>
<?php
	$ilCtrlStructureReader->getStructure();
?>
<#4318>
<?php

// #13858 
include_once('./Services/Migration/DBUpdate_3560/classes/class.ilDBUpdateNewObjectType.php');
ilDBUpdateNewObjectType::varchar2text('rbac_log', 'data');

?>
<#4319>
<?php

$ilDB->addTableColumn('page_qst_answer', 'unlocked', array(
	"type" => "integer",
	"notnull" => true,
	"length" => 1,
	"default" => 0
));

?>
<#4320>
<?php
/** @var ilDB $ilDB */
if(!$ilDB->tableColumnExists('tst_solutions', 'step'))
{
    $ilDB->addTableColumn('tst_solutions', 'step', array(
            'type' => 'integer',
            'length' => 4,
            'notnull' => false,
            'default' => null
        ));
}
?>
<#4321>
<?php
/** @var ilDB $ilDB */
if(!$ilDB->tableColumnExists('tst_test_result', 'step'))
{
	$ilDB->addTableColumn('tst_test_result', 'step', array(
		'type' => 'integer',
		'length' => 4,
		'notnull' => false,
		'default' => null
	));
}
?>

<#4322>
<?php

	$ilDB->addTableColumn('event', 'reg_type', array(
		'type' => 'integer',
		'length' => 2,
		'notnull' => false,
		'default' => 0
	));
	
?>

<#4323>
<?php

	$query = 'UPDATE event set reg_type = registration';
	$ilDB->manipulate($query);
?>

<#4324>
<?php
	$ilDB->addTableColumn('event', 'reg_limit_users', array(
		'type' => 'integer',
		'length' => 4,
		'notnull' => false,
		'default' => 0
	));

?>
<#4325>
<?php
	$ilDB->addTableColumn('event', 'reg_waiting_list', array(
		'type' => 'integer',
		'length' => 1,
		'notnull' => false,
		'default' => 0
	));

?>
<#4326>
<?php
	$ilDB->addTableColumn('event', 'reg_limited', array(
		'type' => 'integer',
		'length' => 1,
		'notnull' => false,
		'default' => 0
	));

?>
<#4327>
<?php

include_once('./Services/Migration/DBUpdate_3560/classes/class.ilDBUpdateNewObjectType.php');
ilDBUpdateNewObjectType::addAdminNode('bibs', 'BibliographicAdmin');

$ilCtrlStructureReader->getStructure();
?>
<#4328>
<?php

if( !$ilDB->tableExists('il_bibl_settings') )
{
	$ilDB->createTable('il_bibl_settings', array(
		'id' => array(
			'type' => "integer",
			'length' => 4,
			'notnull' => true,
			'default' => 0
		),
		'name' => array(
			'type' => 'text',
			'length' => 50,
			'notnull' => true,
			'default' => "-"
		),
		'url' => array(
			'type' => 'text',
			'length' => 128,
			'notnull' => true,
			'default' => "-"
		),
		'img' => array(
			'type' => 'text',
			'length' => 128,
			'notnull' => false
		)
	));
	$ilDB->addPrimaryKey('il_bibl_settings', array('id'));
}
?>
<#4329>
<?php
	if(!$ilDB->tableColumnExists('frm_threads', 'thr_author_id'))
	{
		$ilDB->addTableColumn('frm_threads', 'thr_author_id',
			array(
				'type' => 'integer',
				'length' => 4,
				'notnull' => true,
				'default' => 0
			));
	}
?>
<#4330>
<?php
	if($ilDB->tableColumnExists('frm_threads', 'thr_author_id'))
	{
		$ilDB->manipulate('UPDATE frm_threads SET thr_author_id = thr_usr_id');
	}
?>
<#4331>
<?php
	if(!$ilDB->tableColumnExists('frm_posts', 'pos_author_id'))
	{
		$ilDB->addTableColumn('frm_posts', 'pos_author_id',
			array(
				'type' => 'integer',
				'length' => 4,
				'notnull' => true,
				'default' => 0
			));
	}
?>
<#4332>
<?php
	if($ilDB->tableColumnExists('frm_posts', 'pos_author_id'))
	{
		$ilDB->manipulate('UPDATE frm_posts SET pos_author_id = pos_usr_id');
	}
?>
<#4333>
<?php
	if(!$ilDB->tableColumnExists('frm_threads', 'thr_display_user_id'))
	{
		$ilDB->addTableColumn('frm_threads', 'thr_display_user_id',
			array(
				'type' => 'integer',
				'length' => 4,
				'notnull' => true,
				'default' => 0
			));
	}
?>
<#4334>
<?php
	if($ilDB->tableColumnExists('frm_threads', 'thr_display_user_id'))
	{
		$ilDB->manipulate('UPDATE frm_threads SET thr_display_user_id = thr_usr_id');
	}
?>
<#4335>
<?php
	if($ilDB->tableColumnExists('frm_threads', 'thr_usr_id'))
	{
		$ilDB->dropTableColumn('frm_threads', 'thr_usr_id');
	}
	
?>
<#4336>
<?php
	if(!$ilDB->tableColumnExists('frm_posts', 'pos_display_user_id'))
	{
		$ilDB->addTableColumn('frm_posts', 'pos_display_user_id',
			array(
				'type' => 'integer',
				'length' => 4,
				'notnull' => true,
				'default' => 0
			));
	}
?>
<#4337>
<?php
	if($ilDB->tableColumnExists('frm_posts', 'pos_display_user_id'))
	{
		$ilDB->manipulate('UPDATE frm_posts SET pos_display_user_id = pos_usr_id');
	}
?>
<#4338>
<?php
	if($ilDB->tableColumnExists('frm_posts', 'pos_usr_id'))
	{
		$ilDB->dropTableColumn('frm_posts', 'pos_usr_id');
	}
?>
<#4339>
<?php

$ilDB->createTable('sty_media_query', array(
	'id' => array(
		'type' => "integer",
		'length' => 4,
		'notnull' => true,
		'default' => 0
	),
	'style_id' => array(
		'type' => "integer",
		'length' => 4,
		'notnull' => true,
		'default' => 0
	),
	'order_nr' => array(
		'type' => "integer",
		'length' => 4,
		'notnull' => true,
		'default' => 0
	),
	'mquery' => array(
		'type' => 'text',
		'length' => 2000,
		'notnull' => false,
	)));
?>
<#4340>
<?php
	$ilDB->addPrimaryKey('sty_media_query', array('id'));
	$ilDB->createSequence('sty_media_query');
?>
<#4341>
<?php
	$ilDB->addTableColumn('style_parameter', 'mq_id', array(
		"type" => "integer",
		"notnull" => true,
		"length" => 4,
		"default" => 0
	));
?>
<#4342>
<?php
	$ilDB->addTableColumn('style_parameter', 'custom', array(
		"type" => "integer",
		"notnull" => true,
		"length" => 1,
		"default" => 0
	));
?>

<#4343>
<?php
$ini = new ilIniFile(ILIAS_ABSOLUTE_PATH."/ilias.ini.php");

if($ini->read())
{
	$ilSetting = new ilSetting();
	
	$https_header_enable = (bool) $ilSetting->get('ps_auto_https_enabled',false);
	$https_header_name = (string) $ilSetting->get('ps_auto_https_headername',"ILIAS_HTTPS_ENABLED");
	$https_header_value = (string) $ilSetting->get('ps_auto_https_headervalue',"1");

	if(!$ini->groupExists('https'))
	{
		$ini->addGroup('https');
	}
	
	$ini->setVariable("https","auto_https_detect_enabled", (!$https_header_enable) ? 0 : 1);
	$ini->setVariable("https","auto_https_detect_header_name", $https_header_name);
	$ini->setVariable("https","auto_https_detect_header_value", $https_header_value);

	$ini->write();
}
?>
<#4344>
<?php
	$ilSetting = new ilSetting();

	$ilSetting->delete('ps_auto_https_enabled');
	$ilSetting->delete('ps_auto_https_headername');
	$ilSetting->delete('ps_auto_https_headervalue');
?>
<#4345>
<?php
	$ilCtrlStructureReader->getStructure();
?>
<#4346>
<?php
if( !$ilDB->tableColumnExists('tst_active', 'objective_container') )
{
	$ilDB->addTableColumn('tst_active', 'objective_container', array(
		'type' => 'integer',
		'length' => 4,
		'notnull' => false,
		'default' => null
	));
}
?>
<#4347>
<?php
if( !$ilDB->tableExists('qpl_a_cloze_combi_res') )
{
	$ilDB->createTable('qpl_a_cloze_combi_res', array(
		'combination_id' => array(
			'type' => "integer",
			'length' => 4,
			'notnull' => true
		),
		'question_fi' => array(
			'type' => "integer",
			'length' => 4,
			'notnull' => true
		),
		'gap_fi' => array(
			'type' => "integer",
			'length' => 4,
			'notnull' => true
		),
		'answer' => array(
			'type' => 'text',
			'length' => 1000,
			'notnull' => false
		),
		'points' => array(
			'type' => 'float'
		),
		'best_solution' => array(
			'type' => 'integer',
			'length' => 1,
			'notnull' => false
		),
	));
}
?>
<#4348>
<?php
if( !$ilDB->tableColumnExists('conditions', 'hidden_status') )
{
	$ilDB->addTableColumn('conditions', 'hidden_status', array(
		'type' => 'integer',
		'length' => 1,
		'notnull' => false,
		'default' => 0
	));
}
?>
<#4349>
<?php
	if($ilDB->tableColumnExists('frm_posts', 'pos_usr_id'))
	{
		$ilDB->dropTableColumn('frm_posts', 'pos_usr_id');
	}
?>
<#4350>
<?php
	if($ilDB->tableColumnExists('frm_threads', 'thr_usr_id'))
	{
		$ilDB->dropTableColumn('frm_threads', 'thr_usr_id');
	}
?>


<#4351>
<?php
	$res = $ilDB->query("SELECT value FROM settings WHERE module = 'google_maps' AND keyword = 'enable'");
	if ($rec = $ilDB->fetchAssoc($res)) {
		$ilDB->manipulate("INSERT INTO settings (module, keyword, value) VALUES ('maps', 'type', 'googlemaps')");
	}
	
	// adjust naming in settings
	$ilDB->manipulate("UPDATE settings SET module = 'maps' WHERE module = 'google_maps'");
	
	// adjust naming in language data
	$ilDB->manipulate("UPDATE lng_data SET module = 'maps' WHERE module = 'gmaps'");
	$ilDB->manipulate("UPDATE lng_data SET identifier = 'maps_enable_maps_info' WHERE identifier = 'gmaps_enable_gmaps_info'");
	$ilDB->manipulate("UPDATE lng_data SET identifier = 'maps_enable_maps' WHERE identifier = 'gmaps_enable_gmaps'");
	$ilDB->manipulate("UPDATE lng_data SET identifier = 'maps_extt_maps' WHERE identifier = 'gmaps_extt_gmaps'");
	$ilDB->manipulate("UPDATE lng_data SET identifier = 'maps_latitude' WHERE identifier = 'gmaps_latitude'");
	$ilDB->manipulate("UPDATE lng_data SET identifier = 'maps_longitude' WHERE identifier = 'gmaps_longitude'");
	$ilDB->manipulate("UPDATE lng_data SET identifier = 'maps_lookup_address' WHERE identifier = 'gmaps_lookup_address'");
	$ilDB->manipulate("UPDATE lng_data SET identifier = 'maps_public_profile_info' WHERE identifier = 'gmaps_public_profile_info'");
	$ilDB->manipulate("UPDATE lng_data SET identifier = 'maps_settings' WHERE identifier = 'gmaps_settings'");
	$ilDB->manipulate("UPDATE lng_data SET identifier = 'maps_std_location_desc' WHERE identifier = 'gmaps_std_location_desc'");
	$ilDB->manipulate("UPDATE lng_data SET identifier = 'maps_std_location' WHERE identifier = 'gmaps_std_location'");
	$ilDB->manipulate("UPDATE lng_data SET identifier = 'maps_zoom_level' WHERE identifier = 'gmaps_zoom_level'");

?>
<#4352>
<?php

if(!$ilDB->tableColumnExists('il_blog','abs_shorten')) 
{
    $ilDB->addTableColumn(
        'il_blog',
        'abs_shorten',
        array(
            'type' => 'integer',
			'length' => 1,
            'notnull' => false,
            'default' => 0
        ));
}

if(!$ilDB->tableColumnExists('il_blog','abs_shorten_len')) 
{
    $ilDB->addTableColumn(
        'il_blog',
        'abs_shorten_len',
        array(
            'type' => 'integer',
			'length' => 2,
            'notnull' => false,
            'default' => 0
        ));
}

if(!$ilDB->tableColumnExists('il_blog','abs_image')) 
{
    $ilDB->addTableColumn(
        'il_blog',
        'abs_image',
        array(
            'type' => 'integer',
			'length' => 1,
            'notnull' => false,
            'default' => 0
        ));
}

if(!$ilDB->tableColumnExists('il_blog','abs_img_width')) 
{
    $ilDB->addTableColumn(
        'il_blog',
        'abs_img_width',
        array(
            'type' => 'integer',
			'length' => 2,
            'notnull' => false,
            'default' => 0
        ));
}

if(!$ilDB->tableColumnExists('il_blog','abs_img_height')) 
{
    $ilDB->addTableColumn(
        'il_blog',
        'abs_img_height',
        array(
            'type' => 'integer',
			'length' => 2,
            'notnull' => false,
            'default' => 0
        ));
}

?>

<#4353>
<?php

if( !$ilDB->tableExists('usr_data_multi') )
{
	$ilDB->createTable('usr_data_multi', array(
		'usr_id' => array(
			'type' => 'integer',
			'length' => 4,
			'notnull' => true,
			'default' => 0
		),
		'field_id' => array(
			'type' => 'text',
			'length' => 255,
			'notnull' => true
		),
		'value' => array(
			'type' => 'text',
			'length' => 1000,
			'notnull' => false,
		)
	));
}

?>

<#4354>
<?php
if(!$ilDB->tableColumnExists('crs_start', 'pos'))
{
	$ilDB->addTableColumn('crs_start', 'pos', array(
		'type' => 'integer',
		'length' => 4,
		'notnull' => false,
		'default' => null
	));
}
?>

<#4355>
<?php
if(!$ilDB->tableExists('loc_settings'))
{
	$ilDB->createTable('loc_settings', array(
		'obj_id' => array(
			'type' => 'integer',
			'length' => 4,
			'notnull' => true,
			'default' => 0
		),
		'type' => array(
			'type' => 'integer',
			'length' => 1,
			'notnull' => true,
			'default' => 0
		)
		)
	);

	$ilDB->addPrimaryKey('loc_settings', array('obj_id'));
}
?>
<#4356>
<?php
if(!$ilDB->tableColumnExists('loc_settings', 'itest'))
{
	$ilDB->addTableColumn('loc_settings', 'itest', array(
		'type' => 'integer',
		'length' => 4,
		'notnull' => false,
		'default' => null
	));
}

if(!$ilDB->tableColumnExists('loc_settings', 'qtest'))
{
	$ilDB->addTableColumn('loc_settings', 'qtest', array(
		'type' => 'integer',
		'length' => 4,
		'notnull' => false,
		'default' => null
	));
}
?>

<#4357>
<?php
if(!$ilDB->tableColumnExists('adm_settings_template', 'auto_generated'))
{
	$ilDB->addTableColumn('adm_settings_template', 'auto_generated', array(
		'type' => 'integer',
		'length' => 1,
		'notnull' => false,
		'default' => 0
	));
}
?>

<#4358>
<?php
if( !$ilDB->tableColumnExists('crs_objective_lm', 'position') )
{
	$ilDB->addTableColumn('crs_objective_lm', 'position', array(
		'type' => 'integer',
		'length' => 4,
		'notnull' => false,
		'default' => 0
	));
}
?>
<#4359>
<?php

if(!$ilDB->tableExists('loc_rnd_qpl') )
{
	$ilDB->createTable('loc_rnd_qpl', array(
		'container_id' => array(
			'type' => 'integer',
			'length' => 4,
			'notnull' => true,
			'default' => 0
		),
		'objective_id' => array(
			'type' => 'integer',
			'length' => 4,
			'notnull' => true,
			'default' => 0
		),
		'tst_type' => array(
			'type' => 'integer',
			'length' => 1,
			'notnull' => true,
			'default' => 0
		),
		'tst_id' => array(
			'type' => 'integer',
			'length' => 4,
			'notnull' => true,
			'default' => 0
		),
		'qp_seq' => array(
			'type' => 'integer',
			'length' => 4,
			'notnull' => true,
			'default' => 0
		),
		'percentage' => array(
			'type' => 'integer',
			'length' => 4,
			'notnull' => true,
			'default' => 0
		),
	));
	$ilDB->addPrimaryKey('loc_rnd_qpl', array('container_id', 'objective_id', 'tst_type'));
}
?>
<#4360>
<?php

$query = 'INSERT INTO adm_settings_template '.
		'(id, type, title, description, auto_generated) '.
		'VALUES( '.
		$ilDB->quote($ilDB->nextId('adm_settings_template'),'integer').', '.
		$ilDB->quote('tst','text').', '.
		$ilDB->quote('il_astpl_loc_initial','text').', '.
		$ilDB->quote('il_astpl_loc_initial_desc','text').', '.
		$ilDB->quote(1,'integer').' '.
		')';
$ilDB->manipulate($query);
?>
<#4361>
<?php

$query = 'INSERT INTO adm_settings_template '.
		'(id, type, title, description, auto_generated) '.
		'VALUES( '.
		$ilDB->quote($ilDB->nextId('adm_settings_template'),'integer').', '.
		$ilDB->quote('tst','text').', '.
		$ilDB->quote('il_astpl_loc_qualified','text').', '.
		$ilDB->quote('il_astpl_loc_qualified_desc','text').', '.
		$ilDB->quote(1,'integer').' '.
		')';
$ilDB->manipulate($query);
?>

<#4362>
<?php

if( !$ilDB->tableExists('loc_user_results') )
{
	$ilDB->createTable('loc_user_results', array(
		'user_id' => array(
			'type' => 'integer',
			'length' => 4,
			'notnull' => true,
			'default' => 0
		),
		'course_id' => array(
			'type' => 'integer',
			'length' => 4,
			'notnull' => true,
			'default' => 0
		),
		'objective_id' => array(
			'type' => 'integer',
			'length' => 4,
			'notnull' => true,
			'default' => 0
		),
		'type' => array(
			'type' => 'integer',
			'length' => 1,
			'notnull' => true,
			'default' => 0
		),
		'status' => array(
			'type' => 'integer',
			'length' => 1,
			'notnull' => false,
			'default' => 0
		),
		'result_perc' => array(
			'type' => 'integer',
			'length' => 1,
			'notnull' => false,
			'default' => 0
		),
		'limit_perc' => array(
			'type' => 'integer',
			'length' => 1,
			'notnull' => false,
			'default' => 0
		),
		'tries' => array(
			'type' => 'integer',
			'length' => 1,
			'notnull' => false,
			'default' => 0
		),
		'is_final' => array(
			'type' => 'integer',
			'length' => 1,
			'notnull' => false,
			'default' => 0
		),
		'tstamp' => array(
			'type' => 'integer',
			'length' => 4,
			'notnull' => false,
			'default' => 0
		)
	));

	$ilDB->addPrimaryKey('loc_user_results', array('user_id', 'course_id', 'objective_id', 'type'));
}
?>
<#4363>
<?php
if(!$ilDB->tableColumnExists('loc_settings', 'qt_vis_all'))
{
	$ilDB->addTableColumn('loc_settings', 'qt_vis_all', array(
		'type' => 'integer',
		'length' => 1,
		'notnull' => false,
		'default' => 1
	));
}
?>

<#4364>
<?php
if(!$ilDB->tableColumnExists('loc_settings', 'qt_vis_obj'))
{
	$ilDB->addTableColumn('loc_settings', 'qt_vis_obj', array(
		'type' => 'integer',
		'length' => 1,
		'notnull' => false,
		'default' => 0
	));
}
?>

<#4365>
<?php
if(!$ilDB->tableColumnExists('crs_objectives', 'active'))
{
	$ilDB->addTableColumn('crs_objectives', 'active', array(
		'type' => 'integer',
		'length' => 1,
		'notnull' => false,
		'default' => 1
	));
}
?>

<#4366>
<?php
if(!$ilDB->tableColumnExists('crs_objectives', 'passes'))
{
	$ilDB->addTableColumn('crs_objectives', 'passes', array(
		'type' => 'integer',
		'length' => 2,
		'notnull' => false,
		'default' => 0
	));
}
?>

<#4367>
<?php
if(!$ilDB->tableExists('loc_tst_run'))
{
	$ilDB->createTable('loc_tst_run', array(
		'container_id' => array(
			'type' => 'integer',
			'length' => 4,
			'notnull' => true,
			'default' => 0
		),
		'user_id' => array(
			'type' => 'integer',
			'length' => 4,
			'notnull' => true,
			'default' => 0
		),
		'test_id' => array(
			'type' => 'integer',
			'length' => 4,
			'notnull' => true,
			'default' => 0
		),
		'objective_id' => array(
			'type' => 'integer',
			'length' => 4,
			'notnull' => true,
			'default' => 0
		),
		'max_points' => array(
			'type' => 'integer',
			'length' => 4,
			'notnull' => false,
			'default' => 0
		),
		'questions' => array(
			'type' => 'text',
			'length' => 1000,
			'notnull' => false,
			'default' => 0
		)
	));
	$ilDB->addPrimaryKey('loc_tst_run', array('container_id', 'user_id', 'test_id', 'objective_id'));
}
?>
<#4368>
<?php
if(!$ilDB->tableColumnExists('loc_settings','reset_results'))
{
    $ilDB->addTableColumn(
        'loc_settings',
        'reset_results',
        array(
            'type' => 'integer',
			'length' => 1,
            'notnull' => false,
            'default' => 0
        ));
}
?>
<#4369>
<?php
$ilCtrlStructureReader->getStructure();
?>
<#4370>
<?php
if(!$ilDB->tableColumnExists('il_bibl_settings', 'show_in_list'))
{
	$ilDB->addTableColumn('il_bibl_settings', 'show_in_list', array(
		'type' => 'integer',
		'length' => 1,
		'notnull' => false,
		'default' => 0
	));
}
?>
<#4371>
<?php

	$a_obj_id = array();
	$a_scope_id = array();
	$a_scope_id_one = array();
	//select targetobjectiveid = cmi_gobjective.objective_id
	$res = $ilDB->query('SELECT cp_mapinfo.targetobjectiveid 
		FROM cp_package, cp_mapinfo, cp_node 
		WHERE cp_package.global_to_system = 0 AND cp_package.obj_id = cp_node.slm_id AND cp_node.cp_node_id = cp_mapinfo.cp_node_id 
		GROUP BY cp_mapinfo.targetobjectiveid');
	while($data = $ilDB->fetchAssoc($res)) 
	{
		$a_obj_id[] = $data['targetobjectiveid'];
	}
	//make arrays
	for ($i=0;$i<count($a_obj_id);$i++) {
		$a_scope_id[$a_obj_id[$i]] = array();
		$a_scope_id_one[$a_obj_id[$i]] = array();
	}
	//only global_to_system=0 -> should be updated
	$res = $ilDB->query('SELECT cp_mapinfo.targetobjectiveid, cp_package.obj_id 
		FROM cp_package, cp_mapinfo, cp_node 
		WHERE cp_package.global_to_system = 0 AND cp_package.obj_id = cp_node.slm_id AND cp_node.cp_node_id = cp_mapinfo.cp_node_id');
	while($data = $ilDB->fetchAssoc($res)) 
	{
		$a_scope_id[$data['targetobjectiveid']][] = $data['obj_id'];
	}
	//only global_to_system=1 -> should maintain
	$res = $ilDB->query('SELECT cp_mapinfo.targetobjectiveid, cp_package.obj_id 
		FROM cp_package, cp_mapinfo, cp_node 
		WHERE cp_package.global_to_system = 1 AND cp_package.obj_id = cp_node.slm_id AND cp_node.cp_node_id = cp_mapinfo.cp_node_id');
	while($data = $ilDB->fetchAssoc($res)) 
	{
		$a_scope_id_one[$data['targetobjectiveid']][] = $data['obj_id'];
	}

	//for all targetobjectiveid
	for ($i=0;$i<count($a_obj_id);$i++) {
		$a_toupdate = array();
		//get old data without correct scope_id
		$res = $ilDB->queryF(
			"SELECT * FROM cmi_gobjective WHERE scope_id = %s AND objective_id = %s",
			array('integer', 'text'),
			array(0, $a_obj_id[$i])
		);
		while($data = $ilDB->fetchAssoc($res)) 
		{
			$a_toupdate[] = $data;
		}
		//check specific possible scope_ids with global_to_system=0 -> a_o
		$a_o = $a_scope_id[$a_obj_id[$i]];
		for ($z=0; $z<count($a_o); $z++) {
			//for all existing entries
			for ($y=0; $y<count($a_toupdate); $y++) {
				$a_t=$a_toupdate[$y];
				//only users attempted
				$res = $ilDB->queryF('SELECT user_id FROM sahs_user WHERE obj_id=%s AND user_id=%s',
					array('integer', 'integer'),
					array($a_o[$z], $a_t['user_id'])
				);
				if($ilDB->numRows($res)) {
				//check existing entry
					$res = $ilDB->queryF('SELECT user_id FROM cmi_gobjective WHERE scope_id=%s AND user_id=%s AND objective_id=%s',
						array('integer', 'integer','text'),
						array($a_o[$z], $a_t['user_id'],$a_t['objective_id'])
					);
					if(!$ilDB->numRows($res)) {
						$ilDB->manipulate("INSERT INTO cmi_gobjective (user_id, satisfied, measure, scope_id, status, objective_id, score_raw, score_min, score_max, progress_measure, completion_status) VALUES"
						." (".$ilDB->quote($a_t['user_id'], "integer")
						.", ".$ilDB->quote($a_t['satisfied'], "text")
						.", ".$ilDB->quote($a_t['measure'], "text")
						.", ".$ilDB->quote($a_o[$z], "integer")
						.", ".$ilDB->quote($a_t['status'], "text")
						.", ".$ilDB->quote($a_t['objective_id'], "text")
						.", ".$ilDB->quote($a_t['score_raw'], "text")
						.", ".$ilDB->quote($a_t['score_min'], "text")
						.", ".$ilDB->quote($a_t['score_max'], "text")
						.", ".$ilDB->quote($a_t['progress_measure'], "text")
						.", ".$ilDB->quote($a_t['completion_status'], "text")
						.")");
					}
				}
			}
		}
		//delete entries if global_to_system=1 is not used by any learning module
		if (count($a_scope_id_one[$a_obj_id[$i]]) == 0) {
			$ilDB->queryF(
				'DELETE FROM cmi_gobjective WHERE scope_id = %s AND objective_id = %s',
				array('integer', 'text'),
				array(0, $a_obj_id[$i])
			);
		}
	}
	
	
?>
<#4372>
<?php
	if($ilDB->getDBType() == 'innodb')
	{
		$query = "show index from cmi_gobjective where Key_name = 'PRIMARY'";
		$res = $ilDB->query($query);
		if (!$ilDB->numRows($res)) {
			$ilDB->addPrimaryKey('cmi_gobjective', array('user_id', 'scope_id', 'objective_id'));
		}
	}
?>
<#4373>
<?php
	if($ilDB->getDBType() == 'innodb')
	{
		$query = "show index from cp_suspend where Key_name = 'PRIMARY'";
		$res = $ilDB->query($query);
		if (!$ilDB->numRows($res)) {
			$ilDB->addPrimaryKey('cp_suspend', array('user_id', 'obj_id'));
		}
	}
?>
<#4374>
<?php
	if(!$ilDB->tableColumnExists('frm_posts', 'is_author_moderator'))
	{
		$ilDB->addTableColumn('frm_posts', 'is_author_moderator', array(
			'type' => 'integer',
			'length' => 1,
			'notnull' => false,
			'default' => null)
		);
	}
?>
<#4375>
<?php
if(!$ilDB->tableColumnExists('ecs_part_settings','token'))
{
    $ilDB->addTableColumn(
        'ecs_part_settings',
        'token',
        array(
            'type' => 'integer',
			'length' => 1,
            'notnull' => false,
            'default' => 1
        ));
}
?>
<#4376>
<?php
$ilCtrlStructureReader->getStructure();
?>
<#4377>
<?php
if(!$ilDB->tableColumnExists('ecs_part_settings','export_types'))
{
    $ilDB->addTableColumn(
        'ecs_part_settings',
        'export_types',
        array(
            'type' => 'text',
			'length' => 4000,
            'notnull' => FALSE,
        ));
}
?>
<#4378>
<?php
if(!$ilDB->tableColumnExists('ecs_part_settings','import_types'))
{
    $ilDB->addTableColumn(
        'ecs_part_settings',
        'import_types',
        array(
            'type' => 'text',
			'length' => 4000,
            'notnull' => FALSE,
        ));
}
?>
<#4379>
<?php

	$query = 'UPDATE ecs_part_settings SET export_types = '.$ilDB->quote(serialize(array('cat','crs','file','glo','grp','wiki','lm')),'text');
	$ilDB->manipulate($query);

?>

<#4380>
<?php

	$query = 'UPDATE ecs_part_settings SET import_types = '.$ilDB->quote(serialize(array('cat','crs','file','glo','grp','wiki','lm')),'text');
	$ilDB->manipulate($query);

?>
<#4381>
<?php
if(!$ilDB->tableColumnExists('reg_registration_codes','reg_enabled'))
{
    $ilDB->addTableColumn(
        'reg_registration_codes',
        'reg_enabled',
        array(
            'type' => 'integer',
			'length' => 1,
            'notnull' => TRUE,
			'default' => 1
        ));
}
?>

<#4382>
<?php
if(!$ilDB->tableColumnExists('reg_registration_codes','ext_enabled'))
{
    $ilDB->addTableColumn(
        'reg_registration_codes',
        'ext_enabled',
        array(
            'type' => 'integer',
			'length' => 1,
            'notnull' => TRUE,
			'default' => 0
        ));
}
?>
<#4383>
<?php

$query = 'SELECT * FROM usr_account_codes ';
$res = $ilDB->query($query);
while($row = $res->fetchRow(ilDBConstants::FETCHMODE_OBJECT))
{
	$until = $row->valid_until;
	if($until === '0')
	{
		$alimit = 'unlimited';
		$a_limitdt = null;
	}
	elseif(is_numeric($until))
	{
		$alimit = 'relative';
		$a_limitdt = array(
			'd' => (string) $until,
			'm' => '',
			'y' => ''
		);
		$a_limitdt = serialize($a_limitdt);
	}
	else
	{
		$alimit = 'absolute';
		$a_limitdt = $until;
	}
	
	$next_id = $ilDB->nextId('reg_registration_codes');
	$query = 'INSERT INTO reg_registration_codes '.
			'(code_id, code, role, generated, used, role_local, alimit, alimitdt, reg_enabled, ext_enabled ) '.
			'VALUES ( '.
			$ilDB->quote($next_id,'integer').', '.
			$ilDB->quote($row->code,'text').', '.
			$ilDB->quote(0,'integer').', '.
			$ilDB->quote($row->generated,'integer').', '.
			$ilDB->quote($row->used,'integer').', '.
			$ilDB->quote('','text').', '.
			$ilDB->quote($alimit,'text').', '.
			$ilDB->quote($a_limitdt,'text').', '.
			$ilDB->quote(0,'integer').', '.
			$ilDB->quote(1,'integer').' '.
			')';
	$ilDB->manipulate($query);
}
?>
<#4384>
<?php
$ilCtrlStructureReader->getStructure();
?>
<#4385>
<?php
$ilCtrlStructureReader->getStructure();
?>
<#4386>
<?php
	$ilSetting = new ilSetting("assessment");
	$ilSetting->set("use_javascript", "1");
?>
<#4387>
<?php
	$ilDB->update('tst_tests', 
		array('forcejs' => array('integer', 1)),
		array('forcejs' => array('integer', 0))
	);
?>
<#4388>
<?php
$ilCtrlStructureReader->getStructure();
?>
<#4389>
<?php
$ilDB->addTableColumn("tst_test_defaults", "marks_tmp", array(
	"type" => "clob",
	"notnull" => false,
	"default" => null)
);

$ilDB->manipulate('UPDATE tst_test_defaults SET marks_tmp = marks');
$ilDB->dropTableColumn('tst_test_defaults', 'marks');
$ilDB->renameTableColumn("tst_test_defaults", "marks_tmp", "marks");
?>
<#4390>
<?php
$ilDB->addTableColumn("tst_test_defaults", "defaults_tmp", array(
	"type" => "clob",
	"notnull" => false,
	"default" => null)
);

$ilDB->manipulate('UPDATE tst_test_defaults SET defaults_tmp = defaults');
$ilDB->dropTableColumn('tst_test_defaults', 'defaults');
$ilDB->renameTableColumn("tst_test_defaults", "defaults_tmp", "defaults");
?>

<#4391>
<?php

if( !$ilDB->tableExists('tst_seq_qst_tracking') )
{
	$ilDB->createTable('tst_seq_qst_tracking', array(
		'active_fi' => array(
			'type' => 'integer',
			'length' => 4,
			'notnull' => true,
			'default' => 0
		),
		'pass' => array(
			'type' => 'integer',
			'length' => 4,
			'notnull' => true,
			'default' => 0
		),
		'question_fi' => array(
			'type' => 'integer',
			'length' => 4,
			'notnull' => true,
			'default' => 0
		),
		'status' => array(
			'type' => 'text',
			'length' => 16,
			'notnull' => false
		),
		'orderindex' => array(
			'type' => 'integer',
			'length' => 4,
			'notnull' => true,
			'default' => 0
		)
	));
	
	$ilDB->addPrimaryKey('tst_seq_qst_tracking', array('active_fi', 'pass', 'question_fi'));
	$ilDB->addIndex('tst_seq_qst_tracking', array('active_fi', 'pass'), 'i1');
	$ilDB->addIndex('tst_seq_qst_tracking', array('active_fi', 'question_fi'), 'i2');
}

?>

<#4392>
<?php

$query = "
	SELECT active_fi, pass, sequence
	FROM tst_tests
	INNER JOIN tst_active
	ON test_fi = test_id
	INNER JOIN tst_sequence
	ON active_fi = active_id
	AND sequence IS NOT NULL
	WHERE question_set_type = %s
";

$res = $ilDB->queryF($query, array('text'), array('DYNAMIC_QUEST_SET'));

while( $row = $ilDB->fetchAssoc($res) )
{
	$tracking = unserialize($row['sequence']);
	
	if( is_array($tracking) )
	{
		foreach($tracking as $index => $question)
		{
			$ilDB->replace('tst_seq_qst_tracking',
				array(
					'active_fi' => array('integer', $row['active_fi']),
					'pass' => array('integer', $row['pass']),
					'question_fi' => array('integer', $question['qid'])
				),
				array(
					'status' => array('text', $question['status']),
					'orderindex' => array('integer', $index + 1)
				)
			);
		}
		
		$ilDB->update('tst_sequence',
			array(
				'sequence' => array('text', null)
			),
			array(
				'active_fi' => array('integer', $row['active_fi']),
				'pass' => array('integer', $row['pass'])
			)
		);
	}
}

?>

<#4393>
<?php

if( !$ilDB->tableExists('tst_seq_qst_postponed') )
{
	$ilDB->createTable('tst_seq_qst_postponed', array(
		'active_fi' => array(
			'type' => 'integer',
			'length' => 4,
			'notnull' => true,
			'default' => 0
		),
		'pass' => array(
			'type' => 'integer',
			'length' => 4,
			'notnull' => true,
			'default' => 0
		),
		'question_fi' => array(
			'type' => 'integer',
			'length' => 4,
			'notnull' => true,
			'default' => 0
		),
		'cnt' => array(
			'type' => 'integer',
			'length' => 4,
			'notnull' => true,
			'default' => 0
		)
	));
	
	$ilDB->addPrimaryKey('tst_seq_qst_postponed', array('active_fi', 'pass', 'question_fi'));
	$ilDB->addIndex('tst_seq_qst_postponed', array('active_fi', 'pass'), 'i1');
	$ilDB->addIndex('tst_seq_qst_postponed', array('active_fi', 'question_fi'), 'i2');
}

?>

<#4394>
<?php

$query = "
	SELECT active_fi, pass, postponed
	FROM tst_tests
	INNER JOIN tst_active
	ON test_fi = test_id
	INNER JOIN tst_sequence
	ON active_fi = active_id
	AND postponed IS NOT NULL
	WHERE question_set_type = %s
";

$res = $ilDB->queryF($query, array('text'), array('DYNAMIC_QUEST_SET'));

while( $row = $ilDB->fetchAssoc($res) )
{
	$postponed = unserialize($row['postponed']);
	
	if( is_array($postponed) )
	{
		foreach($postponed as $questionId => $postponeCount)
		{
			$ilDB->replace('tst_seq_qst_postponed',
				array(
					'active_fi' => array('integer', $row['active_fi']),
					'pass' => array('integer', $row['pass']),
					'question_fi' => array('integer', $questionId)
				),
				array(
					'cnt' => array('integer', $postponeCount)
				)
			);
		}
		
		$ilDB->update('tst_sequence',
			array(
				'postponed' => array('text', null)
			),
			array(
				'active_fi' => array('integer', $row['active_fi']),
				'pass' => array('integer', $row['pass'])
			)
		);
	}
}

?>

<#4395>
<?php

if( !$ilDB->tableExists('tst_seq_qst_answstatus') )
{
	$ilDB->createTable('tst_seq_qst_answstatus', array(
		'active_fi' => array(
			'type' => 'integer',
			'length' => 4,
			'notnull' => true,
			'default' => 0
		),
		'pass' => array(
			'type' => 'integer',
			'length' => 4,
			'notnull' => true,
			'default' => 0
		),
		'question_fi' => array(
			'type' => 'integer',
			'length' => 4,
			'notnull' => true,
			'default' => 0
		),
		'correctness' => array(
			'type' => 'integer',
			'length' => 1,
			'notnull' => true,
			'default' => 0
		)
	));
	
	$ilDB->addPrimaryKey('tst_seq_qst_answstatus', array('active_fi', 'pass', 'question_fi'));
	$ilDB->addIndex('tst_seq_qst_answstatus', array('active_fi', 'pass'), 'i1');
	$ilDB->addIndex('tst_seq_qst_answstatus', array('active_fi', 'question_fi'), 'i2');
}

?>

<#4396>
<?php

$query = "
	SELECT active_fi, pass, hidden
	FROM tst_tests
	INNER JOIN tst_active
	ON test_fi = test_id
	INNER JOIN tst_sequence
	ON active_fi = active_id
	AND hidden IS NOT NULL
	WHERE question_set_type = %s
";

$res = $ilDB->queryF($query, array('text'), array('DYNAMIC_QUEST_SET'));

while( $row = $ilDB->fetchAssoc($res) )
{
	$answerStatus = unserialize($row['hidden']);
	
	if( is_array($answerStatus) )
	{
		foreach($answerStatus['correct'] as $questionId)
		{
			$ilDB->replace('tst_seq_qst_answstatus',
				array(
					'active_fi' => array('integer', $row['active_fi']),
					'pass' => array('integer', $row['pass']),
					'question_fi' => array('integer', $questionId)
				),
				array(
					'correctness' => array('integer', 1)
				)
			);
		}
		
		foreach($answerStatus['wrong'] as $questionId)
		{
			$ilDB->replace('tst_seq_qst_answstatus',
				array(
					'active_fi' => array('integer', $row['active_fi']),
					'pass' => array('integer', $row['pass']),
					'question_fi' => array('integer', $questionId)
				),
				array(
					'correctness' => array('integer', 0)
				)
			);
		}
		
		$ilDB->update('tst_sequence',
			array(
				'hidden' => array('text', null)
			),
			array(
				'active_fi' => array('integer', $row['active_fi']),
				'pass' => array('integer', $row['pass'])
			)
		);
	}
}

?>

<#4397>
<?php

//$ilDB->addPrimaryKey('tst_dyn_quest_set_cfg', array('test_fi'));

?>

<#4398>
<?php

$indexName = $ilDB->constraintName('tst_dyn_quest_set_cfg', $ilDB->getPrimaryKeyIdentifier());

if( ($ilDB->db->options['portability'] & MDB2_PORTABILITY_FIX_CASE) && $ilDB->db->options['field_case'] == CASE_LOWER )
{
	$indexName = strtolower($indexName);
}
else
{
	$indexName = strtoupper($indexName);
}

$indexDefinition = $ilDB->loadModule('Reverse')->getTableConstraintDefinition('tst_dyn_quest_set_cfg', $indexName);

if( $indexDefinition instanceof MDB2_Error )
{
	$res = $ilDB->query("
		SELECT test_fi, source_qpl_fi, source_qpl_title, answer_filter_enabled, tax_filter_enabled, order_tax
		FROM tst_dyn_quest_set_cfg
		GROUP BY test_fi, source_qpl_fi, source_qpl_title, answer_filter_enabled, tax_filter_enabled, order_tax
		HAVING COUNT(*) > 1
	");

	$insertStmt = $ilDB->prepareManip("
		INSERT INTO tst_dyn_quest_set_cfg (
			test_fi, source_qpl_fi, source_qpl_title, answer_filter_enabled, tax_filter_enabled, order_tax
		) VALUES (?, ?, ?, ?, ?, ?)
		", array('integer', 'integer', 'text', 'integer', 'integer', 'integer')
	);
	
	while($row = $ilDB->fetchAssoc($res) )
	{
		$expressions = array();
		
		foreach($row as $field => $value)
		{
			if($value === null)
			{
				$expressions[] = "$field IS NULL";
			}
			else
			{
				if( $field == 'source_qpl_title' )
				{
					$value = $ilDB->quote($value, 'text');
				}
				else
				{
					$value = $ilDB->quote($value, 'integer');
				}
				
				$expressions[] = "$field = $value";
			}
		}
		
		$expressions = implode(' AND ', $expressions);
		
		$ilDB->manipulate("DELETE FROM tst_dyn_quest_set_cfg WHERE $expressions");
		
		$ilDB->execute($insertStmt, array_values($row));
	}
	
	$ilDB->addPrimaryKey('tst_dyn_quest_set_cfg', array('test_fi'));
}

?>

<#4399>
<?php
if(!$ilDB->tableColumnExists('tst_dyn_quest_set_cfg', 'prev_quest_list_enabled'))
{
    $ilDB->addTableColumn(
        'tst_dyn_quest_set_cfg',
        'prev_quest_list_enabled',
        array(
            'type' => 'integer',
			'length' => 1,
            'notnull' => TRUE,
			'default' => 0
        ));
}
?>
<#4400>
<?php
$set = $ilDB->query('SELECT * FROM il_dcl_datatype_prop WHERE id = 14');
if (!$ilDB->numRows($set)) {
    $ilDB->insert('il_dcl_datatype_prop', array(
        'id' => array('integer', 14),
        'datatype_id' => array('integer', 2),
        'title' => array('text', 'link_detail_page'),
        'inputformat' => array('integer', 4),
    ));
}
$set = $ilDB->query('SELECT * FROM il_dcl_datatype_prop WHERE id = 15');
if (!$ilDB->numRows($set)) {
    $ilDB->insert('il_dcl_datatype_prop', array(
        'id' => array('integer', 15),
        'datatype_id' => array('integer', 9),
        'title' => array('text', 'link_detail_page'),
        'inputformat' => array('integer', 4),
    ));
}
?>
<#4401>
<?php
$ilDB->dropIndex("page_object", $a_name = "i2");
?>
<#4402>
<?php

$ilDB->manipulate("DELETE FROM settings".
	" WHERE module = ".$ilDB->quote("common", "text").
	" AND keyword = ".$ilDB->quote("obj_dis_creation_rcrs", "text"));

?>
<#4403>
<?php

$settings = new ilSetting();
if( !$settings->get('ommit_legacy_ou_dbtable_deletion', 0) )
{
	$ilDB->dropSequence('org_unit_data');
	$ilDB->dropTable('org_unit_data');
	$ilDB->dropTable('org_unit_tree');
	$ilDB->dropTable('org_unit_assignments');
}

?>
<#4404>
<?php
	$ilDB->manipulate("UPDATE frm_posts SET pos_update = pos_date WHERE pos_update IS NULL");
?>
<#4405>
<?php
$ilCtrlStructureReader->getStructure();
?>
<#4406>
<?php
$ilDB->insert('il_dcl_datatype_prop', array(
    'id' => array('integer', 16),
    'datatype_id' => array('integer', 9),
    'title' => array('text', 'allowed_file_types'),
    'inputformat' => array('integer', 12),
));
?>
<#4407>
<?php
$setting = new ilSetting();
$fixState = $setting->get('dbupdate_randtest_pooldef_migration_fix', '0');

if( $fixState === '0' )
{
	$query = "
		SELECT		tst_tests.test_id, COUNT(tst_rnd_quest_set_qpls.def_id)
		 
		FROM		tst_tests

		LEFT JOIN	tst_rnd_quest_set_qpls
		ON			tst_tests.test_id = tst_rnd_quest_set_qpls.test_fi
		 
		WHERE		question_set_type = %s
		
		GROUP BY	tst_tests.test_id
		
		HAVING		COUNT(tst_rnd_quest_set_qpls.def_id) < 1
	";

	$res = $ilDB->queryF($query, array('text'), array('RANDOM_QUEST_SET'));

	$testsWithoutDefinitionsDetected = false;

	while( $row = $ilDB->fetchAssoc($res) )
	{
		$testsWithoutDefinitionsDetected = true;
		break;
	}

	if( $testsWithoutDefinitionsDetected )
	{
		echo "<pre>

		Dear Administrator,
		
		DO NOT REFRESH THIS PAGE UNLESS YOU HAVE READ THE FOLLOWING INSTRUCTIONS

		The update process has been stopped, because your attention is required.
		
		If you did not migrate ILIAS from version 4.3 to 4.4, but installed a 4.4 version from scratch,
		please ignore this message and simply refresh the page.

		Otherwise please have a look to: http://www.ilias.de/mantis/view.php?id=12700

		A bug in the db migration for ILIAS 4.4.x has lead to missing source pool definitions within several random tests.
		Your installation could be affected, because random tests without any source pool definition were detected.
		Perhaps, these tests were just created, but the update process has to assume that these tests are broken.
		
		If you have a backup of your old ILIAS 4.3.x database the update process can repair these tests.
		Therefor please restore the table > tst_test_random < from your ILIAS 4.3.x backup database to your productive ILIAS 4.4.x database.
		
		If you try to rerun the update process by refreshing the page, this message will be skipped.
		
		Possibly broken random tests will be repaired, if the old database table mentioned above is available.
		After repairing the tests, the old database table will be dropped again.
		
		Best regards,
		The Test Maintainers
		
		</pre>";

		$setting->set('dbupdate_randtest_pooldef_migration_fix', '1');

		exit; // db update step MUST NOT finish in a normal way, so step will be processed again
	}
	else
	{
		$setting->set('dbupdate_randtest_pooldef_migration_fix', '2');
	}
}
elseif( $fixState === '1' )
{
	if( $ilDB->tableExists('tst_test_random') )
	{
		$query = "
			SELECT		tst_test_random.test_fi,
						tst_test_random.questionpool_fi,
						tst_test_random.num_of_q,
						tst_test_random.tstamp,
						tst_test_random.sequence,
						object_data.title pool_title
			 
			FROM		tst_tests
			 
			INNER JOIN	tst_test_random
			ON			tst_tests.test_id = tst_test_random.test_fi
			 
			LEFT JOIN	tst_rnd_quest_set_qpls
			ON			tst_tests.test_id = tst_rnd_quest_set_qpls.test_fi
			
			LEFT JOIN	object_data
			ON 			object_data.obj_id = tst_test_random.questionpool_fi
			 
			WHERE		question_set_type = %s
			AND			tst_rnd_quest_set_qpls.def_id IS NULL
		";

		$res = $ilDB->queryF($query, array('text'), array('RANDOM_QUEST_SET'));

		$syncTimes = array();

		while( $row = $ilDB->fetchAssoc($res) )
		{
			if( !(int)$row['num_of_q'] )
			{
				$row['num_of_q'] = null;
			}

			if( !strlen($row['pool_title']) )
			{
				$row['pool_title'] = '*** unknown/deleted ***';
			}

			$nextId = $ilDB->nextId('tst_rnd_quest_set_qpls');

			$ilDB->insert('tst_rnd_quest_set_qpls', array(
				'def_id' => array('integer', $nextId),
				'test_fi' => array('integer', $row['test_fi']),
				'pool_fi' => array('integer', $row['questionpool_fi']),
				'pool_title' => array('text', $row['pool_title']),
				'origin_tax_fi' => array('integer', null),
				'origin_node_fi' => array('integer', null),
				'mapped_tax_fi' => array('integer', null),
				'mapped_node_fi' => array('integer', null),
				'quest_amount' => array('integer', $row['num_of_q']),
				'sequence_pos' => array('integer', $row['sequence'])
			));

			if( !is_array($syncTimes[$row['test_fi']]) )
			{
				$syncTimes[$row['test_fi']] = array();
			}

			$syncTimes[$row['test_fi']][] = $row['tstamp'];
		}

		foreach($syncTimes as $testId => $times)
		{
			$assumedSyncTS = max($times);

			$ilDB->update('tst_rnd_quest_set_cfg',
				array(
					'quest_sync_timestamp' => array('integer', $assumedSyncTS)
				),
				array(
					'test_fi' => array('integer', $testId)
				)
			);
		}
	}

	$setting->set('dbupdate_randtest_pooldef_migration_fix', '2');
}
?>
<#4408>
<?php
if( $ilDB->tableExists('tst_test_random') )
{
	$ilDB->dropTable('tst_test_random');
}
?>

<#4409>
<?php
	$ilCtrlStructureReader->getStructure();
?>
<#4410>
<?php
	$ilCtrlStructureReader->getStructure();
?>
<#4411>
<?php
if (!$ilDB->sequenceExists('il_bibl_settings')) {
	$ilDB->createSequence('il_bibl_settings');
	$set = $ilDB->query('SELECT MAX(id) new_seq FROM il_bibl_settings');
	$rec = $ilDB->fetchObject($set);
	$ilDB->insert('il_bibl_settings_seq', array('sequence' => array('integer', $rec->new_seq)));
}
?>
<#4412>
<?php
if(!$ilDB->tableColumnExists('ecs_part_settings', 'dtoken'))
{
    $ilDB->addTableColumn(
        'ecs_part_settings',
        'dtoken',
        array(
            'type' => 'integer',
			'length' => 1,
            'notnull' => TRUE,
			'default' => 1
        ));
}
?>
<#4413>
<?php
if($ilDB->tableColumnExists('crs_objectives', 'description'))
{
	$ilDB->modifyTableColumn(
		'crs_objectives',
		'description',
		array(
			"type" => "text",
			"length" => 500,
			"notnull" => false,
			"default" => ""
		)
	);
}
?>
<#4414>
<?php

$ilDB->insert("payment_settings", array(
			"keyword" => array("text", 'enable_topics'),
			"value" => array("clob", 1),
			"scope" => array("text", 'gui')));

?>
<#4415>
<?php

if( !$ilDB->uniqueConstraintExists('tst_active', array('user_fi', 'test_fi', 'anonymous_id')) )
{
	$ilDB->createTable('tmp_active_fix', array(
		'test_fi' => array(
			'type' => 'integer',
			'length' => 4,
			'notnull' => true,
			'default' => 0
		),
		'user_fi' => array(
			'type' => 'integer',
			'length' => 4,
			'notnull' => true,
			'default' => 0
		),
		'anonymous_id' => array(
			'type' => 'text',
			'length' => 255,
			'notnull' => true,
			'default' => '-'
		),
		'active_id' => array(
			'type' => 'integer',
			'length' => 4,
			'notnull' => false,
			'default' => null
		)
	));

	$ilDB->addPrimaryKey('tmp_active_fix', array('test_fi', 'user_fi', 'anonymous_id'));
	
	$res = $ilDB->query("
		SELECT COUNT(*), test_fi, user_fi, anonymous_id
		FROM tst_active
		GROUP BY user_fi, test_fi, anonymous_id
		HAVING COUNT(*) > 1
	");

	while($row = $ilDB->fetchAssoc($res))
	{
		if( is_null($row['anonymous_id']) || !strlen($row['anonymous_id']) )
		{
			$row['anonymous_id'] = '-';
		}
		
		$ilDB->replace('tmp_active_fix',
			array(
				'test_fi' => array('integer', $row['test_fi']),
				'user_fi' => array('integer', (int)$row['user_fi']),
				'anonymous_id' => array('text', $row['anonymous_id'])
			),
			array()
		);
	}
}

?>
<#4416>
<?php

if( $ilDB->tableExists('tmp_active_fix') )
{
	$selectUser = $ilDB->prepare("
			SELECT active_id, max_points, reached_points, passed FROM tst_active
			LEFT JOIN tst_result_cache ON active_fi = active_id
			WHERE test_fi = ? AND user_fi = ? AND anonymous_id IS NULL
		", array('integer', 'integer')
	);

	$selectAnonym = $ilDB->prepare("
			SELECT active_id, max_points, reached_points, passed FROM tst_active
			LEFT JOIN tst_result_cache ON active_fi = active_id
			WHERE test_fi = ? AND user_fi IS NULL AND anonymous_id = ?
		", array('integer', 'text')
	);

	$select = $ilDB->prepare("
			SELECT active_id, max_points, reached_points, passed FROM tst_active
			LEFT JOIN tst_result_cache ON active_fi = active_id
			WHERE test_fi = ? AND user_fi = ? AND anonymous_id = ?
		", array('integer', 'integer', 'text')
	);

	$update = $ilDB->prepareManip("
			UPDATE tmp_active_fix SET active_id = ?
			WHERE test_fi = ? AND user_fi = ? AND anonymous_id = ?
		", array('integer', 'integer', 'integer', 'text')
	);

	$res1 = $ilDB->query("SELECT * FROM tmp_active_fix WHERE active_id IS NULL");
	
	while($row1 = $ilDB->fetchAssoc($res1))
	{
		if(!$row1['user_fi'])
		{
			$res2 = $ilDB->execute($selectAnonym, array(
				$row1['test_fi'], $row1['anonymous_id']
			));
		}
		elseif($row1['anonymous_id'] == '-')
		{
			$res2 = $ilDB->execute($selectUser, array(
				$row1['test_fi'], $row1['user_fi']
			));
		}
		else
		{
			$res2 = $ilDB->execute($select, array(
				$row1['test_fi'], $row1['user_fi'], $row1['anonymous_id']
			));
		}
		
		$activeId = null;
		$passed = null;
		$points = null;
		
		while($row2 = $ilDB->fetchAssoc($res2))
		{
			if($activeId === null)
			{
				$activeId = $row2['active_id'];
				$passed = $row2['passed'];
				$points = $row2['reached_points'];
				continue;
			}
			
			if( !$row2['max_points'] )
			{
				continue;
			}

			if(!$passed && $row2['passed'])
			{
				$activeId = $row2['active_id'];
				$passed = $row2['passed'];
				$points = $row2['reached_points'];
				continue;
			}
			
			if($passed && !$row2['passed'])
			{
				continue;
			}

			if($row2['reached_points'] > $points)
			{
				$activeId = $row2['active_id'];
				$passed = $row2['passed'];
				$points = $row2['reached_points'];
				continue;
			}
		}
		
		$ilDB->execute($update, array(
			$activeId, $row1['test_fi'], $row1['user_fi'], $row1['anonymous_id']
		));
	}
}

?>
<#4417>
<?php

if( $ilDB->tableExists('tmp_active_fix') )
{
	$deleteUserActives = $ilDB->prepareManip(
		"DELETE FROM tst_active WHERE active_id != ? AND test_fi = ? AND user_fi = ? AND anonymous_id IS NULL",
		array('integer', 'integer', 'integer')
	);

	$deleteAnonymActives = $ilDB->prepareManip(
		"DELETE FROM tst_active WHERE active_id != ? AND test_fi = ? AND user_fi IS NULL AND anonymous_id = ?",
		array('integer', 'integer', 'text')
	);

	$deleteActives = $ilDB->prepareManip(
		"DELETE FROM tst_active WHERE active_id != ? AND test_fi = ? AND user_fi = ? AND anonymous_id = ?",
		array('integer', 'integer', 'integer', 'text')
	);

	$deleteLp = $ilDB->prepareManip(
		"DELETE FROM ut_lp_marks WHERE obj_id = ? AND usr_id = ?",
		array('integer', 'integer')
	);

	$deleteTmpRec = $ilDB->prepareManip(
		"DELETE FROM tmp_active_fix WHERE test_fi = ? AND user_fi = ? AND anonymous_id = ?",
		array('integer', 'integer', 'text')
	);
	
	$res = $ilDB->query("
		SELECT tmp_active_fix.*, obj_fi FROM tmp_active_fix INNER JOIN tst_tests ON test_id = test_fi
	");
	
	while($row = $ilDB->fetchAssoc($res))
	{
		if(!$row['user_fi'])
		{
			$ilDB->execute($deleteAnonymActives, array(
				$row['active_id'], $row['test_fi'], $row['anonymous_id']
			));
		}
		elseif( $row['anonymous_id'] == '-' )
		{
			$ilDB->execute($deleteUserActives, array(
				$row['active_id'], $row['test_fi'], $row['user_fi']
			));
		}
		else
		{
			$ilDB->execute($deleteActives, array(
				$row['active_id'], $row['test_fi'], $row['user_fi'], $row['anonymous_id']
			));
		}

		$ilDB->execute($deleteLp, array(
			$row['obj_fi'], $row['user_fi']
		));

		$ilDB->execute($deleteTmpRec, array(
			$row['test_fi'], $row['user_fi'], $row['anonymous_id']
		));
	}
	
	$ilDB->dropTable('tmp_active_fix');
}

?>
<#4418>
<?php

if( !$ilDB->uniqueConstraintExists('tst_active', array('user_fi', 'test_fi', 'anonymous_id')) )
{
	$ilDB->addUniqueConstraint('tst_active', array('user_fi', 'test_fi', 'anonymous_id'), 'uc1');
}

?>
<#4419>
<?php

$ilDB->manipulate('delete from ecs_course_assignments');

?>
<#4420>
<?php
	$ilCtrlStructureReader->getStructure();
?>
<#4421>
<?php
	$ilCtrlStructureReader->getStructure();
?>
<#4422>
<?php

$settings = new ilSetting('assessment');

if( !(int)$settings->get('quest_process_lock_mode_autoinit', 0) )
{
	if( $settings->get('quest_process_lock_mode', 'none') == 'none' )
	{
		$settings->set('quest_process_lock_mode', 'db');
	}

	$settings->set('quest_process_lock_mode_autoinit_done', 1);
}

?>
<#4423>
<?php

if($ilDB->tableColumnExists("usr_portfolio", "comments"))
{
	// #14661 - centralized public comments setting
	include_once "Services/Notes/classes/class.ilNote.php";

	$data = array();

	$set = $ilDB->query("SELECT prtf.id,prtf.comments,od.type".
		" FROM usr_portfolio prtf".
		" JOIN object_data od ON (prtf.id = od.obj_id)");
	while($row = $ilDB->fetchAssoc($set))
	{		
		$row["comments"] = (bool)$row["comments"];
		$data[] = $row;
	}

	$set = $ilDB->query("SELECT id,notes comments".
		" FROM il_blog");
	while($row = $ilDB->fetchAssoc($set))
	{		
		$row["type"] = "blog";
		$row["comments"] = (bool)$row["comments"];
		$data[] = $row;
	}

	$set = $ilDB->query("SELECT cobj.id,cobj.pub_notes comments,od.type".
		" FROM content_object cobj".
		" JOIN object_data od ON (cobj.id = od.obj_id)");
	while($row = $ilDB->fetchAssoc($set))
	{		
		$row["comments"] = ($row["comments"] == "y" ? true : false);
		$data[] = $row;
	}
	
	$set = $ilDB->query("SELECT id,show_comments comments".
		" FROM il_poll");
	while($row = $ilDB->fetchAssoc($set))
	{		
		$row["type"] = "poll";
		$row["comments"] = (bool)$row["comments"];
		$data[] = $row;
	}

	if(sizeof($data))
	{	
		foreach($data as $item)
		{
			if($item["id"] && $item["type"])
			{
				$ilDB->manipulate("DELETE FROM note_settings".
					" WHERE rep_obj_id = ".$ilDB->quote($item["id"], "integer").
					" AND obj_id = ".$ilDB->quote(0, "integer").
					" AND obj_type = ".$ilDB->quote($item["type"], "text"));

				if($item["comments"])
				{
					$ilDB->manipulate("INSERT INTO note_settings".
						" (rep_obj_id, obj_id, obj_type, activated)".
						" VALUES (".$ilDB->quote($item["id"], "integer").
						", ".$ilDB->quote(0, "integer").
						", ".$ilDB->quote($item["type"], "text").
						", ".$ilDB->quote(1, "integer").")");
				}
			}
		}		
	}
}

?>
<#4424>
<?php

if($ilDB->tableColumnExists("usr_portfolio", "comments"))
{
	$ilDB->dropTableColumn("usr_portfolio", "comments");
	$ilDB->dropTableColumn("il_blog", "notes");
	$ilDB->dropTableColumn("content_object", "pub_notes");
	$ilDB->dropTableColumn("il_poll", "show_comments");
}

?>

<#4425>
<?php

if($ilDB->tableColumnExists('ecs_cms_data','cms_id'))
{
	$ilDB->renameTableColumn('ecs_cms_data','cms_id','cms_bak');
	$ilDB->addTableColumn('ecs_cms_data', 'cms_id', array(
			"type" => "text",
			"notnull" => FALSE,
			"length" => 512
		)
	);
	
	$query = 'UPDATE ecs_cms_data SET cms_id = cms_bak ';
	$ilDB->manipulate($query);
	
	$ilDB->dropTableColumn('ecs_cms_data','cms_bak');
}
?>
<#4426>
<?php
	$ilCtrlStructureReader->getStructure();
?>
<#4427>
<?php

if($ilDB->tableColumnExists('ecs_import','econtent_id'))
{
	$ilDB->renameTableColumn('ecs_import','econtent_id','econtent_id_bak');
	$ilDB->addTableColumn('ecs_import', 'econtent_id', array(
			"type" => "text",
			"notnull" => FALSE,
			"length" => 512
		)
	);
	
	$query = 'UPDATE ecs_import SET econtent_id = econtent_id_bak ';
	$ilDB->manipulate($query);
	
	$ilDB->dropTableColumn('ecs_import','econtent_id_bak');
}
?>
<#4428>
<?php

include_once('./Services/Migration/DBUpdate_3560/classes/class.ilDBUpdateNewObjectType.php');
$tgt_ops_id = ilDBUpdateNewObjectType::getCustomRBACOperationId('edit_learning_progress');	
if($tgt_ops_id)
{				
	$lp_type_id = ilDBUpdateNewObjectType::getObjectTypeId('sess');
	if($lp_type_id)
	{			
		// add "edit_learning_progress" to session
		ilDBUpdateNewObjectType::addRBACOperation($lp_type_id, $tgt_ops_id);				
									
		// clone settings from "write" to "edit_learning_progress"
		$src_ops_id = ilDBUpdateNewObjectType::getCustomRBACOperationId('write');	
		ilDBUpdateNewObjectType::cloneOperation('sess', $src_ops_id, $tgt_ops_id);
		
		// clone settings from "write" to "read_learning_progress" (4287 did not work for sessions)
		$tgt_ops_id = ilDBUpdateNewObjectType::getCustomRBACOperationId('read_learning_progress');	
		if($tgt_ops_id)
		{
			ilDBUpdateNewObjectType::cloneOperation('sess', $src_ops_id, $tgt_ops_id);
		}
	}	
}

?>

<#4429>
<?php

$query = 'DELETE from cal_recurrence_rules WHERE cal_id IN ( select cal_id from cal_entries where is_milestone =  '.$ilDB->quote(1,'integer').')';
$ilDB->manipulate($query);

?>

<#4430>
<?php
if(! $ilDB->tableColumnExists('qpl_a_cloze_combi_res', 'row_id'))
{
	$query = 'DELETE from qpl_a_cloze_combi_res';
	$ilDB->manipulate($query);
	$ilDB->addTableColumn(
		 'qpl_a_cloze_combi_res',
			 'row_id',
			 array(
				 'type' => 'integer',
				 'length' => 4,
				 'default' => 0
			 ));
}
?>
<#4431>
<?php
$ilCtrlStructureReader->getStructure();
?>
<#4432>
<?php
$ilCtrlStructureReader->getStructure();
?>
<#4433>
<?php
$ilCtrlStructureReader->getStructure();
?>
<#4434>
<?php
if( $ilDB->tableColumnExists('tst_tests', 'examid_in_kiosk') )
{
	$ilDB->renameTableColumn('tst_tests', 'examid_in_kiosk', 'examid_in_test_pass');
}
?>
<#4435>
<?php
if( $ilDB->tableColumnExists('tst_tests', 'show_exam_id') )
{
	$ilDB->renameTableColumn('tst_tests', 'show_exam_id', 'examid_in_test_res');
}
?>
<#4436>
<?php
if(! $ilDB->tableColumnExists('il_wiki_page', 'hide_adv_md'))
{	
	$ilDB->addTableColumn('il_wiki_page', 'hide_adv_md',
		array(
			'type' => 'integer',
			'length' => 1,
			'default' => 0
		));
}
?>
<#4437>
<?php
if( !$ilDB->tableColumnExists('tst_active', 'start_lock'))
{	
	$ilDB->addTableColumn('tst_active', 'start_lock',
		array(
			'type' => 'text',
			'length' => 128,
			'notnull' => false,
			'default' => null
		));
}
?>
<#4438>
<?php

$row = $ilDB->fetchAssoc($ilDB->queryF(
	"SELECT count(*) cnt FROM settings WHERE module = %s AND keyword = %s",
	array('text', 'text'), array('assessment', 'ass_process_lock_mode')
));

if( $row['cnt'] )
{
	$ilDB->manipulateF(
		"DELETE FROM settings WHERE module = %s AND keyword = %s",
		array('text', 'text'), array('assessment', 'quest_process_lock_mode')
	);
}
else
{
	$ilDB->update('settings',
		array(
			'keyword' => array('text', 'ass_process_lock_mode')
		),
		array(
			'module' => array('text', 'assessment'),
			'keyword' => array('text', 'quest_process_lock_mode')
		)
	);
}	

?>
<#4439>
<?php
if( !$ilDB->tableColumnExists('file_based_lm', 'show_lic'))
{	
	$ilDB->addTableColumn('file_based_lm', 'show_lic',
		array(
			'type' => 'integer',
			'length' => 1,
			'notnull' => false,
			'default' => null
		));
}
if( !$ilDB->tableColumnExists('file_based_lm', 'show_bib'))
{	
	$ilDB->addTableColumn('file_based_lm', 'show_bib',
		array(
			'type' => 'integer',
			'length' => 1,
			'notnull' => false,
			'default' => null
		));
}
?>
<#4440>
<?php

$ilDB->manipulate("UPDATE settings ".
	"SET value = ".$ilDB->quote(1370, "text").
	" WHERE module = ".$ilDB->quote("blga", "text").
	" AND keyword = ".$ilDB->quote("banner_width", "text").
	" AND value = ".$ilDB->quote(880, "text"));

$ilDB->manipulate("UPDATE settings ".
	"SET value = ".$ilDB->quote(1370, "text").
	" WHERE module = ".$ilDB->quote("prfa", "text").
	" AND keyword = ".$ilDB->quote("banner_width", "text").
	" AND value = ".$ilDB->quote(880, "text"));

?>
<#4441>
<?php

include_once('./Services/Migration/DBUpdate_3560/classes/class.ilDBUpdateNewObjectType.php');
$tgt_ops_id = ilDBUpdateNewObjectType::getCustomRBACOperationId('copy');	
if($tgt_ops_id)
{				
	$feed_type_id = ilDBUpdateNewObjectType::getObjectTypeId('feed');
	if($feed_type_id)
	{			
		// add "copy" to (external) feed
		ilDBUpdateNewObjectType::addRBACOperation($feed_type_id, $tgt_ops_id);				
									
		// clone settings from "write" to "copy"
		$src_ops_id = ilDBUpdateNewObjectType::getCustomRBACOperationId('write');	
		ilDBUpdateNewObjectType::cloneOperation('feed', $src_ops_id, $tgt_ops_id);		
	}	
}

?>
<#4442>
<?php
	$ilCtrlStructureReader->getStructure();
?>
<#4443>
<?php
	$ilCtrlStructureReader->getStructure();
?>
<#4444>
<?php
	$ilCtrlStructureReader->getStructure();
?>
<#4445>
<?php
	$ilCtrlStructureReader->getStructure();
?>
<#4446>
<?php
	$ilCtrlStructureReader->getStructure();
?>
<#4447>
<?php
	if (!$ilDB->tableColumnExists('skl_user_has_level', 'self_eval'))
	{
		$ilDB->addTableColumn("skl_user_has_level", "self_eval", array(
			"type" => "integer",
			"length" => 1,
			"notnull" => true,
			"default" => 0
		));
	}
?>
<#4448>
<?php
	if (!$ilDB->tableColumnExists('skl_user_skill_level', 'self_eval'))
	{
		$ilDB->addTableColumn("skl_user_skill_level", "self_eval", array(
			"type" => "integer",
			"length" => 1,
			"notnull" => true,
			"default" => 0
		));
	}
?>
<#4449>
<?php
		$ilDB->dropPrimaryKey("skl_user_has_level");
		$ilDB->addPrimaryKey("skl_user_has_level",
			array("level_id", "user_id", "trigger_obj_id", "tref_id", "self_eval"));
?>
<#4450>
<?php
		$ilDB->modifyTableColumn("skl_user_has_level", "trigger_obj_type",
			array(
				"type" => "text",
				"length" => 4,
				"notnull" => false
			));

		$ilDB->modifyTableColumn("skl_user_skill_level", "trigger_obj_type",
			array(
				"type" => "text",
				"length" => 4,
				"notnull" => false
			));
?>
<#4451>
<?php
	$ilSetting = new ilSetting();
	if ((int) $ilSetting->get("optes_360_db") <= 0)
	{
		/*$ilDB->manipulate("DELETE FROM skl_user_has_level WHERE ".
			" self_eval = ".$ilDB->quote(1, "integer")
		);
		$ilDB->manipulate("DELETE FROM skl_user_skill_level WHERE ".
			" self_eval = ".$ilDB->quote(1, "integer")
		);*/

		$set = $ilDB->query("SELECT * FROM skl_self_eval_level ORDER BY last_update ASC");
		$writtenkeys = array();
		while ($rec = $ilDB->fetchAssoc($set))
		{
			if (!in_array($rec["level_id"].":".$rec["user_id"].":".$rec["tref_id"], $writtenkeys))
			{
				$writtenkeys[] = $rec["level_id"].":".$rec["user_id"].":".$rec["tref_id"];
				$q = "INSERT INTO skl_user_has_level ".
					"(level_id, user_id, status_date, skill_id, trigger_ref_id, trigger_obj_id, trigger_title, tref_id, trigger_obj_type, self_eval) VALUES (".
					$ilDB->quote($rec["level_id"], "integer").",".
					$ilDB->quote($rec["user_id"], "integer").",".
					$ilDB->quote($rec["last_update"], "timestamp").",".
					$ilDB->quote($rec["skill_id"], "integer").",".
					$ilDB->quote(0, "integer").",".
					$ilDB->quote(0, "integer").",".
					$ilDB->quote("", "text").",".
					$ilDB->quote($rec["tref_id"], "integer").",".
					$ilDB->quote("", "text").",".
					$ilDB->quote(1, "integer").
					")";
				$ilDB->manipulate($q);
			}
			else
			{
				$ilDB->manipulate("UPDATE skl_user_has_level SET ".
					" status_date = ".$ilDB->quote($rec["last_update"], "timestamp").",".
					" skill_id = ".$ilDB->quote($rec["skill_id"], "integer").
					" WHERE level_id = ".$ilDB->quote($rec["level_id"], "integer").
					" AND user_id = ".$ilDB->quote($rec["user_id"], "integer").
					" AND trigger_obj_id = ".$ilDB->quote(0, "integer").
					" AND tref_id = ".$ilDB->quote($rec["tref_id"], "integer").
					" AND self_eval = ".$ilDB->quote(1, "integer")
					);
			}
			$q = "INSERT INTO skl_user_skill_level ".
				"(level_id, user_id, status_date, skill_id, trigger_ref_id, trigger_obj_id, trigger_title, tref_id, trigger_obj_type, self_eval, status, valid) VALUES (".
				$ilDB->quote($rec["level_id"], "integer").",".
				$ilDB->quote($rec["user_id"], "integer").",".
				$ilDB->quote($rec["last_update"], "timestamp").",".
				$ilDB->quote($rec["skill_id"], "integer").",".
				$ilDB->quote(0, "integer").",".
				$ilDB->quote(0, "integer").",".
				$ilDB->quote("", "text").",".
				$ilDB->quote($rec["tref_id"], "integer").",".
				$ilDB->quote("", "text").",".
				$ilDB->quote(1, "integer").",".
				$ilDB->quote(1, "integer").",".
				$ilDB->quote(1, "integer").
				")";
			$ilDB->manipulate($q);
		}
	}
?>
<#4452>
<?php
	$ilCtrlStructureReader->getStructure();
?>
<#4453>
<?php
	$ilCtrlStructureReader->getStructure();
?>
<#4454>
<?php
	$ilCtrlStructureReader->getStructure();
?>
<#4455>
<?php
	if(!$ilDB->sequenceExists('booking_reservation_group'))
	{
		$ilDB->createSequence('booking_reservation_group');
	}
?>
<#4456>
<?php

	if(!$ilDB->tableColumnExists('crs_objective_tst','tst_limit_p'))
	{
		$ilDB->addTableColumn('crs_objective_tst', 'tst_limit_p', array(
			'type' => 'integer',
			'length' => 2,
			'notnull' => true,
			'default' => 0
		));
	}
?>
<#4457>
<?php

// update question assignment limits
$query = 'SELECT objective_id, ref_id, question_id FROM crs_objective_qst ';
$res = $ilDB->query($query);

$questions = array();
while($row = $res->fetchRow(ilDBConstants::FETCHMODE_OBJECT))
{
	$questions[$row->objective_id.'_'.$row->ref_id][] = $row->question_id;
}

$GLOBALS['ilLog']->write(__METHOD__.': '.print_r($questions,TRUE));

foreach($questions as $objective_ref_id => $qst_ids)
{
	$parts = explode('_', $objective_ref_id);
	$objective_id = $parts[0];
	$tst_ref_id = $parts[1];
	
	$sum = 0;
	foreach((array) $qst_ids as $qst_id)
	{
		$query = 'SELECT points FROM qpl_questions WHERE question_id = ' . $ilDB->quote($qst_id,'integer');
		$res_qst = $ilDB->query($query);
		while($row = $res_qst->fetchRow(ilDBConstants::FETCHMODE_OBJECT))
		{
			$sum += $row->points;
		}
		if($sum > 0)
		{
			// read limit
			$query = 'SELECT tst_limit FROM crs_objective_tst '.
					'WHERE objective_id = '.$ilDB->quote($objective_id,'integer');
			$res_limit = $ilDB->query($query);
			
			$limit_points = 0;
			while($row = $res_limit->fetchRow(ilDBConstants::FETCHMODE_OBJECT))
			{
				$limit_points = $row->tst_limit;
			}
			// calculate percentage
			$limit_p = $limit_points / $sum * 100;
			$limit_p = intval($limit_p);
			$limit_p = ($limit_p >= 100 ? 100 : $limit_p);
			
			// update
			$query = 'UPDATE crs_objective_tst '.
					'SET tst_limit_p = '.$ilDB->quote($limit_p,'integer').' '.
					'WHERE objective_id = '.$ilDB->quote($objective_id,'integer').' '.
					'AND ref_id = '.$ilDB->quote($tst_ref_id,'integer');
			$ilDB->manipulate($query);
		}
	}
}
?>
<#4458>
<?php
if(!$ilDB->tableColumnExists('tst_tests','intro_enabled'))
{
	$ilDB->addTableColumn('tst_tests', 'intro_enabled', array(
		'type' => 'integer',
		'length' => 1,
		'notnull' => false,
		'default' => null
	));
}
?>
<#4459>
<?php
if(!$ilDB->tableColumnExists('tst_tests','starting_time_enabled'))
{
	$ilDB->addTableColumn('tst_tests', 'starting_time_enabled', array(
		'type' => 'integer',
		'length' => 1,
		'notnull' => false,
		'default' => null
	));
}
?>
<#4460>
<?php
if(!$ilDB->tableColumnExists('tst_tests','ending_time_enabled'))
{
	$ilDB->addTableColumn('tst_tests', 'ending_time_enabled', array(
		'type' => 'integer',
		'length' => 1,
		'notnull' => false,
		'default' => null
	));
}
?>
<#4461>
<?php
if($ilDB->tableColumnExists('tst_tests','intro_enabled'))
{
	$ilDB->dropTableColumn('tst_tests', 'intro_enabled');
}
?>
<#4462>
<?php
if($ilDB->tableColumnExists('tst_tests','starting_time_enabled'))
{
	$ilDB->dropTableColumn('tst_tests', 'starting_time_enabled');
}
?>
<#4463>
<?php
if($ilDB->tableColumnExists('tst_tests','ending_time_enabled'))
{
	$ilDB->dropTableColumn('tst_tests', 'ending_time_enabled');
}
?>
<#4464>
<?php
if(!$ilDB->tableColumnExists('tst_tests','intro_enabled'))
{
	$ilDB->addTableColumn('tst_tests', 'intro_enabled', array(
		'type' => 'integer',
		'length' => 1,
		'notnull' => false,
		'default' => null
	));

	$ilDB->queryF(
		"UPDATE tst_tests SET intro_enabled = %s WHERE LENGTH(introduction) > %s",
		array('integer', 'integer'), array(1, 0)
	);

	$ilDB->queryF(
		"UPDATE tst_tests SET intro_enabled = %s WHERE LENGTH(introduction) = %s OR LENGTH(introduction) IS NULL",
		array('integer', 'integer'), array(0, 0)
	);
}
?>
<#4465>
<?php
if(!$ilDB->tableColumnExists('tst_tests','starting_time_enabled'))
{
	$ilDB->addTableColumn('tst_tests', 'starting_time_enabled', array(
		'type' => 'integer',
		'length' => 1,
		'notnull' => false,
		'default' => null
	));

	$ilDB->queryF(
		"UPDATE tst_tests SET starting_time_enabled = %s WHERE LENGTH(starting_time) > %s",
		array('integer', 'integer'), array(1, 0)
	);

	$ilDB->queryF(
		"UPDATE tst_tests SET starting_time_enabled = %s WHERE LENGTH(starting_time) = %s OR LENGTH(starting_time) IS NULL",
		array('integer', 'integer'), array(0, 0)
	);
}
?>
<#4466>
<?php
if(!$ilDB->tableColumnExists('tst_tests','ending_time_enabled'))
{
	$ilDB->addTableColumn('tst_tests', 'ending_time_enabled', array(
		'type' => 'integer',
		'length' => 1,
		'notnull' => false,
		'default' => null
	));

	$ilDB->queryF(
		"UPDATE tst_tests SET ending_time_enabled = %s WHERE LENGTH(ending_time) > %s",
		array('integer', 'integer'), array(1, 0)
	);

	$ilDB->queryF(
		"UPDATE tst_tests SET ending_time_enabled = %s WHERE LENGTH(ending_time) = %s OR LENGTH(ending_time) IS NULL",
		array('integer', 'integer'), array(0, 0)
	);
}
?>
<#4467>
<?php
if(!$ilDB->tableColumnExists('tst_tests','password_enabled'))
{
	$ilDB->addTableColumn('tst_tests', 'password_enabled', array(
		'type' => 'integer',
		'length' => 1,
		'notnull' => false,
		'default' => null
	));

	$ilDB->queryF(
		"UPDATE tst_tests SET password_enabled = %s WHERE LENGTH(password) > %s",
		array('integer', 'integer'), array(1, 0)
	);

	$ilDB->queryF(
		"UPDATE tst_tests SET password_enabled = %s WHERE LENGTH(password) = %s OR LENGTH(password) IS NULL",
		array('integer', 'integer'), array(0, 0)
	);
}
?>
<#4468>
<?php
if(!$ilDB->tableColumnExists('tst_tests','limit_users_enabled'))
{
	$ilDB->addTableColumn('tst_tests', 'limit_users_enabled', array(
		'type' => 'integer',
		'length' => 1,
		'notnull' => false,
		'default' => null
	));

	$ilDB->queryF(
		"UPDATE tst_tests SET limit_users_enabled = %s WHERE allowedusers IS NOT NULL AND allowedusers > %s",
		array('integer', 'integer'), array(1, 0)
	);

	$ilDB->queryF(
		"UPDATE tst_tests SET limit_users_enabled = %s WHERE allowedusers IS NULL OR allowedusers <= %s",
		array('integer', 'integer'), array(0, 0)
	);
}
?>
<#4469>
<?php
// @ukonhle: Please do not commit empty database steps ;-)
?>
<#4470>
<?php
$ilDB->queryF(
	'DELETE FROM settings WHERE keyword = %s',
	array('text'),
	array('ps_export_scorm')
);
$ilDB->queryF(
	'INSERT INTO settings (module, keyword, value) VALUES (%s,%s,%s)',
	array('text','text','text'),
	array('common','ps_export_scorm','1')
);
?>
<#4471>
<?php
$ilDB->manipulate('DELETE FROM addressbook WHERE login NOT IN(SELECT login FROM usr_data) AND email IS NULL');
$ilDB->manipulate(
	'DELETE FROM addressbook_mlist_ass WHERE addr_id NOT IN(
		SELECT addr_id FROM addressbook
	)'
);
?>
<#4472>
<?php
	if(!$ilDB->indexExistsByFields('page_question',array('page_parent_type','page_id', 'page_lang')))
	{
		$ilDB->addIndex('page_question',array('page_parent_type','page_id', 'page_lang'),'i1');
	}
?>
<#4473>
<?php
	$ilCtrlStructureReader->getStructure();
?>
<#4474>
<?php

include_once('./Services/Migration/DBUpdate_3560/classes/class.ilDBUpdateNewObjectType.php');				
$lp_type_id = ilDBUpdateNewObjectType::getObjectTypeId('svy');
if($lp_type_id)
{				
	$src_ops_id = ilDBUpdateNewObjectType::getCustomRBACOperationId('write');	

	// clone settings from "write" to "edit_learning_progress"
	$tgt_ops_id = ilDBUpdateNewObjectType::getCustomRBACOperationId('edit_learning_progress');	
	if($tgt_ops_id)
	{
		ilDBUpdateNewObjectType::addRBACOperation($lp_type_id, $tgt_ops_id);				
		ilDBUpdateNewObjectType::cloneOperation('svy', $src_ops_id, $tgt_ops_id);
	}

	// clone settings from "write" to "read_learning_progress"
	$tgt_ops_id = ilDBUpdateNewObjectType::getCustomRBACOperationId('read_learning_progress');	
	if($tgt_ops_id)
	{
		ilDBUpdateNewObjectType::addRBACOperation($lp_type_id, $tgt_ops_id);		
		ilDBUpdateNewObjectType::cloneOperation('svy', $src_ops_id, $tgt_ops_id);
	}
}	

?>
<#4475>
<?php

if($ilDB->tableColumnExists('obj_stat', 'tstamp'))
{
	$ilDB->dropTableColumn('obj_stat', 'tstamp');
}

?>
<#4476>
<?php
if(!$ilDB->uniqueConstraintExists('usr_data', array('login')))
{
	$res = $ilDB->query("
		SELECT COUNT(*) cnt
		FROM (
			SELECT login
			FROM usr_data
			GROUP BY login
			HAVING COUNT(*) > 1
		) duplicatelogins
	");
	$data = $ilDB->fetchAssoc($res);
	if($data['cnt'] > 0)
	{
		echo "<pre>
				Dear Administrator,

				PLEASE READ THE FOLLOWING INSTRUCTIONS

				The update process has been stopped due to data inconsistency reasons.
				We found multiple ILIAS user accounts with the same login. You have to fix this issue manually.

				Database table: usr_data
				Field: login

				You can determine these accounts by executing the following SQL statement:

				SELECT ud.*  FROM usr_data ud
				INNER JOIN (
					SELECT login FROM usr_data GROUP BY login HAVING COUNT(*) > 1
				) tmp ON tmp.login = ud.login

				Please manipulate the affected records by choosing different login names or use the following statement
				to change the duplicate login name to unique name like [usr_id]_[login]_duplicate. The further changes on
				user data (e.g. deletion of duplicates) could then be easily done in ILIAS administration.

				UPDATE usr_data ud
				INNER JOIN (
					SELECT udinner.login, udinner.usr_id
					FROM usr_data udinner
					GROUP BY udinner.login
					HAVING COUNT(udinner.login) > 1
				) dup ON ud.login = dup.login
				SET ud.login = CONCAT(CONCAT(CONCAT(ud.usr_id, '_'), CONCAT(ud.login, '_')), 'duplicate')

				If you try to rerun the update process, this warning will apear again if the issue is still not solved.

				Best regards,
				The ILIAS developers
			</pre>";
		exit();
	}

	$ilDB->addUniqueConstraint('usr_data', array('login'), 'uc1');
}
?>
<#4477>
<?php

$query = "
	UPDATE tst_rnd_quest_set_qpls SET pool_title = (
		COALESCE(
			(SELECT title FROM object_data WHERE obj_id = pool_fi), %s 
		)
	) WHERE pool_title IS NULL OR pool_title = %s
";

$ilDB->manipulateF($query, array('text', 'text'), array('*** unknown/deleted ***', ''));

?>
<#4478>
<?php

if( !$ilDB->tableColumnExists('tst_tests', 'broken'))
{
	$ilDB->addTableColumn('tst_tests', 'broken',
		array(
			'type' => 'integer',
			'length' => 1,
			'notnull' => false,
			'default' => null
		)
	);

	$ilDB->queryF("UPDATE tst_tests SET broken = %s", array('integer'), array(0));
}

?>
<#4479>
<?php
$ilDB->manipulate("UPDATE style_data SET ".
	" uptodate = ".$ilDB->quote(0, "integer")
	);
?>
<#4480>
<?php
	$ilCtrlStructureReader->getStructure();
?>
<#4481>
<?php
$ilDB->manipulate("UPDATE tst_active SET last_finished_pass = (tries - 1) WHERE last_finished_pass IS NULL");
?>
<#4482>
<?php
$ilDB->manipulate("DELETE FROM il_dcl_datatype_prop WHERE title = " . $ilDB->quote('allowed_file_types', 'text'));
?>
<#4483>
<?php
	$ilCtrlStructureReader->getStructure();
?>
<#4484>
<?php
if( !$ilDB->tableColumnExists('qpl_questionpool', 'skill_service') )
{
	$ilDB->addTableColumn('qpl_questionpool', 'skill_service', array(
		'type' => 'integer',
		'length' => 1,
		'notnull' => false,
		'default' => null
	));

	$ilDB->manipulateF(
		'UPDATE qpl_questionpool SET skill_service = %s',
		array('integer'), array(0)
	);
}
?>
<#4485>
<?php
if( !$ilDB->tableExists('qpl_qst_skl_assigns') )
{
	$ilDB->createTable('qpl_qst_skl_assigns', array(
		'obj_fi' => array(
			'type' => 'integer',
			'length' => 4,
			'notnull' => true,
			'default' => 0
		),
		'question_fi' => array(
			'type' => 'integer',
			'length' => 4,
			'notnull' => true,
			'default' => 0
		),
		'skill_base_fi' => array(
			'type' => 'integer',
			'length' => 4,
			'notnull' => true,
			'default' => 0
		),
		'skill_tref_fi' => array(
			'type' => 'integer',
			'length' => 4,
			'notnull' => true,
			'default' => 0
		),
		'skill_points' => array(
			'type' => 'integer',
			'length' => 4,
			'notnull' => true,
			'default' => 0
		)
	));

	$ilDB->addPrimaryKey('qpl_qst_skl_assigns', array('obj_fi', 'question_fi', 'skill_base_fi', 'skill_tref_fi'));

	if( $ilDB->tableExists('tst_skl_qst_assigns') )
	{
		$res = $ilDB->query("
			SELECT tst_skl_qst_assigns.*, tst_tests.obj_fi
			FROM tst_skl_qst_assigns
			INNER JOIN tst_tests ON test_id = test_fi
		");

		while( $row = $ilDB->fetchAssoc($res) )
		{
			$ilDB->replace('qpl_qst_skl_assigns',
				array(
					'obj_fi' => array('integer', $row['obj_fi']),
					'question_fi' => array('integer', $row['question_fi']),
					'skill_base_fi' => array('integer', $row['skill_base_fi']),
					'skill_tref_fi' => array('integer', $row['skill_tref_fi'])
				),
				array(
					'skill_points' => array('integer', $row['skill_points'])
				)
			);
		}

		$ilDB->dropTable('tst_skl_qst_assigns');
	}
}
?>
<#4486>
<?php
$setting = new ilSetting();

if( !$setting->get('dbup_tst_skl_thres_mig_done', 0) )
{
	if( !$ilDB->tableExists('tst_threshold_tmp') )
	{
		$ilDB->createTable('tst_threshold_tmp', array(
			'test_id' => array(
				'type' => 'integer',
				'length' => 4,
				'notnull' => true,
				'default' => 0
			),
			'obj_id' => array(
				'type' => 'integer',
				'length' => 4,
				'notnull' => true,
				'default' => 0
			)
		));

		$ilDB->addPrimaryKey('tst_threshold_tmp', array('test_id'));
	}

	$res = $ilDB->query("
		SELECT DISTINCT tst_tests.test_id, obj_fi FROM tst_tests
		INNER JOIN tst_skl_thresholds ON test_fi = tst_tests.test_id
		LEFT JOIN tst_threshold_tmp ON tst_tests.test_id = tst_threshold_tmp.test_id
		WHERE tst_threshold_tmp.test_id IS NULL
	");

	while( $row = $ilDB->fetchAssoc($res) )
	{
		$ilDB->replace('tst_threshold_tmp',
			array('test_id' => array('integer', $row['test_id'])),
			array('obj_id' => array('integer', $row['obj_fi']))
		);
	}

	if( !$ilDB->tableColumnExists('tst_skl_thresholds', 'tmp') )
	{
		$ilDB->addTableColumn('tst_skl_thresholds', 'tmp', array(
			'type' => 'integer',
			'length' => 4,
			'notnull' => false,
			'default' => null
		));
	}

	$setting->set('dbup_tst_skl_thres_mig_done', 1);
}
?>
<#4487>
<?php
if( $ilDB->tableExists('tst_threshold_tmp') )
{
	$stmtSelectSklPointSum = $ilDB->prepare(
		"SELECT skill_base_fi, skill_tref_fi, SUM(skill_points) points_sum FROM qpl_qst_skl_assigns
			WHERE obj_fi = ? GROUP BY skill_base_fi, skill_tref_fi", array('integer')
	);

	$stmtUpdatePercentThresholds = $ilDB->prepareManip(
		"UPDATE tst_skl_thresholds SET tmp = ROUND( ((threshold * 100) / ?), 0 )
			WHERE test_fi = ? AND skill_base_fi = ? AND skill_tref_fi = ?",
		array('integer', 'integer', 'integer', 'integer')
	);

	$res1 = $ilDB->query("
		SELECT DISTINCT test_id, obj_id FROM tst_threshold_tmp
		INNER JOIN tst_skl_thresholds ON test_fi = test_id
		WHERE tmp IS NULL
	");

	while( $row1 = $ilDB->fetchAssoc($res1) )
	{
		$res2 = $ilDB->execute($stmtSelectSklPointSum, array($row1['obj_id']));

		while( $row2 = $ilDB->fetchAssoc($res2) )
		{
			$ilDB->execute($stmtUpdatePercentThresholds, array(
				$row2['points_sum'], $row1['test_id'], $row2['skill_base_fi'], $row2['skill_tref_fi']
			));
		}
	}
}
?>
<#4488>
<?php
if( $ilDB->tableExists('tst_threshold_tmp') )
{
	$ilDB->dropTable('tst_threshold_tmp');
}
?>
<#4489>
<?php
if( $ilDB->tableColumnExists('tst_skl_thresholds', 'tmp') )
{
	$ilDB->manipulate("UPDATE tst_skl_thresholds SET threshold = tmp");
	$ilDB->dropTableColumn('tst_skl_thresholds', 'tmp');
}
?>
<#4490>
<?php
if( !$ilDB->tableColumnExists('qpl_qst_skl_assigns', 'eval_mode') )
{
	$ilDB->addTableColumn('qpl_qst_skl_assigns', 'eval_mode', array(
		'type' => 'text',
		'length' => 16,
		'notnull' => false,
		'default' => null
	));

	$ilDB->manipulateF(
		"UPDATE qpl_qst_skl_assigns SET eval_mode = %s", array('text'), array('result')
	);
}
?>
<#4491>
<?php
if( !$ilDB->tableExists('qpl_qst_skl_sol_expr') )
{
	$ilDB->createTable('qpl_qst_skl_sol_expr', array(
		'question_fi' => array(
			'type' => 'integer',
			'length' => 4,
			'notnull' => true,
			'default' => 0
		),
		'skill_base_fi' => array(
			'type' => 'integer',
			'length' => 4,
			'notnull' => true,
			'default' => 0
		),
		'skill_tref_fi' => array(
			'type' => 'integer',
			'length' => 4,
			'notnull' => true,
			'default' => 0
		),
		'order_index' => array(
			'type' => 'integer',
			'length' => 4,
			'notnull' => true,
			'default' => 0
		),
		'expression' => array(
			'type' => 'text',
			'length' => 255,
			'notnull' => true,
			'default' => ''
		),
		'points' => array(
			'type' => 'integer',
			'length' => 4,
			'notnull' => true,
			'default' => 0
		)
	));

	$ilDB->addPrimaryKey('qpl_qst_skl_sol_expr', array(
		'question_fi', 'skill_base_fi', 'skill_tref_fi', 'order_index'
	));
}
?>
<#4492>
<?php
$res = $ilDB->query("
	SELECT DISTINCT(question_fi) FROM qpl_qst_skl_assigns
	LEFT JOIN qpl_questions ON question_fi = question_id
	WHERE question_id IS NULL
");

$deletedQuestionIds = array();

while($row = $ilDB->fetchAssoc($res))
{
	$deletedQuestionIds[] = $row['question_fi'];
}

$inDeletedQuestionIds = $ilDB->in('question_fi', $deletedQuestionIds, false, 'integer');

$ilDB->query("
	DELETE FROM qpl_qst_skl_assigns WHERE $inDeletedQuestionIds
");
?>
<#4493>
<?php
$row = $ilDB->fetchAssoc($ilDB->queryF(
	'SELECT COUNT(*) cnt FROM qpl_qst_skl_assigns LEFT JOIN skl_tree_node ON skill_base_fi = obj_id WHERE type = %s',
	array('text'), array('sktr')
));

if( $row['cnt'] )
{
	$res = $ilDB->queryF(
		'SELECT obj_fi, question_fi, skill_base_fi, skill_tref_fi FROM qpl_qst_skl_assigns LEFT JOIN skl_tree_node ON skill_base_fi = obj_id WHERE type = %s',
		array('text'), array('sktr')
	);

	while($row = $ilDB->fetchAssoc($res))
	{
		$ilDB->update('qpl_qst_skl_assigns',
			array(
				'skill_base_fi' => array('integer', $row['skill_tref_fi']),
				'skill_tref_fi' => array('integer', $row['skill_base_fi'])
			),
			array(
				'obj_fi' => array('integer', $row['obj_fi']),
				'question_fi' => array('integer', $row['question_fi']),
				'skill_base_fi' => array('integer', $row['skill_base_fi']),
				'skill_tref_fi' => array('integer', $row['skill_tref_fi'])
			)
		);
	}
}
?>
<#4494>
<?php
$ilDB->manipulateF(
	"UPDATE qpl_qst_skl_assigns SET eval_mode = %s WHERE eval_mode IS NULL", array('text'), array('result')
);
?>
<#4495>
<?php
	$ilCtrlStructureReader->getStructure();
?>
<#4496>
<?php
if( !$ilDB->tableExists('mail_cron_orphaned') )
{
	$ilDB->createTable('mail_cron_orphaned', array(
		'mail_id' => array(
			'type' => 'integer',
			'length' => 4,
			'notnull' => true
		),
		'folder_id' => array(
			'type' => 'integer',
			'length' => 4,
			'notnull' => true
		),
		'ts_do_delete' => array(
			'type' => 'integer',
			'length' => 4,
			'notnull' => true
		)
	));

	$ilDB->addPrimaryKey('mail_cron_orphaned', array('mail_id', 'folder_id'));
}
?>
<#4497>
<?php
if($ilDB->tableExists('chat_blocked'))
{
	$ilDB->dropTable('chat_blocked');
}
?>
<#4498>
<?php
// Don't remove this comment
?>
<#4499>
<?php
if($ilDB->tableExists('chat_invitations'))
{
	$ilDB->dropTable('chat_invitations');
}
?>
<#4500>
<?php
if($ilDB->tableExists('chat_records'))
{
	$ilDB->dropTable('chat_records');
}
?>
<#4501>
<?php
if($ilDB->sequenceExists('chat_records'))
{
	$ilDB->dropSequence('chat_records');
}
?>
<#4502>
<?php
if($ilDB->sequenceExists('chat_rooms'))
{
	$ilDB->dropSequence('chat_rooms');
}
?>
<#4503>
<?php
if($ilDB->tableExists('chat_rooms'))
{
	$ilDB->dropTable('chat_rooms');
}
?>
<#4504>
<?php
if($ilDB->tableExists('chat_room_messages'))
{
	$ilDB->dropTable('chat_room_messages');
}
?>
<#4505>
<?php
if($ilDB->sequenceExists('chat_room_messages'))
{
	$ilDB->dropSequence('chat_room_messages');
}
?>
<#4506>
<?php
if($ilDB->sequenceExists('chat_smilies'))
{
	$ilDB->dropSequence('chat_smilies');
}
?>
<#4507>
<?php
if($ilDB->tableExists('chat_smilies'))
{
	$ilDB->dropTable('chat_smilies');
}
?>
<#4508>
<?php
if($ilDB->tableExists('chat_user'))
{
	$ilDB->dropTable('chat_user');
}
?>
<#4509>
<?php
if($ilDB->tableExists('chat_record_data'))
{
	$ilDB->dropTable('chat_record_data');
}
?>
<#4510>
<?php
if($ilDB->sequenceExists('chat_record_data'))
{
	$ilDB->dropSequence('chat_record_data');
}
?>
<#4511>
<?php
if($ilDB->tableExists('ilinc_data'))
{
	$ilDB->dropTable('ilinc_data');
}
?>
<#4512>
<?php
if($ilDB->tableExists('ilinc_registration'))
{
	$ilDB->dropTable('ilinc_registration');
}
?>
<#4513>
<?php
if($ilDB->tableColumnExists('usr_data', 'ilinc_id'))
{
	$ilDB->dropTableColumn('usr_data', 'ilinc_id');
}

if($ilDB->tableColumnExists('usr_data', 'ilinc_login'))
{
	$ilDB->dropTableColumn('usr_data', 'ilinc_login');
}

if($ilDB->tableColumnExists('usr_data', 'ilinc_passwd'))
{
	$ilDB->dropTableColumn('usr_data', 'ilinc_passwd');
}
?>
<#4514>
<?php
if( $ilDB->uniqueConstraintExists('tst_sequence', array('active_fi', 'pass')) )
{
	$ilDB->dropUniqueConstraintByFields('tst_sequence', array('active_fi', 'pass'));
	$ilDB->addPrimaryKey('tst_sequence', array('active_fi', 'pass'));
}
?>
<#4515>
<?php
if( $ilDB->uniqueConstraintExists('tst_pass_result', array('active_fi', 'pass')) )
{
	$ilDB->dropUniqueConstraintByFields('tst_pass_result', array('active_fi', 'pass'));
	$ilDB->addPrimaryKey('tst_pass_result', array('active_fi', 'pass'));
}
?>
<#4516>
<?php
$crpra_dup_query_num = "
SELECT COUNT(*) cnt
FROM (
	SELECT proom_id, user_id
    FROM chatroom_proomaccess
    GROUP BY proom_id, user_id
    HAVING COUNT(*) > 1
) duplicateChatProoms
";
$res  = $ilDB->query($crpra_dup_query_num);
$data = $ilDB->fetchAssoc($res);
if($data['cnt'])
{
	$mopt_dup_query = "
	SELECT proom_id, user_id
	FROM chatroom_proomaccess
	GROUP BY proom_id, user_id
	HAVING COUNT(*) > 1
	";
	$res = $ilDB->query($mopt_dup_query);

	$stmt_del = $ilDB->prepareManip("DELETE FROM chatroom_proomaccess WHERE proom_id = ? AND user_id = ?", array('integer', 'integer'));
	$stmt_in  = $ilDB->prepareManip("INSERT INTO chatroom_proomaccess (proom_id, user_id) VALUES(?, ?)", array('integer', 'integer'));

	while($row = $ilDB->fetchAssoc($res))
	{
		$ilDB->execute($stmt_del, array($row['proom_id'], $row['user_id']));
		$ilDB->execute($stmt_in, array($row['proom_id'], $row['user_id']));
	}
}

$res  = $ilDB->query($crpra_dup_query_num);
$data = $ilDB->fetchAssoc($res);
if($data['cnt'] > 0)
{
	die("There are still duplicate entries in table 'chatroom_proomaccess'. Please execute this database update step again.");
}

$ilDB->addPrimaryKey('chatroom_proomaccess', array('proom_id', 'user_id'));
?>
<#4517>
<?php
$mopt_dup_query_num = "
SELECT COUNT(*) cnt
FROM (
	SELECT user_id
    FROM mail_options
    GROUP BY user_id
    HAVING COUNT(*) > 1
) duplicateMailOptions
";
$res  = $ilDB->query($mopt_dup_query_num);
$data = $ilDB->fetchAssoc($res);
if($data['cnt'])
{
	$mopt_dup_query = "
	SELECT user_id
	FROM mail_options
	GROUP BY user_id
	HAVING COUNT(*) > 1
	";
	$res = $ilDB->query($mopt_dup_query);

	$stmt_sel = $ilDB->prepare("SELECT * FROM mail_options WHERE user_id = ?", array('integer'));
	$stmt_del = $ilDB->prepareManip("DELETE FROM mail_options WHERE user_id = ?", array('integer'));
	$stmt_in  = $ilDB->prepareManip("INSERT INTO mail_options (user_id, linebreak, signature, incoming_type, cronjob_notification) VALUES(?, ?, ?, ?, ?)", array('integer', 'integer', 'text', 'integer', 'integer'));

	while($row = $ilDB->fetchAssoc($res))
	{
		$opt_res = $ilDB->execute($stmt_sel, array($row['user_id']));
		$opt_row = $ilDB->fetchAssoc($opt_res);
		if($opt_row)
		{
			$ilDB->execute($stmt_del, array($opt_row['user_id']));
			$ilDB->execute($stmt_in, array($opt_row['user_id'], $opt_row['linebreak'], $opt_row['signature'], $opt_row['incoming_type'], $opt_row['cronjob_notification']));
		}
	}
}

$res  = $ilDB->query($mopt_dup_query_num);
$data = $ilDB->fetchAssoc($res);
if($data['cnt'] > 0)
{
	die("There are still duplicate entries in table 'mail_options'. Please execute this database update step again.");
}

$ilDB->addPrimaryKey('mail_options', array('user_id'));
?>
<#4518>
<?php
$psc_dup_query_num = "
SELECT COUNT(*) cnt
FROM (
	SELECT psc_ps_fk, psc_pc_fk, psc_pcc_fk
    FROM payment_statistic_coup
    GROUP BY psc_ps_fk, psc_pc_fk, psc_pcc_fk
    HAVING COUNT(*) > 1
) duplicatePaymentStatistics
";
$res  = $ilDB->query($psc_dup_query_num);
$data = $ilDB->fetchAssoc($res);
if($data['cnt'])
{
	$psc_dup_query = "
	SELECT psc_ps_fk, psc_pc_fk, psc_pcc_fk
	FROM payment_statistic_coup
	GROUP BY psc_ps_fk, psc_pc_fk, psc_pcc_fk
	HAVING COUNT(*) > 1
	";
	$res = $ilDB->query($psc_dup_query);

	$stmt_del = $ilDB->prepareManip("DELETE FROM payment_statistic_coup WHERE psc_ps_fk = ? AND psc_pc_fk = ? AND psc_pcc_fk = ?", array('integer', 'integer', 'integer'));
	$stmt_in  = $ilDB->prepareManip("INSERT INTO payment_statistic_coup (psc_ps_fk, psc_pc_fk, psc_pcc_fk) VALUES(?, ?, ?)", array('integer', 'integer', 'integer'));

	while($row = $ilDB->fetchAssoc($res))
	{
		$ilDB->execute($stmt_del, array($row['psc_ps_fk'], $row['psc_pc_fk'], $row['psc_pcc_fk']));
		$ilDB->execute($stmt_in, array($row['psc_ps_fk'], $row['psc_pc_fk'], $row['psc_pcc_fk']));
	}
}

$res  = $ilDB->query($psc_dup_query_num);
$data = $ilDB->fetchAssoc($res);
if($data['cnt'] > 0)
{
	die("There are still duplicate entries in table 'payment_statistic_coup'. Please execute this database update step again.");
}

$ilDB->addPrimaryKey('payment_statistic_coup', array('psc_ps_fk', 'psc_pc_fk', 'psc_pcc_fk'));
?>
<#4519>
<?php
$msave_dup_query_num = "
SELECT COUNT(*) cnt
FROM (
	SELECT user_id
    FROM mail_saved
    GROUP BY user_id
    HAVING COUNT(*) > 1
) duplicateMailSaved
";
$res  = $ilDB->query($msave_dup_query_num);
$data = $ilDB->fetchAssoc($res);
if($data['cnt'])
{
	$msave_dup_query = "
	SELECT user_id
	FROM mail_saved
	GROUP BY user_id
	HAVING COUNT(*) > 1
	";
	$res = $ilDB->query($msave_dup_query);

	$stmt_sel = $ilDB->prepare("SELECT * FROM mail_saved WHERE user_id = ?", array('integer'));
	$stmt_del = $ilDB->prepareManip("DELETE FROM mail_saved WHERE user_id = ?", array('integer'));

	while($row = $ilDB->fetchAssoc($res))
	{
		$opt_res = $ilDB->execute($stmt_sel, array($row['user_id']));
		$opt_row = $ilDB->fetchAssoc($opt_res);
		if($opt_row)
		{
			$ilDB->execute($stmt_del, array($opt_row['user_id']));
			$ilDB->insert(
				'mail_saved',
				array(
					'user_id'          => array('integer', $opt_row['user_id']),
					'm_type'           => array('text', $opt_row['m_type']),
					'm_email'          => array('integer', $opt_row['m_email']),
					'm_subject'        => array('text', $opt_row['m_subject']),
					'use_placeholders' => array('integer', $opt_row['use_placeholders']),
					'm_message'        => array('clob', $opt_row['m_message']),
					'rcp_to'           => array('clob', $opt_row['rcp_to']),
					'rcp_cc'           => array('clob', $opt_row['rcp_cc']),
					'rcp_bcc'          => array('clob', $opt_row['rcp_bcc']),
					'attachments'      => array('clob', $opt_row['attachments'])
				)
			);
		}
	}
}

$res  = $ilDB->query($msave_dup_query_num);
$data = $ilDB->fetchAssoc($res);
if($data['cnt'])
{
	die("There are still duplicate entries in table 'mail_saved'. Please execute this database update step again.");
}

$ilDB->addPrimaryKey('mail_saved', array('user_id'));
?>
<#4520>
<?php
$chrban_dup_query_num = "
SELECT COUNT(*) cnt
FROM (
	SELECT room_id, user_id
    FROM chatroom_bans
    GROUP BY room_id, user_id
    HAVING COUNT(*) > 1
) duplicateChatroomBans
";
$res  = $ilDB->query($chrban_dup_query_num);
$data = $ilDB->fetchAssoc($res);
if($data['cnt'])
{
	$chrban_dup_query = "
	SELECT DISTINCT finalDuplicateChatroomBans.room_id, finalDuplicateChatroomBans.user_id, finalDuplicateChatroomBans.timestamp, finalDuplicateChatroomBans.remark
	FROM (
		SELECT chatroom_bans.*
		FROM chatroom_bans
		INNER JOIN (
			SELECT room_id, user_id, MAX(timestamp) ts
			FROM chatroom_bans
			GROUP BY room_id, user_id
			HAVING COUNT(*) > 1
		) duplicateChatroomBans
			ON duplicateChatroomBans.room_id = chatroom_bans.room_id
			AND duplicateChatroomBans.user_id = chatroom_bans.user_id 
			AND duplicateChatroomBans.ts = chatroom_bans.timestamp 
	) finalDuplicateChatroomBans
	";
	$res = $ilDB->query($chrban_dup_query);

	$stmt_del = $ilDB->prepareManip("DELETE FROM chatroom_bans WHERE room_id = ? AND user_id = ?", array('integer', 'integer'));
	$stmt_in  = $ilDB->prepareManip("INSERT INTO chatroom_bans (room_id, user_id, timestamp, remark) VALUES(?, ?, ?, ?)", array('integer', 'integer',  'integer',  'text'));

	while($row = $ilDB->fetchAssoc($res))
	{
		$ilDB->execute($stmt_del, array($row['room_id'], $row['user_id']));
		$ilDB->execute($stmt_in, array($row['room_id'], $row['user_id'], $row['timestamp'], $row['remark']));
	}
}

$res  = $ilDB->query($chrban_dup_query_num);
$data = $ilDB->fetchAssoc($res);
if($data['cnt'])
{
	die("There are still duplicate entries in table 'chatroom_bans'. Please execute this database update step again.");
}

$ilDB->addPrimaryKey('chatroom_bans', array('room_id', 'user_id'));
?>
<#4521>
<?php
if(!$ilDB->sequenceExists('chatroom_psessionstmp'))
{
	$ilDB->createSequence('chatroom_psessionstmp');
}
?>
<#4522>
<?php
if(!$ilDB->tableExists('chatroom_psessionstmp'))
{
	$fields = array(
		'psess_id'     => array('type' => 'integer', 'length' => 8, 'notnull' => true, 'default' => 0),
		'proom_id'     => array('type' => 'integer', 'length' => 4, 'notnull' => true, 'default' => 0),
		'user_id'      => array('type' => 'integer', 'length' => 4, 'notnull' => true, 'default' => 0),
		'connected'    => array('type' => 'integer', 'length' => 4, 'notnull' => true, 'default' => 0),
		'disconnected' => array('type' => 'integer', 'length' => 4, 'notnull' => true, 'default' => 0)
	);
	$ilDB->createTable('chatroom_psessionstmp', $fields);
	$ilDB->addPrimaryKey('chatroom_psessionstmp', array('psess_id'));
}
?>
<#4523>
<?php
$query = '
SELECT chatroom_psessions.proom_id, chatroom_psessions.user_id, chatroom_psessions.connected, chatroom_psessions.disconnected
FROM chatroom_psessions
LEFT JOIN chatroom_psessionstmp
	ON chatroom_psessionstmp.proom_id = chatroom_psessions.proom_id
	AND chatroom_psessionstmp.user_id = chatroom_psessions.user_id
	AND chatroom_psessionstmp.connected = chatroom_psessions.connected
	AND chatroom_psessionstmp.disconnected = chatroom_psessions.disconnected
WHERE chatroom_psessionstmp.psess_id IS NULL
GROUP BY chatroom_psessions.proom_id, chatroom_psessions.user_id, chatroom_psessions.connected, chatroom_psessions.disconnected
';
$res = $ilDB->query($query);

$stmt_in = $ilDB->prepareManip('INSERT INTO chatroom_psessionstmp (psess_id, proom_id, user_id, connected, disconnected) VALUES(?, ?, ?, ?, ?)', array('integer', 'integer', 'integer', 'integer','integer'));

while($row = $ilDB->fetchAssoc($res))
{
	$psess_id = $ilDB->nextId('chatroom_psessionstmp');
	$ilDB->execute($stmt_in, array($psess_id, (int)$row['proom_id'], (int)$row['user_id'], (int)$row['connected'], (int)$row['disconnected']));
}
?>
<#4524>
<?php
$ilDB->dropTable('chatroom_psessions');
?>
<#4525>
<?php
$ilDB->renameTable('chatroom_psessionstmp', 'chatroom_psessions');
?>
<#4526>
<?php
if(!$ilDB->sequenceExists('chatroom_psessions'))
{
	$query = "SELECT MAX(psess_id) mpsess_id FROM chatroom_psessions";
	$row = $ilDB->fetchAssoc($ilDB->query($query));
	$ilDB->createSequence('chatroom_psessions', (int)$row['mpsess_id'] + 1);
}
?>
<#4527>
<?php
if($ilDB->sequenceExists('chatroom_psessionstmp'))
{
	$ilDB->dropSequence('chatroom_psessionstmp');
}
?>
<#4528>
<?php
$ilDB->addIndex('chatroom_psessions', array('proom_id', 'user_id'), 'i1');
?>
<#4529>
<?php
$ilDB->addIndex('chatroom_psessions', array('disconnected'), 'i2');
?>
<#4530>
<?php
if(!$ilDB->sequenceExists('chatroom_sessionstmp'))
{
	$ilDB->createSequence('chatroom_sessionstmp');
}
?>
<#4531>
<?php
if(!$ilDB->tableExists('chatroom_sessionstmp'))
{
	$fields = array(
		'sess_id'     => array('type' => 'integer', 'length' => 8, 'notnull' => true, 'default' => 0),
		'room_id'      => array('type' => 'integer', 'length' => 4, 'notnull' => true, 'default' => 0),
		'user_id'      => array('type' => 'integer', 'length' => 4, 'notnull' => true, 'default' => 0),
		'userdata'     => array('type' => 'text', 'length' => 4000, 'notnull' => false, 'default' => null),
		'connected'    => array('type' => 'integer', 'length' => 4, 'notnull' => true, 'default' => 0),
		'disconnected' => array('type' => 'integer', 'length' => 4, 'notnull' => true, 'default' => 0)
	);
	$ilDB->createTable('chatroom_sessionstmp', $fields);
	$ilDB->addPrimaryKey('chatroom_sessionstmp', array('sess_id'));
}
?>
<#4532>
<?php
if($ilDB->getDBType() == 'innodb' || $ilDB->getDBType() == 'mysql')
{
	$query = '
	SELECT chatroom_sessions.room_id, chatroom_sessions.user_id, chatroom_sessions.connected, chatroom_sessions.disconnected, chatroom_sessions.userdata
	FROM chatroom_sessions
	LEFT JOIN chatroom_sessionstmp
		ON chatroom_sessionstmp.room_id = chatroom_sessions.room_id
		AND chatroom_sessionstmp.user_id = chatroom_sessions.user_id
		AND chatroom_sessionstmp.connected = chatroom_sessions.connected
		AND chatroom_sessionstmp.disconnected = chatroom_sessions.disconnected
		AND chatroom_sessionstmp.userdata = chatroom_sessions.userdata COLLATE utf8_general_ci
	WHERE chatroom_sessionstmp.sess_id IS NULL
	GROUP BY chatroom_sessions.room_id, chatroom_sessions.user_id, chatroom_sessions.connected, chatroom_sessions.disconnected, chatroom_sessions.userdata
	';
}
else
{
	$query = '
	SELECT chatroom_sessions.room_id, chatroom_sessions.user_id, chatroom_sessions.connected, chatroom_sessions.disconnected, chatroom_sessions.userdata
	FROM chatroom_sessions
	LEFT JOIN chatroom_sessionstmp
		ON chatroom_sessionstmp.room_id = chatroom_sessions.room_id
		AND chatroom_sessionstmp.user_id = chatroom_sessions.user_id
		AND chatroom_sessionstmp.connected = chatroom_sessions.connected
		AND chatroom_sessionstmp.disconnected = chatroom_sessions.disconnected
		AND chatroom_sessionstmp.userdata = chatroom_sessions.userdata
	WHERE chatroom_sessionstmp.sess_id IS NULL
	GROUP BY chatroom_sessions.room_id, chatroom_sessions.user_id, chatroom_sessions.connected, chatroom_sessions.disconnected, chatroom_sessions.userdata
	';
}

$res = $ilDB->query($query);

$stmt_in = $ilDB->prepareManip('INSERT INTO chatroom_sessionstmp (sess_id, room_id, user_id, connected, disconnected, userdata) VALUES(?, ?, ?, ?, ?, ?)', array('integer', 'integer', 'integer', 'integer','integer', 'text'));

while($row = $ilDB->fetchAssoc($res))
{
	$sess_id = $ilDB->nextId('chatroom_sessionstmp');
	$ilDB->execute($stmt_in, array($sess_id, (int)$row['room_id'], (int)$row['user_id'], (int)$row['connected'], (int)$row['disconnected'], (string)$row['userdata']));
}
?>
<#4533>
<?php
$ilDB->dropTable('chatroom_sessions');
?>
<#4534>
<?php
$ilDB->renameTable('chatroom_sessionstmp', 'chatroom_sessions');
?>
<#4535>
<?php
if(!$ilDB->sequenceExists('chatroom_sessions'))
{
	$query = "SELECT MAX(sess_id) msess_id FROM chatroom_sessions";
	$row = $ilDB->fetchAssoc($ilDB->query($query));
	$ilDB->createSequence('chatroom_sessions', (int)$row['msess_id'] + 1);
}
?>
<#4536>
<?php
if($ilDB->sequenceExists('chatroom_sessionstmp'))
{
	$ilDB->dropSequence('chatroom_sessionstmp');
}
?>
<#4537>
<?php
$ilDB->addIndex('chatroom_sessions', array('room_id', 'user_id'), 'i1');
?>
<#4538>
<?php
$ilDB->addIndex('chatroom_sessions', array('disconnected'), 'i2');
?>
<#4539>
<?php
$ilDB->addIndex('chatroom_sessions', array('user_id'), 'i3');
?>
<#4540>
<?php
// qpl_a_cloze_combi_res - primary key step 1/8

$dupsCountRes = $ilDB->query("
		SELECT COUNT(*) dups_cnt FROM (
			SELECT combination_id, question_fi, gap_fi, row_id
			FROM qpl_a_cloze_combi_res
			GROUP BY combination_id, question_fi, gap_fi, row_id
		HAVING COUNT(*) > 1
	) dups");

$dupsCountRow = $ilDB->fetchAssoc($dupsCountRes);

if($dupsCountRow['dups_cnt'] > 0)
{
	if( !$ilDB->tableExists('dups_clozecombis_qst') )
	{
		$ilDB->createTable('dups_clozecombis_qst', array(
			'qst' => array(
				'type' => 'integer',
				'length' => 4,
				'notnull' => true
			),
			'num' => array(
				'type' => 'integer',
				'length' => 4,
				'notnull' => false
			)
		));

		$ilDB->addPrimaryKey('dups_clozecombis_qst', array('qst'));
	}

	if( !$ilDB->tableExists('dups_clozecombis_rows') )
	{
		$ilDB->createTable('dups_clozecombis_rows', array(
			'combination_id' => array(
				'type' => 'integer',
				'length' => 4,
				'notnull' => true
			),
			'question_fi' => array(
				'type' => 'integer',
				'length' => 4,
				'notnull' => true
			),
			'gap_fi' => array(
				'type' => 'integer',
				'length' => 4,
				'notnull' => true
			),
			'answer' => array(
				'type' => 'text',
				'length' => 1000,
				'notnull' => false
			),
			'points' => array(
				'type' => 'float',
				'notnull' => false
			),
			'best_solution' => array(
				'type' => 'integer',
				'length' => 1,
				'notnull' => false
			),
			'row_id' => array(
				'type' => 'integer',
				'length' => 4,
				'notnull' => false,
				'default' => 0
			)
		));

		$ilDB->addPrimaryKey('dups_clozecombis_rows', array(
			'combination_id', 'question_fi', 'gap_fi', 'row_id'
		));
	}
}
?>
<#4541>
<?php
// qpl_a_cloze_combi_res - primary key step 2/8

// break safe update step

if( $ilDB->tableExists('dups_clozecombis_qst') )
{
	$res = $ilDB->query("
			SELECT combination_id, question_fi, gap_fi, row_id, COUNT(*)
			FROM qpl_a_cloze_combi_res
			LEFT JOIN dups_clozecombis_qst ON qst = question_fi
			WHERE qst IS NULL
			GROUP BY combination_id, question_fi, gap_fi, row_id
			HAVING COUNT(*) > 1
		");

	while( $row = $ilDB->fetchAssoc($res) )
	{
		$ilDB->replace('dups_clozecombis_qst',
			array(
				'qst' => array('integer', $row['question_fi'])
			),
			array(
				'num' => array('integer', null)
			)
		);
	}
}
?>
<#4542>
<?php
// qpl_a_cloze_combi_res - primary key step 3/8

// break safe update step

if( $ilDB->tableExists('dups_clozecombis_qst') )
{
	$selectNumQuery = "
			SELECT COUNT(*) num FROM (
				SELECT question_fi FROM qpl_a_cloze_combi_res WHERE question_fi = ?
				GROUP BY combination_id, question_fi, gap_fi, row_id
			) numrows
		";
	$selectNumStmt = $ilDB->prepare($selectNumQuery, array('integer'));

	$updateNumQuery = "
			UPDATE dups_clozecombis_qst SET num = ? WHERE qst = ?
		";
	$updateNumStmt = $ilDB->prepareManip($updateNumQuery, array('integer', 'integer'));

	$qstRes = $ilDB->query("SELECT qst FROM dups_clozecombis_qst WHERE num IS NULL");

	while( $qstRow = $ilDB->fetchAssoc($qstRes) )
	{
		$selectNumRes = $ilDB->execute($selectNumStmt, array($qstRow['qst']));
		$selectNumRow = $ilDB->fetchAssoc($selectNumRes);

		$ilDB->execute($updateNumStmt, array($selectNumRow['num'], $qstRow['qst']));
	}
}
?>
<#4543>
<?php
// qpl_a_cloze_combi_res - primary key step 4/8

// break safe update step

if( $ilDB->tableExists('dups_clozecombis_qst') )
{
	$deleteRowsStmt = $ilDB->prepareManip(
		"DELETE FROM dups_clozecombis_rows WHERE question_fi = ?", array('integer')
	);

	$selectRowsStmt = $ilDB->prepare(
		"SELECT * FROM qpl_a_cloze_combi_res WHERE question_fi = ? ORDER BY combination_id, row_id, gap_fi",
		array('integer')
	);

	$insertRowStmt = $ilDB->prepareManip(
		"INSERT INTO dups_clozecombis_rows (combination_id, question_fi, gap_fi, answer, points, best_solution, row_id)
			VALUES (?, ?, ?, ?, ?, ?, ?)", array('integer', 'integer', 'integer', 'text', 'float', 'integer', 'integer')
	);

	$qstRes = $ilDB->query("
			SELECT qst, num
			FROM dups_clozecombis_qst
			LEFT JOIN dups_clozecombis_rows
			ON question_fi = qst
			GROUP BY qst, num, question_fi
			HAVING COUNT(question_fi) < num
		");

	while( $qstRow = $ilDB->fetchAssoc($qstRes) )
	{
		$ilDB->execute($deleteRowsStmt, array($qstRow['qst']));

		$selectRowsRes = $ilDB->execute($selectRowsStmt, array($qstRow['qst']));

		$existingRows = array();
		while( $selectRowsRow = $ilDB->fetchAssoc($selectRowsRes) )
		{
			$combinationId = $selectRowsRow['combination_id'];
			$rowId = $selectRowsRow['row_id'];
			$gapFi = $selectRowsRow['gap_fi'];

			if( !isset($existingRows[$combinationId]) )
			{
				$existingRows[$combinationId] = array();
			}

			if( !isset($existingRows[$combinationId][$rowId]) )
			{
				$existingRows[$combinationId][$rowId] = array();
			}

			if( !isset($existingRows[$combinationId][$rowId][$gapFi]) )
			{
				$existingRows[$combinationId][$rowId][$gapFi] = array();
			}

			$existingRows[$combinationId][$rowId][$gapFi][] = array(
				'answer' => $selectRowsRow['answer'],
				'points' => $selectRowsRow['points']
			);
		}

		$newRows = array();
		foreach($existingRows as $combinationId => $combination)
		{
			if( !isset($newRows[$combinationId]) )
			{
				$newRows[$combinationId] = array();
			}

			$maxPointsForCombination = null;
			$maxPointsRowIdForCombination = null;
			foreach($combination as $rowId => $row)
			{
				if( !isset($newRows[$combinationId][$rowId]) )
				{
					$newRows[$combinationId][$rowId] = array();
				}

				$maxPointsForRow = null;
				foreach($row as $gapFi => $gap)
				{
					foreach($gap as $dups)
					{
						if( !isset($newRows[$combinationId][$rowId][$gapFi]) )
						{
							$newRows[$combinationId][$rowId][$gapFi] = array(
								'answer' => $dups['answer']
							);

							if($maxPointsForRow === null || $maxPointsForRow < $dups['points'] )
							{
								$maxPointsForRow = $dups['points'];
							}
						}
					}
				}

				foreach($newRows[$combinationId][$rowId] as $gapFi => $gap)
				{
					$newRows[$combinationId][$rowId][$gapFi]['points'] = $maxPointsForRow;
				}

				if( $maxPointsForCombination === null || $maxPointsForCombination < $maxPointsForRow )
				{
					$maxPointsForCombination = $maxPointsForRow;
					$maxPointsRowIdForCombination = $rowId;
				}
			}

			foreach($combination as $rowId => $row)
			{
				foreach($newRows[$combinationId][$rowId] as $gapFi => $gap)
				{
					$newRows[$combinationId][$rowId][$gapFi]['best_solution'] = ($rowId == $maxPointsRowIdForCombination ? 1 : 0);
				}
			}
		}

		foreach($newRows as $combinationId => $combination)
		{
			foreach($combination as $rowId => $row)
			{
				foreach($row as $gapFi => $gap)
				{
					$ilDB->execute($insertRowStmt, array(
						$combinationId, $qstRow['qst'], $gapFi, $gap['answer'],
						$gap['points'], $gap['best_solution'], $rowId
					));
				}
			}
		}
	}
}
?>
<#4544>
<?php
// qpl_a_cloze_combi_res - primary key step 5/8

if( $ilDB->tableExists('dups_clozecombis_rows') )
{
	$ilDB->manipulate("
		DELETE FROM qpl_a_cloze_combi_res WHERE question_fi IN(
			SELECT DISTINCT question_fi FROM dups_clozecombis_rows
		)
	");
}
?>
<#4545>
<?php
// qpl_a_cloze_combi_res - primary key step 6/8

if( $ilDB->tableExists('dups_clozecombis_rows') )
{
	$ilDB->manipulate("
		INSERT INTO qpl_a_cloze_combi_res (
			combination_id, question_fi, gap_fi, answer, points, best_solution, row_id
		) SELECT combination_id, question_fi, gap_fi, answer, points, best_solution, row_id
		FROM dups_clozecombis_rows
	");
}
?>
<#4546>
<?php
// qpl_a_cloze_combi_res - primary key step 7/8

if( $ilDB->tableExists('dups_clozecombis_qst') )
{
	$ilDB->dropTable('dups_clozecombis_qst');
}

if( $ilDB->tableExists('dups_clozecombis_rows') )
{
	$ilDB->dropTable('dups_clozecombis_rows');
}
?>
<#4547>
<?php
// qpl_a_cloze_combi_res - primary key step 8/8

$ilDB->addPrimaryKey('qpl_a_cloze_combi_res', array(
	'combination_id', 'question_fi', 'gap_fi', 'row_id'
));
?>
<#4548>
<?php
if(!$ilDB->sequenceExists('chatroom_historytmp'))
{
	$ilDB->createSequence('chatroom_historytmp');
}
?>
<#4549>
<?php
if(!$ilDB->tableExists('chatroom_historytmp'))
{
	$fields = array(
		'hist_id'   => array('type' => 'integer', 'length' => 8, 'notnull' => true, 'default' => 0),
		'room_id'   => array('type' => 'integer', 'length' => 4, 'notnull' => true, 'default' => 0),
		'message'   => array('type' => 'text', 'length' => 4000, 'notnull' => false, 'default' => null),
		'timestamp' => array('type' => 'integer', 'length' => 4, 'notnull' => true, 'default' => 0),
		'sub_room'  => array('type' => 'integer', 'length' => 4, 'notnull' => true, 'default' => 0)
	);
	$ilDB->createTable('chatroom_historytmp', $fields);
	$ilDB->addPrimaryKey('chatroom_historytmp', array('hist_id'));
}
?>
<#4550>
<?php
require_once 'Services/Migration/DBUpdate_4550/classes/class.ilDBUpdate4550.php';
ilDBUpdate4550::cleanupOrphanedChatRoomData();
if($ilDB->getDBType() == 'innodb' || $ilDB->getDBType() == 'mysql' || $ilDB->getDBType() == '')
{
	$query = '
	SELECT chatroom_history.room_id, chatroom_history.timestamp, chatroom_history.sub_room, chatroom_history.message
	FROM chatroom_history
	LEFT JOIN chatroom_historytmp
		ON chatroom_historytmp.room_id = chatroom_history.room_id
		AND chatroom_historytmp.timestamp = chatroom_history.timestamp
		AND chatroom_historytmp.sub_room = chatroom_history.sub_room
		AND chatroom_historytmp.message = chatroom_history.message COLLATE utf8_general_ci
	WHERE chatroom_historytmp.hist_id IS NULL
	GROUP BY chatroom_history.room_id, chatroom_history.timestamp, chatroom_history.sub_room, chatroom_history.message
	';
}
else
{
	$query = '
	SELECT chatroom_history.room_id, chatroom_history.timestamp, chatroom_history.sub_room, chatroom_history.message
	FROM chatroom_history
	LEFT JOIN chatroom_historytmp
		ON chatroom_historytmp.room_id = chatroom_history.room_id
		AND chatroom_historytmp.timestamp = chatroom_history.timestamp
		AND chatroom_historytmp.sub_room = chatroom_history.sub_room
		AND chatroom_historytmp.message = chatroom_history.message
	WHERE chatroom_historytmp.hist_id IS NULL
	GROUP BY chatroom_history.room_id, chatroom_history.timestamp, chatroom_history.sub_room, chatroom_history.message
	';
}
$res = $ilDB->query($query);

$stmt_in = $ilDB->prepareManip('INSERT INTO chatroom_historytmp (hist_id, room_id, timestamp, sub_room, message) VALUES(?, ?, ?, ?, ?)', array('integer', 'integer', 'integer', 'integer', 'text'));

while($row = $ilDB->fetchAssoc($res))
{
	$hist_id = $ilDB->nextId('chatroom_historytmp');
	$ilDB->execute($stmt_in, array($hist_id, (int)$row['room_id'], (int)$row['timestamp'], (int)$row['sub_room'], (string)$row['message']));
}
?>
<#4551>
<?php
$ilDB->dropTable('chatroom_history');
?>
<#4552>
<?php
$ilDB->renameTable('chatroom_historytmp', 'chatroom_history');
?>
<#4553>
<?php
if(!$ilDB->sequenceExists('chatroom_history'))
{
	$query = "SELECT MAX(hist_id) mhist_id FROM chatroom_history";
	$row = $ilDB->fetchAssoc($ilDB->query($query));
	$ilDB->createSequence('chatroom_history', (int)$row['mhist_id'] + 1);
}
?>
<#4554>
<?php
if($ilDB->sequenceExists('chatroom_historytmp'))
{
	$ilDB->dropSequence('chatroom_historytmp');
}
?>
<#4555>
<?php
$ilDB->addIndex('chatroom_history', array('room_id', 'sub_room'), 'i1');
?>
<#4556>
<?php
require_once 'Services/Migration/DBUpdate_4550/classes/class.ilDBUpdate4550.php';
ilDBUpdate4550::cleanupOrphanedChatRoomData();
?>
<#4557>
<?php
if($ilDB->getDBType() == 'postgres')
{
	$ilDB->manipulate("ALTER TABLE chatroom_prooms ALTER COLUMN parent_id SET DEFAULT 0");
	$ilDB->manipulate("ALTER TABLE chatroom_prooms ALTER parent_id TYPE INTEGER USING (parent_id::INTEGER)");
}
else
{
	$ilDB->modifyTableColumn('chatroom_prooms', 'parent_id', array(
		'type'    => 'integer',
		'length'  => 4,
		'notnull' => true,
		'default' => 0
	));
}
$ilDB->addIndex('chatroom_prooms', array('parent_id'), 'i1');
?>
<#4558>
<?php
$ilDB->addIndex('chatroom_prooms', array('owner'), 'i2');
?>
<#4559>
<?php
/*
Moved to 4557
if($ilDB->getDBType() == 'postgres')
{
	$ilDB->manipulate("ALTER TABLE chatroom_prooms ALTER COLUMN parent_id SET DEFAULT 0");
	$ilDB->manipulate("ALTER TABLE chatroom_prooms ALTER parent_id TYPE INTEGER USING (parent_id::INTEGER)");
}
else
{
	$ilDB->modifyTableColumn('chatroom_prooms', 'parent_id', array(
		'type'    => 'integer',
		'length'  => 4,
		'notnull' => true,
		'default' => 0
	));
}
*/
?>
<#4560>
<?php
if($ilDB->sequenceExists('chatroom_smilies'))
{
	$ilDB->dropSequence('chatroom_smilies');
}
?>
<#4561>
<?php
$query = "SELECT MAX(smiley_id) msmiley_id FROM chatroom_smilies";
$row = $ilDB->fetchAssoc($ilDB->query($query));
$ilDB->createSequence('chatroom_smilies', (int)$row['msmiley_id'] + 1);
?>
<#4562>
<?php
if(!$ilDB->tableColumnExists('frm_settings', 'file_upload_allowed'))
{
	$ilDB->addTableColumn('frm_settings', 'file_upload_allowed',
		array(
			"type"    => "integer",
			"notnull" => true,
			"length"  => 1,
			"default" => 0
		)
	);
}
?>
<#4563>
<?php

if($ilDB->tableExists('sysc_groups'))
{
	$ilDB->dropTable('sysc_groups');
}
if($ilDB->tableExists('sysc_groups_seq'))
{
	$ilDB->dropTable('sysc_groups_seq');
}

if(!$ilDB->tableExists('sysc_groups'))
{
	$fields = array (
    'id'    => array(
    		'type' => 'integer',
    		'length'  => 4,
    		'notnull' => true),
	'component' => array(
			"type" => "text",
			"notnull" => false,
		 	"length" => 16,
		 	"fixed" => true),

	'last_update' => array(
			"type" => "timestamp",
			"notnull" => false),
		
	'status' => array(
			"type" => "integer",
			"notnull" => true,
			'length' => 1,
			'default' => 0)
	  );
  $ilDB->createTable('sysc_groups', $fields);
  $ilDB->addPrimaryKey('sysc_groups', array('id'));
  $ilDB->createSequence("sysc_groups");
}
?>
<#4564>
<?php

if(!$ilDB->tableExists('sysc_tasks'))
{
	$fields = array (
    'id'    => array(
    		'type' => 'integer',
    		'length'  => 4,
    		'notnull' => true),
	'grp_id' => array(
			"type" => "integer",
			"notnull" => TRUE,
		 	"length" => 4),

	'last_update' => array(
			"type" => "timestamp",
			"notnull" => false),
		
	'status' => array(
			"type" => "integer",
			"notnull" => true,
			'length' => 1,
			'default' => 0),
	'identifier' => array(
			"type" => "text",
			"notnull" => FALSE,
			'length' => 64)
	  );
	$ilDB->createTable('sysc_tasks', $fields);
	$ilDB->addPrimaryKey('sysc_tasks', array('id'));
	$ilDB->createSequence("sysc_tasks");
}

?>
<#4565>
<?php
// primary key for tst_addtime - step 1/8

$cntRes = $ilDB->query("
	SELECT COUNT(active_fi) cnt FROM (
		SELECT active_fi FROM tst_addtime
		GROUP BY active_fi HAVING COUNT(active_fi) > 1
	) actives
");

$cntRow = $ilDB->fetchAssoc($cntRes);

if( $cntRow['cnt'] > 0 )
{
	$ilDB->createTable('tst_addtime_tmp', array(
		'active_fi' => array(
			'type'  => 'integer',
			'length'=> 8,
			'notnull' => true,
			'default' => 0
		),
		'additionaltime' => array(
			'type'  => 'integer',
			'length'=> 8,
			'notnull' => false,
			'default' => null,
		),
		'tstamp' => array (
			'type' => 'integer',
			'length' => 8,
			'notnull' => false,
			'default' => null
		)
	));

	$ilDB->addPrimaryKey('tst_addtime_tmp', array('active_fi'));
}
?>
<#4566>
<?php
// primary key for tst_addtime - step 2/8

// break safe

if( $ilDB->tableExists('tst_addtime_tmp') )
{
	$res = $ilDB->query("
		SELECT orig.active_fi FROM tst_addtime orig
		LEFT JOIN tst_addtime_tmp tmp ON tmp.active_fi = orig.active_fi
		WHERE tmp.active_fi IS NULL
		GROUP BY orig.active_fi HAVING COUNT(orig.active_fi) > 1
	");

	while( $row = $ilDB->fetchAssoc($res) )
	{
		$ilDB->replace('tst_addtime_tmp',
			array(
				'additionaltime' => array('integer', null),
				'tstamp' => array('integer', null)
			),
			array(
				'active_fi' => array('integer', $row['active_fi'])
			)
		);
	}
}
?>
<#4567>
<?php
// primary key for tst_addtime - step 3/8

// break safe

if( $ilDB->tableExists('tst_addtime_tmp') )
{
	$res = $ilDB->query("
		SELECT orig.*
		FROM tst_addtime_tmp tmp
		INNER JOIN tst_addtime orig ON orig.active_fi = tmp.active_fi
		WHERE tmp.additionaltime IS NULL
		AND tmp.tstamp IS NULL
		ORDER BY tmp.active_fi ASC, orig.tstamp ASC
	");

	$active_fi = null;
	$addtime = null;
	$tstamp = null;

	while( $row = $ilDB->fetchAssoc($res) )
	{
		if( $active_fi === null )
		{
			// first loop
			$active_fi = $row['active_fi'];
		}
		elseif( $row['active_fi'] != $active_fi )
		{
			// update last active
			$ilDB->update('tst_addtime_tmp',
				array(
					'additionaltime' => array('integer', $addtime),
					'tstamp' => array('integer', $tstamp)
				),
				array(
					'active_fi' => array('integer', $active_fi)
				)
			);

			// process next active
			$active_fi = $row['active_fi'];
			$addtime = null;
			$tstamp = null;
		}

		if( $addtime === null || $row['additionaltime'] >= $addtime )
		{
			$addtime = $row['additionaltime'];
			$tstamp = $row['tstamp'];
		}
	}

	$ilDB->update('tst_addtime_tmp',
		array(
			'additionaltime' => array('integer', $addtime),
			'tstamp' => array('integer', $tstamp)
		),
		array(
			'active_fi' => array('integer', $active_fi)
		)
	);
}
?>
<#4568>
<?php
// primary key for tst_addtime - step 4/8

if( $ilDB->tableExists('tst_addtime_tmp') )
{
	$ilDB->manipulate("
		DELETE FROM tst_addtime WHERE active_fi IN(
			SELECT DISTINCT active_fi FROM tst_addtime_tmp
		)
	");
}
?>
<#4569>
<?php
// primary key for tst_addtime - step 5/8

if( $ilDB->tableExists('tst_addtime_tmp') )
{
	$ilDB->manipulate("
		INSERT INTO tst_addtime (active_fi, additionaltime, tstamp)
		SELECT active_fi, additionaltime, tstamp
		FROM tst_addtime_tmp
	");
}
?>
<#4570>
<?php
// primary key for tst_addtime - step 6/8

if( $ilDB->tableExists('tst_addtime_tmp') )
{
	$ilDB->dropTable('tst_addtime_tmp');
}
?>
<#4571>
<?php
// primary key for tst_addtime - step 7/8

if( $ilDB->indexExistsByFields('tst_addtime', array('active_fi')) )
{
	$ilDB->dropIndexByFields('tst_addtime', array('active_fi'));
}
?>
<#4572>
<?php
// primary key for tst_addtime - step 8/8

$ilDB->addPrimaryKey('tst_addtime', array('active_fi'));
?>
<#4573>
<?php 

// delete all entries
// structure reload is done at end of db update.
$query = 'DELETE from ctrl_calls';
$ilDB->manipulate($query);

if($ilDB->indexExistsByFields('ctrl_calls', array('parent')))
{
	$ilDB->dropIndexByFields('ctrl_calls', array('parent'));
}
$ilDB->addPrimaryKey('ctrl_calls', array('parent','child'));
?>
<#4574>
<?php
global $ilDB;
if(!$ilDB->tableColumnExists('il_dcl_table', 'delete_by_owner')) {
	$ilDB->addTableColumn('il_dcl_table', 'delete_by_owner',
		array(
		"type"    => "integer",
		"notnull" => true,
		"length"  => 1,
		"default" => 0
		)
	);
	// Migrate tables: Set new setting to true if "edit by owner" is true
	// Set edit permission to true if edit
	$ilDB->manipulate("UPDATE il_dcl_table SET delete_by_owner = 1, edit_perm = 1, delete_perm = 1 WHERE edit_by_owner = 1");
}
?>
<#4575>
<?php
// primary key for tst_result_cache - step 1/7

$res = $ilDB->query("
	SELECT COUNT(active_fi) cnt FROM (
		SELECT active_fi FROM tst_result_cache
		GROUP BY active_fi HAVING COUNT(active_fi) > 1
	) actives
");

$row = $ilDB->fetchAssoc($res);

if( $row['cnt'] > 0 )
{
	$ilDB->createTable('tst_result_cache_tmp', array(
		'active_fi' => array(
			'type'  => 'integer',
			'length'=> 8,
			'notnull' => true,
			'default' => 0
		)
	));

	$ilDB->addPrimaryKey('tst_result_cache_tmp', array('active_fi'));
}
?>
<#4576>
<?php
// primary key for tst_result_cache - step 2/7

// break safe

if( $ilDB->tableExists('tst_result_cache_tmp') )
{
	$res = $ilDB->query("
		SELECT active_fi FROM tst_result_cache
		GROUP BY active_fi HAVING COUNT(active_fi) > 1
	");

	while( $row = $ilDB->fetchAssoc($res) )
	{
		$ilDB->replace('tst_result_cache_tmp', array(), array(
			'active_fi' => array('integer', $row['active_fi'])
		));
	}
}
?>
<#4577>
<?php
// primary key for tst_result_cache - step 3/7

if( $ilDB->tableExists('tst_result_cache_tmp') )
{
	$ilDB->manipulate("
		DELETE FROM tst_result_cache WHERE active_fi IN(
			SELECT DISTINCT active_fi FROM tst_result_cache_tmp
		)
	");
}
?>
<#4578>
<?php
// primary key for tst_result_cache - step 4/7

if( $ilDB->indexExistsByFields('tst_result_cache', array('active_fi')) )
{
	$ilDB->dropIndexByFields('tst_result_cache', array('active_fi'));
}
?>
<#4579>
<?php
// primary key for tst_result_cache - step 5/7

$ilDB->addPrimaryKey('tst_result_cache', array('active_fi'));
?>
<#4580>
<?php
// primary key for tst_result_cache - step 6/7

// break safe

if( $ilDB->tableExists('tst_result_cache_tmp') )
{
	include_once 'Services/Migration/DBUpdate_4209/classes/class.DBUpdateTestResultCalculator.php';

	$res = $ilDB->query("
		SELECT tmp.active_fi, pass_scoring FROM tst_result_cache_tmp tmp
		INNER JOIN tst_active ON active_id = tmp.active_fi
		INNER JOIN tst_tests ON test_id = test_fi
		LEFT JOIN tst_result_cache orig ON orig.active_fi = tmp.active_fi
		WHERE orig.active_fi IS NULL
	");

	while( $row = $ilDB->fetchAssoc($res) )
	{
		DBUpdateTestResultCalculator::_updateTestResultCache(
			$row['active_fi'], $row['pass_scoring']
		);
	}
}
?>
<#4581>
<?php
// primary key for tst_result_cache - step 7/7

if( $ilDB->tableExists('tst_result_cache_tmp') )
{
	$ilDB->dropTable('tst_result_cache_tmp');
}
?>
<#4582>
<?php
$ilDB->addIndex('mail_obj_data', array('obj_id', 'user_id'), 'i2');
?>
<#4583>
<?php
$ilDB->dropPrimaryKey('mail_obj_data');
?>
<#4584>
<?php
$mod_dup_query_num = "
SELECT COUNT(*) cnt
FROM (
	SELECT obj_id
    FROM mail_obj_data
    GROUP BY obj_id
    HAVING COUNT(*) > 1
) duplicateMailFolders
";

$res  = $ilDB->query($mod_dup_query_num);
$data = $ilDB->fetchAssoc($res);

$ilSetting = new ilSetting();
$setting   = $ilSetting->get('mail_mod_dupl_warn_51x_shown', 0);
if($data['cnt'] > 0 && !(int)$setting)
{
	echo "<pre>

		Dear Administrator,
		
		DO NOT REFRESH THIS PAGE UNLESS YOU HAVE READ THE FOLLOWING INSTRUCTIONS
		
		The update process has been stopped due to a data consistency issue in table 'mail_obj_data'.
		The values in field 'obj_id' should be unique, but there are different values in field 'user_id', associated to the same 'obj_id'.
		You have the opportunity to review the data and apply manual fixes on your own risk. The duplicates can be determined with the following SQL string:

		SELECT mail_obj_data.* FROM mail_obj_data INNER JOIN (SELECT obj_id FROM mail_obj_data GROUP BY obj_id HAVING COUNT(*) > 1) duplicateMailFolders ON duplicateMailFolders.obj_id = mail_obj_data.obj_id ORDER BY mail_obj_data.obj_id
		
		If you try to rerun the update process, this warning will be skipped.
		The remaining duplicates will be removed automatically by the criteria documented below.

		Foreach each duplicate record, ...
		
		1. ILIAS temporarily stores the value of the duplicate 'obj_id' in a variable: \$old_folder_id .
		2. ILIAS deletes every duplicate row in table 'mail_obj_data' determined by \$old_folder_id (field: 'obj_id') and the respective 'user_id'.
		3. ILIAS creates a new record for the user account (with a unique 'obj_id') and stores this value in a variable: \$new_folder_id .
		4. All messages of the user stored in table 'mail' and related to the \$old_folder_id will be updated to \$new_folder_id (field: 'folder_id').
		5. The existing tree entries of the old \$old_folder_id in table 'mail_tree' will be replaced by the \$new_folder_id (fields: 'child' and 'parent').

		Please ensure to backup your current database before reloading this page or executing the database update in general.
		Furthermore disable your client while executing the following 2 update steps.

		Best regards,
		The mail system maintainer
		
	</pre>";

	$ilSetting->set('mail_mod_dupl_warn_51x_shown', 1);
	exit();
}


if($data['cnt'] > 0)
{
	$db_step = $nr;

	$ps_delete_mf_by_obj_and_usr = $ilDB->prepareManip(
		"DELETE FROM mail_obj_data WHERE obj_id = ? AND user_id = ?",
		array('integer', 'integer')
	);

	$ps_create_mf_by_obj_and_usr = $ilDB->prepareManip(
		"INSERT INTO mail_obj_data (obj_id, user_id, title, m_type) VALUES(?, ?, ?, ?)",
		array('integer','integer', 'text', 'text')
	);

	$ps_update_mail_by_usr_and_folder = $ilDB->prepareManip(
		"UPDATE mail SET folder_id = ? WHERE folder_id = ? AND user_id = ?",
		array('integer', 'integer', 'integer')
	);

	$ps_update_tree_entry_by_child_and_usr = $ilDB->prepareManip(
		"UPDATE mail_tree SET child = ? WHERE child = ? AND tree = ?",
		array('integer', 'integer', 'integer')
	);

	$ps_update_tree_par_entry_by_child_and_usr = $ilDB->prepareManip(
		"UPDATE mail_tree SET parent = ? WHERE parent = ? AND tree = ?",
		array('integer', 'integer', 'integer')
	);

	$mod_dup_query = "
	SELECT mail_obj_data.*
	FROM mail_obj_data
	INNER JOIN (
		SELECT obj_id
		FROM mail_obj_data
		GROUP BY obj_id
		HAVING COUNT(*) > 1
	) duplicateMailFolders ON duplicateMailFolders.obj_id = mail_obj_data.obj_id
	ORDER BY mail_obj_data.obj_id
	";
	$res = $ilDB->query($mod_dup_query);
	while($row = $ilDB->fetchAssoc($res))
	{
		$old_folder_id = $row['obj_id'];
		$user_id       = $row['user_id'];
		$title         = $row['title'];
		$type          = $row['m_type'];

		// Delete old folder entry
		$ilDB->execute($ps_delete_mf_by_obj_and_usr, array($old_folder_id, $user_id));
		$GLOBALS['ilLog']->write(sprintf(
			"DB Step %s: Deleted folder %s of user %s .",
			$db_step, $old_folder_id, $user_id
		));

		$new_folder_id = $ilDB->nextId('mail_obj_data');
		// create new folder entry
		$ilDB->execute($ps_create_mf_by_obj_and_usr, array($new_folder_id, $user_id, $title, $type));
		$GLOBALS['ilLog']->write(sprintf(
			"DB Step %s: Created new folder %s for user %s .",
			$db_step, $new_folder_id, $user_id
		));

		// Move mails to new folder
		$ilDB->execute($ps_update_mail_by_usr_and_folder, array($new_folder_id, $old_folder_id, $user_id));
		$GLOBALS['ilLog']->write(sprintf(
			"DB Step %s: Moved mails from %s to %s for user %s .",
			$db_step, $old_folder_id, $new_folder_id,  $user_id
		));

		// Change existing tree entry
		$ilDB->execute($ps_update_tree_entry_by_child_and_usr, array($new_folder_id, $old_folder_id, $user_id));
		$GLOBALS['ilLog']->write(sprintf(
			"DB Step %s: Changed child in table 'mail_tree' from %s to %s for tree %s .",
			$db_step, $old_folder_id, $new_folder_id, $user_id
		));
		// Change existing tree parent entry
		$ilDB->execute($ps_update_tree_par_entry_by_child_and_usr, array($new_folder_id, $old_folder_id, $user_id));
		$GLOBALS['ilLog']->write(sprintf(
			"DB Step %s: Changed parent in table 'mail_tree' from %s to %s for tree %s .",
			$db_step, $old_folder_id, $new_folder_id, $user_id
		));
	}
}

$res  = $ilDB->query($mod_dup_query_num);
$data = $ilDB->fetchAssoc($res);
if($data['cnt'] > 0)
{
	die("There are still duplicate entries in table 'mail_obj_data'. Please execute this database update step again.");
}
$ilSetting->delete('mail_mod_dupl_warn_51x_shown');
?>
<#4585>
<?php
$mod_dup_query_num = "
SELECT COUNT(*) cnt
FROM (
	SELECT obj_id
    FROM mail_obj_data
    GROUP BY obj_id
    HAVING COUNT(*) > 1
) duplicateMailFolders
";
$res  = $ilDB->query($mod_dup_query_num);
$data = $ilDB->fetchAssoc($res);
if($data['cnt'] > 0)
{
	die("There are still duplicate entries in table 'mail_obj_data'. Please execute database update step 4584 again. Execute the following SQL string manually: UPDATE settings SET value = 4583 WHERE keyword = 'db_version'; ");
}
$ilDB->addPrimaryKey('mail_obj_data', array('obj_id'));
?>
<#4586>
<?php
$fields = array(
	'id' => array(
		'type' => 'integer',
		'length' => '8',
		),
	'status' => array(
		'type' => 'integer',
		'length' => '1',
		),
	'host' => array(
		'type' => 'text',
		'length' => '256',
		),
	'port' => array(
		'type' => 'integer',
		'length' => '8',
		),
	'weight' => array(
		'type' => 'integer',
		'length' => '2',
		),
	'flush_needed' => array(
		'type' => 'integer',
		'length' => '1',
		),
	);
if (! $ilDB->tableExists('il_gc_memcache_server')) {
	$ilDB->createTable('il_gc_memcache_server', $fields);
	$ilDB->addPrimaryKey('il_gc_memcache_server', array( 'id' ));
	$ilDB->createSequence('il_gc_memcache_server');
}
?>
<#4587>
<?php
include_once("./Services/Migration/DBUpdate_3136/classes/class.ilDBUpdate3136.php");
ilDBUpdate3136::addStyleClass("Sup", "sup", "sup",
	array());
ilDBUpdate3136::addStyleClass("Sub", "sub", "sub",
	array());
?>
<#4588>
<?php
if (!$ilDB->tableColumnExists("il_wiki_data", "link_md_values"))
{
	$ilDB->addTableColumn("il_wiki_data", "link_md_values",array (
		"type" => "integer",
		"length" => 1,
		"notnull" => false,
		"default" => 0,
	));
}
?>
<#4589>
<?php
$mt_dup_query_num = "
SELECT COUNT(*) cnt
FROM (
    SELECT child
    FROM mail_tree
    GROUP BY child
    HAVING COUNT(*) > 1
) duplicateMailFolderNodes
";
$res  = $ilDB->query($mt_dup_query_num);
$data = $ilDB->fetchAssoc($res);

$ilSetting = new ilSetting();
$setting   = $ilSetting->get('mail_mt_dupl_warn_51x_shown', 0);
if($data['cnt'] > 0 && !(int)$setting)
{
	echo "<pre>

		Dear Administrator,

		DO NOT REFRESH THIS PAGE UNLESS YOU HAVE READ THE FOLLOWING INSTRUCTIONS

		The update process has been stopped due to a data consistency issue in table 'mail_tree'.
		The values in field 'child' should be unique, but there are different values in field 'tree', associated to the same 'child'.
		You have the opportunity to review the data and apply manual fixes on your own risk. The duplicates can be determined with the following SQL string:

		SELECT * FROM mail_tree INNER JOIN (SELECT child FROM mail_tree GROUP BY child HAVING COUNT(*) > 1) duplicateMailFolderNodes ON duplicateMailFolderNodes.child = mail_tree.child

		If you try to rerun the update process, this warning will be skipped.
		The remaining duplicates will be removed automatically by the criteria documented below.
		
		1. ILIAS determines the relevant unique users for the duplicate entries (field: tree)
		2. ILIAS ensures that the default folders (root, inbox, trash, drafts, sent, local) exist in table 'mail_obj_data'
		3. For every affected user ILIAS deletes all records in table 'mail_tree'
		4. For every affected user ILIAS creates a new root node in table 'mail_tree'
		5. For every affected user ILIAS creates new nodes (inbox, trash, drafts, sent, local) below the root node
		6. For every affected user ILIAS creates new nodes for the custom folters below the 'local' folder

		Please ensure to backup your current database before reloading this page or executing the database update in general.
		Furthermore disable your client while executing the following 3 update steps.

		Best regards,
		The mail system maintainer
		
	</pre>";

	$ilSetting->set('mail_mt_dupl_warn_51x_shown', 1);
	exit();
}

if($data['cnt'] > 0)
{
	if(!$ilDB->tableExists('mail_tree_migr'))
	{
		$ilDB->createTable('mail_tree_migr', array(
			'usr_id' => array(
				'type'    => 'integer',
				'length'  => 4,
				'notnull' => true,
				'default' => 0
			)
		));
		$ilDB->addPrimaryKey('mail_tree_migr', array('usr_id'));
	}
}
?>
<#4590>
<?php
if($ilDB->tableExists('mail_tree_migr'))
{
	$db_step = $nr;

	$ps_create_mtmig_rec = $ilDB->prepareManip(
		"INSERT INTO mail_tree_migr (usr_id) VALUES(?)",
		array('integer')
	);

	$mt_dup_query = "
	SELECT DISTINCT mail_tree.tree
	FROM mail_tree
	INNER JOIN (
		SELECT child
		FROM mail_tree
		GROUP BY child
		HAVING COUNT(*) > 1
	) duplicateMailFolderNodes ON duplicateMailFolderNodes.child = mail_tree.child
	LEFT JOIN mail_tree_migr ON mail_tree_migr.usr_id = mail_tree.tree
	WHERE mail_tree_migr.usr_id IS NULL
	";
	$res = $ilDB->query($mt_dup_query);
	while($row = $ilDB->fetchAssoc($res))
	{
		$ilDB->execute($ps_create_mtmig_rec, array($row['tree']));

		$GLOBALS['ilLog']->write(sprintf(
			"DB Step %s: Detected duplicate entries (field: child) in table 'mail_tree' for user (field: tree) %s .",
			$db_step, $row['tree']
		));
	}
}
?>
<#4591>
<?php
if($ilDB->tableExists('mail_tree_migr'))
{
	$db_step = $nr;

	$ps_del_tree_entries = $ilDB->prepareManip(
		"DELETE FROM mail_tree WHERE tree = ?",
		array('integer')
	);

	$ps_sel_fold_entries = $ilDB->prepare(
		"SELECT obj_id, title, m_type FROM mail_obj_data WHERE user_id = ?",
		array('integer')
	);

	$default_folders_title_to_type_map = array(
		'a_root'   => 'root',
		'b_inbox'  => 'inbox',
		'c_trash'  => 'trash',
		'd_drafts' => 'drafts',
		'e_sent'   => 'sent',
		'z_local'  => 'local'
	);
	$default_folder_type_to_title_map = array_flip($default_folders_title_to_type_map);

	$ps_in_fold_entry = $ilDB->prepareManip(
		"INSERT INTO mail_obj_data (obj_id, user_id, title, m_type) VALUES(?, ?, ?, ?)",
		array('integer','integer', 'text', 'text')
	);
	
	$ps_in_tree_entry = $ilDB->prepareManip(
		"INSERT INTO mail_tree (tree, child, parent, lft, rgt, depth) VALUES(?, ?, ?, ?, ?, ?)",
		array('integer', 'integer', 'integer', 'integer', 'integer', 'integer')
	);
	
	$ps_sel_tree_entry = $ilDB->prepare(
		"SELECT rgt, lft, parent FROM mail_tree WHERE child = ? AND tree = ?",
		array('integer', 'integer')
	);

	$ps_up_tree_entry = $ilDB->prepareManip(
		"UPDATE mail_tree SET lft = CASE WHEN lft > ? THEN lft + 2 ELSE lft END, rgt = CASE WHEN rgt >= ? THEN rgt + 2 ELSE rgt END WHERE tree = ?",
		array('integer', 'integer', 'integer')
	);

	$ps_del_mtmig_rec = $ilDB->prepareManip(
		"DELETE FROM mail_tree_migr WHERE usr_id = ?",
		array('integer')
	);

	$res = $ilDB->query("SELECT usr_id FROM mail_tree_migr");
	$num = $ilDB->numRows($res);

	$GLOBALS['ilLog']->write(sprintf(
		"DB Step %s: Found %s duplicates in table 'mail_tree'.",
		$db_step, $num
	));

	$i = 0;
	while($row = $ilDB->fetchAssoc($res))
	{
		++$i;

		$usr_id = $row['usr_id'];

		$ilDB->execute($ps_del_tree_entries, array($usr_id));
		$GLOBALS['ilLog']->write(sprintf(
			"DB Step %s: Started 'mail_tree' migration for user %s. Deleted all records referring this user (field: tree)",
			$db_step, $usr_id
		));

		$fold_res = $ilDB->execute($ps_sel_fold_entries, array($usr_id));
		$user_folders         = array();
		$user_default_folders = array();
		while($fold_row = $ilDB->fetchAssoc($fold_res))
		{
			$user_folders[$fold_row['obj_id']] = $fold_row;
			if(isset($default_folder_type_to_title_map[strtolower($fold_row['m_type'])]))
			{
				$user_default_folders[$fold_row['m_type']] = $fold_row['title'];
			}
		}

		// Create missing default folders
		$folders_to_create = array_diff_key($default_folder_type_to_title_map, $user_default_folders);
		foreach($folders_to_create as $type => $title)
		{
			$folder_id = $ilDB->nextId('mail_obj_data');
			$ilDB->execute($ps_in_fold_entry, array($folder_id, $usr_id, $title, $type));

			$user_folders[$folder_id] = array(
				'obj_id' => $folder_id,
				'user_id'=> $usr_id,
				'title'  => $title,
				'm_type' => $type
			);
			$GLOBALS['ilLog']->write(sprintf(
				"DB Step %s, iteration %s: Created 'mail_obj_data' record (missing folder type): %s, %s, %s, %s .",
				$db_step, $i, $folder_id, $usr_id, $title, $type
			));
		}		

		// Create a new root folder node
		$root_id  = null;
		foreach($user_folders as $folder_id => $data)
		{
			if('root' != $data['m_type'])
			{
				continue;
			}

			$root_id = $folder_id;
			$ilDB->execute($ps_in_tree_entry, array($usr_id, $root_id, 0, 1, 2, 1));

			$GLOBALS['ilLog']->write(sprintf(
				"DB Step %s, iteration %s: Created root node with id %s for user %s in 'mail_tree'.",
				$db_step, $i, $root_id, $usr_id
			));
			break;
		}

		if(!$root_id)
		{
			// Did not find root folder, skip user and move to the next one
			$GLOBALS['ilLog']->write(sprintf(
				"DB Step %s, iteration %s: No root folder found for user %s . Skipped user.",
				$db_step, $i, $usr_id
			));
			continue;
		}

		$custom_folder_root_id = null;
		// Create all default folders below 'root'
		foreach($user_folders as $folder_id => $data)
		{
			if('root' == $data['m_type'] || !isset($default_folder_type_to_title_map[strtolower($data['m_type'])]))
			{
				continue;
			}

			if(null === $custom_folder_root_id && 'local' == $data['m_type'])
			{
				$custom_folder_root_id = $folder_id;
			}

			$res_parent = $ilDB->execute($ps_sel_tree_entry, array($root_id, $usr_id));
			$parent_row = $ilDB->fetchAssoc($res_parent);

			$right = $parent_row['rgt'];
			$lft   = $right;
			$rgt   = $right + 1;

			$ilDB->execute($ps_up_tree_entry, array($right, $right, $usr_id));
			$ilDB->execute($ps_in_tree_entry, array($usr_id, $folder_id, $root_id, $lft, $rgt, 2));
			$GLOBALS['ilLog']->write(sprintf(
				"DB Step %s, iteration %s: Created node with id %s (lft: %s | rgt: %s) for user %s in 'mail_tree'.",
				$db_step, $i, $folder_id, $lft, $rgt, $usr_id
			));

		}

		if(!$custom_folder_root_id)
		{
			// Did not find custom folder root, skip user and move to the next one
			$GLOBALS['ilLog']->write(sprintf(
				"DB Step %s, iteration %s: No custom folder root found for user %s . Skipped user.",
				$db_step, $i, $usr_id
			));
			continue;
		}

		// Create all custom folders below 'local'
		foreach($user_folders as $folder_id => $data)
		{
			if(isset($default_folder_type_to_title_map[strtolower($data['m_type'])]))
			{
				continue;
			}

			$res_parent = $ilDB->execute($ps_sel_tree_entry, array($custom_folder_root_id, $usr_id));
			$parent_row = $ilDB->fetchAssoc($res_parent);

			$right = $parent_row['rgt'];
			$lft   = $right;
			$rgt   = $right + 1;

			$ilDB->execute($ps_up_tree_entry, array($right, $right, $usr_id));
			$ilDB->execute($ps_in_tree_entry, array($usr_id, $folder_id, $custom_folder_root_id, $lft, $rgt, 3));
			$GLOBALS['ilLog']->write(sprintf(
				"DB Step %s, iteration %s: Created custom folder node with id %s (lft: %s | rgt: %s) for user % in 'mail_tree'.",
				$db_step, $i, $folder_id, $lft, $rgt, $usr_id
			));
		}

		// Tree completely created, remove migration record
		$ilDB->execute($ps_del_mtmig_rec, array($usr_id));

		$GLOBALS['ilLog']->write(sprintf(
			"DB Step %s, iteration %s: Finished 'mail_tree' migration for user %s .",
			$db_step, $i, $usr_id
		));
	}

	$res = $ilDB->query("SELECT usr_id FROM mail_tree_migr");
	$num = $ilDB->numRows($res);
	if($num > 0)
	{
		die("There are still duplicate entries in table 'mail_tree'. Please execute this database update step again.");
	}
}
?>
<#4592>
<?php
if($ilDB->tableExists('mail_tree_migr'))
{
	$ilDB->dropTable('mail_tree_migr');
}

$ilSetting = new ilSetting();
$ilSetting->delete('mail_mt_dupl_warn_51x_shown');

$mt_dup_query_num = "
SELECT COUNT(*) cnt
FROM (
	SELECT child
	FROM mail_tree
	GROUP BY child
	HAVING COUNT(*) > 1
) duplicateMailFolderNodes
";
$res  = $ilDB->query($mt_dup_query_num);
$data = $ilDB->fetchAssoc($res);
if($data['cnt'] > 0)
{
	die("There are still duplicate entries in table 'mail_tree'. Please execute database update step 4589 again. Execute the following SQL string manually: UPDATE settings SET value = 4588 WHERE keyword = 'db_version'; ");
}

$ilDB->addPrimaryKey('mail_tree', array('child'));
?>
<#4593>
<?php
$ilDB->dropIndex('mail_tree', 'i1');
?>
<#4594>
<?php
	if (!$ilDB->tableColumnExists("booking_schedule", "av_from"))
	{
		$ilDB->addTableColumn("booking_schedule", "av_from", array(
			"type" => "integer",
			"notnull" => false,
			"length" => 4
		));
	}
	if (!$ilDB->tableColumnExists("booking_schedule", "av_to"))
	{
		$ilDB->addTableColumn("booking_schedule", "av_to", array(
			"type" => "integer",
			"notnull" => false,
			"length" => 4
		));
	}
?>
<#4595>
<?php
include_once("./Services/Migration/DBUpdate_3136/classes/class.ilDBUpdate3136.php");
ilDBUpdate3136::addStyleClass("CarouselCntr", "ca_cntr", "div",
	array());
?>
<#4596>
<?php
include_once("./Services/Migration/DBUpdate_3136/classes/class.ilDBUpdate3136.php");
ilDBUpdate3136::addStyleClass("CarouselICntr", "ca_icntr", "div",
	array());
?>
<#4597>
<?php
include_once("./Services/Migration/DBUpdate_3136/classes/class.ilDBUpdate3136.php");
ilDBUpdate3136::addStyleClass("CarouselIHead", "ca_ihead", "div",
	array());
?>
<#4598>
<?php
include_once("./Services/Migration/DBUpdate_3136/classes/class.ilDBUpdate3136.php");
ilDBUpdate3136::addStyleClass("CarouselICont", "ca_icont", "div",
	array());
?>
<#4599>
<?php

if( !$ilDB->tableExists('member_noti') )
{
	$ilDB->createTable('member_noti', array(
		'ref_id' => array(
			'type' => 'integer',
			'length' => 4,
			'notnull' => true,
			'default' => 0
		),
		'nmode' => array(
			'type' => 'integer',
			'length' => 1,
			'notnull' => true,
			'default' => 0
		)
	));
		
	$ilDB->addPrimaryKey('member_noti', array('ref_id'));
}

?>
<#4600>
<?php

if( !$ilDB->tableExists('member_noti_user') )
{
	$ilDB->createTable('member_noti_user', array(
		'ref_id' => array(
			'type' => 'integer',
			'length' => 4,
			'notnull' => true,
			'default' => 0
		),
		'user_id' => array(
			'type' => 'integer',
			'length' => 4,
			'notnull' => true,
			'default' => 0
		),
		'status' => array(
			'type' => 'integer',
			'length' => 1,
			'notnull' => true,
			'default' => 0
		)
	));
		
	$ilDB->addPrimaryKey('member_noti_user', array('ref_id', 'user_id'));
}

?>
<#4601>
<?php
if(!$ilDB->tableColumnExists('frm_posts', 'pos_cens_date'))
{
	$ilDB->addTableColumn('frm_posts', 'pos_cens_date', array(
			'type'    => 'timestamp',
			'notnull' => false)
	);
}
?>
<#4602>
<?php
if(!$ilDB->tableExists('frm_posts_deleted'))
{
	$ilDB->createTable('frm_posts_deleted',
		array(
			'deleted_id'          => array(
				'type'    => 'integer',
				'length'  => 4,
				'notnull' => true
			),
			'deleted_date'        => array(
				'type'    => 'timestamp',
				'notnull' => true
			),
			'deleted_by'          => array(
				'type'    => 'text',
				'length'  => 255,
				'notnull' => true
			),
			'forum_title'         => array(
				'type'    => 'text',
				'length'  => 255,
				'notnull' => true
			),
			'thread_title'        => array(
				'type'    => 'text',
				'length'  => 255,
				'notnull' => true
			),
			'post_title'          => array(
				'type'    => 'text',
				'length'  => 255,
				'notnull' => true
			),
			'post_message'        => array(
				'type'    => 'clob',
				'notnull' => true
			),
			'post_date'           => array(
				'type'    => 'timestamp',
				'notnull' => true
			),
			'obj_id'              => array(
				'type'    => 'integer',
				'length'  => 4,
				'notnull' => true
			),
			'ref_id'              => array(
				'type'    => 'integer',
				'length'  => 4,
				'notnull' => true
			),
			'thread_id'           => array(
				'type'    => 'integer',
				'length'  => 4,
				'notnull' => true
			),
			'forum_id'            => array(
				'type'    => 'integer',
				'length'  => 4,
				'notnull' => true
			),
			'pos_display_user_id' => array(
				'type'    => 'integer',
				'length'  => 4,
				'notnull' => true,
				'default' => 0
			),
			'pos_usr_alias'       => array(
				'type'    => 'text',
				'length'  => 255,
				'notnull' => false
			)
		));

	$ilDB->addPrimaryKey('frm_posts_deleted', array('deleted_id'));
	$ilDB->createSequence('frm_posts_deleted');
}
?>
<#4603>
<?php
	$ilCtrlStructureReader->getStructure();
?>
<#4604>
<?php
if(!$ilDB->tableColumnExists('frm_posts_deleted','is_thread_deleted'))
{
	$ilDB->addTableColumn('frm_posts_deleted', 'is_thread_deleted', array(
			'type'    => 'integer',
			'length'  => 1,
			'notnull' => true,
			'default' => 0)
	);
}
?>
<#4605>
<?php

$res = $ilDB->query("SELECT a.id, a.tpl_id, od.obj_id , od.title FROM ".
	"(didactic_tpl_a a JOIN ".
	"(didactic_tpl_alr alr JOIN ".
	"object_data od ".
	"ON (alr.role_template_id = od.obj_id)) ".
	"ON ( a.id = alr.action_id)) ".
	"WHERE a.type_id = " . $ilDB->quote(2,'integer'));

$names = array();
$templates = array();

while($row = $ilDB->fetchAssoc($res))
{
	$names[$row["tpl_id"]][$row["id"]] = array(
		"action_id" => $row["id"],
		"role_template_id" => $row["obj_id"],
		"role_title" => $row["title"]);

	$templates[$row["tpl_id"]] = $row["tpl_id"];
}

$res = $ilDB->query("SELECT * FROM didactic_tpl_objs");

while($row = $ilDB->fetchAssoc($res))
{
	if(in_array($row["tpl_id"],$templates))
	{
		$roles = array();
		$rol_res = $ilDB->query("SELECT rol_id FROM rbac_fa ".
			"WHERE parent = ".$ilDB->quote($row["ref_id"],'integer'). " AND assign = ".$ilDB->quote('y','text'));

		while($rol_row = $ilDB->fetchObject($rol_res))
		{
			$roles[] = $rol_row->rol_id;
		}

		foreach($names[$row["tpl_id"]] as $name)
		{
			$concat = $ilDB->concat(array(
				array("title", "text"),
				array($ilDB->quote("_".$row["ref_id"], "text"), "text")
			), false);

			$ilDB->manipulate("UPDATE object_data".
				" SET title = ".$concat .
				" WHERE ".$ilDB->in("obj_id",$roles, "", "integer").
				" AND title = " . $ilDB->quote($name['role_title']));
		}
	}
}
?>
<#4606>
<?php
if(!$ilDB->tableColumnExists('exc_assignment','peer_char'))
{
	$ilDB->addTableColumn('exc_assignment', 'peer_char', array(
		'type' => 'integer',
		'length' => 2,
		'notnull' => false
	));
}
?>
<#4607>
<?php
if(!$ilDB->tableColumnExists('exc_assignment','peer_unlock'))
{
	$ilDB->addTableColumn('exc_assignment', 'peer_unlock', array(
		'type' => 'integer',
		'length' => 1,
		'notnull' => true,
		'default' => 0
	));
}
?>
<#4608>
<?php
if(!$ilDB->tableColumnExists('exc_assignment','peer_valid'))
{
	$ilDB->addTableColumn('exc_assignment', 'peer_valid', array(
		'type' => 'integer',
		'length' => 1,
		'notnull' => true,
		'default' => 1
	));
}
?>
<#4609>
<?php
if(!$ilDB->tableColumnExists('exc_assignment','team_tutor'))
{
	$ilDB->addTableColumn('exc_assignment', 'team_tutor', array(
		'type' => 'integer',
		'length' => 1,
		'notnull' => true,
		'default' => 0
	));
}
?>
<#4610>
<?php
if(!$ilDB->tableColumnExists('exc_assignment','max_file'))
{
	$ilDB->addTableColumn('exc_assignment', 'max_file', array(
		'type' => 'integer',
		'length' => 1,
		'notnull' => false
	));
}
?>
<#4611>
<?php
if(!$ilDB->tableColumnExists('exc_assignment','deadline2'))
{
	$ilDB->addTableColumn('exc_assignment', 'deadline2', array(
		'type' => 'integer',
		'length' => 4,
		'notnull' => false
	));
}
?>
<#4612>
<?php
	$ilCtrlStructureReader->getStructure();
?>
<#4613>
<?php
if(!$ilDB->tableColumnExists('exc_returned','late'))
{
	$ilDB->addTableColumn('exc_returned', 'late', array(
		'type' => 'integer',
		'length' => 1,
		'notnull' => true,
		'default' => 0
	));
}
?>
<#4614>
<?php

if(!$ilDB->tableExists('exc_crit_cat'))
{
	$ilDB->createTable('exc_crit_cat', array(
		'id' => array(
			'type' => 'integer',
			'length' => 4,
			'notnull' => true,
			'default' => 0
		),
		'parent' => array(
			'type' => 'integer',
			'length' => 4,
			'notnull' => true,
			'default' => 0
		),
		'title' => array(
			'type' => 'text',
			'length' => 255,
			'notnull' => false
		),
		'pos' => array(
			'type' => 'integer',
			'length' => 4,
			'notnull' => true,
			'default' => 0
		)
	));	
	$ilDB->addPrimaryKey('exc_crit_cat',array('id'));
	$ilDB->createSequence('exc_crit_cat');
}

?>
<#4615>
<?php

if(!$ilDB->tableExists('exc_crit'))
{
	$ilDB->createTable('exc_crit', array(
		'id' => array(
			'type' => 'integer',
			'length' => 4,
			'notnull' => true,
			'default' => 0
		),
		'parent' => array(
			'type' => 'integer',
			'length' => 4,
			'notnull' => true,
			'default' => 0
		),
		'type' => array(
			'type' => 'text',
			'length' => 255,
			'notnull' => false
		),
		'title' => array(
			'type' => 'text',
			'length' => 255,
			'notnull' => false
		),
		'descr' => array(
			'type' => 'text',
			'length' => 1000,
			'notnull' => false
		),
		'pos' => array(
			'type' => 'integer',
			'length' => 4,
			'notnull' => true,
			'default' => 0
		)
	));	
	$ilDB->addPrimaryKey('exc_crit',array('id'));
	$ilDB->createSequence('exc_crit');
}

?>
<#4616>
<?php

if(!$ilDB->tableColumnExists('exc_crit','required'))
{
	$ilDB->addTableColumn('exc_crit', 'required', array(
		'type' => 'integer',
		'length' => 1,
		'notnull' => true,
		'default' => 0
	));
}

?>
<#4617>
<?php

if(!$ilDB->tableColumnExists('exc_crit','def'))
{
	$ilDB->addTableColumn('exc_crit', 'def', array(
		'type' => 'text',
		'length' => 4000,
		'notnull' => false
	));
}

?>
<#4618>
<?php
	$ilCtrlStructureReader->getStructure();
?>
<#4619>
<?php

if(!$ilDB->tableColumnExists('exc_assignment','peer_text'))
{
	$ilDB->addTableColumn('exc_assignment', 'peer_text', array(
		'type' => 'integer',
		'length' => 1,
		'notnull' => true,
		'default' => 1
	));
}

?>
<#4620>
<?php

if(!$ilDB->tableColumnExists('exc_assignment','peer_rating'))
{
	$ilDB->addTableColumn('exc_assignment', 'peer_rating', array(
		'type' => 'integer',
		'length' => 1,
		'notnull' => true,
		'default' => 1
	));
}

?>
<#4621>
<?php

if(!$ilDB->tableColumnExists('exc_assignment','peer_crit_cat'))
{
	$ilDB->addTableColumn('exc_assignment', 'peer_crit_cat', array(
		'type' => 'integer',
		'length' => 4,
		'notnull' => false
	));
}

?>
<#4622>
<?php

include_once('./Services/Migration/DBUpdate_3560/classes/class.ilDBUpdateNewObjectType.php');				
$blog_type_id = ilDBUpdateNewObjectType::getObjectTypeId('blog');
if($blog_type_id)
{					
	// not sure if we want to clone "write" or "contribute"?
	$new_ops_id = ilDBUpdateNewObjectType::addCustomRBACOperation('redact', 'Redact', 'object', 6100);	
	if($new_ops_id)
	{
		ilDBUpdateNewObjectType::addRBACOperation($blog_type_id, $new_ops_id);						
	}
}	

?>
<#4623>
<?php

include_once('./Services/Migration/DBUpdate_3560/classes/class.ilDBUpdateNewObjectType.php');
$redact_ops_id = ilDBUpdateNewObjectType::getCustomRBACOperationId('redact');
if($redact_ops_id)
{
	ilDBUpdateNewObjectType::addRBACTemplate('blog', 'il_blog_editor', 'Editor template for blogs', 
		array(
			ilDBUpdateNewObjectType::RBAC_OP_VISIBLE,
			ilDBUpdateNewObjectType::RBAC_OP_READ,
			ilDBUpdateNewObjectType::RBAC_OP_WRITE,
			$redact_ops_id)
	);
}

?>
<#4624>
<?php

if (!$ilDB->tableColumnExists('adv_md_record_objs', 'optional'))
{
	$ilDB->addTableColumn('adv_md_record_objs', 'optional', array(
		"type" => "integer",
		"notnull" => true,
		"length" => 1,
		"default" => 0
	));
}
	
?>
<#4625>
<?php

if (!$ilDB->tableColumnExists('adv_md_record', 'parent_obj'))
{
	$ilDB->addTableColumn('adv_md_record', 'parent_obj', array(
		"type" => "integer",
		"notnull" => false,
		"length" => 4
	));
}
	
?>
<#4626>
<?php
	$ilCtrlStructureReader->getStructure();
?>
<#4627>
<?php
	if (!$ilDB->tableExists("copg_section_timings"))
	{
		$fields = array (
			'pm_id'    => array ('type' => 'integer', 'length'  => 4,'notnull' => true, 'default' => 0),
			'pm_title'   => array ('type' => 'text', 'notnull' => true, 'length' => 60, 'fixed' => false),
			'pm_enabled'    => array ('type' => 'integer', 'length'  => 1,"notnull" => true,"default" => 0),
			'save_usr_adr'  => array ('type' => 'integer', 'length'  => 1,"notnull" => true,"default" => 0)
		);


		$fields = array(
			"page_id" => array (
				"type" => "integer",
				"length" => 4,
				"notnull" => true
			),
			"parent_type" => array (
				"type" => "text",
				"length" => 10,
				"notnull" => true
			),
			"utc_ts" => array (
				"type" => "timestamp",
				"notnull" => true
			)
		);

		$ilDB->createTable("copg_section_timings", $fields);
	}
?>
<#4628>
<?php
	$ilDB->dropTableColumn("copg_section_timings", "utc_ts");
	$ilDB->addTableColumn('copg_section_timings', 'unix_ts',
		array(
			"type"    => "integer",
			"notnull" => true,
			"length"  => 4,
			"default" => 0
		)
	);
?>
<#4629>
<?php
if(!$ilDB->tableColumnExists('skl_user_skill_level', 'unique_identifier'))
{
    $ilDB->addTableColumn('skl_user_skill_level', 'unique_identifier', array(
        'type' => 'text',
        'length' => 80,
        'notnull' => false
    ));
}
?>
<#4630>
<?php
	$ilCtrlStructureReader->getStructure();
?>
<#4631>
<?php
	if (!$ilDB->tableColumnExists('crs_settings', 'crs_start'))
	{
		$ilDB->addTableColumn('crs_settings', 'crs_start', array(
			"type" => "integer",
			"notnull" => false,
			"length" => 4
		));
	}
	if (!$ilDB->tableColumnExists('crs_settings', 'crs_end'))
	{
		$ilDB->addTableColumn('crs_settings', 'crs_end', array(
			"type" => "integer",
			"notnull" => false,
			"length" => 4
		));
	}
?>
<#4632>
<?php
	if (!$ilDB->tableColumnExists('crs_settings', 'leave_end'))
	{
		$ilDB->addTableColumn('crs_settings', 'leave_end', array(
			"type" => "integer",
			"notnull" => false,
			"length" => 4
		));
	}
?>
<#4633>
<?php
	if (!$ilDB->tableColumnExists('crs_settings', 'auto_wait'))
	{
		$ilDB->addTableColumn('crs_settings', 'auto_wait', array(
			"type" => "integer",
			"notnull" => true,
			"length" => 1,
			"default" => 0
		));
	}
?>
<#4634>
<?php
	if (!$ilDB->tableColumnExists('crs_settings', 'min_members'))
	{
		$ilDB->addTableColumn('crs_settings', 'min_members', array(
			"type" => "integer",
			"notnull" => false,
			"length" => 2
		));
	}
?>
<#4635>
<?php
	if (!$ilDB->tableColumnExists('grp_settings', 'registration_min_members'))
	{
		$ilDB->addTableColumn('grp_settings', 'registration_min_members', array(
			"type" => "integer",
			"notnull" => false,
			"length" => 2
		));
	}
?>
<#4636>
<?php
	if (!$ilDB->tableColumnExists('grp_settings', 'leave_end'))
	{
		$ilDB->addTableColumn('grp_settings', 'leave_end', array(
			"type" => "integer",
			"notnull" => false,
			"length" => 4
		));
	}
?>
<#4637>
<?php
	if (!$ilDB->tableColumnExists('grp_settings', 'auto_wait'))
	{
		$ilDB->addTableColumn('grp_settings', 'auto_wait', array(
			"type" => "integer",
			"notnull" => true,
			"length" => 1,
			"default" => 0
		));
	}
?>
<#4638>
<?php
	if (!$ilDB->tableColumnExists('event', 'reg_min_users'))
	{
		$ilDB->addTableColumn('event', 'reg_min_users', array(
			"type" => "integer",
			"notnull" => false,
			"length" => 2
		));
	}
?>
<#4639>
<?php
	if (!$ilDB->tableColumnExists('event', 'reg_auto_wait'))
	{
		$ilDB->addTableColumn('event', 'reg_auto_wait', array(
			"type" => "integer",
			"notnull" => true,
			"length" => 1,
			"default" => 0
		));
	}
?>
<#4640>
<?php
if(!$ilDB->tableExists('mail_man_tpl'))
{
	$ilDB->createTable('mail_man_tpl', array(
		'tpl_id'    => array(
			'type'    => 'integer',
			'length'  => 4,
			'notnull' => true,
			'default' => 0
		),
		'title'     => array(
			'type'    => 'text',
			'length'  => 255,
			'notnull' => true
		),
		'context'   => array(
			'type'    => 'text',
			'length'  => 100,
			'notnull' => true
		),
		'lang'      => array(
			'type'    => 'text',
			'length'  => 2,
			'notnull' => true
		),
		'm_subject' => array(
			'type'    => 'text',
			'length'  => 255,
			'notnull' => false,
			'default' => null
		),
		'm_message' => array(
			'type'    => 'clob',
			'notnull' => false,
			'default' => null
		)
	));

	$ilDB->addPrimaryKey('mail_man_tpl', array('tpl_id'));
	$ilDB->createSequence('mail_man_tpl');
}
?>
<#4641>
<?php
if(!$ilDB->tableExists('mail_tpl_ctx'))
{
	$ilDB->createTable('mail_tpl_ctx', array(
		'id'             => array(
			'type'    => 'text',
			'length'  => 100,
			'notnull' => true
		),
		'component'      => array(
			'type'    => 'text',
			'length'  => 100,
			'notnull' => true
		),
		'class' => array(
			'type'    => 'text',
			'length'  => 100,
			'notnull' => true
		),
		'path'           => array(
			'type'    => 'text',
			'length'  => 4000,
			'notnull' => false,
			'default' => null
		)
	));
	$ilDB->addPrimaryKey('mail_tpl_ctx', array('id'));
}
?>
<#4642>
<?php
$ilDB->addIndex('mail_man_tpl', array('context'), 'i1');
?>
<#4643>
<?php
if(!$ilDB->tableColumnExists('mail_saved', 'tpl_ctx_id'))
{
	$ilDB->addTableColumn(
		'mail_saved',
		'tpl_ctx_id',
		array(
			'type'    => 'text',
			'length'  => '100',
			'notnull' => false,
			'default' => null
		)
	);
}

if(!$ilDB->tableColumnExists('mail_saved', 'tpl_ctx_params'))
{
	$ilDB->addTableColumn(
		'mail_saved',
		'tpl_ctx_params',
		array(
			'type'    => 'blob',
			'notnull' => false,
			'default' => null
		)
	);
}
?>
<#4644>
<?php
if(!$ilDB->tableColumnExists('mail', 'tpl_ctx_id'))
{
	$ilDB->addTableColumn(
		'mail',
		'tpl_ctx_id',
		array(
			'type'    => 'text',
			'length'  => '100',
			'notnull' => false,
			'default' => null
		)
	);
}

if(!$ilDB->tableColumnExists('mail', 'tpl_ctx_params'))
{
	$ilDB->addTableColumn(
		'mail',
		'tpl_ctx_params',
		array(
			'type'    => 'blob',
			'notnull' => false,
			'default' => null
		)
	);
}
?>
<#4645>
<?php
$ilCtrlStructureReader->getStructure();
?>
<#4646>
<?php
if(!$ilDB->tableExists('itgr_data'))
{
	$ilDB->createTable('itgr_data', array(
		'id' => array(
			'type' => 'integer',
			'length' => 4,
			'notnull' => true
		),
		'hide_title' => array(
			'type' => 'integer',
			'length' => 1,
			'notnull' => true,
			'default' => 0
		)
	));

	$ilDB->addPrimaryKey('itgr_data',array('id'));
}
?>
<#4647>
<?php
$set = $ilDB->query("SELECT * FROM object_data ".
	" WHERE type = ".$ilDB->quote("itgr", "text")
	);
while ($rec = $ilDB->fetchAssoc($set))
{
	$ilDB->manipulate("INSERT INTO itgr_data ".
		"(id, hide_title) VALUES (".
		$ilDB->quote($rec["obj_id"], "integer").",".
		$ilDB->quote(0, "integer").
		")");
}
?>
<#4648>
<?php
//$ilDB->query('ALTER TABLE il_dcl_record_field ADD INDEX (record_id)');
//$ilDB->query('ALTER TABLE il_dcl_record_field ADD INDEX (field_id)');
//$ilDB->query('ALTER TABLE il_dcl_record ADD INDEX (table_id)');
//$ilDB->query('ALTER TABLE il_dcl_stloc1_value ADD INDEX (record_field_id)');
//$ilDB->query('ALTER TABLE il_dcl_stloc2_value ADD INDEX (record_field_id)');
//$ilDB->query('ALTER TABLE il_dcl_stloc3_value ADD INDEX (record_field_id)');
//$ilDB->query('ALTER TABLE il_dcl_field ADD INDEX (table_id)');
//$ilDB->query('ALTER TABLE il_dcl_field_prop ADD INDEX (field_id)');
//$ilDB->query('ALTER TABLE il_dcl_field_prop ADD INDEX (datatype_prop_id)');
//$ilDB->query('ALTER TABLE il_dcl_viewdefinition ADD INDEX (view_id)');
//$ilDB->query('ALTER TABLE il_dcl_view ADD INDEX (table_id)');
//$ilDB->query('ALTER TABLE il_dcl_view ADD INDEX (type)');
//$ilDB->query('ALTER TABLE il_dcl_data ADD INDEX (main_table_id)');
//$ilDB->query('ALTER TABLE il_dcl_table ADD INDEX (obj_id)');
?>
<#4649>
<?php
if (!$ilDB->tableColumnExists("content_object", "for_translation"))
{
	$ilDB->addTableColumn("content_object", "for_translation", array(
		"type" => "integer",
		"notnull" => true,
		"length" => 1,
		"default" => 0));
}
?>
<#4650>
<?php
$set = $ilDB->query("SELECT * FROM mep_item JOIN mep_tree ON (mep_item.obj_id = mep_tree.child) ".
	" WHERE mep_item.type = ".$ilDB->quote("pg", "text")
	);
while ($rec = $ilDB->fetchAssoc($set))
{
	$q = "UPDATE page_object SET ".
		" parent_id = ".$ilDB->quote($rec["mep_id"], "integer").
		" WHERE parent_type = ".$ilDB->quote("mep", "text").
		" AND page_id = ".$ilDB->quote($rec["obj_id"], "integer");
	//echo "<br>".$q;
	$ilDB->manipulate($q);
}
?>
<#4651>
<?php
if (!$ilDB->tableColumnExists("mep_data", "for_translation"))
{
	$ilDB->addTableColumn("mep_data", "for_translation", array(
		"type" => "integer",
		"notnull" => true,
		"length" => 1,
		"default" => 0));
}
?>
<#4652>
<?php
if (!$ilDB->tableColumnExists("mep_item", "import_id"))
{
	$ilDB->addTableColumn("mep_item", "import_id", array(
		"type" => "text",
		"notnull" => false,
		"length" => 50));
}
?>
<#4653>
<?php
	$ilCtrlStructureReader->getStructure();
?>
<#4654>
<?php

include_once('./Services/Migration/DBUpdate_3560/classes/class.ilDBUpdateNewObjectType.php');

$wiki_type_id = ilDBUpdateNewObjectType::getObjectTypeId('wiki');
if($wiki_type_id)
{
	$new_ops_id = ilDBUpdateNewObjectType::addCustomRBACOperation('edit_wiki_navigation', 'Edit Wiki Navigation', 'object', 3220);
	if($new_ops_id)
	{
		ilDBUpdateNewObjectType::addRBACOperation($wiki_type_id, $new_ops_id);
	}
}
?>
<#4655>
<?php

include_once('./Services/Migration/DBUpdate_3560/classes/class.ilDBUpdateNewObjectType.php');

$wiki_type_id = ilDBUpdateNewObjectType::getObjectTypeId('wiki');
if($wiki_type_id)
{
	$new_ops_id = ilDBUpdateNewObjectType::addCustomRBACOperation('delete_wiki_pages', 'Delete Wiki Pages', 'object', 3300);
	if($new_ops_id)
	{
		ilDBUpdateNewObjectType::addRBACOperation($wiki_type_id, $new_ops_id);
	}
}

?>
<#4656>
<?php

include_once('./Services/Migration/DBUpdate_3560/classes/class.ilDBUpdateNewObjectType.php');

$wiki_type_id = ilDBUpdateNewObjectType::getObjectTypeId('wiki');
if($wiki_type_id)
{
	$new_ops_id = ilDBUpdateNewObjectType::addCustomRBACOperation('activate_wiki_protection', 'Set Read-Only', 'object', 3240);
	if($new_ops_id)
	{
		ilDBUpdateNewObjectType::addRBACOperation($wiki_type_id, $new_ops_id);
	}
}

?>
<#4657>
<?php
	$ilCtrlStructureReader->getStructure();
?>
<#4658>
<?php
	if(!$ilDB->tableExists('wiki_user_html_export') )
	{
		$ilDB->createTable('wiki_user_html_export', array(
			'wiki_id' => array(
				'type' => 'integer',
				'length' => 4,
				'notnull' => true
			),
			'usr_id' => array(
				'type' => 'integer',
				'length' => 4,
				'notnull' => true
			),
			'progress' => array(
				'type' => 'integer',
				'length' => 4,
				'notnull' => true
			),
			'start_ts' => array(
				'type' => 'timestamp',
				'notnull' => false
			),
			'status' => array(
				'type' => 'integer',
				'length' => 1,
				'notnull' => true,
				'default' => 0
			)
		));
		$ilDB->addPrimaryKey('wiki_user_html_export', array('wiki_id'));
	}
?>
<#4659>
<?php

include_once('./Services/Migration/DBUpdate_3560/classes/class.ilDBUpdateNewObjectType.php');

$wiki_type_id = ilDBUpdateNewObjectType::getObjectTypeId('wiki');
if($wiki_type_id)
{
	$new_ops_id = ilDBUpdateNewObjectType::addCustomRBACOperation('wiki_html_export', 'Wiki HTML Export', 'object', 3242);
	if($new_ops_id)
	{
		ilDBUpdateNewObjectType::addRBACOperation($wiki_type_id, $new_ops_id);
	}
}

?>

<#4660>
<?php

if(!$ilDB->tableColumnExists('loc_settings','it_type')) 
{
    $ilDB->addTableColumn(
        'loc_settings',
        'it_type',
        array(
            'type' => 'integer',
			'length' => 1,
            'notnull' => false,
            'default' => 5
        ));
}
?>
<#4661>
<?php

if(!$ilDB->tableColumnExists('loc_settings','qt_type')) 
{
    $ilDB->addTableColumn(
        'loc_settings',
        'qt_type',
        array(
            'type' => 'integer',
			'length' => 1,
            'notnull' => false,
            'default' => 1
        ));
}

?>

<#4662>
<?php

if(!$ilDB->tableColumnExists('loc_settings','it_start')) 
{
    $ilDB->addTableColumn(
        'loc_settings',
        'it_start',
        array(
            'type' => 'integer',
			'length' => 1,
            'notnull' => false,
            'default' => 1
        ));
}

?>

<#4663>
<?php

if(!$ilDB->tableColumnExists('loc_settings','qt_start')) 
{
    $ilDB->addTableColumn(
        'loc_settings',
        'qt_start',
        array(
            'type' => 'integer',
			'length' => 1,
            'notnull' => false,
            'default' => 1
        ));
}
?>

<#4664>
<?php


$query = 'UPDATE loc_settings SET it_type = '.$ilDB->quote(1,'integer').' WHERE type = '.$ilDB->quote(1,'integer');
$res = $ilDB->manipulate($query);

?>

<#4665>
<?php


$query = 'UPDATE loc_settings SET qt_start = '.$ilDB->quote(0,'integer').' WHERE type = '.$ilDB->quote(4,'integer');
$res = $ilDB->manipulate($query);

?>

<#4666>
<?php

if(!$ilDB->tableExists('loc_tst_assignments'))
{
	$ilDB->createTable('loc_tst_assignments', array(
		'assignment_id' => array(
			'type' => 'integer',
			'length' => 4,
			'notnull' => true,
			'default' => 0
		),
		'container_id' => array(
			'type' => 'integer',
			'length' => 4,
			'notnull' => true,
			'default' => 0
		),
		'assignment_type' => array(
			'type' => 'integer',
			'length' => 1,
			'notnull' => true,
			'default' => 0
		),
		'objective_id' => array(
			'type' => 'integer',
			'length' => 4,
			'notnull' => true,
			'default' => 0
		),
		'tst_ref_id' => array(
			'type' => 'integer',
			'length' => 4,
			'notnull' => true,
			'default' => 0
		)
	));

	$ilDB->addPrimaryKey('loc_tst_assignments', array('assignment_id'));
	$ilDB->createSequence('loc_tst_assignments');

}
?>


<#4667>
<?php

if(!$ilDB->tableColumnExists('loc_settings','passed_obj_mode')) 
{
    $ilDB->addTableColumn(
        'loc_settings',
        'passed_obj_mode',
        array(
            'type' => 'integer',
			'length' => 1,
            'notnull' => false,
            'default' => 1
        ));
}
?>

<#4668>
<?php
if( !$ilDB->tableExists('tst_seq_qst_optional') )
{
	$ilDB->createTable('tst_seq_qst_optional', array(
		'active_fi' => array(
			'type' => 'integer',
			'length' => 4,
			'notnull' => true,
			'default' => 0
		),
		'pass' => array(
			'type' => 'integer',
			'length' => 4,
			'notnull' => true,
			'default' => 0
		),
		'question_fi' => array(
			'type' => 'integer',
			'length' => 4,
			'notnull' => true,
			'default' => 0
		)
	));
	
	$ilDB->addPrimaryKey('tst_seq_qst_optional', array(
		'active_fi', 'pass', 'question_fi'
	));
}	
?>

<#4669>
<?php
if( !$ilDB->tableColumnExists('tst_sequence', 'ans_opt_confirmed') )
{
	$ilDB->addTableColumn('tst_sequence', 'ans_opt_confirmed', array(
		'type' => 'integer',
		'length' => 1,
		'notnull' => true,
		'default' => 0
	));
}
?>

<#4670>
<?php
if (! $ilDB->tableExists('il_wac_secure_path')) {
	$fields = array(
		'path' => array(
			'type' => 'text',
			'length' => '64',

		),
		'component_directory' => array(
			'type' => 'text',
			'length' => '256',

		),
		'checking_class' => array(
			'type' => 'text',
			'length' => '256',

		),
		'in_sec_folder' => array(
			'type' => 'integer',
			'length' => '1',
		),

	);

	$ilDB->createTable('il_wac_secure_path', $fields);
	$ilDB->addPrimaryKey('il_wac_secure_path', array( 'path' ));
}
?>
<#4671>
	<?php
	//step 1/5 search for dublicates and store it in desktop_item_tmp

	if ($ilDB->tableExists('desktop_item'))
	{
		$res = $ilDB->query("
		SELECT first.item_id, first.user_id
		FROM desktop_item first
		WHERE EXISTS (
			SELECT second.item_id, second.user_id
			FROM desktop_item second
			WHERE first.item_id = second.item_id AND first.user_id = second.user_id
			GROUP BY second.item_id, second.user_id
			HAVING COUNT(second.item_id) > 1
		)
		GROUP BY first.item_id, first.user_id
	");

		if($ilDB->numRows($res))
		{
			if(!$ilDB->tableExists('desktop_item_tmp'))
			{
				$ilDB->createTable('desktop_item_tmp', array(
					'item_id' => array(
						'type'  => 'integer',
						'length'=> 8,
						'notnull' => true,
						'default' => 0
					),
					'user_id' => array(
						'type'  => 'integer',
						'length'=> 8,
						'notnull' => true,
						'default' => 0
					)
				));
				$ilDB->addPrimaryKey('desktop_item_tmp', array('item_id','user_id'));
			}

			while($row = $ilDB->fetchAssoc($res))
			{
				$ilDB->replace('desktop_item_tmp', array(), array(
					'item_id' => array('integer', $row['item_id']),
					'user_id' => array('integer', $row['user_id'])
				));
			}
		}
	}
	?>
<#4672>
	<?php
	//step 2/5 deletes dublicates stored in desktop_item_tmp

	if ($ilDB->tableExists('desktop_item_tmp'))
	{
		$res = $ilDB->query("
		SELECT item_id, user_id
		FROM desktop_item_tmp
	");

		while($row = $ilDB->fetchAssoc($res))
		{
			$res_data = $ilDB->query("
			SELECT *
			FROM desktop_item
			WHERE
			item_id = ".$ilDB->quote($row['item_id'] ,'integer')." AND
			user_id = ".$ilDB->quote($row['user_id'] ,'integer')
			);
			$data = $ilDB->fetchAssoc($res_data);

			$ilDB->manipulate("DELETE FROM desktop_item WHERE".
				" item_id = " . $ilDB->quote($row['item_id'] ,'integer').
				" AND user_id = " . $ilDB->quote($row['user_id'] ,'integer')
			);

			$ilDB->manipulate("INSERT INTO desktop_item (item_id,user_id,type,parameters) ".
				"VALUES ( ".
				$ilDB->quote($data['item_id'] ,'integer').', '.
				$ilDB->quote($data['user_id'] ,'integer').', '.
				$ilDB->quote($data['type'] ,'text').', '.
				$ilDB->quote($data['parameters'] ,'text').
				")");
		}
	}
	?>
<#4673>
	<?php
	//step 3/5 drop desktop_item_tmp

	if( $ilDB->tableExists('desktop_item_tmp') )
	{
		$ilDB->dropTable('desktop_item_tmp');
	}
	?>
<#4674>
	<?php
	//step 4/5 drops not used indexes

	if( $ilDB->indexExistsByFields('desktop_item', array('item_id')) )
	{
		$ilDB->dropIndexByFields('desktop_item', array('item_id'));
	}
	if( $ilDB->indexExistsByFields('desktop_item', array('user_id')) )
	{
		$ilDB->dropIndexByFields('desktop_item', array('user_id'));
	}
	?>
<#4675>
<?php
//step 5/5 adding primary keys and useful indexes

if($ilDB->tableExists('desktop_item'))
{
	$ilDB->addPrimaryKey('desktop_item', array('user_id', 'item_id'));
}
?>
<#4676>
<?php
if(!$ilDB->tableExists('buddylist'))
{
	$ilDB->createTable('buddylist', array(
		'usr_id' => array(
			'type' => 'integer',
			'length' => 4,
			'notnull' => true,
			'default' => 0
		),
		'buddy_usr_id' => array(
			'type' => 'integer',
			'length' => 4,
			'notnull' => true,
			'default' => 0
		),
		'ts' => array(
			'type' => 'integer',
			'length' => 4,
			'notnull' => true,
			'default' => 0
		)
	));
	$ilDB->addPrimaryKey('buddylist', array('usr_id', 'buddy_usr_id'));
}
?>
<#4677>
<?php
if(!$ilDB->tableExists('buddylist_requests'))
{
	$ilDB->createTable('buddylist_requests', array(
		'usr_id' => array(
			'type' => 'integer',
			'length' => 4,
			'notnull' => true,
			'default' => 0
		),
		'buddy_usr_id' => array(
			'type' => 'integer',
			'length' => 4,
			'notnull' => true,
			'default' => 0
		),
		'ignored' => array(
			'type' => 'integer',
			'length' => 1,
			'notnull' => true,
			'default' => 0
		),
		'ts' => array(
			'type' => 'integer',
			'length' => 4,
			'notnull' => true,
			'default' => 0
		)
	));
	$ilDB->addPrimaryKey('buddylist_requests', array('usr_id', 'buddy_usr_id'));
	$ilDB->addIndex('buddylist_requests', array('buddy_usr_id', 'ignored'), 'i1');
}
?>
<#4678>
<?php
$ilDB->manipulate('DELETE FROM addressbook_mlist_ass');
if($ilDB->tableColumnExists('addressbook_mlist_ass', 'addr_id'))
{
	$ilDB->renameTableColumn('addressbook_mlist_ass', 'addr_id', 'usr_id');
}
?>
<#4679>
<?php
if($ilDB->tableExists('addressbook'))
{
	$query = "
		SELECT ud1.usr_id 'u1', ud2.usr_id 'u2'
		FROM addressbook a1
		INNER JOIN usr_data ud1 ON ud1.usr_id = a1.user_id
		INNER JOIN usr_data ud2 ON ud2.login = a1.login
		INNER JOIN addressbook a2 ON a2.user_id = ud2.usr_id AND a2.login = ud1.login
		WHERE ud1.usr_id != ud2.usr_id
	";
	$res = $ilDB->query($query);
	while($row = $ilDB->fetchAssoc($res))
	{
		$this->db->replace(
			'buddylist',
			array(
				'usr_id'       => array('integer', $row['u1']),
				'buddy_usr_id' => array('integer', $row['u2'])
			),
			array(
				'ts' => array('integer', time())
			)
		);

		$this->db->replace(
			'buddylist',
			array(
				'usr_id'       => array('integer', $row['u2']),
				'buddy_usr_id' => array('integer', $row['u1'])
			),
			array(
				'ts' => array('integer', time())
			)
		);
	}

	$query = "
		SELECT ud1.usr_id 'u1', ud2.usr_id 'u2'
		FROM addressbook a1
		INNER JOIN usr_data ud1 ON ud1.usr_id = a1.user_id
		INNER JOIN usr_data ud2 ON ud2.login = a1.login
		LEFT JOIN addressbook a2 ON a2.user_id = ud2.usr_id AND a2.login = ud1.login
		WHERE a2.addr_id IS NULL AND ud1.usr_id != ud2.usr_id
	";
	$res = $ilDB->query($query);
	while($row = $ilDB->fetchAssoc($res))
	{
		$this->db->replace(
			'buddylist_requests',
			array(
				'usr_id'       => array('integer', $row['u1']),
				'buddy_usr_id' => array('integer', $row['u2'])
			),
			array(
				'ts'      => array('integer', time()),
				'ignored' => array('integer', 0)
			)
		);
	}

	$ilDB->dropTable('addressbook');
}
?>
<#4680>
<?php
if($ilDB->sequenceExists('addressbook'))
{
	$ilDB->dropSequence('addressbook');
}
?>
<#4681>
<?php
$ilCtrlStructureReader->getStructure();
?>
<#4682>
<?php
$res = $ilDB->queryF(
	'SELECT * FROM notification_usercfg WHERE usr_id = %s AND module = %s AND channel = %s',
	array('integer', 'text', 'text'),
	array(-1,  'buddysystem_request', 'mail')
);
$num = $ilDB->numRows($res);
if(!$ilDB->numRows($res))
{
	$ilDB->insert(
		'notification_usercfg',
		array(
			'usr_id'  => array('integer', -1),
			'module'  => array('text', 'buddysystem_request'),
			'channel' => array('text', 'mail')
		)
	);
}

$res = $ilDB->queryF(
	'SELECT * FROM notification_usercfg WHERE usr_id = %s AND module = %s AND channel = %s',
	array('integer', 'text', 'text'),
	array(-1,  'buddysystem_request', 'osd')
);
if(!$ilDB->numRows($res))
{
	$ilDB->insert(
		'notification_usercfg',
		array(
			'usr_id'  => array('integer', -1),
			'module'  => array('text', 'buddysystem_request'),
			'channel' => array('text', 'osd')
		)
	);
}
?>
<#4683>
<?php
if(!$ilDB->tableColumnExists('obj_members','contact'))
{
	$ilDB->addTableColumn(
		'obj_members',
		'contact',
		array(
			'type' => 'integer',
			'length' => 1,
			'notnull' => false,
			'default' => 0
		));
}
?>
<#4684>
<?php
	// register new object type 'awra' for awareness tool administration
	$id = $ilDB->nextId("object_data");
	$ilDB->manipulateF("INSERT INTO object_data (obj_id, type, title, description, owner, create_date, last_update) ".
		"VALUES (%s, %s, %s, %s, %s, %s, %s)",
		array("integer", "text", "text", "text", "integer", "timestamp", "timestamp"),
		array($id, "typ", "awra", "Awareness Tool Administration", -1, ilUtil::now(), ilUtil::now()));
	$typ_id = $id;

	// create object data entry
	$id = $ilDB->nextId("object_data");
	$ilDB->manipulateF("INSERT INTO object_data (obj_id, type, title, description, owner, create_date, last_update) ".
		"VALUES (%s, %s, %s, %s, %s, %s, %s)",
		array("integer", "text", "text", "text", "integer", "timestamp", "timestamp"),
		array($id, "awra", "__AwarenessToolAdministration", "Awareness Tool Administration", -1, ilUtil::now(), ilUtil::now()));

	// create object reference entry
	$ref_id = $ilDB->nextId('object_reference');
	$res = $ilDB->manipulateF("INSERT INTO object_reference (ref_id, obj_id) VALUES (%s, %s)",
		array("integer", "integer"),
		array($ref_id, $id));

	// put in tree
	$tree = new ilTree(ROOT_FOLDER_ID);
	$tree->insertNode($ref_id, SYSTEM_FOLDER_ID);

	// add rbac operations
	// 1: edit_permissions, 2: visible, 3: read, 4:write
	$ilDB->manipulateF("INSERT INTO rbac_ta (typ_id, ops_id) VALUES (%s, %s)",
		array("integer", "integer"),
		array($typ_id, 1));
	$ilDB->manipulateF("INSERT INTO rbac_ta (typ_id, ops_id) VALUES (%s, %s)",
		array("integer", "integer"),
		array($typ_id, 2));
	$ilDB->manipulateF("INSERT INTO rbac_ta (typ_id, ops_id) VALUES (%s, %s)",
		array("integer", "integer"),
		array($typ_id, 3));
	$ilDB->manipulateF("INSERT INTO rbac_ta (typ_id, ops_id) VALUES (%s, %s)",
		array("integer", "integer"),
		array($typ_id, 4));
?>
<#4685>
<?php
	$ilCtrlStructureReader->getStructure();
?>
<#4686>
<?php
	$ilCtrlStructureReader->getStructure();
?>
<#4687>
<?php
	$ilCtrlStructureReader->getStructure();
?>
<#4688>
<?php
	$s = new ilSetting("awrn");
	$s->set("max_nr_entries", 50);
?>
<#4689>
<?php
	$ilCtrlStructureReader->getStructure();
?>
<#4690>
<?php
//step 1/4 rbac_log renames old table

if ($ilDB->tableExists('rbac_log') && !$ilDB->tableExists('rbac_log_old'))
{
	$ilDB->renameTable("rbac_log", "rbac_log_old");
}
?>
<#4691>
<?php
//step 2/4 rbac_log creates new table with unique id and sequenz

if (!$ilDB->tableExists('rbac_log'))
{
	$ilDB->createTable('rbac_log',array(
		'log_id'		=> array(
			'type'	=> 'integer',
			'length' => 4,
			'notnull' => true
		),
		'user_id'	=> array(
			'type'	=> 'integer',
			'length'=> 4,
			'notnull' => TRUE
		),
		'created'	=> array(
			'type'	=> 'integer',
			'length'=> 4,
			'notnull' => TRUE
		),
		'ref_id'	=> array(
			'type'	=> 'integer',
			'length'=> 4,
			'notnull' => TRUE
		),
		'action'	=> array(
			'type'	=> 'integer',
			'length'=> 4,
			'notnull' => TRUE
		),
		'data' 		=> array(
			'type'    => 'clob',
			'notnull' => false,
			'default' => null
		)
	));
	$ilDB->addPrimaryKey('rbac_log', array('log_id'));
	$ilDB->addIndex('rbac_log',array('ref_id'),'i1');
	$ilDB->createSequence('rbac_log');
}
?>
<#4692>
<?php
//step 3/4 rbac_log moves all data to new table

if ($ilDB->tableExists('rbac_log') && $ilDB->tableExists('rbac_log_old'))
{
	$res = $ilDB->query("
		SELECT *
		FROM rbac_log_old
	");

	while($row = $ilDB->fetchAssoc($res))
	{
		$id = $ilDB->nextId('rbac_log');

		$ilDB->manipulate("INSERT INTO rbac_log (log_id, user_id, created, ref_id, action, data)".
			" VALUES (".
			$ilDB->quote($id, "integer").
			",".$ilDB->quote($row['user_id'], "integer").
			",".$ilDB->quote($row['created'], "integer").
			",".$ilDB->quote($row['ref_id'], "integer").
			",".$ilDB->quote($row['action'], "integer").
			",".$ilDB->quote($row['data'], "text").
			")"
		);

		$ilDB->manipulateF(
			"DELETE FROM rbac_log_old WHERE user_id = %s AND created = %s AND ref_id = %s AND action = %s",
			array('integer', 'integer', 'integer', 'integer'),
			array($row['user_id'], $row['created'], $row['ref_id'], $row['action'])
        );
	}
}
?>
<#4693>
<?php
//step 4/4 rbac_log removes all table

if ($ilDB->tableExists('rbac_log_old'))
{
	$ilDB->dropTable('rbac_log_old');
}
?>
<#4694>
<?php
//step 1/3 rbac_templates removes all dublicates
if ($ilDB->tableExists('rbac_templates'))
{
	$res = $ilDB->query(
		'select * from rbac_templates GROUP BY rol_id, type, ops_id, parent '.
		'having count(*) > 1'
	);
	
	
	/*
	$res = $ilDB->query("
		SELECT first.rol_id rol_id, first.type type, first.ops_id ops_id, first.parent parent
		FROM rbac_templates first
		WHERE EXISTS (
			SELECT second.rol_id, second.type, second.ops_id, second.parent
			FROM rbac_templates second
			WHERE first.rol_id = second.rol_id
				AND first.type = second.type
				AND first.ops_id = second.ops_id
				AND first.parent = second.parent
			GROUP BY second.rol_id, second.type, second.ops_id, second.parent
			HAVING COUNT(second.rol_id) > 1
		)
		GROUP BY first.rol_id, first.type, first.ops_id, first.parent
	");
	 */

	while($row = $ilDB->fetchAssoc($res))
	{
		$ilDB->manipulateF(
			"DELETE FROM rbac_templates WHERE rol_id = %s AND type = %s AND ops_id = %s AND parent = %s",
			array('integer', 'text', 'integer', 'integer'),
			array($row['rol_id'], $row['type'], $row['ops_id'], $row['parent'])
		);

		$ilDB->manipulate("INSERT INTO rbac_templates (rol_id, type, ops_id, parent)".
			" VALUES (".
			$ilDB->quote($row['rol_id'], "integer").
			",".$ilDB->quote($row['type'], "text").
			",".$ilDB->quote($row['ops_id'], "integer").
			",".$ilDB->quote($row['parent'], "integer").
			")"
		);
	}
}
?>
<#4695>
<?php
//step 2/3 rbac_templates remove indexes
if( $ilDB->indexExistsByFields('rbac_templates', array('rol_id')) )
{
	$ilDB->dropIndexByFields('rbac_templates', array('rol_id'));
}
if( $ilDB->indexExistsByFields('rbac_templates', array('type')) )
{
	$ilDB->dropIndexByFields('rbac_templates', array('type'));
}
if( $ilDB->indexExistsByFields('rbac_templates', array('ops_id')) )
{
	$ilDB->dropIndexByFields('rbac_templates', array('ops_id'));
}
if( $ilDB->indexExistsByFields('rbac_templates', array('parent')) )
{
	$ilDB->dropIndexByFields('rbac_templates', array('parent'));
}
if( $ilDB->indexExistsByFields('rbac_templates', array('rol_id','parent')) )
{
	$ilDB->dropIndexByFields('rbac_templates', array('rol_id','parent'));
}
?>
<#4696>
<?php
//step 3/3 rbac_templates add primary
if ($ilDB->tableExists('rbac_templates'))
{
	$ilDB->addPrimaryKey('rbac_templates', array('rol_id','parent', 'type', 'ops_id'));
}
?>
<#4697>
<?php
//remove unused table search_tree
if ($ilDB->tableExists('search_tree'))
{
	$ilDB->dropTable('search_tree');
}
?>
<#4698>
<?php
	if(!$ilDB->tableColumnExists('sahs_lm','mastery_score'))
	{
		$ilDB->addTableColumn(
			'sahs_lm',
			'mastery_score',
			array(
				'type' 		=> 'integer',
				'length' 	=> 1,
				'notnull'	=> false
			)
		);
	}
?>
<#4699>
<?php
//step 1/2 adm_set_templ_hide_tab removes all dublicates
if ($ilDB->tableExists('adm_set_templ_hide_tab'))
{
	$res = $ilDB->query("
		SELECT first.template_id template_id, first.tab_id tab_id
		FROM adm_set_templ_hide_tab first
		WHERE EXISTS (
			SELECT second.template_id, second.tab_id
			FROM adm_set_templ_hide_tab second
			WHERE first.template_id = second.template_id AND first.tab_id = second.tab_id
			GROUP BY second.template_id, second.tab_id HAVING COUNT(second.template_id) > 1
		)
		GROUP BY first.template_id, first.tab_id;
	");

	while($row = $ilDB->fetchAssoc($res))
	{
		$ilDB->manipulateF(
			"DELETE FROM adm_set_templ_hide_tab WHERE template_id = %s AND tab_id = %s",
			array('integer', 'text'),
			array($row['template_id'], $row['tab_id'])
		);

		$ilDB->manipulate("INSERT INTO adm_set_templ_hide_tab (template_id, tab_id)".
			" VALUES (".
			$ilDB->quote($row['template_id'], "integer").
			", ".$ilDB->quote($row['tab_id'], "text").
			")"
		);
	}
}
?>
<#4700>
<?php
//step 2/2 adm_set_templ_hide_tab add primary
if ($ilDB->tableExists('adm_set_templ_hide_tab'))
{
	$ilDB->addPrimaryKey('adm_set_templ_hide_tab', array('template_id','tab_id'));
}
?>
<#4701>
<?php
//step 1/4 adm_set_templ_value search for dublicates and store it in adm_set_tpl_val_tmp

if ($ilDB->tableExists('adm_set_templ_value'))
{
	$res = $ilDB->query("
		SELECT first.template_id template_id, first.setting setting
		FROM adm_set_templ_value first
		WHERE EXISTS (
			SELECT second.template_id, second.setting
			FROM adm_set_templ_value second
			WHERE first.template_id = second.template_id AND first.setting = second.setting
			GROUP BY second.template_id, second.setting
			HAVING COUNT(second.template_id) > 1
		)
		GROUP BY first.template_id, first.setting
	");

	if($ilDB->numRows($res))
	{
		if(!$ilDB->tableExists('adm_set_tpl_val_tmp'))
		{
			$ilDB->createTable('adm_set_tpl_val_tmp', array(
				'template_id' => array(
					'type'  => 'integer',
					'length'=> 8,
					'notnull' => true,
					'default' => 0
				),
				'setting' => array(
					'type'  => 'text',
					'length'=> 40,
					'notnull' => true,
					'default' => 0
				)
			));
			$ilDB->addPrimaryKey('adm_set_tpl_val_tmp', array('template_id','setting'));
		}

		while($row = $ilDB->fetchAssoc($res))
		{
			$ilDB->replace('adm_set_tpl_val_tmp', array(), array(
				'template_id' => array('integer', $row['template_id']),
				'setting' => array('text', $row['setting'])
			));
		}
	}
}
?>
<#4702>
<?php
//step 2/4 adm_set_templ_value deletes dublicates stored in adm_set_tpl_val_tmp

if ($ilDB->tableExists('adm_set_tpl_val_tmp'))
{
	$res = $ilDB->query("
		SELECT template_id, setting
		FROM adm_set_tpl_val_tmp
	");

	while($row = $ilDB->fetchAssoc($res))
	{
		$res_data = $ilDB->query("
			SELECT *
			FROM adm_set_templ_value
			WHERE
			template_id = ".$ilDB->quote($row['template_id'] ,'integer')." AND
			setting = ".$ilDB->quote($row['setting'] ,'text')
		);
		$data = $ilDB->fetchAssoc($res_data);

		$ilDB->manipulate("DELETE FROM adm_set_templ_value WHERE".
			" template_id = " . $ilDB->quote($row['template_id'] ,'integer').
			" AND setting = " . $ilDB->quote($row['setting'] ,'text')
		);

		$ilDB->manipulate("INSERT INTO adm_set_templ_value (template_id,setting,value,hide) ".
			"VALUES ( ".
			$ilDB->quote($data['template_id'] ,'integer').', '.
			$ilDB->quote($data['setting'] ,'text').', '.
			$ilDB->quote($data['value'] ,'text').', '.
			$ilDB->quote($data['hide'] ,'integer').
		")");

		$ilDB->manipulate("DELETE FROM adm_set_tpl_val_tmp WHERE".
			" template_id = " . $ilDB->quote($row['template_id'] ,'integer').
			" AND setting = " . $ilDB->quote($row['setting'] ,'text')
		);
	}
}
?>
<#4703>
<?php
//step 3/4 adm_set_templ_value drop adm_set_tpl_val_tmp

if( $ilDB->tableExists('adm_set_tpl_val_tmp') )
{
	$ilDB->dropTable('adm_set_tpl_val_tmp');
}
?>
<#4704>
<?php
//step 4/4 adm_set_templ_value adding primary keys

if($ilDB->tableExists('adm_set_templ_value'))
{
	$ilDB->addPrimaryKey('adm_set_templ_value', array('template_id', 'setting'));
}
?>
<#4705>
<?php
//step 1/4 svy_times renames old table

if ($ilDB->tableExists('svy_times') && !$ilDB->tableExists('svy_times_old'))
{
	$ilDB->renameTable("svy_times", "svy_times_old");
}
?>
<#4706>
<?php
//step 2/4 svy_times creates new table with unique id, sequenz and index

if (!$ilDB->tableExists('svy_times'))
{
	$ilDB->createTable('svy_times',array(
		'id'		=> array(
			'type'	=> 'integer',
			'length' => 4,
			'notnull' => true
		),
		'finished_fi'	=> array(
			'type'	=> 'integer',
			'length'=> 4,
			'notnull' => TRUE
		),
		'entered_page'	=> array(
			'type'	=> 'integer',
			'length'=> 4,
		),
		'left_page'	=> array(
			'type'	=> 'integer',
			'length'=> 4,
		),
		'first_question'	=> array(
			'type'	=> 'integer',
			'length'=> 4,
		)
	));
	$ilDB->addPrimaryKey('svy_times', array('id'));
	$ilDB->addIndex('svy_times',array('finished_fi'),'i1');
	$ilDB->createSequence('svy_times');
}
?>
<#4707>
<?php
//step 3/4 svy_times moves all data to new table

if ($ilDB->tableExists('svy_times') && $ilDB->tableExists('svy_times_old'))
{
	$res = $ilDB->query("
		SELECT *
		FROM svy_times_old
	");

	while($row = $ilDB->fetchAssoc($res))
	{
		$id = $ilDB->nextId('svy_times');

		$ilDB->manipulate("INSERT INTO svy_times (id, finished_fi, entered_page, left_page, first_question)".
			" VALUES (".
			$ilDB->quote($id, "integer").
			",".$ilDB->quote($row['finished_fi'], "integer").
			",".$ilDB->quote($row['entered_page'], "integer").
			",".$ilDB->quote($row['left_page'], "integer").
			",".$ilDB->quote($row['first_question'], "integer").
			")"
		);

		$ilDB->manipulateF(
			"DELETE FROM svy_times_old WHERE finished_fi = %s AND entered_page = %s AND left_page = %s AND first_question = %s",
			array('integer', 'integer', 'integer', 'integer'),
			array($row['finished_fi'], $row['entered_page'], $row['left_page'], $row['first_question'])
		);
	}
}
?>
<#4708>
<?php
//step 4/4 svy_times removes old table

if ($ilDB->tableExists('svy_times_old'))
{
	$ilDB->dropTable('svy_times_old');
}
?>

<#4709>
<?php

if(!$ilDB->tableColumnExists("ldap_server_settings", "username_filter"))
{
        $ilDB->addTableColumn("ldap_server_settings", "username_filter", array(
                'type' => 'text',
                'length' => 255,
        ));
}
?>
<#4710>
<?php
$query = "SELECT max(server_id) id FROM ldap_server_settings";
$res = $ilDB->query($query);
$set = $res->fetchRow(ilDBConstants::FETCHMODE_OBJECT);

if(!$set->id)
{
        $set->id = 1;
}

$query = "UPDATE ldap_role_assignments ".
        "SET server_id = ".$set->id.
        " WHERE server_id = 0";
$ilDB->manipulate($query);

?>
<#4711>
<?php
if(!$ilDB->tableColumnExists('usr_search','creation_filter'))
{
                $ilDB->addTableColumn("usr_search", "creation_filter", array(
                        "type" => "text",
                        "notnull" => false,
                        "length" => 1000,
                        "fixed" => false));
}
?>
<#4712>
<?php
$ilCtrlStructureReader->getStructure();
?>

<#4713>
<?php
        // register new object type 'logs' for Logging administration
        $id = $ilDB->nextId("object_data");
        $ilDB->manipulateF("INSERT INTO object_data (obj_id, type, title, description, owner, create_date, last_update) ".
                "VALUES (%s, %s, %s, %s, %s, %s, %s)",
                array("integer", "text", "text", "text", "integer", "timestamp", "timestamp"),
                array($id, "typ", "logs", "Logging Administration", -1, ilUtil::now(), ilUtil::now()));
        $typ_id = $id;

        // create object data entry
        $id = $ilDB->nextId("object_data");
        $ilDB->manipulateF("INSERT INTO object_data (obj_id, type, title, description, owner, create_date, last_update) ".
                "VALUES (%s, %s, %s, %s, %s, %s, %s)",
                array("integer", "text", "text", "text", "integer", "timestamp", "timestamp"),
                array($id, "logs", "__LoggingSettings", "Logging Administration", -1, ilUtil::now(), ilUtil::now()));

        // create object reference entry
        $ref_id = $ilDB->nextId('object_reference');
        $res = $ilDB->manipulateF("INSERT INTO object_reference (ref_id, obj_id) VALUES (%s, %s)",
                array("integer", "integer"),
                array($ref_id, $id));

        // put in tree
        $tree = new ilTree(ROOT_FOLDER_ID);
        $tree->insertNode($ref_id, SYSTEM_FOLDER_ID);

        // add rbac operations
        // 1: edit_permissions, 2: visible, 3: read, 4:write
        $ilDB->manipulateF("INSERT INTO rbac_ta (typ_id, ops_id) VALUES (%s, %s)",
                array("integer", "integer"),
                array($typ_id, 1));
        $ilDB->manipulateF("INSERT INTO rbac_ta (typ_id, ops_id) VALUES (%s, %s)",
                array("integer", "integer"),
                array($typ_id, 2));
        $ilDB->manipulateF("INSERT INTO rbac_ta (typ_id, ops_id) VALUES (%s, %s)",
                array("integer", "integer"),
                array($typ_id, 3));
        $ilDB->manipulateF("INSERT INTO rbac_ta (typ_id, ops_id) VALUES (%s, %s)",
                array("integer", "integer"),
                array($typ_id, 4));


?>
<#4714>
<?php
        $ilCtrlStructureReader->getStructure();
?>

<#4715>
<?php

        if(!$ilDB->tableExists('log_components'))
        {
                $ilDB->createTable('log_components', array(
                        'component_id' => array(
                                'type' => 'text',
                                'length' => 20,
                                'notnull' => FALSE
                        ),
                        'log_level' => array(
                                'type' => 'integer',
                                'length' => 4,
                                'notnull' => FALSE,
                                'default' => null
                        )
                ));

                $ilDB->addPrimaryKey('log_components',array('component_id'));
        }
?>
<#4716>
<?php
        $ilCtrlStructureReader->getStructure();
?>
<#4717>
<?php
        $ilCtrlStructureReader->getStructure();
?>
<#4718>
<?php
$ilCtrlStructureReader->getStructure();
?>
<#4719>
<?php

$res = $ilDB->queryF(
	"SELECT COUNT(*) cnt FROM qpl_qst_type WHERE type_tag = %s", array('text'), array('assLongMenu')
);

$row = $ilDB->fetchAssoc($res);

if( !$row['cnt'] )
{
	$res = $ilDB->query("SELECT MAX(question_type_id) maxid FROM qpl_qst_type");
	$data = $ilDB->fetchAssoc($res);
	$nextId = $data['maxid'] + 1;

	$ilDB->insert('qpl_qst_type', array(
		'question_type_id' => array('integer', $nextId),
		'type_tag' => array('text', 'assLongMenu'),
		'plugin' => array('integer', 0)
	));
}

?>
<#4720>
<?php
if( !$ilDB->tableExists('qpl_qst_lome') )
{
	$ilDB->createTable('qpl_qst_lome', array(
		'question_fi' => array(
			'type' => 'integer',
			'length' => 4,
			'notnull' => true,
			'default' => 0
		),
		'shuffle_answers' => array(
			'type' => 'integer',
			'length' => 1,
			'notnull' => true,
			'default' => 0
		),
		'answer_type' => array(
			'type' => 'text',
			'length' => 16,
			'notnull' => true,
			'default' => 'singleLine'
		),
		'feedback_setting' => array(
			'type' => 'integer',
			'length' => 4,
			'notnull' => true,
			'default' => 1
		),
		'long_menu_text' =>	 array(
			"type" => "clob",
			"notnull" => false,
			"default" => null
		)
	));

	$ilDB->addPrimaryKey('qpl_qst_lome', array('question_fi'));
}
?>
<#4721>
<?php
if( !$ilDB->tableExists('qpl_a_lome') )
{
	$ilDB->createTable('qpl_a_lome', array(
		'question_fi' => array(
			'type' => 'integer',
			'length' => 4,
			'notnull' => true,
			'default' => 0
		),
		'gap_number' => array(
			'type' => 'integer',
			'length' => 4,
			'notnull' => true,
			'default' => 0
		),
		'position' => array(
			'type' => 'integer',
			'length' => 4,
			'notnull' => true,
			'default' => 0
		),
		'answer_text' => array(
			'type' => 'text',
			'length' => 1000
		),
		'points' => array(
			'type' => 'float'
		),
		'type' => array(
			'type' => 'integer',
			'length' => 4
		)
	));
	$ilDB->addPrimaryKey('qpl_a_lome', array('question_fi', 'gap_number', 'position'));
}
?>
<#4722>
<?php
$ilCtrlStructureReader->getStructure();
?>

<#4723>
<?php
	
	$query = 'SELECT child FROM tree group by child having count(child) > 1';
	$res = $ilDB->query($query);
	
	$found_dup = FALSE;
	while($row = $res->fetchRow(ilDBConstants::FETCHMODE_OBJECT))
	{
		$found_dup = TRUE;
	}
	
	if(!$found_dup)
	{
		$ilDB->addPrimaryKey('tree',array('child'));
	}
	else
	{
		$ilSetting = new ilSetting();
		$is_read = $ilSetting->get('tree_dups', 0);

		if(!$is_read)
			{
				echo "<pre>
					Dear Administrator,

					DO NOT REFRESH THIS PAGE UNLESS YOU HAVE READ THE FOLLOWING INSTRUCTIONS

					The update process has been stopped due to an invalid data structure of the repository tree. 
					Duplicates have been detected in your installation.
					
					You can continue with the update process.
					But you should perform a system check and repair the tree structure in \"Adminstration -> Systemcheck -> Tree\"

					Best regards,
					The Tree Maintainer
				</pre>";

				$ilSetting->set('tree_dups', 1);
				exit;
			}
	}
?>
<#4724>
<?php
//step 1/4 usr_data_multi renames old table

if ($ilDB->tableExists('usr_data_multi') && !$ilDB->tableExists('usr_data_multi_old'))
{
	$ilDB->renameTable("usr_data_multi", "usr_data_multi_old");
}
?>
<#4725>
<?php
//step 2/4 usr_data_multi creates new table with unique id, sequenz and index

if (!$ilDB->tableExists('usr_data_multi'))
{
	$ilDB->createTable('usr_data_multi',array(
		'id'		=> array(
			'type'	=> 'integer',
			'length' => 4,
			'notnull' => true
		),
		'usr_id'	=> array(
			'type'	=> 'integer',
			'length'=> 4,
			'notnull' => TRUE
		),
		'field_id'	=> array(
			'type'	=> 'text',
			'length'=> 255,
			'notnull' => TRUE
		),
		'value'	=> array(
			'type'	=> 'text',
			'length'=> 1000,
			'default' => ''
		)
	));
	$ilDB->addPrimaryKey('usr_data_multi', array('id'));
	$ilDB->addIndex('usr_data_multi',array('usr_id'),'i1');
	$ilDB->createSequence('usr_data_multi');
}
?>
<#4726>
<?php
//step 3/4 usr_data_multi moves all data to new table

if ($ilDB->tableExists('usr_data_multi') && $ilDB->tableExists('usr_data_multi_old'))
{
	$res = $ilDB->query("
		SELECT *
		FROM usr_data_multi_old
	");

	while($row = $ilDB->fetchAssoc($res))
	{
		$id = $ilDB->nextId('usr_data_multi');

		$ilDB->manipulate("INSERT INTO usr_data_multi (id, usr_id, field_id, value)".
			" VALUES (".
			$ilDB->quote($id, "integer").
			",".$ilDB->quote($row['usr_id'], "integer").
			",".$ilDB->quote($row['field_id'], "text").
			",".$ilDB->quote($row['value'], "text").
			")"
		);

		$ilDB->manipulateF(
			"DELETE FROM usr_data_multi_old WHERE usr_id = %s AND field_id = %s AND value = %s",
			array('integer', 'text', 'text'),
			array($row['usr_id'], $row['field_id'], $row['value'])
		);
	}
}
?>
<#4727>
<?php
//step 4/4 usr_data_multi removes old table

if ($ilDB->tableExists('usr_data_multi_old'))
{
	$ilDB->dropTable('usr_data_multi_old');
}
?>
<#4728>
<?php
//step 1/4 xmlnestedset renames old table

if ($ilDB->tableExists('xmlnestedset') && !$ilDB->tableExists('xmlnestedset_old'))
{
	$ilDB->renameTable("xmlnestedset", "xmlnestedset_old");
}
?>
<#4729>
<?php
//step 2/4 xmlnestedset creates new table with unique id and sequenz

if (!$ilDB->tableExists('xmlnestedset'))
{
	$ilDB->createTable("xmlnestedset",
		array(
			"ns_id" => array(
				"type" => "integer",
				"length" => 4,
				"notnull" => true
			),
			"ns_book_fk" => array(
				"type" => "integer",
				"length" => 4,
				"notnull" => true
			),
			"ns_type" => array(
				"type" => "text",
				"length" => 50,
				"notnull" => true
			),
			"ns_tag_fk" => array(
				"type" => "integer",
				"length" => 4,
				"notnull" => true
			),
			"ns_l" => array(
				"type" => "integer",
				"length" => 4,
				"notnull" => true
			),
			"ns_r" => array(
				"type" => "integer",
				"length" => 4,
				"notnull" => true
			)
		)
	);
	$ilDB->addIndex("xmlnestedset", array("ns_tag_fk"), 'i1');
	$ilDB->addIndex("xmlnestedset", array("ns_l"), 'i2');
	$ilDB->addIndex("xmlnestedset", array("ns_r"), 'i3');
	$ilDB->addIndex("xmlnestedset", array("ns_book_fk"), 'i4');
	$ilDB->addPrimaryKey('xmlnestedset', array('ns_id'));
	$ilDB->createSequence('xmlnestedset');
}
?>
<#4730>
<?php
//step 3/4 xmlnestedset moves all data to new table

if ($ilDB->tableExists('xmlnestedset') && $ilDB->tableExists('xmlnestedset_old'))
{
	$res = $ilDB->query("
		SELECT *
		FROM xmlnestedset_old
	");

	while($row = $ilDB->fetchAssoc($res))
	{
		$id = $ilDB->nextId('xmlnestedset');

		$ilDB->manipulate("INSERT INTO xmlnestedset (ns_id, ns_book_fk, ns_type, ns_tag_fk, ns_l, ns_r)".
			" VALUES (".
			$ilDB->quote($id, "integer").
			",".$ilDB->quote($row['ns_book_fk'], "integer").
			",".$ilDB->quote($row['ns_type'], "text").
			",".$ilDB->quote($row['ns_tag_fk'], "integer").
			",".$ilDB->quote($row['ns_l'], "integer").
			",".$ilDB->quote($row['ns_r'], "integer").
			")"
		);

		$ilDB->manipulateF(
			"DELETE FROM xmlnestedset_old WHERE ns_book_fk = %s AND ns_type = %s AND ns_tag_fk = %s AND ns_l = %s AND ns_r = %s",
			array('integer', 'text', 'integer', 'integer', 'integer'),
			array($row['ns_book_fk'], $row['ns_type'], $row['ns_tag_fk'], $row['ns_l'], $row['ns_r'])
		);
	}
}
?>
<#4731>
<?php
//step 4/4 xmlnestedset removes old table

if ($ilDB->tableExists('xmlnestedset_old'))
{
	$ilDB->dropTable('xmlnestedset_old');
}
?>
<#4732>
<?php
//step 1/4 xmlnestedsettmp renames old table

if ($ilDB->tableExists('xmlnestedsettmp') && !$ilDB->tableExists('xmlnestedsettmp_old'))
{
	$ilDB->renameTable("xmlnestedsettmp", "xmlnestedsettmp_old");
}
?>
<#4733>
<?php
//step 2/4 xmlnestedsettmp creates new table with unique id and sequenz

if (!$ilDB->tableExists('xmlnestedsettmp'))
{
	$ilDB->createTable("xmlnestedsettmp",
		array(
			"ns_id" => array(
				"type" => "integer",
				"length" => 4,
				"notnull" => true
			),
			"ns_unique_id" => array(// text because maybe we have to store a session_id in future e.g.
				"type" => "text",
				"length" => 32,
				"notnull" => true
			),
			"ns_book_fk" => array(
				"type" => "integer",
				"length" => 4,
				"notnull" => true
			),
			"ns_type" => array(
				"type" => "text",
				"length" => 50,
				"notnull" => true
			),
			"ns_tag_fk" => array(
				"type" => "integer",
				"length" => 4,
				"notnull" => true
			),
			"ns_l" => array(
				"type" => "integer",
				"length" => 4,
				"notnull" => true
			),
			"ns_r" => array(
				"type" => "integer",
				"length" => 4,
				"notnull" => true
			)
		)
	);
	$ilDB->addIndex("xmlnestedsettmp", array("ns_tag_fk"), 'i1');
	$ilDB->addIndex("xmlnestedsettmp", array("ns_l"), 'i2');
	$ilDB->addIndex("xmlnestedsettmp", array("ns_r"), 'i3');
	$ilDB->addIndex("xmlnestedsettmp", array("ns_book_fk"), 'i4');
	$ilDB->addIndex("xmlnestedsettmp", array("ns_unique_id"), 'i5');
	$ilDB->addPrimaryKey('xmlnestedsettmp', array('ns_id'));
	$ilDB->createSequence('xmlnestedsettmp');
}
?>
<#4734>
<?php
//step 3/4 xmlnestedsettmp moves all data to new table

if ($ilDB->tableExists('xmlnestedsettmp') && $ilDB->tableExists('xmlnestedsettmp_old'))
{
	$res = $ilDB->query("
		SELECT *
		FROM xmlnestedsettmp_old
	");

	while($row = $ilDB->fetchAssoc($res))
	{
		$id = $ilDB->nextId('xmlnestedsettmp');

		$ilDB->manipulate("INSERT INTO xmlnestedsettmp (ns_id, ns_unique_id, ns_book_fk, ns_type, ns_tag_fk, ns_l, ns_r)".
			" VALUES (".
			$ilDB->quote($id, "integer").
			",".$ilDB->quote($row['ns_unique_id'], "text").
			",".$ilDB->quote($row['ns_book_fk'], "integer").
			",".$ilDB->quote($row['ns_type'], "text").
			",".$ilDB->quote($row['ns_tag_fk'], "integer").
			",".$ilDB->quote($row['ns_l'], "integer").
			",".$ilDB->quote($row['ns_r'], "integer").
			")"
		);

		$ilDB->manipulateF(
			"DELETE FROM xmlnestedsettmp_old WHERE ns_unique_id = %s AND ns_book_fk = %s AND ns_type = %s AND ns_tag_fk = %s AND ns_l = %s AND ns_r = %s",
			array('text', 'integer', 'text', 'integer', 'integer', 'integer'),
			array($row['ns_unique_id'], $row['ns_book_fk'], $row['ns_type'], $row['ns_tag_fk'], $row['ns_l'], $row['ns_r'])
		);
	}
}
?>
<#4735>
<?php
//step 4/4 xmlnestedset_tmp removes old table

if ($ilDB->tableExists('xmlnestedsettmp_old'))
{
	$ilDB->dropTable('xmlnestedsettmp_old');
}
?>
<#4736>
<?php
//step 1/5 xmlparam search for dublicates and store it in xmlparam_tmp

if ($ilDB->tableExists('xmlparam'))
{
	$res = $ilDB->query("
		SELECT first.tag_fk tag_fk, first.param_name param_name
		FROM xmlparam first
		WHERE EXISTS (
			SELECT second.tag_fk, second.param_name
			FROM xmlparam second
			WHERE first.tag_fk = second.tag_fk AND first.param_name = second.param_name
			GROUP BY second.tag_fk, second.param_name
			HAVING COUNT(second.tag_fk) > 1
		)
		GROUP BY first.tag_fk, first.param_name
	");

	if($ilDB->numRows($res))
	{
		if(!$ilDB->tableExists('xmlparam_tmp'))
		{
			$ilDB->createTable('xmlparam_tmp', array(
				'tag_fk' => array(
					'type'  => 'integer',
					'length'=> 4,
					'notnull' => true,
					'default' => 0
				),
				'param_name' => array(
					'type'  => 'text',
					'length'=> 50,
					'notnull' => true,
					'default' => 0
				)
			));
			$ilDB->addPrimaryKey('xmlparam_tmp', array('tag_fk','param_name'));
		}

		while($row = $ilDB->fetchAssoc($res))
		{
			$ilDB->replace('xmlparam_tmp', array(), array(
				'tag_fk' => array('integer', $row['tag_fk']),
				'param_name' => array('text', $row['param_name'])
			));
		}
	}
}
?>
<#4737>
<?php
//step 2/5 xmlparam deletes dublicates stored in xmlparam_tmp

if ($ilDB->tableExists('xmlparam_tmp'))
{
	$res = $ilDB->query("
		SELECT tag_fk, param_name
		FROM xmlparam_tmp
	");

	while($row = $ilDB->fetchAssoc($res))
	{
		$res_data = $ilDB->query("
			SELECT *
			FROM xmlparam
			WHERE
			tag_fk = ".$ilDB->quote($row['tag_fk'] ,'integer')." AND
			param_name = ".$ilDB->quote($row['param_name'] ,'text')
		);
		$data = $ilDB->fetchAssoc($res_data);

		$ilDB->manipulate("DELETE FROM xmlparam WHERE".
			" tag_fk = " . $ilDB->quote($row['tag_fk'] ,'integer').
			" AND param_name = " . $ilDB->quote($row['param_name'] ,'text')
		);

		$ilDB->manipulate("INSERT INTO xmlparam (tag_fk,param_name,param_value) ".
			"VALUES ( ".
			$ilDB->quote($data['tag_fk'] ,'integer').', '.
			$ilDB->quote($data['param_name'] ,'text').', '.
			$ilDB->quote($data['param_value'] ,'text').
			")");

		$ilDB->manipulate("DELETE FROM xmlparam_tmp WHERE".
			" tag_fk = " . $ilDB->quote($row['tag_fk'] ,'integer').
			" AND param_name = " . $ilDB->quote($row['param_name'] ,'text')
		);
	}
}
?>
<#4738>
<?php
//step 3/5 xmlparam drop xmlparam_tmp

if( $ilDB->tableExists('xmlparam_tmp') )
{
	$ilDB->dropTable('xmlparam_tmp');
}
?>
<#4739>
<?php
//step 4/5 xmlparam drops not used indexes

if( $ilDB->indexExistsByFields('xmlparam', array('tag_fk')) )
{
	$ilDB->dropIndexByFields('xmlparam', array('tag_fk'));
}
?>
<#4740>
<?php
//step 5/5 xmlparam adding primary keys

if($ilDB->tableExists('xmlparam'))
{
	$ilDB->addPrimaryKey('xmlparam', array('tag_fk', 'param_name'));
}
?>
<#4741>
<?php
//step 1/1 tree_workspace adding primary key

if($ilDB->tableExists('tree_workspace'))
{
	if( $ilDB->indexExistsByFields('tree_workspace', array('child')) )
	{
		$ilDB->dropIndexByFields('tree_workspace', array('child'));
	}

	$ilDB->addPrimaryKey('tree_workspace', array('child'));
}
?>
<#4742>
<?php
if( !$ilDB->tableColumnExists('tst_active', 'last_pmode') )
{
	$ilDB->addTableColumn('tst_active', 'last_pmode', array(
		'type' => 'text',
		'length' => 16,
		'notnull' => false,
		'default' => null
	));
}
?>
<#4743>
<?php
if( !$ilDB->tableColumnExists('tst_solutions', 'authorized') )
{
	$ilDB->addTableColumn('tst_solutions', 'authorized', array(
		'type' => 'integer',
		'length' => 1,
		'notnull' => false,
		'default' => 1
	));

	$ilDB->queryF("UPDATE tst_solutions SET authorized = %s", array('integer'), array(1));
}
?>
<#4744>
<?php
if( $ilDB->tableColumnExists('tst_dyn_quest_set_cfg', 'prev_quest_list_enabled') )
{
	$ilDB->dropTableColumn('tst_dyn_quest_set_cfg', 'prev_quest_list_enabled');
}
?>
<#4745>
<?php
if( !$ilDB->tableColumnExists('tst_tests', 'force_inst_fb') )
{
	$ilDB->addTableColumn('tst_tests', 'force_inst_fb', array(
		'type' => 'integer',
		'length' => 1,
		'notnull' => false,
		'default' => 0
	));
}
?>
<#4746>
<?php
require_once("./Modules/StudyProgramme/classes/model/class.ilStudyProgramme.php");
require_once("./Modules/StudyProgramme/classes/model/class.ilStudyProgrammeAssignment.php");
require_once("./Modules/StudyProgramme/classes/model/class.ilStudyProgrammeProgress.php");

//ilStudyProgramme::installDB();

$fields = array(
	'obj_id' => array(
		'type' => 'integer',
		'length' => '4',

	),
	'last_change' => array(
		'notnull' => '1',
		'type' => 'timestamp',

	),
	'subtype_id' => array(
		'notnull' => '1',
		'type' => 'integer',
		'length' => '4',

	),
	'points' => array(
		'notnull' => '1',
		'type' => 'integer',
		'length' => '4',

	),
	'lp_mode' => array(
		'notnull' => '1',
		'type' => 'integer',
		'length' => '1',

	),
	'status' => array(
		'notnull' => '1',
		'type' => 'integer',
		'length' => '1',

	),

);
/**
 * @var $ilDB ilDB
 */
if (! $ilDB->tableExists('prg_settings')) {
	$ilDB->createTable('prg_settings', $fields);
	$ilDB->addPrimaryKey('prg_settings', array( 'obj_id' ));
	if(!$ilDB->sequenceExists('prg_settings')) {
		$ilDB->createSequence('prg_settings');
	}
}

$fields = array(
	'id' => array(
		'type' => 'integer',
		'length' => '4',

	),
	'usr_id' => array(
		'notnull' => '1',
		'type' => 'integer',
		'length' => '4',

	),
	'root_prg_id' => array(
		'notnull' => '1',
		'type' => 'integer',
		'length' => '4',

	),
	'last_change' => array(
		'notnull' => '1',
		'type' => 'timestamp',

	),
	'last_change_by' => array(
		'notnull' => '1',
		'type' => 'integer',
		'length' => '4',

	),

);
if (! $ilDB->tableExists('prg_usr_assignments')) {
	$ilDB->createTable('prg_usr_assignments', $fields);
	$ilDB->addPrimaryKey('prg_usr_assignments', array( 'id' ));

	if (! $ilDB->sequenceExists('prg_usr_assignments')) {
		$ilDB->createSequence('prg_usr_assignments');
	}

}


$fields = array(
	'id' => array(
		'type' => 'integer',
		'length' => '4',

	),
	'assignment_id' => array(
		'notnull' => '1',
		'type' => 'integer',
		'length' => '4',

	),
	'prg_id' => array(
		'notnull' => '1',
		'type' => 'integer',
		'length' => '4',

	),
	'usr_id' => array(
		'notnull' => '1',
		'type' => 'integer',
		'length' => '4',

	),
	'points' => array(
		'notnull' => '1',
		'type' => 'integer',
		'length' => '4',

	),
	'points_cur' => array(
		'notnull' => '1',
		'type' => 'integer',
		'length' => '4',

	),
	'status' => array(
		'notnull' => '1',
		'type' => 'integer',
		'length' => '1',

	),
	'completion_by' => array(
		'type' => 'integer',
		'length' => '4',

	),
	'last_change' => array(
		'notnull' => '1',
		'type' => 'timestamp',

	),
	'last_change_by' => array(
		'type' => 'integer',
		'length' => '4',

	),

);
if (! $ilDB->tableExists('prg_usr_progress')) {
	$ilDB->createTable('prg_usr_progress', $fields);
	$ilDB->addPrimaryKey('prg_usr_progress', array( 'id' ));

	if (! $ilDB->sequenceExists('prg_usr_progress')) {
		$ilDB->createSequence('prg_usr_progress');
	}

}

// Active Record does not support tuples as primary keys, so we have to
// set those on our own.
$ilDB->addUniqueConstraint( ilStudyProgrammeProgress::returnDbTableName()
						  , array("assignment_id", "prg_id", "usr_id")
						  );

// ActiveRecord seems to not interpret con_is_null correctly, so we have to set
// it manually.
$ilDB->modifyTableColumn( ilStudyProgrammeProgress::returnDbTableName()
						, "completion_by"
						, array( "notnull" => false
							   , "default" => null
							   )
						);
$ilDB->modifyTableColumn( ilStudyProgrammeProgress::returnDbTableName()
						, "last_change_by"
						, array( "notnull" => false
							   , "default" => null
							   )
						);

require_once("./Services/Migration/DBUpdate_3560/classes/class.ilDBUpdateNewObjectType.php");
$obj_type_id = ilDBUpdateNewObjectType::addNewType("prg", "StudyProgramme");
$existing_ops = array("visible", "write", "copy", "delete", "edit_permission");
foreach ($existing_ops as $op) {
	$op_id = ilDBUpdateNewObjectType::getCustomRBACOperationId($op);
	ilDBUpdateNewObjectType::addRBACOperation($obj_type_id, $op_id);		
}

require_once("./Modules/StudyProgramme/classes/model/class.ilStudyProgrammeAdvancedMetadataRecord.php");
require_once("./Modules/StudyProgramme/classes/model/class.ilStudyProgrammeType.php");
require_once("./Modules/StudyProgramme/classes/model/class.ilStudyProgrammeTypeTranslation.php");

$fields = array(
	'id' => array(
		'type' => 'integer',
		'length' => '4',

	),
	'type_id' => array(
		'type' => 'integer',
		'length' => '4',

	),
	'rec_id' => array(
		'type' => 'integer',
		'length' => '4',

	),

);
if (! $ilDB->tableExists('prg_type_adv_md_rec')) {
	$ilDB->createTable('prg_type_adv_md_rec', $fields);
	$ilDB->addPrimaryKey('prg_type_adv_md_rec', array( 'id' ));

	if (! $ilDB->sequenceExists('prg_type_adv_md_rec')) {
		$ilDB->createSequence('prg_type_adv_md_rec');
	}

}

$fields = array(
	'id' => array(
		'type' => 'integer',
		'length' => '4',

	),
	'default_lang' => array(
		'type' => 'text',
		'length' => '4',

	),
	'owner' => array(
		'type' => 'integer',
		'length' => '4',

	),
	'create_date' => array(
		'notnull' => '1',
		'type' => 'timestamp',

	),
	'last_update' => array(
		'type' => 'timestamp',

	),
	'icon' => array(
		'type' => 'text',
		'length' => '255',

	),

);
if (! $ilDB->tableExists('prg_type')) {
	$ilDB->createTable('prg_type', $fields);
	$ilDB->addPrimaryKey('prg_type', array( 'id' ));

	if (! $ilDB->sequenceExists('prg_type')) {
		$ilDB->createSequence('prg_type');
	}

}

$fields = array(
	'id' => array(
		'type' => 'integer',
		'length' => '4',

	),
	'prg_type_id' => array(
		'type' => 'integer',
		'length' => '4',

	),
	'lang' => array(
		'type' => 'text',
		'length' => '4',

	),
	'member' => array(
		'type' => 'text',
		'length' => '32',

	),
	'value' => array(
		'type' => 'text',
		'length' => '3500',

	),

);
if (! $ilDB->tableExists('prg_translations')) {
	$ilDB->createTable('prg_translations', $fields);
	$ilDB->addPrimaryKey('prg_translations', array( 'id' ));

	if (! $ilDB->sequenceExists('prg_translations')) {
		$ilDB->createSequence('prg_translations');
	}

}



?>
<#4747>
<?php

include_once('./Services/Migration/DBUpdate_3560/classes/class.ilDBUpdateNewObjectType.php');

// workaround to avoid error when using addAdminNode. Bug?
class EventHandler {
	public function raise($a_component, $a_event, $a_parameter = "") {
		// nothing to do...
	}
}
$GLOBALS['ilAppEventHandler'] = new EventHandler();

ilDBUpdateNewObjectType::addAdminNode('prgs', 'StudyProgrammeAdmin');

?>
<#4748>
<?php
	$ilCtrlStructureReader->getStructure();
?>
<#4749>
<?php
if(!$ilDB->tableColumnExists("obj_members", "admin"))
{
        $ilDB->addTableColumn(
				"obj_members", 
				"admin", 
				array(
					'type' => 'integer',
					'length' => 1,
					'notnull' => FALSE,
					'default' => 0
        ));
}
if(!$ilDB->tableColumnExists("obj_members", "tutor"))
{
        $ilDB->addTableColumn(
				"obj_members", 
				"tutor", 
				array(
					'type' => 'integer',
					'length' => 1,
					'notnull' => FALSE,
					'default' => 0
        ));
}
if(!$ilDB->tableColumnExists("obj_members", "member"))
{
        $ilDB->addTableColumn(
				"obj_members", 
				"member", 
				array(
					'type' => 'integer',
					'length' => 2,
					'notnull' => FALSE,
					'default' => 0
        ));
}
?>
<#4750>
<?php
	$ilCtrlStructureReader->getStructure();
?>
<#4751>
<?php
	$ilCtrlStructureReader->getStructure();
?>
<#4752>
<?php
if(!$ilDB->sequenceExists('prg_settings')) {
	$ilDB->createSequence('prg_settings');
}
if (! $ilDB->sequenceExists('prg_usr_assignments')) {
	$ilDB->createSequence('prg_usr_assignments');
}
if (! $ilDB->sequenceExists('prg_usr_progress')) {
	$ilDB->createSequence('prg_usr_progress');
}
if (! $ilDB->sequenceExists('prg_type_adv_md_rec')) {
	$ilDB->createSequence('prg_type_adv_md_rec');
}
if (! $ilDB->sequenceExists('prg_type')) {
	$ilDB->createSequence('prg_type');
}
if (! $ilDB->sequenceExists('prg_translations')) {
	$ilDB->createSequence('prg_translations');
}
?>
<#4753>
<?php
include_once('./Services/Migration/DBUpdate_3560/classes/class.ilDBUpdateNewObjectType.php');

$parent_types = array('root', 'cat', 'prg');
ilDBUpdateNewObjectType::addRBACCreate('create_prg', 'Create Study Programme', $parent_types);
?>
<#4754>
<?php
$ilCtrlStructureReader->getStructure();
?>
<#4755>
<?php
$ilDB->modifyTableColumn('il_wac_secure_path', 'path', array(
	'length'  => 64,
));
?>
<#4756>
<?php
$obj_type = 'icla'; 
$set      = $ilDB->queryF(
	"SELECT obj_id FROM object_data WHERE type = %s",
	array('text'),
	array($obj_type)
);
while($row = $ilDB->fetchAssoc($set))
{
	$obj_id = $row['obj_id'];

	$refset = $ilDB->queryF(
		"SELECT ref_id FROM object_reference WHERE obj_id = %s",
		array('integer'),
		array($obj_id)
	);
	while($refrow = $ilDB->fetchAssoc($refset))
	{
		$ref_id = $refrow['ref_id'];

		$ilDB->manipulate("DELETE FROM crs_items WHERE obj_id = " . $ilDB->quote($ref_id, 'integer'));
		$ilDB->manipulate("DELETE FROM crs_items WHERE parent_id = " . $ilDB->quote($ref_id, 'integer'));
		$ilDB->manipulate("DELETE FROM rbac_log WHERE ref_id = " . $ilDB->quote($ref_id, 'integer'));
		$ilDB->manipulate("DELETE FROM rbac_pa WHERE ref_id = " . $ilDB->quote($ref_id, 'integer'));
		$ilDB->manipulate("DELETE FROM desktop_item WHERE item_id = " . $ilDB->quote($ref_id, 'integer'));
		$ilDB->manipulate("DELETE FROM conditions WHERE  target_ref_id = " . $ilDB->quote($ref_id, 'integer') . " OR trigger_ref_id = " . $ilDB->quote($ref_id, 'integer'));
		$ilDB->manipulate("DELETE FROM didactic_tpl_objs WHERE ref_id = " . $ilDB->quote($ref_id, 'integer'));
		// We know that all of these objects are leafs, so we can delete the records without determining the tree impl. and processing additional checks
		$ilDB->manipulate("DELETE FROM tree WHERE child = " . $ilDB->quote($ref_id, 'integer'));
		$ilDB->manipulate("DELETE FROM object_reference WHERE ref_id = " . $ilDB->quote($ref_id, 'integer'));

		$GLOBALS['ilLog']->write(sprintf(
			"DB Step %s: Deleted object reference of type %s with ref_id %s.",
			$nr, $obj_type, $ref_id
		));
	}

	$ilDB->manipulate("DELETE FROM il_news_item WHERE context_obj_id = " . $ilDB->quote($obj_id, "integer") . " AND context_obj_type = " . $ilDB->quote($obj_type, "text"));
	$ilDB->manipulate("DELETE FROM il_block_setting WHERE block_id = " . $ilDB->quote($obj_id, "integer") . " AND type = " . $ilDB->quote("news", "text"));
	$ilDB->manipulate("DELETE FROM ut_lp_settings WHERE obj_id = " . $ilDB->quote($obj_id, 'integer'));
	$ilDB->manipulate("DELETE FROM ecs_import WHERE obj_id = " . $ilDB->quote($obj_id, 'integer'));
	$ilDB->manipulate("DELETE FROM dav_property WHERE obj_id = " . $ilDB->quote($obj_id, 'integer'));
	$ilDB->manipulate("DELETE FROM didactic_tpl_objs WHERE obj_id = " . $ilDB->quote($obj_id, 'integer'));
	$ilDB->manipulate("DELETE FROM object_description WHERE obj_id = " . $ilDB->quote($obj_id, 'integer'));
	$ilDB->manipulate("DELETE FROM object_data WHERE obj_id = " . $ilDB->quote($obj_id, 'integer'));

	$GLOBALS['ilLog']->write(sprintf(
		"DB Step %s: Deleted object of type %s with obj_id %s.",
		$nr, $obj_type, $obj_id
	));
}
?>
<#4757>
<?php
$obj_type = 'icrs';
$set      = $ilDB->queryF(
	"SELECT obj_id FROM object_data WHERE type = %s",
	array('text'),
	array($obj_type)
);
while($row = $ilDB->fetchAssoc($set))
{
	$obj_id = $row['obj_id'];

	$refset = $ilDB->queryF(
		"SELECT ref_id FROM object_reference WHERE obj_id = %s",
		array('integer'),
		array($obj_id)
	);
	while($refrow = $ilDB->fetchAssoc($refset))
	{
		$ref_id = $refrow['ref_id'];

		$ilDB->manipulate("DELETE FROM crs_items WHERE obj_id = " . $ilDB->quote($ref_id, 'integer'));
		$ilDB->manipulate("DELETE FROM crs_items WHERE parent_id = " . $ilDB->quote($ref_id, 'integer'));
		$ilDB->manipulate("DELETE FROM rbac_log WHERE ref_id = " . $ilDB->quote($ref_id, 'integer'));
		$ilDB->manipulate("DELETE FROM rbac_pa WHERE ref_id = " . $ilDB->quote($ref_id, 'integer'));
		$ilDB->manipulate("DELETE FROM desktop_item WHERE item_id = " . $ilDB->quote($ref_id, 'integer'));
		$ilDB->manipulate("DELETE FROM conditions WHERE  target_ref_id = " . $ilDB->quote($ref_id, 'integer') . " OR trigger_ref_id = " . $ilDB->quote($ref_id, 'integer'));
		$ilDB->manipulate("DELETE FROM didactic_tpl_objs WHERE ref_id = " . $ilDB->quote($ref_id, 'integer'));
		// We know that all of these objects are leafs, so we can delete the records without determining the tree impl. and processing additional checks
		$ilDB->manipulate("DELETE FROM tree WHERE child = " . $ilDB->quote($ref_id, 'integer'));
		$ilDB->manipulate("DELETE FROM object_reference WHERE ref_id = " . $ilDB->quote($ref_id, 'integer'));

		$GLOBALS['ilLog']->write(sprintf(
			"DB Step %s: Deleted object reference of type %s with ref_id %s.",
			$nr, $obj_type, $ref_id
		));
	}

	$ilDB->manipulate("DELETE FROM il_news_item WHERE context_obj_id = " . $ilDB->quote($obj_id, "integer") . " AND context_obj_type = " . $ilDB->quote($obj_type, "text"));
	$ilDB->manipulate("DELETE FROM il_block_setting WHERE block_id = " . $ilDB->quote($obj_id, "integer") . " AND type = " . $ilDB->quote("news", "text"));
	$ilDB->manipulate("DELETE FROM ut_lp_settings WHERE obj_id = " . $ilDB->quote($obj_id, 'integer'));
	$ilDB->manipulate("DELETE FROM ecs_import WHERE obj_id = " . $ilDB->quote($obj_id, 'integer'));
	$ilDB->manipulate("DELETE FROM dav_property WHERE obj_id = " . $ilDB->quote($obj_id, 'integer'));
	$ilDB->manipulate("DELETE FROM didactic_tpl_objs WHERE obj_id = " . $ilDB->quote($obj_id, 'integer'));
	$ilDB->manipulate("DELETE FROM object_description WHERE obj_id = " . $ilDB->quote($obj_id, 'integer'));
	$ilDB->manipulate("DELETE FROM object_data WHERE obj_id = " . $ilDB->quote($obj_id, 'integer'));

	$GLOBALS['ilLog']->write(sprintf(
		"DB Step %s: Deleted object of type %s with obj_id %s.",
		$nr, $obj_type, $obj_id
	));
}
?>
<#4758>
<?php
$a_type = 'icla';
$set = $ilDB->queryF(
	"SELECT obj_id FROM object_data WHERE type = %s AND title = %s",
	array('text', 'text'),
	array('typ', $a_type)
);
$row     = $ilDB->fetchAssoc($set);
$type_id = $row['obj_id'];
if($type_id)
{
	// RBAC

	// basic operations
	$ilDB->manipulate("DELETE FROM rbac_ta WHERE typ_id = " . $ilDB->quote($type_id, "integer"));

	// creation operation
	$set           = $ilDB->query("SELECT ops_id" .
		" FROM rbac_operations " .
		" WHERE class = " . $ilDB->quote("create", "text") .
		" AND operation = " . $ilDB->quote("create_" . $a_type, "text"));
	$row           = $ilDB->fetchAssoc($set);
	$create_ops_id = $row["ops_id"];
	if($create_ops_id)
	{
		$ilDB->manipulate("DELETE FROM rbac_templates WHERE ops_id = ".$ilDB->quote($create_ops_id, "integer"));
		$GLOBALS['ilLog']->write(sprintf(
			"DB Step %s: Deleted rbac_templates create operation with ops_id %s for object type %s with obj_id %s.",
			$nr, $create_ops_id, $a_type, $type_id
		));

		// container create
		foreach(array("icrs") as $parent_type)
		{
			$pset = $ilDB->queryF(
				"SELECT obj_id FROM object_data WHERE type = %s AND title = %s",
				array('text', 'text'),
				array('typ', $parent_type)
			);
			$prow = $ilDB->fetchAssoc($pset);
			$parent_type_id = $prow['obj_id'];
			if($parent_type_id)
			{
				$ilDB->manipulate("DELETE FROM rbac_ta".
					" WHERE typ_id = ".$ilDB->quote($parent_type_id, "integer").
					" AND ops_id = ".$ilDB->quote($create_ops_id, "integer"));
			}
		}

		$ilDB->manipulate("DELETE FROM rbac_operations WHERE ops_id = ".$ilDB->quote($create_ops_id, "integer"));
		$GLOBALS['ilLog']->write(sprintf(
			"DB Step %s: Deleted create operation with ops_id %s for object type %s with obj_id %s.",
			$nr, $create_ops_id, $a_type, $type_id
		));
	}

	// Type
	$ilDB->manipulate("DELETE FROM object_data WHERE obj_id = " . $ilDB->quote($type_id, "integer"));
	$GLOBALS['ilLog']->write(sprintf(
		"DB Step %s: Deleted object type %s with obj_id %s.",
		$nr, $a_type, $type_id
	));
}

$set = new ilSetting();
$set->delete("obj_dis_creation_".$a_type);
$set->delete("obj_add_new_pos_".$a_type);
$set->delete("obj_add_new_pos_grp_".$a_type);
?>
<#4759>
<?php
$a_type = 'icrs';
$set = $ilDB->queryF(
	"SELECT obj_id FROM object_data WHERE type = %s AND title = %s",
	array('text', 'text'),
	array('typ', $a_type)
);
$row     = $ilDB->fetchAssoc($set);
$type_id = $row['obj_id'];
if($type_id)
{
	// RBAC

	// basic operations
	$ilDB->manipulate("DELETE FROM rbac_ta WHERE typ_id = " . $ilDB->quote($type_id, "integer"));

	// creation operation
	$set           = $ilDB->query("SELECT ops_id" .
		" FROM rbac_operations " .
		" WHERE class = " . $ilDB->quote("create", "text") .
		" AND operation = " . $ilDB->quote("create_" . $a_type, "text"));
	$row           = $ilDB->fetchAssoc($set);
	$create_ops_id = $row["ops_id"];
	if($create_ops_id)
	{
		$ilDB->manipulate("DELETE FROM rbac_templates WHERE ops_id = ".$ilDB->quote($create_ops_id, "integer"));
		$GLOBALS['ilLog']->write(sprintf(
			"DB Step %s: Deleted rbac_templates create operation with ops_id %s for object type %s with obj_id %s.",
			$nr, $create_ops_id, $a_type, $type_id
		));

		// container create
		foreach(array("root", "cat", "crs", "grp", "fold") as $parent_type)
		{
			$pset = $ilDB->queryF(
				"SELECT obj_id FROM object_data WHERE type = %s AND title = %s",
				array('text', 'text'),
				array('typ', $parent_type)
			);
			$prow = $ilDB->fetchAssoc($pset);
			$parent_type_id = $prow['obj_id'];
			if($parent_type_id)
			{
				$ilDB->manipulate("DELETE FROM rbac_ta".
					" WHERE typ_id = ".$ilDB->quote($parent_type_id, "integer").
					" AND ops_id = ".$ilDB->quote($create_ops_id, "integer"));
			}
		}

		$ilDB->manipulate("DELETE FROM rbac_operations WHERE ops_id = ".$ilDB->quote($create_ops_id, "integer"));
		$GLOBALS['ilLog']->write(sprintf(
			"DB Step %s: Deleted create operation with ops_id %s for object type %s with obj_id %s.",
			$nr, $create_ops_id, $a_type, $type_id
		));
	}

	// Type
	$ilDB->manipulate("DELETE FROM object_data WHERE obj_id = " . $ilDB->quote($type_id, "integer"));
	$GLOBALS['ilLog']->write(sprintf(
		"DB Step %s: Deleted object type %s with obj_id %s.",
		$nr, $a_type, $type_id
	));
}

$set = new ilSetting();
$set->delete("obj_dis_creation_".$a_type);
$set->delete("obj_add_new_pos_".$a_type);
$set->delete("obj_add_new_pos_grp_".$a_type);
?>
<#4760>
<?php
$ilCtrlStructureReader->getStructure();
?>
<#4761>
<?php
$mt_mod_incon_query_num = "
	SELECT COUNT(*) cnt
	FROM mail_obj_data
	INNER JOIN mail_tree ON mail_tree.child = mail_obj_data.obj_id
	WHERE mail_tree.tree != mail_obj_data.user_id
";
$res  = $ilDB->query($mt_mod_incon_query_num);
$data = $ilDB->fetchAssoc($res);

if($data['cnt'] > 0)
{
	if(!$ilDB->tableExists('mail_tree_mod_migr'))
	{
		$ilDB->createTable('mail_tree_mod_migr', array(
			'usr_id' => array(
				'type'    => 'integer',
				'length'  => 4,
				'notnull' => true,
				'default' => 0
			)
		));
		$ilDB->addPrimaryKey('mail_tree_mod_migr', array('usr_id'));
	}
}
?>
<#4762>
<?php
if($ilDB->tableExists('mail_tree_mod_migr'))
{
	$db_step = $nr;

	$ps_create_mtmig_rec = $ilDB->prepareManip(
		"INSERT INTO mail_tree_mod_migr (usr_id) VALUES(?)",
		array('integer')
	);

	// Important: Use the field "tree" (usr_id in table: tree) AND the "user_id" (table: mail_obj_data)
	$mt_mod_incon_query = "
		SELECT DISTINCT(mail_tree.tree)
		FROM mail_obj_data
		INNER JOIN mail_tree ON mail_tree.child = mail_obj_data.obj_id
		LEFT JOIN mail_tree_mod_migr ON mail_tree_mod_migr.usr_id = mail_tree.tree
		WHERE mail_tree.tree != mail_obj_data.user_id AND mail_tree_mod_migr.usr_id IS NULL
	";
	$res = $ilDB->query($mt_mod_incon_query);
	while($row = $ilDB->fetchAssoc($res))
	{
		$ilDB->execute($ps_create_mtmig_rec, array($row['tree']));

		$GLOBALS['ilLog']->write(sprintf(
			"DB Step %s: Detected wrong child in table 'mail_tree' for user (field: tree) %s .",
			$db_step, $row['tree']
		));
	}

	$mt_mod_incon_query = "
		SELECT DISTINCT(mail_obj_data.user_id)
		FROM mail_obj_data
		INNER JOIN mail_tree ON mail_tree.child = mail_obj_data.obj_id
		LEFT JOIN mail_tree_mod_migr ON mail_tree_mod_migr.usr_id = mail_obj_data.user_id
		WHERE mail_tree.tree != mail_obj_data.user_id AND mail_tree_mod_migr.usr_id IS NULL
	";
	$res = $ilDB->query($mt_mod_incon_query);
	while($row = $ilDB->fetchAssoc($res))
	{
		$ilDB->execute($ps_create_mtmig_rec, array($row['user_id']));

		$GLOBALS['ilLog']->write(sprintf(
			"DB Step %s: Detected missing child in table 'mail_tree' for user (field: tree) %s .",
			$db_step, $row['user_id']
		));
	}
}
?>
<#4763>
<?php
if($ilDB->tableExists('mail_tree_mod_migr'))
{
	$db_step = $nr;

	$ps_del_tree_entries = $ilDB->prepareManip(
		"DELETE FROM mail_tree WHERE tree = ?",
		array('integer')
	);

	$ps_sel_fold_entries = $ilDB->prepare(
		"SELECT obj_id, title, m_type FROM mail_obj_data WHERE user_id = ?",
		array('integer')
	);

	$default_folders_title_to_type_map = array(
		'a_root'   => 'root',
		'b_inbox'  => 'inbox',
		'c_trash'  => 'trash',
		'd_drafts' => 'drafts',
		'e_sent'   => 'sent',
		'z_local'  => 'local'
	);
	$default_folder_type_to_title_map = array_flip($default_folders_title_to_type_map);

	$ps_in_fold_entry = $ilDB->prepareManip(
		"INSERT INTO mail_obj_data (obj_id, user_id, title, m_type) VALUES(?, ?, ?, ?)",
		array('integer','integer', 'text', 'text')
	);

	$ps_in_tree_entry = $ilDB->prepareManip(
		"INSERT INTO mail_tree (tree, child, parent, lft, rgt, depth) VALUES(?, ?, ?, ?, ?, ?)",
		array('integer', 'integer', 'integer', 'integer', 'integer', 'integer')
	);

	$ps_sel_tree_entry = $ilDB->prepare(
		"SELECT rgt, lft, parent FROM mail_tree WHERE child = ? AND tree = ?",
		array('integer', 'integer')
	);

	$ps_up_tree_entry = $ilDB->prepareManip(
		"UPDATE mail_tree SET lft = CASE WHEN lft > ? THEN lft + 2 ELSE lft END, rgt = CASE WHEN rgt >= ? THEN rgt + 2 ELSE rgt END WHERE tree = ?",
		array('integer', 'integer', 'integer')
	);

	$ps_del_mtmig_rec = $ilDB->prepareManip(
		"DELETE FROM mail_tree_mod_migr WHERE usr_id = ?",
		array('integer')
	);

	$res = $ilDB->query("SELECT usr_id FROM mail_tree_mod_migr");
	$num = $ilDB->numRows($res);

	$GLOBALS['ilLog']->write(sprintf(
		"DB Step %s: Found %s duplicates in table 'mail_tree'.",
		$db_step, $num
	));

	// We need a first loop to delete all affected mail trees
	$i = 0;
	while($row = $ilDB->fetchAssoc($res))
	{
		++$i;

		$usr_id = $row['usr_id'];

		$ilDB->execute($ps_del_tree_entries, array($usr_id));
		$GLOBALS['ilLog']->write(sprintf(
			"DB Step %s: Started 'mail_tree' migration for user %s. Deleted all records referring this user (field: tree)",
			$db_step, $usr_id
		));
	}

	$res = $ilDB->query("SELECT usr_id FROM mail_tree_mod_migr");

	$i = 0;
	while($row = $ilDB->fetchAssoc($res))
	{
		++$i;

		$usr_id = $row['usr_id'];

		$fold_res = $ilDB->execute($ps_sel_fold_entries, array($usr_id));
		$user_folders         = array();
		$user_default_folders = array();
		while($fold_row = $ilDB->fetchAssoc($fold_res))
		{
			$user_folders[$fold_row['obj_id']] = $fold_row;
			if(isset($default_folder_type_to_title_map[strtolower($fold_row['m_type'])]))
			{
				$user_default_folders[$fold_row['m_type']] = $fold_row['title'];
			}
		}

		// Create missing default folders
		$folders_to_create = array_diff_key($default_folder_type_to_title_map, $user_default_folders);
		foreach($folders_to_create as $type => $title)
		{
			$folder_id = $ilDB->nextId('mail_obj_data');
			$ilDB->execute($ps_in_fold_entry, array($folder_id, $usr_id, $title, $type));

			$user_folders[$folder_id] = array(
				'obj_id' => $folder_id,
				'user_id'=> $usr_id,
				'title'  => $title,
				'm_type' => $type
			);
			$GLOBALS['ilLog']->write(sprintf(
				"DB Step %s, iteration %s: Created 'mail_obj_data' record (missing folder type): %s, %s, %s, %s .",
				$db_step, $i, $folder_id, $usr_id, $title, $type
			));
		}

		// Create a new root folder node
		$root_id  = null;
		foreach($user_folders as $folder_id => $data)
		{
			if('root' != $data['m_type'])
			{
				continue;
			}

			$root_id = $folder_id;
			$ilDB->execute($ps_in_tree_entry, array($usr_id, $root_id, 0, 1, 2, 1));

			$GLOBALS['ilLog']->write(sprintf(
				"DB Step %s, iteration %s: Created root node with id %s for user %s in 'mail_tree'.",
				$db_step, $i, $root_id, $usr_id
			));
			break;
		}

		if(!$root_id)
		{
			// Did not find root folder, skip user and move to the next one
			$GLOBALS['ilLog']->write(sprintf(
				"DB Step %s, iteration %s: No root folder found for user %s . Skipped user.",
				$db_step, $i, $usr_id
			));
			continue;
		}

		$custom_folder_root_id = null;
		// Create all default folders below 'root'
		foreach($user_folders as $folder_id => $data)
		{
			if('root' == $data['m_type'] || !isset($default_folder_type_to_title_map[strtolower($data['m_type'])]))
			{
				continue;
			}

			if(null === $custom_folder_root_id && 'local' == $data['m_type'])
			{
				$custom_folder_root_id = $folder_id;
			}

			$res_parent = $ilDB->execute($ps_sel_tree_entry, array($root_id, $usr_id));
			$parent_row = $ilDB->fetchAssoc($res_parent);

			$right = $parent_row['rgt'];
			$lft   = $right;
			$rgt   = $right + 1;

			$ilDB->execute($ps_up_tree_entry, array($right, $right, $usr_id));
			$ilDB->execute($ps_in_tree_entry, array($usr_id, $folder_id, $root_id, $lft, $rgt, 2));
			$GLOBALS['ilLog']->write(sprintf(
				"DB Step %s, iteration %s: Created node with id %s (lft: %s | rgt: %s) for user %s in 'mail_tree'.",
				$db_step, $i, $folder_id, $lft, $rgt, $usr_id
			));

		}

		if(!$custom_folder_root_id)
		{
			// Did not find custom folder root, skip user and move to the next one
			$GLOBALS['ilLog']->write(sprintf(
				"DB Step %s, iteration %s: No custom folder root found for user %s . Skipped user.",
				$db_step, $i, $usr_id
			));
			continue;
		}

		// Create all custom folders below 'local'
		foreach($user_folders as $folder_id => $data)
		{
			if(isset($default_folder_type_to_title_map[strtolower($data['m_type'])]))
			{
				continue;
			}

			$res_parent = $ilDB->execute($ps_sel_tree_entry, array($custom_folder_root_id, $usr_id));
			$parent_row = $ilDB->fetchAssoc($res_parent);

			$right = $parent_row['rgt'];
			$lft   = $right;
			$rgt   = $right + 1;

			$ilDB->execute($ps_up_tree_entry, array($right, $right, $usr_id));
			$ilDB->execute($ps_in_tree_entry, array($usr_id, $folder_id, $custom_folder_root_id, $lft, $rgt, 3));
			$GLOBALS['ilLog']->write(sprintf(
				"DB Step %s, iteration %s: Created custom folder node with id %s (lft: %s | rgt: %s) for user % in 'mail_tree'.",
				$db_step, $i, $folder_id, $lft, $rgt, $usr_id
			));
		}

		// Tree completely created, remove migration record
		$ilDB->execute($ps_del_mtmig_rec, array($usr_id));

		$GLOBALS['ilLog']->write(sprintf(
			"DB Step %s, iteration %s: Finished 'mail_tree' migration for user %s .",
			$db_step, $i, $usr_id
		));
	}

	$res = $ilDB->query("SELECT usr_id FROM mail_tree_mod_migr");
	$num = $ilDB->numRows($res);
	if($num > 0)
	{
		die("There are still wrong child entries in table 'mail_tree'. Please execute this database update step again.");
	}
}

if($ilDB->tableExists('mail_tree_mod_migr'))
{
	$ilDB->dropTable('mail_tree_mod_migr');
}

$mt_mod_incon_query_num = "
	SELECT COUNT(*) cnt
	FROM mail_obj_data
	INNER JOIN mail_tree ON mail_tree.child = mail_obj_data.obj_id
	WHERE mail_tree.tree != mail_obj_data.user_id
";
$res  = $ilDB->query($mt_mod_incon_query_num);
$data = $ilDB->fetchAssoc($res);
if($data['cnt'] > 0)
{
	die("There are still wrong child entries in table 'mail_tree'. Please execute database update step 4761 again. Execute the following SQL string manually: UPDATE settings SET value = 4760 WHERE keyword = 'db_version'; ");
}
?>
<#4764>
<?php
	$ilCtrlStructureReader->getStructure();
?>
<#4765>
<?php
if(!$ilDB->indexExistsByFields('frm_posts_tree', array('thr_fk')))
{
	$ilDB->addIndex('frm_posts_tree', array('thr_fk'), 'i1');
}
?>
<#4766>
<?php
if(!$ilDB->indexExistsByFields('frm_posts_tree', array('pos_fk')))
{
	$ilDB->addIndex('frm_posts_tree', array('pos_fk'), 'i2');
}
?>
<#4767>
<?php

	if(!$ilDB->indexExistsByFields('role_data',array('auth_mode')))
	{
		$ilDB->addIndex('role_data',array('auth_mode'),'i1');
	}
?>
<#4768>
<?php
$ilDB->modifyTableColumn('cmi_gobjective', 'objective_id', array(
	'length'  => 253,
));
?>
<#4769>
<?php
	$ilCtrlStructureReader->getStructure();
?>
<#4770>
<?php
	$query = 'INSERT INTO log_components (component_id) VALUES ('.$ilDB->quote('log_root', 'text').')';
	$ilDB->manipulate($query);
?>

<#4771>
<?php

// remove role entries in obj_members
$query = 'update obj_members set admin = '.$ilDB->quote(0,'integer').', '.
		'tutor = '.$ilDB->quote(0,'integer').', member = '.$ilDB->quote(0,'integer');
$ilDB->manipulate($query);

// iterate through all courses
$offset = 0;
$limit = 100;
do
{
	$query = 'SELECT obr.ref_id, obr.obj_id FROM object_reference obr '.
			'join object_data obd on obr.obj_id = obd.obj_id where (type = '.$ilDB->quote('crs','text').' or type = '.$ilDB->quote('grp','text').') '.
			$ilDB->setLimit($limit, $offset);
	$res = $ilDB->query($query);
	
	if(!$res->numRows())
	{
		break;
	}
	while($row = $res->fetchRow(ilDBConstants::FETCHMODE_OBJECT))
	{
		// find course members roles
		$query = 'select rol_id, title from rbac_fa '.
				'join object_data on rol_id = obj_id '.
				'where parent = '.$ilDB->quote($row->ref_id,'integer').' '.
				'and assign = '.$ilDB->quote('y','text');
		$rol_res = $ilDB->query($query);
		while($rol_row = $rol_res->fetchRow(ilDBConstants::FETCHMODE_OBJECT))
		{
			// find users which are not assigned to obj_members and create a default entry
			$query = 'select ua.usr_id from rbac_ua ua '.
					'left join obj_members om on ua.usr_id = om.usr_id '.
					'where om.usr_id IS NULL '.
					'and rol_id = '.$ilDB->quote($rol_row->rol_id,'integer').' '.
					'and om.obj_id = '.$ilDB->quote($row->obj_id,'integer');
			$ua_res = $ilDB->query($query);
			while($ua_row = $ua_res->fetchRow(ilDBConstants::FETCHMODE_OBJECT))
			{
				$query = 'insert into obj_members (obj_id, usr_id) '.
						'values('.
						$ilDB->quote($row->obj_id,'integer').', '.
						$ilDB->quote($ua_row->usr_id,'integer').' '.
						')';
				$ilDB->manipulate($query);
						
			}
			
			// find users which are assigned to obj_members and update their role assignment
			$query = 'select * from rbac_ua ua '.
					'left join obj_members om on ua.usr_id = om.usr_id '.
					'where om.usr_id IS NOT NULL '.
					'and rol_id = '.$ilDB->quote($rol_row->rol_id,'integer').' '.
					'and om.obj_id = '.$ilDB->quote($row->obj_id,'integer');
			$ua_res = $ilDB->query($query);
			while($ua_row = $ua_res->fetchRow(ilDBConstants::FETCHMODE_OBJECT))
			{
				$admin = $tutor = $member = 0;
				switch(substr($rol_row->title,0,8))
				{
					case 'il_crs_a':
					case 'il_grp_a':
						$admin = 1;
						break;
					
					case 'il_crs_t':
						$tutor = 1;
						break;
					
					default:
					case 'il_grp_m':
					case 'il_crs_m':
						$member = 1;
						break;
				}
				
				$query = 'update obj_members '.
						'set admin = admin  + '.$ilDB->quote($admin,'integer').', '.
						'tutor = tutor + '.$ilDB->quote($tutor,'integer').', '.
						'member = member + '.$ilDB->quote($member,'integer').' '.
						'WHERE usr_id = '.$ilDB->quote($ua_row->usr_id,'integer').' '.
						'AND obj_id = '.$ilDB->quote($row->obj_id,'integer');
				$ilDB->manipulate($query);
			}
		}
	}
		// increase offset
	$offset += $limit;
}
while(TRUE);

?>
<#4772>
<?php

if(!$ilDB->indexExistsByFields('obj_members',array('usr_id')))
{
	$ilDB->addIndex('obj_members',array('usr_id'),'i1');
}

?>
<#4773>
<?php
	$ilCtrlStructureReader->getStructure();
?>
<#4774>
<?php
	$ilCtrlStructureReader->getStructure();
?>
<#4775>
<?php
$ilDB->modifyTableColumn(
	'il_dcl_field',
	'description',
	array("type" => "clob")
);
?>
<#4776>
<?php
	$ilCtrlStructureReader->getStructure();
?>
<#4777>
<?php

	// see #3172
	if($ilDB->getDBType() == 'oracle')
	{
		if(!$ilDB->tableColumnExists('svy_qst_matrixrows', 'title_tmp'))
		{
			$ilDB->addTableColumn('svy_qst_matrixrows', 'title_tmp', array(
				"type" => "text",
				"length" => 1000,
				"notnull" => false,
				"default" => null)
			);			
			$ilDB->manipulate('UPDATE svy_qst_matrixrows SET title_tmp = title');			
			$ilDB->dropTableColumn('svy_qst_matrixrows', 'title');			
			$ilDB->renameTableColumn('svy_qst_matrixrows', 'title_tmp', 'title');
		}			
	}
	else
	{
		$ilDB->modifyTableColumn('svy_qst_matrixrows','title', array(
			"type" => "text", 
			"length" => 1000, 
			"default" => null, 
			"notnull" => false)
		);
	}
	
?>
<#4778>
<?php
	$ilCtrlStructureReader->getStructure();
?>
<#4779>
<?php
	$ilCtrlStructureReader->getStructure();
?>
<#4780>
<?php
	$ilCtrlStructureReader->getStructure();
?>
<#4781>
<?php
	$ilCtrlStructureReader->getStructure();
?>
<#4782>
<?php
	$ilCtrlStructureReader->getStructure();
?>
<#4783>
<?php
	$ilCtrlStructureReader->getStructure();
?>
<#4784>
<?php
	include_once('./Services/Migration/DBUpdate_3560/classes/class.ilDBUpdateNewObjectType.php');
	$obj_type_id = ilDBUpdateNewObjectType::getObjectTypeId("prg");
	$existing_ops = array("read");
	foreach ($existing_ops as $op) {
		$op_id = ilDBUpdateNewObjectType::getCustomRBACOperationId($op);
		ilDBUpdateNewObjectType::addRBACOperation($obj_type_id, $op_id);
	}
?>
<#4785>
<?php
	$ilCtrlStructureReader->getStructure();
?>
<#4786>
<?php
$ilCtrlStructureReader->getStructure();
?>
<#4787>
<?php
include_once('./Services/Migration/DBUpdate_3560/classes/class.ilDBUpdateNewObjectType.php');
ilDBUpdateNewObjectType::addAdminNode('cadm', 'Contact');
?>
<#4788>
<?php
$ilSetting = new ilSetting('buddysystem');
$ilSetting->set('enabled', 1);
?>
<#4789>
<?php
$stmt = $ilDB->prepareManip('INSERT INTO usr_pref (usr_id, keyword, value) VALUES(?, ?, ?)', array('integer', 'text', 'text'));

$notin = $ilDB->in('usr_data.usr_id', array(13), true, 'integer');
$query = 'SELECT usr_data.usr_id FROM usr_data LEFT JOIN usr_pref ON usr_pref.usr_id = usr_data.usr_id AND usr_pref.keyword = %s WHERE usr_pref.keyword IS NULL AND ' . $notin;
$res   = $ilDB->queryF($query, array('text'), array('bs_allow_to_contact_me'));
while($row = $ilDB->fetchAssoc($res))
{
	$ilDB->execute($stmt, array($row['usr_id'], 'bs_allow_to_contact_me', 'y'));
}
?>
<#4790>
<?php

	if(!$ilDB->indexExistsByFields('page_question',array('question_id')))
	{
		$ilDB->addIndex('page_question',array('question_id'),'i2');
	}
?>
<#4791>
<?php
	if(!$ilDB->indexExistsByFields('help_tooltip', array('tt_id', 'module_id')))
	{
		$ilDB->addIndex('help_tooltip', array('tt_id', 'module_id'), 'i1');
	}
?>
<#4792>
<?php
$ilCtrlStructureReader->getStructure();
?>
<#4793>
<?php
$ilCtrlStructureReader->getStructure();
?>
<#4794>
<?php
$ilCtrlStructureReader->getStructure();
?>
<#4795>
<?php

	$query = 'SELECT server_id FROM ldap_server_settings';
	$res = $ilDB->query($query);
	
	$server_id = 0;
	while($row = $res->fetchRow(ilDBConstants::FETCHMODE_OBJECT))
	{
		$server_id = $row->server_id;
	}
	
	if($server_id)
	{
		$query = 'UPDATE usr_data SET auth_mode = '.$ilDB->quote('ldap_'.(int) $server_id,'text').' '.
				'WHERE auth_mode = '.$ilDB->quote('ldap','text');
		$ilDB->manipulate($query);
	}
?>
<#4796>
<?php
$delQuery = "
	DELETE FROM tax_node_assignment
	WHERE node_id = %s
	AND component = %s
	AND obj_id = %s
	AND item_type = %s
	AND item_id = %s
";

$types = array('integer', 'text', 'integer', 'text', 'integer');

$selQuery = "
	SELECT tax_node_assignment.* FROM tax_node_assignment
	LEFT JOIN qpl_questions ON question_id = item_id
	WHERE component = %s
	AND item_type = %s
	AND question_id IS NULL
";

$res = $ilDB->queryF($selQuery, array('text', 'text'), array('qpl', 'quest'));

while($row = $ilDB->fetchAssoc($res))
{
	$ilDB->manipulateF($delQuery, $types, array(
		$row['node_id'], $row['component'], $row['obj_id'], $row['item_type'], $row['item_id'] 
	));
}
?>
<#4797>
<?php
$ilCtrlStructureReader->getStructure();
?>
<#4798>
<?php
$ilCtrlStructureReader->getStructure();
?>

<#4799>
<?php

	if(!$ilDB->tableColumnExists('rbac_fa', 'blocked'))
	{
		$ilDB->addTableColumn('rbac_fa', 'blocked', array(
			"type" => "integer",
			"length" => 1,
			"notnull" => true,
			"default" => 0)
		);
	}
?>
<#4800>
<?php
$indices = array(
	'il_dcl_record_field' => array(
		'record_id',
		'field_id'
	),
	'il_dcl_record' => array( 'table_id' ),
	'il_dcl_stloc1_value' => array( 'record_field_id' ),
	'il_dcl_stloc2_value' => array( 'record_field_id' ),
	'il_dcl_stloc3_value' => array( 'record_field_id' ),
	'il_dcl_field' => array(
		'datatype_id',
		'table_id'
	),
	'il_dcl_field_prop' => array(
		'field_id',
		'datatype_prop_id'
	),
	'il_dcl_viewdefinition' => array( 'view_id' ),
	'il_dcl_view' => array(
		'table_id',
		'type'
	),
	'il_dcl_data' => array( 'main_table_id' ),
	'il_dcl_table' => array( 'obj_id' ),
);

$manager = $ilDB->loadModule('Manager');

foreach ($indices as $table_name => $field_names) {
	if ($manager) {
		foreach ($manager->listTableIndexes($table_name) as $idx_name) {
			if ($ilDB->getDbType() == 'oracle' || $ilDB->getDbType() == 'postgres') {
				$manager->getDBInstance()->exec('DROP INDEX ' . $idx_name);
				$manager->getDBInstance()->exec('DROP INDEX ' . $idx_name . '_idx');
			} else {
				$manager->getDBInstance()->exec('DROP INDEX ' . $idx_name . ' ON ' . $table_name);
				$manager->getDBInstance()->exec('DROP INDEX ' . $idx_name . '_idx ON ' . $table_name);
			}
		}
		foreach ($field_names as $i => $field_name) {
			$ilDB->addIndex($table_name, array( $field_name ), 'i' . ($i + 1));
		}
	}
}
?>
<#4801>
<?php
$ilCtrlStructureReader->getStructure();
?>
<#4802>
<?php
$ilCtrlStructureReader->getStructure();
?>
<#4803>
<?php
if(!$ilDB->tableColumnExists('adl_shared_data','cp_node_id')) 
{
	$ilDB->addTableColumn(
        'adl_shared_data',
        'cp_node_id',
	array (
		"type" => "integer",
		"length" => 4,
		"notnull" => true,
		"default" => "0"
        ));

	$dataRes = $ilDB->query(
		"select cp_datamap.cp_node_id, cp_datamap.slm_id, cp_datamap.target_id from cp_datamap, adl_shared_data "
		."WHERE cp_datamap.slm_id = adl_shared_data.slm_id AND cp_datamap.target_id = adl_shared_data.target_id"
		);
	while( $row = $ilDB->fetchAssoc($dataRes) )
	{
		$ilDB->manipulateF(
			"UPDATE adl_shared_data SET cp_node_id = %s WHERE slm_id = %s AND target_id = %s",
			array("integer","integer","text"),
			array($row["cp_node_id"],$row["slm_id"],$row["target_id"])
		);
	}
	$ilDB->manipulate("delete from adl_shared_data WHERE cp_node_id = 0");
	
	$ilDB->addPrimaryKey("adl_shared_data", array('cp_node_id','user_id'));
}
?>
<#4804>
<?php
	$query = "show index from sahs_sc13_seq_templ where Key_name = 'PRIMARY'";
	$res = $ilDB->query($query);
	if (!$ilDB->numRows($res)) {
		$ilDB->addPrimaryKey('sahs_sc13_seq_templ', array('seqnodeid','id'));
	}
?>
<#4805>
<?php
	$query = "show index from sahs_sc13_seq_tree where Key_name = 'PRIMARY'";
	$res = $ilDB->query($query);
	if (!$ilDB->numRows($res)) {
		$ilDB->addPrimaryKey('sahs_sc13_seq_tree', array('child','importid','parent'));
	}
?>
<#4806>
<?php
	$query = "show index from sahs_sc13_tree where Key_name = 'PRIMARY'";
	$res = $ilDB->query($query);
	if (!$ilDB->numRows($res)) {
		$ilDB->addPrimaryKey('sahs_sc13_tree', array('child','parent','slm_id'));
	}
?>
<#4807>
<?php
	$query = "show index from scorm_tree where Key_name = 'PRIMARY'";
	$res = $ilDB->query($query);
	if (!$ilDB->numRows($res)) {
		$ilDB->addPrimaryKey('scorm_tree', array('slm_id','child'));
	}
?>
<#4808>
<?php
	$ilDB->modifyTableColumn('cp_tree', 'obj_id', array(
		"notnull" => true,
		"default" => "0"
	));
	$ilDB->modifyTableColumn('cp_tree', 'child', array(
		"notnull" => true,
		"default" => "0"
	));

	$query = "show index from cp_tree where Key_name = 'PRIMARY'";
	$res = $ilDB->query($query);
	if (!$ilDB->numRows($res)) {
		$ilDB->addPrimaryKey('cp_tree', array('obj_id','child'));
	}
?>
<#4809>
<?php
if(!$ilDB->tableColumnExists('notification_osd', 'visible_for'))
{
	$ilDB->addTableColumn('notification_osd', 'visible_for', array(
		'type'    => 'integer',
		'length'  => 4,
		'notnull' => true,
		'default' => 0)
	);
}
?>
<#4810>
<?php
if($ilDB->tableColumnExists('svy_times', 'first_question'))
{
	$ilDB->modifyTableColumn('svy_times', 'first_question', array(
			'type'	=> 'integer',
			'length'=> 4)
	);
}
?>
<#4811>
<?php
//step 1/4 ecs_part_settings search for dublicates and store it in ecs_part_settings_tmp

if ($ilDB->tableExists('ecs_part_settings'))
{
	$res = $ilDB->query("
		SELECT sid, mid
		FROM ecs_part_settings
		GROUP BY sid, mid
		HAVING COUNT(sid) > 1
	");

	if($ilDB->numRows($res))
	{
		if(!$ilDB->tableExists('ecs_part_settings_tmp'))
		{
			$ilDB->createTable('ecs_part_settings_tmp', array(
				'sid' => array(
					'type'  => 'integer',
					'length'=> 8,
					'notnull' => true,
					'default' => 0
				),
				'mid' => array(
					'type'  => 'integer',
					'length'=> 8,
					'notnull' => true,
					'default' => 0
				)
			));
			$ilDB->addPrimaryKey('ecs_part_settings_tmp', array('sid','mid'));
		}

		while($row = $ilDB->fetchAssoc($res))
		{
			$ilDB->replace('ecs_part_settings_tmp', array(), array(
				'sid' => array('integer', $row['sid']),
				'mid' => array('integer', $row['mid'])
			));
		}
	}
}
?>
<#4812>
<?php
//step 2/4 ecs_part_settings deletes dublicates stored in ecs_part_settings_tmp

if ($ilDB->tableExists('ecs_part_settings_tmp'))
{
	$res = $ilDB->query("
	SELECT sid, mid
	FROM ecs_part_settings_tmp
");

	while($row = $ilDB->fetchAssoc($res))
	{
		$res_data = $ilDB->query("
			SELECT *
			FROM ecs_part_settings
			WHERE
			sid = ".$ilDB->quote($row['sid'] ,'integer')." AND
			mid = ".$ilDB->quote($row['mid'] ,'integer')
		);
		$data = $ilDB->fetchAssoc($res_data);

		$ilDB->manipulate("DELETE FROM ecs_part_settings WHERE".
			" sid = " . $ilDB->quote($row['sid'] ,'integer').
			" AND mid = " . $ilDB->quote($row['mid'] ,'integer')
		);

		$ilDB->manipulate("INSERT INTO ecs_part_settings (sid, mid, export, import, import_type, title, cname, token, export_types, import_types, dtoken) ".
			"VALUES ( ".
			$ilDB->quote($data['sid'] ,'integer').', '.
			$ilDB->quote($data['mid'] ,'integer').', '.
			$ilDB->quote($data['export'] ,'integer').', '.
			$ilDB->quote($data['import'] ,'integer').', '.
			$ilDB->quote($data['import_type'] ,'integer').', '.
			$ilDB->quote($data['title'] ,'text').', '.
			$ilDB->quote($data['cname'] ,'text').', '.
			$ilDB->quote($data['token'] ,'integer').', '.
			$ilDB->quote($data['export_types'] ,'text').', '.
			$ilDB->quote($data['import_types'] ,'text').', '.
			$ilDB->quote($data['dtoken'] ,'integer').
			")");

		$ilDB->manipulate("DELETE FROM ecs_part_settings_tmp WHERE".
			" sid = " . $ilDB->quote($row['sid'] ,'integer').
			" AND mid = " . $ilDB->quote($row['mid'] ,'integer')
		);
	}
}
?>
<#4813>
<?php
//step 3/4 ecs_part_settings adding primary key

if($ilDB->tableExists('ecs_part_settings'))
{
	$ilDB->addPrimaryKey('ecs_part_settings', array('sid', 'mid'));
}
?>
<#4814>
<?php
//step 4/4 ecs_part_settings removes temp table

if ($ilDB->tableExists('ecs_part_settings_tmp'))
{
	$ilDB->dropTable('ecs_part_settings_tmp');
}
?>
<#4815>
<?php
//step 1/1 feedback_results removes table

if ($ilDB->tableExists('feedback_results'))
{
	$ilDB->dropTable('feedback_results');
}
if ($ilDB->tableExists('feedback_items'))
{
	$ilDB->dropTable('feedback_items');
}
?>
<#4816>
<?php
//step 1/4 il_exc_team_log renames old table

if ($ilDB->tableExists('il_exc_team_log') && !$ilDB->tableExists('exc_team_log_old'))
{
	$ilDB->renameTable("il_exc_team_log", "exc_team_log_old");
}
?>
<#4817>
<?php
//step 2/4 il_exc_team_log creates new table with unique id and sequenz

if (!$ilDB->tableExists('il_exc_team_log'))
{
	$ilDB->createTable('il_exc_team_log',array(
		'log_id' => array(
			'type' => 'integer',
			'length' => 4,
			'notnull' => true
		),
		'team_id' => array(
			'type' => 'integer',
			'length' => 4,
			'notnull' => true
		),
		'user_id' => array(
			'type' => 'integer',
			'length' => 4,
			'notnull' => true
		),
		'details' => array(
			'type' => 'text',
			'length' => 500,
			'notnull' => false
		),
		'action' => array(
			'type' => 'integer',
			'length' => 1,
			'notnull' => true
		),
		'tstamp' => array(
			'type' => 'integer',
			'length' => 4,
			'notnull' => true
		)
	));
	$ilDB->addPrimaryKey('il_exc_team_log', array('log_id'));
	$ilDB->addIndex('il_exc_team_log',array('team_id'),'i1');
	$ilDB->createSequence('il_exc_team_log');
}
?>
<#4818>
<?php
//step 3/4 il_exc_team_log moves all data to new table

if ($ilDB->tableExists('il_exc_team_log') && $ilDB->tableExists('exc_team_log_old'))
{
	$res = $ilDB->query("
		SELECT *
		FROM exc_team_log_old
	");

	while($row = $ilDB->fetchAssoc($res))
	{
		$id = $ilDB->nextId('il_exc_team_log');

		$ilDB->manipulate("INSERT INTO il_exc_team_log (log_id, team_id, user_id, details, action, tstamp)".
			" VALUES (".
			$ilDB->quote($id, "integer").
			",".$ilDB->quote($row['team_id'], "integer").
			",".$ilDB->quote($row['user_id'], "integer").
			",".$ilDB->quote($row['details'], "text").
			",".$ilDB->quote($row['action'], "integer").
			",".$ilDB->quote($row['tstamp'], "integer").
			")"
		);
	}
}
?>
<#4819>
<?php
//step 4/4 il_exc_team_log removes old table

if ($ilDB->tableExists('exc_team_log_old'))
{
	$ilDB->dropTable('exc_team_log_old');
}
?>
<#4820>
<?php
//step 1/1 il_log removes old table

if ($ilDB->tableExists('il_log'))
{
	$ilDB->dropTable('il_log');
}
?>
<#4821>
<?php
//step 1/5 il_verification removes dublicates

if ($ilDB->tableExists('il_verification'))
{
	$res = $ilDB->query("
		SELECT id, type
		FROM il_verification
		GROUP BY id, type
		HAVING COUNT(id) > 1
	");

	if($ilDB->numRows($res))
	{
		if(!$ilDB->tableExists('il_verification_tmp'))
		{
			$ilDB->createTable('il_verification_tmp', array(
					'id' => array(
					'type'  => 'integer',
					'length'=> 8,
					'notnull' => true,
					'default' => 0
				)
			));
			$ilDB->addPrimaryKey('il_verification_tmp', array('id', 'type'));
		}

		while($row = $ilDB->fetchAssoc($res))
		{
			$ilDB->replace('il_verification_tmp', array(), array(
				'id' => array('integer', $row['id']),
				'type' => array('text', $row['type'])
			));
		}
	}
}
?>
<#4822>
<?php
//step 2/5 il_verification deletes dublicates stored in il_verification_tmp

if ($ilDB->tableExists('il_verification_tmp'))
{
	$res = $ilDB->query("
		SELECT id, type
		FROM il_verification_tmp
	");

	while($row = $ilDB->fetchAssoc($res))
	{
		$res_data = $ilDB->query("
			SELECT *
			FROM il_verification
			WHERE
			id = ".$ilDB->quote($row['id'] ,'integer')." AND
			type = ".$ilDB->quote($row['type'], 'text')							
		);
		$data = $ilDB->fetchAssoc($res_data);

		$ilDB->manipulate("DELETE FROM il_verification WHERE".
			" id = " . $ilDB->quote($row['id'] ,'integer').
			" AND type = ".$ilDB->quote($row['type'], 'text')
		);

		$ilDB->manipulate("INSERT INTO il_verification (id, type, parameters, raw_data) ".
			"VALUES ( ".
			$ilDB->quote($data['id'] ,'integer').', '.
			$ilDB->quote($data['type'] ,'text').', '.
			$ilDB->quote($data['parameters'] ,'text').', '.
			$ilDB->quote($data['raw_data'] ,'text').
			")");

		$ilDB->manipulate("DELETE FROM il_verification_tmp WHERE".
			" id = " . $ilDB->quote($row['id'] ,'integer').
			" AND type = ".$ilDB->quote($row['type'], 'text')
		);
	}
}
?>
<#4823>
<?php
//step 3/5 il_verification drops not used indexes

if( $ilDB->indexExistsByFields('il_verification', array('id')) )
{
	$ilDB->dropIndexByFields('il_verification', array('id'));
}
?>
<#4824>
<?php
//step 4/5 il_verification adding primary key

if($ilDB->tableExists('il_verification'))
{
	$ilDB->addPrimaryKey('il_verification', array('id', 'type'));
}
?>
<#4825>
<?php
//step 5/5 il_verification removes temp table

if ($ilDB->tableExists('il_verification_tmp'))
{
	$ilDB->dropTable('il_verification_tmp');
}
?>
<#4826>
<?php
//step 1/4 il_wiki_imp_pages removes dublicates

if ($ilDB->tableExists('il_wiki_imp_pages'))
{
	$res = $ilDB->query("
		SELECT wiki_id, page_id
		FROM il_wiki_imp_pages
		GROUP BY wiki_id, page_id
		HAVING COUNT(wiki_id) > 1
	");

	if($ilDB->numRows($res))
	{
		if(!$ilDB->tableExists('wiki_imp_pages_tmp'))
		{
			$ilDB->createTable('wiki_imp_pages_tmp', array(
				'wiki_id' => array(
					'type'  => 'integer',
					'length'=> 8,
					'notnull' => true,
					'default' => 0
				),
				'page_id' => array(
					'type'  => 'integer',
					'length'=> 8,
					'notnull' => true,
					'default' => 0
				)
			));
			$ilDB->addPrimaryKey('wiki_imp_pages_tmp', array('wiki_id','page_id'));
		}

		while($row = $ilDB->fetchAssoc($res))
		{
			$ilDB->replace('wiki_imp_pages_tmp', array(), array(
				'wiki_id' => array('integer', $row['wiki_id']),
				'page_id' => array('integer', $row['page_id'])
			));
		}
	}
}
?>
<#4827>
<?php
//step 2/4 il_wiki_imp_pages deletes dublicates stored in wiki_imp_pages_tmp

if ($ilDB->tableExists('wiki_imp_pages_tmp'))
{
	$res = $ilDB->query("
		SELECT wiki_id, page_id
		FROM wiki_imp_pages_tmp
	");

	while($row = $ilDB->fetchAssoc($res))
	{
		$res_data = $ilDB->query("
			SELECT *
			FROM il_wiki_imp_pages
			WHERE
			wiki_id = ".$ilDB->quote($row['wiki_id'] ,'integer')." AND
			page_id = ".$ilDB->quote($row['page_id'] ,'integer')
		);
		$data = $ilDB->fetchAssoc($res_data);

		$ilDB->manipulate("DELETE FROM il_wiki_imp_pages WHERE".
			" wiki_id = " . $ilDB->quote($row['wiki_id'] ,'integer').
			" AND page_id = " . $ilDB->quote($row['page_id'] ,'integer')
		);

		$ilDB->manipulate("INSERT INTO il_wiki_imp_pages (wiki_id, ord, indent, page_id) ".
			"VALUES ( ".
			$ilDB->quote($data['wiki_id'] ,'integer').', '.
			$ilDB->quote($data['ord'] ,'integer').', '.
			$ilDB->quote($data['indent'] ,'integer').', '.
			$ilDB->quote($data['page_id'] ,'integer').
			")");

		$ilDB->manipulate("DELETE FROM wiki_imp_pages_tmp WHERE".
			" wiki_id = " . $ilDB->quote($row['wiki_id'] ,'integer').
			" AND page_id = " . $ilDB->quote($row['page_id'] ,'integer')
		);
	}
}
?>
<#4828>
<?php
//step 3/4 il_wiki_imp_pages adding primary key

if($ilDB->tableExists('il_wiki_imp_pages'))
{
	$ilDB->addPrimaryKey('il_wiki_imp_pages', array('wiki_id', 'page_id'));
}
?>
<#4829>
<?php
//step 4/4 il_wiki_imp_pages removes temp table

if ($ilDB->tableExists('wiki_imp_pages_tmp'))
{
	$ilDB->dropTable('wiki_imp_pages_tmp');
}
?>
<#4830>
<?php
//step 1/3 il_wiki_missing_page removes dublicates

if ($ilDB->tableExists('il_wiki_missing_page'))
{
	$res = $ilDB->query("
		SELECT wiki_id, source_id, target_name
		FROM il_wiki_missing_page
		GROUP BY wiki_id, source_id, target_name
		HAVING COUNT(wiki_id) > 1
	");

	while($row = $ilDB->fetchAssoc($res))
	{
		$ilDB->manipulate("DELETE FROM il_wiki_missing_page WHERE".
			" wiki_id = " . $ilDB->quote($row['wiki_id'] ,'integer').
			" AND source_id = " . $ilDB->quote($row['source_id'] ,'integer').
			" AND target_name = " . $ilDB->quote($row['target_name'] ,'text')
		);

		$ilDB->manipulate("INSERT INTO il_wiki_missing_page (wiki_id, source_id, target_name) ".
			"VALUES ( ".
			$ilDB->quote($row['wiki_id'] ,'integer').', '.
			$ilDB->quote($row['source_id'] ,'integer').', '.
			$ilDB->quote($row['target_name'] ,'text').
			")");
	}
}
?>
<#4831>
<?php
//step 2/3 il_wiki_missing_page drops not used indexes

if( $ilDB->indexExistsByFields('il_wiki_missing_page', array('wiki_id')) )
{
	$ilDB->dropIndexByFields('il_wiki_missing_page', array('wiki_id'));
}
?>
<#4832>
<?php
//step 3/3 il_wiki_missing_page adding primary key and removing index
if(! $ilDB->indexExistsByFields('il_wiki_missing_page', array('wiki_id', 'target_name')) )
{
	$ilDB->addIndex('il_wiki_missing_page', array('wiki_id', 'target_name'), 'i1');
}

if($ilDB->tableExists('il_wiki_missing_page'))
{
	$ilDB->addPrimaryKey('il_wiki_missing_page', array('wiki_id', 'source_id', 'target_name'));
}
?>
<#4833>
<?php
//step 1/2 lo_access search for dublicates and remove them
/*
if ($ilDB->tableExists('lo_access'))
{
	$res = $ilDB->query("
		SELECT first.timestamp ts, first.usr_id ui, first.lm_id li, first.obj_id oi, first.lm_title lt
		FROM lo_access first
		WHERE EXISTS (
			SELECT second.usr_id, second.lm_id
			FROM lo_access second
			WHERE first.usr_id = second.usr_id AND first.lm_id = second.lm_id
			GROUP BY second.usr_id, second.lm_id
			HAVING COUNT(second.lm_id) > 1
		)
	");
	$data = array();

	while($row = $ilDB->fetchAssoc($res))
	{
		$data[$row['ui'] . '_' . $row['li']][] = $row;
	}


	foreach($data as $rows) {
		$newest = null;

		foreach ($rows as $row) {

			if($newest && ($newest['ts'] == $row['ts'] && $newest['oi'] == $row['oi']))
			{
				$ilDB->manipulate("DELETE FROM lo_access WHERE" .
					" usr_id = " . $ilDB->quote($newest['ui'], 'integer') .
					" AND lm_id = " . $ilDB->quote($newest['li'], 'integer') .
					" AND timestamp = " . $ilDB->quote($newest['ts'], 'date') .
					" AND obj_id = " . $ilDB->quote($newest['oi'], 'integer')
				);

				$ilDB->manipulate("INSERT INTO lo_access (usr_id, lm_id, timestamp, obj_id) ".
					"VALUES ( ".
					$ilDB->quote($row['ui'] ,'integer').', '.
					$ilDB->quote($row['li'] ,'integer').', '.
					$ilDB->quote($row['ts'] ,'date').', '.
					$ilDB->quote($row['oi'] ,'integer').
					")");
			}

			if (!$newest || new DateTime($row["ts"]) > new DateTime($newest["ts"])) {
				$newest = $row;
			}
		}

		$ilDB->manipulate("DELETE FROM lo_access WHERE" .
			" usr_id = " . $ilDB->quote($newest['ui'], 'integer') .
			" AND lm_id = " . $ilDB->quote($newest['li'], 'integer') .
			" AND (timestamp != " . $ilDB->quote($newest['ts'], 'date') .
			" XOR obj_id != " . $ilDB->quote($newest['oi'], 'integer') . ")"
		);
	}
}
*/
?>
<#4834>
<?php

// fixes step 4833

$set1 = $ilDB->query("SELECT DISTINCT usr_id, lm_id FROM lo_access ORDER BY usr_id");

while ($r1 = $ilDB->fetchAssoc($set1))
{
	$set2 = $ilDB->query("SELECT * FROM lo_access WHERE usr_id = ".$ilDB->quote($r1["usr_id"], "integer").
		" AND lm_id = ".$ilDB->quote($r1["lm_id"], "integer")." ORDER BY timestamp ASC");
	$new_recs = array();
	while ($r2 = $ilDB->fetchAssoc($set2))
	{
		$new_recs[$r2["usr_id"].":".$r2["lm_id"]] = $r2;
	}
	$ilDB->manipulate("DELETE FROM lo_access WHERE usr_id = ".$ilDB->quote($r1["usr_id"], "integer").
		" AND lm_id = ".$ilDB->quote($r1["lm_id"], "integer"));
	foreach ($new_recs as $r)
	{
		$ilDB->manipulate("INSERT INTO lo_access ".
			"(timestamp, usr_id, lm_id, obj_id, lm_title) VALUES (".
			$ilDB->quote($r["timestamp"], "timestamp").",".
			$ilDB->quote($r["usr_id"], "integer").",".
			$ilDB->quote($r["lm_id"], "integer").",".
			$ilDB->quote($r["obj_id"], "integer").",".
			$ilDB->quote($r["lm_title"], "text").
			")");
	}
}


//step 2/2 lo_access adding primary key and removing indexes

if( $ilDB->indexExistsByFields('lo_access', array('usr_id')) )
{
	$ilDB->dropIndexByFields('lo_access', array('usr_id'));
}

if($ilDB->tableExists('lo_access'))
{
	$ilDB->addPrimaryKey('lo_access', array('usr_id', 'lm_id'));
}
?>
<#4835>
<?php
//step 1/4 obj_stat search for dublicates and store it in obj_stat_tmp

if ($ilDB->tableExists('obj_stat'))
{
	$res = $ilDB->query("
		SELECT obj_id, yyyy, mm, dd, hh
		FROM obj_stat
		GROUP BY obj_id, yyyy, mm, dd, hh
		HAVING COUNT(obj_id) > 1
	");

	if($ilDB->numRows($res))
	{
		if(!$ilDB->tableExists('obj_stat_tmpd'))
		{
			$ilDB->createTable('obj_stat_tmpd', array(
				'obj_id' => array(
					'type'  => 'integer',
					'length'=> 8,
					'notnull' => true,
					'default' => 0
				),
				'yyyy' => array(
					'type'  => 'integer',
					'length'=> 8,
					'notnull' => true,
					'default' => 0
				),
				'mm' => array(
					'type'  => 'integer',
					'length'=> 8,
					'notnull' => true,
					'default' => 0
				),
				'dd' => array(
					'type'  => 'integer',
					'length'=> 8,
					'notnull' => true,
					'default' => 0
				),
				'hh' => array(
					'type'  => 'integer',
					'length'=> 8,
					'notnull' => true,
					'default' => 0
				)
			));
			$ilDB->addPrimaryKey('obj_stat_tmpd', array('obj_id','yyyy','mm','dd','hh'));
		}

		while($row = $ilDB->fetchAssoc($res))
		{
			$ilDB->replace('obj_stat_tmpd', array(), array(
				'obj_id' => array('integer', $row['obj_id']),
				'yyyy' => array('integer', $row['yyyy']),
				'mm' => array('integer', $row['mm']),
				'dd' => array('integer', $row['dd']),
				'hh' => array('integer', $row['hh'])
			));
		}
	}
}
?>
<#4836>
<?php
//step 2/4 obj_stat deletes dublicates stored in obj_stat_tmpd

if ($ilDB->tableExists('obj_stat_tmpd'))
{
	$res = $ilDB->query("
		SELECT obj_id, yyyy, mm, dd, hh
		FROM obj_stat_tmpd
	");

	while($row = $ilDB->fetchAssoc($res))
	{
		$res_data = $ilDB->query("
			SELECT *
			FROM obj_stat
			WHERE
			obj_id = ".$ilDB->quote($row['obj_id'] ,'integer')." AND
			yyyy = ".$ilDB->quote($row['yyyy'] ,'integer')." AND
			mm = ".$ilDB->quote($row['mm'] ,'integer')." AND
			dd = ".$ilDB->quote($row['dd'] ,'integer')." AND
			hh = ".$ilDB->quote($row['hh'] ,'integer')
		);
		$data = $ilDB->fetchAssoc($res_data);

		$ilDB->manipulate("
			DELETE FROM obj_stat WHERE
			obj_id = ".$ilDB->quote($row['obj_id'] ,'integer')." AND
			yyyy = ".$ilDB->quote($row['yyyy'] ,'integer')." AND
			mm = ".$ilDB->quote($row['mm'] ,'integer')." AND
			dd = ".$ilDB->quote($row['dd'] ,'integer')." AND
			hh = ".$ilDB->quote($row['hh'] ,'integer')
		);

		$ilDB->manipulate("INSERT INTO obj_stat ".
			"(obj_id, obj_type,  yyyy, mm, dd, hh, read_count, childs_read_count, spent_seconds, childs_spent_seconds) ".
			"VALUES ( ".
			$ilDB->quote($data['obj_id'] ,'integer').', '.
			$ilDB->quote($data['obj_type'] ,'text').', '.
			$ilDB->quote($data['yyyy'] ,'integer').', '.
			$ilDB->quote($data['mm'] ,'integer').', '.
			$ilDB->quote($data['dd'] ,'integer').', '.
			$ilDB->quote($data['hh'] ,'integer').', '.
			$ilDB->quote($data['read_count'] ,'integer').', '.
			$ilDB->quote($data['childs_read_count'] ,'integer').', '.
			$ilDB->quote($data['spent_seconds'] ,'integer').', '.
			$ilDB->quote($data['childs_spent_seconds'] ,'integer').
			")");

		$ilDB->manipulate("
			DELETE FROM obj_stat_tmpd WHERE
			obj_id = ".$ilDB->quote($row['obj_id'] ,'integer')." AND
			yyyy = ".$ilDB->quote($row['yyyy'] ,'integer')." AND
			mm = ".$ilDB->quote($row['mm'] ,'integer')." AND
			dd = ".$ilDB->quote($row['dd'] ,'integer')." AND
			hh = ".$ilDB->quote($row['hh'] ,'integer')
		);
	}
}
?>
<#4837>
<?php
//step 3/4 obj_stat adding primary key
if( $ilDB->indexExistsByFields('obj_stat', array('obj_id','yyyy','mm')) )
{
	$ilDB->dropIndexByFields('obj_stat', array('obj_id','yyyy','mm'));
}

if( $ilDB->indexExistsByFields('obj_stat', array('obj_id')) )
{
	$ilDB->dropIndexByFields('obj_stat', array('obj_id'));
}

if($ilDB->tableExists('obj_stat'))
{
	$ilDB->addPrimaryKey('obj_stat',  array('obj_id','yyyy','mm','dd','hh'));
}
?>
<#4838>
<?php
//step 4/4 obj_stat removes temp table

if ($ilDB->tableExists('obj_stat_tmpd'))
{
	$ilDB->dropTable('obj_stat_tmpd');
}
?>
<#4839>
<?php
//step 1/4 obj_stat_log renames old table

if ($ilDB->tableExists('obj_stat_log') && !$ilDB->tableExists('obj_stat_log_old'))
{
	$ilDB->renameTable("obj_stat_log", "obj_stat_log_old");
}
?>
<#4840>
<?php
//step 2/4 obj_stat_log creates new table with unique id and sequenz

if (!$ilDB->tableExists('obj_stat_log'))
{
	$ilDB->createTable('obj_stat_log',array(
		'log_id' => array(
			'type' => 'integer',
			'length' => 4,
			'notnull' => true
		),
		'obj_id' => array(
			'type' => 'integer',
			'length' => 4,
			'notnull' => true
		),
		'obj_type' => array(
			'type' => 'text',
			'length' => 10,
			'notnull' => true
		),
		'tstamp' => array(
			'type' => 'integer',
			'length' => 4,
			'notnull' => false
		),
		'yyyy' => array(
			'type' => 'integer',
			'length' => 2,
			'notnull' => false
		),
		'mm' => array(
			'type' => 'integer',
			'length' => 1,
			'notnull' => false
		),
		'dd' => array(
			'type' => 'integer',
			'length' => 1,
			'notnull' => false
		),
		'hh' => array(
			'type' => 'integer',
			'length' => 1,
			'notnull' => false
		),
		'read_count' => array(
			'type' => 'integer',
			'length' => 4,
			'notnull' => false
		),
		'childs_read_count' => array(
			'type' => 'integer',
			'length' => 4,
			'notnull' => false
		),
		'spent_seconds' => array(
			'type' => 'integer',
			'length' => 4,
			'notnull' => false
		),
		'childs_spent_seconds' => array(
			'type' => 'integer',
			'length' => 4,
			'notnull' => false
		),
	));
	$ilDB->addPrimaryKey('obj_stat_log', array('log_id'));
	$ilDB->addIndex('obj_stat_log',array('tstamp'),'i1');
	$ilDB->createSequence('obj_stat_log');
}
?>
<#4841>
<?php
//step 3/4 obj_stat_log moves all data to new table

if ($ilDB->tableExists('obj_stat_log') && $ilDB->tableExists('obj_stat_log_old'))
{
	$res = $ilDB->query("
		SELECT *
		FROM obj_stat_log_old
	");

	while($row = $ilDB->fetchAssoc($res))
	{
		$id = $ilDB->nextId('obj_stat_log');

		$ilDB->manipulate("INSERT INTO obj_stat_log ".
						  "(log_id, obj_id, obj_type, tstamp,  yyyy, mm, dd, hh, read_count, childs_read_count, spent_seconds, childs_spent_seconds) ".
						  "VALUES ( ".
						  $ilDB->quote($id ,'integer').', '.
						  $ilDB->quote($row['obj_id'] ,'integer').', '.
						  $ilDB->quote($row['obj_type'] ,'text').', '.
						  $ilDB->quote($row['tstamp'] ,'integer').', '.
						  $ilDB->quote($row['yyyy'] ,'integer').', '.
						  $ilDB->quote($row['mm'] ,'integer').', '.
						  $ilDB->quote($row['dd'] ,'integer').', '.
						  $ilDB->quote($row['hh'] ,'integer').', '.
						  $ilDB->quote($row['read_count'] ,'integer').', '.
						  $ilDB->quote($row['childs_read_count'] ,'integer').', '.
						  $ilDB->quote($row['spent_seconds'] ,'integer').', '.
						  $ilDB->quote($row['childs_spent_seconds'] ,'integer').
						  ")"
		);

		$ilDB->manipulate("
			DELETE FROM obj_stat_log_old WHERE
			obj_id = ".$ilDB->quote($row['obj_id'] ,'integer')." AND
			obj_type = ".$ilDB->quote($row['obj_type'] ,'integer')." AND
			tstamp = ".$ilDB->quote($row['tstamp'] ,'integer')." AND
			yyyy = ".$ilDB->quote($row['yyyy'] ,'integer')." AND
			mm = ".$ilDB->quote($row['mm'] ,'integer')." AND
			dd = ".$ilDB->quote($row['dd'] ,'integer')." AND
			hh = ".$ilDB->quote($row['hh'] ,'integer')." AND
			read_count = ".$ilDB->quote($row['read_count'] ,'integer')." AND
			childs_read_count = ".$ilDB->quote($row['childs_read_count'] ,'integer')." AND
			spent_seconds = ".$ilDB->quote($row['spent_seconds'] ,'integer')." AND
			childs_spent_seconds = ".$ilDB->quote($row['childs_spent_seconds'] ,'integer')
		);
	}
}
?>
<#4842>
<?php
//step 4/4 obj_stat_log removes old table

if ($ilDB->tableExists('obj_stat_log_old'))
{
	$ilDB->dropTable('obj_stat_log_old');
}
?>
<#4843>
<?php
//step 1/4 obj_stat_tmp renames old table

if ($ilDB->tableExists('obj_stat_tmp') && !$ilDB->tableExists('obj_stat_tmp_old'))
{
	$ilDB->renameTable("obj_stat_tmp", "obj_stat_tmp_old");
}
?>
<#4844>
<?php
//step 2/4 obj_stat_tmp creates new table with unique id

if (!$ilDB->tableExists('obj_stat_tmp'))
{
	$ilDB->createTable('obj_stat_tmp',array(
		'log_id' => array(
			'type' => 'integer',
			'length' => 4,
			'notnull' => true
		),
		'obj_id' => array(
			'type' => 'integer',
			'length' => 4,
			'notnull' => true
		),
		'obj_type' => array(
			'type' => 'text',
			'length' => 10,
			'notnull' => true
		),
		'tstamp' => array(
			'type' => 'integer',
			'length' => 4,
			'notnull' => false
		),
		'yyyy' => array(
			'type' => 'integer',
			'length' => 2,
			'notnull' => false
		),
		'mm' => array(
			'type' => 'integer',
			'length' => 1,
			'notnull' => false
		),
		'dd' => array(
			'type' => 'integer',
			'length' => 1,
			'notnull' => false
		),
		'hh' => array(
			'type' => 'integer',
			'length' => 1,
			'notnull' => false
		),
		'read_count' => array(
			'type' => 'integer',
			'length' => 4,
			'notnull' => false
		),
		'childs_read_count' => array(
			'type' => 'integer',
			'length' => 4,
			'notnull' => false
		),
		'spent_seconds' => array(
			'type' => 'integer',
			'length' => 4,
			'notnull' => false
		),
		'childs_spent_seconds' => array(
			'type' => 'integer',
			'length' => 4,
			'notnull' => false
		),
	));
	$ilDB->addPrimaryKey('obj_stat_tmp', array('log_id'));
	$ilDB->addIndex('obj_stat_tmp',array('obj_id', 'obj_type', 'yyyy', 'mm', 'dd', 'hh'),'i1');
}
?>
<#4845>
<?php
//step 3/4 obj_stat_tmp moves all data to new table

if ($ilDB->tableExists('obj_stat_tmp') && $ilDB->tableExists('obj_stat_tmp_old'))
{
	$res = $ilDB->query("
		SELECT *
		FROM obj_stat_tmp_old
");

	while($row = $ilDB->fetchAssoc($res))
	{
		$id = $ilDB->nextId('obj_stat_tmp');

		$ilDB->manipulate("INSERT INTO obj_stat_tmp ".
						  "(log_id, obj_id, obj_type, tstamp,  yyyy, mm, dd, hh, read_count, childs_read_count, spent_seconds, childs_spent_seconds) ".
						  "VALUES ( ".
						  $ilDB->quote($id ,'integer').', '.
						  $ilDB->quote($data['obj_id'] ,'integer').', '.
						  $ilDB->quote($data['obj_type'] ,'text').', '.
						  $ilDB->quote($data['tstamp'] ,'integer').', '.
						  $ilDB->quote($data['yyyy'] ,'integer').', '.
						  $ilDB->quote($data['mm'] ,'integer').', '.
						  $ilDB->quote($data['dd'] ,'integer').', '.
						  $ilDB->quote($data['hh'] ,'integer').', '.
						  $ilDB->quote($data['read_count'] ,'integer').', '.
						  $ilDB->quote($data['childs_read_count'] ,'integer').', '.
						  $ilDB->quote($data['spent_seconds'] ,'integer').', '.
						  $ilDB->quote($data['childs_spent_seconds'] ,'integer').
						  ")"
		);

		$ilDB->manipulate("
			DELETE FROM obj_stat_tmp_old WHERE
			obj_id = ".$ilDB->quote($row['obj_id'] ,'integer')." AND
			yyyy = ".$ilDB->quote($row['yyyy'] ,'integer')." AND
			mm = ".$ilDB->quote($row['mm'] ,'integer')." AND
			dd = ".$ilDB->quote($row['dd'] ,'integer')." AND
			hh = ".$ilDB->quote($row['hh'] ,'integer')." AND
			read_count = ".$ilDB->quote($row['read_count'] ,'integer')." AND
			childs_read_count = ".$ilDB->quote($row['childs_read_count'] ,'integer')." AND
			spent_seconds = ".$ilDB->quote($row['spent_seconds'] ,'integer')." AND
			childs_spent_seconds = ".$ilDB->quote($row['childs_spent_seconds'] ,'integer')
		);
	}
}
?>
<#4846>
<?php
//step 4/4 obj_stat_tmp_old removes old table

if ($ilDB->tableExists('obj_stat_tmp_old'))
{
	$ilDB->dropTable('obj_stat_tmp_old');
}
?>
<#4847>
<?php
//page_question adding primary key

if($ilDB->tableExists('page_question'))
{
	$ilDB->addPrimaryKey('page_question', array('page_id', 'question_id'));
}
?>
<#4848>
<?php
//step 1/4 page_style_usage renames old table

if ($ilDB->tableExists('page_style_usage') && !$ilDB->tableExists('page_style_usage_old'))
{
	$ilDB->renameTable("page_style_usage", "page_style_usage_old");
}
?>
<#4849>
<?php
//step 2/4 page_style_usage creates new table with unique id and sequenz

if (!$ilDB->tableExists('page_style_usage'))
{
	$ilDB->createTable('page_style_usage',array(
		'id' => array(
			'type' => 'integer',
			'length' => 4,
			'notnull' => true
		),
		'page_id' => array(
			'type' => 'integer',
			'length' => 4,
			'notnull' => true
		),
		'page_type' => array(
			'type' => 'text',
			'length' => 10,
			'fixed' => true,
			'notnull' => true
		),
		'page_nr' => array(
			'type' => 'integer',
			'length' => 4,
			'notnull' => true
		),
		'template' => array(
			'type' => 'integer',
			'length' => 1,
			'notnull' => true,
			'default' => 0
		),
		'stype' => array(
			'type' => 'text',
			'length' => 30,
			'fixed' => false,
			'notnull' => false
		),
		'sname' => array(
			'type' => 'text',
			'length' => 30,
			'fixed' => true,
			'notnull' => false
		),
		'page_lang' => array(
			'type' => 'text',
			'length'  => 2,
			'notnull' => true,
			'default' => "-")
	));
	$ilDB->addPrimaryKey('page_style_usage', array('id'));
	$ilDB->createSequence('page_style_usage');
}
?>
<#4850>
<?php
//step 3/4 page_style_usage moves all data to new table

if ($ilDB->tableExists('page_style_usage') && $ilDB->tableExists('page_style_usage_old'))
{
	$res = $ilDB->query("
		SELECT *
		FROM page_style_usage_old
	");

	$ilDB->manipulate("DELETE FROM page_style_usage");

	while($row = $ilDB->fetchAssoc($res))
	{
		$id = $ilDB->nextId('page_style_usage');

		$ilDB->manipulate("INSERT INTO page_style_usage ".
						  "(id, page_id, page_type, page_lang, page_nr, template, stype, sname) VALUES (".
						  $ilDB->quote($id, "integer").",".
						  $ilDB->quote($row['page_id'], "integer").",".
						  $ilDB->quote($row['page_type'], "text").",".
						  $ilDB->quote($row['page_lang'], "text").",".
						  $ilDB->quote($row['page_nr'], "integer").",".
						  $ilDB->quote($row['template'], "integer").",".
						  $ilDB->quote($row['stype'], "text").",".
						  $ilDB->quote($row['sname'], "text").
						  ")");
	}
}
?>
<#4851>
<?php
//step 4/4 page_style_usage removes old table

if ($ilDB->tableExists('page_style_usage_old'))
{
	$ilDB->dropTable('page_style_usage_old');
}
?>
<#4852>
<?php
//page_question adding primary key

// fixes duplicate entries
$set1 = $ilDB->query("SELECT DISTINCT user_id FROM personal_pc_clipboard ORDER BY user_id");

while ($r1 = $ilDB->fetchAssoc($set1))
{
	$set2 = $ilDB->query("SELECT * FROM personal_pc_clipboard WHERE user_id = ".$ilDB->quote($r1["user_id"], "integer").
		" ORDER BY insert_time ASC");
	$new_recs = array();
	while ($r2 = $ilDB->fetchAssoc($set2))
	{
		$new_recs[$r2["user_id"].":".$r2["insert_time"].":".$r2["order_nr"]] = $r2;
	}
	$ilDB->manipulate("DELETE FROM personal_pc_clipboard WHERE user_id = ".$ilDB->quote($r1["user_id"], "integer"));
	foreach ($new_recs as $r)
	{
		$ilDB->insert("personal_pc_clipboard", array(
			"user_id" => array("integer", $r["user_id"]),
			"content" => array("clob", $r["content"]),
			"insert_time" => array("timestamp", $r["insert_time"]),
			"order_nr" => array("integer", $r["order_nr"])
			));
	}
}

if( $ilDB->indexExistsByFields('personal_pc_clipboard', array('user_id')) )
{
	$ilDB->dropIndexByFields('obj_stat', array('user_id'));
}

if($ilDB->tableExists('personal_pc_clipboard'))
{
	$ilDB->addPrimaryKey('personal_pc_clipboard', array('user_id', 'insert_time', 'order_nr'));
}
?>
<#4853>
<?php
//step 1/4 ut_lp_collections search for dublicates and store it in ut_lp_collections_tmp

if ($ilDB->tableExists('ut_lp_collections'))
{
	$res = $ilDB->query("
		SELECT obj_id, item_id
		FROM ut_lp_collections
		GROUP BY obj_id, item_id
		HAVING COUNT(obj_id) > 1
	");

	if($ilDB->numRows($res))
	{
		if(!$ilDB->tableExists('ut_lp_collections_tmp'))
		{
			$ilDB->createTable('ut_lp_collections_tmp', array(
				'obj_id' => array(
					'type'  => 'integer',
					'length'=> 8,
					'notnull' => true,
					'default' => 0
				),
				'item_id' => array(
					'type'  => 'integer',
					'length'=> 8,
					'notnull' => true,
					'default' => 0
				)
			));
			$ilDB->addPrimaryKey('ut_lp_collections_tmp', array('obj_id','item_id'));
		}

		while($row = $ilDB->fetchAssoc($res))
		{
			$ilDB->replace('ut_lp_collections_tmp', array(), array(
				'obj_id' => array('integer', $row['obj_id']),
				'item_id' => array('integer', $row['item_id'])
			));
		}
	}
}
?>
<#4854>
<?php
//step 2/4 ut_lp_collections deletes dublicates stored in ut_lp_collections_tmp

if ($ilDB->tableExists('ut_lp_collections_tmp'))
{
	$res = $ilDB->query("
		SELECT obj_id, item_id
		FROM ut_lp_collections_tmp
	");

	while($row = $ilDB->fetchAssoc($res))
	{
		$res_data = $ilDB->query("
			SELECT *
			FROM ut_lp_collections
			WHERE
			obj_id = ".$ilDB->quote($row['obj_id'] ,'integer')." AND
			item_id = ".$ilDB->quote($row['item_id'] ,'integer')
		);
		$data = $ilDB->fetchAssoc($res_data);

		$ilDB->manipulate("DELETE FROM ut_lp_collections WHERE".
						  " obj_id = " . $ilDB->quote($row['obj_id'] ,'integer').
						  " AND item_id = " . $ilDB->quote($row['item_id'] ,'integer')
		);

		$ilDB->manipulate("INSERT INTO ut_lp_collections (obj_id, item_id, grouping_id, num_obligatory, active, lpmode) ".
						  "VALUES ( ".
						  $ilDB->quote($data['obj_id'] ,'integer').', '.
						  $ilDB->quote($data['item_id'] ,'integer').', '.
						  $ilDB->quote($data['grouping_id'] ,'integer').', '.
						  $ilDB->quote($data['num_obligatory'] ,'integer').', '.
						  $ilDB->quote($data['active'] ,'integer').', '.
						  $ilDB->quote($data['lpmode'] ,'text').
						  ")");

		$ilDB->manipulate("DELETE FROM ut_lp_collections_tmp WHERE".
						  " obj_id = " . $ilDB->quote($row['obj_id'] ,'integer').
						  " AND item_id = " . $ilDB->quote($row['item_id'] ,'integer')
		);
	}
}
?>
<#4855>
<?php
//step 3/4 ut_lp_collections adding primary key and removing indexes

if( $ilDB->indexExistsByFields('ut_lp_collections', array('obj_id', 'item_id')) )
{
	$ilDB->dropIndexByFields('ut_lp_collections', array('obj_id', 'item_id'));
}

if($ilDB->tableExists('ut_lp_collections'))
{
	$ilDB->addPrimaryKey('ut_lp_collections', array('obj_id', 'item_id'));
}
?>
<#4856>
<?php
//step 4/4 ut_lp_collections removes temp table

if ($ilDB->tableExists('ut_lp_collections_tmp'))
{
	$ilDB->dropTable('ut_lp_collections_tmp');
}
?>
<#4857>
<?php
//usr_session_stats adding primary key

if($ilDB->tableExists('usr_session_stats'))
{
	$ilDB->addPrimaryKey('usr_session_stats', array('slot_begin'));
}
?>
<#4858>
<?php
//step 1/2 usr_session_log search for dublicates and delete them

if ($ilDB->tableExists('usr_session_log'))
{
	$res = $ilDB->query("
		SELECT tstamp, maxval, user_id
		FROM usr_session_log
		GROUP BY tstamp, maxval, user_id
		HAVING COUNT(tstamp) > 1
	");

	while($row = $ilDB->fetchAssoc($res))
	{
		$ilDB->manipulate("DELETE FROM usr_session_log WHERE".
			  " tstamp = " . $ilDB->quote($row['tstamp'] ,'integer').
			  " AND maxval = " . $ilDB->quote($row['maxval'] ,'integer').
			  " AND user_id = " . $ilDB->quote($row['user_id'] ,'integer')
		);

		$ilDB->manipulate("INSERT INTO usr_session_log (tstamp, maxval, user_id) ".
			  "VALUES ( ".
			  $ilDB->quote($row['tstamp'] ,'integer').', '.
			  $ilDB->quote($row['maxval'] ,'integer').', '.
			  $ilDB->quote($row['user_id'] ,'integer').
		")");
	}
}
?>
<#4859>
<?php
//step 2/2 usr_session_log adding primary key

if($ilDB->tableExists('usr_session_log'))
{
	$ilDB->addPrimaryKey('usr_session_log', array('tstamp', 'maxval', 'user_id'));
}
?>
<#4860>
<?php
//step 1/2 style_template_class search for dublicates and delete them

if ($ilDB->tableExists('style_template_class'))
{


	$res = $ilDB->query("
		SELECT template_id, class_type
		FROM style_template_class
		GROUP BY template_id, class_type
		HAVING COUNT(template_id) > 1
	");

	while($row = $ilDB->fetchAssoc($res))
	{
		$res_data = $ilDB->query("
			SELECT *
			FROM style_template_class
			WHERE
			template_id = ".$ilDB->quote($row['template_id'] ,'integer')." AND
			class_type = ".$ilDB->quote($row['class_type'] ,'integer')
		);
		$data = $ilDB->fetchAssoc($res_data);

		$ilDB->manipulate("DELETE FROM style_template_class WHERE".
						  " template_id = " . $ilDB->quote($row['template_id'] ,'integer').
						  " AND class_type = " . $ilDB->quote($row['class_type'] ,'text')
		);

		$ilDB->manipulate("INSERT INTO style_template_class (template_id, class_type, class) ".
						  "VALUES ( ".
						  $ilDB->quote($row['template_id'] ,'integer').', '.
						  $ilDB->quote($row['class_type'] ,'text').', '.
						  $ilDB->quote($data['class'] ,'text').
						  ")");
	}
}
?>
<#4861>
<?php
//step 2/2 style_template_class adding primary key

if($ilDB->tableExists('style_template_class'))
{
	$ilDB->addPrimaryKey('style_template_class', array('template_id', 'class_type', 'class'));
}
?>
<#4862>
<?php
//step 1/2 style_folder_styles search for dublicates and delete them

if ($ilDB->tableExists('style_folder_styles'))
{
	$res = $ilDB->query("
		SELECT folder_id, style_id
		FROM style_folder_styles
		GROUP BY folder_id, style_id
		HAVING COUNT(folder_id) > 1
	");

	while($row = $ilDB->fetchAssoc($res))
	{
		$ilDB->manipulate("DELETE FROM style_folder_styles WHERE".
						  " folder_id = " . $ilDB->quote($row['folder_id'] ,'integer').
						  " AND style_id = " . $ilDB->quote($row['style_id'] ,'integer')
		);

		$ilDB->manipulate("INSERT INTO style_folder_styles (folder_id, style_id) ".
						  "VALUES ( ".
						  $ilDB->quote($row['folder_id'] ,'integer').', '.
						  $ilDB->quote($row['style_id'] ,'integer').
						  ")");
	}
}
?>
<#4863>
<?php
//step 2/2 style_folder_styles adding primary key
if( $ilDB->indexExistsByFields('style_folder_styles', array('folder_id')) )
{
	$ilDB->dropIndexByFields('style_folder_styles', array('folder_id'));
}

if($ilDB->tableExists('style_folder_styles'))
{
	$ilDB->addPrimaryKey('style_folder_styles', array('folder_id', 'style_id'));
}
?>
<#4864>
<?php
//step 1/4 mob_parameter search for dublicates and store it in mob_parameter_tmp

if ($ilDB->tableExists('mob_parameter'))
{
	$res = $ilDB->query("
		SELECT med_item_id, name
		FROM mob_parameter
		GROUP BY med_item_id, name
		HAVING COUNT(med_item_id) > 1
	");

	if($ilDB->numRows($res))
	{
		if(!$ilDB->tableExists('mob_parameter_tmp'))
		{
			$ilDB->createTable('mob_parameter_tmp', array(
				'med_item_id' => array(
					'type'  => 'integer',
					'length'=> 8,
					'notnull' => true,
					'default' => 0
				),
				'name' => array(
					'type'  => 'text',
					'length'=> 50,
					'notnull' => true,
				)
			));
			$ilDB->addPrimaryKey('mob_parameter_tmp', array('med_item_id','name'));
		}

		while($row = $ilDB->fetchAssoc($res))
		{
			$ilDB->replace('mob_parameter_tmp', array(), array(
				'med_item_id' => array('integer', $row['med_item_id']),
				'name' => array('text', $row['name'])
			));
		}
	}
}
?>
<#4865>
<?php
//step 2/4 mob_parameter deletes dublicates stored in mob_parameter_tmp

if ($ilDB->tableExists('mob_parameter_tmp'))
{
	$res = $ilDB->query("
		SELECT med_item_id, name
		FROM mob_parameter_tmp
");

while($row = $ilDB->fetchAssoc($res))
{
	$res_data = $ilDB->query("
		SELECT *
		FROM mob_parameter
		WHERE
		med_item_id = ".$ilDB->quote($row['med_item_id'] ,'integer')." AND
		name = ".$ilDB->quote($row['name'] ,'text')
	);
	$data = $ilDB->fetchAssoc($res_data);

	$ilDB->manipulate("DELETE FROM mob_parameter WHERE".
					  " med_item_id = " . $ilDB->quote($row['med_item_id'] ,'integer').
					  " AND name = " . $ilDB->quote($row['name'] ,'integer')
	);

	$ilDB->manipulate("INSERT INTO mob_parameter (med_item_id, name, value) ".
					  "VALUES ( ".
					  $ilDB->quote($data['med_item_id'] ,'integer').', '.
					  $ilDB->quote($data['name'] ,'text').', '.
					  $ilDB->quote($data['value'] ,'text').
					  ")");

	$ilDB->manipulate("DELETE FROM mob_parameter_tmp WHERE".
					  " med_item_id = " . $ilDB->quote($row['med_item_id'] ,'integer').
					  " AND name = " . $ilDB->quote($row['name'] ,'text')
	);
}
}
?>
<#4866>
<?php
//step 3/4 mob_parameter adding primary key
if( $ilDB->indexExistsByFields('mob_parameter', array('med_item_id')) )
{
	$ilDB->dropIndexByFields('mob_parameter', array('med_item_id'));
}

if($ilDB->tableExists('mob_parameter'))
{
	$ilDB->addPrimaryKey('mob_parameter', array('med_item_id', 'name'));
}
?>
<#4867>
<?php
//step 4/4 mob_parameter removes temp table

if ($ilDB->tableExists('mob_parameter_tmp'))
{
	$ilDB->dropTable('mob_parameter_tmp');
}
?>
<#4868>
<?php
//step 1/4 link_check renames old table

if ($ilDB->tableExists('link_check') && !$ilDB->tableExists('link_check_old'))
{
	$ilDB->renameTable("link_check", "link_check_old");
}
?>
<#4869>
<?php
//step 2/4 link_check creates new table with unique id and sequenz

if (!$ilDB->tableExists('link_check'))
{
	$ilDB->createTable('link_check',array(
		'id' => array(
			'type' => 'integer',
			'length' => 4,
			'notnull' => true
		),
		'obj_id' => array(
			'type' => 'integer',
			'length' => 4,
			'notnull' => true
		),
		'page_id' => array(
			'type' => 'integer',
			'length' => 4,
			'notnull' => true
		),
		'url' => array(
			'type' => 'text',
			'length' => 255,
			'notnull' => false,
			'default' => null
		),
		'parent_type' => array(
			'type' => 'text',
			'length' => 8,
			'notnull' => false,
			'default' => null
		),
		'http_status_code' => array(
			'type' => 'integer',
			'length' => 4,
			'notnull' => true
		),
		'last_check' => array(
			'type' => 'integer',
			'length' => 4,
			'notnull' => true
		)
	));
	$ilDB->addPrimaryKey('link_check', array('id'));
	$ilDB->addIndex('link_check',array('obj_id'),'i1');
	$ilDB->createSequence('link_check');
}
?>
<#4870>
<?php
//step 3/4 link_check moves all data to new table

if ($ilDB->tableExists('link_check') && $ilDB->tableExists('link_check_old'))
{
	$res = $ilDB->query("
		SELECT *
		FROM link_check_old
	");

	while($row = $ilDB->fetchAssoc($res))
	{
		$id = $ilDB->nextId('link_check');

		$ilDB->manipulate("INSERT INTO link_check (id, obj_id, page_id, url, parent_type, http_status_code, last_check)".
						  " VALUES (".
						  $ilDB->quote($id, "integer").
						  ",".$ilDB->quote($row['obj_id'], "integer").
						  ",".$ilDB->quote($row['page_id'], "integer").
						  ",".$ilDB->quote($row['url'], "text").
						  ",".$ilDB->quote($row['parent_type'], "text").
						  ",".$ilDB->quote($row['http_status_code'], "integer").
						  ",".$ilDB->quote($row['last_check'], "integer").
						  ")"
		);

		$ilDB->manipulateF(
			"DELETE FROM link_check_old WHERE obj_id = %s AND page_id = %s AND url = %s AND parent_type = %s AND http_status_code = %s AND last_check = %s",
			array('integer', 'integer', 'text', 'text', 'integer', 'integer'),
			array($row['obj_id'], $row['page_id'], $row['url'], $row['parent_type'], $row['http_status_code'], $row['last_check'])
		);
	}
}
?>
<#4871>
<?php
//step 4/4 link_check removes old table

if ($ilDB->tableExists('link_check_old'))
{
	$ilDB->dropTable('link_check_old');
}
?>
<#4872>
<?php
//$num_query = "
//	SELECT COUNT(*) cnt
//	FROM (
//		SELECT tree, child
//		FROM bookmark_tree
//		GROUP BY tree, child
//		HAVING COUNT(*) > 1
//	) duplicateBookmarkTree
//";
//$res  = $ilDB->query($num_query);
//$data = $ilDB->fetchAssoc($res);
//
//if($data['cnt'] > 0)
//{
//	echo "<pre>
//
//		Dear Administrator,
//
//		DO NOT REFRESH THIS PAGE UNLESS YOU HAVE READ THE FOLLOWING INSTRUCTIONS
//
//		The update process has been stopped due to a data consistency issue in table 'bookmark_tree'.
//		The values in field 'tree' and 'child' should be unique together, but there are dublicated values in these fields.
//		You have to review the data and apply manual fixes on your own risk. The duplicates can be determined with the following SQL string:
//
//		SELECT *
//		FROM bookmark_tree first
//		WHERE EXISTS (
//			SELECT second.tree, second.child
//			FROM bookmark_tree second
//			WHERE first.tree = second.tree AND first.child = second.child
//			GROUP BY second.tree, second.child
//			HAVING COUNT(second.tree) > 1
//		);
//
//		If you have fixed the Problem and try to rerun the update process, this warning will be skipped.
//
//		Please ensure to backup your current database before fixing the database.
//		Furthermore disable your client while fixing the database.
//
//		For further questions use our <a href='http://mantis.ilias.de'>Bugtracker</a> or write a message to the responsible <a href='http://www.ilias.de/docu/goto_docu_pg_9985_42.html'>Maintainer</a>.
//
//		Best regards,
//		The Bookmark maintainer
//
//	</pre>";
//
//	exit();
//}
//
//
//if($ilDB->tableExists('bookmark_tree'))
//{
//	$ilDB->addPrimaryKey('bookmark_tree', array('tree', 'child'));
//}

?>
<#4873>
<?php
$num_query = "
	SELECT COUNT(*) cnt
	FROM (
	SELECT lm_id, child
	FROM lm_tree
	GROUP BY lm_id, child
	HAVING COUNT(*) > 1
	) duplicateLMTree
";
$res  = $ilDB->query($num_query);
$data = $ilDB->fetchAssoc($res);

if($data['cnt'] > 0)
{
	echo "<pre>

		Dear Administrator,

		DO NOT REFRESH THIS PAGE UNLESS YOU HAVE READ THE FOLLOWING INSTRUCTIONS

		The update process has been stopped due to a data consistency issue in table 'lm_tree'.
		The values in field 'lm_id' and 'child' should be unique together, but there are dublicated values in these fields.
		You have to review the data and apply manual fixes on your own risk. The duplicates can be determined with the following SQL string:

		SELECT *
		FROM lm_tree first
		WHERE EXISTS (
			SELECT second.lm_id, second.child
			FROM lm_tree second
			WHERE first.lm_id = second.lm_id AND first.child = second.child
			GROUP BY second.lm_id, second.child
			HAVING COUNT(second.lm_id) > 1
		);

		If you have fixed the Problem and try to rerun the update process, this warning will be skipped.

		Please ensure to backup your current database before fixing the database.
		Furthermore disable your client while fixing the database.

		For further questions use our <a href='http://mantis.ilias.de'>Bugtracker</a> or write a message to the responsible <a href='http://www.ilias.de/docu/goto_docu_pg_9985_42.html'>Maintainer</a>.

		Best regards,
		The Learning Modules maintainer

	</pre>";

	exit();
}


if($ilDB->tableExists('lm_tree'))
{
	$ilDB->addPrimaryKey('lm_tree', array('lm_id', 'child'));
}

?>
<#4874>
<?php
$num_query = "
	SELECT COUNT(*) cnt
	FROM (
		SELECT mep_id, child
		FROM mep_tree
		GROUP BY mep_id, child
		HAVING COUNT(*) > 1
	) duplicateMEPTree
";
$res  = $ilDB->query($num_query);
$data = $ilDB->fetchAssoc($res);

if($data['cnt'] > 0)
{
	echo "<pre>

		Dear Administrator,

		DO NOT REFRESH THIS PAGE UNLESS YOU HAVE READ THE FOLLOWING INSTRUCTIONS

		The update process has been stopped due to a data consistency issue in table 'mep_tree'.
		The values in field 'mep_id' and 'child' should be unique together, but there are dublicated values in these fields.
		You have to review the data and apply manual fixes on your own risk. The duplicates can be determined with the following SQL string:

		SELECT *
		FROM mep_tree first
		WHERE EXISTS (
			SELECT second.mep_id, second.child
			FROM mep_tree second
			WHERE first.mep_id = second.mep_id AND first.child = second.child
			GROUP BY second.mep_id, second.child
			HAVING COUNT(second.mep_id) > 1
		);

		If you have fixed the Problem and try to rerun the update process, this warning will be skipped.

		Please ensure to backup your current database before fixing the database.
		Furthermore disable your client while fixing the database.

		For further questions use our <a href='http://mantis.ilias.de'>Bugtracker</a> or write a message to the responsible <a href='http://www.ilias.de/docu/goto_docu_pg_9985_42.html'>Maintainer</a>.

		Best regards,
		The Media Pool maintainer

	</pre>";

	exit();
}


if($ilDB->tableExists('mep_tree'))
{
	$ilDB->addPrimaryKey('mep_tree', array('mep_id', 'child'));
}

?>
<#4875>
<?php
$num_query = "
	SELECT COUNT(*) cnt
	FROM (
	SELECT skl_tree_id, child
	FROM skl_tree
	GROUP BY skl_tree_id, child
	HAVING COUNT(*) > 1
	) duplicateSKLTree
";
$res  = $ilDB->query($num_query);
$data = $ilDB->fetchAssoc($res);

if($data['cnt'] > 0)
{
	echo "<pre>

		Dear Administrator,

		DO NOT REFRESH THIS PAGE UNLESS YOU HAVE READ THE FOLLOWING INSTRUCTIONS

		The update process has been stopped due to a data consistency issue in table 'skl_tree'.
		The values in field 'skl_tree_id' and 'child' should be unique together, but there are dublicated values in these fields.
		You have to review the data and apply manual fixes on your own risk. The duplicates can be determined with the following SQL string:

		SELECT *
		FROM skl_tree first
		WHERE EXISTS (
			SELECT second.skl_tree_id, second.child
			FROM skl_tree second
			WHERE first.skl_tree_id = second.skl_tree_id AND first.child = second.child
			GROUP BY second.skl_tree_id, second.child
			HAVING COUNT(second.skl_tree_id) > 1
		);

		If you have fixed the Problem and try to rerun the update process, this warning will be skipped.

		Please ensure to backup your current database before fixing the database.
		Furthermore disable your client while fixing the database.

		For further questions use our <a href='http://mantis.ilias.de'>Bugtracker</a> or write a message to the responsible <a href='http://www.ilias.de/docu/goto_docu_pg_9985_42.html'>Maintainer</a>.

		Best regards,
		The Competence Managment maintainer

	</pre>";

	exit();
}


if($ilDB->tableExists('skl_tree'))
{
	$ilDB->addPrimaryKey('skl_tree', array('skl_tree_id', 'child'));
}

?>
<#4876>
<?php
//step 1/4 benchmark renames old table

if ($ilDB->tableExists('benchmark') && !$ilDB->tableExists('benchmark_old'))
{
	$ilDB->renameTable("benchmark", "benchmark_old");
}
?>
<#4877>
<?php
//step 2/4 benchmark creates new table with unique id and sequenz

if (!$ilDB->tableExists('benchmark'))
{
	$ilDB->createTable('benchmark',array(
		'id' => array(
			'type' => 'integer',
			'length' => 4,
			'notnull' => true
		),
		"cdate" => array (
			"notnull" => false,
			"type" => "timestamp"
		),
		"module" => array (
			"notnull" => false,
			"length" => 150,
			"fixed" => false,
			"type" => "text"
		),
		"benchmark" => array (
			"notnull" => false,
			"length" => 150,
			"fixed" => false,
			"type" => "text"
		),
		"duration" => array (
			"notnull" => false,
			"type" => "float"
		),
		"sql_stmt" => array (
			"notnull" => false,
			"type" => "clob"
		)
	));
	$ilDB->addPrimaryKey('benchmark', array('id'));
	$ilDB->addIndex('benchmark',array("module","benchmark"),'i1');
	$ilDB->createSequence('benchmark');
}
?>
<#4878>
<?php
//step 3/4 benchmark moves all data to new table

if ($ilDB->tableExists('benchmark') && $ilDB->tableExists('benchmark_old'))
{
	$res = $ilDB->query("
		SELECT *
		FROM benchmark_old
	");

	while($row = $ilDB->fetchAssoc($res))
	{
		$id = $ilDB->nextId('benchmark');

		$ilDB->insert("benchmark", array(
			"id" => array("integer", $id),
			"cdate" => array("timestamp", $row['cdate']),
			"module" => array("text",$row['module']),
			"benchmark" => array("text", $row['benchmark']),
			"duration" => array("float", $row['duration']),
			"sql_stmt" => array("clob", $row['sql_stmt'])
		));

		$ilDB->manipulateF(
			"DELETE FROM benchmark_old WHERE cdate = %s AND module = %s AND benchmark = %s AND duration = %s ",
			array('timestamp', 'text', 'text', 'float'),
			array($row['cdate'], $row['module'], $row['benchmark'], $row['duration'])
		);
	}
}
?>
<#4879>
<?php
//step 4/4 benchmark removes old table

if ($ilDB->tableExists('benchmark_old'))
{
	$ilDB->dropTable('benchmark_old');
}
?>
<#4880>
<?php
//step skl_user_skill_level adding primary key
if($ilDB->tableExists('skl_user_skill_level'))
{
	// get rid of duplicates
	$set = $ilDB->query("SELECT * FROM skl_user_skill_level ORDER BY status_date ASC");
	while ($rec = $ilDB->fetchAssoc($set))
	{
		$q = "DELETE FROM skl_user_skill_level WHERE ".
			" skill_id = ".$ilDB->quote($rec["skill_id"], "integer"). " AND ".
			" tref_id = ".$ilDB->quote($rec["tref_id"], "integer"). " AND ".
			" user_id = ".$ilDB->quote($rec["user_id"], "integer"). " AND ".
			" status_date = ".$ilDB->quote($rec["status_date"], "datetime"). " AND ".
			" status = ".$ilDB->quote($rec["status"], "integer"). " AND ".
			" trigger_obj_id = ".$ilDB->quote($rec["trigger_obj_id"], "integer"). " AND ".
			" self_eval = ".$ilDB->quote($rec["self_eval"], "integer");
		//echo "<br>".$q;
		$ilDB->manipulate($q);

		$q = "INSERT INTO skl_user_skill_level ".
			"(skill_id, tref_id, user_id, status_date, status, trigger_obj_id, self_eval, level_id, valid, trigger_ref_id, trigger_title, trigger_obj_type, unique_identifier) VALUES (".
			$ilDB->quote($rec["skill_id"], "integer").", ".
			$ilDB->quote($rec["tref_id"], "integer").", ".
			$ilDB->quote($rec["user_id"], "integer").", ".
			$ilDB->quote($rec["status_date"], "datetime").", ".
			$ilDB->quote($rec["status"], "integer").", ".
			$ilDB->quote($rec["trigger_obj_id"], "integer").", ".
			$ilDB->quote($rec["self_eval"], "integer").", ".
			$ilDB->quote($rec["level_id"], "integer").", ".
			$ilDB->quote($rec["valid"], "integer").", ".
			$ilDB->quote($rec["trigger_ref_id"], "integer").", ".
			$ilDB->quote($rec["trigger_title"], "text").", ".
			$ilDB->quote($rec["trigger_obj_type"], "text").", ".
			$ilDB->quote($rec["unique_identifier"], "text").")";
		//echo "<br>".$q;
		$ilDB->manipulate($q);
	}

	$ilDB->addPrimaryKey('skl_user_skill_level', array('skill_id', 'tref_id', 'user_id', 'status_date', 'status', 'trigger_obj_id', 'self_eval'));
}

?>
<#4881>
<?php


$ilDB->manipulate(
		'update usr_data set passwd = '. 
		$ilDB->quote('','text').' , auth_mode = ' . 
		$ilDB->quote('local','text').', active = '. 
		$ilDB->quote(0, 'integer'). ' WHERE auth_mode = '. 
		$ilDB->quote('openid','text')
);

?>
<#4882>
<?php
if(!$ilDB->indexExistsByFields('il_qpl_qst_fq_unit',array('question_fi')))
{
	$ilDB->addIndex('il_qpl_qst_fq_unit',array('question_fi'), 'i2');
}
?>
<#4883>
<?php

$query = 'SELECT * FROM settings WHERE module = ' . $ilDB->quote('common', 'text') . ' AND keyword = ' . $ilDB->quote('mail_send_html', 'text');
$res = $ilDB->query($query);

$found = false;
while($row = $ilDB->fetchAssoc($res))
{
	$found = true;
	break;
}

if(!$found)
{
	$setting = new ilSetting();
	$setting->set('mail_send_html', 1);
}
?>
<#4884>
<?php
if(!$ilDB->tableExists('lng_log'))
{
	$ilDB->createTable('lng_log',
	   array(
		   'module' => array(
			   'type' => 'text',
			   'length' => 30,
			   'notnull' => true
		   ),
		   'identifier' => array (
			   'type' => 'text',
			   'length' => 60,
			   'notnull' => true
		   )
	   ));
	$ilDB->addPrimaryKey('lng_log', array('module', 'identifier'));
}
?>
<#4885>
<?php
$ilCtrlStructureReader->getStructure();
?>
<#4886>
<?php
$payment_tables = array(
	'payment_coupons', 'payment_coupons_codes', 'payment_coupons_obj', 'payment_coupons_track',
	'payment_currencies', 'payment_erp', 'payment_erps', 'payment_news',
	'payment_objects', 'payment_paymethods', 'payment_prices', 'payment_settings', 
	'payment_shopping_cart', 'payment_statistic', 'payment_statistic_coup', 'payment_topics',
	'payment_topic_usr_sort', 'payment_trustees', 'payment_vats', 'payment_vendors'
);

foreach($payment_tables as $payment_table)
{
	if($ilDB->tableExists($payment_table))
	{
		$ilDB->dropTable($payment_table);
	}

	if($ilDB->sequenceExists($payment_table))
	{
		$ilDB->dropSequence($payment_table);
	}
}
?>
<#4887>
<?php
$res = $ilDB->queryF(
	'SELECT obj_id FROM object_data WHERE type = %s',
	array('text'),
	array('pays')
);
$row = $ilDB->fetchAssoc($res);
if(is_array($row) && isset($row['obj_id']))
{
	$obj_id = $row['obj_id'];

	$ref_res = $ilDB->queryF(
		'SELECT ref_id FROM object_reference WHERE obj_id = %s',
		array('integer'),
		array($obj_id)
	);
	while($ref_row = $ilDB->fetchAssoc($ref_res))
	{
		if(is_array($ref_row) && isset($ref_row['ref_id']))
		{
			$ref_id = $ref_row['ref_id'];

			$ilDB->manipulateF(
				'DELETE FROM tree WHERE child = %s',
				array('integer'),
				array($ref_id)
			);
		}
	}

	$ilDB->manipulateF(
		'DELETE FROM object_reference WHERE obj_id = %s',
		array('integer'),
		array($obj_id)
	);

	$ilDB->manipulateF(
		'DELETE FROM object_data WHERE obj_id = %s',
		array('integer'),
		array($obj_id)
	);
}
?>
<#4888>
<?php
$res = $ilDB->queryF(
	'SELECT obj_id FROM object_data WHERE type = %s AND title = %s',
	array('text', 'text'),
	array('typ', 'pays')
);
$row = $ilDB->fetchAssoc($res);
if(is_array($row) && isset($row['obj_id']))
{
	$obj_id = $row['obj_id'];

	$ilDB->manipulateF(
		'DELETE FROM rbac_ta WHERE typ_id = %s',
		array('integer'),
		array($obj_id)
	);

	$ilDB->manipulateF(
		'DELETE FROM object_data WHERE obj_id = %s',
		array('integer'),
		array($obj_id)
	);
}
?>
<#4889>
<?php
$ilDB->manipulateF(
	'DELETE FROM cron_job WHERE job_id = %s',
	array('text'),
	array('pay_notification')
);
?>
<#4890>
<?php
$ilDB->manipulateF(
	'DELETE FROM page_style_usage WHERE page_type = %s',
	array('text'),
	array('shop')
);

$ilDB->manipulateF(
	'DELETE FROM page_history WHERE parent_type = %s',
	array('text'),
	array('shop')
);

$ilDB->manipulateF(
	'DELETE FROM page_object WHERE parent_type = %s',
	array('text'),
	array('shop')
);
?>
<#4891>
<?php

if(!$ilDB->tableColumnExists('booking_settings','rsv_filter_period'))
{
	$ilDB->addTableColumn('booking_settings', 'rsv_filter_period', array(
		'type' => 'integer',
		'length' => 2,
		'notnull' => false,
		'default' => null
	));
}

?>
<#4892>
<?php
$ilCtrlStructureReader->getStructure();
?>
<#4893>
<?php
$ilDB->manipulateF(
	'DELETE FROM settings WHERE keyword = %s',
	array('text'),
	array('pear_mail_enable')
);
?>
<#4894>
<?php

include_once('./Services/Migration/DBUpdate_3560/classes/class.ilDBUpdateNewObjectType.php');
$tgt_ops_id = ilDBUpdateNewObjectType::getCustomRBACOperationId('copy');	
if($tgt_ops_id)
{				
	$book_type_id = ilDBUpdateNewObjectType::getObjectTypeId('book');
	if($book_type_id)
	{			
		// add "copy" to booking tool - returns false if already exists
		if(ilDBUpdateNewObjectType::addRBACOperation($book_type_id, $tgt_ops_id))
		{									
			// clone settings from "write" to "copy" 
			$src_ops_id = ilDBUpdateNewObjectType::getCustomRBACOperationId('write');	
			ilDBUpdateNewObjectType::cloneOperation('book', $src_ops_id, $tgt_ops_id);		
		}
	}	
}

?>
<#4895>
<?php

if(!$ilDB->tableColumnExists('webr_items','internal'))
{
	$ilDB->addTableColumn('webr_items', 'internal', array(
		'type' => 'integer',
		'length' => 1,
		'notnull' => false,
		'default' => null
	));
}

?>
<#4896>
<?php
if(!$ilDB->indexExistsByFields('usr_data_multi',array('usr_id')))
{
	$ilDB->addIndex('usr_data_multi',array('usr_id'), 'i1');
}
?>
<#4897>
<?php
if(!$ilDB->tableColumnExists('tst_tests', 'starting_time_tmp'))
{
	$ilDB->addTableColumn('tst_tests', 'starting_time_tmp', array(
		'type'    => 'integer',
		'length'  => 4,
		'notnull' => true,
		'default' => 0
	));
}
?>
<#4898>
<?php
if($ilDB->tableColumnExists('tst_tests', 'starting_time_tmp'))
{
	$stmp_up = $ilDB->prepareManip("UPDATE tst_tests SET starting_time_tmp = ? WHERE test_id = ?", array('integer', 'integer'));

	$res = $ilDB->query("SELECT test_id, starting_time FROM tst_tests WHERE starting_time_tmp = " . $ilDB->quote(0, 'integer'));
	while($row = $ilDB->fetchAssoc($res))
	{
		$new_starting_time = 0;
		$starting_time     = $row['starting_time'];

		if(strlen($starting_time) > 0)
		{
			if(preg_match("/(\d{4})(\d{2})(\d{2})(\d{2})(\d{2})(\d{2})/", $starting_time, $matches))
			{
				if(is_array($matches))
				{
					if(checkdate($matches[2], $matches[3], $matches[1]))
					{	
						$new_starting_time = mktime($matches[4], $matches[5], $matches[6], $matches[2], $matches[3], $matches[1]);
					}
				}
			}
		}

		$ilDB->execute($stmp_up, array((int)$new_starting_time, $row['test_id']));
	}
}
?>
<#4899>
<?php
if($ilDB->tableColumnExists('tst_tests', 'starting_time'))
{
	$ilDB->dropTableColumn('tst_tests', 'starting_time');
}
?>
<#4900>
<?php
if(!$ilDB->tableColumnExists('tst_tests', 'starting_time') && $ilDB->tableColumnExists('tst_tests', 'starting_time_tmp'))
{
	$ilDB->renameTableColumn('tst_tests', 'starting_time_tmp', 'starting_time');
}
?>
<#4901>
<?php
if(!$ilDB->tableColumnExists('tst_tests', 'ending_time_tmp'))
{
	$ilDB->addTableColumn('tst_tests', 'ending_time_tmp', array(
		'type'    => 'integer',
		'length'  => 4,
		'notnull' => true,
		'default' => 0
	));
}
?>
<#4902>
<?php
if($ilDB->tableColumnExists('tst_tests', 'ending_time_tmp'))
{
	$stmp_up = $ilDB->prepareManip("UPDATE tst_tests SET ending_time_tmp = ? WHERE test_id = ?", array('integer', 'integer'));

	$res = $ilDB->query("SELECT test_id, ending_time FROM tst_tests WHERE ending_time_tmp = " . $ilDB->quote(0, 'integer'));
	while($row = $ilDB->fetchAssoc($res))
	{
		$new_ending_time = 0;
		$ending_time     = $row['ending_time'];

		if(strlen($ending_time) > 0)
		{
			if(preg_match("/(\d{4})(\d{2})(\d{2})(\d{2})(\d{2})(\d{2})/", $ending_time, $matches))
			{
				if(is_array($matches))
				{
					if(checkdate($matches[2], $matches[3], $matches[1]))
					{	
						$new_ending_time = mktime($matches[4], $matches[5], $matches[6], $matches[2], $matches[3], $matches[1]);
					}
				}
			}
		}

		$ilDB->execute($stmp_up, array((int)$new_ending_time, $row['test_id']));
	}
}
?>
<#4903>
<?php
if($ilDB->tableColumnExists('tst_tests', 'ending_time'))
{
	$ilDB->dropTableColumn('tst_tests', 'ending_time');
}
?>
<#4904>
<?php
if(!$ilDB->tableColumnExists('tst_tests', 'ending_time') && $ilDB->tableColumnExists('tst_tests', 'ending_time_tmp'))
{
	$ilDB->renameTableColumn('tst_tests', 'ending_time_tmp', 'ending_time');
}
?>
<#4905>
<?php
require_once ('./Modules/DataCollection/classes/Fields/Base/class.ilDclFieldProperty.php');

if(!$ilDB->tableColumnExists('il_dcl_field_prop', 'name')) {
	$backup_table_name = 'il_dcl_field_prop_b';
	$ilDB->renameTable('il_dcl_field_prop', $backup_table_name);
	$ilDB->renameTable('il_dcl_field_prop_seq', 'il_dcl_field_prop_s_b');

	$ilDB->createTable(ilDclFieldProperty::returnDbTableName(), array(
		'id' => array(
			'type' => 'integer',
			'length' => 8,
			'notnull' => true,
			'default' => 0
		),
		'field_id' => array(
			'type' => 'integer',
			'length' => 8,
			'notnull' => true,
			'default' => 0
		),
		'name' => array(
			'type' => 'text',
			'length' => 4000,
			'notnull' => true
		),
		'value' => array(
			'type' => 'text',
			'length' => 4000,
		),
	));

	$ilDB->addPrimaryKey(ilDclFieldProperty::returnDbTableName(), array('id'));
	$ilDB->createSequence(ilDclFieldProperty::returnDbTableName());
	
	if($ilDB->tableExists('il_dcl_datatype_prop')) {
		$query = "SELECT field_id, inputformat, title, ".$backup_table_name.".value FROM ".$backup_table_name." LEFT JOIN il_dcl_datatype_prop ON il_dcl_datatype_prop.id = ".$backup_table_name.".datatype_prop_id WHERE ".$backup_table_name.".value IS NOT NULL";
		$result = $ilDB->query($query);

		while($row = $ilDB->fetchAssoc($result)) {
			$new_entry = new ilDclFieldProperty();
			$new_entry->setFieldId($row['field_id']);
			$new_entry->setInputformat($row['inputformat']);
			$new_entry->setName($row['title']);
			$new_entry->setValue($row['value']);
			$new_entry->store();
		}
	} else {
		throw new Exception("The table 'il_dcl_datatype_prop' is missing for proper migration. Please check if the migration is already completed.");
	}
}

?>

<#4906>
<?php

$result = $ilDB->query("SELECT * FROM il_dcl_datatype WHERE id = 12");
if($ilDB->numRows($result) == 0) {
	$ilDB->insert('il_dcl_datatype', array(
		'id' => array('integer', 12),
		'title' => array('text', 'plugin'),
		'ildb_type' => array('text', 'text'),
		'storage_location' => array('integer', 0),
		'sort' => array('integer', 100)
	));
}


$ilDB->update('il_dcl_datatype',
	array(
		'title' => array('text', 'fileupload'),
	),
	array(
		'id' => array('integer', 6),
	)
);

$ilDB->update('il_dcl_datatype',
	array(
		'title' => array('text', 'ilias_reference'),
	),
	array(
		'id' => array('integer', 8),
	)
);

$ilDB->update('il_dcl_datatype',
	array(
		'title' => array('text', 'number'),
	),
	array(
		'id' => array('integer', 1),
	)
);

?>

<#4907>
<?php

include_once('./Services/Migration/DBUpdate_3560/classes/class.ilDBUpdateNewObjectType.php');

$dcl_type_id = ilDBUpdateNewObjectType::getObjectTypeId('dcl');

if($dcl_type_id)
{
	$src_ops_id = ilDBUpdateNewObjectType::getCustomRBACOperationId('edit_content');
	if($src_ops_id)
	{
		ilDBUpdateNewObjectType::addRBACOperation($dcl_type_id, $src_ops_id);
	}
}

?>

<#4908>
<?php

global $ilDB;

if(!$ilDB->tableColumnExists('il_dcl_table', 'save_confirmation')) {
	$ilDB->addTableColumn('il_dcl_table', 'save_confirmation',
		array(
			"type"    => "integer",
			"notnull" => true,
			"length"  => 1,
			"default" => 0
		)
	);
}

?>
<#4909>
<?php

$ilCtrlStructureReader->getStructure();

?>
<#4910>
<?php
$ilCtrlStructureReader->getStructure();
?>

<#4911>
<?php
include_once('./Services/Migration/DBUpdate_3560/classes/class.ilDBUpdateNewObjectType.php');

$type_id = ilDBUpdateNewObjectType::getObjectTypeId('prg');
$new_ops_id = ilDBUpdateNewObjectType::addCustomRBACOperation('manage_members', 'Manage Members', 'object', 2400);
if($type_id && $new_ops_id)
{
	ilDBUpdateNewObjectType::addRBACOperation($type_id, $new_ops_id);
}
?>

<#4912>
<?php
	$ilCtrlStructureReader->getStructure();
?>
<#4913>
<?php
	$ilCtrlStructureReader->getStructure();
?>

<#4914>
<?php
	include_once('./Services/Migration/DBUpdate_3560/classes/class.ilDBUpdateNewObjectType.php');
	$src_ops_id = ilDBUpdateNewObjectType::getCustomRBACOperationId('write');
	$tgt_ops_id = ilDBUpdateNewObjectType::getCustomRBACOperationId('manage_members');
	ilDBUpdateNewObjectType::cloneOperation('prg', $src_ops_id, $tgt_ops_id);
?>
<#4915>
<?php
include_once('./Services/Migration/DBUpdate_3560/classes/class.ilDBUpdateNewObjectType.php');
$tgt_ops_id = ilDBUpdateNewObjectType::getCustomRBACOperationId('copy');
if($tgt_ops_id)
{
	$mep_type_id = ilDBUpdateNewObjectType::getObjectTypeId('mep');
	if($mep_type_id)
	{
		if (!ilDBUpdateNewObjectType::isRBACOperation($mep_type_id, $tgt_ops_id))
		{
			// add "copy" to (external) feed
			ilDBUpdateNewObjectType::addRBACOperation($mep_type_id, $tgt_ops_id);

			// clone settings from "write" to "copy"
			$src_ops_id = ilDBUpdateNewObjectType::getCustomRBACOperationId('write');
			ilDBUpdateNewObjectType::cloneOperation('mep', $src_ops_id, $tgt_ops_id);
		}
	}
}
?>
<#4916>
<?php
	$ilCtrlStructureReader->getStructure();
?>
<#4917>
<?php
if(!$ilDB->tableColumnExists('il_dcl_table', 'import_enabled'))
{
	$ilDB->addTableColumn('il_dcl_table', 'import_enabled', array(
		'type'    => 'integer',
		'length'  => 1,
		'notnull' => true,
		'default' => 1
	));
}
?>
<#4918>
<?php
//tableview
$fields = array(
    'id' => array(
        'notnull' => '1',
        'type' => 'integer',
        'length' => '8',

    ),
    'table_id' => array(
        'notnull' => '1',
        'type' => 'integer',
        'length' => '8',

    ),
    'title' => array(
        'notnull' => '1',
        'type' => 'text',
        'length' => '128',

    ),
    'roles' => array(
        'type' => 'text',
        'length' => '256',
    ),
    'description' => array(
        'type' => 'text',
        'length' => '128',

    ),
    'tableview_order' => array(
        'type' => 'integer',
        'length' => '8',

    ),

);
if (! $ilDB->tableExists('il_dcl_tableview')) {
    $ilDB->createTable('il_dcl_tableview', $fields);
    $ilDB->addPrimaryKey('il_dcl_tableview', array( 'id' ));

    if (! $ilDB->sequenceExists('il_dcl_tableview')) {
        $ilDB->createSequence('il_dcl_tableview');
    }
	if(! $ilDB->indexExistsByFields('il_dcl_tableview', array('table_id'))) {
		$ilDB->addIndex('il_dcl_tableview', array('table_id'), 't1');		
	}
}

//tableview_field_setting
$fields = array(
    'id' => array(
        'notnull' => '1',
        'type' => 'integer',
        'length' => '8',

    ),
    'tableview_id' => array(
        'notnull' => '1',
        'type' => 'integer',
        'length' => '8',

    ),
    'field' => array(
        'notnull' => '1',
        'type' => 'text',
        'length' => '128',

    ),
    'visible' => array(
        'type' => 'integer',
        'length' => '1',

    ),
    'in_filter' => array(
        'type' => 'integer',
        'length' => '1',

    ),
    'filter_value' => array(
        'type' => 'clob',
    ),
    'filter_changeable' => array(
        'type' => 'integer',
        'length' => '1',

    ),

);
if (! $ilDB->tableExists('il_dcl_tview_set')) {
    $ilDB->createTable('il_dcl_tview_set', $fields);
    $ilDB->addPrimaryKey('il_dcl_tview_set', array( 'id' ));

    if (! $ilDB->sequenceExists('il_dcl_tview_set')) {
        $ilDB->createSequence('il_dcl_tview_set');
    }

}

if (! $ilDB->tableExists('il_dcl_tview_set')) {
    $ilDB->createTable('il_dcl_tview_set', $fields);
    $ilDB->addPrimaryKey('il_dcl_tview_set', array( 'id' ));

    if (! $ilDB->sequenceExists('il_dcl_tview_set')) {
        $ilDB->createSequence('il_dcl_tview_set');
    }
	if(! $ilDB->indexExistsByFields('il_dcl_tview_set', array('tableview_id'))) {
		$ilDB->addIndex('il_dcl_tview_set', array('tableview_id'), 't1');
	}

}

$fields = array(
    'id' => array(
        'notnull' => '1',
        'type' => 'integer',
        'length' => '8',

    ),
    'table_id' => array(
        'notnull' => '1',
        'type' => 'integer',
        'length' => '8',

    ),
    'field' => array(
        'notnull' => '1',
        'type' => 'text',
        'length' => '128',

    ),
    'field_order' => array(
        'type' => 'integer',
        'length' => '8',

    ),
    'exportable' => array(
        'type' => 'integer',
        'length' => '1',

    ),

);
if (! $ilDB->tableExists('il_dcl_tfield_set')) {
    $ilDB->createTable('il_dcl_tfield_set', $fields);
    $ilDB->addPrimaryKey('il_dcl_tfield_set', array( 'id' ));

    if (! $ilDB->sequenceExists('il_dcl_tfield_set')) {
        $ilDB->createSequence('il_dcl_tfield_set');
    }
	if(! $ilDB->indexExistsByFields('il_dcl_tfield_set', array('table_id', 'field'))) {
		$ilDB->addIndex('il_dcl_tfield_set', array('table_id', 'field'), 't2');
	}
}
?>
<#4919>
<?php
//migration for datacollections:
//ĉreate a standardview for each table, set visibility/filterability for each field
//and delete entries from old view tables
$roles = array();
$query = $ilDB->query('SELECT rol_id FROM rbac_fa WHERE parent = ' . $ilDB->quote(ROLE_FOLDER_ID, 'integer') . " AND assign='y'");
while ( $global_role = $ilDB->fetchAssoc($query) ) {
	$roles[] = $global_role['rol_id'];
}

//set order of main tables, since main_table_id will be removed
if (!$ilDB->tableColumnExists('il_dcl_table', 'table_order')) {
	$ilDB->addTableColumn('il_dcl_table', 'table_order', array('type' => 'integer', 'length' => 8));
}

if ($ilDB->tableColumnExists('il_dcl_data', 'main_table_id')) {
	$main_table_query = $ilDB->query('SELECT main_table_id FROM il_dcl_data');
	while ($rec = $ilDB->fetchAssoc($main_table_query)) {
		$ilDB->query('UPDATE il_dcl_table SET table_order = 10, is_visible = 1 WHERE id = ' . $ilDB->quote($rec['main_table_id'], 'integer'));
	}
	$ilDB->dropTableColumn('il_dcl_data', 'main_table_id');
}
//
$table_query = $ilDB->query('SELECT id, ref_id FROM il_dcl_table 
                          INNER JOIN object_reference ON (object_reference.obj_id = il_dcl_table.obj_id)');

$mapping = array();
while ($rec = $ilDB->fetchAssoc($table_query)) {
	$temp_sql = $ilDB->query('SELECT * FROM il_dcl_tableview WHERE table_id = ' . $ilDB->quote($rec['id']));
	if ($ilDB->numRows($temp_sql)) {
		continue;
	}
	$query = $ilDB->query('SELECT rol_id FROM rbac_fa WHERE parent = ' . $ilDB->quote($rec['ref_id'], 'integer') . " AND assign='y'");
	while ( $local_role = $ilDB->fetchAssoc($query)) {
		$roles[] = $local_role['rol_id'];
	}
	//create standardviews for each DCL Table and set id mapping
	$next_id = $ilDB->nextId('il_dcl_tableview');
	$ilDB->query('INSERT INTO il_dcl_tableview (id, table_id, title, roles, description, tableview_order) VALUES ('
		. $ilDB->quote($next_id, 'integer') . ', '
		. $ilDB->quote($rec['id'], 'integer') . ', '
		. $ilDB->quote('Standardview', 'text') . ', '
		. $ilDB->quote(json_encode($roles), 'text') . ', '
		. $ilDB->quote('', 'text') . ', '
		. $ilDB->quote(10, 'integer') . ')');
	$mapping[$rec['id']] = $next_id;
}

if ($ilDB->tableExists('il_dcl_view') && $ilDB->tableExists('il_dcl_viewdefinition')) {

	//fetch information about visibility/filterability
	$view_query = $ilDB->query(
		"SELECT il_dcl_view.table_id, tbl_visible.field, tbl_visible.is_set as visible, f.filterable
        FROM il_dcl_viewdefinition tbl_visible
            INNER JOIN il_dcl_view ON (il_dcl_view.id = tbl_visible.view_id
            AND il_dcl_view.type = 1)
            INNER JOIN
                (SELECT table_id, field, tbl_filterable.is_set as filterable
                    FROM il_dcl_view
                    INNER JOIN il_dcl_viewdefinition tbl_filterable ON (il_dcl_view.id = tbl_filterable.view_id
                    AND il_dcl_view.type = 3)) f ON (f.field = tbl_visible.field AND f.table_id = il_dcl_view.table_id)");

	//set visibility/filterability
	$view_id_cache = array();
	while ($rec = $ilDB->fetchAssoc($view_query)) {
		if (!$mapping[$rec['table_id']]) {
			continue;
		}
		$next_id = $ilDB->nextId('il_dcl_tview_set');
		$ilDB->query('INSERT INTO il_dcl_tview_set (id, tableview_id, field, visible, in_filter, filter_value, 
        filter_changeable) VALUES ('
			. $ilDB->quote($next_id, 'integer') . ', '
			. $ilDB->quote($mapping[$rec['table_id']], 'integer') . ', '
			. $ilDB->quote($rec['field'], 'text') . ', '
			. $ilDB->quote($rec['visible'], 'integer') . ', '
			. $ilDB->quote($rec['filterable'], 'integer') . ', '
			. $ilDB->quote('', 'text') . ', '
			. $ilDB->quote(1, 'integer') . ')'
		);
	}

	//fetch information about editability/exportability
	$view_query = $ilDB->query(
		"SELECT il_dcl_view.table_id, tbl_exportable.field, tbl_exportable.is_set as exportable, tbl_exportable.field_order
        FROM il_dcl_viewdefinition tbl_exportable
            INNER JOIN il_dcl_view ON (il_dcl_view.id = tbl_exportable.view_id
            AND il_dcl_view.type = 4)");


	//set editability/exportability
	while ($rec = $ilDB->fetchAssoc($view_query)) {
		$temp_sql = $ilDB->query('SELECT * FROM il_dcl_tfield_set 
								WHERE table_id = ' . $ilDB->quote($rec['table_id'], 'integer') . '
								AND field = ' . $ilDB->quote($rec['field'], 'text'));

		if (!$ilDB->numRows($temp_sql)) {
			$next_id = $ilDB->nextId('il_dcl_tfield_set');
			$ilDB->query('INSERT INTO il_dcl_tfield_set (id, table_id, field, field_order, exportable) VALUES ('
				. $ilDB->quote($next_id, 'integer') . ', '
				. $ilDB->quote($rec['table_id'], 'integer') . ', '
				. $ilDB->quote($rec['field'], 'text') . ', '
				. $ilDB->quote($rec['field_order'], 'integer') . ', '
				. $ilDB->quote($rec['exportable'], 'integer') . ')'
			);
		}
	}

	//migrate page object
	$query = $ilDB->query('SELECT * 
        FROM il_dcl_view 
        INNER JOIN page_object on (il_dcl_view.id = page_object.page_id)
          WHERE il_dcl_view.type = 0
            AND page_object.parent_type = ' . $ilDB->quote('dclf', 'text'));

	while ($rec = $ilDB->fetchAssoc($query)) {
		if (!$mapping[$rec['table_id']]) {
			continue;
		}

		$temp_sql = $ilDB->query('SELECT * FROM page_object 
						WHERE page_id = ' . $ilDB->quote($mapping[$rec['table_id']], 'integer') . ' 
						AND parent_type = ' . $ilDB->quote('dclf', 'text'));

		if ($ilDB->numRows($temp_sql)) {
			$ilDB->query('DELETE FROM page_object 
						WHERE page_id = ' . $ilDB->quote($rec['id'], 'integer') . ' 
						AND parent_type = ' . $ilDB->quote('dclf', 'text'));
		} else {
			$ilDB->query('UPDATE page_object 
                  SET page_id = ' . $ilDB->quote($mapping[$rec['table_id']], 'integer') . ' 
                  WHERE page_id = ' . $ilDB->quote($rec['id'], 'integer') . ' 
                      AND page_object.parent_type = ' . $ilDB->quote('dclf', 'text'));
		}
	}

	//delete old tables
	$ilDB->dropTable('il_dcl_viewdefinition');
	$ilDB->dropTable('il_dcl_view');

}

?>
<#4920>
<?php
$ilCtrlStructureReader->getStructure();
?>
<#4921>
<?php
$ilCtrlStructureReader->getStructure();
?>
<#4922>
<?php
require_once 'Services/Migration/DBUpdate_4922/classes/class.ilPasswordUtils.php';

$salt_location = CLIENT_DATA_DIR . '/pwsalt.txt';
if(!is_file($salt_location) || !is_readable($salt_location))
{
	$result = @file_put_contents(
		$salt_location,
		substr(str_replace('+', '.', base64_encode(ilPasswordUtils::getBytes(16))), 0, 22)
	);
	if(!$result)
	{
		die("Could not create the client salt for bcrypt password hashing.");
	}
}

if(!is_file($salt_location) || !is_readable($salt_location))
{
	die("Could not determine the client salt for bcrypt password hashing.");
}
?>
<#4923>
<?php
$ilCtrlStructureReader->getStructure();
?>
<#4924>
<?php
$ilCtrlStructureReader->getStructure();
?>
<#4925>
<?php

include_once('./Services/Migration/DBUpdate_3560/classes/class.ilDBUpdateNewObjectType.php');

$type_id = ilDBUpdateNewObjectType::getObjectTypeId('stys');
if($type_id)
{
	$new_ops_id = ilDBUpdateNewObjectType::addCustomRBACOperation('sty_write_content', 'Edit Content Styles', 'object', 6101);
	if($new_ops_id)
	{
		ilDBUpdateNewObjectType::addRBACOperation($type_id, $new_ops_id);

		$src_ops_id = ilDBUpdateNewObjectType::getCustomRBACOperationId('write');
		if($src_ops_id)
		{
			ilDBUpdateNewObjectType::cloneOperation('stys', $src_ops_id, $new_ops_id);
		}
	}
}
?>
<#4926>
<?php

include_once('./Services/Migration/DBUpdate_3560/classes/class.ilDBUpdateNewObjectType.php');

$type_id = ilDBUpdateNewObjectType::getObjectTypeId('stys');
if($type_id)
{
	$new_ops_id = ilDBUpdateNewObjectType::addCustomRBACOperation('sty_write_system', 'Edit System Styles', 'object', 6100);
	if($new_ops_id)
	{
		ilDBUpdateNewObjectType::addRBACOperation($type_id, $new_ops_id);

		$src_ops_id = ilDBUpdateNewObjectType::getCustomRBACOperationId('write');
		if($src_ops_id)
		{
			ilDBUpdateNewObjectType::cloneOperation('stys', $src_ops_id, $new_ops_id);
		}
	}
}
?>
<#4927>
<?php

include_once('./Services/Migration/DBUpdate_3560/classes/class.ilDBUpdateNewObjectType.php');

$type_id = ilDBUpdateNewObjectType::getObjectTypeId('stys');
if($type_id)
{
	$new_ops_id = ilDBUpdateNewObjectType::addCustomRBACOperation('sty_write_page_layout', 'Edit Page Layouts', 'object', 6102);
	if($new_ops_id)
	{
		ilDBUpdateNewObjectType::addRBACOperation($type_id, $new_ops_id);

		$src_ops_id = ilDBUpdateNewObjectType::getCustomRBACOperationId('write');
		if($src_ops_id)
		{
			ilDBUpdateNewObjectType::cloneOperation('stys', $src_ops_id, $new_ops_id);
		}
	}
}
?>
<#4928>
<?php
include_once('./Services/Migration/DBUpdate_3560/classes/class.ilDBUpdateNewObjectType.php');
$ops_id = ilDBUpdateNewObjectType::getCustomRBACOperationId('write');
ilDBUpdateNewObjectType::deleteRBACOperation('stys', $ops_id);
?>
<#4929>
<?php
	$ilCtrlStructureReader->getStructure();
?>
<#4930>
<?php
	if (!$ilDB->tableColumnExists('skl_tree_node', 'creation_date'))
	{
		$ilDB->addTableColumn('skl_tree_node', 'creation_date', array(
				"type" => "timestamp",
				"notnull" => false,
		));
	}
?>
<#4931>
<?php
if (!$ilDB->tableColumnExists('skl_tree_node', 'import_id'))
{
	$ilDB->addTableColumn('skl_tree_node', 'import_id', array(
			"type" => "text",
			"length" => 50,
			"notnull" => false
	));
}
?>
<#4932>
<?php
if (!$ilDB->tableColumnExists('skl_level', 'creation_date'))
{
	$ilDB->addTableColumn('skl_level', 'creation_date', array(
			"type" => "timestamp",
			"notnull" => false,
	));
}
?>
<#4933>
<?php
if (!$ilDB->tableColumnExists('skl_level', 'import_id'))
{
	$ilDB->addTableColumn('skl_level', 'import_id', array(
			"type" => "text",
			"length" => 50,
			"notnull" => false
	));
}
?>
<#4934>
<?php
if(!$ilDB->tableColumnExists('qpl_qst_lome', 'min_auto_complete'))
{
	$ilDB->addTableColumn('qpl_qst_lome', 'min_auto_complete', array(
			'type'	=> 'integer',
			'length'=> 1,
			'default' => 1)
	);
}
if($ilDB->tableColumnExists('qpl_qst_lome', 'min_auto_complete'))
{
	$ilDB->modifyTableColumn('qpl_qst_lome', 'min_auto_complete', array(
			'default' => 3)
	);
}
?>
<#4935>
<?php

if(!$ilDB->tableColumnExists('svy_svy','confirmation_mail')) 
{
    $ilDB->addTableColumn(
        'svy_svy',
        'confirmation_mail',
        array(
            'type' => 'integer',
			'length' => 1,
            'notnull' => false,
            'default' => null
        ));
}

?>
<#4936>
<?php

$ilDB->manipulate("UPDATE svy_svy".	
	" SET confirmation_mail = ".$ilDB->quote(1, "integer").
	" WHERE own_results_mail = ".$ilDB->quote(1, "integer").
	" AND confirmation_mail IS NULL");

?>
<#4937>
<?php

if(!$ilDB->tableColumnExists('svy_svy','anon_user_list')) 
{
    $ilDB->addTableColumn(
        'svy_svy',
        'anon_user_list',
        array(
            'type' => 'integer',
			'length' => 1,
            'notnull' => false,
            'default' => 0
        ));
}

?>
<#4938>
<?php

	//Create new object type grpr 'Group Reference'
	include_once('./Services/Migration/DBUpdate_3560/classes/class.ilDBUpdateNewObjectType.php');

	$grpr_type_id = ilDBUpdateNewObjectType::addNewType('grpr', 'Group Reference Object');

	$rbac_ops = array(
		ilDBUpdateNewObjectType::RBAC_OP_EDIT_PERMISSIONS,
		ilDBUpdateNewObjectType::RBAC_OP_VISIBLE,
		ilDBUpdateNewObjectType::RBAC_OP_READ,
		ilDBUpdateNewObjectType::RBAC_OP_WRITE,
		ilDBUpdateNewObjectType::RBAC_OP_DELETE,
		ilDBUpdateNewObjectType::RBAC_OP_COPY
	);
	ilDBUpdateNewObjectType::addRBACOperations($grpr_type_id, $rbac_ops);

	$parent_types = array('root', 'cat', 'crs', 'fold', 'grp');
	ilDBUpdateNewObjectType::addRBACCreate('create_grpr', 'Create Group Reference', $parent_types);
?>
<#4939>
<?php
$ilCtrlStructureReader->getStructure();
?>
<#4940>
<?php
	$ilCtrlStructureReader->getStructure();
?>
<#4941>
<?php
//step 1/2 il_request_token deletes old table

if($ilDB->tableExists('il_request_token'))
{
    $ilDB->dropTable('il_request_token');
}

?>
<#4942>
<?php
//step 2/2 il_request_token creates table with primary key

if(!$ilDB->tableExists('il_request_token'))
{
	$fields = array(
		"user_id" => array(
			"notnull" => true
		, "length" => 4
		, "unsigned" => false
		, "default" => "0"
		, "type" => "integer"
		)
	, "token" => array(
			"notnull" => false
		, "length" => 64
		, "fixed" => true
		, "type" => "text"
		)
	, "stamp" => array(
			"notnull" => false
		, "type" => "timestamp"
		)
	, "session_id" => array(
			"notnull" => false
		, "length" => 100
		, "fixed" => false
		, "type" => "text"
		)
	);

	$ilDB->createTable("il_request_token", $fields);
	$ilDB->addPrimaryKey("il_request_token", array('token'));
	$ilDB->addIndex("il_request_token", array('user_id', 'session_id'), 'i1');
	$ilDB->addIndex("il_request_token", array('user_id', 'stamp'), 'i2');
}
?>
<#4943>
<?php
//step 1/3 il_event_handling deletes old table
if($ilDB->tableExists('il_event_handling'))
{
    $ilDB->dropTable('il_event_handling');
}

?>
<#4944>
<?php
//step 2/3 il_event_handling creates table with primary key
if(!$ilDB->tableExists('il_event_handling'))
{
	$fields = array(
		'component' => array(
			'type' => 'text',
			'length' => 50,
			'notnull' => true,
			'fixed' => false
		),
		'type' => array(
			'type' => 'text',
			'length' => 10,
			'notnull' => true,
			'fixed' => false
		),
		'id' => array(
			'type' => 'text',
			'length' => 100,
			'notnull' => true,
			'fixed' => false
		));
	$ilDB->createTable('il_event_handling', $fields);
	$ilDB->addPrimaryKey("il_event_handling", array('component', 'type', 'id'));
}
?>
<#4945>
<?php
//step 3/3 il_event_handling fill table
$ilCtrlStructureReader->getStructure();
?>
<#4946>
<?php
//step 1/4 copg_section_timings renames old table

if ($ilDB->tableExists('copg_section_timings') && !$ilDB->tableExists('copg_section_t_old'))
{
    $ilDB->renameTable("copg_section_timings", "copg_section_t_old");
}
?>
<#4947>
<?php
//step 2/4 copg_section_timings create new table with primary keys
if (!$ilDB->tableExists("copg_section_timings"))
{
    $fields = array(
        "page_id" => array (
            "type" => "integer",
            "length" => 4,
            "notnull" => true
        ),
        "parent_type" => array (
            "type" => "text",
            "length" => 10,
            "notnull" => true
        ),
        "unix_ts" => array(
            "type"    => "integer",
            "notnull" => true,
            "length"  => 4,
            "default" => 0
        )
    );

    $ilDB->createTable("copg_section_timings", $fields);
    $ilDB->addPrimaryKey("copg_section_timings", array('page_id', 'parent_type', 'unix_ts'));
}
?>
<#4948>
<?php
//step 3/4 copg_section_timings moves all data to new table

if ($ilDB->tableExists('copg_section_timings') && $ilDB->tableExists('copg_section_t_old'))
{
    $res = $ilDB->query("
        SELECT *
        FROM copg_section_t_old
    ");

    while($row = $ilDB->fetchAssoc($res))
    {
        $ilDB->replace("copg_section_timings", array(
            "page_id" => array("integer", $row['page_id']),
            "parent_type" => array("text", $row['parent_type']),
            "unix_ts" => array("integer",$row['unix_ts'])
        ), array());

        $ilDB->manipulateF(
            "DELETE FROM copg_section_t_old WHERE page_id = %s AND parent_type = %s AND unix_ts = %s ",
            array('integer', 'text', 'integer'),
            array($row['page_id'], $row['parent_type'], $row['unix_ts'])
        );
    }
}
?>
<#4949>
<?php
//step 4/4 copg_section_timings removes old table

if ($ilDB->tableExists('copg_section_t_old'))
{
    $ilDB->dropTable('copg_section_t_old');
}
?>
<#4950>
<?php

include_once('./Services/Migration/DBUpdate_3560/classes/class.ilDBUpdateNewObjectType.php');
ilDBUpdateNewObjectType::addAdminNode('bdga', 'Badge Settings');

?>
<#4951>
<?php

if(!$ilDB->tableExists('badge_badge'))
{
	$ilDB->createTable('badge_badge', array(
		'id' => array(
			'type' => 'integer',
			'length' => 4,
			'notnull' => true,
			'default' => 0
		),
		'parent_id' => array(
			'type' => 'integer',
			'length' => 4,
			'notnull' => true,
			'default' => 0
		),
		'type_id' => array(
			'type' => 'text',
			'length' => 255,
			'notnull' => false
		),
		'active' => array(
			'type' => 'integer',
			'length' => 1,
			'notnull' => true,
			'default' => 0
		),		
		'title' => array(
			'type' => 'text',
			'length' => 255,
			'notnull' => false
		),
		'descr' => array(
			'type' => 'text',
			'length' => 4000,
			'notnull' => false
		),
		'conf' => array(
			'type' => 'text',
			'length' => 4000,
			'notnull' => false
		)
	));	
	$ilDB->addPrimaryKey('badge_badge',array('id'));
	$ilDB->createSequence('badge_badge');
}

?>
<#4952>
<?php

if(!$ilDB->tableExists('badge_image_template'))
{
	$ilDB->createTable('badge_image_template', array(
		'id' => array(
			'type' => 'integer',
			'length' => 4,
			'notnull' => true,
			'default' => 0
		),		
		'title' => array(
			'type' => 'text',
			'length' => 255,
			'notnull' => false
		),
		'image' => array(
			'type' => 'text',
			'length' => 255,
			'notnull' => false
		)
	));	
	$ilDB->addPrimaryKey('badge_image_template',array('id'));
	$ilDB->createSequence('badge_image_template');
}

?>
<#4953>
<?php

if(!$ilDB->tableColumnExists('badge_badge','image')) 
{
    $ilDB->addTableColumn(
        'badge_badge',
        'image',
        array(
			'type' => 'text',
			'length' => 255,
			'notnull' => false)	
        );
}

?>
<#4954>
<?php

if(!$ilDB->tableExists('badge_image_templ_type'))
{
	$ilDB->createTable('badge_image_templ_type', array(
		'tmpl_id' => array(
			'type' => 'integer',
			'length' => 4,
			'notnull' => true,
			'default' => 0
		),
		'type_id' => array(
			'type' => 'text',
			'length' => 255,
			'notnull' => true,
			'default' => ""
		)
	));	
	$ilDB->addPrimaryKey('badge_image_templ_type',array('tmpl_id', 'type_id'));
}

?>
<#4955>
<?php

if(!$ilDB->tableExists('badge_user_badge'))
{
	$ilDB->createTable('badge_user_badge', array(
		'badge_id' => array(
			'type' => 'integer',
			'length' => 4,
			'notnull' => true,
			'default' => 0
		),
		'user_id' => array(
			'type' => 'integer',
			'length' => 4,
			'notnull' => true,
			'default' => 0
		),
		'tstamp' => array(
			'type' => 'integer',
			'length' => 4,
			'notnull' => true,
			'default' => 0
		),
		'awarded_by' => array(
			'type' => 'integer',
			'length' => 4,
			'notnull' => false
		),
		'pos' => array(
			'type' => 'integer',
			'length' => 2,
			'notnull' => false
		)
	));	
	$ilDB->addPrimaryKey('badge_user_badge',array('badge_id', 'user_id'));
}

?>
<#4956>
<?php

if(!$ilDB->tableColumnExists('badge_badge','valid')) 
{
    $ilDB->addTableColumn(
        'badge_badge',
        'valid',
        array(            
			'type' => 'text',
			'length' => 255,
			'notnull' => false)	
        );
}

?>
<#4957>
<?php

if(!$ilDB->tableExists('object_data_del'))
{
	$ilDB->createTable('object_data_del', array(
		'obj_id' => array(
			'type' => 'integer',
			'length' => 4,
			'notnull' => true,
			'default' => 0
		),
		'title' => array(
			'type' => 'text',
			'length' => 255,
			'notnull' => false
		),
		'tstamp' => array(
			'type' => 'integer',
			'length' => 4,
			'notnull' => true,
			'default' => 0
		),		
	));	
	$ilDB->addPrimaryKey('object_data_del',array('obj_id'));
}

?>
<#4958>
<?php

if(!$ilDB->tableColumnExists('object_data_del','type')) 
{
    $ilDB->addTableColumn(
        'object_data_del',
        'type',
        array(            
			'type' => 'text',
			'length' => 4,
			'fixed' => true,
			'notnull' => false)	
        );
}

?>
<#4959>
<?php

if(!$ilDB->tableColumnExists('badge_badge','crit')) 
{
    $ilDB->addTableColumn(
        'badge_badge',
        'crit',
        array(
			'type' => 'text',
			'length' => 4000,
			'notnull' => false
		)
	);
}

?>
<#4960>
<?php

$ilCtrlStructureReader->getStructure();

?>
<#4961>
<?php

if(!$ilDB->tableExists('ut_lp_defaults'))
{
	$ilDB->createTable('ut_lp_defaults', array(	
		'type_id' => array(
			'type' => 'text',
			'length' => 10,
			'notnull' => true,
			'default' => ""
		),
		'lp_mode' => array(
			'type' => 'integer',
			'length' => 1,
			'notnull' => true,
			'default' => 0
		),
	));	
	$ilDB->addPrimaryKey('ut_lp_defaults',array('type_id'));
}

?>
<#4962>
<?php

$dubs_sql = "SELECT * FROM (".
                    "SELECT tree, child ".
                    "FROM bookmark_tree ".
                    "GROUP BY tree, child ".
                    "HAVING COUNT(*) > 1 ) ".
                "duplicateBookmarkTree";

$res  = $ilDB->query($dubs_sql);
$dublicates = array();

while($row = $ilDB->fetchAssoc($res))
{
    $dublicates[] = $row;
}

if(count($dublicates))
{
    $ilSetting = new ilSetting();
    $ilSetting->set('bookmark_tree_renumber', 1);

    foreach($dublicates as $key => $row)
    {
        $res  = $ilDB->query("SELECT * FROM bookmark_tree WHERE tree = " . $ilDB->quote($row["tree"], "integer") .
			" AND child = ". $ilDB->quote( $row["child"],"integer"));

		$first = $ilDB->fetchAssoc($res);

        $ilDB->manipulate("DELETE FROM bookmark_tree WHERE tree = " . $ilDB->quote($row["tree"], "integer") .
			" AND child = ". $ilDB->quote( $row["child"],"integer"));

        $ilDB->query('INSERT INTO bookmark_tree (tree, child, parent, lft, rgt, depth) VALUES ('
        				. $ilDB->quote($first['tree'], 'integer') . ', '
        				. $ilDB->quote($first['child'], 'integer') . ', '
        				. $ilDB->quote($first['parent'], 'integer') . ', '
        				. $ilDB->quote($first['lft'], 'integer') . ', '
        				. $ilDB->quote($first['rgt'], 'integer') . ', '
                        . $ilDB->quote($first['depth'], 'integer') . ')'
        			);
    }
}

?>
<#4963>
<?php
$ilSetting = new ilSetting();
if($ilSetting->get('bookmark_tree_renumber', "0") == "1")
{
    include_once('./Services/Migration/DBUpdate_4963/classes/class.ilDBUpdate4963.php');
	ilDBUpdate4963::renumberBookmarkTree();
    $ilSetting->delete('bookmark_tree_renumber');
}

?>
<#4964>
<?php
$manager = $ilDB->loadModule('Manager');

if(!$manager)
{
	$manager = $ilDB->loadModule('Manager');
}

$const = $manager->listTableConstraints("bookmark_tree");
if(!in_array("primary", $const))
{
    $ilDB->addPrimaryKey('bookmark_tree', array('tree', 'child'));
}

?>
<#4965>
<?php
if(!$ilDB->tableExists('frm_posts_drafts'))
{
	$fields = array(
		'draft_id' => array(
			'type' => 'integer',
			'length' => 4,
			'notnull' => true,
			'default' => 0
		),
		'post_id' => array(
			'type' => 'integer',
			'length' => 8,
			'notnull' => true,
			'default' => 0
		),
		'thread_id' => array(
			'type' => 'integer',
			'length' => 8,
			'notnull' => true,
			'default' => 0
		),
		'forum_id' => array(
			'type' => 'integer',
			'length' => 8,
			'notnull' => true,
			'default' => 0
		),
		'post_author_id' => array(
			'type' => 'integer',
			'length' => 4,
			'notnull' => true,
			'default' => 0
		),
		'post_subject' => array(
			'type'    => 'text',
			'length'  => 4000,
			'notnull' => true
		),
		'post_message' => array(
			'type'    => 'clob',
			'notnull' => true
		),
		'post_notify' => array(
			'type' => 'integer',
			'length' => 1,
			'notnull' => true,
			'default' => 0
		),
		'post_date' => array(
			'type'    => 'timestamp',
			'notnull' => true
		),
		'post_update' => array(
			'type'    => 'timestamp',
			'notnull' => true
		),
		'update_user_id' => array(
			'type' => 'integer',
			'length' => 4,
			'notnull' => true,
			'default' => 0
		),
		'post_user_alias' => array(
			'type'    => 'text',
			'length'  => 255,
			'notnull' => false
		),
		'pos_display_usr_id' => array(
			'type'    => 'integer',
			'length'  => 4,
			'notnull' => true,
			'default' => 0
		),
		'notify' => array(
			'type'	=> 'integer',
			'length' => 1,
			'notnull' => true,
			'default' => 0
		)
	    
	);

	$ilDB->createTable('frm_posts_drafts', $fields);
	$ilDB->addPrimaryKey('frm_posts_drafts', array('draft_id'));
	$ilDB->createSequence('frm_posts_drafts');
}
?>
<#4966>
<?php
if(!$ilDB->indexExistsByFields('frm_posts_drafts', array('post_id')))
{
	$ilDB->addIndex('frm_posts_drafts', array('post_id'), 'i1');
}
?>
<#4967>
<?php
if(!$ilDB->indexExistsByFields('frm_posts_drafts', array('thread_id')))
{
	$ilDB->addIndex('frm_posts_drafts', array('thread_id'), 'i2');
}
?>
<#4968>
<?php
if(!$ilDB->indexExistsByFields('frm_posts_drafts', array('forum_id')))
{
	$ilDB->addIndex('frm_posts_drafts', array('forum_id'), 'i3');
}
?>
<#4969>
<?php
if(!$ilDB->tableExists('frm_drafts_history'))
{
	$fields = array(
		'history_id' => array(
			'type' => 'integer',
			'length' => 4,
			'notnull' => true,
			'default' => 0
		),
		'draft_id' => array(
			'type' => 'integer',
			'length' => 4,
			'notnull' => true,
			'default' => 0
		),
		'post_subject' => array(
			'type'    => 'text',
			'length'  => 4000,
			'notnull' => true
		),
		'post_message' => array(
			'type'    => 'clob',
			'notnull' => true
		),
		'draft_date' => array(
			'type'    => 'timestamp',	
			'notnull' => true
			)	
	);
	
	$ilDB->createTable('frm_drafts_history', $fields);
	$ilDB->addPrimaryKey('frm_drafts_history', array('history_id'));
	$ilDB->createSequence('frm_drafts_history');
}
?>
<#4970>
<?php
 if(!$ilDB->indexExistsByFields('frm_drafts_history', array('draft_id')))
 {
	 $ilDB->addIndex('frm_drafts_history', array('draft_id'),'i1');
 }
?>
<#4971>
<?php
$ilCtrlStructureReader->getStructure();
?>
<#4972>
<?php
if(!$ilDB->tableColumnExists('tst_tests','pass_waiting'))
{
	$ilDB->addTableColumn('tst_tests', 'pass_waiting', array(
			'type'    => 'text',
			'length'  => 15,
			'notnull' => false,
			'default' => null)
	);
}
?>
<#4973>
<?php
if( !$ilDB->tableColumnExists('tst_active', 'last_started_pass') )
{
	$ilDB->addTableColumn('tst_active', 'last_started_pass', array(
		'type' => 'integer',
		'length' => 4,
		'notnull' => false,
		'default' => null
	));
}
?>
<#4974>
<?php
if($ilDB->tableExists('bookmark_social_bm'))
{
	$ilDB->dropTable('bookmark_social_bm');
}
?>
<#4975>
<?php
if($ilDB->sequenceExists('bookmark_social_bm'))
{
	$ilDB->dropSequence('bookmark_social_bm');
}
?>
<#4976>
<?php
$sbm_path = realpath(CLIENT_WEB_DIR . DIRECTORY_SEPARATOR . 'social_bm_icons');
if(file_exists($sbm_path) && is_dir($sbm_path))
{
	$iter = new RecursiveIteratorIterator(
		new RecursiveDirectoryIterator($sbm_path, RecursiveDirectoryIterator::SKIP_DOTS),
		RecursiveIteratorIterator::CHILD_FIRST
	);
	foreach($iter as $fileinfo)
	{
		if($fileinfo->isDir())
		{
			@rmdir($fileinfo->getRealPath());
		}
		else
		{
			@unlink($fileinfo->getRealPath());
		}
	}

	@rmdir($sbm_path);
}
?>
<#4977>
<?php
$ilSetting = new ilSetting();
$ilSetting->delete('passwd_auto_generate');
?>
<#4978>
<?php
if($ilDB->tableColumnExists('usr_data', 'im_icq'))
{
	$ilDB->dropTableColumn('usr_data', 'im_icq');
}
?>
<#4979>
<?php
if($ilDB->tableColumnExists('usr_data', 'im_yahoo'))
{
	$ilDB->dropTableColumn('usr_data', 'im_yahoo');
}
?>
<#4980>
<?php
if($ilDB->tableColumnExists('usr_data', 'im_msn'))
{
	$ilDB->dropTableColumn('usr_data', 'im_msn');
}
?>
<#4981>
<?php
if($ilDB->tableColumnExists('usr_data', 'im_aim'))
{
	$ilDB->dropTableColumn('usr_data', 'im_aim');
}
?>
<#4982>
<?php
if($ilDB->tableColumnExists('usr_data', 'im_skype'))
{
	$ilDB->dropTableColumn('usr_data', 'im_skype');
}
?>
<#4983>
<?php
if($ilDB->tableColumnExists('usr_data', 'im_voip'))
{
	$ilDB->dropTableColumn('usr_data', 'im_voip');
}
?>
<#4984>
<?php
if($ilDB->tableColumnExists('usr_data', 'im_jabber'))
{
	$ilDB->dropTableColumn('usr_data', 'im_jabber');
}
?>
<#4985>
<?php
if($ilDB->tableColumnExists('usr_data', 'delicious'))
{
	$ilDB->dropTableColumn('usr_data', 'delicious');
}
?>
<#4986>
<?php
$pd_set = new ilSetting('pd');
$pd_set->delete('osi_host');
?>
<#4987>
<?php
$dset = new ilSetting('delicious');
$dset->deleteAll();
?>
<#4988>
<?php
$fields = array('im_icq', 'im_yahoo', 'im_msn', 'im_aim', 'im_skype', 'im_jabber', 'im_voip', 'delicious');
foreach($fields as $field)
{
	$ilDB->manipulateF(
		'DELETE FROM usr_pref WHERE keyword = %s',
		array('text'),
		array('public_'. $field)
	);
}
?>
<#4989>
<?php
foreach(array('instant_messengers', 'delicous') as $field)
{
	foreach(array(
		'usr_settings_hide', 'usr_settings_disable', 'usr_settings_visib_reg', 'usr_settings_changeable_lua',
		'usr_settings_export', 'usr_settings_course_export', 'usr_settings_group_export', 'require'
	) as $type)
	{
		$ilDB->manipulateF(
			"DELETE FROM settings WHERE keyword = %s",
			array("text"),
			array($type . "_" . $field)
		);
	}
}
?>
<#4990>
<?php
if (!$ilDB->tableExists('glo_glossaries'))
{
	$ilDB->createTable('glo_glossaries', array(
		'id' => array(
			'type' => 'integer',
			'length' => 4,
			'notnull' => true,
			'default' => 0
		),
		'glo_id' => array(
			'type' => 'integer',
			'length' => 4,
			'notnull' => true,
			'default' => 0
		)
	));
}
?>
<#4991>
<?php
if (!$ilDB->tableExists('glo_term_reference'))
{
	$ilDB->createTable('glo_term_reference', array(
		'glo_id' => array(
			'type' => 'integer',
			'length' => 4,
			'notnull' => true,
			'default' => 0
		),
		'term_id' => array(
			'type' => 'integer',
			'length' => 4,
			'notnull' => true,
			'default' => 0
		)
	));
}
?>
<#4992>
<?php
	$ilDB->addPrimaryKey('glo_term_reference', array('glo_id', 'term_id'));
?>
<#4993>
<?php
	$ilCtrlStructureReader->getStructure();
?>
<#4994>
<?php
	if (!$ilDB->tableColumnExists('svy_svy', 'reminder_tmpl'))
	{
		$ilDB->addTableColumn('svy_svy', 'reminder_tmpl', array(
			"type" => "integer",
			"notnull" => false,
			"length" => 4
		));
	}
?>
<#4995>
<?php
	$ilCtrlStructureReader->getStructure();
?>
<#4996>
<?php

if(!$ilDB->tableExists('exc_idl'))
{
	$ilDB->createTable('exc_idl', array(
		'ass_id' => array(
			'type' => 'integer',
			'length' => 4,
			'notnull' => true,
			'default' => 0
		),
		'member_id' => array(
			'type' => 'integer',
			'length' => 4,
			'notnull' => true,
			'default' => 0
		),
		'is_team' => array(
			'type' => 'integer',
			'length' => 1,
			'notnull' => true,
			'default' => 0
		),
		'tstamp' => array(
			'type' => 'integer',
			'length' => 4,
			'notnull' => false,
			'default' => 0
		)
	));

	$ilDB->addPrimaryKey('exc_idl', array('ass_id', 'member_id', 'is_team'));
}

?>
<#4997>
<?php
	if (!$ilDB->tableColumnExists('exc_data', 'tfeedback'))
	{
		$ilDB->addTableColumn('exc_data', 'tfeedback', array(
			"type" => "integer",
			"notnull" => true,
			"length" => 1,
			"default" => 7
		));
	}
?>
<#4998>
<?php
$ilDB->modifyTableColumn(
	"usr_pref",
	"value",
	array(
		"type"    => "text",
		"length"  => 4000,
		"fixed"   => false,
		"notnull" => false,
		"default" => null
	)
);
?>
<#4999>
<?php
	$ilCtrlStructureReader->getStructure();
?>
<#5000>
<?php
	//
?>
<#5001>
<?php
	$ilCtrlStructureReader->getStructure();
?>
<#5002>
<?php
if (!$ilDB->tableExists('wfe_workflows'))
{
	$fields = array (
		'workflow_id'		=> array('type' => 'integer', 'length' => 4, 'notnull' => true),
		'workflow_type'		=> array('type' => 'text',	  'length' => 255),
		'workflow_content'	=> array('type' => 'text',	  'length' => 255),
		'workflow_class'	=> array('type' => 'text',	  'length' => 255),
		'workflow_location' => array('type' => 'text',	  'length' => 255),
		'subject_type'		=> array('type' => 'text',	  'length' => 30),
		'subject_id'		=> array('type' => 'integer', 'length' => 4),
		'context_type'		=> array('type' => 'text',    'length' => 30),
		'context_id'		=> array('type' => 'integer', 'length' => 4),
		'workflow_instance'	=> array('type' => 'clob',	  'notnull' => false, 'default' => null),
		'active'			=> array('type' => 'integer', 'length' => 4)
	);

	$ilDB->createTable('wfe_workflows', $fields);
	$ilDB->addPrimaryKey('wfe_workflows', array('workflow_id'));
	$ilDB->createSequence('wfe_workflows');
}

if (!$ilDB->tableExists('wfe_det_listening'))
{
	$fields = array (
		'detector_id'		=> array('type' => 'integer', 'length' => 4, 'notnull' => true),
		'workflow_id'		=> array('type' => 'integer', 'length' => 4, 'notnull' => true),
		'type'				=> array('type' => 'text',	  'length' => 255),
		'content'			=> array('type' => 'text',	  'length' => 255),
		'subject_type'		=> array('type' => 'text',	  'length' => 30),
		'subject_id'		=> array('type' => 'integer', 'length' => 4),
		'context_type'		=> array('type' => 'text',    'length' => 30),
		'context_id'		=> array('type' => 'integer', 'length' => 4),
		'listening_start'	=> array('type' => 'integer', 'length' => 4),
		'listening_end'		=> array('type' => 'integer', 'length' => 4)
	);

	$ilDB->createTable('wfe_det_listening', $fields);
	$ilDB->addPrimaryKey('wfe_det_listening', array('detector_id'));
	$ilDB->createSequence('wfe_det_listening');
}

if(!$ilDB->tableExists('wfe_startup_events'))
{
	$fields = array (
		'event_id'		=> array('type' => 'integer',	'length' => 4, 	'notnull' => true),
		'workflow_id'	=> array('type' => 'text',		'length' => 60, 'notnull' => true),
		'type'			=> array('type' => 'text',		'length' => 255),
		'content'		=> array('type' => 'text',		'length' => 255),
		'subject_type'	=> array('type' => 'text',		'length' => 30),
		'subject_id'	=> array('type' => 'integer',	'length' => 4),
		'context_type'	=> array('type' => 'text',		'length' => 30),
		'context_id'	=> array('type' => 'integer',	'length' => 4)
	);

	$ilDB->createTable('wfe_startup_events', $fields);
	$ilDB->addPrimaryKey('wfe_startup_events', array('event_id'));
	$ilDB->createSequence('wfe_startup_events');
}

if(!$ilDB->tableExists('wfe_static_inputs'))
{
	$fields = array (
		'input_id'		=> array('type' => 'integer', 'length' => 4, 'notnull' => true),
		'event_id'		=> array('type' => 'integer', 'length' => 4, 'notnull' => true),
		'name'			=> array('type' => 'text',	  'length' => 255),
		'value'			=> array('type' => 'clob')
	);

	$ilDB->createTable('wfe_static_inputs', $fields);
	$ilDB->addPrimaryKey('wfe_static_inputs', array('input_id'));
	$ilDB->createSequence('wfe_static_inputs');
}

require_once './Services/Migration/DBUpdate_3560/classes/class.ilDBUpdateNewObjectType.php';
ilDBUpdateNewObjectType::addAdminNode('wfe', 'WorkflowEngine');

$ilCtrlStructureReader->getStructure();
?>
<#5003>
<?php
//create il translation table to store translations for title and descriptions
if(!$ilDB->tableExists('il_translations'))
{
	$fields = array(
		'id' => array(
			'type' => 'integer',
			'length' => 4,
			'notnull' => true
			),
		'id_type' => array(
			'type' => 'text',
			'length' => 50,
			'notnull' => true
			),
		'lang_code' => array(
			'type' => 'text',
			'length' => 2,
			'notnull' => true
		),
		'title' => array(
			'type' => 'text',
			'length' => 256,
			'fixed' => false,
		),
		'description' => array(
			'type' => 'text',
			'length' => 512,
		),
		'lang_default' => array(
			'type' => 'integer',
			'length' => 1,
			'notnull' => true
		)
	);
	$ilDB->createTable('il_translations', $fields);
	$ilDB->addPrimaryKey("il_translations", array("id", "id_type", "lang_code"));
}
?>
<#5004>
<?php
//data migration didactic templates to il_translation
if($ilDB->tableExists('didactic_tpl_settings') && $ilDB->tableExists('il_translations'))
{

	$ini = new ilIniFile(ILIAS_ABSOLUTE_PATH."/ilias.ini.php");

	$lang_default = $ini->readVariable("language","default");

	$ilSetting = new ilSetting();

	if ($ilSetting->get("language") != "")
	{
		$lang_default = $ilSetting->get("language");
	}

	$set = $ilDB->query("SELECT id, title, description".
		" FROM didactic_tpl_settings");

	while($row = $ilDB->fetchAssoc($set))
	{
		$fields = array("id" => array("integer", $row['id']),
			"id_type" => array("text", "dtpl"),
			"lang_code" => array("text", $lang_default),
			"title" => array("text", $row['title']),
			"description" => array("text", $row['description']),
			"lang_default" => array("integer", 1));

		$ilDB->insert("il_translations", $fields);
	}
}

?>
<#5005>
<?php
//table to store "effective from" nodes for didactic templates
if(!$ilDB->tableExists('didactic_tpl_en'))
{
	$fields = array(
		'id' => array(
			'type' => 'integer',
			'length' => 4,
			'notnull' => true
			),
		'node' => array(
			'type' => 'integer',
			'length' => 4,
			'notnull' => true
			)
	);
	$ilDB->createTable('didactic_tpl_en', $fields);
	$ilDB->addPrimaryKey("didactic_tpl_en", array("id", "node"));
}

?>
<#5006>
<?php
$ilCtrlStructureReader->getStructure();
?>
<#5007>
<?php
if(!$ilDB->tableColumnExists('grp_settings', 'show_members'))
{
	$ilDB->addTableColumn('grp_settings', 'show_members', array (
		"notnull" => true
		,"length" => 1
		,"unsigned" => false
		,"default" => "1"
		,"type" => "integer"
	));
}
?>
<#5008>
<?php
include_once('./Services/Migration/DBUpdate_3560/classes/class.ilDBUpdateNewObjectType.php');

$type_id = ilDBUpdateNewObjectType::getObjectTypeId('crs');
$tgt_ops_id = ilDBUpdateNewObjectType::getCustomRBACOperationId('manage_members');

if($type_id && $tgt_ops_id)
{
	ilDBUpdateNewObjectType::addRBACOperation($type_id, $tgt_ops_id);
}
?>
<#5009>
<?php
include_once('./Services/Migration/DBUpdate_3560/classes/class.ilDBUpdateNewObjectType.php');

$type_id = ilDBUpdateNewObjectType::getObjectTypeId('grp');
$tgt_ops_id = ilDBUpdateNewObjectType::getCustomRBACOperationId('manage_members');

if($type_id && $tgt_ops_id)
{
	ilDBUpdateNewObjectType::addRBACOperation($type_id, $tgt_ops_id);
}
?>
<#5010>
<?php

include_once('./Services/Migration/DBUpdate_3560/classes/class.ilDBUpdateNewObjectType.php');
$src_ops_id = ilDBUpdateNewObjectType::getCustomRBACOperationId('write');
$tgt_ops_id = ilDBUpdateNewObjectType::getCustomRBACOperationId('manage_members');
ilDBUpdateNewObjectType::cloneOperation('crs', $src_ops_id, $tgt_ops_id);

?>
<#5011>
<?php

include_once('./Services/Migration/DBUpdate_3560/classes/class.ilDBUpdateNewObjectType.php');
$src_ops_id = ilDBUpdateNewObjectType::getCustomRBACOperationId('write');
$tgt_ops_id = ilDBUpdateNewObjectType::getCustomRBACOperationId('manage_members');
ilDBUpdateNewObjectType::cloneOperation('grp', $src_ops_id, $tgt_ops_id);

?>
<#5012>
<?php
if(!$ilDB->tableColumnExists('didactic_tpl_settings', 'auto_generated'))
{
	$ilDB->addTableColumn('didactic_tpl_settings', 'auto_generated', array (
		"notnull" => true,
		"length" => 1,
		"default" => 0,
		"type" => "integer"
	));
}
?>
<#5013>
<?php
if(!$ilDB->tableColumnExists('didactic_tpl_settings', 'exclusive_tpl'))
{
	$ilDB->addTableColumn('didactic_tpl_settings', 'exclusive_tpl', array (
		"notnull" => true,
		"length" => 1,
		"default" => 0,
		"type" => "integer"
	));
}
?>

<#5014>
<?php
$id = $ilDB->nextId('didactic_tpl_settings');
$query = 'INSERT INTO didactic_tpl_settings (id,enabled,type,title, description,info,auto_generated,exclusive_tpl) values( '.
	$ilDB->quote($id, 'integer').', '.
	$ilDB->quote(1,'integer').', '.
	$ilDB->quote(1,'integer').', '.
	$ilDB->quote('grp_closed','text').', '.
	$ilDB->quote('grp_closed_info','text').', '.
	$ilDB->quote('','text').', '.
	$ilDB->quote(1,'integer').', '.
	$ilDB->quote(0,'integer').' '.
	')';
$ilDB->manipulate($query);

$query = 'INSERT INTO didactic_tpl_sa (id, obj_type) values( '.
	$ilDB->quote($id, 'integer').', '.
	$ilDB->quote('grp','text').
	')';
$ilDB->manipulate($query);


$aid = $ilDB->nextId('didactic_tpl_a');
$query = 'INSERT INTO didactic_tpl_a (id, tpl_id, type_id) values( '.
	$ilDB->quote($aid, 'integer').', '.
	$ilDB->quote($id, 'integer').', '.
	$ilDB->quote(1,'integer').
	')';
$ilDB->manipulate($query);

$query = 'select obj_id from object_data where type = '.$ilDB->quote('rolt','text').' and title = '.$ilDB->quote('il_grp_status_closed','text');
$res = $ilDB->query($query);
while($row = $res->fetchRow(ilDBConstants::FETCHMODE_OBJECT))
{
	$closed_id = $row->obj_id;
}

$query = 'INSERT INTO didactic_tpl_alp (action_id, filter_type, template_type, template_id) values( '.
	$ilDB->quote($aid, 'integer').', '.
	$ilDB->quote(3, 'integer').', '.
	$ilDB->quote(2,'integer').', '.
	$ilDB->quote($closed_id,'integer').
	')';
$ilDB->manipulate($query);


$fid = $ilDB->nextId('didactic_tpl_fp');
$query = 'INSERT INTO didactic_tpl_fp (pattern_id, pattern_type, pattern_sub_type, pattern, parent_id, parent_type ) values( '.
	$ilDB->quote($fid, 'integer').', '.
	$ilDB->quote(1, 'integer').', '.
	$ilDB->quote(1,'integer').', '.
	$ilDB->quote('.*','text').', '.
	$ilDB->quote($aid,'integer').', '.
	$ilDB->quote('action','text').
	')';
$ilDB->manipulate($query);

?>
<#5015>
<?php
$query =
	"SELECT id FROM didactic_tpl_settings ".
	"WHERE title = " . $ilDB->quote('grp_closed', 'text').
	" AND description = " . $ilDB->quote('grp_closed_info', 'text').
	" AND auto_generated = 1";

$closed_grp = $ilDB->query($query)->fetchRow(ilDBConstants::FETCHMODE_OBJECT)->id;

$query =
	"SELECT objr.obj_id obj_id, objr.ref_id ref_id ".
	"FROM (grp_settings grps JOIN object_reference objr ON (grps.obj_id = objr.obj_id)) ".
	"LEFT JOIN didactic_tpl_objs dtplo ON (dtplo.obj_id = objr.obj_id) ".
	"WHERE grps.grp_type = 1 ".
	"AND (dtplo.tpl_id IS NULL OR dtplo.tpl_id = 0)";
$res = $ilDB->query($query);

while($row = $res->fetchRow(ilDBConstants::FETCHMODE_OBJECT))
{
	$query = 'INSERT INTO didactic_tpl_objs (obj_id,tpl_id,ref_id) '.
		'VALUES( '.
		$ilDB->quote($row->obj_id,'integer').', '.
		$ilDB->quote($closed_grp,'integer').', '.
		$ilDB->quote($row->ref_id,'integer').
		')';
	$ilDB->manipulate($query);
}

?>
<#5016>
<?php

include_once('./Services/Migration/DBUpdate_3560/classes/class.ilDBUpdateNewObjectType.php');

$type_id = ilDBUpdateNewObjectType::getObjectTypeId('grp');
if($type_id)
{
	$new_ops_id = ilDBUpdateNewObjectType::addCustomRBACOperation('news_add_news', 'Add News', 'object', 2100);
	if($new_ops_id)
	{
		ilDBUpdateNewObjectType::addRBACOperation($type_id, $new_ops_id);
	}
}
?>

<#5017>
<?php
if(!$ilDB->tableColumnExists('il_news_item', 'content_html')) {
	$ilDB->addTableColumn('il_news_item', 'content_html',
		array(
			"type"    => "integer",
			"notnull" => true,
			"length"  => 1,
			"default" => 0
		)
	);
}
?>

<#5018>
<?php
if(!$ilDB->tableColumnExists('il_news_item', 'update_user_id')) {
	$ilDB->addTableColumn('il_news_item', 'update_user_id',
		array(
			"type"    => "integer",
			"notnull" => true,
			"length"  => 4,
			"default" => 0
		)
	);
}
?>
<#5019>
<?php
include_once('./Services/Migration/DBUpdate_3560/classes/class.ilDBUpdateNewObjectType.php');

$type_id = ilDBUpdateNewObjectType::getObjectTypeId('crs');
if($type_id)
{
	$ops_id = ilDBUpdateNewObjectType::getCustomRBACOperationId("news_add_news");
	if($ops_id)
	{
		ilDBUpdateNewObjectType::addRBACOperation($type_id, $ops_id);
	}
}
?>

<#5020>
<?php
include_once('./Services/Migration/DBUpdate_3560/classes/class.ilDBUpdateNewObjectType.php');
$src_ops_id = ilDBUpdateNewObjectType::getCustomRBACOperationId('write');
$target_ops_id = ilDBUpdateNewObjectType::getCustomRBACOperationId('news_add_news');
ilDBUpdateNewObjectType::cloneOperation("crs", $src_ops_id, $target_ops_id);
ilDBUpdateNewObjectType::cloneOperation("grp", $src_ops_id, $target_ops_id);
?>
<#5021>
<?php

if( !$ilDB->tableExists('background_task') )
{
	$ilDB->createTable('background_task', array(
		'id' => array(
			'type' => 'integer',
			'length' => 4,
			'notnull' => true,
			'default' => 0
		),
		'user_id' => array(
			'type' => 'integer',
			'length' => 4,
			'notnull' => true,
			'default' => 0
		),
		'handler' => array(
			'type' => 'text',
			'length' => 1000,
			'notnull' => false
		),
		'steps' => array(
			'type' => 'integer',
			'length' => 3,
			'notnull' => true,
			'default' => 0
		),
		'cstep' => array(
			'type' => 'integer',
			'length' => 3,
			'notnull' => false
		),
		'start_date' => array(
			'type' => 'timestamp'
		),
		'status' => array(
			'type' => 'text',
			'length' => 100,
			'notnull' => false
		),
		'params' => array(
			'type' => 'text',
			'length' => 4000,
			'notnull' => false
		)
	));
	
	$ilDB->addPrimaryKey('background_task', array('id'));
	$ilDB->createSequence('background_task');
}

?>
<#5022>
<?php
	$ilCtrlStructureReader->getStructure();
?>
<#5023>
<?php
if( !$ilDB->tableColumnExists('qpl_qst_mc', 'selection_limit') )
{
	$ilDB->addTableColumn('qpl_qst_mc', 'selection_limit', array(
		'type' => 'integer',
		'length' => 4,
		'notnull' => false,
		'default' => null
	));
}
?>


<#5024>

<?php
include_once('./Services/Migration/DBUpdate_3560/classes/class.ilDBUpdateNewObjectType.php');
$obj_type_id = ilDBUpdateNewObjectType::addNewType("mass", "Manual Assessment");
$existing_ops = array('visible', 'read', 'write', 'copy', 'delete'
						, 'edit_permission', 'read_learning_progress', 'edit_learning_progress');
foreach ($existing_ops as $op) {
	$op_id = ilDBUpdateNewObjectType::getCustomRBACOperationId($op);
	ilDBUpdateNewObjectType::addRBACOperation($obj_type_id, $op_id);
}
$parent_types = array('root', 'cat', 'crs');
ilDBUpdateNewObjectType::addRBACCreate('create_mass', 'Create Manuall Assessment', $parent_types);

if(!$ilDB->tableExists("mass_settings")) {
	$fields =  array(
		'obj_id' => array(
			'type' => 'integer',
			'length' => 4,
			'notnull' => true,
			'default' => 0
		),
		'content' => array(
			'type' => 'text',
			'length' => 1000,
			'notnull' => false,
			'default' => null
		),
		'record_template' => array(
			'type' => 'text',
			'length' => 1000,
			'notnull' => false,
			'default' => null
		)
	);
	$ilDB->createTable('mass_settings',$fields);
}

if(!$ilDB->tableExists('mass_members')) {
	$fields =  array(
		'obj_id' => array(
			'type' => 'integer',
			'length' => 4,
			'notnull' => true,
			'default' => 0
		),
		'usr_id' => array(
			'type' => 'integer',
			'length' => 4,
			'notnull' => true,
			'default' => 0
		),
		'examiner_id' => array(
			'type' => 'integer',
			'length' => 4,
			'notnull' => false,
			'default' => 0
		),
		'record' => array(
			'type' => 'text',
			'length' => 1000,
			'notnull' => false,
			'default' =>  ''
		),
		'internal_note' => array(
			'type' => 'text',
			'length' => 1000,
			'notnull' => false,
			'default' => ''
		),
		'notify' => array(
			'type' => 'integer',
			'length' => 1,
			'notnull' => true,
			'default' => 0
		),
		'notification_ts' => array(
			'type' => 'integer',
			'length' => 4,
			'notnull' => true,
			'default' => -1
		),
		'learning_progress' => array(
			'type' => 'integer',
			'length' => 1,
			'notnull' => false,
			'default' => 0
		),
		'finalized' => array(
			'type' => 'integer',
			'length' => 1,
			'notnull' => true,
			'default' => 0
		)
	);
	$ilDB->createTable('mass_members',$fields);
}

$mass_type_id = ilDBUpdateNewObjectType::getObjectTypeId('mass');
if($mass_type_id) {
	$custom_ops = array('edit_members' => 'Manage members');
	$counter = 1;
	foreach ($custom_ops as $ops_id => $ops_description) {
		$new_ops_id = ilDBUpdateNewObjectType::addCustomRBACOperation($ops_id, $ops_description, 
							'object', 8000 + $counter*100);
		$counter++;
		if($new_ops_id) {
			ilDBUpdateNewObjectType::addRBACOperation($mass_type_id, $new_ops_id);
		}
	}
	$rolt_title = 'il_mass_member';
	$rec = $ilDB->fetchAssoc(
		$ilDB->query("SELECT obj_id FROM object_data "
						."	WHERE type = 'rolt' AND title = ".$ilDB->quote($rolt_title,'text')));
	if($rec) {
		$mass_member_tpl_id  = $rec['obj_id'];
	} else {
		$mass_member_tpl_id = $ilDB->nextId('object_data');
		$ilDB->manipulateF("
			INSERT INTO object_data (obj_id, type, title, description, owner, create_date, last_update) ".
			"VALUES (%s, %s, %s, %s, %s, %s, %s)",
			array("integer", "text", "text", "text", "integer", "timestamp", "timestamp"),
			array($mass_member_tpl_id, "rolt", $rolt_title, "Member of a manual assessment object", -1, ilUtil::now(), ilUtil::now()));
	}
	$ops = array();
	$rec = $ilDB->fetchAssoc(
		$ilDB->query("SELECT ops_id FROM rbac_operations WHERE operation = 'visible'"));
	$ops[] = $rec['ops_id'];
	$rec = $ilDB->fetchAssoc(
		$ilDB->query("SELECT ops_id FROM rbac_operations WHERE operation = 'read'"));
	$ops[] = $rec['ops_id'];
	foreach ($ops as $op_id) {
		if(!$ilDB->fetchAssoc(
			$ilDB->query("SELECT * FROM rbac_templates "
							."	WHERE ops_id = ".$ilDB->quote($op_id,'integer')
							." 		AND rol_id = ".$ilDB->quote($mass_member_tpl_id,'integer')))) {
			$query = "INSERT INTO rbac_templates
				VALUES (".$ilDB->quote($mass_member_tpl_id).", 'mass', ".$ilDB->quote($op_id).", 8)";
			$ilDB->manipulate($query);
		}
	}
	$query = "INSERT INTO rbac_fa VALUES (".$ilDB->quote($mass_member_tpl_id).", 8, 'n', 'n', 0)";
	$ilDB->manipulate($query);
}
?>

<#5025>
<?php
if(!$ilDB->tableExists("mass_info_settings")) {
	$fields =  array(
		'obj_id' => array(
			'type' => 'integer',
			'length' => 4,
			'notnull' => true,
			'default' => 0
		),
		'contact' => array(
			'type' => 'text',
			'length' => 100,
			'notnull' => false,
			'default' => null
		),
		'responsibility' => array(
			'type' => 'text',
			'length' => 100,
			'notnull' => false,
			'default' => null
		),
		'phone' => array(
			'type' => 'text',
			'length' => 100,
			'notnull' => false,
			'default' => null
		),
		'mails' => array(
			'type' => 'text',
			'length' => 300,
			'notnull' => false,
			'default' => null
		),
		'consultation_hours' => array(
			'type' => 'text',
			'length' => 500,
			'notnull' => false,
			'default' => null
		),
	);
	$ilDB->createTable('mass_info_settings',$fields);
}
?>
<#5026>
<?php
if(!$ilDB->indexExistsByFields('mass_settings', array('obj_id'))) {
	$ilDB->addPrimaryKey('mass_settings', array('obj_id'));
}
if(!$ilDB->indexExistsByFields('mass_info_settings', array('obj_id'))) {
	$ilDB->addPrimaryKey('mass_info_settings', array('obj_id'));
}
if(!$ilDB->indexExistsByFields('mass_members', array('obj_id','usr_id'))) {
	$ilDB->addPrimaryKey('mass_members', array('obj_id','usr_id'));
}
?>
<#5027>
<?php
	if(!$ilDB->indexExistsByFields('lng_data', array('local_change'))) {
		$ilDB->addIndex('lng_data',array('local_change'),'i3');
	}
?>
<#5028>
<?php
if(!$ilDB->tableExists('osc_activity'))
{
	$ilDB->createTable(
		'osc_activity',
		array(
			'conversation_id' => array(
				'type'    => 'text',
				'length'  => 255,
				'notnull' => true
			),
			'user_id'         => array(
				'type'    => 'integer',
				'length'  => 4,
				'notnull' => true,
				'default' => 0
			),
			'timestamp'      => array(
				'type'    => 'integer',
				'length'  => 8,
				'notnull' => true,
				'default' => 0
			)
		)
	);
	$ilDB->addPrimaryKey('osc_activity', array('conversation_id', 'user_id'));
}
?>
<#5029>
<?php
if(!$ilDB->tableExists('osc_messages'))
{
	$ilDB->createTable(
		'osc_messages',
		array(
			'id'             => array(
				'type'    => 'text',
				'length'  => 255,
				'notnull' => true
			),
			'conversation_id' => array(
				'type'    => 'text',
				'length'  => 255,
				'notnull' => true
			),
			'user_id'         => array(
				'type'    => 'integer',
				'length'  => 4,
				'notnull' => true,
				'default' => 0
			),
			'message'        => array(
				'type'    => 'clob',
				'notnull' => false,
				'default' => null
			),
			'timestamp'      => array(
				'type'    => 'integer',
				'length'  => 8,
				'notnull' => true,
				'default' => 0
			)
		)
	);
	$ilDB->addPrimaryKey('osc_messages', array('id'));
}
?>
<#5030>
<?php
if(!$ilDB->tableExists('osc_conversation'))
{
	$ilDB->createTable(
		'osc_conversation',
		array(
			'id'             => array(
				'type'    => 'text',
				'length'  => 255,
				'notnull' => true
			),
			'is_group' => array(
				'type'    => 'integer',
				'length'  => 1,
				'notnull' => true,
				'default' => 0
			),
			'participants' => array(
				'type'    => 'text',
				'length'  => 4000,
				'notnull' => false,
				'default' => null
			)
		)
	);
	$ilDB->addPrimaryKey('osc_conversation', array('id'));
}
?>
<#5031>
<?php
if(!$ilDB->tableColumnExists('osc_activity', 'is_closed'))
{
	$ilDB->addTableColumn('osc_activity', 'is_closed', array(
		'type'    => 'integer',
		'length'  => 1,
		'notnull' => true,
		'default' => 0
	));
}
?>
<#5032>
<?php
$ilCtrlStructureReader->getStructure();
?>
<#5033>
<?php
if (!$ilDB->tableExists('user_action_activation'))
{
	$ilDB->createTable('user_action_activation', array(
		'context_comp' => array(
			'type' => 'text',
			'length' => 30,
			'notnull' => true
		),
		'context_id' => array(
			'type' => 'text',
			'length' => 30,
			'notnull' => true
		),
		'action_comp' => array(
			'type' => 'text',
			'length' => 30,
			'notnull' => true
		),
		'action_type' => array(
			'type' => 'text',
			'length' => 30,
			'notnull' => true
		),
		'active' => array(
			'type' => 'integer',
			'length' => 1,
			'notnull' => true,
			'default' => 0
		)
	));

	$ilDB->addPrimaryKey('user_action_activation', array('context_comp', 'context_id', 'action_comp', 'action_type'));
}
?>
<#5034>
<?php
$ilCtrlStructureReader->getStructure();
?>
<#5035>
<?php
$fields = array(
	'ref_id' => array(
		'type' => 'integer',
		'length' => '8',

	),
	'obj_id' => array(
		'type' => 'integer',
		'length' => '8',

	),
	'path' => array(
		'type' => 'clob',

	),

);
if (! $ilDB->tableExists('orgu_path_storage')) {
	$ilDB->createTable('orgu_path_storage', $fields);
	$ilDB->addPrimaryKey('orgu_path_storage', array( 'ref_id' ));
}
?>
<#5036>
<?php
$ilCtrlStructureReader->getStructure();
?>

<#5037>
<?php

include_once('./Services/Migration/DBUpdate_3560/classes/class.ilDBUpdateNewObjectType.php');
ilDBUpdateNewObjectType::deleteRBACOperation('grpr', ilDBUpdateNewObjectType::RBAC_OP_READ);

?>
<#5038>
<?php
$ilCtrlStructureReader->getStructure();
?>
<#5039>
<?php

// get badge administration ref_id
$set = $ilDB->query("SELECT oref.ref_id FROM object_reference oref".
	" JOIN object_data od ON (od.obj_id = oref.obj_id)".
	" WHERE od.type = ".$ilDB->quote("bdga"));
$bdga_ref_id = $ilDB->fetchAssoc($set);
$bdga_ref_id = (int)$bdga_ref_id["ref_id"];
if($bdga_ref_id)
{
	// #18931 - check if ref_id can be found as child of admin node
	$set = $ilDB->query("SELECT parent FROM tree".
		" WHERE child = ".$ilDB->quote($bdga_ref_id, "int").
		" AND tree.tree = ".$ilDB->quote(1, "int"));
	$bdga_tree = $ilDB->fetchAssoc($set);
	$bdga_tree = (int)$bdga_tree["parent"];	
	if($bdga_tree != SYSTEM_FOLDER_ID)
	{
		$tree = new ilTree(ROOT_FOLDER_ID);
		$tree->insertNode($bdga_ref_id, SYSTEM_FOLDER_ID);
	}
}

?>
<#5040>
<?php
//step 1/5 il_verification removes dublicates
if ($ilDB->tableExists('il_verification'))
{
	$res = $ilDB->query("
		SELECT id, type
		FROM il_verification
		GROUP BY id, type
		HAVING COUNT(id) > 1
	");

	if($ilDB->numRows($res))
	{
		if(!$ilDB->tableExists('il_verification_tmp'))
		{
			$ilDB->createTable('il_verification_tmp', array(
					'id' => array(
					'type'  => 'integer',
					'length'=> 8,
					'notnull' => true,
					'default' => 0
				)
			));
			$ilDB->addPrimaryKey('il_verification_tmp', array('id', 'type'));
		}

		while($row = $ilDB->fetchAssoc($res))
		{
			$ilDB->replace('il_verification_tmp', array(), array(
				'id' => array('integer', $row['id']),
				'type' => array('text', $row['type'])
			));
		}
	}
}
?>
<#5041>
<?php
//step 2/5 il_verification deletes dublicates stored in il_verification_tmp
if ($ilDB->tableExists('il_verification_tmp'))
{
	$res = $ilDB->query("
		SELECT id, type
		FROM il_verification_tmp
	");

	while($row = $ilDB->fetchAssoc($res))
	{
		$res_data = $ilDB->query("
			SELECT *
			FROM il_verification
			WHERE
			id = ".$ilDB->quote($row['id'] ,'integer')." AND
			type = ".$ilDB->quote($row['type'], 'text')							
		);
		$data = $ilDB->fetchAssoc($res_data);

		$ilDB->manipulate("DELETE FROM il_verification WHERE".
			" id = " . $ilDB->quote($row['id'] ,'integer').
			" AND type = ".$ilDB->quote($row['type'], 'text')
		);

		$ilDB->manipulate("INSERT INTO il_verification (id, type, parameters, raw_data) ".
			"VALUES ( ".
			$ilDB->quote($data['id'] ,'integer').', '.
			$ilDB->quote($data['type'] ,'text').', '.
			$ilDB->quote($data['parameters'] ,'text').', '.
			$ilDB->quote($data['raw_data'] ,'text').
			")");

		$ilDB->manipulate("DELETE FROM il_verification_tmp WHERE".
			" id = " . $ilDB->quote($row['id'] ,'integer').
			" AND type = ".$ilDB->quote($row['type'], 'text')
		);
	}
}
?>
<#5042>
<?php
//step 3/5 il_verification drops not used indexes
if( $ilDB->indexExistsByFields('il_verification', array('id')) )
{
	$ilDB->dropIndexByFields('il_verification', array('id'));
}
?>
<#5043>
<?php
//step 4/5 il_verification adding primary key
if($ilDB->tableExists('il_verification'))
{
	$ilDB->dropPrimaryKey('il_verification'); 
	$ilDB->addPrimaryKey('il_verification', array('id', 'type'));
}
?>
<#5044>
<?php
//step 5/5 il_verification removes temp table
if ($ilDB->tableExists('il_verification_tmp'))
{
	$ilDB->dropTable('il_verification_tmp');
}
?>
<#5045>
<?php
$ilCtrlStructureReader->getStructure();
?>
<#5046>
<?php
	$ilDB->addPrimaryKey('glo_glossaries', array('id', 'glo_id'));
?>
<#5047>
<?php
	$ilCtrlStructureReader->getStructure();
?>
<#5048>
<?php
if($ilDB->sequenceExists('mail_obj_data'))
{
	$ilDB->dropSequence('mail_obj_data');
}

if($ilDB->sequenceExists('mail_obj_data'))
{
	die("Sequence could not be dropped!");
}
else
{
	$res1 = $ilDB->query("SELECT MAX(child) max_id FROM mail_tree");
	$row1 = $ilDB->fetchAssoc($res1);

	$res2 = $ilDB->query("SELECT MAX(obj_id) max_id FROM mail_obj_data");
	$row2 = $ilDB->fetchAssoc($res2);

	$start = max($row1['max_id'], $row2['max_id']) + 2; // add + 2 to be save

	$ilDB->createSequence('mail_obj_data', $start);
}
?>
<#5049>
<?php
	$ilCtrlStructureReader->getStructure();
?>
<#5050>
<?php
	require_once 'Services/Migration/DBUpdate_3560/classes/class.ilDBUpdateNewObjectType.php';

	ilDBUpdateNewObjectType::updateOperationOrder("edit_members", 2400);
?>
<#5051>
<?php
	$ilCtrlStructureReader->getStructure();
?>
<#5052>
<?php
	$ilCtrlStructureReader->getStructure();
?>
<#5053>
<?php
	$ilCtrlStructureReader->getStructure();
?>
<#5054>
<?php
	$ilCtrlStructureReader->getStructure();
?>
<#5055>
<?php
// 1. Select all the questions of surveys
$q = "SELECT svy_question.question_id, svy_svy_qst.survey_fi FROM svy_question, svy_svy_qst WHERE svy_question.question_id = svy_svy_qst.question_fi";
$res = $ilDB->query($q);

while ($svy_data = $res->fetchAssoc())
{
	$question_id = $svy_data['question_id'];
	$svy_id = $svy_data['survey_fi'];

	$q = "SELECT obj_fi FROM svy_svy WHERE survey_id = ".$ilDB->quote($svy_id, "integer");
	$res2 = $ilDB->query($q);
	$row = $res2->fetchAssoc();
	$obj_id  = $row['obj_fi'];

	$u = "UPDATE svy_question SET obj_fi = ".$ilDB->quote($obj_id, "integer")." WHERE question_id = ".$ilDB->quote($question_id, "integer");
	$ilDB->query($u);
}
?>
<#5056>
<?php
$ilDB->update(
	'il_dcl_datatype',
	array(
		"ildb_type" => array("text", "text"),
		"storage_location" => array("integer", 1)
	),
	array(
		"title" => array("text", "reference")
	)
);
?>
<#5057>
<?php
if(!$ilDB->tableColumnExists('qpl_qst_type', 'plugin_name'))
{
	$ilDB->addTableColumn('qpl_qst_type', 'plugin_name', array(
		'type'    => 'text',
		'length'  => 40,
		'notnull' => false,
		'default' => null
	));
}
?>
<#5058>
<?php
if( !$ilDB->tableColumnExists('qpl_a_ordering', 'order_position') )
{
	$ilDB->addTableColumn('qpl_a_ordering', 'order_position', array(
		'type'    => 'integer',
		'length'  => 3,
		'notnull' => false,
		'default' => null
	));
	
	$ilDB->manipulate("UPDATE qpl_a_ordering SET order_position = solution_order");
	$ilDB->renameTableColumn('qpl_a_ordering', 'solution_order', 'solution_keyvalue');
}
?>
<#5059>
<?php
if( $ilDB->tableColumnExists('qpl_a_ordering', 'solution_keyvalue') )
{
	$ilDB->renameTableColumn('qpl_a_ordering', 'solution_keyvalue', 'solution_key');
}
?>
<#5060>
<?php
if( $ilDB->tableColumnExists('qpl_a_ordering', 'order_position') )
{
	$ilDB->renameTableColumn('qpl_a_ordering', 'order_position', 'position');
}
?>
<#5061>
<?php
	$ilCtrlStructureReader->getStructure();
?>

<#5062>
<?php
	//rename tables
	if($ilDB->tableExists('mass_info_settings') && !$ilDB->tableExists('iass_info_settings')) {
		$ilDB->renameTable('mass_info_settings', 'iass_info_settings');
	}

	if($ilDB->tableExists('mass_settings') && !$ilDB->tableExists('iass_settings')) {
		$ilDB->renameTable('mass_settings', 'iass_settings');
	}

	if($ilDB->tableExists('mass_members') && !$ilDB->tableExists('iass_members')) {
		$ilDB->renameTable('mass_members', 'iass_members');
	}

	//change obj type
	$ilDB->manipulate('UPDATE object_data SET type = '.$ilDB->quote('iass','text')
						.'	WHERE type = '.$ilDB->quote('mass','text'));

	//change name of role template for iass member
	$ilDB->manipulate('UPDATE object_data SET title = '.$ilDB->quote('il_iass_member','text')
						.'	WHERE type = '.$ilDB->quote('rolt','text')
						.'		AND title ='.$ilDB->quote('il_mass_member','text'));

	//change names of existing iass member roles
	$ilDB->manipulate('UPDATE object_data SET title = REPLACE(title,'.$ilDB->quote('_mass_','text').','.$ilDB->quote('_iass_','text').')'
						.'	WHERE type = '.$ilDB->quote('role','text')
						.'		AND title LIKE '.$ilDB->quote('il_mass_member_%','text'));

	//change typ name
	$ilDB->manipulate('UPDATE object_data SET title = '.$ilDB->quote('iass','text')
						.'		,description = '.$ilDB->quote('Individual Assessment','text')
						.'	WHERE type = '.$ilDB->quote('typ','text')
						.'		AND title = '.$ilDB->quote('mass','text'));

	//adapt object declaration in rbac
	$ilDB->manipulate('UPDATE rbac_templates SET type = '.$ilDB->quote('iass','text')
						.'	WHERE type = '.$ilDB->quote('mass','text'));

	//change op names
	$ilDB->manipulate('UPDATE rbac_operations SET operation = '.$ilDB->quote('create_iass','text')
						.'		,description = '.$ilDB->quote('Create Individual Assessment','text')
						.'	WHERE operation = '.$ilDB->quote('create_mass','text'));

	$ilCtrlStructureReader->getStructure();
?>
<#5063>
<?php
if($ilDB->tableExists('svy_qst_oblig'))
{
	$ilDB->manipulate("UPDATE svy_question".
		" INNER JOIN svy_qst_oblig".
		" ON svy_question.question_id = svy_qst_oblig.question_fi".
		" SET svy_question.obligatory = svy_qst_oblig.obligatory");
}
?>
<#5064>
<?php
$ilDB->modifyTableColumn(
	'mail_attachment',
	'path',
	array(
		"type" => "text",
		"length" => 500,
		"notnull" => false,
		'default' => null
	)
);
?>
<#5065>
<?php
	$ilCtrlStructureReader->getStructure();
?>
<#5066>
<?php
	$ilCtrlStructureReader->getStructure();
?>
<#5067>
<?php

	if( !$ilDB->tableColumnExists('qpl_a_mterm', 'ident') )
	{
		$ilDB->addTableColumn('qpl_a_mterm', 'ident', array(
			'type'    => 'integer', 'length'  => 4,
			'notnull' => false, 'default' => null
		));
		
		$ilDB->manipulate("UPDATE qpl_a_mterm SET ident = term_id WHERE ident IS NULL");
	}
	
	if( !$ilDB->tableColumnExists('qpl_a_mdef', 'ident') )
	{
		require_once 'Services/Database/classes/class.ilDBAnalyzer.php';
		$ilDB->renameTableColumn('qpl_a_mdef', 'morder', 'ident');
	}
	
?>
<#5068>
<?php
$ilDB->modifyTableColumn('exc_returned', 'mimetype', array(
										'type'	=> 'text',
										'length'=> 150,
										'notnull' => false)
);
?>
<#5069>
<?php
include_once('./Services/Migration/DBUpdate_5069/classes/class.ilDBUpdate5069.php');
ilDBUpdate5069::fix19795();
?>

<#5070>
<?php

// remove role entries in obj_members
$query = 'update obj_members set admin = '.$ilDB->quote(0,'integer').', '.
		'tutor = '.$ilDB->quote(0,'integer').', member = '.$ilDB->quote(0,'integer');
$ilDB->manipulate($query);

// iterate through all courses
$offset = 0;
$limit = 100;
do
{
	$ilDB->setLimit($limit, $offset);
	$query = 'SELECT obr.ref_id, obr.obj_id FROM object_reference obr '.
			'join object_data obd on obr.obj_id = obd.obj_id where (type = '.$ilDB->quote('crs','text').' or type = '.$ilDB->quote('grp','text').') ';
	$res = $ilDB->query($query);
	
	if(!$res->numRows())
	{
		break;
	}
	while($row = $res->fetchRow(ilDBConstants::FETCHMODE_OBJECT))
	{
		// find course members roles
		$query = 'select rol_id, title from rbac_fa '.
				'join object_data on rol_id = obj_id '.
				'where parent = '.$ilDB->quote($row->ref_id,'integer').' '.
				'and assign = '.$ilDB->quote('y','text');
		$rol_res = $ilDB->query($query);
		while($rol_row = $rol_res->fetchRow(ilDBConstants::FETCHMODE_OBJECT))
		{
			// find users which are not assigned to obj_members and create a default entry
			$query = 'select ua.usr_id from rbac_ua ua '.
					'left join obj_members om on (ua.usr_id = om.usr_id and om.obj_id = '.$ilDB->quote($row->obj_id,'integer').') '.
					'where om.usr_id IS NULL '.
					'and rol_id = '.$ilDB->quote($rol_row->rol_id,'integer');
			$ua_res = $ilDB->query($query);
			while($ua_row = $ua_res->fetchRow(ilDBConstants::FETCHMODE_OBJECT))
			{
				$query = 'insert into obj_members (obj_id, usr_id) '.
						'values('.
						$ilDB->quote($row->obj_id,'integer').', '.
						$ilDB->quote($ua_row->usr_id,'integer').' '.
						')';
				$ilDB->manipulate($query);
			}
			
			// find users which are assigned to obj_members and update their role assignment
			$query = 'select usr_id from rbac_ua '.
				'where rol_id = '.$ilDB->quote($rol_row->rol_id,'integer');

			$ua_res = $ilDB->query($query);
			while($ua_row = $ua_res->fetchRow(ilDBConstants::FETCHMODE_OBJECT))
			{
				$admin = $tutor = $member = 0;
				switch(substr($rol_row->title,0,8))
				{
					case 'il_crs_a':
					case 'il_grp_a':
						$admin = 1;
						break;
					
					case 'il_crs_t':
						$tutor = 1;
						break;
					
					default:
					case 'il_grp_m':
					case 'il_crs_m':
						$member = 1;
						break;
				}
				
				$query = 'update obj_members '.
						'set admin = admin  + '.$ilDB->quote($admin,'integer').', '.
						'tutor = tutor + '.$ilDB->quote($tutor,'integer').', '.
						'member = member + '.$ilDB->quote($member,'integer').' '.
						'WHERE usr_id = '.$ilDB->quote($ua_row->usr_id,'integer').' '.
						'AND obj_id = '.$ilDB->quote($row->obj_id,'integer');
				$ilDB->manipulate($query);
			}
		}
	}
		// increase offset
	$offset += $limit;
}
while(TRUE);
?>

<#5071>
<?php

$ilDB->manipulate('delete from obj_members where admin = '.
	$ilDB->quote(0,'integer').' and tutor = '.
	$ilDB->quote(0,'integer').' and member = '.
	$ilDB->quote(0,'integer')
);
?>
<#5072>
<?php
	$ilCtrlStructureReader->getStructure();
?>
<#5073>
<?php
$ilDB->modifyTableColumn(
	'wiki_stat_page',
	'num_ratings',
	array(
		'type' => 'integer',
		'length' => 4,
		'notnull' => true,
		'default' => 0
	)
);
?>
<#5074>
<?php
$ilDB->modifyTableColumn(
	'wiki_stat_page',
	'avg_rating',
	array(
		'type' => 'integer',
		'length' => 4,
		'notnull' => true,
		'default' => 0
	)
);
?>
<#5075>
<?php
$query = "SELECT value FROM settings WHERE module = %s AND keyword = %s";
$res = $ilDB->queryF($query, array('text', 'text'), array("mobs", "black_list_file_types"));
if (!$ilDB->fetchAssoc($res))
{
	$mset = new ilSetting("mobs");
	$mset->set("black_list_file_types", "html");
}
?>
<#5076>
<?php
// #0020342
$query = $ilDB->query('SELECT 
    stloc.*
FROM
    il_dcl_stloc2_value stloc
        INNER JOIN
    il_dcl_record_field rf ON stloc.record_field_id = rf.id
        INNER JOIN
    il_dcl_field f ON rf.field_id = f.id
WHERE
    f.datatype_id = 3
ORDER BY stloc.id ASC');
while ($row = $query->fetchAssoc()) {
	$query2 = $ilDB->query('SELECT * FROM il_dcl_stloc1_value WHERE record_field_id = ' . $ilDB->quote($row['record_field_id'], 'integer'));
	if ($ilDB->numRows($query2)) {
		$rec = $ilDB->fetchAssoc($query2);
		if ($rec['value'] != null) {
			continue;
		}
	}
	$id = $ilDB->nextId('il_dcl_stloc1_value');
	$ilDB->insert('il_dcl_stloc1_value', array(
		'id' => array('integer', $id),
		'record_field_id' => array('integer', $row['record_field_id']),
		'value' => array('text', $row['value']),
	));
	$ilDB->manipulate('DELETE FROM il_dcl_stloc2_value WHERE id = ' . $ilDB->quote($row['id'], 'integer'));
}
?>
<#5077>
<?php

$ilDB->manipulate('update grp_settings set registration_start = '. $ilDB->quote(null, 'integer').', '.
	'registration_end = '.$ilDB->quote(null, 'integer') .' '.
	'where registration_unlimited = '.$ilDB->quote(1,'integer')
);
?>

<#5078>
<?php
$ilDB->manipulate('update crs_settings set '
	.'sub_start = ' . $ilDB->quote(null,'integer').', '
	.'sub_end = '.$ilDB->quote(null,'integer').' '
	.'WHERE sub_limitation_type != '.$ilDB->quote(2,'integer')
);
	
?>
<#5079>
<?php
if(!$ilDB->tableColumnExists('grp_settings', 'grp_start'))
{
	$ilDB->addTableColumn('grp_settings', 'grp_start',
		array(
			"type"		 => "integer",
			"notnull"	 => false,
			"length"	 => 4
	));
}
if(!$ilDB->tableColumnExists('grp_settings', 'grp_end'))
{
	$ilDB->addTableColumn('grp_settings', 'grp_end',
	   array(
			"type"		 => "integer",
			"notnull"	 => false,
			"length"	 => 4
	));
}
?>     
<#5080>
<?php   
if(!$ilDB->tableColumnExists('frm_posts', 'pos_activation_date'))
{ 
	$ilDB->addTableColumn('frm_posts', 'pos_activation_date', 
		array('type' => 'timestamp', 'notnull' => false));
}
?>
<#5081>
<?php   
if($ilDB->tableColumnExists('frm_posts', 'pos_activation_date'))
{ 
	$ilDB->manipulate('
		UPDATE frm_posts SET pos_activation_date = pos_date 
		WHERE pos_status = '. $ilDB->quote(1, 'integer')
		.' AND pos_activation_date is NULL'
		);
}
?>
<#5082>
<?php
if($ilDB->tableExists('svy_answer'))
{
	if($ilDB->tableColumnExists('svy_answer','textanswer'))
	{
		$ilDB->modifyTableColumn('svy_answer', 'textanswer', array(
			'type'	=> 'clob',
			'notnull' => false
		));
	}
}
?>

<#5083>
<?php

include_once('./Services/Migration/DBUpdate_3560/classes/class.ilDBUpdateNewObjectType.php');

$rp_ops_id = ilDBUpdateNewObjectType::getCustomRBACOperationId("read_learning_progress");
$ep_ops_id = ilDBUpdateNewObjectType::getCustomRBACOperationId('edit_learning_progress');
$w_ops_id = ilDBUpdateNewObjectType::getCustomRBACOperationId('write');
if($rp_ops_id && $ep_ops_id && $w_ops_id)
{			
	// see ilObjectLP
	$lp_types = array('file');

	foreach($lp_types as $lp_type)
	{
		$lp_type_id = ilDBUpdateNewObjectType::getObjectTypeId($lp_type);
		if($lp_type_id)
		{			
			ilDBUpdateNewObjectType::addRBACOperation($lp_type_id, $rp_ops_id);				
			ilDBUpdateNewObjectType::addRBACOperation($lp_type_id, $ep_ops_id);				
			ilDBUpdateNewObjectType::cloneOperation($lp_type, $w_ops_id, $rp_ops_id);
			ilDBUpdateNewObjectType::cloneOperation($lp_type, $w_ops_id, $ep_ops_id);
		}
	}
}
?>

<#5084>
<?php
// #0020342
$query = $ilDB->query('SELECT 
    stloc.*,
	fp.value as fp_value,
	fp.name as fp_name
FROM
    il_dcl_stloc1_value stloc
        INNER JOIN
    il_dcl_record_field rf ON stloc.record_field_id = rf.id
        INNER JOIN
    il_dcl_field f ON rf.field_id = f.id
		INNER JOIN
	il_dcl_field_prop fp ON rf.field_id = fp.field_id
WHERE
    f.datatype_id = 3
	AND fp.name = "multiple_selection"
	AND fp.value = 1
ORDER BY stloc.id ASC');

while ($row = $query->fetchAssoc()) {
	if (!is_numeric($row['value'])) {
		continue;
	}

	$value_array = array($row['value']);

	$query2 = $ilDB->query('SELECT * FROM il_dcl_stloc2_value WHERE record_field_id = ' . $ilDB->quote($row['record_field_id'], 'integer'));
	while ($row2 = $ilDB->fetchAssoc($query2)) {
		$value_array[] = $row2['value'];
	}
	
	$ilDB->update('il_dcl_stloc1_value', array(
		'id' => array('integer', $row['id']),
		'record_field_id' => array('integer', $row['record_field_id']),
		'value' => array('text', json_encode($value_array)),
	), array('id' => array('integer', $row['id'])));
	$ilDB->manipulate('DELETE FROM il_dcl_stloc2_value WHERE record_field_id = ' . $ilDB->quote($row['record_field_id'], 'integer'));
}
?>
<#5085>
<?php
$set = $ilDB->query("SELECT * FROM mep_item JOIN mep_tree ON (mep_item.obj_id = mep_tree.child) ".
	" WHERE mep_item.type = ".$ilDB->quote("pg", "text")
);
while ($rec = $ilDB->fetchAssoc($set))
{
	$q = "UPDATE page_object SET ".
		" parent_id = ".$ilDB->quote($rec["mep_id"], "integer").
		" WHERE parent_type = ".$ilDB->quote("mep", "text").
		" AND page_id = ".$ilDB->quote($rec["obj_id"], "integer");
	//echo "<br>".$q;
	$ilDB->manipulate($q);
}
?>
<#5086>
<?php
	// fix 20706
	$ilDB->dropPrimaryKey('page_question');
	$ilDB->addPrimaryKey('page_question', array('page_parent_type', 'page_id', 'question_id', 'page_lang'));
?>
<#5087>
<?php
    // fix 20409 and 20638
    $old = 'http://cdn.mathjax.org/mathjax/latest/MathJax.js?config=TeX-AMS-MML_HTMLorMML';
    $new = 'https://cdnjs.cloudflare.com/ajax/libs/mathjax/2.7.1/MathJax.js?config=TeX-AMS-MML_HTMLorMML';

    $ilDB->manipulateF("UPDATE settings SET value=%s WHERE module='MathJax' AND keyword='path_to_mathjax' AND value=%s",
        array('text','text'), array($new, $old)
    );
?>
<#5088>
<?php
	require_once('./Services/Component/classes/class.ilPluginAdmin.php');
	require_once('./Services/Component/classes/class.ilPlugin.php');
	require_once('./Services/UICore/classes/class.ilCtrl.php');

	// Mantis #17842
	/** @var $ilCtrl ilCtrl */
	global $ilCtrl, $ilPluginAdmin;
	if (is_null($ilPluginAdmin)) {
		$GLOBALS['ilPluginAdmin'] = new ilPluginAdmin();
	}
	if (is_null($ilCtrl)) {
		$GLOBALS['ilCtrl'] = new ilCtrl();
	}
	global $ilCtrl;

	function writeCtrlClassEntry(ilPluginSlot $slot, array $plugin_data) {
		global $ilCtrl;
		$prefix = $slot->getPrefix() . '_' . $plugin_data['id'];
		$ilCtrl->insertCtrlCalls("ilobjcomponentsettingsgui", ilPlugin::getConfigureClassName($plugin_data['name']), $prefix);
	}

	include_once("./Services/Component/classes/class.ilModule.php");
	$modules = ilModule::getAvailableCoreModules();
	foreach ($modules as $m) {
		$plugin_slots = ilComponent::lookupPluginSlots(IL_COMP_MODULE, $m["subdir"]);
		foreach ($plugin_slots as $ps) {
			include_once("./Services/Component/classes/class.ilPluginSlot.php");
			$slot = new ilPluginSlot(IL_COMP_MODULE, $m["subdir"], $ps["id"]);
			foreach ($slot->getPluginsInformation() as $p) {
				if (ilPlugin::hasConfigureClass($slot->getPluginsDirectory(), $p["name"]) && $ilCtrl->checkTargetClass(ilPlugin::getConfigureClassName($p["name"]))) {
					writeCtrlClassEntry($slot, $p);
				}
			}
		}
	}
	include_once("./Services/Component/classes/class.ilService.php");
	$services = ilService::getAvailableCoreServices();
	foreach ($services as $s) {
		$plugin_slots = ilComponent::lookupPluginSlots(IL_COMP_SERVICE, $s["subdir"]);
		foreach ($plugin_slots as $ps) {
			$slot = new ilPluginSlot(IL_COMP_SERVICE, $s["subdir"], $ps["id"]);
			foreach ($slot->getPluginsInformation() as $p) {
				if (ilPlugin::hasConfigureClass($slot->getPluginsDirectory(), $p["name"]) && $ilCtrl->checkTargetClass(ilPlugin::getConfigureClassName($p["name"]))) {
					writeCtrlClassEntry($slot, $p);
				}
			}
		}
	}
?>
<#5089>
<?php
$signature = "\n\n* * * * *\n";
$signature .= "[CLIENT_NAME]\n";
$signature .= "[CLIENT_DESC]\n";
$signature .= "[CLIENT_URL]\n";

$ilSetting = new ilSetting();

$prevent_smtp_globally        = $ilSetting->get('prevent_smtp_globally', 0);
$mail_system_sender_name      = $ilSetting->get('mail_system_sender_name', '');
$mail_external_sender_noreply = $ilSetting->get('mail_external_sender_noreply', '');
$mail_system_return_path      = $ilSetting->get('mail_system_return_path', '');

$ilSetting->set('mail_allow_external', !(int)$prevent_smtp_globally);

$ilSetting->set('mail_system_usr_from_addr', $mail_external_sender_noreply);
$ilSetting->set('mail_system_usr_from_name', $mail_system_sender_name);
$ilSetting->set('mail_system_usr_env_from_addr', $mail_system_return_path);

$ilSetting->set('mail_system_sys_from_addr', $mail_external_sender_noreply);
$ilSetting->set('mail_system_sys_from_name', $mail_system_sender_name);
$ilSetting->set('mail_system_sys_reply_to_addr', $mail_external_sender_noreply);
$ilSetting->set('mail_system_sys_env_from_addr', $mail_system_return_path);

$ilSetting->set('mail_system_sys_signature', $signature);

$ilSetting->delete('prevent_smtp_globally');
$ilSetting->delete('mail_system_return_path');
$ilSetting->delete('mail_system_sender_name');
$ilSetting->delete('mail_external_sender_noreply');
?>
<#5090>
<?php
$fields = array(
	'id' => array(
		'type' => 'integer',
		'length' => '8',

	),
	'user_id' => array(
		'type' => 'integer',
		'length' => '8',

	),
	'root_task_id' => array(
		'type' => 'integer',
		'length' => '8',

	),
	'current_task_id' => array(
		'type' => 'integer',
		'length' => '8',

	),
	'state' => array(
		'type' => 'integer',
		'length' => '2',

	),
	'total_number_of_tasks' => array(
		'type' => 'integer',
		'length' => '4',

	),
	'percentage' => array(
		'type' => 'integer',
		'length' => '2',

	),
	'title' => array(
		'type' => 'text',
		'length' => '255',

	),
	'description' => array(
		'type' => 'text',
		'length' => '255',

	),

);
if (! $ilDB->tableExists('il_bt_bucket')) {
	$ilDB->createTable('il_bt_bucket', $fields);
	$ilDB->addPrimaryKey('il_bt_bucket', array( 'id' ));

	if (! $ilDB->sequenceExists('il_bt_bucket')) {
		$ilDB->createSequence('il_bt_bucket');
	}

}

$fields = array(
	'id' => array(
		'type' => 'integer',
		'length' => '8',

	),
	'type' => array(
		'type' => 'text',
		'length' => '256',

	),
	'class_path' => array(
		'type' => 'text',
		'length' => '256',

	),
	'class_name' => array(
		'type' => 'text',
		'length' => '256',

	),
	'bucket_id' => array(
		'type' => 'integer',
		'length' => '8',

	),

);
if (! $ilDB->tableExists('il_bt_task')) {
	$ilDB->createTable('il_bt_task', $fields);
	$ilDB->addPrimaryKey('il_bt_task', array( 'id' ));

	if (! $ilDB->sequenceExists('il_bt_task')) {
		$ilDB->createSequence('il_bt_task');
	}

}

$fields = array(
	'id' => array(
		'type' => 'integer',
		'length' => '8',

	),
	'has_parent_task' => array(
		'type' => 'integer',
		'length' => '1',

	),
	'parent_task_id' => array(
		'type' => 'integer',
		'length' => '8',

	),
	'hash' => array(
		'type' => 'text',
		'length' => '256',

	),
	'type' => array(
		'type' => 'text',
		'length' => '256',

	),
	'class_path' => array(
		'type' => 'text',
		'length' => '256',

	),
	'class_name' => array(
		'type' => 'text',
		'length' => '256',

	),
	'serialized' => array(
		'type' => 'clob',

	),
	'bucket_id' => array(
		'type' => 'integer',
		'length' => '8',

	),

);
if (! $ilDB->tableExists('il_bt_value')) {
	$ilDB->createTable('il_bt_value', $fields);
	$ilDB->addPrimaryKey('il_bt_value', array( 'id' ));

	if (! $ilDB->sequenceExists('il_bt_value')) {
		$ilDB->createSequence('il_bt_value');
	}

}

$fields = array(
	'id' => array(
		'type' => 'integer',
		'length' => '8',

	),
	'task_id' => array(
		'type' => 'integer',
		'length' => '8',

	),
	'value_id' => array(
		'type' => 'integer',
		'length' => '8',

	),
	'bucket_id' => array(
		'type' => 'integer',
		'length' => '8',

	),

);
if (! $ilDB->tableExists('il_bt_value_to_task')) {
	$ilDB->createTable('il_bt_value_to_task', $fields);
	$ilDB->addPrimaryKey('il_bt_value_to_task', array( 'id' ));

	if (! $ilDB->sequenceExists('il_bt_value_to_task')) {
		$ilDB->createSequence('il_bt_value_to_task');
	}

}
?>
<#5091>
<?php
	$ilCtrlStructureReader->getStructure();
?>
<#5092>
<?php
if(!$ilDB->tableColumnExists('chatroom_settings','online_status'))
{
	$ilDB->addTableColumn('chatroom_settings', 'online_status', array(
		'type'    => 'integer',
		'length'  => 1,
		'notnull' => true,
		'default' => 0
	));
}

$ilDB->manipulateF("UPDATE chatroom_settings SET online_status = %s", array('integer'), array(1));
?>
<#5093>
<?php
if(!$ilDB->tableColumnExists('chatroom_bans', 'actor_id'))
{
	$ilDB->addTableColumn('chatroom_bans', 'actor_id',
		array(
			'type'    => 'integer',
			'length'  => 4,
			'notnull' => false,
			'default' => null
		)
	);
}
?>
<#5094>
<?php
	$ilCtrlStructureReader->getStructure();
?>
<#5095>
<?php
if(!$ilDB->tableColumnExists('usr_data', 'second_email'))
{
	$ilDB->addTableColumn('usr_data', 'second_email', 
		array('type' => 'text',
		      'length' => 80,
		      'notnull' => false
		));
}
?>
<#5096>
<?php
if(!$ilDB->tableColumnExists('mail_options', 'mail_address_option'))
{
	$ilDB->addTableColumn('mail_options', 'mail_address_option',
		array('type' => 'integer',
		      'length' => 1,
		      'notnull' => true,
		      'default' => 3
		));
}
?>
<#5097>
<?php
$ilCtrlStructureReader->getStructure();
?>
<#5098>
<?php
include_once './Services/Migration/DBUpdate_3560/classes/class.ilDBUpdateNewObjectType.php';
ilDBUpdateNewObjectType::addRBACTemplate(
	'sess', 
	'il_sess_participant', 
	'Session participant template', 
	[
		ilDBUpdateNewObjectType::getCustomRBACOperationId('visible'),
		ilDBUpdateNewObjectType::getCustomRBACOperationId('read')
	]
);
?>
<#5099>
<?php

// add new role entry for each session
$query = 'SELECT obd.obj_id,ref_id,owner  FROM object_data obd '.
	'join object_reference obr on obd.obj_id = obr.obj_id'.' '.
	'where type = '.$ilDB->quote('sess','text');
$res = $ilDB->query($query);
while($row = $res->fetchRow(ilDBConstants::FETCHMODE_OBJECT))
{
	// add role entry
	$id = $ilDB->nextId("object_data");
	$q = "INSERT INTO object_data ".
		"(obj_id,type,title,description,owner,create_date,last_update) ".
		"VALUES ".
		"(".
		 $ilDB->quote($id, "integer").",".
		 $ilDB->quote('role', "text").",".
		 $ilDB->quote('il_sess_participant_'.$row->ref_id, "text").",".
		 $ilDB->quote('Participant of session obj_no.'.$row->obj_id, "text").",".
		 $ilDB->quote($row->owner, "integer").",".
		 $ilDB->now().",".
		 $ilDB->now().")";

	$ilDB->manipulate($q);
	
	// add role data
	$rd = 'INSERT INTO role_data (role_id) VALUES ('.$id.')';
	$ilDB->manipulate($rd);
	
	// assign to session
	$fa = 'INSERT INTO rbac_fa (rol_id,parent,assign,protected,blocked ) VALUES('.
		$ilDB->quote($id,'integer').', '.
		$ilDB->quote($row->ref_id,'integer').', '.
		$ilDB->quote('y','text').', '.
		$ilDB->quote('n','text').', '.
		$ilDB->quote(0,'integer').' '.
		')';

	$ilDB->manipulate($fa);
	
	// assign template permissions
	$temp = 'INSERT INTO rbac_templates (rol_id,type,ops_id,parent) VALUES('.
		$ilDB->quote($id,'integer').', '.
		$ilDB->quote('sess','text').', '.
		$ilDB->quote(2,'integer').', '.
		$ilDB->quote($row->ref_id,'integer').') ';
	$ilDB->manipulate($temp);
	
	// assign template permissions
	$temp = 'INSERT INTO rbac_templates (rol_id,type,ops_id,parent) VALUES('.
		$ilDB->quote($id,'integer').', '.
		$ilDB->quote('sess','text').', '.
		$ilDB->quote(3,'integer').', '.
		$ilDB->quote($row->ref_id,'integer').') ';
	$ilDB->manipulate($temp);
	
	// assign permission
	$pa = 'INSERT INTO rbac_pa (rol_id,ops_id,ref_id) VALUES('.
		$ilDB->quote($id,'integer').', '.
		$ilDB->quote(serialize([2,3]),'text').', '.
		$ilDB->quote($row->ref_id,'integer').')';
	$ilDB->manipulate($pa);
	
	// assign users
	$users = 'SELECT usr_id from event_participants WHERE event_id = '.$ilDB->quote($row->obj_id,'integer');
	$user_res = $ilDB->query($users);
	while($user_row = $user_res->fetchRow(ilDBConstants::FETCHMODE_OBJECT))
	{
		$ua = 'INSERT INTO rbac_ua (usr_id,rol_id) VALUES('.
			$ilDB->quote($user_row->usr_id,'integer').', '.
			$ilDB->quote($id,'integer').')';
		$ilDB->manipulate($ua);
	}
		
}
?>
<#5100>
<?php
$id = $ilDB->nextId("object_data");
$q = "INSERT INTO object_data ".
	"(obj_id,type,title,description,owner,create_date,last_update) ".
	"VALUES ".
	"(".
	 $ilDB->quote($id, "integer").",".
	 $ilDB->quote('rolt', "text").",".
	 $ilDB->quote('il_sess_status_closed', "text").",".
	 $ilDB->quote('Closed session template','text').', '.
	 $ilDB->quote(0, "integer").",".
	 $ilDB->now().",".
	 $ilDB->now().")";

$ilDB->manipulate($q);

$query = "INSERT INTO rbac_fa VALUES (".$ilDB->quote($id).", 8, 'n', 'n', 0)";
$ilDB->manipulate($query);
	
?>

<#5101>
<?php
$id = $ilDB->nextId('didactic_tpl_settings');
$query = 'INSERT INTO didactic_tpl_settings (id,enabled,type,title, description,info,auto_generated,exclusive_tpl) values( '.
	$ilDB->quote($id, 'integer').', '.
	$ilDB->quote(1,'integer').', '.
	$ilDB->quote(1,'integer').', '.
	$ilDB->quote('sess_closed','text').', '.
	$ilDB->quote('sess_closed_info','text').', '.
	$ilDB->quote('','text').', '.
	$ilDB->quote(1,'integer').', '.
	$ilDB->quote(0,'integer').' '.
	')';
$ilDB->manipulate($query);

$query = 'INSERT INTO didactic_tpl_sa (id, obj_type) values( '.
	$ilDB->quote($id, 'integer').', '.
	$ilDB->quote('sess','text').
	')';
$ilDB->manipulate($query);


$aid = $ilDB->nextId('didactic_tpl_a');
$query = 'INSERT INTO didactic_tpl_a (id, tpl_id, type_id) values( '.
	$ilDB->quote($aid, 'integer').', '.
	$ilDB->quote($id, 'integer').', '.
	$ilDB->quote(1,'integer').
	')';
$ilDB->manipulate($query);

$query = 'select obj_id from object_data where type = '.$ilDB->quote('rolt','text').' and title = '.$ilDB->quote('il_sess_status_closed','text');
$res = $ilDB->query($query);
while($row = $res->fetchRow(ilDBConstants::FETCHMODE_OBJECT))
{
	$closed_id = $row->obj_id;
}

$query = 'INSERT INTO didactic_tpl_alp (action_id, filter_type, template_type, template_id) values( '.
	$ilDB->quote($aid, 'integer').', '.
	$ilDB->quote(3, 'integer').', '.
	$ilDB->quote(2,'integer').', '.
	$ilDB->quote($closed_id,'integer').
	')';
$ilDB->manipulate($query);


$fid = $ilDB->nextId('didactic_tpl_fp');
$query = 'INSERT INTO didactic_tpl_fp (pattern_id, pattern_type, pattern_sub_type, pattern, parent_id, parent_type ) values( '.
	$ilDB->quote($fid, 'integer').', '.
	$ilDB->quote(1, 'integer').', '.
	$ilDB->quote(1,'integer').', '.
	$ilDB->quote('.*','text').', '.
	$ilDB->quote($aid,'integer').', '.
	$ilDB->quote('action','text').
	')';
$ilDB->manipulate($query);
?>
<#5102>
<?php

$sessions = [];

$query = 'select obd.obj_id, title, od.description from object_data obd left join object_description od on od.obj_id = obd.obj_id  where type = '.$ilDB->quote('sess','text');
$res = $ilDB->query($query);
while($row = $res->fetchRow(ilDBConstants::FETCHMODE_OBJECT))
{
	$tmp['obj_id'] = $row->obj_id;
	$tmp['title'] = $row->title;
	$tmp['description'] = $row->description;
	
	$sessions[] = $tmp;
}

foreach($sessions as $idx => $sess_info)
{
	$meta_id = $ilDB->nextId('il_meta_general');
	$insert = 'INSERT INTO il_meta_general (meta_general_id, rbac_id, obj_id, obj_type, general_structure, title, title_language, coverage, coverage_language) '.
		'VALUES( '.
		$ilDB->quote($meta_id,'integer').', '.
		$ilDB->quote($sess_info['obj_id'],'integer').', '.
		$ilDB->quote($sess_info['obj_id'],'integer').', '.
		$ilDB->quote('sess','text').', '.
		$ilDB->quote('Hierarchical','text').', '.
		$ilDB->quote($sess_info['title'],'text').', '.
		$ilDB->quote('en','text').', '.
		$ilDB->quote('', 'text').', '.
		$ilDB->quote('en','text').' '.
		')';
		
	$ilDB->manipulate($insert);
	
	$meta_des_id = $ilDB->nextId('il_meta_description');
	$insert = 'INSERT INTO il_meta_description (meta_description_id, rbac_id, obj_id, obj_type, parent_type, parent_id, description, description_language) '.
		'VALUES( '.
		$ilDB->quote($meta_id,'integer').', '.
		$ilDB->quote($sess_info['obj_id'],'integer').', '.
		$ilDB->quote($sess_info['obj_id'],'integer').', '.
		$ilDB->quote('sess','text').', '.
		$ilDB->quote('meta_general','text').', '.
		$ilDB->quote($meta_id,'integer').', '.
		$ilDB->quote($sess_info['description'],'text').', '.
		$ilDB->quote('en','text').' '.
		')';
	$ilDB->manipulate($insert);
}
?>
<#5103>
<?php

if(!$ilDB->tableExists('adv_md_record_scope'))
{
	$ilDB->createTable('adv_md_record_scope', array(
		'scope_id' => array(
			'type' => 'integer',
			'length' => 4,
			'notnull' => true,
			'default' => 0
		),
		'record_id' => array(
			'type' => 'integer',
			'length' => 4,
			'notnull' => true
		),
		'ref_id' => array(
			'type' => 'integer',
			'length' => 4,
			'notnull' => true,
		)
	));
	$ilDB->addPrimaryKey('adv_md_record_scope', ['scope_id']);
	$ilDB->createSequence('adv_md_record_scope');
}
?>
<#5104>
<?php

if( !$ilDB->tableExists('adv_md_values_extlink') )
{
	$ilDB->createTable('adv_md_values_extlink', array(
		'obj_id' => array(
			'type' => 'integer',
			'length' => 4,
			'notnull' => true,
			'default' => 0
		),
		'sub_type' => array(
			'type' => 'text',
			'length' => 10,
			'notnull' => true,
			'default' => "-"
		),
		'sub_id' => array(
			'type' => 'integer',
			'length' => 4,
			'notnull' => true,
			'default' => 0
		),
		'field_id' => array(
			'type' => 'integer',
			'length' => 4,
			'notnull' => true,
			'default' => 0
		),
		'value' => array(
			'type' => 'text',
			'length' => 500,
			'notnull' => false
		),
		'title' => array(
			'type' => 'text',
			'length' => 500,
			'notnull' => false
		),
		'disabled' => [
			"type" => "integer",
			"length" => 1,
			"notnull" => true,
			"default" => 0
		]
		
	));
		
	$ilDB->addPrimaryKey('adv_md_values_extlink', array('obj_id', 'sub_type', 'sub_id', 'field_id'));
}
?>
<#5105>
<?php

if( !$ilDB->tableExists('adv_md_values_intlink') )
{
	$ilDB->createTable('adv_md_values_intlink', array(
		'obj_id' => array(
			'type' => 'integer',
			'length' => 4,
			'notnull' => true,
			'default' => 0
		),
		'sub_type' => array(
			'type' => 'text',
			'length' => 10,
			'notnull' => true,
			'default' => "-"
		),
		'sub_id' => array(
			'type' => 'integer',
			'length' => 4,
			'notnull' => true,
			'default' => 0
		),
		'field_id' => array(
			'type' => 'integer',
			'length' => 4,
			'notnull' => true,
			'default' => 0
		),
		'value' => array(
			'type' => 'integer',
			'length' => 4,
			'notnull' => true
		),
		'disabled' => [
			"type" => "integer",
			"length" => 1,
			"notnull" => true,
			"default" => 0
		]
		
	));
		
	$ilDB->addPrimaryKey('adv_md_values_intlink', array('obj_id', 'sub_type', 'sub_id', 'field_id'));
}
?>
<#5106>
<?php
	$ilCtrlStructureReader->getStructure();
?>
<#5107>
<?php
if (!$ilDB->tableColumnExists('iass_settings', 'event_time_place_required')) {
	$ilDB->addTableColumn('iass_settings', 'event_time_place_required', array(
	"type" => "integer",
	"length" => 1,
	"notnull" => true,
	"default" => 0
	));
}
?>
<#5108>
<?php
if (!$ilDB->tableColumnExists('iass_members', 'place')) {
	$ilDB->addTableColumn('iass_members', 'place', array(
	"type" => "text",
	"length" => 255
	));
}
?>
<#5109>
<?php
if (!$ilDB->tableColumnExists('iass_members', 'event_time')) {
	$ilDB->addTableColumn('iass_members', 'event_time', array(
	"type" => "integer",
	"length" => 8
	));
}
?>
<#5110>
<?php

if(!$ilDB->tableColumnExists("il_object_def", "orgunit_permissions"))
{
	$def = array(
			'type'    => 'integer',
			'length'  => 1,
			'notnull' => true,
			'default' => 0
		);
	$ilDB->addTableColumn("il_object_def", "orgunit_permissions", $def);
}

$ilCtrlStructureReader->getStructure();
?>
<#5111>
<?php
if(!$ilDB->tableExists('orgu_obj_type_settings') )
{
	$ilDB->createTable('orgu_obj_type_settings', array(
		'obj_type' => array(
			'type' => 'text',
			'length' => 10,
			'notnull' => true
		),
		'active' => array(
			'type' => 'integer',
			'length' => 1,
			'notnull' => false,
			'default' => 0
		),
		'activation_default' => array(
			'type' => 'integer',
			'length' => 1,
			'notnull' => false,
			'default' => 0
		),
		'changeable' => array(
			'type' => 'integer',
			'length' => 1,
			'notnull' => false,
			'default' => 0
		)
		)
	);
	$ilDB->addPrimaryKey('orgu_obj_type_settings', array('obj_type'));
}
?>
<#5112>
<?php
	$ilCtrlStructureReader->getStructure();
?>
<#5113>
<?php
if(!$ilDB->tableColumnExists('grp_settings', 'grp_start'))
{
		$ilDB->addTableColumn('grp_settings', 'grp_start', array(
			"type" => "integer",
			"notnull" => false,
			"length" => 4
		));
}
if(!$ilDB->tableColumnExists('grp_settings', 'grp_end'))
{
		$ilDB->addTableColumn('grp_settings', 'grp_end', array(
			"type" => "integer",
			"notnull" => false,
			"length" => 4
		));
}
?>	
<#5114>
<?php
if (!$ilDB->tableExists("usr_starting_point"))
{
	$ilDB->createTable("usr_starting_point", array(
		"id" => array(
			"type" => "integer",
			"length" => 4,
			"notnull" => true,
			"default" => 0
		),
		"position" => array(
			"type" => "integer",
			"length" => 4,
			"notnull" => false,
			"default" => 0
		),
		"starting_point" => array (
			"type" => "integer",
			"length" => 4,
			"notnull" => false,
			"default" => 0
		),
		"starting_object" => array (
			"type" => "integer",
			"length" => 4,
			"notnull" => false,
			"default" => 0
		),
		"rule_type" => array (
			"type" => "integer",
			"length" => 4,
			"notnull" => false,
			"default" => 0
		),
		"rule_options" => array (
			"type" => "text",
			"length" => 4000,
			"notnull" => false,
		)
	));

	$ilDB->addPrimaryKey('usr_starting_point', array('id'));
	$ilDB->createSequence('usr_starting_point');
}
?>
<#5115>
<?php
$ilCtrlStructureReader->getStructure();
?>
<#5116>
<?php
if($ilDB->tableExists("exc_assignment"))
{
	if(!$ilDB->tableColumnExists('exc_assignment','portfolio_template'))
	{
		$ilDB->addTableColumn("exc_assignment", "portfolio_template", array("type" => "integer", "length" => 4));
	}
	if(!$ilDB->tableColumnExists('exc_assignment','min_char_limit'))
	{
		$ilDB->addTableColumn("exc_assignment", "min_char_limit", array("type" => "integer", "length" => 4));
	}
	if(!$ilDB->tableColumnExists('exc_assignment','max_char_limit'))
	{
		$ilDB->addTableColumn("exc_assignment", "max_char_limit", array("type" => "integer", "length" => 4));
	}
}
?>
<#5117>
<?php
if(!$ilDB->tableExists("exc_ass_file_order"))
{
	$fields = array(
		"id" => array(
			"type" => "integer",
			"length" => 4,
			"notnull" => true,
			"default" => 0
		),
		"assignment_id" => array(
			"type" => "integer",
			"length" => 4,
			"notnull" => true,
			"default" => 0
		),
		"filename" => array(
			"type" => "text",
			"length" => 150,
			"notnull" => true,
		),
		"order_nr" => array(
			"type" => "integer",
			"length" => 4,
			"notnull" => true,
			"default" => 0
		),
	);

	$ilDB->createTable("exc_ass_file_order", $fields);
	$ilDB->addPrimaryKey('exc_ass_file_order', array('id'));

	$ilDB->createSequence("exc_ass_file_order");
}
?>
<#5118>
<?php
	//
?>
<#5119>
<?php
	if(!$ilDB->tableExists("obj_noti_settings"))
	{
		$fields = array(
			"obj_id" => array(
				"type" => "integer",
				"length" => 4,
				"notnull" => true,
				"default" => 0
			),
			"noti_mode" => array(
				"type" => "integer",
				"length" => 1,
				"notnull" => true,
				"default" => 0
			)
		);

		$ilDB->createTable("obj_noti_settings", $fields);
		$ilDB->addPrimaryKey('obj_noti_settings', array('obj_id'));
	}
?>
<#5120>
<?php
	$ilCtrlStructureReader->getStructure();
?>
<#5121>
<?php

if(!$ilDB->tableColumnExists('notification','activated'))
{
	$ilDB->addTableColumn(
		'notification',
		'activated',
		array(
			'type' => 'integer',
			'length' => 1,
			'notnull' => false,
			'default' => 0
		));

	$ilDB->manipulate("UPDATE notification SET ".
		" activated = ".$this->db->quote(1, "integer"));
}
?>
<#5122>
<?php
	$ilCtrlStructureReader->getStructure();
?>
<#5123>
<?php
	$ilCtrlStructureReader->getStructure();
?>
<#5124>
<?php
	$ilCtrlStructureReader->getStructure();
?>
<#5125>
<?php
if(!$ilDB->tableColumnExists('itgr_data','behaviour'))
{
	$ilDB->addTableColumn(
		'itgr_data',
		'behaviour',
		array(
			'type' => 'integer',
			'length' => 1,
			'notnull' => false,
			'default' => 0
		)
	);
}
?>
<#5126>
<?php
	$ilSetting = new ilSetting();
	$ilSetting->set('letter_avatars', 1);
?>
<#5127>
<?php

	if (!$ilDB->tableExists('pdfgen_conf'))
	{
		$fields = array (
			'conf_id'			=> array('type' => 'integer', 	'length' => 4,		'notnull' => true),
			'renderer'			=> array('type' => 'text', 		'length' => 255,	'notnull' => true),
			'service'			=> array('type' => 'text',	  	'length' => 255,	'notnull' => true),
			'purpose'			=> array('type' => 'text',		'length' => 255,	'notnull' => true),
			'config'			=> array('type' => 'clob')
		);

		$ilDB->createTable('pdfgen_conf', $fields);
		$ilDB->addPrimaryKey('pdfgen_conf', array('conf_id'));
		$ilDB->createSequence('pdfgen_conf');
	}

	if (!$ilDB->tableExists('pdfgen_map'))
	{
		$fields = array (
			'map_id'			=> array('type' => 'integer', 	'length' => 4,		'notnull' => true),
			'service'			=> array('type' => 'text', 		'length' => 255,	'notnull' => true),
			'purpose'			=> array('type' => 'text',	  	'length' => 255,	'notnull' => true),
			'preferred'			=> array('type' => 'text',		'length' => 255,	'notnull' => true),
			'selected'			=> array('type' => 'text',		'length' => 255,	'notnull' => true)
	);

	$ilDB->createTable('pdfgen_map', $fields);
	$ilDB->addPrimaryKey('pdfgen_map', array('map_id'));
	$ilDB->createSequence('pdfgen_map');
}
?>
<#5128>
	<?php
		if (!$ilDB->tableExists('pdfgen_purposes'))
		{
			$fields = array (
				'purpose_id'		=> array('type' => 'integer', 	'length' => 4,		'notnull' => true),
				'service'			=> array('type' => 'text', 		'length' => 255,	'notnull' => true),
				'purpose'			=> array('type' => 'text',	  	'length' => 255,	'notnull' => true),
			);

			$ilDB->createTable('pdfgen_purposes', $fields);
			$ilDB->addPrimaryKey('pdfgen_purposes', array('purpose_id'));
			$ilDB->createSequence('pdfgen_purposes');
		}
	?>
<#5129>
<?php
	include_once('./Services/Migration/DBUpdate_3560/classes/class.ilDBUpdateNewObjectType.php');
	ilDBUpdateNewObjectType::addAdminNode('pdfg', 'PDFGeneration');
?>
<#5130>
<?php
	$ilCtrlStructureReader->getStructure();
?>
<#5131>
<?php
	if (!$ilDB->tableExists('pdfgen_renderer'))
	{
		$fields = array (
		'renderer_id'	=> array('type' => 'integer', 	'length' => 4,		'notnull' => true),
		'renderer'		=> array('type' => 'text',	  	'length' => 255,	'notnull' => true),
		'path'			=> array('type' => 'text',	  	'length' => 255,	'notnull' => true),
		);

		$ilDB->createTable('pdfgen_renderer', $fields);
		$ilDB->addPrimaryKey('pdfgen_renderer', array('renderer_id'));
		$ilDB->createSequence('pdfgen_renderer');
	}

	if (!$ilDB->tableExists('pdfgen_renderer_avail'))
	{
		$fields = array (
		'availability_id'	=> array('type' => 'integer', 	'length' => 4,		'notnull' => true),
		'service'			=> array('type' => 'text', 		'length' => 255,	'notnull' => true),
		'purpose'			=> array('type' => 'text',	  	'length' => 255,	'notnull' => true),
		'renderer'			=> array('type' => 'text',	  	'length' => 255,	'notnull' => true),
	);

	$ilDB->createTable('pdfgen_renderer_avail', $fields);
	$ilDB->addPrimaryKey('pdfgen_renderer_avail', array('availability_id'));
	$ilDB->createSequence('pdfgen_renderer_avail');
}
?>
<#5132>
<?php
	$ilCtrlStructureReader->getStructure();
?>
<#5133>
<?php
	$ilDB->insert('pdfgen_renderer',
		array(
		'renderer_id' => array('integer', $ilDB->nextId('pdfgen_renderer')),
		'renderer'	=> array('text', 'TCPDF'),
		'path'		=> array('text', 'Services/PDFGeneration/classes/renderer/tcpdf/class.ilTCPDFRenderer.php')
		)
	);
?>
<#5134>
<?php
	$ilDB->insert('pdfgen_renderer',
		array(
		'renderer_id' => array('integer',$ilDB->nextId('pdfgen_renderer')),
		'renderer'	=> array('text','PhantomJS'),
		'path'		=> array('text','Services/PDFGeneration/classes/renderer/phantomjs/class.ilPhantomJSRenderer.php')
		)
	);
?>
<#5135>
<?php
	$ilDB->insert('pdfgen_renderer_avail',
		array(
		'availability_id' => array('integer', $ilDB->nextId('pdfgen_renderer_avail')),
		'service' 	=> array('text', 'Test'),
		'purpose' 	=> array('text', 'PrintViewOfQuestions'),
		'renderer'	=> array('text', 'PhantomJS')
		)
	);
?>
<#5136>
<?php
	$ilDB->insert('pdfgen_renderer_avail',
		array(
			'availability_id' => array('integer', $ilDB->nextId('pdfgen_renderer_avail')),
			'service' 	=> array('text', 'Test'),
			'purpose' 	=> array('text', 'UserResult'),
			'renderer'	=> array('text', 'PhantomJS')
		)
	);
?>
<#5137>
<?php
	$ilDB->insert('pdfgen_renderer_avail',
		array(
			'availability_id' => array('integer', $ilDB->nextId('pdfgen_renderer_avail')),
			'service' 	=> array('text', 'Test'),
			'purpose' 	=> array('text', 'PrintViewOfQuestions'),
			'renderer'	=> array('text', 'TCPDF')
		)
	);
?>
<#5138>
<?php
$ilDB->insert('pdfgen_renderer_avail',
	array(
		'availability_id' => array('integer', $ilDB->nextId('pdfgen_renderer_avail')),
		'service' 	=> array('text', 'Test'),
		'purpose' 	=> array('text', 'UserResult'),
		'renderer'	=> array('text', 'TCPDF')
	)
);
?>
<#5139>
<?php
	$ilCtrlStructureReader->getStructure();
?>
<#5140>
<?php
	$ilCtrlStructureReader->getStructure();
?>
<#5141>
<?php
if(!$ilDB->tableColumnExists('lm_data','short_title'))
{
	$ilDB->addTableColumn(
		'lm_data',
		'short_title',
		array(
			'type' => 'text',
			'length' => 200,
			'default' => ''
		));
}
?>
<#5142>
<?php
if(!$ilDB->tableColumnExists('lm_data_transl','short_title'))
{
	$ilDB->addTableColumn(
		'lm_data_transl',
		'short_title',
		array(
			'type' => 'text',
			'length' => 200,
			'default' => ''
		));
}
?>
<#5143>
<?php
include_once('./Services/Migration/DBUpdate_3560/classes/class.ilDBUpdateNewObjectType.php');
$iass_type_id = ilDBUpdateNewObjectType::getObjectTypeId('iass');
if ($iass_type_id) {
	$new_ops_id = ilDBUpdateNewObjectType::addCustomRBACOperation(
		'amend_grading',
		'Amend grading',
		'object',
		8200
	);
	if ($new_ops_id) {
		ilDBUpdateNewObjectType::addRBACOperation($iass_type_id, $new_ops_id);
	}
}
?>
<#5144>
<?php
if (!$ilDB->tableExists('cont_skills'))
{
	$ilDB->createTable('cont_skills', array(
		'id' => array(
			'type' => 'integer',
			'length' => 4,
			'notnull' => true,
			'default' => 0
		),
		'skill_id' => array(
			'type' => 'integer',
			'length' => 4,
			'notnull' => true,
			'default' => 0
		),
		'tref_id' => array(
			'type' => 'integer',
			'length' => 4,
			'notnull' => true,
			'default' => 0
		)
	));

	$ilDB->addPrimaryKey('cont_skills',array('id','skill_id','tref_id'));
}
?>
<#5145>
<?php
if (!$ilDB->tableExists('cont_member_skills'))
{
	$ilDB->createTable('cont_member_skills', array(
		'obj_id' => array(
			'type' => 'integer',
			'length' => 4,
			'notnull' => true,
			'default' => 0
		),
		'user_id' => array(
			'type' => 'integer',
			'length' => 4,
			'notnull' => true,
			'default' => 0
		),
		'tref_id' => array(
			'type' => 'integer',
			'length' => 4,
			'notnull' => true,
			'default' => 0
		),
		'skill_id' => array(
			'type' => 'integer',
			'length' => 4,
			'notnull' => true,
			'default' => 0
		),
		'level_id' => array(
			'type' => 'integer',
			'length' => 4,
			'notnull' => true,
			'default' => 0
		),
		'published' => array(
			'type' => 'integer',
			'length' => 1,
			'notnull' => true,
			'default' => 0
		)
	));

	$ilDB->addPrimaryKey('cont_member_skills',array('obj_id','user_id','skill_id', 'tref_id'));
}
?>
<#5146>
<?php
	include_once('./Services/Migration/DBUpdate_3560/classes/class.ilDBUpdateNewObjectType.php');
	$new_ops_id = ilDBUpdateNewObjectType::addCustomRBACOperation('grade', 'Grade', 'object', 2410);
	$type_id = ilDBUpdateNewObjectType::getObjectTypeId('crs');
	if($type_id && $new_ops_id)
	{
		ilDBUpdateNewObjectType::addRBACOperation($type_id, $new_ops_id);
	}
	$type_id2 = ilDBUpdateNewObjectType::getObjectTypeId('grp');
	if($type_id2 && $new_ops_id)
	{
		ilDBUpdateNewObjectType::addRBACOperation($type_id2, $new_ops_id);
	}
?>
<#5147>
<?php
include_once('./Services/Migration/DBUpdate_3560/classes/class.ilDBUpdateNewObjectType.php');

	$src_ops_id = ilDBUpdateNewObjectType::getCustomRBACOperationId('manage_members');
	$tgt_ops_id = ilDBUpdateNewObjectType::getCustomRBACOperationId('grade');
	ilDBUpdateNewObjectType::cloneOperation('crs', $src_ops_id, $tgt_ops_id);
	ilDBUpdateNewObjectType::cloneOperation('grp', $src_ops_id, $tgt_ops_id);
?>

<#5148>
<?php
include_once('./Services/Migration/DBUpdate_3560/classes/class.ilDBUpdateNewObjectType.php');

	$src_ops_id = ilDBUpdateNewObjectType::getCustomRBACOperationId('manage_members');
	$tgt_ops_id = ilDBUpdateNewObjectType::getCustomRBACOperationId('grade');
	ilDBUpdateNewObjectType::cloneOperation('crs', $src_ops_id, $tgt_ops_id);
	ilDBUpdateNewObjectType::cloneOperation('grp', $src_ops_id, $tgt_ops_id);
?>

<#5149>
<?php
if( !$ilDB->tableColumnExists('tst_rnd_quest_set_qpls', 'origin_tax_filter'))
{
	$ilDB->addTableColumn('tst_rnd_quest_set_qpls', 'origin_tax_filter',
		array('type' => 'text', 'length' => 4000, 'notnull'	=> false, 'default'	=> null)
	);
}
?>

<#5150>
<?php
if( !$ilDB->tableColumnExists('tst_rnd_quest_set_qpls', 'mapped_tax_filter'))
{
	$ilDB->addTableColumn('tst_rnd_quest_set_qpls', 'mapped_tax_filter',
		array('type' => 'text', 'length' => 4000, 'notnull'	=> false, 'default'	=> null)
	);
}
?>

<#5151>
<?php
$query = "SELECT * FROM tst_rnd_quest_set_qpls WHERE origin_tax_fi IS NOT NULL OR mapped_tax_fi IS NOT NULL";
$result = $ilDB->query($query);
while ($row = $ilDB->fetchObject($result))
{
	if (!empty($row->origin_tax_fi))
	{
		$origin_tax_filter = serialize(array((int) $row->origin_tax_fi => array((int) $row->origin_node_fi)));
	}
	else
	{
		$origin_tax_filter = null;
	}

	if (!empty($row->mapped_tax_fi))
	{
		$mapped_tax_filter = serialize(array((int) $row->mapped_tax_fi => array((int) $row->mapped_node_fi)));
	}
	else
	{
		$mapped_tax_filter = null;
	}

	$update = "UPDATE tst_rnd_quest_set_qpls SET "
		. " origin_tax_fi = NULL, origin_node_fi = NULL, mapped_tax_fi = NULL, mapped_node_fi = NULL, "
		. " origin_tax_filter = " . $ilDB->quote($origin_tax_filter, 'text'). ", "
		. " mapped_tax_filter = " . $ilDB->quote($mapped_tax_filter, 'text')
		. " WHERE def_id = " . $ilDB->quote($row->def_id);

	$ilDB->manipulate($update);
}
?>
<#5152>
<?php
if( !$ilDB->tableColumnExists('tst_rnd_quest_set_qpls', 'type_filter'))
{
	$ilDB->addTableColumn('tst_rnd_quest_set_qpls', 'type_filter',
		array('type' => 'text', 'length' => 250, 'notnull'	=> false, 'default'	=> null)
	);
}
?>
<#5153>
<?php
	include_once('./Services/Migration/DBUpdate_3560/classes/class.ilDBUpdateNewObjectType.php');
	$new_ops_id = ilDBUpdateNewObjectType::addCustomRBACOperation('edit_page_meta', 'Edit Page Metadata', 'object', 3050);
	$type_id = ilDBUpdateNewObjectType::getObjectTypeId('wiki');
	if($type_id && $new_ops_id)
	{
		ilDBUpdateNewObjectType::addRBACOperation($type_id, $new_ops_id);
	}
?>
<#5154>
<?php
	include_once('./Services/Migration/DBUpdate_3560/classes/class.ilDBUpdateNewObjectType.php');

	$src_ops_id = ilDBUpdateNewObjectType::getCustomRBACOperationId('write');
	$tgt_ops_id = ilDBUpdateNewObjectType::getCustomRBACOperationId('edit_page_meta');
	ilDBUpdateNewObjectType::cloneOperation('wiki', $src_ops_id, $tgt_ops_id);
?>
<#5155>
<?php
	$ilCtrlStructureReader->getStructure();
?>
<#5156>
<?php
if(!$ilDB->tableExists('saml_attribute_mapping'))
{
	$ilDB->createTable(
		'saml_attribute_mapping',
		array(
			'idp_id'        => array(
				'type'    => 'integer',
				'length'  => 4,
				'notnull' => true
			),
			'attribute'     => array(
				'type'    => 'text',
				'length'  => '75',
				'notnull' => true
			),
			'idp_attribute' => array(
				'type'    => 'text',
				'length'  => '1000',
				'notnull' => false,
				'default' => null
			),
		)
	);
}
?>

<#5157>
<?php
$ilDB->addPrimaryKey('saml_attribute_mapping', array('idp_id', 'attribute'));
?>
<#5158>
<?php
if(!$ilDB->tableColumnExists('saml_attribute_mapping', 'idp_attribute'))
{
	$ilDB->modifyTableColumn('saml_attribute_mapping', 'idp_attribute', array(
		'type'    => 'text',
		'length'  => '1000',
		'notnull' => false,
		'default' => null
	));
}
?>
<#5159>
<?php
if(!$ilDB->tableColumnExists('saml_attribute_mapping', 'update_automatically'))
{
	$ilDB->addTableColumn('saml_attribute_mapping', 'update_automatically', array(
		'type'    => 'integer',
		'length'  => 1,
		'notnull' => true,
		'default' => 0
	));
}
?>
<#5160>
<?php
$ilCtrlStructureReader->getStructure();
?>
<#5161>
<?php
if(!$ilDB->tableExists('saml_idp_settings'))
{
	$ilDB->createTable(
		'saml_idp_settings',
		array(
			'idp_id'        => array(
				'type'    => 'integer',
				'length'  => 4,
				'notnull' => true
			),
			'is_active'     => array(
				'type'    => 'integer',
				'length'  => 1,
				'notnull' => true
			)
		)
	);
}
?>
<#5162>
<?php
$ilDB->addPrimaryKey('saml_idp_settings', array('idp_id'));
?>
<#5163>
<?php
if(!$ilDB->tableColumnExists('saml_idp_settings', 'allow_local_auth'))
{
	$ilDB->addTableColumn('saml_idp_settings', 'allow_local_auth',
		array(
			'type' => 'integer',
			'length' => 1,
			'notnull' => true,
			'default' => 0
		)
	);
}
if(!$ilDB->tableColumnExists('saml_idp_settings', 'default_role_id'))
{
	$ilDB->addTableColumn('saml_idp_settings', 'default_role_id',
		array(
			'type' => 'integer',
			'length' => 4,
			'notnull' => true,
			'default' => 0
		)
	);
}
if(!$ilDB->tableColumnExists('saml_idp_settings', 'uid_claim'))
{
	$ilDB->addTableColumn('saml_idp_settings', 'uid_claim',
		array(
			'type' => 'text',
			'length' => 1000,
			'notnull' => false,
			'default' => null
		)
	);
}
if(!$ilDB->tableColumnExists('saml_idp_settings', 'login_claim'))
{
	$ilDB->addTableColumn('saml_idp_settings', 'login_claim',
		array(
			'type' => 'text',
			'length' => 1000,
			'notnull' => false,
			'default' => null
		)
	);
}
if(!$ilDB->tableColumnExists('saml_idp_settings', 'sync_status'))
{
	$ilDB->addTableColumn('saml_idp_settings', 'sync_status',
		array(
			'type' => 'integer',
			'length' => 1,
			'notnull' => true,
			'default' => 0
		)
	);
}
if(!$ilDB->tableColumnExists('saml_idp_settings', 'account_migr_status'))
{
	$ilDB->addTableColumn('saml_idp_settings', 'account_migr_status',
		array(
			'type' => 'integer',
			'length' => 1,
			'notnull' => true,
			'default' => 0
		)
	);
}
?>
<#5164>
<?php
if(!$ilDB->tableExists('auth_ext_attr_mapping') && $ilDB->tableExists('saml_attribute_mapping'))
{
	$ilDB->renameTable('saml_attribute_mapping', 'auth_ext_attr_mapping');
}
?>
<#5165>
<?php
if(!$ilDB->tableColumnExists('auth_ext_attr_mapping', 'auth_src_id') && $ilDB->tableColumnExists('auth_ext_attr_mapping', 'idp_id'))
{
	$ilDB->renameTableColumn('auth_ext_attr_mapping', 'idp_id', 'auth_src_id');
}
?>
<#5166>
<?php
if(!$ilDB->tableColumnExists('auth_ext_attr_mapping', 'auth_mode'))
{
	$ilDB->addTableColumn('auth_ext_attr_mapping', 'auth_mode', array(
		'type'    => 'text',
		'notnull' => false,
		'length'  => 50
	));
}
?>
<#5167>
<?php
// This migrates existing records
$ilDB->manipulate('UPDATE auth_ext_attr_mapping SET auth_mode = ' . $ilDB->quote('saml', 'text'));
?>
<#5168>
<?php
$ilDB->dropPrimaryKey('auth_ext_attr_mapping');
?>
<#5169>
<?php
$ilDB->addPrimaryKey('auth_ext_attr_mapping', array('auth_mode', 'auth_src_id', 'attribute'));
?>
<#5170>
<?php
if(!$ilDB->tableColumnExists('auth_ext_attr_mapping', 'ext_attribute') && $ilDB->tableColumnExists('auth_ext_attr_mapping', 'idp_attribute'))
{
	$ilDB->renameTableColumn('auth_ext_attr_mapping', 'idp_attribute', 'ext_attribute');
}
?>
<#5171>
<?php
if(!$ilDB->sequenceExists('saml_idp_settings'))
{
	$ilDB->createSequence('saml_idp_settings');
}
?>
<#5172>
<?php
if(!$ilDB->tableColumnExists('saml_idp_settings', 'entity_id'))
{
	$ilDB->addTableColumn('saml_idp_settings', 'entity_id',
		array(
			'type' => 'text',
			'length' => 1000,
			'notnull' => false,
			'default' => null
		)
	);
}
?>
<<<<<<< HEAD

<#5173>
<?php
if( !$ilDB->tableColumnExists('prg_usr_progress', 'deadline'))
{
	$ilDB->addTableColumn('prg_usr_progress', 'deadline',
		array('type' => 'text',
			'length' => 15,
			'notnull'=> false
		)
	);
}
?>
=======
<#5173>
<?php
if($ilDB->tableExists('cal_categories_hidden') )
{
	$ilDB->renameTable('cal_categories_hidden', 'cal_cat_visibility');
	$ilDB->addTableColumn('cal_cat_visibility', 'obj_id', array(
		"type" => "integer",
		"length" => 4,
		"notnull" => true,
		"default" => 0
	));
	$ilDB->addTableColumn('cal_cat_visibility', 'visible', array(
		"type" => "integer",
		"length" => 1,
		"notnull" => true,
		"default" => 0
	));
}
?>
<#5174>
<?php
if($ilDB->tableExists('cal_cat_visibility'))
{
	$ilDB->dropPrimaryKey('cal_cat_visibility');
		$ilDB->addPrimaryKey('cal_cat_visibility', array('user_id','cat_id','obj_id'));
}
?>
<#5175>
<?php
	$ilCtrlStructureReader->getStructure();
?>
<#5176>
<?php
$fields = array(
	'id' => array(
		'type' => 'integer',
		'length' => '8',

	),
	'title' => array(
		'type' => 'text',
		'length' => '512',

	),
	'description' => array(
		'type' => 'text',
		'length' => '4000',

	),
	'core_position' => array(
		'type' => 'integer',
		'length' => '1',

	),

);
if (! $ilDB->tableExists('il_orgu_positions')) {
	$ilDB->createTable('il_orgu_positions', $fields);
	$ilDB->addPrimaryKey('il_orgu_positions', array( 'id' ));

	if (! $ilDB->sequenceExists('il_orgu_positions')) {
		$ilDB->createSequence('il_orgu_positions');
	}

}
?>
<#5177>
<?php
$fields = array(
	'id' => array(
		'type' => 'integer',
		'length' => '8',

	),
	'over' => array(
		'type' => 'integer',
		'length' => '1',

	),
	'scope' => array(
		'type' => 'integer',
		'length' => '1',

	),
	'position_id' => array(
		'type' => 'integer',
		'length' => '1',

	),

);
if (! $ilDB->tableExists('il_orgu_authority')) {
	$ilDB->createTable('il_orgu_authority', $fields);
	$ilDB->addPrimaryKey('il_orgu_authority', array( 'id' ));

	if (! $ilDB->sequenceExists('il_orgu_authority')) {
		$ilDB->createSequence('il_orgu_authority');
	}

}
?>
<#5178>
<?php
$fields = array(
	'id' => array(
		'type' => 'integer',
		'length' => '8',

	),
	'user_id' => array(
		'type' => 'integer',
		'length' => '8',

	),
	'position_id' => array(
		'type' => 'integer',
		'length' => '8',

	),
	'orgu_id' => array(
		'type' => 'integer',
		'length' => '8',

	),

);
if (! $ilDB->tableExists('il_orgu_ua')) {
	$ilDB->createTable('il_orgu_ua', $fields);
	$ilDB->addPrimaryKey('il_orgu_ua', array( 'id' ));

	if (! $ilDB->sequenceExists('il_orgu_ua')) {
		$ilDB->createSequence('il_orgu_ua');
	}

}
?>
<#5179>
<?php
$fields = array(
	'operation_id' => array(
		'type' => 'integer',
		'length' => '8',

	),
	'operation_string' => array(
		'type' => 'text',
		'length' => '16',

	),
	'description' => array(
		'type' => 'text',
		'length' => '512',

	),
	'list_order' => array(
		'type' => 'integer',
		'length' => '8',

	),
	'context_id' => array(
		'type' => 'integer',
		'length' => '8',

	),

);
if (! $ilDB->tableExists('il_orgu_operations')) {
	$ilDB->createTable('il_orgu_operations', $fields);
	$ilDB->addPrimaryKey('il_orgu_operations', array( 'operation_id' ));

	if (! $ilDB->sequenceExists('il_orgu_operations')) {
		$ilDB->createSequence('il_orgu_operations');
	}

}
?>
<#5180>
<?php
$fields = array(
	'id' => array(
		'type' => 'integer',
		'length' => '8',

	),
	'context' => array(
		'type' => 'text',
		'length' => '16',

	),
	'parent_context_id' => array(
		'type' => 'integer',
		'length' => '8',

	),

);
if (! $ilDB->tableExists('il_orgu_op_contexts')) {
	$ilDB->createTable('il_orgu_op_contexts', $fields);
	$ilDB->addPrimaryKey('il_orgu_op_contexts', array( 'id' ));

	if (! $ilDB->sequenceExists('il_orgu_op_contexts')) {
		$ilDB->createSequence('il_orgu_op_contexts');
	}

}
?>
<#5181>
<?php
$fields = array(
	'id' => array(
		'type' => 'integer',
		'length' => '8',

	),
	'context_id' => array(
		'type' => 'integer',
		'length' => '8',

	),
	'operations' => array(
		'type' => 'text',
		'length' => '2048',

	),
	'parent_id' => array(
		'type' => 'integer',
		'length' => '8',

	),
	'position_id' => array(
		'type' => 'integer',
		'length' => '8',

	),

);
if (! $ilDB->tableExists('il_orgu_permissions')) {
	$ilDB->createTable('il_orgu_permissions', $fields);
	$ilDB->addPrimaryKey('il_orgu_permissions', array( 'id' ));

	if (! $ilDB->sequenceExists('il_orgu_permissions')) {
		$ilDB->createSequence('il_orgu_permissions');
	}

}
?>
<#5182>
<?php
$ilOrgUnitPositionEmployee = new ilOrgUnitPosition();
$ilOrgUnitPositionEmployee->setTitle("Employees");
$ilOrgUnitPositionEmployee->setDescription("Employees of a OrgUnit");
$ilOrgUnitPositionEmployee->setCorePosition(true);
$ilOrgUnitPositionEmployee->create();
$employee_position_id = $ilOrgUnitPositionEmployee->getId();

$ilOrgUnitPositionSuperior = new ilOrgUnitPosition();
$ilOrgUnitPositionSuperior->setTitle("Superiors");
$ilOrgUnitPositionSuperior->setDescription("Superiors of a OrgUnit");
$ilOrgUnitPositionSuperior->setCorePosition(true);

// Authority
$Sup = new ilOrgUnitAuthority();
$Sup->setScope(ilOrgUnitAuthority::SCOPE_SAME_ORGU);
$Sup->setOver($ilOrgUnitPositionEmployee->getId());
$ilOrgUnitPositionSuperior->setAuthorities([ $Sup ]);
$ilOrgUnitPositionSuperior->create();
$superiors_position_id = $ilOrgUnitPositionSuperior->getId();



// $ilObjOrgUnitTree = ilObjOrgUnitTree::_getInstance();
// foreach ($ilObjOrgUnitTree->getAllChildren(56) as $orgu_ref_id) {
// 	$employees = $ilObjOrgUnitTree->getEmployees($orgu_ref_id);
// 	foreach ($employees as $employee_user_id) {
// 		ilOrgUnitUserAssignment::findOrCreateAssignment($employee_user_id, $employee_position_id, $orgu_ref_id);
// 	}
// 	$superiors = $ilObjOrgUnitTree->getSuperiors($orgu_ref_id);
// 	foreach ($superiors as $superior_user_id) {
// 		ilOrgUnitUserAssignment::findOrCreateAssignment($superior_user_id, $superiors_position_id, $orgu_ref_id);
// 	}
// }
?>
<#5183>
<?php

try{
	ilOrgUnitOperationContextQueries::registerNewContext(ilOrgUnitOperationContext::CONTEXT_OBJECT);
	ilOrgUnitOperationContextQueries::registerNewContext(ilOrgUnitOperationContext::CONTEXT_IASS, ilOrgUnitOperationContext::CONTEXT_OBJECT);
	ilOrgUnitOperationContextQueries::registerNewContext(ilOrgUnitOperationContext::CONTEXT_CRS, ilOrgUnitOperationContext::CONTEXT_OBJECT);
	ilOrgUnitOperationContextQueries::registerNewContext(ilOrgUnitOperationContext::CONTEXT_GRP, ilOrgUnitOperationContext::CONTEXT_OBJECT);
	ilOrgUnitOperationContextQueries::registerNewContext(ilOrgUnitOperationContext::CONTEXT_TST, ilOrgUnitOperationContext::CONTEXT_OBJECT);
	ilOrgUnitOperationContextQueries::registerNewContext(ilOrgUnitOperationContext::CONTEXT_EXC, ilOrgUnitOperationContext::CONTEXT_OBJECT);
	ilOrgUnitOperationContextQueries::registerNewContext(ilOrgUnitOperationContext::CONTEXT_SVY, ilOrgUnitOperationContext::CONTEXT_OBJECT);

	ilOrgUnitOperationQueries::registerNewOperationForMultipleContexts(ilOrgUnitOperation::OP_READ_LEARNING_PROGRESS, 'Read the learning Progress of a User', array(
		ilOrgUnitOperationContext::CONTEXT_CRS,
		ilOrgUnitOperationContext::CONTEXT_GRP,
		ilOrgUnitOperationContext::CONTEXT_IASS,
		ilOrgUnitOperationContext::CONTEXT_EXC,
		ilOrgUnitOperationContext::CONTEXT_SVY,
	));

	ilOrgUnitOperationQueries::registerNewOperation(ilOrgUnitOperation::OP_MANAGE_MEMBERS, 'Edit Members in a course', ilOrgUnitOperationContext::CONTEXT_CRS);
	ilOrgUnitOperationQueries::registerNewOperation(ilOrgUnitOperation::OP_MANAGE_MEMBERS, 'Edit Members in a group', ilOrgUnitOperationContext::CONTEXT_GRP);
	ilOrgUnitOperationQueries::registerNewOperation(ilOrgUnitOperation::OP_EDIT_SUBMISSION_GRADES, '', ilOrgUnitOperationContext::CONTEXT_EXC);
	ilOrgUnitOperationQueries::registerNewOperation(ilOrgUnitOperation::OP_ACCESS_RESULTS, '', ilOrgUnitOperationContext::CONTEXT_SVY);
}catch(ilException $e){
}


?>

>>>>>>> b778dc5d
<|MERGE_RESOLUTION|>--- conflicted
+++ resolved
@@ -20086,21 +20086,7 @@
 	);
 }
 ?>
-<<<<<<< HEAD
-
-<#5173>
-<?php
-if( !$ilDB->tableColumnExists('prg_usr_progress', 'deadline'))
-{
-	$ilDB->addTableColumn('prg_usr_progress', 'deadline',
-		array('type' => 'text',
-			'length' => 15,
-			'notnull'=> false
-		)
-	);
-}
-?>
-=======
+
 <#5173>
 <?php
 if($ilDB->tableExists('cal_categories_hidden') )
@@ -20413,4 +20399,15 @@
 
 ?>
 
->>>>>>> b778dc5d
+<#5184>
+<?php
+if( !$ilDB->tableColumnExists('prg_usr_progress', 'deadline'))
+{
+	$ilDB->addTableColumn('prg_usr_progress', 'deadline',
+		array('type' => 'text',
+			'length' => 15,
+			'notnull'=> false
+		)
+	);
+}
+?>