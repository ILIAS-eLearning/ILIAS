--- conflicted
+++ resolved
@@ -19469,25 +19469,6 @@
 ?>
 <#5127>
 <?php
-<<<<<<< HEAD
-if(!$ilDB->tableExists('orgu_obj_pos_settings'))
-{
-	$ilDB->createTable('orgu_obj_pos_settings', array(
-		'obj_id' => array(
-			'type' => 'integer',
-			'length' => 4,
-			'notnull' => false
-		),
-		'active' => array(
-			'type' => 'integer',
-			'length' => 1,
-			'notnull' => false,
-			'default' => 0
-		)
-		)
-	);
-	$ilDB->addPrimaryKey('orgu_obj_pos_settings', array('obj_id'));
-=======
 
 	if (!$ilDB->tableExists('pdfgen_conf'))
 	{
@@ -19690,6 +19671,5 @@
 	if ($new_ops_id) {
 		ilDBUpdateNewObjectType::addRBACOperation($iass_type_id, $new_ops_id);
 	}
->>>>>>> 195b8eef
 }
 ?>