<#4183>
<?php
	if (!$ilDB->tableColumnExists('il_poll', 'result_sort'))
	{
		$ilDB->addTableColumn('il_poll', 'result_sort', array(
			"type" => "integer",
			"notnull" => true,
			"length" => 1,
			"default" => 0
		));
	}
?>
<#4184>
<?php
	if (!$ilDB->tableColumnExists('il_poll', 'non_anon'))
	{
		$ilDB->addTableColumn('il_poll', 'non_anon', array(
			"type" => "integer",
			"notnull" => true,
			"length" => 1,
			"default" => 0
		));
	}
?>
<#4185>
<?php

if(!$ilDB->tableColumnExists('il_blog','abs_shorten')) 
{
    $ilDB->addTableColumn(
        'il_blog',
        'abs_shorten',
        array(
            'type' => 'integer',
			'length' => 1,
            'notnull' => false,
            'default' => 0
        ));
}

if(!$ilDB->tableColumnExists('il_blog','abs_shorten_len')) 
{
    $ilDB->addTableColumn(
        'il_blog',
        'abs_shorten_len',
        array(
            'type' => 'integer',
			'length' => 2,
            'notnull' => false,
            'default' => 0
        ));
}

if(!$ilDB->tableColumnExists('il_blog','abs_image')) 
{
    $ilDB->addTableColumn(
        'il_blog',
        'abs_image',
        array(
            'type' => 'integer',
			'length' => 1,
            'notnull' => false,
            'default' => 0
        ));
}

if(!$ilDB->tableColumnExists('il_blog','abs_img_width')) 
{
    $ilDB->addTableColumn(
        'il_blog',
        'abs_img_width',
        array(
            'type' => 'integer',
			'length' => 2,
            'notnull' => false,
            'default' => 0
        ));
}

if(!$ilDB->tableColumnExists('il_blog','abs_img_height')) 
{
    $ilDB->addTableColumn(
        'il_blog',
        'abs_img_height',
        array(
            'type' => 'integer',
			'length' => 2,
            'notnull' => false,
            'default' => 0
        ));
}

?>
<#4186>
<?php
	$ilCtrlStructureReader->getStructure();
?>
<#4187>
<?php

if( !$ilDB->tableExists('usr_data_multi') )
{
	$ilDB->createTable('usr_data_multi', array(
		'usr_id' => array(
			'type' => 'integer',
			'length' => 4,
			'notnull' => true,
			'default' => 0
		),
		'field_id' => array(
			'type' => 'text',
			'length' => 255,
			'notnull' => true
		),
		'value' => array(
			'type' => 'text',
			'length' => 1000,
			'notnull' => false,
		)
	));
}

?>
<#4188>
<?php

// #12845
$set = $ilDB->query("SELECT od.owner, prtf.id prtf_id, pref.value public".
	", MIN(acl.object_id) acl_type".
	" FROM usr_portfolio prtf".
	" JOIN object_data od ON (od.obj_id = prtf.id".
	" AND od.type = ".$ilDB->quote("prtf", "text").")".
	" LEFT JOIN usr_portf_acl acl ON (acl.node_id = prtf.id)".
	" LEFT JOIN usr_pref pref ON (pref.usr_id = od.owner".
	" AND pref.keyword = ".$ilDB->quote("public_profile", "text").")".
	" WHERE prtf.is_default = ".$ilDB->quote(1, "integer").
	" GROUP BY od.owner, prtf.id, pref.value");
while($row = $ilDB->fetchAssoc($set))
{	
	$acl_type = (int)$row["acl_type"];
	$pref = trim($row["public"]);
	$user_id = (int)$row["owner"];
	$prtf_id = (int)$row["prtf_id"];
	
	if(!$user_id || !$prtf_id) // #12862
	{
		continue;
	}
	
	// portfolio is not published, remove as profile
	if($acl_type >= 0)
	{
		$ilDB->manipulate("UPDATE usr_portfolio".
			" SET is_default = ".$ilDB->quote(0, "integer").
			" WHERE id = ".$ilDB->quote($prtf_id, "integer"));		
		$new_pref = "n";
	}
	// check if portfolio sharing matches user preference
	else 
	{		
		// registered vs. published
		$new_pref = ($acl_type < -1)
			? "g"
			: "y";		
	}	
	
	if($pref)
	{
		if($pref != $new_pref)
		{
			$ilDB->manipulate("UPDATE usr_pref".
				" SET value = ".$ilDB->quote($new_pref, "text").
				" WHERE usr_id = ".$ilDB->quote($user_id, "integer").
				" AND keyword = ".$ilDB->quote("public_profile", "text"));
		}
	}	
	else
	{
		$ilDB->manipulate("INSERT INTO usr_pref (usr_id, keyword, value) VALUES".
			" (".$ilDB->quote($user_id, "integer").
			", ".$ilDB->quote("public_profile", "text").
			", ".$ilDB->quote($new_pref, "text").")");
	}	
}

?>

<#4189>
<?php
$ilDB->modifyTableColumn(
		'object_data', 
		'title',
		array(
			"type" => "text", 
			"length" => 255, 
			"notnull" => false,
			'fixed' => true
		)
	);
?>

<#4190>
<?php

$ilDB->modifyTableColumn(
		'usr_pwassist', 
		'pwassist_id',
		array(
			"type" => "text", 
			"length" => 180, 
			"notnull" => true,
			'fixed' => true
		)
	);
?>

<#4191>
<?php
if( !$ilDB->tableColumnExists('tst_active', 'last_finished_pass') )
{
	$ilDB->addTableColumn('tst_active', 'last_finished_pass', array(
		'type' => 'integer',
		'length' => 4,
		'notnull' => false,
		'default' => null
	));
}
?>

<#4192>
<?php

if( !$ilDB->uniqueConstraintExists('tst_pass_result', array('active_fi', 'pass')) )
{
	$groupRes = $ilDB->query("
		SELECT COUNT(*), active_fi, pass FROM tst_pass_result GROUP BY active_fi, pass HAVING COUNT(*) > 1
	");

	$ilSetting = new ilSetting();

	$setting = $ilSetting->get('tst_passres_dupl_del_warning', 0);

	while( $groupRow = $ilDB->fetchAssoc($groupRes) )
	{
		if(!$setting)
		{
			echo "<pre>
				Dear Administrator,
				
				DO NOT REFRESH THIS PAGE UNLESS YOU HAVE READ THE FOLLOWING INSTRUCTIONS
				
				The update process has been stopped due to data security reasons.
				A Bug has let to duplicate datasets in tst_pass_result table.
				Duplicates have been detected in your installation.
				
				Please have a look at: http://www.ilias.de/mantis/view.php?id=12904
				
				You have the opportunity to review the data in question and apply 
				manual fixes on your own risk.
				
				If you try to rerun the update process, this warning will be skipped.
				The duplicates will be removed automatically by the criteria documented at Mantis #12904
				
				Best regards,
				The Test Maintainers
			</pre>";

			$ilSetting->set('tst_passres_dupl_del_warning', 1);
			exit;
		}

		$dataRes = $ilDB->queryF(
			"SELECT * FROM tst_pass_result WHERE active_fi = %s AND pass = %s ORDER BY tstamp ASC",
			array('integer', 'integer'), array($groupRow['active_fi'], $groupRow['pass'])
		);

		$passResults = array();
		$latestTimstamp = 0;

		while( $dataRow = $ilDB->fetchAssoc($dataRes) )
		{
			if( $latestTimstamp < $dataRow['tstamp'] )
			{
				$latestTimstamp = $dataRow['tstamp'];
				$passResults = array();
			}

			$passResults[] = $dataRow;
		}

		$bestPointsRatio = 0;
		$bestPassResult = null;

		foreach($passResults as $passResult)
		{
			if( $passResult['maxpoints'] > 0 )
			{
				$pointsRatio = $passResult['points'] / $passResult['maxpoints'];
			}
			else
			{
				$pointsRatio = 0;
			}

			if( $bestPointsRatio <= $pointsRatio )
			{
				$bestPointsRatio = $pointsRatio;
				$bestPassResult = $passResult;
			}
		}

		$dataRes = $ilDB->manipulateF(
			"DELETE FROM tst_pass_result WHERE active_fi = %s AND pass = %s",
			array('integer', 'integer'), array($groupRow['active_fi'], $groupRow['pass'])
		);

		$ilDB->insert('tst_pass_result', array(
			'active_fi' => array('integer', $bestPassResult['active_fi']),
			'pass' => array('integer', $bestPassResult['pass']),
			'points' => array('float', $bestPassResult['points']),
			'maxpoints' => array('float', $bestPassResult['maxpoints']),
			'questioncount' => array('integer', $bestPassResult['questioncount']),
			'answeredquestions' => array('integer', $bestPassResult['answeredquestions']),
			'workingtime' => array('integer', $bestPassResult['workingtime']),
			'tstamp' => array('integer', $bestPassResult['tstamp']),
			'hint_count' => array('integer', $bestPassResult['hint_count']),
			'hint_points' => array('float', $bestPassResult['hint_points']),
			'obligations_answered' => array('integer', $bestPassResult['obligations_answered']),
			'exam_id' => array('text', $bestPassResult['exam_id'])
		));
	}

	$ilDB->addUniqueConstraint('tst_pass_result', array('active_fi', 'pass'));
}

?>

<#4193>
<?php
if( !$ilDB->uniqueConstraintExists('tst_sequence', array('active_fi', 'pass')) )
{
	$groupRes = $ilDB->query("
		SELECT COUNT(*), active_fi, pass FROM tst_sequence GROUP BY active_fi, pass HAVING COUNT(*) > 1
	");

	$ilSetting = new ilSetting();

	$setting = $ilSetting->get('tst_seq_dupl_del_warning', 0);

	while( $groupRow = $ilDB->fetchAssoc($groupRes) )
	{
		if(!$setting)
		{
			echo "<pre>
				Dear Administrator,
				
				DO NOT REFRESH THIS PAGE UNLESS YOU HAVE READ THE FOLLOWING INSTRUCTIONS
				
				The update process has been stopped due to data security reasons.
				A Bug has let to duplicate datasets in tst_sequence table.
				Duplicates have been detected in your installation.
				
				Please have a look at: http://www.ilias.de/mantis/view.php?id=12904
				
				You have the opportunity to review the data in question and apply 
				manual fixes on your own risk.
				
				If you try to rerun the update process, this warning will be skipped.
				The duplicates will be removed automatically by the criteria documented at Mantis #12904
				
				Best regards,
				The Test Maintainers
			</pre>";

			$ilSetting->set('tst_seq_dupl_del_warning', 1);
			exit;
		}

		$dataRes = $ilDB->queryF(
			"SELECT * FROM tst_sequence WHERE active_fi = %s AND pass = %s ORDER BY tstamp DESC",
			array('integer', 'integer'), array($groupRow['active_fi'], $groupRow['pass'])
		);

		while( $dataRow = $ilDB->fetchAssoc($dataRes) )
		{
			$ilDB->manipulateF(
				"DELETE FROM tst_sequence WHERE active_fi = %s AND pass = %s",
				array('integer', 'integer'), array($groupRow['active_fi'], $groupRow['pass'])
			);

			$ilDB->insert('tst_sequence', array(
				'active_fi' => array('integer', $dataRow['active_fi']),
				'pass' => array('integer', $dataRow['pass']),
				'sequence' => array('text', $dataRow['sequence']),
				'postponed' => array('text', $dataRow['postponed']),
				'hidden' => array('text', $dataRow['hidden']),
				'tstamp' => array('integer', $dataRow['tstamp'])
			));

			break;
		}
	}

	$ilDB->addUniqueConstraint('tst_sequence', array('active_fi', 'pass'));
}
?>

<#4194>
<?php

	$ilDB->dropIndexByFields('cal_auth_token',array('user_id'));

?>

<#4195>
<?php

	if(!$ilDB->indexExistsByFields('cal_shared',array('obj_id','obj_type')))
	{
		$ilDB->addIndex('cal_shared',array('obj_id','obj_type'),'i1');
	}
?>
<#4196>
<?php

	$ilDB->dropIndexByFields('cal_entry_responsible',array('cal_id','user_id'));
	$ilDB->addPrimaryKey('cal_entry_responsible',array('cal_id','user_id'));
?>
<#4197>
<?php

	$ilDB->dropIndexByFields('cal_entry_responsible',array('cal_id'));
	$ilDB->dropIndexByFields('cal_entry_responsible',array('user_id'));
	
?>
<#4198>
<?php

	$ilDB->dropIndexByFields('cal_cat_assignments',array('cal_id','cat_id'));
	$ilDB->addPrimaryKey('cal_cat_assignments',array('cal_id','cat_id'));
	
?>

<#4199>
<?php
	if(!$ilDB->indexExistsByFields('cal_entries',array('last_update')))
	{
		$ilDB->addIndex('cal_entries',array('last_update'),'i1');
	}
?>
<#4200>
<?php

	$query = 'SELECT value from settings where module = '.$ilDB->quote('common','text').
			'AND keyword = '.$ilDB->quote('main_tree_impl','text');
	$res = $ilDB->query($query);
	
	$tree_impl = 'ns';
	while ($row = $res->fetchRow(DB_FETCHMODE_OBJECT))
	{
		$tree_impl = $row->value;
	}
	
	if($tree_impl == 'mp')
	{
		if(!$ilDB->indexExistsByFields('tree',array('path')))
		{
			$ilDB->dropIndexByFields('tree',array('lft'));
			$ilDB->addIndex('tree',array('path'),'i4');
		}
	}
?>
<#4201>
<?php
	if(!$ilDB->indexExistsByFields('booking_reservation',array('user_id')))
	{
		$ilDB->addIndex('booking_reservation',array('user_id'),'i1');
	}
?>
<#4202>
<?php
	if(!$ilDB->indexExistsByFields('booking_reservation',array('object_id')))
	{
		$ilDB->addIndex('booking_reservation',array('object_id'),'i2');
	}
?>
<#4203>
<?php
	if(!$ilDB->indexExistsByFields('cal_entries',array('context_id')))
	{
		$ilDB->addIndex('cal_entries',array('context_id'),'i2');
	}
?>
<#4204>
<?php
if( !$ilDB->tableColumnExists('il_poll', 'show_results_as') )
{
    $ilDB->addTableColumn('il_poll', 'show_results_as', array(
        'type' => 'integer',
        'length' => 1,
        'notnull' => true,
        'default' => 1
    ));
}
if( !$ilDB->tableColumnExists('il_poll', 'show_comments') )
{
    $ilDB->addTableColumn('il_poll', 'show_comments', array(
        'type' => 'integer',
        'length' => 1,
        'notnull' => true,
        'default' => 0
    ));
}
?>
<#4205>
<?php

	$ilDB->modifyTableColumn(
			'usr_data', 
			'ext_account',
			array(
				"type" => "text", 
				"length" => 250, 
				"notnull" => false,
				'fixed' => false
			)
		);
?>
<#4206>

<?php

	$ilDB->modifyTableColumn(
			'usr_session', 
			'session_id',
			array(
				"type" => "text", 
				"length" => 250, 
				"notnull" => true,
				'fixed' => false
			)
		);
?>
<#4207>
		<?php
		// Get defective active-id sequences by finding active ids lower than zero. The abs of the low-pass is the count of the holes
		// in the sequence.
		$result = $ilDB->query('SELECT active_fi, min(pass) pass FROM tst_pass_result WHERE pass < 0 GROUP BY active_fi');
		$broken_sequences = array();

		while ( $row = $ilDB->fetchAssoc($result) )
		{
			$broken_sequences[] = array('active' => $row['active'], 'holes' => abs($row['pass']));
		}

		$stmt_inc_pass_res 	= $ilDB->prepareManip('UPDATE tst_pass_result 	SET pass = pass + 1 WHERE active_fi = ?', array('integer'));
		$stmt_inc_man_fb 	= $ilDB->prepareManip('UPDATE tst_manual_fb 	SET pass = pass + 1 WHERE active_fi = ?', array('integer'));
		$stmt_inc_seq 		= $ilDB->prepareManip('UPDATE tst_sequence 		SET pass = pass + 1 WHERE active_fi = ?', array('integer'));
		$stmt_inc_sol 		= $ilDB->prepareManip('UPDATE tst_solutions 	SET pass = pass + 1 WHERE active_fi = ?', array('integer'));
		$stmt_inc_times 	= $ilDB->prepareManip('UPDATE tst_times 		SET pass = pass + 1 WHERE active_fi = ?', array('integer'));

		$stmt_sel_passes 	= $ilDB->prepare('SELECT pass FROM tst_pass_result WHERE active_fi = ? ORDER BY pass', array('integer'));

		$stmt_dec_pass_res 	= $ilDB->prepareManip('UPDATE tst_pass_result 	SET pass = pass - 1 WHERE active_fi = ? AND pass > ?', array('integer', 'integer'));
		$stmt_dec_man_fb 	= $ilDB->prepareManip('UPDATE tst_manual_fb 	SET pass = pass - 1 WHERE active_fi = ? AND pass > ?', array('integer', 'integer'));
		$stmt_dec_seq 		= $ilDB->prepareManip('UPDATE tst_sequence 		SET pass = pass - 1 WHERE active_fi = ? AND pass > ?', array('integer', 'integer'));
		$stmt_dec_sol 		= $ilDB->prepareManip('UPDATE tst_solutions 	SET pass = pass - 1 WHERE active_fi = ? AND pass > ?', array('integer', 'integer'));
		$stmt_dec_times 	= $ilDB->prepareManip('UPDATE tst_times 		SET pass = pass - 1 WHERE active_fi = ? AND pass > ?', array('integer', 'integer'));

		// Iterate over affected passes
		foreach ( $broken_sequences as $broken_sequence )
		{
			// Recreate the unbroken, pre-renumbering state by incrementing all passes on all affected tables for the detected broken active_fi.
			for($i = 1; $i <= $broken_sequence['holes']; $i++)
			{
				$ilDB->execute($stmt_inc_pass_res,	array($broken_sequence['active']));
				$ilDB->execute($stmt_inc_man_fb, 	array($broken_sequence['active']));
				$ilDB->execute($stmt_inc_seq, 		array($broken_sequence['active']));
				$ilDB->execute($stmt_inc_sol, 		array($broken_sequence['active']));
				$ilDB->execute($stmt_inc_times, 	array($broken_sequence['active']));
			}

			// Detect the holes and renumber correctly on all affected tables.
			for($i = 1; $i <= $broken_sequence['holes']; $i++)
			{
				$result = $ilDB->execute($stmt_sel_passes, array($broken_sequence['active']));
				$index = 0;
				while($row = $ilDB->fetchAssoc($result))
				{
					if ($row['pass'] == $index)
					{
						$index++;
						continue;
					}

					// Reaching here, there is a missing index, now decrement all higher passes, preserving additional holes.
					$ilDB->execute($stmt_dec_pass_res, 	array($broken_sequence['active'], $index));
					$ilDB->execute($stmt_dec_man_fb, 	array($broken_sequence['active'], $index));
					$ilDB->execute($stmt_dec_seq, 		array($broken_sequence['active'], $index));
					$ilDB->execute($stmt_dec_sol, 		array($broken_sequence['active'], $index));
					$ilDB->execute($stmt_dec_times, 	array($broken_sequence['active'], $index));
					break;
					// Hole detection will start over.
				}
			}
		}
		?>
<#4208>
<?php

if( !$ilDB->tableExists('tmp_tst_to_recalc') )
{
	$ilDB->createTable('tmp_tst_to_recalc', array(
		'active_fi' => array(
			'type' => 'integer',
			'length' => 4,
			'notnull' => true,
			'default' => 0
		),
		'pass' => array(
			'type' => 'integer',
			'length' => 4,
			'notnull' => true,
			'default' => -1
		)
	));

	$ilDB->addUniqueConstraint('tmp_tst_to_recalc', array('active_fi', 'pass'));
}

$groupQuery = "
			SELECT      tst_test_result.active_fi,
						tst_test_result.question_fi,
						tst_test_result.pass,
						MAX(test_result_id) keep_id
			
			FROM        tst_test_result

            INNER JOIN  tst_active
            ON          tst_active.active_id = tst_test_result.active_fi
			
            INNER JOIN  tst_tests
            ON          tst_tests.test_id = tst_active.test_fi
			
            INNER JOIN  object_data
            ON          object_data.obj_id = tst_tests.obj_fi

            WHERE       object_data.type = %s
			
			GROUP BY    tst_test_result.active_fi,
						tst_test_result.question_fi,
						tst_test_result.pass
			
			HAVING      COUNT(*) > 1
		";

$numQuery = "SELECT COUNT(*) num FROM ($groupQuery) tbl";
$numRes = $ilDB->queryF($numQuery, array('text'), array('tst'));
$numRow = $ilDB->fetchAssoc($numRes);

$ilSetting = new ilSetting();
$setting = $ilSetting->get('tst_test_results_dupl_del_warn', 0);

if( (int)$numRow['num'] && !(int)$setting )
{
	echo "<pre>

		Dear Administrator,
		
		DO NOT REFRESH THIS PAGE UNLESS YOU HAVE READ THE FOLLOWING INSTRUCTIONS
		
		The update process has been stopped due to data security reasons.
		A Bug has let to duplicate datasets in \"tst_test_result\" table.
		Duplicates have been detected in your installation.
		
		Please have a look at: http://www.ilias.de/mantis/view.php?id=8992#c27369
		
		You have the opportunity to review the data in question and apply 
		manual fixes on your own risk.
		If you change any data manually, make sure to also add an entry in the table \"tmp_tst_to_recalc\"
		for each active_fi/pass combination that is involved.
		The required re-calculation of related result aggregations won't be triggered otherwise.
		
		If you try to rerun the update process, this warning will be skipped.
		The remaining duplicates will be removed automatically by the criteria documented at Mantis #8992
		
		Best regards,
		The Test Maintainers
		
	</pre>";

	$ilSetting->set('tst_test_results_dupl_del_warn', 1);
	exit;
}

if( (int)$numRow['num'] )
{
	$groupRes = $ilDB->queryF($groupQuery, array('text'), array('tst'));

	$deleteStmt = $ilDB->prepareManip(
		"DELETE FROM tst_test_result WHERE active_fi = ? AND pass = ? AND question_fi = ? AND test_result_id != ?",
		array('integer', 'integer', 'integer', 'integer')
	);

	while( $groupRow = $ilDB->fetchAssoc($groupRes) )
	{
		$pkCols = array(
			'active_fi' => array('integer', $groupRow['active_fi']),
			'pass' => array('integer', $groupRow['pass'])
		);
		
		$ilDB->replace('tmp_tst_to_recalc', $pkCols, array());

		$ilDB->execute($deleteStmt, array(
			$groupRow['active_fi'], $groupRow['pass'], $groupRow['question_fi'], $groupRow['keep_id']
		));
	}
}

?>
<#4209>
<?php

if( $ilDB->tableExists('tmp_tst_to_recalc') )
{
	$deleteStmt = $ilDB->prepareManip(
		"DELETE FROM tmp_tst_to_recalc WHERE active_fi = ? AND pass = ?", array('integer', 'integer')
	);
	
	$res = $ilDB->query("
			SELECT		tmp_tst_to_recalc.*,
						tst_tests.obligations_enabled,
						tst_tests.question_set_type,
						tst_tests.obj_fi,
						tst_tests.pass_scoring
	
			FROM		tmp_tst_to_recalc
	
			INNER JOIN  tst_active
			ON          tst_active.active_id = tmp_tst_to_recalc.active_fi
			
			INNER JOIN  tst_tests
			ON          tst_tests.test_id = tst_active.test_fi
	");

	require_once 'Services/Migration/DBUpdate_4209/classes/class.DBUpdateTestResultCalculator.php';

	while( $row = $ilDB->fetchAssoc($res) )
	{
		DBUpdateTestResultCalculator::_updateTestPassResults(
			$row['active_fi'], $row['pass'], $row['obligations_enabled'],
			$row['question_set_type'], $row['obj_fi']
		);

		DBUpdateTestResultCalculator::_updateTestResultCache(
			$row['active_fi'], $row['pass_scoring']
		);
		
		$ilDB->execute($deleteStmt, array($row['active_fi'], $row['pass']));
	}
	
	$ilDB->dropTable('tmp_tst_to_recalc');
}

?>
<#4210>
<?php
$ilSetting = new ilSetting();
if ((int) $ilSetting->get('lm_qst_imap_migr_run') == 0)
{
	// get all imagemap questions in ILIAS learning modules or scorm learning modules
	$set = $ilDB->query("SELECT pq.question_id FROM page_question pq JOIN qpl_qst_imagemap im ON (pq.question_id = im.question_fi) ".
		" WHERE pq.page_parent_type = ".$ilDB->quote("lm", "text").
		" OR pq.page_parent_type = ".$ilDB->quote("sahs", "text")
	);
	while ($rec = $ilDB->fetchAssoc($set))
	{
		// now cross-check against qpl_questions to ensure that this is neither a test nor a question pool question
		$set2 = $ilDB->query("SELECT obj_fi FROM qpl_questions ".
			" WHERE question_id = ".$ilDB->quote($rec["question_id"], "integer")
		);
		if ($rec2 = $ilDB->fetchAssoc($set2))
		{
			// this should not be the case for question pool or test questions
			if ($rec2["obj_fi"] == 0)
			{
				$q = "UPDATE qpl_qst_imagemap SET ".
					" is_multiple_choice = ".$ilDB->quote(1, "integer").
					" WHERE question_fi = ".$ilDB->quote($rec["question_id"], "integer");
				$ilDB->manipulate($q);
			}
		}
	}
	$ilSetting = new ilSetting();
	$setting = $ilSetting->set('lm_qst_imap_migr_run', 1);
}
?>
<#4211>
<?php
if( !$ilDB->tableColumnExists('qpl_a_cloze', 'gap_size') )
{
	$ilDB->addTableColumn('qpl_a_cloze', 'gap_size', array(
		'type' => 'integer',
		'length' => 4,
		'notnull' => true,
		'default' => 0
	));
}
?>
<#4212>
<?php
if( !$ilDB->tableColumnExists('qpl_qst_cloze', 'qpl_qst_cloze') )
{
	$ilDB->addTableColumn( 'qpl_qst_cloze', 'cloze_text', array('type' => 'clob') );

	$clean_qst_txt = $ilDB->prepareManip('UPDATE qpl_questions SET question_text = "&nbsp;" WHERE question_id = ?', array('integer'));

	$result = $ilDB->query('SELECT question_id, question_text FROM qpl_questions WHERE question_type_fi = 3');

	/** @noinspection PhpAssignmentInConditionInspection */
	while( $row = $ilDB->fetchAssoc($result) )
	{
		$ilDB->update(
			'qpl_qst_cloze',
			array(
				'cloze_text'	=> array('clob', $row['question_text'] )
			),
			array(
				'question_fi'	=> array('integer', $row['question_id'] )
			)
		);
		$ilDB->execute($clean_qst_txt, $row['question_id'] );
	}
}
?>
<#4213>
<?php
$ilCtrlStructureReader->getStructure();
?>
<#4214>
<?php
if( !$ilDB->tableColumnExists('qpl_qst_matching', 'matching_mode') )
{
	$ilDB->addTableColumn('qpl_qst_matching', 'matching_mode', array(
		'type' => 'text',
		'length' => 3,
		'notnull' => false,
		'default' => null
	));

	$ilDB->manipulateF(
		'UPDATE qpl_qst_matching SET matching_mode = %s',
		array('text'), array('1:1')
	);
}

if( $ilDB->tableColumnExists('qpl_qst_matching', 'element_height') )
{
	$ilDB->dropTableColumn('qpl_qst_matching', 'element_height');
}
?>
<#4215>
<?php
$ilCtrlStructureReader->getStructure();
?>
<#4216>
<?php
// REMOVED: is done at #4220 in an abstracted way
// Bibliographic Module: Increase the allowed text-size for attributes from 512 to 4000
// $ilDB->query('ALTER TABLE il_bibl_attribute MODIFY value VARCHAR(4000)');
?>
<#4217>
<?php
    /* Introduce new DataCollection features
        - Comments on records
        - Default sort-field & sort-order
    */
    if(!$ilDB->tableColumnExists('il_dcl_table','default_sort_field_id')) {
        $ilDB->addTableColumn(
            'il_dcl_table',
            'default_sort_field_id',
            array(
                'type' => 'text',
                'length' => 16,
                'notnull' => true,
                'default' => '0',
            ));
    }
    if(!$ilDB->tableColumnExists('il_dcl_table','default_sort_field_order')) {
        $ilDB->addTableColumn(
            'il_dcl_table',
            'default_sort_field_order',
            array(
                'type' => 'text',
                'length' => 4,
                'notnull' => true,
                'default' => 'asc',
            ));
    }
    if(!$ilDB->tableColumnExists('il_dcl_table','public_comments')) {
        $ilDB->addTableColumn(
            'il_dcl_table',
            'public_comments',
            array(
                'type' => 'integer',
                'length' => 4,
                'notnull' => true,
                'default' => 0,
            ));
    }
?>
<#4218>
<?php
if(!$ilDB->tableColumnExists('il_dcl_table','view_own_records_perm')) {
    $ilDB->addTableColumn(
        'il_dcl_table',
        'view_own_records_perm',
        array(
            'type' => 'integer',
            'length' => 4,
            'notnull' => true,
            'default' => 0,
        ));
}
?>
<#4219>
<?php
$ilCtrlStructureReader->getStructure();
?>
<#4220>
<?php
// Bibliographic Module: Increase the allowed text-size for attributes from 512 to 4000
$ilDB->modifyTableColumn("il_bibl_attribute", "value", array("type" => "text", "length" => 4000));
?>
<#4221>
<?php

if( !$ilDB->tableExists('adv_md_values_text') )
{
	$ilDB->renameTable('adv_md_values', 'adv_md_values_text');
}

?>
<#4222>
<?php

if( !$ilDB->tableExists('adv_md_values_int') )
{
	$ilDB->createTable('adv_md_values_int', array(
		'obj_id' => array(
			'type' => 'integer',
			'length' => 4,
			'notnull' => true,
			'default' => 0
		),
		'sub_type' => array(
			'type' => 'text',
			'length' => 10,
			'notnull' => true,
			'default' => "-"
		),
		'sub_id' => array(
			'type' => 'integer',
			'length' => 4,
			'notnull' => true,
			'default' => 0
		),
		'field_id' => array(
			'type' => 'integer',
			'length' => 4,
			'notnull' => true,
			'default' => 0
		),
		'value' => array(
			'type' => 'integer',
			'length' => 4,
			'notnull' => false
		)	
	));
		
	$ilDB->addPrimaryKey('adv_md_values_int', array('obj_id', 'sub_type', 'sub_id', 'field_id'));
}

?>
<#4223>
<?php

if( !$ilDB->tableExists('adv_md_values_float') )
{
	$ilDB->createTable('adv_md_values_float', array(
		'obj_id' => array(
			'type' => 'integer',
			'length' => 4,
			'notnull' => true,
			'default' => 0
		),
		'sub_type' => array(
			'type' => 'text',
			'length' => 10,
			'notnull' => true,
			'default' => "-"
		),
		'sub_id' => array(
			'type' => 'integer',
			'length' => 4,
			'notnull' => true,
			'default' => 0
		),
		'field_id' => array(
			'type' => 'integer',
			'length' => 4,
			'notnull' => true,
			'default' => 0
		),
		'value' => array(
			'type' => 'float',			
			'notnull' => false
		)	
	));
		
	$ilDB->addPrimaryKey('adv_md_values_float', array('obj_id', 'sub_type', 'sub_id', 'field_id'));
}

?>
<#4224>
<?php

if( !$ilDB->tableExists('adv_md_values_date') )
{
	$ilDB->createTable('adv_md_values_date', array(
		'obj_id' => array(
			'type' => 'integer',
			'length' => 4,
			'notnull' => true,
			'default' => 0
		),
		'sub_type' => array(
			'type' => 'text',
			'length' => 10,
			'notnull' => true,
			'default' => "-"
		),
		'sub_id' => array(
			'type' => 'integer',
			'length' => 4,
			'notnull' => true,
			'default' => 0
		),
		'field_id' => array(
			'type' => 'integer',
			'length' => 4,
			'notnull' => true,
			'default' => 0
		),
		'value' => array(
			'type' => 'date',			
			'notnull' => false
		)	
	));
		
	$ilDB->addPrimaryKey('adv_md_values_date', array('obj_id', 'sub_type', 'sub_id', 'field_id'));
}

?>
<#4225>
<?php

if( !$ilDB->tableExists('adv_md_values_datetime') )
{
	$ilDB->createTable('adv_md_values_datetime', array(
		'obj_id' => array(
			'type' => 'integer',
			'length' => 4,
			'notnull' => true,
			'default' => 0
		),
		'sub_type' => array(
			'type' => 'text',
			'length' => 10,
			'notnull' => true,
			'default' => "-"
		),
		'sub_id' => array(
			'type' => 'integer',
			'length' => 4,
			'notnull' => true,
			'default' => 0
		),
		'field_id' => array(
			'type' => 'integer',
			'length' => 4,
			'notnull' => true,
			'default' => 0
		),
		'value' => array(
			'type' => 'timestamp',			
			'notnull' => false
		)	
	));
		
	$ilDB->addPrimaryKey('adv_md_values_datetime', array('obj_id', 'sub_type', 'sub_id', 'field_id'));
}

?>
<#4226>
<?php

if( !$ilDB->tableExists('adv_md_values_location') )
{
	$ilDB->createTable('adv_md_values_location', array(
		'obj_id' => array(
			'type' => 'integer',
			'length' => 4,
			'notnull' => true,
			'default' => 0
		),
		'sub_type' => array(
			'type' => 'text',
			'length' => 10,
			'notnull' => true,
			'default' => "-"
		),
		'sub_id' => array(
			'type' => 'integer',
			'length' => 4,
			'notnull' => true,
			'default' => 0
		),
		'field_id' => array(
			'type' => 'integer',
			'length' => 4,
			'notnull' => true,
			'default' => 0
		),
		'loc_lat' => array(
			'type' => 'float',			
			'notnull' => false
		),
		'loc_long' => array(
			'type' => 'float',			
			'notnull' => false
		),
		'loc_zoom' => array(
			'type' => 'integer',			
			'length' => 1,
			'notnull' => false
		)	
	));
		
	$ilDB->addPrimaryKey('adv_md_values_location', array('obj_id', 'sub_type', 'sub_id', 'field_id'));
}

?>
<#4227>
<?php

	if (!$ilDB->tableColumnExists('adv_md_values_location', 'disabled'))
	{		
		$ilDB->addTableColumn('adv_md_values_location', 'disabled', array(
			"type" => "integer",
			"length" => 1,
			"notnull" => true,
			"default" => 0
		));
	}
	if (!$ilDB->tableColumnExists('adv_md_values_datetime', 'disabled'))
	{		
		$ilDB->addTableColumn('adv_md_values_datetime', 'disabled', array(
			"type" => "integer",
			"length" => 1,
			"notnull" => true,
			"default" => 0
		));
	}
	if (!$ilDB->tableColumnExists('adv_md_values_date', 'disabled'))
	{		
		$ilDB->addTableColumn('adv_md_values_date', 'disabled', array(
			"type" => "integer",
			"length" => 1,
			"notnull" => true,
			"default" => 0
		));
	}
	if (!$ilDB->tableColumnExists('adv_md_values_float', 'disabled'))
	{		
		$ilDB->addTableColumn('adv_md_values_float', 'disabled', array(
			"type" => "integer",
			"length" => 1,
			"notnull" => true,
			"default" => 0
		));
	}
	if (!$ilDB->tableColumnExists('adv_md_values_int', 'disabled'))
	{		
		$ilDB->addTableColumn('adv_md_values_int', 'disabled', array(
			"type" => "integer",
			"length" => 1,
			"notnull" => true,
			"default" => 0
		));
	}
	
?>
<#4228>
<?php
$ilCtrlStructureReader->getStructure();
?>
<#4229>
<?php

// moving date/datetime to proper adv_md-tables
$field_map = array();

$set = $ilDB->query("SELECT field_id,field_type FROM adv_mdf_definition".
	" WHERE ".$ilDB->in("field_type", array(3,4), "", "integer"));
while($row = $ilDB->fetchAssoc($set))
{
	$field_map[$row["field_id"]] = $row["field_type"];
}

if(sizeof($field_map))
{
	$set = $ilDB->query("SELECT * FROM adv_md_values_text".
		" WHERE ".$ilDB->in("field_id", array_keys($field_map), "", "integer"));
	while($row = $ilDB->fetchAssoc($set))
	{
		if($row["value"])
		{
			// date
			if($field_map[$row["field_id"]] == 3)
			{
				$table = "adv_md_values_date";
				$value = date("Y-m-d", $row["value"]);
				$type = "date";
			}
			// datetime
			else
			{
				$table = "adv_md_values_datetime";
				$value = date("Y-m-d H:i:s", $row["value"]);
				$type = "timestamp";
			}
			
			$fields = array(
				"obj_id" => array("integer", $row["obj_id"])
				,"sub_type" => array("text", $row["sub_type"])
				,"sub_id" => array("integer", $row["sub_id"])
				,"field_id" => array("integer", $row["field_id"])				
				,"disabled" => array("integer", $row["disabled"])
				,"value" => array($type, $value)
			);
			
			$ilDB->insert($table, $fields);
		}		
	}	
	
	$ilDB->manipulate("DELETE FROM adv_md_values_text".
		" WHERE ".$ilDB->in("field_id", array_keys($field_map), "", "integer"));
}

?>
<#4230>
<?php

if (!$ilDB->tableColumnExists('il_blog', 'keywords'))
{		
	$ilDB->addTableColumn('il_blog', 'keywords', array(
		"type" => "integer",
		"length" => 1,
		"notnull" => true,
		"default" => 1
	));
	$ilDB->addTableColumn('il_blog', 'authors', array(
		"type" => "integer",
		"length" => 1,
		"notnull" => true,
		"default" => 1
	));
	$ilDB->addTableColumn('il_blog', 'nav_mode', array(
		"type" => "integer",
		"length" => 1,
		"notnull" => true,
		"default" => 1
	));
	$ilDB->addTableColumn('il_blog', 'nav_list_post', array(
		"type" => "integer",
		"length" => 2,
		"notnull" => true,
		"default" => 10
	));
	$ilDB->addTableColumn('il_blog', 'nav_list_mon', array(
		"type" => "integer",
		"length" => 2,
		"notnull" => false,
		"default" => 0
	));
	$ilDB->addTableColumn('il_blog', 'ov_post', array(
		"type" => "integer",
		"length" => 2,
		"notnull" => false,
		"default" => 0
	));
}

?>
<#4231>
<?php

if (!$ilDB->tableColumnExists('il_blog', 'nav_order'))
{	
	$ilDB->addTableColumn('il_blog', 'nav_order', array(
		"type" => "text",
		"length" => 255,
		"notnull" => false
	));	
}

?>
<#4232>
<?php

if (!$ilDB->tableColumnExists('svy_svy', 'own_results_view'))
{	
	$ilDB->addTableColumn('svy_svy', 'own_results_view', array(
		"type" => "integer",
		"length" => 1,
		"notnull" => false,
		"default" => 0
	));	
}
if (!$ilDB->tableColumnExists('svy_svy', 'own_results_mail'))
{	
	$ilDB->addTableColumn('svy_svy', 'own_results_mail', array(
		"type" => "integer",
		"length" => 1,
		"notnull" => false,
		"default" => 0
	));	
}

?>
<#4233>
<?php

if (!$ilDB->tableColumnExists('exc_data', 'add_desktop'))
{	
	$ilDB->addTableColumn('exc_data', 'add_desktop', array(
		"type" => "integer",
		"length" => 1,
		"notnull" => true,
		"default" => 1
	));	
}

?>
<#4234>
<?php
if( !$ilDB->tableColumnExists('tst_dyn_quest_set_cfg', 'answer_filter_enabled') )
{
	$ilDB->addTableColumn('tst_dyn_quest_set_cfg', 'answer_filter_enabled', array(
		'type' => 'integer',
		'length' => 1,
		'notnull' => false,
		'default' => null
	));
}
if( !$ilDB->tableColumnExists('tst_active', 'answerstatusfilter') )
{
	$ilDB->addTableColumn('tst_active', 'answerstatusfilter', array(
		'type' => 'text',
		'length' => 16,
		'notnull' => false,
		'default' => null
	));
}
?>
<#4235>
<?php
$ilCtrlStructureReader->getStructure();
?>
<#4236>
<?php
$ilCtrlStructureReader->getStructure();
?>
<#4237>
<?php

if( !$ilDB->tableExists('pg_amd_page_list') )
{
	$ilDB->createTable('pg_amd_page_list', array(
		'id' => array(
			'type' => 'integer',
			'length' => 4,
			'notnull' => true,
			'default' => 0
		),
		'field_id' => array(
			'type' => 'integer',
			'length' => 4,
			'notnull' => true,
			'default' => 0
		),
		'data' => array(
			'type' => 'text',
			'length' => 4000,
			'notnull' => false
		),		
	));
		
	$ilDB->addPrimaryKey('pg_amd_page_list', array('id', 'field_id'));
	$ilDB->createSequence('pg_amd_page_list');
}

?>
<#4238>
<?php
$ilCtrlStructureReader->getStructure();
?>
<#4239>
<?php
$ilCtrlStructureReader->getStructure();
?>
<#4240>
<?php
if( !$ilDB->tableColumnExists('tst_tests', 'skill_service') )
{
	$ilDB->addTableColumn('tst_tests', 'skill_service', array(
		'type' => 'integer',
		'length' => 1,
		'notnull' => false,
		'default' => null
	));
	
	$ilDB->manipulateF(
		'UPDATE tst_tests SET skill_service = %s',
		array('integer'), array(0)
	);
}

if( !$ilDB->tableExists('tst_skl_qst_assigns') )
{
	$ilDB->createTable('tst_skl_qst_assigns', array(
		'test_fi' => array(
			'type' => 'integer',
			'length' => 4,
			'notnull' => true,
			'default' => 0
		),
		'question_fi' => array(
			'type' => 'integer',
			'length' => 4,
			'notnull' => true,
			'default' => 0
		),
		'skill_base_fi' => array(
			'type' => 'integer',
			'length' => 4,
			'notnull' => true,
			'default' => 0
		),
		'skill_tref_fi' => array(
			'type' => 'integer',
			'length' => 4,
			'notnull' => true,
			'default' => 0
		),
		'skill_points' => array(
			'type' => 'integer',
			'length' => 4,
			'notnull' => true,
			'default' => 0
		)
	));
	
	$ilDB->addPrimaryKey('tst_skl_qst_assigns', array('test_fi', 'question_fi', 'skill_base_fi', 'skill_tref_fi'));
}

if( !$ilDB->tableExists('tst_skl_thresholds') )
{
	$ilDB->createTable('tst_skl_thresholds', array(
		'test_fi' => array(
			'type' => 'integer',
			'length' => 4,
			'notnull' => true,
			'default' => 0
		),
		'skill_base_fi' => array(
			'type' => 'integer',
			'length' => 4,
			'notnull' => true,
			'default' => 0
		),
		'skill_tref_fi' => array(
			'type' => 'integer',
			'length' => 4,
			'notnull' => true,
			'default' => 0
		),
		'skill_level_fi' => array(
			'type' => 'integer',
			'length' => 4,
			'notnull' => true,
			'default' => 0
		),
		'threshold' => array(
			'type' => 'integer',
			'length' => 4,
			'notnull' => true,
			'default' => 0
		)
	));
	
	$ilDB->addPrimaryKey('tst_skl_thresholds', array('test_fi', 'skill_base_fi', 'skill_tref_fi', 'skill_level_fi'));
}

if( !$ilDB->tableColumnExists('tst_active', 'last_finished_pass') )
{
	$ilDB->addTableColumn('tst_active', 'last_finished_pass', array(
		'type' => 'integer',
		'length' => 4,
		'notnull' => false,
		'default' => null
	));
}
?>
<#4241>
<?php
if( !$ilDB->tableColumnExists('tst_tests', 'result_tax_filters') )
{
	$ilDB->addTableColumn('tst_tests', 'result_tax_filters', array(
		'type' => 'text',
		'length' => 255,
		'notnull' => false,
		'default' => null
	));
}
?>
<#4242>
<?php
$ilCtrlStructureReader->getStructure();
?>

<#4243>
<?php
if( !$ilDB->tableColumnExists('tst_test_rnd_qst', 'src_pool_def_fi') )
{
	$ilDB->addTableColumn('tst_test_rnd_qst', 'src_pool_def_fi', array(
		'type' => 'integer',
		'length' => 4,
		'notnull' => false,
		'default' => null
	));
}
?>
<#4244>
<?php
$ilCtrlStructureReader->getStructure();
?>

<#4245>
<?php

if(!$ilDB->tableExists('ecs_remote_user') )
{
	$ilDB->createTable('ecs_remote_user', array(
		'eru_id' => array(
			'type' => 'integer',
			'length' => 4,
			'notnull' => true,
			'default' => 0
		),
		'sid' => array(
			'type' => 'integer',
			'length' => 4,
			'notnull' => true,
			'default' => 0
		),
		'mid' => array(
			'type' => 'integer',
			'length' => 4,
			'notnull' => true,
			'default' => 0
		),
		'usr_id' => array(
			'type' => 'integer',
			'length' => 4,
			'notnull' => true,
			'default' => 0
		),
		'remote_usr_id' => array(
			'type' => 'integer',
			'length' => 4,
			'notnull' => true,
			'default' => 0
		)
	));
	$ilDB->addPrimaryKey('ecs_remote_user', array('eru_id'));
	$ilDB->createSequence('ecs_remote_user');
}
?>
<#4246>
<?php

if($ilDB->tableExists('ecs_remote_user'))
{
	$ilDB->dropTable('ecs_remote_user');
}

?>
<#4247>
<?php
if(!$ilDB->tableExists('ecs_remote_user') )
{
	$ilDB->createTable('ecs_remote_user', array(
		'eru_id' => array(
			'type' => 'integer',
			'length' => 4,
			'notnull' => true,
			'default' => 0
		),
		'sid' => array(
			'type' => 'integer',
			'length' => 4,
			'notnull' => true,
			'default' => 0
		),
		'mid' => array(
			'type' => 'integer',
			'length' => 4,
			'notnull' => true,
			'default' => 0
		),
		'usr_id' => array(
			'type' => 'integer',
			'length' => 4,
			'notnull' => true,
			'default' => 0
		),
		'remote_usr_id' => array(
			'type' => 'text',
			'length' => 50,
			'notnull' => false,
			'fixed' => TRUE
		)
	));
	$ilDB->addPrimaryKey('ecs_remote_user', array('eru_id'));
	$ilDB->createSequence('ecs_remote_user');
}
?>
<#4248>
<?php

include_once('./Services/Migration/DBUpdate_3560/classes/class.ilDBUpdateNewObjectType.php');
ilDBUpdateNewObjectType::addAdminNode('excs', 'Exercise Settings');

?>
<#4249>
<?php

if ($ilDB->tableColumnExists('exc_data', 'add_desktop'))
{
	$ilDB->dropTableColumn('exc_data', 'add_desktop');
}

?>
<#4250>
<?php
if( !$ilDB->tableColumnExists('tst_tests', 'show_grading_status') )
{
	$ilDB->addTableColumn('tst_tests', 'show_grading_status', array(
		'type' => 'integer',
		'length' => 1,
		'notnull' => false,
		'default' => 0
	));

	$ilDB->queryF("UPDATE tst_tests SET show_grading_status = %s", array('integer'), array(1));
}

if( !$ilDB->tableColumnExists('tst_tests', 'show_grading_mark') )
{
	$ilDB->addTableColumn('tst_tests', 'show_grading_mark', array(
		'type' => 'integer',
		'length' => 1,
		'notnull' => false,
		'default' => 0
	));

	$ilDB->queryF("UPDATE tst_tests SET show_grading_mark = %s", array('integer'), array(1));
}
?>
<#4251>
<?php

include_once('./Services/Migration/DBUpdate_3560/classes/class.ilDBUpdateNewObjectType.php');
ilDBUpdateNewObjectType::addAdminNode('taxs', 'Taxonomy Settings');

?>
<#4252>
<?php
// Datacollection: Add formula fieldtype
$ilDB->insert('il_dcl_datatype', array(
        'id' => array('integer', 11),
        'title' => array('text', 'formula'),
        'ildb_type' => array('text', 'text'),
        'storage_location' => array('integer', 0),
        'sort' => array('integer', 90),
    ));
?>
<#4253>
<?php

if( !$ilDB->tableColumnExists('booking_settings', 'ovlimit') )
{
	$ilDB->addTableColumn('booking_settings', 'ovlimit', array(
		'type' => 'integer',
		'length' => 1,
		'notnull' => false
	));
}

?>
<#4254>
<?php
if( $ilDB->tableColumnExists('qpl_qst_essay', 'keyword_relation') )
{
	$ilDB->queryF(
		"UPDATE qpl_qst_essay SET keyword_relation = %s WHERE keyword_relation = %s",
		array('text', 'text'), array('non', 'none')
	);
}
?>
<#4255>
    <?php
    // Datacollection: Add formula fieldtype
    $ilDB->insert('il_dcl_datatype_prop', array(
        'id' => array('integer', 12),
        'datatype_id' => array('integer', 11),
        'title' => array('text', 'expression'),
        'inputformat' => array('integer', 2),
    ));
?>
<#4256>
<?php
if( !$ilDB->tableExists('wiki_stat') )
{
	$ilDB->createTable('wiki_stat', array(
		'wiki_id' => array(
			'type' => 'integer',
			'length' => 4,
			'notnull' => true
		),
		'ts' => array(
			'type' => 'timestamp',
			'notnull' => true
		),
		'num_pages' => array(
			'type' => 'integer',
			'length' => 4,
			'notnull' => true
		),
		'del_pages' => array(
			'type' => 'integer',
			'length' => 4,
			'notnull' => true
		),
		'avg_rating' => array(
			'type' => 'integer',
			'length' => 4,
			'notnull' => true
		)
	));

	$ilDB->addPrimaryKey('wiki_stat', array('wiki_id', 'ts'));
}
?>
<#4257>
<?php
if( !$ilDB->tableExists('wiki_stat_page_user') )
{
	$ilDB->createTable('wiki_stat_page_user', array(
		'wiki_id' => array(
			'type' => 'integer',
			'length' => 4,
			'notnull' => true
		),
		'page_id' => array(
			'type' => 'integer',
			'length' => 4,
			'notnull' => true
		),
		'user_id' => array(
			'type' => 'integer',
			'length' => 4,
			'notnull' => true
		),
		'ts' => array(
			'type' => 'timestamp',
			'notnull' => true
		),
		'changes' => array(
			'type' => 'integer',
			'length' => 4,
			'notnull' => true,
			'default' => 0
		),
		'read_events' => array(
			'type' => 'integer',
			'length' => 4,
			'notnull' => true,
			'default' => 0
		)
	));

	$ilDB->addPrimaryKey('wiki_stat_page_user', array('wiki_id', 'page_id', 'ts', 'user_id'));
}
?>
<#4258>
<?php
if( !$ilDB->tableExists('wiki_stat_user') )
{
	$ilDB->createTable('wiki_stat_user', array(
		'wiki_id' => array(
			'type' => 'integer',
			'length' => 4,
			'notnull' => true
		),
		'user_id' => array(
			'type' => 'integer',
			'length' => 4,
			'notnull' => true
		),
		'ts' => array(
			'type' => 'timestamp',
			'notnull' => true
		),
		'new_pages' => array(
			'type' => 'integer',
			'length' => 4,
			'notnull' => true
		)
	));

	$ilDB->addPrimaryKey('wiki_stat_user', array('wiki_id', 'user_id', 'ts'));
}
?>
<#4259>
<?php
if( !$ilDB->tableExists('wiki_stat_page') )
{
	$ilDB->createTable('wiki_stat_page', array(
		'wiki_id' => array(
			'type' => 'integer',
			'length' => 4,
			'notnull' => true
		),
		'page_id' => array(
			'type' => 'integer',
			'length' => 4,
			'notnull' => true
		),
		'ts' => array(
			'type' => 'timestamp',
			'notnull' => true
		),
		'int_links' => array(
			'type' => 'integer',
			'length' => 4,
			'notnull' => true
		),
		'ext_links' => array(
			'type' => 'integer',
			'length' => 4,
			'notnull' => true
		),
		'footnotes' => array(
			'type' => 'integer',
			'length' => 4,
			'notnull' => true
		),
		'num_ratings' => array(
			'type' => 'integer',
			'length' => 4,
			'notnull' => true
		),
		'num_words' => array(
			'type' => 'integer',
			'length' => 4,
			'notnull' => true
		),
		'num_chars' => array(
			'type' => 'integer',
			'length' => 8,
			'notnull' => true
		),

	));

	$ilDB->addPrimaryKey('wiki_stat_page', array('wiki_id', 'page_id', 'ts'));
}
?>
<#4260>
<?php
if( !$ilDB->tableColumnExists('wiki_stat_page', 'avg_rating') )
{
	$ilDB->addTableColumn('wiki_stat_page', 'avg_rating',
		array(
			'type' => 'integer',
			'length' => 4,
			'notnull' => true
		));			
}
?>
<#4261>
<?php

if( !$ilDB->tableColumnExists('wiki_stat', 'ts_day') )
{
	$ilDB->addTableColumn('wiki_stat', 'ts_day',
		array(
			'type' => 'text',
			'length' => 10,
			'fixed' => true,
			'notnull' => false
		));		
	$ilDB->addTableColumn('wiki_stat', 'ts_hour',
		array(
			'type' => 'integer',
			'length' => 1,
			'notnull' => false
		));			
}

if( !$ilDB->tableColumnExists('wiki_stat_page', 'ts_day') )
{
	$ilDB->addTableColumn('wiki_stat_page', 'ts_day',
		array(
			'type' => 'text',
			'length' => 10,
			'fixed' => true,
			'notnull' => false
		));		
	$ilDB->addTableColumn('wiki_stat_page', 'ts_hour',
		array(
			'type' => 'integer',
			'length' => 1,
			'notnull' => false
		));			
}

if( !$ilDB->tableColumnExists('wiki_stat_user', 'ts_day') )
{
	$ilDB->addTableColumn('wiki_stat_user', 'ts_day',
		array(
			'type' => 'text',
			'length' => 10,
			'fixed' => true,
			'notnull' => false
		));		
	$ilDB->addTableColumn('wiki_stat_user', 'ts_hour',
		array(
			'type' => 'integer',
			'length' => 1,
			'notnull' => false
		));			
}

if( !$ilDB->tableColumnExists('wiki_stat_page_user', 'ts_day') )
{
	$ilDB->addTableColumn('wiki_stat_page_user', 'ts_day',
		array(
			'type' => 'text',
			'length' => 10,
			'fixed' => true,
			'notnull' => false
		));		
	$ilDB->addTableColumn('wiki_stat_page_user', 'ts_hour',
		array(
			'type' => 'integer',
			'length' => 1,
			'notnull' => false
		));			
}

?>
<#4262>
<?php
	if( !$ilDB->tableExists('wiki_page_template') )
	{
		$ilDB->createTable('wiki_page_template', array(
			'wiki_id' => array(
				'type' => 'integer',
				'length' => 4,
				'notnull' => true
			),
			'wpage_id' => array(
				'type' => 'integer',
				'length' => 4,
				'notnull' => true
			)
		));

		$ilDB->addPrimaryKey('wiki_page_template', array('wiki_id', 'wpage_id'));
	}
?>
<#4263>
<?php
if(!$ilDB->tableColumnExists('wiki_page_template', 'new_pages') )
{
	$ilDB->addTableColumn('wiki_page_template', 'new_pages',
		array(
			'type' => 'integer',
			'length' => 1,
			'notnull' => true,
			'default' => 0
		));
	$ilDB->addTableColumn('wiki_page_template', 'add_to_page',
		array(
			'type' => 'integer',
			'length' => 1,
			'notnull' => true,
			'default' => 0
		));
}
?>
<#4264>
<?php
if(!$ilDB->tableColumnExists('il_wiki_data', 'empty_page_templ') )
{
	$ilDB->addTableColumn('il_wiki_data', 'empty_page_templ',
		array(
			'type' => 'integer',
			'length' => 1,
			'notnull' => true,
			'default' => 1
		));
}
?>
<#4265>
<?php

if( !$ilDB->tableColumnExists('wiki_stat_page', 'deleted') )
{	
	$ilDB->addTableColumn('wiki_stat_page', 'deleted',
		array(
			'type' => 'integer',
			'length' => 1,
			'notnull' => true,
			'default' => 0
		));			
}

?>
<#4266>
<?php

include_once('./Services/Migration/DBUpdate_3560/classes/class.ilDBUpdateNewObjectType.php');

$wiki_type_id = ilDBUpdateNewObjectType::getObjectTypeId('wiki');
if($wiki_type_id)
{	
	$new_ops_id = ilDBUpdateNewObjectType::addCustomRBACOperation('statistics_read', 'Read Statistics', 'object', 2200);
	if($new_ops_id)
	{
		ilDBUpdateNewObjectType::addRBACOperation($wiki_type_id, $new_ops_id);
		
		$src_ops_id = ilDBUpdateNewObjectType::getCustomRBACOperationId('write');
		if($src_ops_id)
		{
			ilDBUpdateNewObjectType::cloneOperation('wiki', $src_ops_id, $new_ops_id);
		}
	}
}

?>
<#4267>
<?php
	$ilCtrlStructureReader->getStructure();
?>
<#4268>
<?php
    $ilDB->insert('il_dcl_datatype_prop', array(
    'id' => array('integer', 13),
    'datatype_id' => array('integer', 8),
    'title' => array('text', 'display_action_menu'),
    'inputformat' => array('integer', 4),
    ));
?>
<#4269>
<?php
	$ilDB->modifyTableColumn(
		'help_map',
		'screen_id',
		array(
			"type" => "text",
			"length" => 100,
			"notnull" => true,
			'fixed' => false
		)
	);
?>
<#4270>
	<?php
	$ilDB->modifyTableColumn(
		'help_map',
		'screen_sub_id',
		array(
			"type" => "text",
			"length" => 100,
			"notnull" => true,
			'fixed' => false
		)
	);
?>
<#4271>
<?php

$client_id = basename(CLIENT_DATA_DIR);
$web_path = ilUtil::getWebspaceDir().$client_id;
$sec_path = $web_path."/sec";

if(!file_exists($sec_path))
{
	ilUtil::makeDir($sec_path);
}

$mods = array("ilBlog", "ilPoll", "ilPortfolio");
foreach($mods as $mod)
{
	$mod_path = $web_path."/".$mod;
	if(file_exists($mod_path))
	{
		$mod_sec_path = $sec_path."/".$mod;
		rename($mod_path, $mod_sec_path);
	}
}

?>
<#4272>
<?php
$ilCtrlStructureReader->getStructure();
?>
<#4273>
<?php
//$ilDB->insert('il_dcl_datatype_prop', array(
//    'id' => array('integer', 14),
//    'datatype_id' => array('integer', 2),
//    'title' => array('text', 'link_detail_page'),
//    'inputformat' => array('integer', 4),
//));
//$ilDB->insert('il_dcl_datatype_prop', array(
//    'id' => array('integer', 15),
//    'datatype_id' => array('integer', 9),
//    'title' => array('text', 'link_detail_page'),
//    'inputformat' => array('integer', 4),
//));
?>
<#4274>
<?php

$ilDB->dropTable("ut_access"); // #13663

?>
<#4275>
<?php

if(!$ilDB->tableExists('obj_user_data_hist') )
{
	$ilDB->createTable('obj_user_data_hist', array(
		'obj_id' => array(
			'type' => 'integer',
			'length' => 4,
			'notnull' => true
		),
		'usr_id' => array(
			'type' => 'integer',
			'length' => 4,
			'notnull' => true
		),
		'update_user' => array(
			'type' => 'integer',
			'length' => 4,
			'notnull' => true
		),
		'editing_time' => array(
			'type' => 'timestamp',
			'notnull' => false
		)
	));
	$ilDB->addPrimaryKey('obj_user_data_hist',array('obj_id','usr_id'));
}

?>
<#4276>
<?php
if(!$ilDB->tableColumnExists('frm_threads', 'avg_rating'))
{
	$ilDB->addTableColumn('frm_threads', 'avg_rating',
		array(
			'type' => 'float',
			'notnull' => true,
			'default' => 0
		));
}
?>
<#4277>
<?php
$ilCtrlStructureReader->getStructure();
?>
<#4278>
<?php
if(!$ilDB->tableColumnExists('frm_settings', 'thread_rating'))
{
	$ilDB->addTableColumn('frm_settings', 'thread_rating',
		array(
			'type' => 'integer',
			'length' => 1,
			'notnull' => true,
			'default' => 0
		));
}
?>
<#4279>
<?php
if(!$ilDB->tableColumnExists('exc_assignment', 'peer_file'))
{
	$ilDB->addTableColumn('exc_assignment', 'peer_file',
		array(
			'type' => 'integer',
			'length' => 1,
			'notnull' => false,
			'default' => 0
		));
}
?>
<#4280>
<?php
if(!$ilDB->tableColumnExists('exc_assignment_peer', 'upload'))
{
	$ilDB->addTableColumn('exc_assignment_peer', 'upload',
		array(
			'type' => 'text',
			'length' => 1000,
			'notnull' => false,
			'fixed' => false
		));
}
?>
<#4281>
<?php
if(!$ilDB->tableColumnExists('exc_assignment', 'peer_prsl'))
{
	$ilDB->addTableColumn('exc_assignment', 'peer_prsl',
		array(
			'type' => 'integer',
			'length' => 1,
			'notnull' => false,
			'default' => 0
		));
}
?>
<#4282>
<?php
if(!$ilDB->tableColumnExists('exc_assignment', 'fb_date'))
{
	$ilDB->addTableColumn('exc_assignment', 'fb_date',
		array(
			'type' => 'integer',
			'length' => 1,
			'notnull' => true,
			'default' => 1
		));
}
?>
<#4283>
<?php
if(!$ilDB->tableColumnExists('container_sorting_set', 'sort_direction'))
{
	$ilDB->addTableColumn('container_sorting_set', 'sort_direction',
		array(
			'type' => 'integer',
			'length' => 1,
			'notnull' => true,
			'default' => 0
		));
}
?>
<#4284>
<?php
if( !$ilDB->tableExists('tst_seq_qst_checked') )
{
	$ilDB->createTable('tst_seq_qst_checked', array(
		'active_fi' => array(
			'type' => 'integer',
			'length' => 4,
			'notnull' => true,
			'default' => 0
		),
		'pass' => array(
			'type' => 'integer',
			'length' => 4,
			'notnull' => true,
			'default' => 0
		),
		'question_fi' => array(
			'type' => 'integer',
			'length' => 4,
			'notnull' => true,
			'default' => 0
		)
	));

	$ilDB->addPrimaryKey('tst_seq_qst_checked',array('active_fi','pass', 'question_fi'));
}

if( !$ilDB->tableColumnExists('tst_tests', 'inst_fb_answer_fixation') )
{
	$ilDB->addTableColumn('tst_tests', 'inst_fb_answer_fixation', array(
		'type' => 'integer',
		'length' => 1,
		'notnull' => false,
		'default' => null
	));
}
?>
<#4285>
<?php
if( !$ilDB->tableExists('container_sorting_bl') )
{
	$ilDB->createTable('container_sorting_bl', array(
		'obj_id' => array(
			'type' => 'integer',
			'length' => 4,
			'notnull' => true,
			'default' => 0
		),
		'block_ids' => array(
			'type' => 'text',
			'length' => 4000,
			'notnull' => false,
		)
	));

	$ilDB->addPrimaryKey('container_sorting_bl',array('obj_id'));
}
?>
<#4286>
<?php
$ilCtrlStructureReader->getStructure();
?>
<#4287>
<?php

include_once('./Services/Migration/DBUpdate_3560/classes/class.ilDBUpdateNewObjectType.php');

$tgt_ops_id = ilDBUpdateNewObjectType::getCustomRBACOperationId("read_learning_progress");
if(!$tgt_ops_id)
{	
	$tgt_ops_id = ilDBUpdateNewObjectType::addCustomRBACOperation('read_learning_progress', 'Read Learning Progress', 'object', 2300);
}

$src_ops_id = ilDBUpdateNewObjectType::getCustomRBACOperationId('edit_learning_progress');	
if($src_ops_id && 
	$tgt_ops_id)
{			
	// see ilObjectLP
	$lp_types = array("crs", "grp", "fold", "lm", "htlm", "sahs", "tst", "exc", "sess");

	foreach($lp_types as $lp_type)
	{
		$lp_type_id = ilDBUpdateNewObjectType::getObjectTypeId($lp_type);
		if($lp_type_id)
		{			
			ilDBUpdateNewObjectType::addRBACOperation($lp_type_id, $tgt_ops_id);				
			ilDBUpdateNewObjectType::cloneOperation($lp_type, $src_ops_id, $tgt_ops_id);
		}
	}
}

?>
<#4288>
<?php
$ilCtrlStructureReader->getStructure();
?>
<#4289>
<?php
$def = array(
		'type'    => 'integer',
		'length'  => 1,
		'notnull' => true,
		'default' => 0
	);
$ilDB->addTableColumn("content_object", "progr_icons", $def);
?>
<#4290>
<?php
$def = array(
		'type'    => 'integer',
		'length'  => 1,
		'notnull' => true,
		'default' => 0
	);
$ilDB->addTableColumn("content_object", "store_tries", $def);
?>
<#4291>
<?php
	$query = 'DELETE FROM rbac_fa WHERE parent = '.$ilDB->quote(0,'integer');
	$ilDB->manipulate($query);


	/*$query = 'UPDATE rbac_fa f '.
			'SET parent  = '.
				'(SELECT t.parent FROM tree t where t.child = f.parent) '.
			'WHERE f.parent != '.$ilDB->quote(8,'integer').' '.
			'AND EXISTS (SELECT t.parent FROM tree t where t.child = f.parent) ';
	$ilDB->manipulate($query);*/

	global $ilLog;

	if(!$ilDB->tableColumnExists('rbac_fa', 'old_parent'))
	{
	    $ilDB->addTableColumn('rbac_fa', 'old_parent',
	        array(
	            "type"    => "integer",
	            "notnull" => true,
	            "length"  => 8,
	            "default" => 0
	        )
	    );
	    $ilLog->write("Created new temporary column: rbac_fa->old_parent");
	}

	if(!$ilDB->tableExists('rbac_fa_temp'))
	{
	    $fields = array(
	        'role_id'     => array('type' => 'integer', 'length' => 8, 'notnull' => true, 'default' => 0),
	        'parent_id'   => array('type' => 'integer', 'length' => 8, 'notnull' => true, 'default' => 0)
	    );
	    $ilDB->createTable('rbac_fa_temp', $fields);
	    $ilDB->addPrimaryKey('rbac_fa_temp', array('role_id', 'parent_id'));
	    $ilLog->write("Created new temporary table: rbac_fa_temp");
	}


	$stmt  = $ilDB->prepareManip("UPDATE rbac_fa SET parent = ?, old_parent = ? WHERE  rol_id = ? AND parent = ?", array("integer", "integer", "integer", "integer"));
	$stmt2 = $ilDB->prepareManip("INSERT INTO rbac_fa_temp (role_id, parent_id) VALUES(?, ?)", array("integer", "integer"));
	$stmt3 = $ilDB->prepare("SELECT object_data.type FROM object_reference INNER JOIN object_data ON object_data.obj_id = object_reference.obj_id WHERE ref_id = ?", array("integer"));
	    
	$query = "
	    SELECT f.*, t.parent grandparent
	    FROM rbac_fa f
	    INNER JOIN tree t ON t.child = f.parent
	    LEFT JOIN rbac_fa_temp
	        ON rbac_fa_temp.role_id = f.rol_id
	        AND rbac_fa_temp.parent_id = old_parent
	    WHERE f.parent != 8 AND rbac_fa_temp.role_id IS NULL
	    ORDER BY f.rol_id, f.parent
	";
	$res = $ilDB->query($query);

	$handled_roles_by_parent = array();

	while($row = $ilDB->fetchAssoc($res))
	{
	    $role_id   = $row["rol_id"];
	    $parent_id = $row["parent"];

	    if($handled_roles_by_parent[$role_id][$parent_id])
	    {
	        continue;
	    }

	    $new_parent_id = $row['grandparent'];
	        
	    $parent_res = $ilDB->execute($stmt3, array($parent_id));
	    $parent_row = $ilDB->fetchAssoc($parent_res);
	    if($parent_row['type'] != 'rolf')
	    {
	        $ilLog->write(sprintf("Parent of role with id %s is not a 'rolf' (obj_id: %s, type: %s), so skip record", $role_id, $parent_row['obj_id'], $parent_row['type']));
	        continue;
	    }

	    if($new_parent_id <= 0)
	    {
	        $ilLog->write(sprintf("Could not migrate record with role_id %s and parent id %s because the grandparent is 0", $role_id, $parent_id));
	        continue;
	    }

	    $ilDB->execute($stmt, array($new_parent_id, $parent_id , $role_id, $parent_id));
	    $ilDB->execute($stmt2, array($role_id, $parent_id));
	    $ilLog->write(sprintf("Migrated record with role_id %s and parent id %s to parent with id %s", $role_id, $parent_id, $new_parent_id));

	    $handled_roles_by_parent[$role_id][$parent_id] = true;
	}

	if($ilDB->tableColumnExists('rbac_fa', 'old_parent'))
	{
	 	$ilDB->dropTableColumn('rbac_fa', 'old_parent');  
	    $ilLog->write("Dropped new temporary column: rbac_fa->old_parent");
	}

	if($ilDB->tableExists('rbac_fa_temp'))
	{
		$ilDB->dropTable('rbac_fa_temp');
		$ilLog->write("Dropped new temporary table: rbac_fa_temp");
	}
?>

<#4292>
<?php
	$query = 'DELETE FROM rbac_templates WHERE parent = '.$ilDB->quote(0,'integer');
	$ilDB->manipulate($query);

	/*$query = 'UPDATE rbac_templates rt '.
			'SET parent = '.
			'(SELECT t.parent FROM tree t WHERE t.child = rt.parent) '.
			'WHERE rt.parent != '.$ilDB->quote(8,'integer').' '.
			'AND EXISTS (SELECT t.parent FROM tree t WHERE t.child = rt.parent) ';
	$ilDB->manipulate($query);*/

	global $ilLog;

	if(!$ilDB->tableColumnExists('rbac_templates', 'old_parent'))
	{
	    $ilDB->addTableColumn('rbac_templates', 'old_parent',
	        array(
	            "type"    => "integer",
	            "notnull" => true,
	            "length"  => 8,
	            "default" => 0
	        )
	    );
	    $ilLog->write("Created new temporary column: rbac_templates->old_parent");
	}

	if(!$ilDB->tableExists('rbac_templates_temp'))
	{
	    $fields = array(
	        'role_id'     => array('type' => 'integer', 'length' => 8, 'notnull' => true, 'default' => 0),
	        'parent_id'   => array('type' => 'integer', 'length' => 8, 'notnull' => true, 'default' => 0)
	    );
	    $ilDB->createTable('rbac_templates_temp', $fields);
	    $ilDB->addPrimaryKey('rbac_templates_temp', array('role_id', 'parent_id'));
	    $ilLog->write("Created new temporary table: rbac_templates_temp");
	}


	$stmt  = $ilDB->prepareManip("UPDATE rbac_templates SET parent = ?, old_parent = ? WHERE  rol_id = ? AND parent = ?", array("integer", "integer", "integer", "integer"));
	$stmt2 = $ilDB->prepareManip("INSERT INTO rbac_templates_temp (role_id, parent_id) VALUES(?, ?)", array("integer", "integer"));
	$stmt3 = $ilDB->prepare("SELECT object_data.type FROM object_reference INNER JOIN object_data ON object_data.obj_id = object_reference.obj_id WHERE ref_id = ?", array("integer"));

	$query = "
	    SELECT f.*, t.parent grandparent
	    FROM rbac_templates f
	    INNER JOIN tree t ON t.child = f.parent
	    LEFT JOIN rbac_templates_temp
	        ON rbac_templates_temp.role_id = f.rol_id
	        AND rbac_templates_temp.parent_id = old_parent
	    WHERE f.parent != 8 AND rbac_templates_temp.role_id IS NULL
	    ORDER BY f.rol_id, f.parent
	";
	$res = $ilDB->query($query);

	$handled_roles_by_parent = array();

	while($row = $ilDB->fetchAssoc($res))
	{
	    $role_id   = $row["rol_id"];
	    $parent_id = $row["parent"];

	    if($handled_roles_by_parent[$role_id][$parent_id])
	    {
	        continue;
	    }

	    $new_parent_id = $row['grandparent'];
	        
	    $parent_res = $ilDB->execute($stmt3, array($parent_id));
	    $parent_row = $ilDB->fetchAssoc($parent_res);
	    if($parent_row['type'] != 'rolf')
	    {
	        $ilLog->write(sprintf("Parent of role with id %s is not a 'rolf' (obj_id: %s, type: %s), so skip record", $role_id, $parent_row['obj_id'], $parent_row['type']));
	        continue;
	    }

	    if($new_parent_id <= 0)
	    {
	        $ilLog->write(sprintf("Could not migrate record with role_id %s and parent id %s because the grandparent is 0", $role_id, $parent_id));
	        continue;
	    }

	    $ilDB->execute($stmt, array($new_parent_id, $parent_id , $role_id, $parent_id));
	    $ilDB->execute($stmt2, array($role_id, $parent_id));
	    $ilLog->write(sprintf("Migrated record with role_id %s and parent id %s to parent with id %s", $role_id, $parent_id, $new_parent_id));

	    $handled_roles_by_parent[$role_id][$parent_id] = true;
	}

	if($ilDB->tableColumnExists('rbac_templates', 'old_parent'))
	{
	 	$ilDB->dropTableColumn('rbac_templates', 'old_parent');  
	    $ilLog->write("Dropped new temporary column: rbac_templates->old_parent");
	}

	if($ilDB->tableExists('rbac_templates_temp'))
	{
		$ilDB->dropTable('rbac_templates_temp');
		$ilLog->write("Dropped new temporary table: rbac_templates_temp");
	}
?>
<#4293>
<?php
$def = array(
		'type'    => 'integer',
		'length'  => 1,
		'notnull' => true,
		'default' => 0
	);
$ilDB->addTableColumn("content_object", "restrict_forw_nav", $def);
?>
<#4294>
<?php

// category taxonomy custom blocks are obsolete
$ilDB->manipulate("DELETE FROM il_custom_block".
	" WHERE context_obj_type = ".$ilDB->quote("cat", "text").
	" AND context_sub_obj_type = ".$ilDB->quote("tax", "text"));

?>
<#4295>
<?php
$ilCtrlStructureReader->getStructure();
?>
<#4296>
<?php
if( !$ilDB->tableColumnExists('container_sorting_set', 'new_items_position'))
{
	$def = array(
		'type'    => 'integer',
		'length'  => 1,
		'notnull' => true,
		'default' => 1
	);
	$ilDB->addTableColumn('container_sorting_set', 'new_items_position', $def);
}

if( !$ilDB->tableColumnExists('container_sorting_set', 'new_items_order'))
{
	$def = array(
		'type'    => 'integer',
		'length'  => 1,
		'notnull' => true,
		'default' => 0
	);
	$ilDB->addTableColumn('container_sorting_set', 'new_items_order', $def);
}
?>
<#4297>
<?php
	$ilCtrlStructureReader->getStructure();
?>
<#4298>
<?php
if(!$ilDB->tableExists('usr_cron_mail_reminder'))
{
	$fields = array (
		'usr_id'    => array(
			'type'    => 'integer',
			'length'  => 4,
			'default' => 0,
			'notnull' => true
		),
		'ts'   => array(
			'type'    => 'integer',
			'length'  => 4,
			'default' => 0,
			'notnull' => true
		)
	);
	$ilDB->createTable('usr_cron_mail_reminder', $fields);
	$ilDB->addPrimaryKey('usr_cron_mail_reminder', array('usr_id'));
}
?>
<#4299>
    <?php
    if(!$ilDB->tableExists('orgu_types')) {
        $fields = array (
            'id'    => array ('type' => 'integer', 'length'  => 4,'notnull' => true, 'default' => 0),
            'default_lang'   => array ('type' => 'text', 'notnull' => true, 'length' => 4, 'fixed' => false),
            'icon'    => array ('type' => 'text', 'length'  => 256, 'notnull' => false),
            'owner' => array('type' => 'integer', 'notnull' => true, 'length' => 4),
            'create_date'  => array ('type' => 'timestamp'),
            'last_update' => array('type' => 'timestamp'),
        );
        $ilDB->createTable('orgu_types', $fields);
        $ilDB->addPrimaryKey('orgu_types', array('id'));
        $ilDB->createSequence('orgu_types');
    }
    ?>
<#4300>
    <?php
    if(!$ilDB->tableExists('orgu_data')) {
        $fields = array (
            'orgu_id'    => array ('type' => 'integer', 'length'  => 4,'notnull' => true, 'default' => 0),
            'orgu_type_id'   => array ('type' => 'integer', 'notnull' => false, 'length' => 4),
        );
        $ilDB->createTable('orgu_data', $fields);
        $ilDB->addPrimaryKey('orgu_data', array('orgu_id'));
    }
    ?>
<#4301>
    <?php
    if(!$ilDB->tableExists('orgu_types_trans')) {
        $fields = array (
            'orgu_type_id'    => array ('type' => 'integer', 'length'  => 4,'notnull' => true),
            'lang'   => array ('type' => 'text', 'notnull' => true, 'length' => 4),
            'member'    => array ('type' => 'text', 'length'  => 32, 'notnull' => true),
            'value' => array('type' => 'text', 'length' => 4000, 'notnull' => false),
        );
        $ilDB->createTable('orgu_types_trans', $fields);
        $ilDB->addPrimaryKey('orgu_types_trans', array('orgu_type_id', 'lang', 'member'));
    }
    ?>
<#4302>
    <?php
    $ilCtrlStructureReader->getStructure();
    ?>
<#4303>
    <?php
    if(!$ilDB->tableExists('orgu_types_adv_md_rec')) {
        $fields = array (
            'type_id'    => array ('type' => 'integer', 'length'  => 4,'notnull' => true),
            'rec_id'   => array ('type' => 'integer', 'notnull' => true, 'length' => 4),
        );
        $ilDB->createTable('orgu_types_adv_md_rec', $fields);
        $ilDB->addPrimaryKey('orgu_types_adv_md_rec', array('type_id', 'rec_id'));
    }
    ?>
<#4304>
<?php
	$ilDB->modifyTableColumn(
		'ecs_server',
		'auth_pass',
		array(
			"type" => "text",
			"length" => 128,
			"notnull" => false,
			'fixed' => false
		)
	);
?>
<#4305>
<?php

// #13822 
include_once('./Services/Migration/DBUpdate_3560/classes/class.ilDBUpdateNewObjectType.php');
ilDBUpdateNewObjectType::varchar2text('exc_assignment_peer', 'pcomment');

?>
<#4306>
<?php
/**
 * @var $ilDB ilDB
 */
global $ilDB;

$ilDB->modifyTableColumn('usr_data', 'passwd', array(
	'type'    => 'text',
	'length'  => 80,
	'notnull' => false,
	'default' => null
));
?>
<#4307>
<?php
$ilDB->manipulateF(
	'DELETE FROM settings WHERE keyword = %s',
	array('text'),
	array('usr_settings_export_password')
);
?>
<#4308>
<?php
if(!$ilDB->tableColumnExists('usr_data', 'passwd_enc_type'))
{
	$ilDB->addTableColumn('usr_data', 'passwd_enc_type', array(
		'type'    => 'text',
		'length'  => 10,
		'notnull' => false,
		'default' => null
	));
}
?>
<#4309>
<?php
// We have to handle alle users with a password. We cannot rely on the auth_mode information.
$ilDB->manipulateF('
	UPDATE usr_data
	SET passwd_enc_type = %s
	WHERE (SUBSTR(passwd, 1, 4) = %s OR SUBSTR(passwd, 1, 4) = %s) AND passwd IS NOT NULL
	',
	array('text', 'text', 'text'),
	array('bcrypt', '$2a$', '$2y$')
);
$ilDB->manipulateF('
	UPDATE usr_data
	SET passwd_enc_type = %s
	WHERE SUBSTR(passwd, 1, 4) != %s AND SUBSTR(passwd, 1, 4) != %s AND LENGTH(passwd) = 32 AND passwd IS NOT NULL
	',
	array('text', 'text', 'text'),
	array('md5', '$2a$', '$2y$')
);
?>
<#4310>
<?php
if(!$ilDB->tableColumnExists('usr_data', 'passwd_salt'))
{
	$ilDB->addTableColumn('usr_data', 'passwd_salt', array(
		'type'    => 'text',
		'length'  => 32,
		'notnull' => false,
		'default' => null
	));
}
?>
<#4311>
<?php
if($ilDB->tableColumnExists('usr_data', 'i2passwd'))
{
	$ilDB->dropTableColumn('usr_data', 'i2passwd');
}
?>
<#4312>
<?php

	$a_obj_id = array();
	$a_scope_id = array();
	$a_scope_id_one = array();
	//select targetobjectiveid = cmi_gobjective.objective_id
	$res = $ilDB->query('SELECT cp_mapinfo.targetobjectiveid 
		FROM cp_package, cp_mapinfo, cp_node 
		WHERE cp_package.global_to_system = 0 AND cp_package.obj_id = cp_node.slm_id AND cp_node.cp_node_id = cp_mapinfo.cp_node_id 
		GROUP BY cp_mapinfo.targetobjectiveid');
	while($data = $ilDB->fetchAssoc($res)) 
	{
		$a_obj_id[] = $data['targetobjectiveid'];
	}
	//make arrays
	for ($i=0;$i<count($a_obj_id);$i++) {
		$a_scope_id[$a_obj_id[$i]] = array();
		$a_scope_id_one[$a_obj_id[$i]] = array();
	}
	//only global_to_system=0 -> should be updated
	$res = $ilDB->query('SELECT cp_mapinfo.targetobjectiveid, cp_package.obj_id 
		FROM cp_package, cp_mapinfo, cp_node 
		WHERE cp_package.global_to_system = 0 AND cp_package.obj_id = cp_node.slm_id AND cp_node.cp_node_id = cp_mapinfo.cp_node_id');
	while($data = $ilDB->fetchAssoc($res)) 
	{
		$a_scope_id[$data['targetobjectiveid']][] = $data['obj_id'];
	}
	//only global_to_system=1 -> should maintain
	$res = $ilDB->query('SELECT cp_mapinfo.targetobjectiveid, cp_package.obj_id 
		FROM cp_package, cp_mapinfo, cp_node 
		WHERE cp_package.global_to_system = 1 AND cp_package.obj_id = cp_node.slm_id AND cp_node.cp_node_id = cp_mapinfo.cp_node_id');
	while($data = $ilDB->fetchAssoc($res)) 
	{
		$a_scope_id_one[$data['targetobjectiveid']][] = $data['obj_id'];
	}

	//for all targetobjectiveid
	for ($i=0;$i<count($a_obj_id);$i++) {
		$a_toupdate = array();
		//get old data without correct scope_id
		$res = $ilDB->queryF(
			"SELECT * FROM cmi_gobjective WHERE scope_id = %s AND objective_id = %s",
			array('integer', 'text'),
			array(0, $a_obj_id[$i])
		);
		while($data = $ilDB->fetchAssoc($res)) 
		{
			$a_toupdate[] = $data;
		}
		//check specific possible scope_ids with global_to_system=0 -> a_o
		$a_o = $a_scope_id[$a_obj_id[$i]];
		for ($z=0; $z<count($a_o); $z++) {
			//for all existing entries
			for ($y=0; $y<count($a_toupdate); $y++) {
				$a_t=$a_toupdate[$y];
				//only users attempted
				$res = $ilDB->queryF('SELECT user_id FROM sahs_user WHERE obj_id=%s AND user_id=%s',
					array('integer', 'integer'),
					array($a_o[$z], $a_t['user_id'])
				);
				if($ilDB->numRows($res)) {
				//check existing entry
					$res = $ilDB->queryF('SELECT user_id FROM cmi_gobjective WHERE scope_id=%s AND user_id=%s AND objective_id=%s',
						array('integer', 'integer','text'),
						array($a_o[$z], $a_t['user_id'],$a_t['objective_id'])
					);
					if(!$ilDB->numRows($res)) {
						$ilDB->manipulate("INSERT INTO cmi_gobjective (user_id, satisfied, measure, scope_id, status, objective_id, score_raw, score_min, score_max, progress_measure, completion_status) VALUES"
						." (".$ilDB->quote($a_t['user_id'], "integer")
						.", ".$ilDB->quote($a_t['satisfied'], "text")
						.", ".$ilDB->quote($a_t['measure'], "text")
						.", ".$ilDB->quote($a_o[$z], "integer")
						.", ".$ilDB->quote($a_t['status'], "text")
						.", ".$ilDB->quote($a_t['objective_id'], "text")
						.", ".$ilDB->quote($a_t['score_raw'], "text")
						.", ".$ilDB->quote($a_t['score_min'], "text")
						.", ".$ilDB->quote($a_t['score_max'], "text")
						.", ".$ilDB->quote($a_t['progress_measure'], "text")
						.", ".$ilDB->quote($a_t['completion_status'], "text")
						.")");
					}
				}
			}
		}
		//delete entries if global_to_system=1 is not used by any learning module
		if (count($a_scope_id_one[$a_obj_id[$i]]) == 0) {
			$ilDB->queryF(
				'DELETE FROM cmi_gobjective WHERE scope_id = %s AND objective_id = %s',
				array('integer', 'text'),
				array(0, $a_obj_id[$i])
			);
		}
	}
	
	
?>
<#4313>
<?php
if($ilDB->tableColumnExists('exc_assignment_peer', 'upload'))
{
	$ilDB->dropTableColumn('exc_assignment_peer', 'upload');
}
?>

<#4314>
<?php

$res = $ilDB->queryF(
	"SELECT COUNT(*) cnt FROM qpl_qst_type WHERE type_tag = %s", array('text'), array('assKprimChoice')
);

$row = $ilDB->fetchAssoc($res);

if( !$row['cnt'] )
{
	$res = $ilDB->query("SELECT MAX(question_type_id) maxid FROM qpl_qst_type");
	$data = $ilDB->fetchAssoc($res);
	$nextId = $data['maxid'] + 1;

	$ilDB->insert('qpl_qst_type', array(
		'question_type_id' => array('integer', $nextId),
		'type_tag' => array('text', 'assKprimChoice'),
		'plugin' => array('integer', 0)
	));
}

?>

<#4315>
<?php

if( !$ilDB->tableExists('qpl_qst_kprim') )
{
	$ilDB->createTable('qpl_qst_kprim', array(
		'question_fi' => array(
			'type' => 'integer',
			'length' => 4,
			'notnull' => true,
			'default' => 0
		),
		'shuffle_answers' => array(
			'type' => 'integer',
			'length' => 1,
			'notnull' => true,
			'default' => 0
		),
		'answer_type' => array(
			'type' => 'text',
			'length' => 16,
			'notnull' => true,
			'default' => 'singleLine'
		),
		'thumb_size' => array(
			'type' => 'integer',
			'length' => 4,
			'notnull' => false,
			'default' => null
		),
		'opt_label' => array(
			'type' => 'text',
			'length' => 32,
			'notnull' => true,
			'default' => 'right/wrong'
		),
		'custom_true' => array(
			'type' => 'text',
			'length' => 255,
			'notnull' => false,
			'default' => null
		),
		'custom_false' => array(
			'type' => 'text',
			'length' => 255,
			'notnull' => false,
			'default' => null
		),
		'score_partsol' => array(
			'type' => 'integer',
			'length' => 1,
			'notnull' => true,
			'default' => 0
		),
		'feedback_setting' => array(
			'type' => 'integer',
			'length' => 4,
			'notnull' => true,
			'default' => 1
		)
	));

	$ilDB->addPrimaryKey('qpl_qst_kprim', array('question_fi'));
}

?>

<#4316>
<?php

if( !$ilDB->tableExists('qpl_a_kprim') )
{
	$ilDB->createTable('qpl_a_kprim', array(
		'question_fi' => array(
			'type' => 'integer',
			'length' => 4,
			'notnull' => true,
			'default' => 0
		),
		'position' => array(
			'type' => 'integer',
			'length' => 4,
			'notnull' => true,
			'default' => 0
		),
		'answertext' => array(
			'type' => 'text',
			'length' => 1000,
			'notnull' => false,
			'default' => null
		),
		'imagefile' => array(
			'type' => 'text',
			'length' => 255,
			'notnull' => false,
			'default' => null
		),
		'correctness' => array(
			'type' => 'integer',
			'length' => 1,
			'notnull' => true,
			'default' => 0
		)
	));

	$ilDB->addPrimaryKey('qpl_a_kprim', array('question_fi', 'position'));
	$ilDB->addIndex('qpl_a_kprim', array('question_fi'), 'i1');
}
?>

<#4317>
<?php
	$ilCtrlStructureReader->getStructure();
?>
<#4318>
<?php

// #13858 
include_once('./Services/Migration/DBUpdate_3560/classes/class.ilDBUpdateNewObjectType.php');
ilDBUpdateNewObjectType::varchar2text('rbac_log', 'data');

?>
<#4319>
<?php

$ilDB->addTableColumn('page_qst_answer', 'unlocked', array(
	"type" => "integer",
	"notnull" => true,
	"length" => 1,
	"default" => 0
));

?>
<#4320>
<?php
/** @var ilDB $ilDB */
if(!$ilDB->tableColumnExists('tst_solutions', 'step'))
{
    $ilDB->addTableColumn('tst_solutions', 'step', array(
            'type' => 'integer',
            'length' => 4,
            'notnull' => false,
            'default' => null
        ));
}
?>
<#4321>
<?php
/** @var ilDB $ilDB */
if(!$ilDB->tableColumnExists('tst_test_result', 'step'))
{
	$ilDB->addTableColumn('	tst_test_result', 'step', array(
		'type' => 'integer',
		'length' => 4,
		'notnull' => false,
		'default' => null
	));
}
?>

<#4322>
<?php

	$ilDB->addTableColumn('event', 'reg_type', array(
		'type' => 'integer',
		'length' => 2,
		'notnull' => false,
		'default' => 0
	));
	
?>

<#4323>
<?php

	$query = 'UPDATE event set reg_type = registration';
	$ilDB->manipulate($query);
?>

<#4324>
<?php
	$ilDB->addTableColumn('event', 'reg_limit_users', array(
		'type' => 'integer',
		'length' => 4,
		'notnull' => false,
		'default' => 0
	));

?>
<#4325>
<?php
	$ilDB->addTableColumn('event', 'reg_waiting_list', array(
		'type' => 'integer',
		'length' => 1,
		'notnull' => false,
		'default' => 0
	));

?>
<#4326>
<?php
	$ilDB->addTableColumn('event', 'reg_limited', array(
		'type' => 'integer',
		'length' => 1,
		'notnull' => false,
		'default' => 0
	));

?>
<#4327>
<?php

include_once('./Services/Migration/DBUpdate_3560/classes/class.ilDBUpdateNewObjectType.php');
ilDBUpdateNewObjectType::addAdminNode('bibs', 'BibliographicAdmin');

$ilCtrlStructureReader->getStructure();
?>
<#4328>
<?php

if( !$ilDB->tableExists('il_bibl_settings') )
{
	$ilDB->createTable('il_bibl_settings', array(
		'id' => array(
			'type' => "integer",
			'length' => 4,
			'notnull' => true,
			'default' => 0
		),
		'name' => array(
			'type' => 'text',
			'length' => 50,
			'notnull' => true,
			'default' => "-"
		),
		'url' => array(
			'type' => 'text',
			'length' => 128,
			'notnull' => true,
			'default' => "-"
		),
		'img' => array(
			'type' => 'text',
			'length' => 128,
			'notnull' => false
		)
	));
	$ilDB->addPrimaryKey('il_bibl_settings', array('id'));
}
?>
<#4329>
<?php
	if(!$ilDB->tableColumnExists('frm_threads', 'thr_author_id'))
	{
		$ilDB->addTableColumn('frm_threads', 'thr_author_id',
			array(
				'type' => 'integer',
				'length' => 4,
				'notnull' => true,
				'default' => 0
			));
	}
?>
<#4330>
<?php
	if($ilDB->tableColumnExists('frm_threads', 'thr_author_id'))
	{
		$ilDB->manipulate('UPDATE frm_threads SET thr_author_id = thr_usr_id');
	}
?>
<#4331>
<?php
	if(!$ilDB->tableColumnExists('frm_posts', 'pos_author_id'))
	{
		$ilDB->addTableColumn('frm_posts', 'pos_author_id',
			array(
				'type' => 'integer',
				'length' => 4,
				'notnull' => true,
				'default' => 0
			));
	}
?>
<#4332>
<?php
	if($ilDB->tableColumnExists('frm_posts', 'pos_author_id'))
	{
		$ilDB->manipulate('UPDATE frm_posts SET pos_author_id = pos_usr_id');
	}
?>
<#4333>
<?php
	if(!$ilDB->tableColumnExists('frm_threads', 'thr_display_user_id'))
	{
		$ilDB->addTableColumn('frm_threads', 'thr_display_user_id',
			array(
				'type' => 'integer',
				'length' => 4,
				'notnull' => true,
				'default' => 0
			));
	}
?>
<#4334>
<?php
	if($ilDB->tableColumnExists('frm_threads', 'thr_display_user_id'))
	{
		$ilDB->manipulate('UPDATE frm_threads SET thr_display_user_id = thr_usr_id');
	}
?>
<#4335>
<?php
	if($ilDB->tableColumnExists('frm_threads', 'thr_usr_id'))
	{
		$ilDB->dropTableColumn('frm_threads', 'thr_usr_id');
	}
	
?>
<#4336>
<?php
	if(!$ilDB->tableColumnExists('frm_posts', 'pos_display_user_id'))
	{
		$ilDB->addTableColumn('frm_posts', 'pos_display_user_id',
			array(
				'type' => 'integer',
				'length' => 4,
				'notnull' => true,
				'default' => 0
			));
	}
?>
<#4337>
<?php
	if($ilDB->tableColumnExists('frm_posts', 'pos_display_user_id'))
	{
		$ilDB->manipulate('UPDATE frm_posts SET pos_display_user_id = pos_usr_id');
	}
?>
<#4338>
<?php
	if($ilDB->tableColumnExists('frm_posts', 'pos_usr_id'))
	{
		$ilDB->dropTableColumn('frm_posts', 'pos_usr_id');
	}
?>
<#4339>
<?php

$ilDB->createTable('sty_media_query', array(
	'id' => array(
		'type' => "integer",
		'length' => 4,
		'notnull' => true,
		'default' => 0
	),
	'style_id' => array(
		'type' => "integer",
		'length' => 4,
		'notnull' => true,
		'default' => 0
	),
	'order_nr' => array(
		'type' => "integer",
		'length' => 4,
		'notnull' => true,
		'default' => 0
	),
	'mquery' => array(
		'type' => 'text',
		'length' => 2000,
		'notnull' => false,
	)));
?>
<#4340>
<?php
	$ilDB->addPrimaryKey('sty_media_query', array('id'));
	$ilDB->createSequence('sty_media_query');
?>
<#4341>
<?php
	$ilDB->addTableColumn('style_parameter', 'mq_id', array(
		"type" => "integer",
		"notnull" => true,
		"length" => 4,
		"default" => 0
	));
?>
<#4342>
<?php
	$ilDB->addTableColumn('style_parameter', 'custom', array(
		"type" => "integer",
		"notnull" => true,
		"length" => 1,
		"default" => 0
	));
?>

<#4343>
<?php
$ini = new ilIniFile(ILIAS_ABSOLUTE_PATH."/ilias.ini.php");

if($ini->read())
{
	$ilSetting = new ilSetting();
	
	$https_header_enable = (bool) $ilSetting->get('ps_auto_https_enabled',false);
	$https_header_name = (string) $ilSetting->get('ps_auto_https_headername',"ILIAS_HTTPS_ENABLED");
	$https_header_value = (string) $ilSetting->get('ps_auto_https_headervalue',"1");

	if(!$ini->groupExists('https'))
	{
		$ini->addGroup('https');
	}
	
	$ini->setVariable("https","auto_https_detect_enabled", (!$https_header_enable) ? 0 : 1);
	$ini->setVariable("https","auto_https_detect_header_name", $https_header_name);
	$ini->setVariable("https","auto_https_detect_header_value", $https_header_value);

	$ini->write();
}
?>
<#4344>
<?php
	$ilSetting = new ilSetting();

	$ilSetting->delete('ps_auto_https_enabled');
	$ilSetting->delete('ps_auto_https_headername');
	$ilSetting->delete('ps_auto_https_headervalue');
?>
<#4345>
<?php
	$ilCtrlStructureReader->getStructure();
?>
<#4346>
<?php
if( !$ilDB->tableColumnExists('tst_active', 'objective_container') )
{
	$ilDB->addTableColumn('tst_active', 'objective_container', array(
		'type' => 'integer',
		'length' => 4,
		'notnull' => false,
		'default' => null
	));
}
?>
<#4347>
<?php
if( !$ilDB->tableExists('qpl_a_cloze_combi_res') )
{
	$ilDB->createTable('qpl_a_cloze_combi_res', array(
		'combination_id' => array(
			'type' => "integer",
			'length' => 4,
			'notnull' => true
		),
		'question_fi' => array(
			'type' => "integer",
			'length' => 4,
			'notnull' => true
		),
		'gap_fi' => array(
			'type' => "integer",
			'length' => 4,
			'notnull' => true
		),
		'answer' => array(
			'type' => 'text',
			'length' => 1000,
			'notnull' => false
		),
		'points' => array(
			'type' => 'float'
		),
		'best_solution' => array(
			'type' => 'integer',
			'length' => 1,
			'notnull' => false
		),
	));
}
?>
<#4348>
<?php
if( !$ilDB->tableColumnExists('conditions', 'hidden_status') )
{
	$ilDB->addTableColumn('conditions', 'hidden_status', array(
		'type' => 'integer',
		'length' => 1,
		'notnull' => false,
		'default' => 0
	));
}
?>
<#4349>
<?php
	if($ilDB->tableColumnExists('frm_posts', 'pos_usr_id'))
	{
		$ilDB->dropTableColumn('frm_posts', 'pos_usr_id');
	}
?>
<#4350>
<?php
	if($ilDB->tableColumnExists('frm_threads', 'thr_usr_id'))
	{
		$ilDB->dropTableColumn('frm_threads', 'thr_usr_id');
	}
?>


<#4351>
<?php
	$res = $ilDB->query("SELECT value FROM settings WHERE module = 'google_maps' AND keyword = 'enable'");
	if ($rec = $ilDB->fetchAssoc($res)) {
		$ilDB->manipulate("INSERT INTO settings (module, keyword, value) VALUES ('maps', 'type', 'googlemaps')");
	}
	
	// adjust naming in settings
	$ilDB->manipulate("UPDATE settings SET module = 'maps' WHERE module = 'google_maps'");
	
	// adjust naming in language data
	$ilDB->manipulate("UPDATE lng_data SET module = 'maps' WHERE module = 'gmaps'");
	$ilDB->manipulate("UPDATE lng_data SET identifier = 'maps_enable_maps_info' WHERE identifier = 'gmaps_enable_gmaps_info'");
	$ilDB->manipulate("UPDATE lng_data SET identifier = 'maps_enable_maps' WHERE identifier = 'gmaps_enable_gmaps'");
	$ilDB->manipulate("UPDATE lng_data SET identifier = 'maps_extt_maps' WHERE identifier = 'gmaps_extt_gmaps'");
	$ilDB->manipulate("UPDATE lng_data SET identifier = 'maps_latitude' WHERE identifier = 'gmaps_latitude'");
	$ilDB->manipulate("UPDATE lng_data SET identifier = 'maps_longitude' WHERE identifier = 'gmaps_longitude'");
	$ilDB->manipulate("UPDATE lng_data SET identifier = 'maps_lookup_address' WHERE identifier = 'gmaps_lookup_address'");
	$ilDB->manipulate("UPDATE lng_data SET identifier = 'maps_public_profile_info' WHERE identifier = 'gmaps_public_profile_info'");
	$ilDB->manipulate("UPDATE lng_data SET identifier = 'maps_settings' WHERE identifier = 'gmaps_settings'");
	$ilDB->manipulate("UPDATE lng_data SET identifier = 'maps_std_location_desc' WHERE identifier = 'gmaps_std_location_desc'");
	$ilDB->manipulate("UPDATE lng_data SET identifier = 'maps_std_location' WHERE identifier = 'gmaps_std_location'");
	$ilDB->manipulate("UPDATE lng_data SET identifier = 'maps_zoom_level' WHERE identifier = 'gmaps_zoom_level'");

?>
<#4352>
<?php

if(!$ilDB->tableColumnExists('il_blog','abs_shorten')) 
{
    $ilDB->addTableColumn(
        'il_blog',
        'abs_shorten',
        array(
            'type' => 'integer',
			'length' => 1,
            'notnull' => false,
            'default' => 0
        ));
}

if(!$ilDB->tableColumnExists('il_blog','abs_shorten_len')) 
{
    $ilDB->addTableColumn(
        'il_blog',
        'abs_shorten_len',
        array(
            'type' => 'integer',
			'length' => 2,
            'notnull' => false,
            'default' => 0
        ));
}

if(!$ilDB->tableColumnExists('il_blog','abs_image')) 
{
    $ilDB->addTableColumn(
        'il_blog',
        'abs_image',
        array(
            'type' => 'integer',
			'length' => 1,
            'notnull' => false,
            'default' => 0
        ));
}

if(!$ilDB->tableColumnExists('il_blog','abs_img_width')) 
{
    $ilDB->addTableColumn(
        'il_blog',
        'abs_img_width',
        array(
            'type' => 'integer',
			'length' => 2,
            'notnull' => false,
            'default' => 0
        ));
}

if(!$ilDB->tableColumnExists('il_blog','abs_img_height')) 
{
    $ilDB->addTableColumn(
        'il_blog',
        'abs_img_height',
        array(
            'type' => 'integer',
			'length' => 2,
            'notnull' => false,
            'default' => 0
        ));
}

?>

<#4353>
<?php

if( !$ilDB->tableExists('usr_data_multi') )
{
	$ilDB->createTable('usr_data_multi', array(
		'usr_id' => array(
			'type' => 'integer',
			'length' => 4,
			'notnull' => true,
			'default' => 0
		),
		'field_id' => array(
			'type' => 'text',
			'length' => 255,
			'notnull' => true
		),
		'value' => array(
			'type' => 'text',
			'length' => 1000,
			'notnull' => false,
		)
	));
}

?>

<#4354>
<?php
if(!$ilDB->tableColumnExists('crs_start', 'pos'))
{
	$ilDB->addTableColumn('crs_start', 'pos', array(
		'type' => 'integer',
		'length' => 4,
		'notnull' => false,
		'default' => null
	));
}
?>

<#4355>
<?php
if(!$ilDB->tableExists('loc_settings'))
{
	$ilDB->createTable('loc_settings', array(
		'obj_id' => array(
			'type' => 'integer',
			'length' => 4,
			'notnull' => true,
			'default' => 0
		),
		'type' => array(
			'type' => 'integer',
			'length' => 1,
			'notnull' => true,
			'default' => 0
		)
		)
	);

	$ilDB->addPrimaryKey('loc_settings', array('obj_id'));
}
?>
<#4356>
<?php
if(!$ilDB->tableColumnExists('loc_settings', 'itest'))
{
	$ilDB->addTableColumn('loc_settings', 'itest', array(
		'type' => 'integer',
		'length' => 4,
		'notnull' => false,
		'default' => null
	));
}

if(!$ilDB->tableColumnExists('loc_settings', 'qtest'))
{
	$ilDB->addTableColumn('loc_settings', 'qtest', array(
		'type' => 'integer',
		'length' => 4,
		'notnull' => false,
		'default' => null
	));
}
?>

<#4357>
<?php
if(!$ilDB->tableColumnExists('adm_settings_template', 'auto_generated'))
{
	$ilDB->addTableColumn('adm_settings_template', 'auto_generated', array(
		'type' => 'integer',
		'length' => 1,
		'notnull' => false,
		'default' => 0
	));
}
?>

<#4358>
<?php
if( !$ilDB->tableColumnExists('crs_objective_lm', 'position') )
{
	$ilDB->addTableColumn('crs_objective_lm', 'position', array(
		'type' => 'integer',
		'length' => 4,
		'notnull' => false,
		'default' => 0
	));
}
?>
<#4359>
<?php

if(!$ilDB->tableExists('loc_rnd_qpl') )
{
	$ilDB->createTable('loc_rnd_qpl', array(
		'container_id' => array(
			'type' => 'integer',
			'length' => 4,
			'notnull' => true,
			'default' => 0
		),
		'objective_id' => array(
			'type' => 'integer',
			'length' => 4,
			'notnull' => true,
			'default' => 0
		),
		'tst_type' => array(
			'type' => 'integer',
			'length' => 1,
			'notnull' => true,
			'default' => 0
		),
		'tst_id' => array(
			'type' => 'integer',
			'length' => 4,
			'notnull' => true,
			'default' => 0
		),
		'qp_seq' => array(
			'type' => 'integer',
			'length' => 4,
			'notnull' => true,
			'default' => 0
		),
		'percentage' => array(
			'type' => 'integer',
			'length' => 4,
			'notnull' => true,
			'default' => 0
		),
	));
	$ilDB->addPrimaryKey('loc_rnd_qpl', array('container_id', 'objective_id', 'tst_type'));
}
?>
<#4360>
<?php

$query = 'INSERT INTO adm_settings_template '.
		'(id, type, title, description, auto_generated) '.
		'VALUES( '.
		$ilDB->quote($ilDB->nextId('adm_settings_template'),'integer').', '.
		$ilDB->quote('tst','text').', '.
		$ilDB->quote('il_astpl_loc_initial','text').', '.
		$ilDB->quote('il_astpl_loc_initial_desc','text').', '.
		$ilDB->quote(1,'integer').' '.
		')';
$ilDB->manipulate($query);
?>
<#4361>
<?php

$query = 'INSERT INTO adm_settings_template '.
		'(id, type, title, description, auto_generated) '.
		'VALUES( '.
		$ilDB->quote($ilDB->nextId('adm_settings_template'),'integer').', '.
		$ilDB->quote('tst','text').', '.
		$ilDB->quote('il_astpl_loc_qualified','text').', '.
		$ilDB->quote('il_astpl_loc_qualified_desc','text').', '.
		$ilDB->quote(1,'integer').' '.
		')';
$ilDB->manipulate($query);
?>

<#4362>
<?php

if( !$ilDB->tableExists('loc_user_results') )
{
	$ilDB->createTable('loc_user_results', array(
		'user_id' => array(
			'type' => 'integer',
			'length' => 4,
			'notnull' => true,
			'default' => 0
		),
		'course_id' => array(
			'type' => 'integer',
			'length' => 4,
			'notnull' => true,
			'default' => 0
		),
		'objective_id' => array(
			'type' => 'integer',
			'length' => 4,
			'notnull' => true,
			'default' => 0
		),
		'type' => array(
			'type' => 'integer',
			'length' => 1,
			'notnull' => true,
			'default' => 0
		),
		'status' => array(
			'type' => 'integer',
			'length' => 1,
			'notnull' => false,
			'default' => 0
		),
		'result_perc' => array(
			'type' => 'integer',
			'length' => 1,
			'notnull' => false,
			'default' => 0
		),
		'limit_perc' => array(
			'type' => 'integer',
			'length' => 1,
			'notnull' => false,
			'default' => 0
		),
		'tries' => array(
			'type' => 'integer',
			'length' => 1,
			'notnull' => false,
			'default' => 0
		),
		'is_final' => array(
			'type' => 'integer',
			'length' => 1,
			'notnull' => false,
			'default' => 0
		),
		'tstamp' => array(
			'type' => 'integer',
			'length' => 4,
			'notnull' => false,
			'default' => 0
		)
	));

	$ilDB->addPrimaryKey('loc_user_results', array('user_id', 'course_id', 'objective_id', 'type'));
}
?>
<#4363>
<?php
if(!$ilDB->tableColumnExists('loc_settings', 'qt_vis_all'))
{
	$ilDB->addTableColumn('loc_settings', 'qt_vis_all', array(
		'type' => 'integer',
		'length' => 1,
		'notnull' => false,
		'default' => 1
	));
}
?>

<#4364>
<?php
if(!$ilDB->tableColumnExists('loc_settings', 'qt_vis_obj'))
{
	$ilDB->addTableColumn('loc_settings', 'qt_vis_obj', array(
		'type' => 'integer',
		'length' => 1,
		'notnull' => false,
		'default' => 0
	));
}
?>

<#4365>
<?php
if(!$ilDB->tableColumnExists('crs_objectives', 'active'))
{
	$ilDB->addTableColumn('crs_objectives', 'active', array(
		'type' => 'integer',
		'length' => 1,
		'notnull' => false,
		'default' => 1
	));
}
?>

<#4366>
<?php
if(!$ilDB->tableColumnExists('crs_objectives', 'passes'))
{
	$ilDB->addTableColumn('crs_objectives', 'passes', array(
		'type' => 'integer',
		'length' => 2,
		'notnull' => false,
		'default' => 0
	));
}
?>

<#4367>
<?php
if(!$ilDB->tableExists('loc_tst_run'))
{
	$ilDB->createTable('loc_tst_run', array(
		'container_id' => array(
			'type' => 'integer',
			'length' => 4,
			'notnull' => true,
			'default' => 0
		),
		'user_id' => array(
			'type' => 'integer',
			'length' => 4,
			'notnull' => true,
			'default' => 0
		),
		'test_id' => array(
			'type' => 'integer',
			'length' => 4,
			'notnull' => true,
			'default' => 0
		),
		'objective_id' => array(
			'type' => 'integer',
			'length' => 4,
			'notnull' => true,
			'default' => 0
		),
		'max_points' => array(
			'type' => 'integer',
			'length' => 4,
			'notnull' => false,
			'default' => 0
		),
		'questions' => array(
			'type' => 'text',
			'length' => 1000,
			'notnull' => false,
			'default' => 0
		)
	));
	$ilDB->addPrimaryKey('loc_tst_run', array('container_id', 'user_id', 'test_id', 'objective_id'));
}
?>
<#4368>
<?php
if(!$ilDB->tableColumnExists('loc_settings','reset_results'))
{
    $ilDB->addTableColumn(
        'loc_settings',
        'reset_results',
        array(
            'type' => 'integer',
			'length' => 1,
            'notnull' => false,
            'default' => 0
        ));
}
?>
<#4369>
<?php
$ilCtrlStructureReader->getStructure();
?>
<#4370>
<?php
if(!$ilDB->tableColumnExists('il_bibl_settings', 'show_in_list'))
{
	$ilDB->addTableColumn('il_bibl_settings', 'show_in_list', array(
		'type' => 'integer',
		'length' => 1,
		'notnull' => false,
		'default' => 0
	));
}
?>
<#4371>
<?php

	$a_obj_id = array();
	$a_scope_id = array();
	$a_scope_id_one = array();
	//select targetobjectiveid = cmi_gobjective.objective_id
	$res = $ilDB->query('SELECT cp_mapinfo.targetobjectiveid 
		FROM cp_package, cp_mapinfo, cp_node 
		WHERE cp_package.global_to_system = 0 AND cp_package.obj_id = cp_node.slm_id AND cp_node.cp_node_id = cp_mapinfo.cp_node_id 
		GROUP BY cp_mapinfo.targetobjectiveid');
	while($data = $ilDB->fetchAssoc($res)) 
	{
		$a_obj_id[] = $data['targetobjectiveid'];
	}
	//make arrays
	for ($i=0;$i<count($a_obj_id);$i++) {
		$a_scope_id[$a_obj_id[$i]] = array();
		$a_scope_id_one[$a_obj_id[$i]] = array();
	}
	//only global_to_system=0 -> should be updated
	$res = $ilDB->query('SELECT cp_mapinfo.targetobjectiveid, cp_package.obj_id 
		FROM cp_package, cp_mapinfo, cp_node 
		WHERE cp_package.global_to_system = 0 AND cp_package.obj_id = cp_node.slm_id AND cp_node.cp_node_id = cp_mapinfo.cp_node_id');
	while($data = $ilDB->fetchAssoc($res)) 
	{
		$a_scope_id[$data['targetobjectiveid']][] = $data['obj_id'];
	}
	//only global_to_system=1 -> should maintain
	$res = $ilDB->query('SELECT cp_mapinfo.targetobjectiveid, cp_package.obj_id 
		FROM cp_package, cp_mapinfo, cp_node 
		WHERE cp_package.global_to_system = 1 AND cp_package.obj_id = cp_node.slm_id AND cp_node.cp_node_id = cp_mapinfo.cp_node_id');
	while($data = $ilDB->fetchAssoc($res)) 
	{
		$a_scope_id_one[$data['targetobjectiveid']][] = $data['obj_id'];
	}

	//for all targetobjectiveid
	for ($i=0;$i<count($a_obj_id);$i++) {
		$a_toupdate = array();
		//get old data without correct scope_id
		$res = $ilDB->queryF(
			"SELECT * FROM cmi_gobjective WHERE scope_id = %s AND objective_id = %s",
			array('integer', 'text'),
			array(0, $a_obj_id[$i])
		);
		while($data = $ilDB->fetchAssoc($res)) 
		{
			$a_toupdate[] = $data;
		}
		//check specific possible scope_ids with global_to_system=0 -> a_o
		$a_o = $a_scope_id[$a_obj_id[$i]];
		for ($z=0; $z<count($a_o); $z++) {
			//for all existing entries
			for ($y=0; $y<count($a_toupdate); $y++) {
				$a_t=$a_toupdate[$y];
				//only users attempted
				$res = $ilDB->queryF('SELECT user_id FROM sahs_user WHERE obj_id=%s AND user_id=%s',
					array('integer', 'integer'),
					array($a_o[$z], $a_t['user_id'])
				);
				if($ilDB->numRows($res)) {
				//check existing entry
					$res = $ilDB->queryF('SELECT user_id FROM cmi_gobjective WHERE scope_id=%s AND user_id=%s AND objective_id=%s',
						array('integer', 'integer','text'),
						array($a_o[$z], $a_t['user_id'],$a_t['objective_id'])
					);
					if(!$ilDB->numRows($res)) {
						$ilDB->manipulate("INSERT INTO cmi_gobjective (user_id, satisfied, measure, scope_id, status, objective_id, score_raw, score_min, score_max, progress_measure, completion_status) VALUES"
						." (".$ilDB->quote($a_t['user_id'], "integer")
						.", ".$ilDB->quote($a_t['satisfied'], "text")
						.", ".$ilDB->quote($a_t['measure'], "text")
						.", ".$ilDB->quote($a_o[$z], "integer")
						.", ".$ilDB->quote($a_t['status'], "text")
						.", ".$ilDB->quote($a_t['objective_id'], "text")
						.", ".$ilDB->quote($a_t['score_raw'], "text")
						.", ".$ilDB->quote($a_t['score_min'], "text")
						.", ".$ilDB->quote($a_t['score_max'], "text")
						.", ".$ilDB->quote($a_t['progress_measure'], "text")
						.", ".$ilDB->quote($a_t['completion_status'], "text")
						.")");
					}
				}
			}
		}
		//delete entries if global_to_system=1 is not used by any learning module
		if (count($a_scope_id_one[$a_obj_id[$i]]) == 0) {
			$ilDB->queryF(
				'DELETE FROM cmi_gobjective WHERE scope_id = %s AND objective_id = %s',
				array('integer', 'text'),
				array(0, $a_obj_id[$i])
			);
		}
	}
	
	
?>
<#4372>
<?php
	if($ilDB->getDBType() == 'innodb')
	{
		$query = "show index from cmi_gobjective where Key_name = 'PRIMARY'";
		$res = $ilDB->query($query);
		if (!$ilDB->numRows($res)) {
			$ilDB->addPrimaryKey('cmi_gobjective', array('user_id', 'scope_id', 'objective_id'));
		}
	}
?>
<#4373>
<?php
	if($ilDB->getDBType() == 'innodb')
	{
		$query = "show index from cp_suspend where Key_name = 'PRIMARY'";
		$res = $ilDB->query($query);
		if (!$ilDB->numRows($res)) {
			$ilDB->addPrimaryKey('cp_suspend', array('user_id', 'obj_id'));
		}
	}
?>
<#4374>
<?php
	if(!$ilDB->tableColumnExists('frm_posts', 'is_author_moderator'))
	{
		$ilDB->addTableColumn('frm_posts', 'is_author_moderator', array(
			'type' => 'integer',
			'length' => 1,
			'notnull' => false,
			'default' => null)
		);
	}
?>
<#4375>
<?php
if(!$ilDB->tableColumnExists('ecs_part_settings','token'))
{
    $ilDB->addTableColumn(
        'ecs_part_settings',
        'token',
        array(
            'type' => 'integer',
			'length' => 1,
            'notnull' => false,
            'default' => 1
        ));
}
?>
<#4376>
<?php
$ilCtrlStructureReader->getStructure();
?>
<#4377>
<?php
if(!$ilDB->tableColumnExists('ecs_part_settings','export_types'))
{
    $ilDB->addTableColumn(
        'ecs_part_settings',
        'export_types',
        array(
            'type' => 'text',
			'length' => 4000,
            'notnull' => FALSE,
        ));
}
?>
<#4378>
<?php
if(!$ilDB->tableColumnExists('ecs_part_settings','import_types'))
{
    $ilDB->addTableColumn(
        'ecs_part_settings',
        'import_types',
        array(
            'type' => 'text',
			'length' => 4000,
            'notnull' => FALSE,
        ));
}
?>
<#4379>
<?php

	$query = 'UPDATE ecs_part_settings SET export_types = '.$ilDB->quote(serialize(array('cat','crs','file','glo','grp','wiki','lm')),'text');
	$ilDB->manipulate($query);

?>

<#4380>
<?php

	$query = 'UPDATE ecs_part_settings SET import_types = '.$ilDB->quote(serialize(array('cat','crs','file','glo','grp','wiki','lm')),'text');
	$ilDB->manipulate($query);

?>
<#4381>
<?php
if(!$ilDB->tableColumnExists('reg_registration_codes','reg_enabled'))
{
    $ilDB->addTableColumn(
        'reg_registration_codes',
        'reg_enabled',
        array(
            'type' => 'integer',
			'length' => 1,
            'notnull' => TRUE,
			'default' => 1
        ));
}
?>

<#4382>
<?php
if(!$ilDB->tableColumnExists('reg_registration_codes','ext_enabled'))
{
    $ilDB->addTableColumn(
        'reg_registration_codes',
        'ext_enabled',
        array(
            'type' => 'integer',
			'length' => 1,
            'notnull' => TRUE,
			'default' => 0
        ));
}
?>
<#4383>
<?php

$query = 'SELECT * FROM usr_account_codes ';
$res = $ilDB->query($query);
while($row = $res->fetchRow(DB_FETCHMODE_OBJECT))
{
	$until = $row->valid_until;
	if($until === '0')
	{
		$alimit = 'unlimited';
		$a_limitdt = null;
	}
	elseif(is_numeric($until))
	{
		$alimit = 'relative';
		$a_limitdt = array(
			'd' => (string) $until,
			'm' => '',
			'y' => ''
		);
		$a_limitdt = serialize($a_limitdt);
	}
	else
	{
		$alimit = 'absolute';
		$a_limitdt = $until;
	}
	
	$next_id = $ilDB->nextId('reg_registration_codes');
	$query = 'INSERT INTO reg_registration_codes '.
			'(code_id, code, role, generated, used, role_local, alimit, alimitdt, reg_enabled, ext_enabled ) '.
			'VALUES ( '.
			$ilDB->quote($next_id,'integer').', '.
			$ilDB->quote($row->code,'text').', '.
			$ilDB->quote(0,'integer').', '.
			$ilDB->quote($row->generated,'integer').', '.
			$ilDB->quote($row->used,'integer').', '.
			$ilDB->quote('','text').', '.
			$ilDB->quote($alimit,'text').', '.
			$ilDB->quote($a_limitdt,'text').', '.
			$ilDB->quote(0,'integer').', '.
			$ilDB->quote(1,'integer').' '.
			')';
	$ilDB->manipulate($query);
}
?>
<#4384>
<?php
$ilCtrlStructureReader->getStructure();
?>
<#4385>
<?php
$ilCtrlStructureReader->getStructure();
?>
<#4386>
<?php
	$ilSetting = new ilSetting("assessment");
	$ilSetting->set("use_javascript", "1");
?>
<#4387>
<?php
	$ilDB->update('tst_tests', 
		array('forcejs' => array('integer', 1)),
		array('forcejs' => array('integer', 0))
	);
?>
<#4388>
<?php
$ilCtrlStructureReader->getStructure();
?>
<#4389>
<?php
$ilDB->addTableColumn("tst_test_defaults", "marks_tmp", array(
	"type" => "clob",
	"notnull" => false,
	"default" => null)
);

$ilDB->manipulate('UPDATE tst_test_defaults SET marks_tmp = marks');
$ilDB->dropTableColumn('tst_test_defaults', 'marks');
$ilDB->renameTableColumn("tst_test_defaults", "marks_tmp", "marks");
?>
<#4390>
<?php
$ilDB->addTableColumn("tst_test_defaults", "defaults_tmp", array(
	"type" => "clob",
	"notnull" => false,
	"default" => null)
);

$ilDB->manipulate('UPDATE tst_test_defaults SET defaults_tmp = defaults');
$ilDB->dropTableColumn('tst_test_defaults', 'defaults');
$ilDB->renameTableColumn("tst_test_defaults", "defaults_tmp", "defaults");
?>

<#4391>
<?php

if( !$ilDB->tableExists('tst_seq_qst_tracking') )
{
	$ilDB->createTable('tst_seq_qst_tracking', array(
		'active_fi' => array(
			'type' => 'integer',
			'length' => 4,
			'notnull' => true,
			'default' => 0
		),
		'pass' => array(
			'type' => 'integer',
			'length' => 4,
			'notnull' => true,
			'default' => 0
		),
		'question_fi' => array(
			'type' => 'integer',
			'length' => 4,
			'notnull' => true,
			'default' => 0
		),
		'status' => array(
			'type' => 'text',
			'length' => 16,
			'notnull' => false
		),
		'orderindex' => array(
			'type' => 'integer',
			'length' => 4,
			'notnull' => true,
			'default' => 0
		)
	));
	
	$ilDB->addPrimaryKey('tst_seq_qst_tracking', array('active_fi', 'pass', 'question_fi'));
	$ilDB->addIndex('tst_seq_qst_tracking', array('active_fi', 'pass'), 'i1');
	$ilDB->addIndex('tst_seq_qst_tracking', array('active_fi', 'question_fi'), 'i2');
}

?>

<#4392>
<?php

$query = "
	SELECT active_fi, pass, sequence
	FROM tst_tests
	INNER JOIN tst_active
	ON test_fi = test_id
	INNER JOIN tst_sequence
	ON active_fi = active_id
	AND sequence IS NOT NULL
	WHERE question_set_type = %s
";

$res = $ilDB->queryF($query, array('text'), array('DYNAMIC_QUEST_SET'));

while( $row = $ilDB->fetchAssoc($res) )
{
	$tracking = unserialize($row['sequence']);
	
	if( is_array($tracking) )
	{
		foreach($tracking as $index => $question)
		{
			$ilDB->replace('tst_seq_qst_tracking',
				array(
					'active_fi' => array('integer', $row['active_fi']),
					'pass' => array('integer', $row['pass']),
					'question_fi' => array('integer', $question['qid'])
				),
				array(
					'status' => array('text', $question['status']),
					'orderindex' => array('integer', $index + 1)
				)
			);
		}
		
		$ilDB->update('tst_sequence',
			array(
				'sequence' => array('text', null)
			),
			array(
				'active_fi' => array('integer', $row['active_fi']),
				'pass' => array('integer', $row['pass'])
			)
		);
	}
}

?>

<#4393>
<?php

if( !$ilDB->tableExists('tst_seq_qst_postponed') )
{
	$ilDB->createTable('tst_seq_qst_postponed', array(
		'active_fi' => array(
			'type' => 'integer',
			'length' => 4,
			'notnull' => true,
			'default' => 0
		),
		'pass' => array(
			'type' => 'integer',
			'length' => 4,
			'notnull' => true,
			'default' => 0
		),
		'question_fi' => array(
			'type' => 'integer',
			'length' => 4,
			'notnull' => true,
			'default' => 0
		),
		'cnt' => array(
			'type' => 'integer',
			'length' => 4,
			'notnull' => true,
			'default' => 0
		)
	));
	
	$ilDB->addPrimaryKey('tst_seq_qst_postponed', array('active_fi', 'pass', 'question_fi'));
	$ilDB->addIndex('tst_seq_qst_postponed', array('active_fi', 'pass'), 'i1');
	$ilDB->addIndex('tst_seq_qst_postponed', array('active_fi', 'question_fi'), 'i2');
}

?>

<#4394>
<?php

$query = "
	SELECT active_fi, pass, postponed
	FROM tst_tests
	INNER JOIN tst_active
	ON test_fi = test_id
	INNER JOIN tst_sequence
	ON active_fi = active_id
	AND postponed IS NOT NULL
	WHERE question_set_type = %s
";

$res = $ilDB->queryF($query, array('text'), array('DYNAMIC_QUEST_SET'));

while( $row = $ilDB->fetchAssoc($res) )
{
	$postponed = unserialize($row['postponed']);
	
	if( is_array($postponed) )
	{
		foreach($postponed as $questionId => $postponeCount)
		{
			$ilDB->replace('tst_seq_qst_postponed',
				array(
					'active_fi' => array('integer', $row['active_fi']),
					'pass' => array('integer', $row['pass']),
					'question_fi' => array('integer', $questionId)
				),
				array(
					'cnt' => array('integer', $postponeCount)
				)
			);
		}
		
		$ilDB->update('tst_sequence',
			array(
				'postponed' => array('text', null)
			),
			array(
				'active_fi' => array('integer', $row['active_fi']),
				'pass' => array('integer', $row['pass'])
			)
		);
	}
}

?>

<#4395>
<?php

if( !$ilDB->tableExists('tst_seq_qst_answstatus') )
{
	$ilDB->createTable('tst_seq_qst_answstatus', array(
		'active_fi' => array(
			'type' => 'integer',
			'length' => 4,
			'notnull' => true,
			'default' => 0
		),
		'pass' => array(
			'type' => 'integer',
			'length' => 4,
			'notnull' => true,
			'default' => 0
		),
		'question_fi' => array(
			'type' => 'integer',
			'length' => 4,
			'notnull' => true,
			'default' => 0
		),
		'correctness' => array(
			'type' => 'integer',
			'length' => 1,
			'notnull' => true,
			'default' => 0
		)
	));
	
	$ilDB->addPrimaryKey('tst_seq_qst_answstatus', array('active_fi', 'pass', 'question_fi'));
	$ilDB->addIndex('tst_seq_qst_answstatus', array('active_fi', 'pass'), 'i1');
	$ilDB->addIndex('tst_seq_qst_answstatus', array('active_fi', 'question_fi'), 'i2');
}

?>

<#4396>
<?php

$query = "
	SELECT active_fi, pass, hidden
	FROM tst_tests
	INNER JOIN tst_active
	ON test_fi = test_id
	INNER JOIN tst_sequence
	ON active_fi = active_id
	AND hidden IS NOT NULL
	WHERE question_set_type = %s
";

$res = $ilDB->queryF($query, array('text'), array('DYNAMIC_QUEST_SET'));

while( $row = $ilDB->fetchAssoc($res) )
{
	$answerStatus = unserialize($row['hidden']);
	
	if( is_array($answerStatus) )
	{
		foreach($answerStatus['correct'] as $questionId)
		{
			$ilDB->replace('tst_seq_qst_answstatus',
				array(
					'active_fi' => array('integer', $row['active_fi']),
					'pass' => array('integer', $row['pass']),
					'question_fi' => array('integer', $questionId)
				),
				array(
					'correctness' => array('integer', 1)
				)
			);
		}
		
		foreach($answerStatus['wrong'] as $questionId)
		{
			$ilDB->replace('tst_seq_qst_answstatus',
				array(
					'active_fi' => array('integer', $row['active_fi']),
					'pass' => array('integer', $row['pass']),
					'question_fi' => array('integer', $questionId)
				),
				array(
					'correctness' => array('integer', 0)
				)
			);
		}
		
		$ilDB->update('tst_sequence',
			array(
				'hidden' => array('text', null)
			),
			array(
				'active_fi' => array('integer', $row['active_fi']),
				'pass' => array('integer', $row['pass'])
			)
		);
	}
}

?>

<#4397>
<?php

//$ilDB->addPrimaryKey('tst_dyn_quest_set_cfg', array('test_fi'));

?>

<#4398>
<?php

$indexName = $ilDB->constraintName('tst_dyn_quest_set_cfg', $ilDB->getPrimaryKeyIdentifier());

if( ($ilDB->db->options['portability'] & MDB2_PORTABILITY_FIX_CASE) && $ilDB->db->options['field_case'] == CASE_LOWER )
{
	$indexName = strtolower($indexName);
}
else
{
	$indexName = strtoupper($indexName);
}

$indexDefinition = $ilDB->db->loadModule('Reverse')->getTableConstraintDefinition('tst_dyn_quest_set_cfg', $indexName);

if( $indexDefinition instanceof MDB2_Error )
{
	$res = $ilDB->query("
		SELECT test_fi, source_qpl_fi, source_qpl_title, answer_filter_enabled, tax_filter_enabled, order_tax
		FROM tst_dyn_quest_set_cfg
		GROUP BY test_fi, source_qpl_fi, source_qpl_title, answer_filter_enabled, tax_filter_enabled, order_tax
		HAVING COUNT(*) > 1
	");

	$insertStmt = $ilDB->prepareManip("
		INSERT INTO tst_dyn_quest_set_cfg (
			test_fi, source_qpl_fi, source_qpl_title, answer_filter_enabled, tax_filter_enabled, order_tax
		) VALUES (?, ?, ?, ?, ?, ?)
		", array('integer', 'integer', 'text', 'integer', 'integer', 'integer')
	);
	
	while($row = $ilDB->fetchAssoc($res) )
	{
		$expressions = array();
		
		foreach($row as $field => $value)
		{
			if($value === null)
			{
				$expressions[] = "$field IS NULL";
			}
			else
			{
				if( $field == 'source_qpl_title' )
				{
					$value = $ilDB->quote($value, 'text');
				}
				else
				{
					$value = $ilDB->quote($value, 'integer');
				}
				
				$expressions[] = "$field = $value";
			}
		}
		
		$expressions = implode(' AND ', $expressions);
		
		$ilDB->manipulate("DELETE FROM tst_dyn_quest_set_cfg WHERE $expressions");
		
		$ilDB->execute($insertStmt, array_values($row));
	}
	
	$ilDB->addPrimaryKey('tst_dyn_quest_set_cfg', array('test_fi'));
}

?>

<#4399>
<?php
if(!$ilDB->tableColumnExists('tst_dyn_quest_set_cfg', 'prev_quest_list_enabled'))
{
    $ilDB->addTableColumn(
        'tst_dyn_quest_set_cfg',
        'prev_quest_list_enabled',
        array(
            'type' => 'integer',
			'length' => 1,
            'notnull' => TRUE,
			'default' => 0
        ));
}
?>
<#4400>
<?php
$set = $ilDB->query('SELECT * FROM il_dcl_datatype_prop WHERE id = 14');
if (!$ilDB->numRows($set)) {
    $ilDB->insert('il_dcl_datatype_prop', array(
        'id' => array('integer', 14),
        'datatype_id' => array('integer', 2),
        'title' => array('text', 'link_detail_page'),
        'inputformat' => array('integer', 4),
    ));
}
$set = $ilDB->query('SELECT * FROM il_dcl_datatype_prop WHERE id = 15');
if (!$ilDB->numRows($set)) {
    $ilDB->insert('il_dcl_datatype_prop', array(
        'id' => array('integer', 15),
        'datatype_id' => array('integer', 9),
        'title' => array('text', 'link_detail_page'),
        'inputformat' => array('integer', 4),
    ));
}
?>
<#4401>
<?php
$ilDB->dropIndex("page_object", $a_name = "i2");
?>
<#4402>
<?php

$ilDB->manipulate("DELETE FROM settings".
	" WHERE module = ".$ilDB->quote("common", "text").
	" AND keyword = ".$ilDB->quote("obj_dis_creation_rcrs", "text"));

?>
<#4403>
<?php

$settings = new ilSetting();
if( !$settings->get('ommit_legacy_ou_dbtable_deletion', 0) )
{
	$ilDB->dropSequence('org_unit_data');
	$ilDB->dropTable('org_unit_data');
	$ilDB->dropTable('org_unit_tree');
	$ilDB->dropTable('org_unit_assignments');
}

?>
<#4404>
<?php
	$ilDB->manipulate("UPDATE frm_posts SET pos_update = pos_date WHERE pos_update IS NULL");
?>
<#4405>
<?php
$ilCtrlStructureReader->getStructure();
?>
<#4406>
<?php
$ilDB->insert('il_dcl_datatype_prop', array(
    'id' => array('integer', 16),
    'datatype_id' => array('integer', 9),
    'title' => array('text', 'allowed_file_types'),
    'inputformat' => array('integer', 12),
));
?>
<#4407>
<?php
$setting = new ilSetting();
$fixState = $setting->get('dbupdate_randtest_pooldef_migration_fix', '0');

if( $fixState === '0' )
{
	$query = "
		SELECT		tst_tests.test_id, COUNT(tst_rnd_quest_set_qpls.def_id)
		 
		FROM		tst_tests

		LEFT JOIN	tst_rnd_quest_set_qpls
		ON			tst_tests.test_id = tst_rnd_quest_set_qpls.test_fi
		 
		WHERE		question_set_type = %s
		
		GROUP BY	tst_tests.test_id
		
		HAVING		COUNT(tst_rnd_quest_set_qpls.def_id) < 1
	";

	$res = $ilDB->queryF($query, array('text'), array('RANDOM_QUEST_SET'));

	$testsWithoutDefinitionsDetected = false;

	while( $row = $ilDB->fetchAssoc($res) )
	{
		$testsWithoutDefinitionsDetected = true;
		break;
	}

	if( $testsWithoutDefinitionsDetected )
	{
		echo "<pre>

		Dear Administrator,
		
		DO NOT REFRESH THIS PAGE UNLESS YOU HAVE READ THE FOLLOWING INSTRUCTIONS

		The update process has been stopped, because your attention is required.
		
		If you did not migrate ILIAS from version 4.3 to 4.4, but installed a 4.4 version from scratch,
		please ignore this message and simply refresh the page.

		Otherwise please have a look to: http://www.ilias.de/mantis/view.php?id=12700

		A bug in the db migration for ILIAS 4.4.x has lead to missing source pool definitions within several random tests.
		Your installation could be affected, because random tests without any source pool definition were detected.
		Perhaps, these tests were just created, but the update process has to assume that these tests are broken.
		
		If you have a backup of your old ILIAS 4.3.x database the update process can repair these tests.
		Therefor please restore the table > tst_test_random < from your ILIAS 4.3.x backup database to your productive ILIAS 4.4.x database.
		
		If you try to rerun the update process by refreshing the page, this message will be skipped.
		
		Possibly broken random tests will be repaired, if the old database table mentioned above is available.
		After repairing the tests, the old database table will be dropped again.
		
		Best regards,
		The Test Maintainers
		
		</pre>";

		$setting->set('dbupdate_randtest_pooldef_migration_fix', '1');

		exit; // db update step MUST NOT finish in a normal way, so step will be processed again
	}
	else
	{
		$setting->set('dbupdate_randtest_pooldef_migration_fix', '2');
	}
}
elseif( $fixState === '1' )
{
	if( $ilDB->tableExists('tst_test_random') )
	{
		$query = "
			SELECT		tst_test_random.test_fi,
						tst_test_random.questionpool_fi,
						tst_test_random.num_of_q,
						tst_test_random.tstamp,
						tst_test_random.sequence,
						object_data.title pool_title
			 
			FROM		tst_tests
			 
			INNER JOIN	tst_test_random
			ON			tst_tests.test_id = tst_test_random.test_fi
			 
			LEFT JOIN	tst_rnd_quest_set_qpls
			ON			tst_tests.test_id = tst_rnd_quest_set_qpls.test_fi
			
			LEFT JOIN	object_data
			ON 			object_data.obj_id = tst_test_random.questionpool_fi
			 
			WHERE		question_set_type = %s
			AND			tst_rnd_quest_set_qpls.def_id IS NULL
		";

		$res = $ilDB->queryF($query, array('text'), array('RANDOM_QUEST_SET'));

		$syncTimes = array();

		while( $row = $ilDB->fetchAssoc($res) )
		{
			if( !(int)$row['num_of_q'] )
			{
				$row['num_of_q'] = null;
			}

			if( !strlen($row['pool_title']) )
			{
				$row['pool_title'] = '*** unknown/deleted ***';
			}

			$nextId = $ilDB->nextId('tst_rnd_quest_set_qpls');

			$ilDB->insert('tst_rnd_quest_set_qpls', array(
				'def_id' => array('integer', $nextId),
				'test_fi' => array('integer', $row['test_fi']),
				'pool_fi' => array('integer', $row['questionpool_fi']),
				'pool_title' => array('text', $row['pool_title']),
				'origin_tax_fi' => array('integer', null),
				'origin_node_fi' => array('integer', null),
				'mapped_tax_fi' => array('integer', null),
				'mapped_node_fi' => array('integer', null),
				'quest_amount' => array('integer', $row['num_of_q']),
				'sequence_pos' => array('integer', $row['sequence'])
			));

			if( !is_array($syncTimes[$row['test_fi']]) )
			{
				$syncTimes[$row['test_fi']] = array();
			}

			$syncTimes[$row['test_fi']][] = $row['tstamp'];
		}

		foreach($syncTimes as $testId => $times)
		{
			$assumedSyncTS = max($times);

			$ilDB->update('tst_rnd_quest_set_cfg',
				array(
					'quest_sync_timestamp' => array('integer', $assumedSyncTS)
				),
				array(
					'test_fi' => array('integer', $testId)
				)
			);
		}
	}

	$setting->set('dbupdate_randtest_pooldef_migration_fix', '2');
}
?>
<#4408>
<?php
if( $ilDB->tableExists('tst_test_random') )
{
	$ilDB->dropTable('tst_test_random');
}
?>

<#4409>
<?php
	$ilCtrlStructureReader->getStructure();
?>
<#4410>
<?php
	$ilCtrlStructureReader->getStructure();
?>
<#4411>
<?php
if (!$ilDB->sequenceExists('il_bibl_settings')) {
	$ilDB->createSequence('il_bibl_settings');
	$set = $ilDB->query('SELECT MAX(id) new_seq FROM il_bibl_settings');
	$rec = $ilDB->fetchObject($set);
	$ilDB->insert('il_bibl_settings_seq', array('sequence' => array('integer', $rec->new_seq)));
}
?>
<#4412>
<?php
if(!$ilDB->tableColumnExists('ecs_part_settings', 'dtoken'))
{
    $ilDB->addTableColumn(
        'ecs_part_settings',
        'dtoken',
        array(
            'type' => 'integer',
			'length' => 1,
            'notnull' => TRUE,
			'default' => 1
        ));
}
?>
<#4413>
<?php
if($ilDB->tableColumnExists('crs_objectives', 'description'))
{
	$ilDB->modifyTableColumn(
		'crs_objectives',
		'description',
		array(
			"type" => "text",
			"length" => 500,
			"notnull" => false,
			"default" => ""
		)
	);
}
?>
<#4414>
<?php

$ilDB->insert("payment_settings", array(
			"keyword" => array("text", 'enable_topics'),
			"value" => array("clob", 1),
			"scope" => array("text", 'gui')));

?>
<#4415>
<?php

if( !$ilDB->uniqueConstraintExists('tst_active', array('user_fi', 'test_fi', 'anonymous_id')) )
{
	$ilDB->createTable('tmp_active_fix', array(
		'test_fi' => array(
			'type' => 'integer',
			'length' => 4,
			'notnull' => true,
			'default' => 0
		),
		'user_fi' => array(
			'type' => 'integer',
			'length' => 4,
			'notnull' => true,
			'default' => 0
		),
		'anonymous_id' => array(
			'type' => 'text',
			'length' => 255,
			'notnull' => true,
			'default' => '-'
		),
		'active_id' => array(
			'type' => 'integer',
			'length' => 4,
			'notnull' => false,
			'default' => null
		)
	));

	$ilDB->addPrimaryKey('tmp_active_fix', array('test_fi', 'user_fi', 'anonymous_id'));
	
	$res = $ilDB->query("
		SELECT COUNT(*), test_fi, user_fi, anonymous_id
		FROM tst_active
		GROUP BY user_fi, test_fi, anonymous_id
		HAVING COUNT(*) > 1
	");

	while($row = $ilDB->fetchAssoc($res))
	{
		if( is_null($row['anonymous_id']) || !strlen($row['anonymous_id']) )
		{
			$row['anonymous_id'] = '-';
		}
		
		$ilDB->replace('tmp_active_fix',
			array(
				'test_fi' => array('integer', $row['test_fi']),
				'user_fi' => array('integer', (int)$row['user_fi']),
				'anonymous_id' => array('text', $row['anonymous_id'])
			),
			array()
		);
	}
}

?>
<#4416>
<?php

if( $ilDB->tableExists('tmp_active_fix') )
{
	$selectUser = $ilDB->prepare("
			SELECT active_id, max_points, reached_points, passed FROM tst_active
			LEFT JOIN tst_result_cache ON active_fi = active_id
			WHERE test_fi = ? AND user_fi = ? AND anonymous_id IS NULL
		", array('integer', 'integer')
	);

	$selectAnonym = $ilDB->prepare("
			SELECT active_id, max_points, reached_points, passed FROM tst_active
			LEFT JOIN tst_result_cache ON active_fi = active_id
			WHERE test_fi = ? AND user_fi IS NULL AND anonymous_id = ?
		", array('integer', 'text')
	);

	$select = $ilDB->prepare("
			SELECT active_id, max_points, reached_points, passed FROM tst_active
			LEFT JOIN tst_result_cache ON active_fi = active_id
			WHERE test_fi = ? AND user_fi = ? AND anonymous_id = ?
		", array('integer', 'integer', 'text')
	);

	$update = $ilDB->prepareManip("
			UPDATE tmp_active_fix SET active_id = ?
			WHERE test_fi = ? AND user_fi = ? AND anonymous_id = ?
		", array('integer', 'integer', 'integer', 'text')
	);

	$res1 = $ilDB->query("SELECT * FROM tmp_active_fix WHERE active_id IS NULL");
	
	while($row1 = $ilDB->fetchAssoc($res1))
	{
		if(!$row1['user_fi'])
		{
			$res2 = $ilDB->execute($selectAnonym, array(
				$row1['test_fi'], $row1['anonymous_id']
			));
		}
		elseif($row1['anonymous_id'] == '-')
		{
			$res2 = $ilDB->execute($selectUser, array(
				$row1['test_fi'], $row1['user_fi']
			));
		}
		else
		{
			$res2 = $ilDB->execute($select, array(
				$row1['test_fi'], $row1['user_fi'], $row1['anonymous_id']
			));
		}
		
		$activeId = null;
		$passed = null;
		$points = null;
		
		while($row2 = $ilDB->fetchAssoc($res2))
		{
			if($activeId === null)
			{
				$activeId = $row2['active_id'];
				$passed = $row2['passed'];
				$points = $row2['reached_points'];
				continue;
			}
			
			if( !$row2['max_points'] )
			{
				continue;
			}

			if(!$passed && $row2['passed'])
			{
				$activeId = $row2['active_id'];
				$passed = $row2['passed'];
				$points = $row2['reached_points'];
				continue;
			}
			
			if($passed && !$row2['passed'])
			{
				continue;
			}

			if($row2['reached_points'] > $points)
			{
				$activeId = $row2['active_id'];
				$passed = $row2['passed'];
				$points = $row2['reached_points'];
				continue;
			}
		}
		
		$ilDB->execute($update, array(
			$activeId, $row1['test_fi'], $row1['user_fi'], $row1['anonymous_id']
		));
	}
}

?>
<#4417>
<?php

if( $ilDB->tableExists('tmp_active_fix') )
{
	$deleteUserActives = $ilDB->prepareManip(
		"DELETE FROM tst_active WHERE active_id != ? AND test_fi = ? AND user_fi = ? AND anonymous_id IS NULL",
		array('integer', 'integer', 'integer')
	);

	$deleteAnonymActives = $ilDB->prepareManip(
		"DELETE FROM tst_active WHERE active_id != ? AND test_fi = ? AND user_fi IS NULL AND anonymous_id = ?",
		array('integer', 'integer', 'text')
	);

	$deleteActives = $ilDB->prepareManip(
		"DELETE FROM tst_active WHERE active_id != ? AND test_fi = ? AND user_fi = ? AND anonymous_id = ?",
		array('integer', 'integer', 'integer', 'text')
	);

	$deleteLp = $ilDB->prepareManip(
		"DELETE FROM ut_lp_marks WHERE obj_id = ? AND usr_id = ?",
		array('integer', 'integer')
	);

	$deleteTmpRec = $ilDB->prepareManip(
		"DELETE FROM tmp_active_fix WHERE test_fi = ? AND user_fi = ? AND anonymous_id = ?",
		array('integer', 'integer', 'text')
	);
	
	$res = $ilDB->query("
		SELECT tmp_active_fix.*, obj_fi FROM tmp_active_fix INNER JOIN tst_tests ON test_id = test_fi
	");
	
	while($row = $ilDB->fetchAssoc($res))
	{
		if(!$row['user_fi'])
		{
			$ilDB->execute($deleteAnonymActives, array(
				$row['active_id'], $row['test_fi'], $row['anonymous_id']
			));
		}
		elseif( $row['anonymous_id'] == '-' )
		{
			$ilDB->execute($deleteUserActives, array(
				$row['active_id'], $row['test_fi'], $row['user_fi']
			));
		}
		else
		{
			$ilDB->execute($deleteActives, array(
				$row['active_id'], $row['test_fi'], $row['user_fi'], $row['anonymous_id']
			));
		}

		$ilDB->execute($deleteLp, array(
			$row['obj_fi'], $row['user_fi']
		));

		$ilDB->execute($deleteTmpRec, array(
			$row['test_fi'], $row['user_fi'], $row['anonymous_id']
		));
	}
	
	$ilDB->dropTable('tmp_active_fix');
}

?>
<#4418>
<?php

if( !$ilDB->uniqueConstraintExists('tst_active', array('user_fi', 'test_fi', 'anonymous_id')) )
{
	$ilDB->addUniqueConstraint('tst_active', array('user_fi', 'test_fi', 'anonymous_id'), 'uc1');
}

?>
<#4419>
<?php

$ilDB->manipulate('delete from ecs_course_assignments');

?>
<#4420>
<?php
	$ilCtrlStructureReader->getStructure();
?>
<#4421>
<?php
	$ilCtrlStructureReader->getStructure();
?>
<#4422>
<?php

$settings = new ilSetting('assessment');

if( !(int)$settings->get('quest_process_lock_mode_autoinit', 0) )
{
	if( $settings->get('quest_process_lock_mode', 'none') == 'none' )
	{
		$settings->set('quest_process_lock_mode', 'db');
	}

	$settings->set('quest_process_lock_mode_autoinit_done', 1);
}

?>
<#4423>
<?php

if($ilDB->tableColumnExists("usr_portfolio", "comments"))
{
	// #14661 - centralized public comments setting
	include_once "Services/Notes/classes/class.ilNote.php";

	$data = array();

	$set = $ilDB->query("SELECT prtf.id,prtf.comments,od.type".
		" FROM usr_portfolio prtf".
		" JOIN object_data od ON (prtf.id = od.obj_id)");
	while($row = $ilDB->fetchAssoc($set))
	{		
		$row["comments"] = (bool)$row["comments"];
		$data[] = $row;
	}

	$set = $ilDB->query("SELECT id,notes comments".
		" FROM il_blog");
	while($row = $ilDB->fetchAssoc($set))
	{		
		$row["type"] = "blog";
		$row["comments"] = (bool)$row["comments"];
		$data[] = $row;
	}

	$set = $ilDB->query("SELECT cobj.id,cobj.pub_notes comments,od.type".
		" FROM content_object cobj".
		" JOIN object_data od ON (cobj.id = od.obj_id)");
	while($row = $ilDB->fetchAssoc($set))
	{		
		$row["comments"] = ($row["comments"] == "y" ? true : false);
		$data[] = $row;
	}
	
	$set = $ilDB->query("SELECT id,show_comments comments".
		" FROM il_poll");
	while($row = $ilDB->fetchAssoc($set))
	{		
		$row["type"] = "poll";
		$row["comments"] = (bool)$row["comments"];
		$data[] = $row;
	}

	if(sizeof($data))
	{	
		foreach($data as $item)
		{
			if($item["id"] && $item["type"])
			{
				$ilDB->manipulate("DELETE FROM note_settings".
					" WHERE rep_obj_id = ".$ilDB->quote($item["id"], "integer").
					" AND obj_id = ".$ilDB->quote(0, "integer").
					" AND obj_type = ".$ilDB->quote($item["type"], "text"));

				if($item["comments"])
				{
					$ilDB->manipulate("INSERT INTO note_settings".
						" (rep_obj_id, obj_id, obj_type, activated)".
						" VALUES (".$ilDB->quote($item["id"], "integer").
						", ".$ilDB->quote(0, "integer").
						", ".$ilDB->quote($item["type"], "text").
						", ".$ilDB->quote(1, "integer").")");
				}
			}
		}		
	}
}

?>
<#4424>
<?php

if($ilDB->tableColumnExists("usr_portfolio", "comments"))
{
	$ilDB->dropTableColumn("usr_portfolio", "comments");
	$ilDB->dropTableColumn("il_blog", "notes");
	$ilDB->dropTableColumn("content_object", "pub_notes");
	$ilDB->dropTableColumn("il_poll", "show_comments");
}

?>

<#4425>
<?php

if($ilDB->tableColumnExists('ecs_cms_data','cms_id'))
{
	$ilDB->renameTableColumn('ecs_cms_data','cms_id','cms_bak');
	$ilDB->addTableColumn('ecs_cms_data', 'cms_id', array(
			"type" => "text",
			"notnull" => FALSE,
			"length" => 512
		)
	);
	
	$query = 'UPDATE ecs_cms_data SET cms_id = cms_bak ';
	$ilDB->manipulate($query);
	
	$ilDB->dropTableColumn('ecs_cms_data','cms_bak');
}
?>
<#4426>
<?php
	$ilCtrlStructureReader->getStructure();
?>
<#4427>
<?php

if($ilDB->tableColumnExists('ecs_import','econtent_id'))
{
	$ilDB->renameTableColumn('ecs_import','econtent_id','econtent_id_bak');
	$ilDB->addTableColumn('ecs_import', 'econtent_id', array(
			"type" => "text",
			"notnull" => FALSE,
			"length" => 512
		)
	);
	
	$query = 'UPDATE ecs_import SET econtent_id = econtent_id_bak ';
	$ilDB->manipulate($query);
	
	$ilDB->dropTableColumn('ecs_import','econtent_id_bak');
}
?>
<#4428>
<?php

include_once('./Services/Migration/DBUpdate_3560/classes/class.ilDBUpdateNewObjectType.php');
$tgt_ops_id = ilDBUpdateNewObjectType::getCustomRBACOperationId('edit_learning_progress');	
if($tgt_ops_id)
{				
	$lp_type_id = ilDBUpdateNewObjectType::getObjectTypeId('sess');
	if($lp_type_id)
	{			
		// add "edit_learning_progress" to session
		ilDBUpdateNewObjectType::addRBACOperation($lp_type_id, $tgt_ops_id);				
									
		// clone settings from "write" to "edit_learning_progress"
		$src_ops_id = ilDBUpdateNewObjectType::getCustomRBACOperationId('write');	
		ilDBUpdateNewObjectType::cloneOperation('sess', $src_ops_id, $tgt_ops_id);
		
		// clone settings from "write" to "read_learning_progress" (4287 did not work for sessions)
		$tgt_ops_id = ilDBUpdateNewObjectType::getCustomRBACOperationId('read_learning_progress');	
		if($tgt_ops_id)
		{
			ilDBUpdateNewObjectType::cloneOperation('sess', $src_ops_id, $tgt_ops_id);
		}
	}	
}

?>

<#4429>
<?php

$query = 'DELETE from cal_recurrence_rules WHERE cal_id IN ( select cal_id from cal_entries where is_milestone =  '.$ilDB->quote(1,'integer').')';
$ilDB->manipulate($query);

?>

<#4430>
<?php
if(! $ilDB->tableColumnExists('qpl_a_cloze_combi_res', 'row_id'))
{
	$query = 'DELETE from qpl_a_cloze_combi_res';
	$ilDB->manipulate($query);
	$ilDB->addTableColumn(
		 'qpl_a_cloze_combi_res',
			 'row_id',
			 array(
				 'type' => 'integer',
				 'length' => 4,
				 'default' => 0
			 ));
}
?>
<#4431>
<?php
$ilCtrlStructureReader->getStructure();
?>
<#4432>
<?php
$ilCtrlStructureReader->getStructure();
?>
<#4433>
<?php
$ilCtrlStructureReader->getStructure();
?>
<#4434>
<?php
if( $ilDB->tableColumnExists('tst_tests', 'examid_in_kiosk') )
{
	$ilDB->renameTableColumn('tst_tests', 'examid_in_kiosk', 'examid_in_test_pass');
}
?>
<#4435>
<?php
if( $ilDB->tableColumnExists('tst_tests', 'show_exam_id') )
{
	$ilDB->renameTableColumn('tst_tests', 'show_exam_id', 'examid_in_test_res');
}
?>
<#4436>
<?php
if(! $ilDB->tableColumnExists('il_wiki_page', 'hide_adv_md'))
{	
	$ilDB->addTableColumn('il_wiki_page', 'hide_adv_md',
		array(
			'type' => 'integer',
			'length' => 1,
			'default' => 0
		));
}
?>
<#4437>
<?php
if( !$ilDB->tableColumnExists('tst_active', 'start_lock'))
{	
	$ilDB->addTableColumn('tst_active', 'start_lock',
		array(
			'type' => 'text',
			'length' => 128,
			'notnull' => false,
			'default' => null
		));
}
?>
<#4438>
<?php

$row = $ilDB->fetchAssoc($ilDB->queryF(
	"SELECT count(*) cnt FROM settings WHERE module = %s AND keyword = %s",
	array('text', 'text'), array('assessment', 'ass_process_lock_mode')
));

if( $row['cnt'] )
{
	$ilDB->manipulateF(
		"DELETE FROM settings WHERE module = %s AND keyword = %s",
		array('text', 'text'), array('assessment', 'quest_process_lock_mode')
	);
}
else
{
	$ilDB->update('settings',
		array(
			'keyword' => array('text', 'ass_process_lock_mode')
		),
		array(
			'module' => array('text', 'assessment'),
			'keyword' => array('text', 'quest_process_lock_mode')
		)
	);
}	

?>
<#4439>
<?php
if( !$ilDB->tableColumnExists('file_based_lm', 'show_lic'))
{	
	$ilDB->addTableColumn('file_based_lm', 'show_lic',
		array(
			'type' => 'integer',
			'length' => 1,
			'notnull' => false,
			'default' => null
		));
}
if( !$ilDB->tableColumnExists('file_based_lm', 'show_bib'))
{	
	$ilDB->addTableColumn('file_based_lm', 'show_bib',
		array(
			'type' => 'integer',
			'length' => 1,
			'notnull' => false,
			'default' => null
		));
}
?>
<#4440>
<?php

$ilDB->manipulate("UPDATE settings ".
	"SET value = ".$ilDB->quote(1370, "text").
	" WHERE module = ".$ilDB->quote("blga", "text").
	" AND keyword = ".$ilDB->quote("banner_width", "text").
	" AND value = ".$ilDB->quote(880, "text"));

$ilDB->manipulate("UPDATE settings ".
	"SET value = ".$ilDB->quote(1370, "text").
	" WHERE module = ".$ilDB->quote("prfa", "text").
	" AND keyword = ".$ilDB->quote("banner_width", "text").
	" AND value = ".$ilDB->quote(880, "text"));

?>
<#4441>
<?php

include_once('./Services/Migration/DBUpdate_3560/classes/class.ilDBUpdateNewObjectType.php');
$tgt_ops_id = ilDBUpdateNewObjectType::getCustomRBACOperationId('copy');	
if($tgt_ops_id)
{				
	$feed_type_id = ilDBUpdateNewObjectType::getObjectTypeId('feed');
	if($feed_type_id)
	{			
		// add "copy" to (external) feed
		ilDBUpdateNewObjectType::addRBACOperation($feed_type_id, $tgt_ops_id);				
									
		// clone settings from "write" to "copy"
		$src_ops_id = ilDBUpdateNewObjectType::getCustomRBACOperationId('write');	
		ilDBUpdateNewObjectType::cloneOperation('feed', $src_ops_id, $tgt_ops_id);		
	}	
}

?>
<#4442>
<?php
	$ilCtrlStructureReader->getStructure();
?>
<#4443>
<?php
	$ilCtrlStructureReader->getStructure();
?>
<#4444>
<?php
	$ilCtrlStructureReader->getStructure();
?>
<#4445>
<?php
	$ilCtrlStructureReader->getStructure();
?>
<#4446>
<?php
	$ilCtrlStructureReader->getStructure();
?>
<#4447>
<?php
	if (!$ilDB->tableColumnExists('skl_user_has_level', 'self_eval'))
	{
		$ilDB->addTableColumn("skl_user_has_level", "self_eval", array(
			"type" => "integer",
			"length" => 1,
			"notnull" => true,
			"default" => 0
		));
	}
?>
<#4448>
<?php
	if (!$ilDB->tableColumnExists('skl_user_skill_level', 'self_eval'))
	{
		$ilDB->addTableColumn("skl_user_skill_level", "self_eval", array(
			"type" => "integer",
			"length" => 1,
			"notnull" => true,
			"default" => 0
		));
	}
?>
<#4449>
<?php
		$ilDB->dropPrimaryKey("skl_user_has_level");
		$ilDB->addPrimaryKey("skl_user_has_level",
			array("level_id", "user_id", "trigger_obj_id", "tref_id", "self_eval"));
?>
<#4450>
<?php
		$ilDB->modifyTableColumn("skl_user_has_level", "trigger_obj_type",
			array(
				"type" => "text",
				"length" => 4,
				"notnull" => false
			));

		$ilDB->modifyTableColumn("skl_user_skill_level", "trigger_obj_type",
			array(
				"type" => "text",
				"length" => 4,
				"notnull" => false
			));
?>
<#4451>
<?php
	$ilSetting = new ilSetting();
	if ((int) $ilSetting->get("optes_360_db") <= 0)
	{
		/*$ilDB->manipulate("DELETE FROM skl_user_has_level WHERE ".
			" self_eval = ".$ilDB->quote(1, "integer")
		);
		$ilDB->manipulate("DELETE FROM skl_user_skill_level WHERE ".
			" self_eval = ".$ilDB->quote(1, "integer")
		);*/

		$set = $ilDB->query("SELECT * FROM skl_self_eval_level ORDER BY last_update ASC");
		$writtenkeys = array();
		while ($rec = $ilDB->fetchAssoc($set))
		{
			if (!in_array($rec["level_id"].":".$rec["user_id"].":".$rec["tref_id"], $writtenkeys))
			{
				$writtenkeys[] = $rec["level_id"].":".$rec["user_id"].":".$rec["tref_id"];
				$q = "INSERT INTO skl_user_has_level ".
					"(level_id, user_id, status_date, skill_id, trigger_ref_id, trigger_obj_id, trigger_title, tref_id, trigger_obj_type, self_eval) VALUES (".
					$ilDB->quote($rec["level_id"], "integer").",".
					$ilDB->quote($rec["user_id"], "integer").",".
					$ilDB->quote($rec["last_update"], "timestamp").",".
					$ilDB->quote($rec["skill_id"], "integer").",".
					$ilDB->quote(0, "integer").",".
					$ilDB->quote(0, "integer").",".
					$ilDB->quote("", "text").",".
					$ilDB->quote($rec["tref_id"], "integer").",".
					$ilDB->quote("", "text").",".
					$ilDB->quote(1, "integer").
					")";
				$ilDB->manipulate($q);
			}
			else
			{
				$ilDB->manipulate("UPDATE skl_user_has_level SET ".
					" status_date = ".$ilDB->quote($rec["last_update"], "timestamp").",".
					" skill_id = ".$ilDB->quote($rec["skill_id"], "integer").
					" WHERE level_id = ".$ilDB->quote($rec["level_id"], "integer").
					" AND user_id = ".$ilDB->quote($rec["user_id"], "integer").
					" AND trigger_obj_id = ".$ilDB->quote(0, "integer").
					" AND tref_id = ".$ilDB->quote($rec["tref_id"], "integer").
					" AND self_eval = ".$ilDB->quote(1, "integer")
					);
			}
			$q = "INSERT INTO skl_user_skill_level ".
				"(level_id, user_id, status_date, skill_id, trigger_ref_id, trigger_obj_id, trigger_title, tref_id, trigger_obj_type, self_eval, status, valid) VALUES (".
				$ilDB->quote($rec["level_id"], "integer").",".
				$ilDB->quote($rec["user_id"], "integer").",".
				$ilDB->quote($rec["last_update"], "timestamp").",".
				$ilDB->quote($rec["skill_id"], "integer").",".
				$ilDB->quote(0, "integer").",".
				$ilDB->quote(0, "integer").",".
				$ilDB->quote("", "text").",".
				$ilDB->quote($rec["tref_id"], "integer").",".
				$ilDB->quote("", "text").",".
				$ilDB->quote(1, "integer").",".
				$ilDB->quote(1, "integer").",".
				$ilDB->quote(1, "integer").
				")";
			$ilDB->manipulate($q);
		}
	}
?>
<#4452>
<?php
	$ilCtrlStructureReader->getStructure();
?>
<#4453>
<?php
	$ilCtrlStructureReader->getStructure();
?>
<#4454>
<?php
	$ilCtrlStructureReader->getStructure();
?>
<#4455>
<?php
	if(!$ilDB->sequenceExists('booking_reservation_group'))
	{
		$ilDB->createSequence('booking_reservation_group');
	}
?>
<#4456>
<?php

	if(!$ilDB->tableColumnExists('crs_objective_tst','tst_limit_p'))
	{
		$ilDB->addTableColumn('crs_objective_tst', 'tst_limit_p', array(
			'type' => 'integer',
			'length' => 2,
			'notnull' => true,
			'default' => 0
		));
	}
?>
<#4457>
<?php

// update question assignment limits
$query = 'SELECT objective_id, ref_id, question_id FROM crs_objective_qst ';
$res = $ilDB->query($query);

$questions = array();
while($row = $res->fetchRow(DB_FETCHMODE_OBJECT))
{
	$questions[$row->objective_id.'_'.$row->ref_id][] = $row->question_id;
}

$GLOBALS['ilLog']->write(__METHOD__.': '.print_r($questions,TRUE));

foreach($questions as $objective_ref_id => $qst_ids)
{
	$parts = explode('_', $objective_ref_id);
	$objective_id = $parts[0];
	$tst_ref_id = $parts[1];
	
	$sum = 0;
	foreach((array) $qst_ids as $qst_id)
	{
		$query = 'SELECT points FROM qpl_questions WHERE question_id = ' . $ilDB->quote($qst_id,'integer');
		$res_qst = $ilDB->query($query);
		while($row = $res_qst->fetchRow(DB_FETCHMODE_OBJECT))
		{
			$sum += $row->points;
		}
		if($sum > 0)
		{
			// read limit
			$query = 'SELECT tst_limit FROM crs_objective_tst '.
					'WHERE objective_id = '.$ilDB->quote($objective_id,'integer');
			$res_limit = $ilDB->query($query);
			
			$limit_points = 0;
			while($row = $res_limit->fetchRow(DB_FETCHMODE_OBJECT))
			{
				$limit_points = $row->tst_limit;
			}
			// calculate percentage
			$limit_p = $limit_points / $sum * 100;
			$limit_p = intval($limit_p);
			$limit_p = ($limit_p >= 100 ? 100 : $limit_p);
			
			// update
			$query = 'UPDATE crs_objective_tst '.
					'SET tst_limit_p = '.$ilDB->quote($limit_p,'integer').' '.
					'WHERE objective_id = '.$ilDB->quote($objective_id,'integer').' '.
					'AND ref_id = '.$ilDB->quote($tst_ref_id,'integer');
			$ilDB->manipulate($query);
		}
	}
}
?>
<#4458>
<?php
if(!$ilDB->tableColumnExists('tst_tests','intro_enabled'))
{
	$ilDB->addTableColumn('tst_tests', 'intro_enabled', array(
		'type' => 'integer',
		'length' => 1,
		'notnull' => false,
		'default' => null
	));
}
?>
<#4459>
<?php
if(!$ilDB->tableColumnExists('tst_tests','starting_time_enabled'))
{
	$ilDB->addTableColumn('tst_tests', 'starting_time_enabled', array(
		'type' => 'integer',
		'length' => 1,
		'notnull' => false,
		'default' => null
	));
}
?>
<#4460>
<?php
if(!$ilDB->tableColumnExists('tst_tests','ending_time_enabled'))
{
	$ilDB->addTableColumn('tst_tests', 'ending_time_enabled', array(
		'type' => 'integer',
		'length' => 1,
		'notnull' => false,
		'default' => null
	));
}
?>
<#4461>
<?php
if($ilDB->tableColumnExists('tst_tests','intro_enabled'))
{
	$ilDB->dropTableColumn('tst_tests', 'intro_enabled');
}
?>
<#4462>
<?php
if($ilDB->tableColumnExists('tst_tests','starting_time_enabled'))
{
	$ilDB->dropTableColumn('tst_tests', 'starting_time_enabled');
}
?>
<#4463>
<?php
if($ilDB->tableColumnExists('tst_tests','ending_time_enabled'))
{
	$ilDB->dropTableColumn('tst_tests', 'ending_time_enabled');
}
?>
<#4464>
<?php
if(!$ilDB->tableColumnExists('tst_tests','intro_enabled'))
{
	$ilDB->addTableColumn('tst_tests', 'intro_enabled', array(
		'type' => 'integer',
		'length' => 1,
		'notnull' => false,
		'default' => null
	));

	$ilDB->queryF(
		"UPDATE tst_tests SET intro_enabled = %s WHERE LENGTH(introduction) > %s",
		array('integer', 'integer'), array(1, 0)
	);

	$ilDB->queryF(
		"UPDATE tst_tests SET intro_enabled = %s WHERE LENGTH(introduction) = %s OR LENGTH(introduction) IS NULL",
		array('integer', 'integer'), array(0, 0)
	);
}
?>
<#4465>
<?php
if(!$ilDB->tableColumnExists('tst_tests','starting_time_enabled'))
{
	$ilDB->addTableColumn('tst_tests', 'starting_time_enabled', array(
		'type' => 'integer',
		'length' => 1,
		'notnull' => false,
		'default' => null
	));

	$ilDB->queryF(
		"UPDATE tst_tests SET starting_time_enabled = %s WHERE LENGTH(starting_time) > %s",
		array('integer', 'integer'), array(1, 0)
	);

	$ilDB->queryF(
		"UPDATE tst_tests SET starting_time_enabled = %s WHERE LENGTH(starting_time) = %s OR LENGTH(starting_time) IS NULL",
		array('integer', 'integer'), array(0, 0)
	);
}
?>
<#4466>
<?php
if(!$ilDB->tableColumnExists('tst_tests','ending_time_enabled'))
{
	$ilDB->addTableColumn('tst_tests', 'ending_time_enabled', array(
		'type' => 'integer',
		'length' => 1,
		'notnull' => false,
		'default' => null
	));

	$ilDB->queryF(
		"UPDATE tst_tests SET ending_time_enabled = %s WHERE LENGTH(ending_time) > %s",
		array('integer', 'integer'), array(1, 0)
	);

	$ilDB->queryF(
		"UPDATE tst_tests SET ending_time_enabled = %s WHERE LENGTH(ending_time) = %s OR LENGTH(ending_time) IS NULL",
		array('integer', 'integer'), array(0, 0)
	);
}
?>
<#4467>
<?php
if(!$ilDB->tableColumnExists('tst_tests','password_enabled'))
{
	$ilDB->addTableColumn('tst_tests', 'password_enabled', array(
		'type' => 'integer',
		'length' => 1,
		'notnull' => false,
		'default' => null
	));

	$ilDB->queryF(
		"UPDATE tst_tests SET password_enabled = %s WHERE LENGTH(password) > %s",
		array('integer', 'integer'), array(1, 0)
	);

	$ilDB->queryF(
		"UPDATE tst_tests SET password_enabled = %s WHERE LENGTH(password) = %s OR LENGTH(password) IS NULL",
		array('integer', 'integer'), array(0, 0)
	);
}
?>
<#4468>
<?php
if(!$ilDB->tableColumnExists('tst_tests','limit_users_enabled'))
{
	$ilDB->addTableColumn('tst_tests', 'limit_users_enabled', array(
		'type' => 'integer',
		'length' => 1,
		'notnull' => false,
		'default' => null
	));

	$ilDB->queryF(
		"UPDATE tst_tests SET limit_users_enabled = %s WHERE allowedusers IS NOT NULL AND allowedusers > %s",
		array('integer', 'integer'), array(1, 0)
	);

	$ilDB->queryF(
		"UPDATE tst_tests SET limit_users_enabled = %s WHERE allowedusers IS NULL OR allowedusers <= %s",
		array('integer', 'integer'), array(0, 0)
	);
}
?>
<#4469>
<?php
// @ukonhle: Please do not commit empty database steps ;-)
?>
<#4470>
<?php
$ilDB->queryF(
	'DELETE FROM settings WHERE keyword = %s',
	array('text'),
	array('ps_export_scorm')
);
$ilDB->queryF(
	'INSERT INTO settings (module, keyword, value) VALUES (%s,%s,%s)',
	array('text','text','text'),
	array('common','ps_export_scorm','1')
);
?>
<#4471>
<?php
$ilDB->manipulate('DELETE FROM addressbook WHERE login NOT IN(SELECT login FROM usr_data) AND email IS NULL');
$ilDB->manipulate(
	'DELETE FROM addressbook_mlist_ass WHERE addr_id NOT IN(
		SELECT addr_id FROM addressbook
	)'
);
?>
<#4472>
<?php
	if(!$ilDB->indexExistsByFields('page_question',array('page_parent_type','page_id', 'page_lang')))
	{
		$ilDB->addIndex('page_question',array('page_parent_type','page_id', 'page_lang'),'i1');
	}
?>
<#4473>
<?php
	$ilCtrlStructureReader->getStructure();
?>
<#4474>
<?php

include_once('./Services/Migration/DBUpdate_3560/classes/class.ilDBUpdateNewObjectType.php');				
$lp_type_id = ilDBUpdateNewObjectType::getObjectTypeId('svy');
if($lp_type_id)
{				
	$src_ops_id = ilDBUpdateNewObjectType::getCustomRBACOperationId('write');	

	// clone settings from "write" to "edit_learning_progress"
	$tgt_ops_id = ilDBUpdateNewObjectType::getCustomRBACOperationId('edit_learning_progress');	
	if($tgt_ops_id)
	{
		ilDBUpdateNewObjectType::addRBACOperation($lp_type_id, $tgt_ops_id);				
		ilDBUpdateNewObjectType::cloneOperation('svy', $src_ops_id, $tgt_ops_id);
	}

	// clone settings from "write" to "read_learning_progress"
	$tgt_ops_id = ilDBUpdateNewObjectType::getCustomRBACOperationId('read_learning_progress');	
	if($tgt_ops_id)
	{
		ilDBUpdateNewObjectType::addRBACOperation($lp_type_id, $tgt_ops_id);		
		ilDBUpdateNewObjectType::cloneOperation('svy', $src_ops_id, $tgt_ops_id);
	}
}	

?>
<#4475>
<?php

if($ilDB->tableColumnExists('obj_stat', 'tstamp'))
{
	$ilDB->dropTableColumn('obj_stat', 'tstamp');
}

?>
<#4476>
<?php
if(!$ilDB->uniqueConstraintExists('usr_data', array('login')))
{
	$res = $ilDB->query("
		SELECT COUNT(*) cnt
		FROM (
			SELECT login
			FROM usr_data
			GROUP BY login
			HAVING COUNT(*) > 1
		) duplicatelogins
	");
	$data = $ilDB->fetchAssoc($res);
	if($data['cnt'] > 0)
	{
		echo "<pre>
				Dear Administrator,

				PLEASE READ THE FOLLOWING INSTRUCTIONS

				The update process has been stopped due to data inconsistency reasons.
				We found multiple ILIAS user accounts with the same login. You have to fix this issue manually.

				Database table: usr_data
				Field: login

				You can determine these accounts by executing the following SQL statement:

				SELECT ud.*  FROM usr_data ud
				INNER JOIN (
					SELECT login FROM usr_data GROUP BY login HAVING COUNT(*) > 1
				) tmp ON tmp.login = ud.login

				Please manipulate the affected records by choosing different login names or use the following statement
				to change the duplicate login name to unique name like [usr_id]_[login]_duplicate. The further changes on
				user data (e.g. deletion of duplicates) could then be easily done in ILIAS administration.

				UPDATE usr_data ud
				INNER JOIN (
					SELECT udinner.login, udinner.usr_id
					FROM usr_data udinner
					GROUP BY udinner.login
					HAVING COUNT(udinner.login) > 1
				) dup ON ud.login = dup.login
				SET ud.login = CONCAT(CONCAT(CONCAT(ud.usr_id, '_'), CONCAT(ud.login, '_')), 'duplicate')

				If you try to rerun the update process, this warning will apear again if the issue is still not solved.

				Best regards,
				The ILIAS developers
			</pre>";
		exit();
	}

	$ilDB->addUniqueConstraint('usr_data', array('login'), 'uc1');
}
?>
<#4477>
<?php

$query = "
	UPDATE tst_rnd_quest_set_qpls SET pool_title = (
		COALESCE(
			(SELECT title FROM object_data WHERE obj_id = pool_fi), %s 
		)
	) WHERE pool_title IS NULL OR pool_title = %s
";

$ilDB->manipulateF($query, array('text', 'text'), array('*** unknown/deleted ***', ''));

?>
<#4478>
<?php

if( !$ilDB->tableColumnExists('tst_tests', 'broken'))
{
	$ilDB->addTableColumn('tst_tests', 'broken',
		array(
			'type' => 'integer',
			'length' => 1,
			'notnull' => false,
			'default' => null
		)
	);

	$ilDB->queryF("UPDATE tst_tests SET broken = %s", array('integer'), array(0));
}

?>
<#4479>
<?php
$ilDB->manipulate("UPDATE style_data SET ".
	" uptodate = ".$ilDB->quote(0, "integer")
	);
?>
<#4480>
<?php
	$ilCtrlStructureReader->getStructure();
?>
<#4481>
<?php
$ilDB->manipulate("UPDATE tst_active SET last_finished_pass = (tries - 1) WHERE last_finished_pass IS NULL");
?>
<#4482>
<?php
$ilDB->manipulate("DELETE FROM il_dcl_datatype_prop WHERE title = " . $ilDB->quote('allowed_file_types', 'text'));
?>
<#4483>
<?php
	$ilCtrlStructureReader->getStructure();
?>
<#4484>
<?php
if( !$ilDB->tableColumnExists('qpl_questionpool', 'skill_service') )
{
	$ilDB->addTableColumn('qpl_questionpool', 'skill_service', array(
		'type' => 'integer',
		'length' => 1,
		'notnull' => false,
		'default' => null
	));

	$ilDB->manipulateF(
		'UPDATE qpl_questionpool SET skill_service = %s',
		array('integer'), array(0)
	);
}
?>
<#4485>
<?php
if( !$ilDB->tableExists('qpl_qst_skl_assigns') )
{
	$ilDB->createTable('qpl_qst_skl_assigns', array(
		'obj_fi' => array(
			'type' => 'integer',
			'length' => 4,
			'notnull' => true,
			'default' => 0
		),
		'question_fi' => array(
			'type' => 'integer',
			'length' => 4,
			'notnull' => true,
			'default' => 0
		),
		'skill_base_fi' => array(
			'type' => 'integer',
			'length' => 4,
			'notnull' => true,
			'default' => 0
		),
		'skill_tref_fi' => array(
			'type' => 'integer',
			'length' => 4,
			'notnull' => true,
			'default' => 0
		),
		'skill_points' => array(
			'type' => 'integer',
			'length' => 4,
			'notnull' => true,
			'default' => 0
		)
	));

	$ilDB->addPrimaryKey('qpl_qst_skl_assigns', array('obj_fi', 'question_fi', 'skill_base_fi', 'skill_tref_fi'));

	if( $ilDB->tableExists('tst_skl_qst_assigns') )
	{
		$res = $ilDB->query("
			SELECT tst_skl_qst_assigns.*, tst_tests.obj_fi
			FROM tst_skl_qst_assigns
			INNER JOIN tst_tests ON test_id = test_fi
		");

		while( $row = $ilDB->fetchAssoc($res) )
		{
			$ilDB->replace('qpl_qst_skl_assigns',
				array(
					'obj_fi' => array('integer', $row['obj_fi']),
					'question_fi' => array('integer', $row['question_fi']),
					'skill_base_fi' => array('integer', $row['skill_base_fi']),
					'skill_tref_fi' => array('integer', $row['skill_tref_fi'])
				),
				array(
					'skill_points' => array('integer', $row['skill_points'])
				)
			);
		}

		$ilDB->dropTable('tst_skl_qst_assigns');
	}
}
?>
<#4486>
<?php
$setting = new ilSetting();

if( !$setting->get('dbup_tst_skl_thres_mig_done', 0) )
{
	if( !$ilDB->tableExists('tst_threshold_tmp') )
	{
		$ilDB->createTable('tst_threshold_tmp', array(
			'test_id' => array(
				'type' => 'integer',
				'length' => 4,
				'notnull' => true,
				'default' => 0
			),
			'obj_id' => array(
				'type' => 'integer',
				'length' => 4,
				'notnull' => true,
				'default' => 0
			)
		));

		$ilDB->addPrimaryKey('tst_threshold_tmp', array('test_id'));
	}

	$res = $ilDB->query("
		SELECT DISTINCT tst_tests.test_id, obj_fi FROM tst_tests
		INNER JOIN tst_skl_thresholds ON test_fi = tst_tests.test_id
		LEFT JOIN tst_threshold_tmp ON tst_tests.test_id = tst_threshold_tmp.test_id
		WHERE tst_threshold_tmp.test_id IS NULL
	");

	while( $row = $ilDB->fetchAssoc($res) )
	{
		$ilDB->replace('tst_threshold_tmp',
			array('test_id' => array('integer', $row['test_id'])),
			array('obj_id' => array('integer', $row['obj_fi']))
		);
	}

	if( !$ilDB->tableColumnExists('tst_skl_thresholds', 'tmp') )
	{
		$ilDB->addTableColumn('tst_skl_thresholds', 'tmp', array(
			'type' => 'integer',
			'length' => 4,
			'notnull' => false,
			'default' => null
		));
	}

	$setting->set('dbup_tst_skl_thres_mig_done', 1);
}
?>
<#4487>
<?php
if( $ilDB->tableExists('tst_threshold_tmp') )
{
	$stmtSelectSklPointSum = $ilDB->prepare(
		"SELECT skill_base_fi, skill_tref_fi, SUM(skill_points) points_sum FROM qpl_qst_skl_assigns
			WHERE obj_fi = ? GROUP BY skill_base_fi, skill_tref_fi", array('integer')
	);

	$stmtUpdatePercentThresholds = $ilDB->prepareManip(
		"UPDATE tst_skl_thresholds SET tmp = ROUND( ((threshold * 100) / ?), 0 )
			WHERE test_fi = ? AND skill_base_fi = ? AND skill_tref_fi = ?",
		array('integer', 'integer', 'integer', 'integer')
	);

	$res1 = $ilDB->query("
		SELECT DISTINCT test_id, obj_id FROM tst_threshold_tmp
		INNER JOIN tst_skl_thresholds ON test_fi = test_id
		WHERE tmp IS NULL
	");

	while( $row1 = $ilDB->fetchAssoc($res1) )
	{
		$res2 = $ilDB->execute($stmtSelectSklPointSum, array($row1['obj_id']));

		while( $row2 = $ilDB->fetchAssoc($res2) )
		{
			$ilDB->execute($stmtUpdatePercentThresholds, array(
				$row2['points_sum'], $row1['test_id'], $row2['skill_base_fi'], $row2['skill_tref_fi']
			));
		}
	}
}
?>
<#4488>
<?php
if( $ilDB->tableExists('tst_threshold_tmp') )
{
	$ilDB->dropTable('tst_threshold_tmp');
}
?>
<#4489>
<?php
if( $ilDB->tableColumnExists('tst_skl_thresholds', 'tmp') )
{
	$ilDB->manipulate("UPDATE tst_skl_thresholds SET threshold = tmp");
	$ilDB->dropTableColumn('tst_skl_thresholds', 'tmp');
}
?>
<#4490>
<?php
if( !$ilDB->tableColumnExists('qpl_qst_skl_assigns', 'eval_mode') )
{
	$ilDB->addTableColumn('qpl_qst_skl_assigns', 'eval_mode', array(
		'type' => 'text',
		'length' => 16,
		'notnull' => false,
		'default' => null
	));

	$ilDB->manipulateF(
		"UPDATE qpl_qst_skl_assigns SET eval_mode = %s", array('text'), array('result')
	);
}
?>
<#4491>
<?php
if( !$ilDB->tableExists('qpl_qst_skl_sol_expr') )
{
	$ilDB->createTable('qpl_qst_skl_sol_expr', array(
		'question_fi' => array(
			'type' => 'integer',
			'length' => 4,
			'notnull' => true,
			'default' => 0
		),
		'skill_base_fi' => array(
			'type' => 'integer',
			'length' => 4,
			'notnull' => true,
			'default' => 0
		),
		'skill_tref_fi' => array(
			'type' => 'integer',
			'length' => 4,
			'notnull' => true,
			'default' => 0
		),
		'order_index' => array(
			'type' => 'integer',
			'length' => 4,
			'notnull' => true,
			'default' => 0
		),
		'expression' => array(
			'type' => 'text',
			'length' => 255,
			'notnull' => true,
			'default' => ''
		),
		'points' => array(
			'type' => 'integer',
			'length' => 4,
			'notnull' => true,
			'default' => 0
		)
	));

	$ilDB->addPrimaryKey('qpl_qst_skl_sol_expr', array(
		'question_fi', 'skill_base_fi', 'skill_tref_fi', 'order_index'
	));
}
?>
<#4492>
<?php
$res = $ilDB->query("
	SELECT DISTINCT(question_fi) FROM qpl_qst_skl_assigns
	LEFT JOIN qpl_questions ON question_fi = question_id
	WHERE question_id IS NULL
");

$deletedQuestionIds = array();

while($row = $ilDB->fetchAssoc($res))
{
	$deletedQuestionIds[] = $row['question_fi'];
}

$inDeletedQuestionIds = $ilDB->in('question_fi', $deletedQuestionIds, false, 'integer');

$ilDB->query("
	DELETE FROM qpl_qst_skl_assigns WHERE $inDeletedQuestionIds
");
?>
<#4493>
<?php
$row = $ilDB->fetchAssoc($ilDB->queryF(
	'SELECT COUNT(*) cnt FROM qpl_qst_skl_assigns LEFT JOIN skl_tree_node ON skill_base_fi = obj_id WHERE type = %s',
	array('text'), array('sktr')
));

if( $row['cnt'] )
{
	$res = $ilDB->queryF(
		'SELECT obj_fi, question_fi, skill_base_fi, skill_tref_fi FROM qpl_qst_skl_assigns LEFT JOIN skl_tree_node ON skill_base_fi = obj_id WHERE type = %s',
		array('text'), array('sktr')
	);

	while($row = $ilDB->fetchAssoc($res))
	{
		$ilDB->update('qpl_qst_skl_assigns',
			array(
				'skill_base_fi' => array('integer', $row['skill_tref_fi']),
				'skill_tref_fi' => array('integer', $row['skill_base_fi'])
			),
			array(
				'obj_fi' => array('integer', $row['obj_fi']),
				'question_fi' => array('integer', $row['question_fi']),
				'skill_base_fi' => array('integer', $row['skill_base_fi']),
				'skill_tref_fi' => array('integer', $row['skill_tref_fi'])
			)
		);
	}
}
?>
<#4494>
<?php
$ilDB->manipulateF(
	"UPDATE qpl_qst_skl_assigns SET eval_mode = %s WHERE eval_mode IS NULL", array('text'), array('result')
);
?>
<#4495>
<?php
	$ilCtrlStructureReader->getStructure();
?>
<#4496>
<?php
if( !$ilDB->tableExists('mail_cron_orphaned') )
{
	$ilDB->createTable('mail_cron_orphaned', array(
		'mail_id' => array(
			'type' => 'integer',
			'length' => 4,
			'notnull' => true
		),
		'folder_id' => array(
			'type' => 'integer',
			'length' => 4,
			'notnull' => true
		),
		'ts_do_delete' => array(
			'type' => 'integer',
			'length' => 4,
			'notnull' => true
		)
	));

	$ilDB->addPrimaryKey('mail_cron_orphaned', array('mail_id', 'folder_id'));
}
?>
<#4497>
<?php
if($ilDB->tableExists('chat_blocked'))
{
	$ilDB->dropTable('chat_blocked');
}
?>
<#4498>
<?php
// Don't remove this comment
?>
<#4499>
<?php
if($ilDB->tableExists('chat_invitations'))
{
	$ilDB->dropTable('chat_invitations');
}
?>
<#4500>
<?php
if($ilDB->tableExists('chat_records'))
{
	$ilDB->dropTable('chat_records');
}
?>
<#4501>
<?php
if($ilDB->sequenceExists('chat_records'))
{
	$ilDB->dropSequence('chat_records');
}
?>
<#4502>
<?php
if($ilDB->sequenceExists('chat_rooms'))
{
	$ilDB->dropSequence('chat_rooms');
}
?>
<#4503>
<?php
if($ilDB->tableExists('chat_rooms'))
{
	$ilDB->dropTable('chat_rooms');
}
?>
<#4504>
<?php
if($ilDB->tableExists('chat_room_messages'))
{
	$ilDB->dropTable('chat_room_messages');
}
?>
<#4505>
<?php
if($ilDB->sequenceExists('chat_room_messages'))
{
	$ilDB->dropSequence('chat_room_messages');
}
?>
<#4506>
<?php
if($ilDB->sequenceExists('chat_smilies'))
{
	$ilDB->dropSequence('chat_smilies');
}
?>
<#4507>
<?php
if($ilDB->tableExists('chat_smilies'))
{
	$ilDB->dropTable('chat_smilies');
}
?>
<#4508>
<?php
if($ilDB->tableExists('chat_user'))
{
	$ilDB->dropTable('chat_user');
}
?>
<#4509>
<?php
if($ilDB->tableExists('chat_record_data'))
{
	$ilDB->dropTable('chat_record_data');
}
?>
<#4510>
<?php
if($ilDB->sequenceExists('chat_record_data'))
{
	$ilDB->dropSequence('chat_record_data');
}
?>
<#4511>
<?php
if($ilDB->tableExists('ilinc_data'))
{
	$ilDB->dropTable('ilinc_data');
}
?>
<#4512>
<?php
if($ilDB->tableExists('ilinc_registration'))
{
	$ilDB->dropTable('ilinc_registration');
}
?>
<#4513>
<?php
if($ilDB->tableColumnExists('usr_data', 'ilinc_id'))
{
	$ilDB->dropTableColumn('usr_data', 'ilinc_id');
}

if($ilDB->tableColumnExists('usr_data', 'ilinc_login'))
{
	$ilDB->dropTableColumn('usr_data', 'ilinc_login');
}

if($ilDB->tableColumnExists('usr_data', 'ilinc_passwd'))
{
	$ilDB->dropTableColumn('usr_data', 'ilinc_passwd');
}
?>
<#4514>
<?php
if( $ilDB->uniqueConstraintExists('tst_sequence', array('active_fi', 'pass')) )
{
	$ilDB->dropUniqueConstraintByFields('tst_sequence', array('active_fi', 'pass'));
	$ilDB->addPrimaryKey('tst_sequence', array('active_fi', 'pass'));
}
?>
<#4515>
<?php
if( $ilDB->uniqueConstraintExists('tst_pass_result', array('active_fi', 'pass')) )
{
	$ilDB->dropUniqueConstraintByFields('tst_pass_result', array('active_fi', 'pass'));
	$ilDB->addPrimaryKey('tst_pass_result', array('active_fi', 'pass'));
}
?>
<#4516>
<?php
$crpra_dup_query_num = "
SELECT COUNT(*) cnt
FROM (
	SELECT proom_id, user_id
    FROM chatroom_proomaccess
    GROUP BY proom_id, user_id
    HAVING COUNT(*) > 1
) duplicateChatProoms
";
$res  = $ilDB->query($crpra_dup_query_num);
$data = $ilDB->fetchAssoc($res);
if($data['cnt'])
{
	$mopt_dup_query = "
	SELECT proom_id, user_id
	FROM chatroom_proomaccess
	GROUP BY proom_id, user_id
	HAVING COUNT(*) > 1
	";
	$res = $ilDB->query($mopt_dup_query);

	$stmt_del = $ilDB->prepareManip("DELETE FROM chatroom_proomaccess WHERE proom_id = ? AND user_id = ?", array('integer', 'integer'));
	$stmt_in  = $ilDB->prepareManip("INSERT INTO chatroom_proomaccess (proom_id, user_id) VALUES(?, ?)", array('integer', 'integer'));

	while($row = $ilDB->fetchAssoc($res))
	{
		$ilDB->execute($stmt_del, array($row['proom_id'], $row['user_id']));
		$ilDB->execute($stmt_in, array($row['proom_id'], $row['user_id']));
	}
}

$res  = $ilDB->query($crpra_dup_query_num);
$data = $ilDB->fetchAssoc($res);
if($data['cnt'] > 0)
{
	die("There are still duplicate entries in table 'chatroom_proomaccess'. Please execute this database update step again.");
}

$ilDB->addPrimaryKey('chatroom_proomaccess', array('proom_id', 'user_id'));
?>
<#4517>
<?php
$mopt_dup_query_num = "
SELECT COUNT(*) cnt
FROM (
	SELECT user_id
    FROM mail_options
    GROUP BY user_id
    HAVING COUNT(*) > 1
) duplicateMailOptions
";
$res  = $ilDB->query($mopt_dup_query_num);
$data = $ilDB->fetchAssoc($res);
if($data['cnt'])
{
	$mopt_dup_query = "
	SELECT user_id
	FROM mail_options
	GROUP BY user_id
	HAVING COUNT(*) > 1
	";
	$res = $ilDB->query($mopt_dup_query);

	$stmt_sel = $ilDB->prepare("SELECT * FROM mail_options WHERE user_id = ?", array('integer'));
	$stmt_del = $ilDB->prepareManip("DELETE FROM mail_options WHERE user_id = ?", array('integer'));
	$stmt_in  = $ilDB->prepareManip("INSERT INTO mail_options (user_id, linebreak, signature, incoming_type, cronjob_notification) VALUES(?, ?, ?, ?, ?)", array('integer', 'integer', 'text', 'integer', 'integer'));

	while($row = $ilDB->fetchAssoc($res))
	{
		$opt_res = $ilDB->execute($stmt_sel, array($row['user_id']));
		$opt_row = $ilDB->fetchAssoc($opt_res);
		if($opt_row)
		{
			$ilDB->execute($stmt_del, array($opt_row['user_id']));
			$ilDB->execute($stmt_in, array($opt_row['user_id'], $opt_row['linebreak'], $opt_row['signature'], $opt_row['incoming_type'], $opt_row['cronjob_notification']));
		}
	}
}

$res  = $ilDB->query($mopt_dup_query_num);
$data = $ilDB->fetchAssoc($res);
if($data['cnt'] > 0)
{
	die("There are still duplicate entries in table 'mail_options'. Please execute this database update step again.");
}

$ilDB->addPrimaryKey('mail_options', array('user_id'));
?>
<#4518>
<?php
$psc_dup_query_num = "
SELECT COUNT(*) cnt
FROM (
	SELECT psc_ps_fk, psc_pc_fk, psc_pcc_fk
    FROM payment_statistic_coup
    GROUP BY psc_ps_fk, psc_pc_fk, psc_pcc_fk
    HAVING COUNT(*) > 1
) duplicatePaymentStatistics
";
$res  = $ilDB->query($psc_dup_query_num);
$data = $ilDB->fetchAssoc($res);
if($data['cnt'])
{
	$psc_dup_query = "
	SELECT psc_ps_fk, psc_pc_fk, psc_pcc_fk
	FROM payment_statistic_coup
	GROUP BY psc_ps_fk, psc_pc_fk, psc_pcc_fk
	HAVING COUNT(*) > 1
	";
	$res = $ilDB->query($psc_dup_query);

	$stmt_del = $ilDB->prepareManip("DELETE FROM payment_statistic_coup WHERE psc_ps_fk = ? AND psc_pc_fk = ? AND psc_pcc_fk = ?", array('integer', 'integer', 'integer'));
	$stmt_in  = $ilDB->prepareManip("INSERT INTO payment_statistic_coup (psc_ps_fk, psc_pc_fk, psc_pcc_fk) VALUES(?, ?, ?)", array('integer', 'integer', 'integer'));

	while($row = $ilDB->fetchAssoc($res))
	{
		$ilDB->execute($stmt_del, array($row['psc_ps_fk'], $row['psc_pc_fk'], $row['psc_pcc_fk']));
		$ilDB->execute($stmt_in, array($row['psc_ps_fk'], $row['psc_pc_fk'], $row['psc_pcc_fk']));
	}
}

$res  = $ilDB->query($psc_dup_query_num);
$data = $ilDB->fetchAssoc($res);
if($data['cnt'] > 0)
{
	die("There are still duplicate entries in table 'payment_statistic_coup'. Please execute this database update step again.");
}

$ilDB->addPrimaryKey('payment_statistic_coup', array('psc_ps_fk', 'psc_pc_fk', 'psc_pcc_fk'));
?>
<#4519>
<?php
$msave_dup_query_num = "
SELECT COUNT(*) cnt
FROM (
	SELECT user_id
    FROM mail_saved
    GROUP BY user_id
    HAVING COUNT(*) > 1
) duplicateMailSaved
";
$res  = $ilDB->query($msave_dup_query_num);
$data = $ilDB->fetchAssoc($res);
if($data['cnt'])
{
	$msave_dup_query = "
	SELECT user_id
	FROM mail_saved
	GROUP BY user_id
	HAVING COUNT(*) > 1
	";
	$res = $ilDB->query($msave_dup_query);

	$stmt_sel = $ilDB->prepare("SELECT * FROM mail_saved WHERE user_id = ?", array('integer'));
	$stmt_del = $ilDB->prepareManip("DELETE FROM mail_saved WHERE user_id = ?", array('integer'));

	while($row = $ilDB->fetchAssoc($res))
	{
		$opt_res = $ilDB->execute($stmt_sel, array($row['user_id']));
		$opt_row = $ilDB->fetchAssoc($opt_res);
		if($opt_row)
		{
			$ilDB->execute($stmt_del, array($opt_row['user_id']));
			$ilDB->insert(
				'mail_saved',
				array(
					'user_id'          => array('integer', $opt_row['user_id']),
					'm_type'           => array('text', $opt_row['m_type']),
					'm_email'          => array('integer', $opt_row['m_email']),
					'm_subject'        => array('text', $opt_row['m_subject']),
					'use_placeholders' => array('integer', $opt_row['use_placeholders']),
					'm_message'        => array('clob', $opt_row['m_message']),
					'rcp_to'           => array('clob', $opt_row['rcp_to']),
					'rcp_cc'           => array('clob', $opt_row['rcp_cc']),
					'rcp_bcc'          => array('clob', $opt_row['rcp_bcc']),
					'attachments'      => array('clob', $opt_row['attachments'])
				)
			);
		}
	}
}

$res  = $ilDB->query($msave_dup_query_num);
$data = $ilDB->fetchAssoc($res);
if($data['cnt'])
{
	die("There are still duplicate entries in table 'mail_saved'. Please execute this database update step again.");
}

$ilDB->addPrimaryKey('mail_saved', array('user_id'));
?>
<#4520>
<?php
$chrban_dup_query_num = "
SELECT COUNT(*) cnt
FROM (
	SELECT room_id, user_id
    FROM chatroom_bans
    GROUP BY room_id, user_id
    HAVING COUNT(*) > 1
) duplicateChatroomBans
";
$res  = $ilDB->query($chrban_dup_query_num);
$data = $ilDB->fetchAssoc($res);
if($data['cnt'])
{
	$chrban_dup_query = "
	SELECT DISTINCT finalDuplicateChatroomBans.room_id, finalDuplicateChatroomBans.user_id, finalDuplicateChatroomBans.timestamp, finalDuplicateChatroomBans.remark
	FROM (
		SELECT chatroom_bans.*
		FROM chatroom_bans
		INNER JOIN (
			SELECT room_id, user_id, MAX(timestamp) ts
			FROM chatroom_bans
			GROUP BY room_id, user_id
			HAVING COUNT(*) > 1
		) duplicateChatroomBans
			ON duplicateChatroomBans.room_id = chatroom_bans.room_id
			AND duplicateChatroomBans.user_id = chatroom_bans.user_id 
			AND duplicateChatroomBans.ts = chatroom_bans.timestamp 
	) finalDuplicateChatroomBans
	";
	$res = $ilDB->query($chrban_dup_query);

	$stmt_del = $ilDB->prepareManip("DELETE FROM chatroom_bans WHERE room_id = ? AND user_id = ?", array('integer', 'integer'));
	$stmt_in  = $ilDB->prepareManip("INSERT INTO chatroom_bans (room_id, user_id, timestamp, remark) VALUES(?, ?, ?, ?)", array('integer', 'integer',  'integer',  'text'));

	while($row = $ilDB->fetchAssoc($res))
	{
		$ilDB->execute($stmt_del, array($row['room_id'], $row['user_id']));
		$ilDB->execute($stmt_in, array($row['room_id'], $row['user_id'], $row['timestamp'], $row['remark']));
	}
}

$res  = $ilDB->query($chrban_dup_query_num);
$data = $ilDB->fetchAssoc($res);
if($data['cnt'])
{
	die("There are still duplicate entries in table 'chatroom_bans'. Please execute this database update step again.");
}

$ilDB->addPrimaryKey('chatroom_bans', array('room_id', 'user_id'));
?>
<#4521>
<?php
if(!$ilDB->sequenceExists('chatroom_psessionstmp'))
{
	$ilDB->createSequence('chatroom_psessionstmp');
}
?>
<#4522>
<?php
if(!$ilDB->tableExists('chatroom_psessionstmp'))
{
	$fields = array(
		'psess_id'     => array('type' => 'integer', 'length' => 8, 'notnull' => true, 'default' => 0),
		'proom_id'     => array('type' => 'integer', 'length' => 4, 'notnull' => true, 'default' => 0),
		'user_id'      => array('type' => 'integer', 'length' => 4, 'notnull' => true, 'default' => 0),
		'connected'    => array('type' => 'integer', 'length' => 4, 'notnull' => true, 'default' => 0),
		'disconnected' => array('type' => 'integer', 'length' => 4, 'notnull' => true, 'default' => 0)
	);
	$ilDB->createTable('chatroom_psessionstmp', $fields);
	$ilDB->addPrimaryKey('chatroom_psessionstmp', array('psess_id'));
}
?>
<#4523>
<?php
$query = '
SELECT chatroom_psessions.proom_id, chatroom_psessions.user_id, chatroom_psessions.connected, chatroom_psessions.disconnected
FROM chatroom_psessions
LEFT JOIN chatroom_psessionstmp
	ON chatroom_psessionstmp.proom_id = chatroom_psessions.proom_id
	AND chatroom_psessionstmp.user_id = chatroom_psessions.user_id
	AND chatroom_psessionstmp.connected = chatroom_psessions.connected
	AND chatroom_psessionstmp.disconnected = chatroom_psessions.disconnected
WHERE chatroom_psessionstmp.psess_id IS NULL
GROUP BY chatroom_psessions.proom_id, chatroom_psessions.user_id, chatroom_psessions.connected, chatroom_psessions.disconnected
';
$res = $ilDB->query($query);

$stmt_in = $ilDB->prepareManip('INSERT INTO chatroom_psessionstmp (psess_id, proom_id, user_id, connected, disconnected) VALUES(?, ?, ?, ?, ?)', array('integer', 'integer', 'integer', 'integer','integer'));

while($row = $ilDB->fetchAssoc($res))
{
	$psess_id = $ilDB->nextId('chatroom_psessionstmp');
	$ilDB->execute($stmt_in, array($psess_id, (int)$row['proom_id'], (int)$row['user_id'], (int)$row['connected'], (int)$row['disconnected']));
}
?>
<#4524>
<?php
$ilDB->dropTable('chatroom_psessions');
?>
<#4525>
<?php
$ilDB->renameTable('chatroom_psessionstmp', 'chatroom_psessions');
?>
<#4526>
<?php
if(!$ilDB->sequenceExists('chatroom_psessions'))
{
	$query = "SELECT MAX(psess_id) mpsess_id FROM chatroom_psessions";
	$row = $ilDB->fetchAssoc($ilDB->query($query));
	$ilDB->createSequence('chatroom_psessions', (int)$row['mpsess_id'] + 1);
}
?>
<#4527>
<?php
if($ilDB->sequenceExists('chatroom_psessionstmp'))
{
	$ilDB->dropSequence('chatroom_psessionstmp');
}
?>
<#4528>
<?php
$ilDB->addIndex('chatroom_psessions', array('proom_id', 'user_id'), 'i1');
?>
<#4529>
<?php
$ilDB->addIndex('chatroom_psessions', array('disconnected'), 'i2');
?>
<#4530>
<?php
if(!$ilDB->sequenceExists('chatroom_sessionstmp'))
{
	$ilDB->createSequence('chatroom_sessionstmp');
}
?>
<#4531>
<?php
if(!$ilDB->tableExists('chatroom_sessionstmp'))
{
	$fields = array(
		'sess_id'     => array('type' => 'integer', 'length' => 8, 'notnull' => true, 'default' => 0),
		'room_id'      => array('type' => 'integer', 'length' => 4, 'notnull' => true, 'default' => 0),
		'user_id'      => array('type' => 'integer', 'length' => 4, 'notnull' => true, 'default' => 0),
		'userdata'     => array('type' => 'text', 'length' => 4000, 'notnull' => false, 'default' => null),
		'connected'    => array('type' => 'integer', 'length' => 4, 'notnull' => true, 'default' => 0),
		'disconnected' => array('type' => 'integer', 'length' => 4, 'notnull' => true, 'default' => 0)
	);
	$ilDB->createTable('chatroom_sessionstmp', $fields);
	$ilDB->addPrimaryKey('chatroom_sessionstmp', array('sess_id'));
}
?>
<#4532>
<?php
if($ilDB->getDBType() == 'innodb' || $ilDB->getDBType() == 'mysql')
{
	$query = '
	SELECT chatroom_sessions.room_id, chatroom_sessions.user_id, chatroom_sessions.connected, chatroom_sessions.disconnected, chatroom_sessions.userdata
	FROM chatroom_sessions
	LEFT JOIN chatroom_sessionstmp
		ON chatroom_sessionstmp.room_id = chatroom_sessions.room_id
		AND chatroom_sessionstmp.user_id = chatroom_sessions.user_id
		AND chatroom_sessionstmp.connected = chatroom_sessions.connected
		AND chatroom_sessionstmp.disconnected = chatroom_sessions.disconnected
		AND chatroom_sessionstmp.userdata = chatroom_sessions.userdata COLLATE utf8_general_ci
	WHERE chatroom_sessionstmp.sess_id IS NULL
	GROUP BY chatroom_sessions.room_id, chatroom_sessions.user_id, chatroom_sessions.connected, chatroom_sessions.disconnected, chatroom_sessions.userdata
	';
}
else
{
	$query = '
	SELECT chatroom_sessions.room_id, chatroom_sessions.user_id, chatroom_sessions.connected, chatroom_sessions.disconnected, chatroom_sessions.userdata
	FROM chatroom_sessions
	LEFT JOIN chatroom_sessionstmp
		ON chatroom_sessionstmp.room_id = chatroom_sessions.room_id
		AND chatroom_sessionstmp.user_id = chatroom_sessions.user_id
		AND chatroom_sessionstmp.connected = chatroom_sessions.connected
		AND chatroom_sessionstmp.disconnected = chatroom_sessions.disconnected
		AND chatroom_sessionstmp.userdata = chatroom_sessions.userdata
	WHERE chatroom_sessionstmp.sess_id IS NULL
	GROUP BY chatroom_sessions.room_id, chatroom_sessions.user_id, chatroom_sessions.connected, chatroom_sessions.disconnected, chatroom_sessions.userdata
	';
}

$res = $ilDB->query($query);

$stmt_in = $ilDB->prepareManip('INSERT INTO chatroom_sessionstmp (sess_id, room_id, user_id, connected, disconnected, userdata) VALUES(?, ?, ?, ?, ?, ?)', array('integer', 'integer', 'integer', 'integer','integer', 'text'));

while($row = $ilDB->fetchAssoc($res))
{
	$sess_id = $ilDB->nextId('chatroom_sessionstmp');
	$ilDB->execute($stmt_in, array($sess_id, (int)$row['room_id'], (int)$row['user_id'], (int)$row['connected'], (int)$row['disconnected'], (string)$row['userdata']));
}
?>
<#4533>
<?php
$ilDB->dropTable('chatroom_sessions');
?>
<#4534>
<?php
$ilDB->renameTable('chatroom_sessionstmp', 'chatroom_sessions');
?>
<#4535>
<?php
if(!$ilDB->sequenceExists('chatroom_sessions'))
{
	$query = "SELECT MAX(sess_id) msess_id FROM chatroom_sessions";
	$row = $ilDB->fetchAssoc($ilDB->query($query));
	$ilDB->createSequence('chatroom_sessions', (int)$row['msess_id'] + 1);
}
?>
<#4536>
<?php
if($ilDB->sequenceExists('chatroom_sessionstmp'))
{
	$ilDB->dropSequence('chatroom_sessionstmp');
}
?>
<#4537>
<?php
$ilDB->addIndex('chatroom_sessions', array('room_id', 'user_id'), 'i1');
?>
<#4538>
<?php
$ilDB->addIndex('chatroom_sessions', array('disconnected'), 'i2');
?>
<#4539>
<?php
$ilDB->addIndex('chatroom_sessions', array('user_id'), 'i3');
?>
<#4540>
<?php
// qpl_a_cloze_combi_res - primary key step 1/8

$dupsCountRes = $ilDB->query("
		SELECT COUNT(*) dups_cnt FROM (
			SELECT combination_id, question_fi, gap_fi, row_id
			FROM qpl_a_cloze_combi_res
			GROUP BY combination_id, question_fi, gap_fi, row_id
		HAVING COUNT(*) > 1
	) dups");

$dupsCountRow = $ilDB->fetchAssoc($dupsCountRes);

if($dupsCountRow['dups_cnt'] > 0)
{
	if( !$ilDB->tableExists('dups_clozecombis_qst') )
	{
		$ilDB->createTable('dups_clozecombis_qst', array(
			'qst' => array(
				'type' => 'integer',
				'length' => 4,
				'notnull' => true
			),
			'num' => array(
				'type' => 'integer',
				'length' => 4,
				'notnull' => false
			)
		));

		$ilDB->addPrimaryKey('dups_clozecombis_qst', array('qst'));
	}

	if( !$ilDB->tableExists('dups_clozecombis_rows') )
	{
		$ilDB->createTable('dups_clozecombis_rows', array(
			'combination_id' => array(
				'type' => 'integer',
				'length' => 4,
				'notnull' => true
			),
			'question_fi' => array(
				'type' => 'integer',
				'length' => 4,
				'notnull' => true
			),
			'gap_fi' => array(
				'type' => 'integer',
				'length' => 4,
				'notnull' => true
			),
			'answer' => array(
				'type' => 'text',
				'length' => 1000,
				'notnull' => false
			),
			'points' => array(
				'type' => 'float',
				'notnull' => false
			),
			'best_solution' => array(
				'type' => 'integer',
				'length' => 1,
				'notnull' => false
			),
			'row_id' => array(
				'type' => 'integer',
				'length' => 4,
				'notnull' => false,
				'default' => 0
			)
		));

		$ilDB->addPrimaryKey('dups_clozecombis_rows', array(
			'combination_id', 'question_fi', 'gap_fi', 'row_id'
		));
	}
}
?>
<#4541>
<?php
// qpl_a_cloze_combi_res - primary key step 2/8

// break safe update step

if( $ilDB->tableExists('dups_clozecombis_qst') )
{
	$res = $ilDB->query("
			SELECT combination_id, question_fi, gap_fi, row_id, COUNT(*)
			FROM qpl_a_cloze_combi_res
			LEFT JOIN dups_clozecombis_qst ON qst = question_fi
			WHERE qst IS NULL
			GROUP BY combination_id, question_fi, gap_fi, row_id
			HAVING COUNT(*) > 1
		");

	while( $row = $ilDB->fetchAssoc($res) )
	{
		$ilDB->replace('dups_clozecombis_qst',
			array(
				'qst' => array('integer', $row['question_fi'])
			),
			array(
				'num' => array('integer', null)
			)
		);
	}
}
?>
<#4542>
<?php
// qpl_a_cloze_combi_res - primary key step 3/8

// break safe update step

if( $ilDB->tableExists('dups_clozecombis_qst') )
{
	$selectNumQuery = "
			SELECT COUNT(*) num FROM (
				SELECT question_fi FROM qpl_a_cloze_combi_res WHERE question_fi = ?
				GROUP BY combination_id, question_fi, gap_fi, row_id
			) numrows
		";
	$selectNumStmt = $ilDB->prepare($selectNumQuery, array('integer'));

	$updateNumQuery = "
			UPDATE dups_clozecombis_qst SET num = ? WHERE qst = ?
		";
	$updateNumStmt = $ilDB->prepareManip($updateNumQuery, array('integer', 'integer'));

	$qstRes = $ilDB->query("SELECT qst FROM dups_clozecombis_qst WHERE num IS NULL");

	while( $qstRow = $ilDB->fetchAssoc($qstRes) )
	{
		$selectNumRes = $ilDB->execute($selectNumStmt, array($qstRow['qst']));
		$selectNumRow = $ilDB->fetchAssoc($selectNumRes);

		$ilDB->execute($updateNumStmt, array($selectNumRow['num'], $qstRow['qst']));
	}
}
?>
<#4543>
<?php
// qpl_a_cloze_combi_res - primary key step 4/8

// break safe update step

if( $ilDB->tableExists('dups_clozecombis_qst') )
{
	$deleteRowsStmt = $ilDB->prepareManip(
		"DELETE FROM dups_clozecombis_rows WHERE question_fi = ?", array('integer')
	);

	$selectRowsStmt = $ilDB->prepare(
		"SELECT * FROM qpl_a_cloze_combi_res WHERE question_fi = ? ORDER BY combination_id, row_id, gap_fi",
		array('integer')
	);

	$insertRowStmt = $ilDB->prepareManip(
		"INSERT INTO dups_clozecombis_rows (combination_id, question_fi, gap_fi, answer, points, best_solution, row_id)
			VALUES (?, ?, ?, ?, ?, ?, ?)", array('integer', 'integer', 'integer', 'text', 'float', 'integer', 'integer')
	);

	$qstRes = $ilDB->query("
			SELECT qst, num
			FROM dups_clozecombis_qst
			LEFT JOIN dups_clozecombis_rows
			ON question_fi = qst
			GROUP BY qst, num, question_fi
			HAVING COUNT(question_fi) < num
		");

	while( $qstRow = $ilDB->fetchAssoc($qstRes) )
	{
		$ilDB->execute($deleteRowsStmt, array($qstRow['qst']));

		$selectRowsRes = $ilDB->execute($selectRowsStmt, array($qstRow['qst']));

		$existingRows = array();
		while( $selectRowsRow = $ilDB->fetchAssoc($selectRowsRes) )
		{
			$combinationId = $selectRowsRow['combination_id'];
			$rowId = $selectRowsRow['row_id'];
			$gapFi = $selectRowsRow['gap_fi'];

			if( !isset($existingRows[$combinationId]) )
			{
				$existingRows[$combinationId] = array();
			}

			if( !isset($existingRows[$combinationId][$rowId]) )
			{
				$existingRows[$combinationId][$rowId] = array();
			}

			if( !isset($existingRows[$combinationId][$rowId][$gapFi]) )
			{
				$existingRows[$combinationId][$rowId][$gapFi] = array();
			}

			$existingRows[$combinationId][$rowId][$gapFi][] = array(
				'answer' => $selectRowsRow['answer'],
				'points' => $selectRowsRow['points']
			);
		}

		$newRows = array();
		foreach($existingRows as $combinationId => $combination)
		{
			if( !isset($newRows[$combinationId]) )
			{
				$newRows[$combinationId] = array();
			}

			$maxPointsForCombination = null;
			$maxPointsRowIdForCombination = null;
			foreach($combination as $rowId => $row)
			{
				if( !isset($newRows[$combinationId][$rowId]) )
				{
					$newRows[$combinationId][$rowId] = array();
				}

				$maxPointsForRow = null;
				foreach($row as $gapFi => $gap)
				{
					foreach($gap as $dups)
					{
						if( !isset($newRows[$combinationId][$rowId][$gapFi]) )
						{
							$newRows[$combinationId][$rowId][$gapFi] = array(
								'answer' => $dups['answer']
							);

							if($maxPointsForRow === null || $maxPointsForRow < $dups['points'] )
							{
								$maxPointsForRow = $dups['points'];
							}
						}
					}
				}

				foreach($newRows[$combinationId][$rowId] as $gapFi => $gap)
				{
					$newRows[$combinationId][$rowId][$gapFi]['points'] = $maxPointsForRow;
				}

				if( $maxPointsForCombination === null || $maxPointsForCombination < $maxPointsForRow )
				{
					$maxPointsForCombination = $maxPointsForRow;
					$maxPointsRowIdForCombination = $rowId;
				}
			}

			foreach($combination as $rowId => $row)
			{
				foreach($newRows[$combinationId][$rowId] as $gapFi => $gap)
				{
					$newRows[$combinationId][$rowId][$gapFi]['best_solution'] = ($rowId == $maxPointsRowIdForCombination ? 1 : 0);
				}
			}
		}

		foreach($newRows as $combinationId => $combination)
		{
			foreach($combination as $rowId => $row)
			{
				foreach($row as $gapFi => $gap)
				{
					$ilDB->execute($insertRowStmt, array(
						$combinationId, $qstRow['qst'], $gapFi, $gap['answer'],
						$gap['points'], $gap['best_solution'], $rowId
					));
				}
			}
		}
	}
}
?>
<#4544>
<?php
// qpl_a_cloze_combi_res - primary key step 5/8

if( $ilDB->tableExists('dups_clozecombis_rows') )
{
	$ilDB->manipulate("
		DELETE FROM qpl_a_cloze_combi_res WHERE question_fi IN(
			SELECT DISTINCT question_fi FROM dups_clozecombis_rows
		)
	");
}
?>
<#4545>
<?php
// qpl_a_cloze_combi_res - primary key step 6/8

if( $ilDB->tableExists('dups_clozecombis_rows') )
{
	$ilDB->manipulate("
		INSERT INTO qpl_a_cloze_combi_res (
			combination_id, question_fi, gap_fi, answer, points, best_solution, row_id
		) SELECT combination_id, question_fi, gap_fi, answer, points, best_solution, row_id
		FROM dups_clozecombis_rows
	");
}
?>
<#4546>
<?php
// qpl_a_cloze_combi_res - primary key step 7/8

if( $ilDB->tableExists('dups_clozecombis_qst') )
{
	$ilDB->dropTable('dups_clozecombis_qst');
}

if( $ilDB->tableExists('dups_clozecombis_rows') )
{
	$ilDB->dropTable('dups_clozecombis_rows');
}
?>
<#4547>
<?php
// qpl_a_cloze_combi_res - primary key step 8/8

$ilDB->addPrimaryKey('qpl_a_cloze_combi_res', array(
	'combination_id', 'question_fi', 'gap_fi', 'row_id'
));
?>
<#4548>
<?php
if(!$ilDB->sequenceExists('chatroom_historytmp'))
{
	$ilDB->createSequence('chatroom_historytmp');
}
?>
<#4549>
<?php
if(!$ilDB->tableExists('chatroom_historytmp'))
{
	$fields = array(
		'hist_id'   => array('type' => 'integer', 'length' => 8, 'notnull' => true, 'default' => 0),
		'room_id'   => array('type' => 'integer', 'length' => 4, 'notnull' => true, 'default' => 0),
		'message'   => array('type' => 'text', 'length' => 4000, 'notnull' => false, 'default' => null),
		'timestamp' => array('type' => 'integer', 'length' => 4, 'notnull' => true, 'default' => 0),
		'sub_room'  => array('type' => 'integer', 'length' => 4, 'notnull' => true, 'default' => 0)
	);
	$ilDB->createTable('chatroom_historytmp', $fields);
	$ilDB->addPrimaryKey('chatroom_historytmp', array('hist_id'));
}
?>
<#4550>
<?php
require_once 'Services/Migration/DBUpdate_4550/classes/class.ilDBUpdate4550.php';
ilDBUpdate4550::cleanupOrphanedChatRoomData();
if($ilDB->getDBType() == 'innodb' || $ilDB->getDBType() == 'mysql')
{
	$query = '
	SELECT chatroom_history.room_id, chatroom_history.timestamp, chatroom_history.sub_room, chatroom_history.message
	FROM chatroom_history
	LEFT JOIN chatroom_historytmp
		ON chatroom_historytmp.room_id = chatroom_history.room_id
		AND chatroom_historytmp.timestamp = chatroom_history.timestamp
		AND chatroom_historytmp.sub_room = chatroom_history.sub_room
		AND chatroom_historytmp.message = chatroom_history.message COLLATE utf8_general_ci
	WHERE chatroom_historytmp.hist_id IS NULL
	GROUP BY chatroom_history.room_id, chatroom_history.timestamp, chatroom_history.sub_room, chatroom_history.message
	';
}
else
{
	$query = '
	SELECT chatroom_history.room_id, chatroom_history.timestamp, chatroom_history.sub_room, chatroom_history.message
	FROM chatroom_history
	LEFT JOIN chatroom_historytmp
		ON chatroom_historytmp.room_id = chatroom_history.room_id
		AND chatroom_historytmp.timestamp = chatroom_history.timestamp
		AND chatroom_historytmp.sub_room = chatroom_history.sub_room
		AND chatroom_historytmp.message = chatroom_history.message
	WHERE chatroom_historytmp.hist_id IS NULL
	GROUP BY chatroom_history.room_id, chatroom_history.timestamp, chatroom_history.sub_room, chatroom_history.message
	';
}
$res = $ilDB->query($query);

$stmt_in = $ilDB->prepareManip('INSERT INTO chatroom_historytmp (hist_id, room_id, timestamp, sub_room, message) VALUES(?, ?, ?, ?, ?)', array('integer', 'integer', 'integer', 'integer', 'text'));

while($row = $ilDB->fetchAssoc($res))
{
	$hist_id = $ilDB->nextId('chatroom_historytmp');
	$ilDB->execute($stmt_in, array($hist_id, (int)$row['room_id'], (int)$row['timestamp'], (int)$row['sub_room'], (string)$row['message']));
}
?>
<#4551>
<?php
$ilDB->dropTable('chatroom_history');
?>
<#4552>
<?php
$ilDB->renameTable('chatroom_historytmp', 'chatroom_history');
?>
<#4553>
<?php
if(!$ilDB->sequenceExists('chatroom_history'))
{
	$query = "SELECT MAX(hist_id) mhist_id FROM chatroom_history";
	$row = $ilDB->fetchAssoc($ilDB->query($query));
	$ilDB->createSequence('chatroom_history', (int)$row['mhist_id'] + 1);
}
?>
<#4554>
<?php
if($ilDB->sequenceExists('chatroom_historytmp'))
{
	$ilDB->dropSequence('chatroom_historytmp');
}
?>
<#4555>
<?php
$ilDB->addIndex('chatroom_history', array('room_id', 'sub_room'), 'i1');
?>
<#4556>
<?php
require_once 'Services/Migration/DBUpdate_4550/classes/class.ilDBUpdate4550.php';
ilDBUpdate4550::cleanupOrphanedChatRoomData();
?>
<#4557>
<?php
if($ilDB->getDBType() == 'postgres')
{
	$ilDB->manipulate("ALTER TABLE chatroom_prooms ALTER COLUMN parent_id SET DEFAULT 0");
	$ilDB->manipulate("ALTER TABLE chatroom_prooms ALTER parent_id TYPE INTEGER USING (parent_id::INTEGER)");
}
else
{
	$ilDB->modifyTableColumn('chatroom_prooms', 'parent_id', array(
		'type'    => 'integer',
		'length'  => 4,
		'notnull' => true,
		'default' => 0
	));
}
$ilDB->addIndex('chatroom_prooms', array('parent_id'), 'i1');
?>
<#4558>
<?php
$ilDB->addIndex('chatroom_prooms', array('owner'), 'i2');
?>
<#4559>
<?php
/*
Moved to 4557
if($ilDB->getDBType() == 'postgres')
{
	$ilDB->manipulate("ALTER TABLE chatroom_prooms ALTER COLUMN parent_id SET DEFAULT 0");
	$ilDB->manipulate("ALTER TABLE chatroom_prooms ALTER parent_id TYPE INTEGER USING (parent_id::INTEGER)");
}
else
{
	$ilDB->modifyTableColumn('chatroom_prooms', 'parent_id', array(
		'type'    => 'integer',
		'length'  => 4,
		'notnull' => true,
		'default' => 0
	));
}
*/
?>
<#4560>
<?php
if($ilDB->sequenceExists('chatroom_smilies'))
{
	$ilDB->dropSequence('chatroom_smilies');
}
?>
<#4561>
<?php
$query = "SELECT MAX(smiley_id) msmiley_id FROM chatroom_smilies";
$row = $ilDB->fetchAssoc($ilDB->query($query));
$ilDB->createSequence('chatroom_smilies', (int)$row['msmiley_id'] + 1);
?>
<#4562>
<?php
if(!$ilDB->tableColumnExists('frm_settings', 'file_upload_allowed'))
{
	$ilDB->addTableColumn('frm_settings', 'file_upload_allowed',
		array(
			"type"    => "integer",
			"notnull" => true,
			"length"  => 1,
			"default" => 0
		)
	);
}
?>
<#4563>
<?php

if($ilDB->tableExists('sysc_groups'))
{
	$ilDB->dropTable('sysc_groups');
}

if(!$ilDB->tableExists('sysc_groups'))
{
	$fields = array (
    'id'    => array(
    		'type' => 'integer',
    		'length'  => 4,
    		'notnull' => true),
	'component' => array(
			"type" => "text",
			"notnull" => false,
		 	"length" => 16,
		 	"fixed" => true),

	'last_update' => array(
			"type" => "timestamp",
			"notnull" => false),
		
	'status' => array(
			"type" => "integer",
			"notnull" => true,
			'length' => 1,
			'default' => 0)
	  );
  $ilDB->createTable('sysc_groups', $fields);
  $ilDB->addPrimaryKey('sysc_groups', array('id'));
  $ilDB->createSequence("sysc_groups");
}
?>
<#4564>
<?php

if(!$ilDB->tableExists('sysc_tasks'))
{
	$fields = array (
    'id'    => array(
    		'type' => 'integer',
    		'length'  => 4,
    		'notnull' => true),
	'grp_id' => array(
			"type" => "integer",
			"notnull" => TRUE,
		 	"length" => 4),

	'last_update' => array(
			"type" => "timestamp",
			"notnull" => false),
		
	'status' => array(
			"type" => "integer",
			"notnull" => true,
			'length' => 1,
			'default' => 0),
	'identifier' => array(
			"type" => "text",
			"notnull" => FALSE,
			'length' => 64)
	  );
	$ilDB->createTable('sysc_tasks', $fields);
	$ilDB->addPrimaryKey('sysc_tasks', array('id'));
	$ilDB->createSequence("sysc_tasks");
}

?>
<#4565>
<?php
// primary key for tst_addtime - step 1/8

$cntRes = $ilDB->query("
	SELECT COUNT(active_fi) cnt FROM (
		SELECT active_fi FROM tst_addtime
		GROUP BY active_fi HAVING COUNT(active_fi) > 1
	) actives
");

$cntRow = $ilDB->fetchAssoc($cntRes);

if( $cntRow['cnt'] > 0 )
{
	$ilDB->createTable('tst_addtime_tmp', array(
		'active_fi' => array(
			'type'  => 'integer',
			'length'=> 8,
			'notnull' => true,
			'default' => 0
		),
		'additionaltime' => array(
			'type'  => 'integer',
			'length'=> 8,
			'notnull' => false,
			'default' => null,
		),
		'tstamp' => array (
			'type' => 'integer',
			'length' => 8,
			'notnull' => false,
			'default' => null
		)
	));

	$ilDB->addPrimaryKey('tst_addtime_tmp', array('active_fi'));
}
?>
<#4566>
<?php
// primary key for tst_addtime - step 2/8

// break safe

if( $ilDB->tableExists('tst_addtime_tmp') )
{
	$res = $ilDB->query("
		SELECT orig.active_fi FROM tst_addtime orig
		LEFT JOIN tst_addtime_tmp tmp ON tmp.active_fi = orig.active_fi
		WHERE tmp.active_fi IS NULL
		GROUP BY orig.active_fi HAVING COUNT(orig.active_fi) > 1
	");

	while( $row = $ilDB->fetchAssoc($res) )
	{
		$ilDB->replace('tst_addtime_tmp',
			array(
				'additionaltime' => array('integer', null),
				'tstamp' => array('integer', null)
			),
			array(
				'active_fi' => array('integer', $row['active_fi'])
			)
		);
	}
}
?>
<#4567>
<?php
// primary key for tst_addtime - step 3/8

// break safe

if( $ilDB->tableExists('tst_addtime_tmp') )
{
	$res = $ilDB->query("
		SELECT orig.*
		FROM tst_addtime_tmp tmp
		INNER JOIN tst_addtime orig ON orig.active_fi = tmp.active_fi
		WHERE tmp.additionaltime IS NULL
		AND tmp.tstamp IS NULL
		ORDER BY tmp.active_fi ASC, orig.tstamp ASC
	");

	$active_fi = null;
	$addtime = null;
	$tstamp = null;

	while( $row = $ilDB->fetchAssoc($res) )
	{
		if( $active_fi === null )
		{
			// first loop
			$active_fi = $row['active_fi'];
		}
		elseif( $row['active_fi'] != $active_fi )
		{
			// update last active
			$ilDB->update('tst_addtime_tmp',
				array(
					'additionaltime' => array('integer', $addtime),
					'tstamp' => array('integer', $tstamp)
				),
				array(
					'active_fi' => array('integer', $active_fi)
				)
			);

			// process next active
			$active_fi = $row['active_fi'];
			$addtime = null;
			$tstamp = null;
		}

		if( $addtime === null || $row['additionaltime'] >= $addtime )
		{
			$addtime = $row['additionaltime'];
			$tstamp = $row['tstamp'];
		}
	}

	$ilDB->update('tst_addtime_tmp',
		array(
			'additionaltime' => array('integer', $addtime),
			'tstamp' => array('integer', $tstamp)
		),
		array(
			'active_fi' => array('integer', $active_fi)
		)
	);
}
?>
<#4568>
<?php
// primary key for tst_addtime - step 4/8

if( $ilDB->tableExists('tst_addtime_tmp') )
{
	$ilDB->manipulate("
		DELETE FROM tst_addtime WHERE active_fi IN(
			SELECT DISTINCT active_fi FROM tst_addtime_tmp
		)
	");
}
?>
<#4569>
<?php
// primary key for tst_addtime - step 5/8

if( $ilDB->tableExists('tst_addtime_tmp') )
{
	$ilDB->manipulate("
		INSERT INTO tst_addtime (active_fi, additionaltime, tstamp)
		SELECT active_fi, additionaltime, tstamp
		FROM tst_addtime_tmp
	");
}
?>
<#4570>
<?php
// primary key for tst_addtime - step 6/8

if( $ilDB->tableExists('tst_addtime_tmp') )
{
	$ilDB->dropTable('tst_addtime_tmp');
}
?>
<#4571>
<?php
// primary key for tst_addtime - step 7/8

if( $ilDB->indexExistsByFields('tst_addtime', array('active_fi')) )
{
	$ilDB->dropIndexByFields('tst_addtime', array('active_fi'));
}
?>
<#4572>
<?php
// primary key for tst_addtime - step 8/8

$ilDB->addPrimaryKey('tst_addtime', array('active_fi'));
?>
<#4573>
<?php 

// delete all entries
// structure reload is done at end of db update.
$query = 'DELETE from ctrl_calls';
$ilDB->manipulate($query);

if($ilDB->indexExistsByFields('ctrl_calls', array('parent')))
{
	$ilDB->dropIndexByFields('ctrl_calls', array('parent'));
}
$ilDB->addPrimaryKey('ctrl_calls', array('parent','child'));
?>
<#4574>
<?php
global $ilDB;
if(!$ilDB->tableColumnExists('il_dcl_table', 'delete_by_owner')) {
	$ilDB->addTableColumn('il_dcl_table', 'delete_by_owner',
		array(
		"type"    => "integer",
		"notnull" => true,
		"length"  => 1,
		"default" => 0
		)
	);
	// Migrate tables: Set new setting to true if "edit by owner" is true
	// Set edit permission to true if edit
	$ilDB->manipulate("UPDATE il_dcl_table SET delete_by_owner = 1, edit_perm = 1, delete_perm = 1 WHERE edit_by_owner = 1");
}
?>
<#4575>
<?php
// primary key for tst_result_cache - step 1/7

$res = $ilDB->query("
	SELECT COUNT(active_fi) cnt FROM (
		SELECT active_fi FROM tst_result_cache
		GROUP BY active_fi HAVING COUNT(active_fi) > 1
	) actives
");

$row = $ilDB->fetchAssoc($res);

if( $row['cnt'] > 0 )
{
	$ilDB->createTable('tst_result_cache_tmp', array(
		'active_fi' => array(
			'type'  => 'integer',
			'length'=> 8,
			'notnull' => true,
			'default' => 0
		)
	));

	$ilDB->addPrimaryKey('tst_result_cache_tmp', array('active_fi'));
}
?>
<#4576>
<?php
// primary key for tst_result_cache - step 2/7

// break safe

if( $ilDB->tableExists('tst_result_cache_tmp') )
{
	$res = $ilDB->query("
		SELECT active_fi FROM tst_result_cache
		GROUP BY active_fi HAVING COUNT(active_fi) > 1
	");

	while( $row = $ilDB->fetchAssoc($res) )
	{
		$ilDB->replace('tst_result_cache_tmp', array(), array(
			'active_fi' => array('integer', $row['active_fi'])
		));
	}
}
?>
<#4577>
<?php
// primary key for tst_result_cache - step 3/7

if( $ilDB->tableExists('tst_result_cache_tmp') )
{
	$ilDB->manipulate("
		DELETE FROM tst_result_cache WHERE active_fi IN(
			SELECT DISTINCT active_fi FROM tst_result_cache_tmp
		)
	");
}
?>
<#4578>
<?php
// primary key for tst_result_cache - step 4/7

if( $ilDB->indexExistsByFields('tst_result_cache', array('active_fi')) )
{
	$ilDB->dropIndexByFields('tst_result_cache', array('active_fi'));
}
?>
<#4579>
<?php
// primary key for tst_result_cache - step 5/7

$ilDB->addPrimaryKey('tst_result_cache', array('active_fi'));
?>
<#4580>
<?php
// primary key for tst_result_cache - step 6/7

// break safe

if( $ilDB->tableExists('tst_result_cache_tmp') )
{
	include_once 'Services/Migration/DBUpdate_4209/classes/class.DBUpdateTestResultCalculator.php';

	$res = $ilDB->query("
		SELECT tmp.active_fi, pass_scoring FROM tst_result_cache_tmp tmp
		INNER JOIN tst_active ON active_id = tmp.active_fi
		INNER JOIN tst_tests ON test_id = test_fi
		LEFT JOIN tst_result_cache orig ON orig.active_fi = tmp.active_fi
		WHERE orig.active_fi IS NULL
	");

	while( $row = $ilDB->fetchAssoc($res) )
	{
		DBUpdateTestResultCalculator::_updateTestResultCache(
			$row['active_fi'], $row['pass_scoring']
		);
	}
}
?>
<#4581>
<?php
// primary key for tst_result_cache - step 7/7

if( $ilDB->tableExists('tst_result_cache_tmp') )
{
	$ilDB->dropTable('tst_result_cache_tmp');
}
?>
<#4582>
<?php
$ilDB->addIndex('mail_obj_data', array('obj_id', 'user_id'), 'i2');
?>
<#4583>
<?php
$ilDB->dropPrimaryKey('mail_obj_data');
?>
<#4584>
<?php
$mod_dup_query_num = "
SELECT COUNT(*) cnt
FROM (
	SELECT obj_id
    FROM mail_obj_data
    GROUP BY obj_id
    HAVING COUNT(*) > 1
) duplicateMailFolders
";

$res  = $ilDB->query($mod_dup_query_num);
$data = $ilDB->fetchAssoc($res);

$ilSetting = new ilSetting();
$setting   = $ilSetting->get('mail_mod_dupl_warn_51x_shown', 0);
if($data['cnt'] > 0 && !(int)$setting)
{
	echo "<pre>

		Dear Administrator,
		
		DO NOT REFRESH THIS PAGE UNLESS YOU HAVE READ THE FOLLOWING INSTRUCTIONS
		
		The update process has been stopped due to a data consistency issue in table 'mail_obj_data'.
		The values in field 'obj_id' should be unique, but there are different values in field 'user_id', associated to the same 'obj_id'.
		You have the opportunity to review the data and apply manual fixes on your own risk. The duplicates can be determined with the following SQL string:

		SELECT mail_obj_data.* FROM mail_obj_data INNER JOIN (SELECT obj_id FROM mail_obj_data GROUP BY obj_id HAVING COUNT(*) > 1) duplicateMailFolders ON duplicateMailFolders.obj_id = mail_obj_data.obj_id ORDER BY mail_obj_data.obj_id
		
		If you try to rerun the update process, this warning will be skipped.
		The remaining duplicates will be removed automatically by the criteria documented below.

		Foreach each duplicate record, ...
		
		1. ILIAS temporarily stores the value of the duplicate 'obj_id' in a variable: \$old_folder_id .
		2. ILIAS deletes every duplicate row in table 'mail_obj_data' determined by \$old_folder_id (field: 'obj_id') and the respective 'user_id'.
		3. ILIAS creates a new record for the user account (with a unique 'obj_id') and stores this value in a variable: \$new_folder_id .
		4. All messages of the user stored in table 'mail' and related to the \$old_folder_id will be updated to \$new_folder_id (field: 'folder_id').
		5. The existing tree entries of the old \$old_folder_id in table 'mail_tree' will be replaced by the \$new_folder_id (fields: 'child' and 'parent').

		Please ensure to backup your current database before reloading this page or executing the database update in general.
		Furthermore disable your client while executing the following 2 update steps.

		Best regards,
		The mail system maintainer
		
	</pre>";

	$ilSetting->set('mail_mod_dupl_warn_51x_shown', 1);
	exit();
}


if($data['cnt'] > 0)
{
	$db_step = $nr;

	$ps_delete_mf_by_obj_and_usr = $ilDB->prepareManip(
		"DELETE FROM mail_obj_data WHERE obj_id = ? AND user_id = ?",
		array('integer', 'integer')
	);

	$ps_create_mf_by_obj_and_usr = $ilDB->prepareManip(
		"INSERT INTO mail_obj_data (obj_id, user_id, title, m_type) VALUES(?, ?, ?, ?)",
		array('integer','integer', 'text', 'text')
	);

	$ps_update_mail_by_usr_and_folder = $ilDB->prepareManip(
		"UPDATE mail SET folder_id = ? WHERE folder_id = ? AND user_id = ?",
		array('integer', 'integer', 'integer')
	);

	$ps_update_tree_entry_by_child_and_usr = $ilDB->prepareManip(
		"UPDATE mail_tree SET child = ? WHERE child = ? AND tree = ?",
		array('integer', 'integer', 'integer')
	);

	$ps_update_tree_par_entry_by_child_and_usr = $ilDB->prepareManip(
		"UPDATE mail_tree SET parent = ? WHERE parent = ? AND tree = ?",
		array('integer', 'integer', 'integer')
	);

	$mod_dup_query = "
	SELECT mail_obj_data.*
	FROM mail_obj_data
	INNER JOIN (
		SELECT obj_id
		FROM mail_obj_data
		GROUP BY obj_id
		HAVING COUNT(*) > 1
	) duplicateMailFolders ON duplicateMailFolders.obj_id = mail_obj_data.obj_id
	ORDER BY mail_obj_data.obj_id
	";
	$res = $ilDB->query($mod_dup_query);
	while($row = $ilDB->fetchAssoc($res))
	{
		$old_folder_id = $row['obj_id'];
		$user_id       = $row['user_id'];
		$title         = $row['title'];
		$type          = $row['m_type'];

		// Delete old folder entry
		$ilDB->execute($ps_delete_mf_by_obj_and_usr, array($old_folder_id, $user_id));
		$GLOBALS['ilLog']->write(sprintf(
			"DB Step %s: Deleted folder %s of user %s .",
			$db_step, $old_folder_id, $user_id
		));

		$new_folder_id = $ilDB->nextId('mail_obj_data');
		// create new folder entry
		$ilDB->execute($ps_create_mf_by_obj_and_usr, array($new_folder_id, $user_id, $title, $type));
		$GLOBALS['ilLog']->write(sprintf(
			"DB Step %s: Created new folder %s for user %s .",
			$db_step, $new_folder_id, $user_id
		));

		// Move mails to new folder
		$ilDB->execute($ps_update_mail_by_usr_and_folder, array($new_folder_id, $old_folder_id, $user_id));
		$GLOBALS['ilLog']->write(sprintf(
			"DB Step %s: Moved mails from %s to %s for user %s .",
			$db_step, $old_folder_id, $new_folder_id,  $user_id
		));

		// Change existing tree entry
		$ilDB->execute($ps_update_tree_entry_by_child_and_usr, array($new_folder_id, $old_folder_id, $user_id));
		$GLOBALS['ilLog']->write(sprintf(
			"DB Step %s: Changed child in table 'mail_tree' from %s to %s for tree %s .",
			$db_step, $old_folder_id, $new_folder_id, $user_id
		));
		// Change existing tree parent entry
		$ilDB->execute($ps_update_tree_par_entry_by_child_and_usr, array($new_folder_id, $old_folder_id, $user_id));
		$GLOBALS['ilLog']->write(sprintf(
			"DB Step %s: Changed parent in table 'mail_tree' from %s to %s for tree %s .",
			$db_step, $old_folder_id, $new_folder_id, $user_id
		));
	}
}

$res  = $ilDB->query($mod_dup_query_num);
$data = $ilDB->fetchAssoc($res);
if($data['cnt'] > 0)
{
	die("There are still duplicate entries in table 'mail_obj_data'. Please execute this database update step again.");
}
$ilSetting->delete('mail_mod_dupl_warn_51x_shown');
?>
<#4585>
<?php
$mod_dup_query_num = "
SELECT COUNT(*) cnt
FROM (
	SELECT obj_id
    FROM mail_obj_data
    GROUP BY obj_id
    HAVING COUNT(*) > 1
) duplicateMailFolders
";
$res  = $ilDB->query($mod_dup_query_num);
$data = $ilDB->fetchAssoc($res);
if($data['cnt'] > 0)
{
	die("There are still duplicate entries in table 'mail_obj_data'. Please execute database update step 4584 again. Execute the following SQL string manually: UPDATE settings SET value = 4583 WHERE keyword = 'db_version'; ");
}
$ilDB->addPrimaryKey('mail_obj_data', array('obj_id'));
?>
<#4586>
<?php
$fields = array(
	'id' => array(
		'type' => 'integer',
		'length' => '8',
		),
	'status' => array(
		'type' => 'integer',
		'length' => '1',
		),
	'host' => array(
		'type' => 'text',
		'length' => '256',
		),
	'port' => array(
		'type' => 'integer',
		'length' => '8',
		),
	'weight' => array(
		'type' => 'integer',
		'length' => '2',
		),
	'flush_needed' => array(
		'type' => 'integer',
		'length' => '1',
		),
	);
if (! $ilDB->tableExists('il_gc_memcache_server')) {
	$ilDB->createTable('il_gc_memcache_server', $fields);
	$ilDB->addPrimaryKey('il_gc_memcache_server', array( 'id' ));
	$ilDB->createSequence('il_gc_memcache_server');
}
?>
<#4587>
<?php
include_once("./Services/Migration/DBUpdate_3136/classes/class.ilDBUpdate3136.php");
ilDBUpdate3136::addStyleClass("Sup", "sup", "sup",
	array());
ilDBUpdate3136::addStyleClass("Sub", "sub", "sub",
	array());
?>
<#4588>
<?php
$ilDB->addTableColumn("il_wiki_data", "link_md_values",array (
	"type" => "integer",
	"length" => 1,
	"notnull" => false,
	"default" => 0,
));
?>
<#4589>
<?php
$mt_dup_query_num = "
SELECT COUNT(*) cnt
FROM (
    SELECT child
    FROM mail_tree
    GROUP BY child
    HAVING COUNT(*) > 1
) duplicateMailFolderNodes
";
$res  = $ilDB->query($mt_dup_query_num);
$data = $ilDB->fetchAssoc($res);

$ilSetting = new ilSetting();
$setting   = $ilSetting->get('mail_mt_dupl_warn_51x_shown', 0);
if($data['cnt'] > 0 && !(int)$setting)
{
	echo "<pre>

		Dear Administrator,

		DO NOT REFRESH THIS PAGE UNLESS YOU HAVE READ THE FOLLOWING INSTRUCTIONS

		The update process has been stopped due to a data consistency issue in table 'mail_tree'.
		The values in field 'child' should be unique, but there are different values in field 'tree', associated to the same 'child'.
		You have the opportunity to review the data and apply manual fixes on your own risk. The duplicates can be determined with the following SQL string:

		SELECT * FROM mail_tree INNER JOIN (SELECT child FROM mail_tree GROUP BY child HAVING COUNT(*) > 1) duplicateMailFolderNodes ON duplicateMailFolderNodes.child = mail_tree.child

		If you try to rerun the update process, this warning will be skipped.
		The remaining duplicates will be removed automatically by the criteria documented below.
		
		1. ILIAS determines the relevant unique users for the duplicate entries (field: tree)
		2. ILIAS ensures that the default folders (root, inbox, trash, drafts, sent, local) exist in table 'mail_obj_data'
		3. For every affected user ILIAS deletes all records in table 'mail_tree'
		4. For every affected user ILIAS creates a new root node in table 'mail_tree'
		5. For every affected user ILIAS creates new nodes (inbox, trash, drafts, sent, local) below the root node
		6. For every affected user ILIAS creates new nodes for the custom folters below the 'local' folder

		Please ensure to backup your current database before reloading this page or executing the database update in general.
		Furthermore disable your client while executing the following 3 update steps.

		Best regards,
		The mail system maintainer
		
	</pre>";

	$ilSetting->set('mail_mt_dupl_warn_51x_shown', 1);
	exit();
}

if($data['cnt'] > 0)
{
	if(!$ilDB->tableExists('mail_tree_migr'))
	{
		$ilDB->createTable('mail_tree_migr', array(
			'usr_id' => array(
				'type'    => 'integer',
				'length'  => 4,
				'notnull' => true,
				'default' => 0
			)
		));
		$ilDB->addPrimaryKey('mail_tree_migr', array('usr_id'));
	}
}
?>
<#4590>
<?php
if($ilDB->tableExists('mail_tree_migr'))
{
	$db_step = $nr;

	$ps_create_mtmig_rec = $ilDB->prepareManip(
		"INSERT INTO mail_tree_migr (usr_id) VALUES(?)",
		array('integer')
	);

	$mt_dup_query = "
	SELECT DISTINCT mail_tree.tree
	FROM mail_tree
	INNER JOIN (
		SELECT child
		FROM mail_tree
		GROUP BY child
		HAVING COUNT(*) > 1
	) duplicateMailFolderNodes ON duplicateMailFolderNodes.child = mail_tree.child
	LEFT JOIN mail_tree_migr ON mail_tree_migr.usr_id = mail_tree.tree
	WHERE mail_tree_migr.usr_id IS NULL
	";
	$res = $ilDB->query($mt_dup_query);
	while($row = $ilDB->fetchAssoc($res))
	{
		$ilDB->execute($ps_create_mtmig_rec, array($row['tree']));

		$GLOBALS['ilLog']->write(sprintf(
			"DB Step %s: Detected duplicate entries (field: child) in table 'mail_tree' for user (field: tree) %s .",
			$db_step, $row['tree']
		));
	}
}
?>
<#4591>
<?php
if($ilDB->tableExists('mail_tree_migr'))
{
	$db_step = $nr;

	$ps_del_tree_entries = $ilDB->prepareManip(
		"DELETE FROM mail_tree WHERE tree = ?",
		array('integer')
	);

	$ps_sel_fold_entries = $ilDB->prepare(
		"SELECT obj_id, title, m_type FROM mail_obj_data WHERE user_id = ?",
		array('integer')
	);

	$default_folders_title_to_type_map = array(
		'a_root'   => 'root',
		'b_inbox'  => 'inbox',
		'c_trash'  => 'trash',
		'd_drafts' => 'drafts',
		'e_sent'   => 'sent',
		'z_local'  => 'local'
	);
	$default_folder_type_to_title_map = array_flip($default_folders_title_to_type_map);

	$ps_in_fold_entry = $ilDB->prepareManip(
		"INSERT INTO mail_obj_data (obj_id, user_id, title, m_type) VALUES(?, ?, ?, ?)",
		array('integer','integer', 'text', 'text')
	);
	
	$ps_in_tree_entry = $ilDB->prepareManip(
		"INSERT INTO mail_tree (tree, child, parent, lft, rgt, depth) VALUES(?, ?, ?, ?, ?, ?)",
		array('integer', 'integer', 'integer', 'integer', 'integer', 'integer')
	);
	
	$ps_sel_tree_entry = $ilDB->prepare(
		"SELECT rgt, lft, parent FROM mail_tree WHERE child = ? AND tree = ?",
		array('integer', 'integer')
	);

	$ps_up_tree_entry = $ilDB->prepareManip(
		"UPDATE mail_tree SET lft = CASE WHEN lft > ? THEN lft + 2 ELSE lft END, rgt = CASE WHEN rgt >= ? THEN rgt + 2 ELSE rgt END WHERE tree = ?",
		array('integer', 'integer', 'integer')
	);

	$ps_del_mtmig_rec = $ilDB->prepareManip(
		"DELETE FROM mail_tree_migr WHERE usr_id = ?",
		array('integer')
	);

	$res = $ilDB->query("SELECT usr_id FROM mail_tree_migr");
	$num = $ilDB->numRows($res);

	$GLOBALS['ilLog']->write(sprintf(
		"DB Step %s: Found %s duplicates in table 'mail_tree'.",
		$db_step, $num
	));

	$i = 0;
	while($row = $ilDB->fetchAssoc($res))
	{
		++$i;

		$usr_id = $row['usr_id'];

		$ilDB->execute($ps_del_tree_entries, array($usr_id));
		$GLOBALS['ilLog']->write(sprintf(
			"DB Step %s: Started 'mail_tree' migration for user %s. Deleted all records referring this user (field: tree)",
			$db_step, $usr_id
		));

		$fold_res = $ilDB->execute($ps_sel_fold_entries, array($usr_id));
		$user_folders         = array();
		$user_default_folders = array();
		while($fold_row = $ilDB->fetchAssoc($fold_res))
		{
			$user_folders[$fold_row['obj_id']] = $fold_row;
			if(isset($default_folder_type_to_title_map[strtolower($fold_row['m_type'])]))
			{
				$user_default_folders[$fold_row['m_type']] = $fold_row['title'];
			}
		}

		// Create missing default folders
		$folders_to_create = array_diff_key($default_folder_type_to_title_map, $user_default_folders);
		foreach($folders_to_create as $type => $title)
		{
			$folder_id = $ilDB->nextId('mail_obj_data');
			$ilDB->execute($ps_in_fold_entry, array($folder_id, $usr_id, $title, $type));

			$user_folders[$folder_id] = array(
				'obj_id' => $folder_id,
				'user_id'=> $usr_id,
				'title'  => $title,
				'm_type' => $type
			);
			$GLOBALS['ilLog']->write(sprintf(
				"DB Step %s, iteration %s: Created 'mail_obj_data' record (missing folder type): %s, %s, %s, %s .",
				$db_step, $i, $folder_id, $usr_id, $title, $type
			));
		}		

		// Create a new root folder node
		$root_id  = null;
		foreach($user_folders as $folder_id => $data)
		{
			if('root' != $data['m_type'])
			{
				continue;
			}

			$root_id = $folder_id;
			$ilDB->execute($ps_in_tree_entry, array($usr_id, $root_id, 0, 1, 2, 1));

			$GLOBALS['ilLog']->write(sprintf(
				"DB Step %s, iteration %s: Created root node with id %s for user %s in 'mail_tree'.",
				$db_step, $i, $root_id, $usr_id
			));
			break;
		}

		if(!$root_id)
		{
			// Did not find root folder, skip user and move to the next one
			$GLOBALS['ilLog']->write(sprintf(
				"DB Step %s, iteration %s: No root folder found for user %s . Skipped user.",
				$db_step, $i, $usr_id
			));
			continue;
		}

		$custom_folder_root_id = null;
		// Create all default folders below 'root'
		foreach($user_folders as $folder_id => $data)
		{
			if('root' == $data['m_type'] || !isset($default_folder_type_to_title_map[strtolower($data['m_type'])]))
			{
				continue;
			}

			if(null === $custom_folder_root_id && 'local' == $data['m_type'])
			{
				$custom_folder_root_id = $folder_id;
			}

			$res_parent = $ilDB->execute($ps_sel_tree_entry, array($root_id, $usr_id));
			$parent_row = $ilDB->fetchAssoc($res_parent);

			$right = $parent_row['rgt'];
			$lft   = $right;
			$rgt   = $right + 1;

			$ilDB->execute($ps_up_tree_entry, array($right, $right, $usr_id));
			$ilDB->execute($ps_in_tree_entry, array($usr_id, $folder_id, $root_id, $lft, $rgt, 2));
			$GLOBALS['ilLog']->write(sprintf(
				"DB Step %s, iteration %s: Created node with id %s (lft: %s | rgt: %s) for user %s in 'mail_tree'.",
				$db_step, $i, $folder_id, $lft, $rgt, $usr_id
			));

		}

		if(!$custom_folder_root_id)
		{
			// Did not find custom folder root, skip user and move to the next one
			$GLOBALS['ilLog']->write(sprintf(
				"DB Step %s, iteration %s: No custom folder root found for user %s . Skipped user.",
				$db_step, $i, $usr_id
			));
			continue;
		}

		// Create all custom folders below 'local'
		foreach($user_folders as $folder_id => $data)
		{
			if(isset($default_folder_type_to_title_map[strtolower($data['m_type'])]))
			{
				continue;
			}

			$res_parent = $ilDB->execute($ps_sel_tree_entry, array($custom_folder_root_id, $usr_id));
			$parent_row = $ilDB->fetchAssoc($res_parent);

			$right = $parent_row['rgt'];
			$lft   = $right;
			$rgt   = $right + 1;

			$ilDB->execute($ps_up_tree_entry, array($right, $right, $usr_id));
			$ilDB->execute($ps_in_tree_entry, array($usr_id, $folder_id, $custom_folder_root_id, $lft, $rgt, 3));
			$GLOBALS['ilLog']->write(sprintf(
				"DB Step %s, iteration %s: Created custom folder node with id %s (lft: %s | rgt: %s) for user % in 'mail_tree'.",
				$db_step, $i, $folder_id, $lft, $rgt, $usr_id
			));
		}

		// Tree completely created, remove migration record
		$ilDB->execute($ps_del_mtmig_rec, array($usr_id));

		$GLOBALS['ilLog']->write(sprintf(
			"DB Step %s, iteration %s: Finished 'mail_tree' migration for user %s .",
			$db_step, $i, $usr_id
		));
	}

	$res = $ilDB->query("SELECT usr_id FROM mail_tree_migr");
	$num = $ilDB->numRows($res);
	if($num > 0)
	{
		die("There are still duplicate entries in table 'mail_tree'. Please execute this database update step again.");
	}
}
?>
<#4592>
<?php
if($ilDB->tableExists('mail_tree_migr'))
{
	$ilDB->dropTable('mail_tree_migr');
}

$ilSetting = new ilSetting();
$ilSetting->delete('mail_mt_dupl_warn_51x_shown');

$mt_dup_query_num = "
SELECT COUNT(*) cnt
FROM (
	SELECT child
	FROM mail_tree
	GROUP BY child
	HAVING COUNT(*) > 1
) duplicateMailFolderNodes
";
$res  = $ilDB->query($mt_dup_query_num);
$data = $ilDB->fetchAssoc($res);
if($data['cnt'] > 0)
{
	die("There are still duplicate entries in table 'mail_tree'. Please execute database update step 4589 again. Execute the following SQL string manually: UPDATE settings SET value = 4588 WHERE keyword = 'db_version'; ");
}

$ilDB->addPrimaryKey('mail_tree', array('child'));
?>
<#4593>
<?php
$ilDB->dropIndex('mail_tree', 'i1');
?>
<#4594>
<?php
	if (!$ilDB->tableColumnExists("booking_schedule", "av_from"))
	{
		$ilDB->addTableColumn("booking_schedule", "av_from", array(
			"type" => "integer",
			"notnull" => false,
			"length" => 4
		));
	}
	if (!$ilDB->tableColumnExists("booking_schedule", "av_to"))
	{
		$ilDB->addTableColumn("booking_schedule", "av_to", array(
			"type" => "integer",
			"notnull" => false,
			"length" => 4
		));
	}
?>
<#4595>
<?php
include_once("./Services/Migration/DBUpdate_3136/classes/class.ilDBUpdate3136.php");
ilDBUpdate3136::addStyleClass("CarouselCntr", "ca_cntr", "div",
	array());
?>
<#4596>
<?php
include_once("./Services/Migration/DBUpdate_3136/classes/class.ilDBUpdate3136.php");
ilDBUpdate3136::addStyleClass("CarouselICntr", "ca_icntr", "div",
	array());
?>
<#4597>
<?php
include_once("./Services/Migration/DBUpdate_3136/classes/class.ilDBUpdate3136.php");
ilDBUpdate3136::addStyleClass("CarouselIHead", "ca_ihead", "div",
	array());
?>
<#4598>
<?php
include_once("./Services/Migration/DBUpdate_3136/classes/class.ilDBUpdate3136.php");
ilDBUpdate3136::addStyleClass("CarouselICont", "ca_icont", "div",
	array());
?>
<#4599>
<?php

if( !$ilDB->tableExists('member_noti') )
{
	$ilDB->createTable('member_noti', array(
		'ref_id' => array(
			'type' => 'integer',
			'length' => 4,
			'notnull' => true,
			'default' => 0
		),
		'nmode' => array(
			'type' => 'integer',
			'length' => 1,
			'notnull' => true,
			'default' => 0
		)
	));
		
	$ilDB->addPrimaryKey('member_noti', array('ref_id'));
}

?>
<#4600>
<?php

if( !$ilDB->tableExists('member_noti_user') )
{
	$ilDB->createTable('member_noti_user', array(
		'ref_id' => array(
			'type' => 'integer',
			'length' => 4,
			'notnull' => true,
			'default' => 0
		),
		'user_id' => array(
			'type' => 'integer',
			'length' => 4,
			'notnull' => true,
			'default' => 0
		),
		'status' => array(
			'type' => 'integer',
			'length' => 1,
			'notnull' => true,
			'default' => 0
		)
	));
		
	$ilDB->addPrimaryKey('member_noti_user', array('ref_id', 'user_id'));
}

?>
<#4601>
<?php
if(!$ilDB->tableColumnExists('frm_posts', 'pos_cens_date'))
{
	$ilDB->addTableColumn('frm_posts', 'pos_cens_date', array(
			'type'    => 'timestamp',
			'notnull' => false)
	);
}
?>
<#4602>
<?php
if(!$ilDB->tableExists('frm_posts_deleted'))
{
	$ilDB->createTable('frm_posts_deleted',
		array(
			'deleted_id'          => array(
				'type'    => 'integer',
				'length'  => 4,
				'notnull' => true
			),
			'deleted_date'        => array(
				'type'    => 'timestamp',
				'notnull' => true
			),
			'deleted_by'          => array(
				'type'    => 'text',
				'length'  => 255,
				'notnull' => true
			),
			'forum_title'         => array(
				'type'    => 'text',
				'length'  => 255,
				'notnull' => true
			),
			'thread_title'        => array(
				'type'    => 'text',
				'length'  => 255,
				'notnull' => true
			),
			'post_title'          => array(
				'type'    => 'text',
				'length'  => 255,
				'notnull' => true
			),
			'post_message'        => array(
				'type'    => 'clob',
				'notnull' => true
			),
			'post_date'           => array(
				'type'    => 'timestamp',
				'notnull' => true
			),
			'obj_id'              => array(
				'type'    => 'integer',
				'length'  => 4,
				'notnull' => true
			),
			'ref_id'              => array(
				'type'    => 'integer',
				'length'  => 4,
				'notnull' => true
			),
			'thread_id'           => array(
				'type'    => 'integer',
				'length'  => 4,
				'notnull' => true
			),
			'forum_id'            => array(
				'type'    => 'integer',
				'length'  => 4,
				'notnull' => true
			),
			'pos_display_user_id' => array(
				'type'    => 'integer',
				'length'  => 4,
				'notnull' => true,
				'default' => 0
			),
			'pos_usr_alias'       => array(
				'type'    => 'text',
				'length'  => 255,
				'notnull' => false
			)
		));

	$ilDB->addPrimaryKey('frm_posts_deleted', array('deleted_id'));
	$ilDB->createSequence('frm_posts_deleted');
}
?>
<#4603>
<?php
	$ilCtrlStructureReader->getStructure();
?>
<#4604>
<?php
if(!$ilDB->tableColumnExists('frm_posts_deleted','is_thread_deleted'))
{
	$ilDB->addTableColumn('frm_posts_deleted', 'is_thread_deleted', array(
			'type'    => 'integer',
			'length'  => 1,
			'notnull' => true,
			'default' => 0)
	);
}
?>
<#4605>
<?php

$res = $ilDB->query("SELECT a.id, a.tpl_id, od.obj_id , od.title FROM ".
	"(didactic_tpl_a a JOIN ".
	"(didactic_tpl_alr alr JOIN ".
	"object_data od ".
	"ON (alr.role_template_id = od.obj_id)) ".
	"ON ( a.id = alr.action_id)) ".
	"WHERE a.type_id = " . $ilDB->quote(2,'integer'));

$names = array();
$templates = array();

while($row = $ilDB->fetchAssoc($res))
{
	$names[$row["tpl_id"]][$row["id"]] = array(
		"action_id" => $row["id"],
		"role_template_id" => $row["obj_id"],
		"role_title" => $row["title"]);

	$templates[$row["tpl_id"]] = $row["tpl_id"];
}

$res = $ilDB->query("SELECT * FROM didactic_tpl_objs");

while($row = $ilDB->fetchAssoc($res))
{
	if(in_array($row["tpl_id"],$templates))
	{
		$roles = array();
		$rol_res = $ilDB->query("SELECT rol_id FROM rbac_fa ".
			"WHERE parent = ".$ilDB->quote($row["ref_id"],'integer'). " AND assign = ".$ilDB->quote('y','text'));

		while($rol_row = $ilDB->fetchObject($rol_res))
		{
			$roles[] = $rol_row->rol_id;
		}

		foreach($names[$row["tpl_id"]] as $name)
		{
			$concat = $ilDB->concat(array(
				array("title", "text"),
				array($ilDB->quote("_".$row["ref_id"], "text"), "text")
			), false);

			$ilDB->manipulate("UPDATE object_data".
				" SET title = ".$concat .
				" WHERE ".$ilDB->in("obj_id",$roles, "", "integer").
				" AND title = " . $ilDB->quote($name['role_title']));
		}
	}
}
?>
<#4606>
<?php
if(!$ilDB->tableColumnExists('exc_assignment','peer_char'))
{
	$ilDB->addTableColumn('exc_assignment', 'peer_char', array(
		'type' => 'integer',
		'length' => 2,
		'notnull' => false
	));
}
?>
<#4607>
<?php
if(!$ilDB->tableColumnExists('exc_assignment','peer_unlock'))
{
	$ilDB->addTableColumn('exc_assignment', 'peer_unlock', array(
		'type' => 'integer',
		'length' => 1,
		'notnull' => true,
		'default' => 0
	));
}
?>
<#4608>
<?php
if(!$ilDB->tableColumnExists('exc_assignment','peer_valid'))
{
	$ilDB->addTableColumn('exc_assignment', 'peer_valid', array(
		'type' => 'integer',
		'length' => 1,
		'notnull' => true,
		'default' => 1
	));
}
?>
<#4609>
<?php
if(!$ilDB->tableColumnExists('exc_assignment','team_tutor'))
{
	$ilDB->addTableColumn('exc_assignment', 'team_tutor', array(
		'type' => 'integer',
		'length' => 1,
		'notnull' => true,
		'default' => 0
	));
}
?>
<#4610>
<?php
if(!$ilDB->tableColumnExists('exc_assignment','max_file'))
{
	$ilDB->addTableColumn('exc_assignment', 'max_file', array(
		'type' => 'integer',
		'length' => 1,
		'notnull' => false
	));
}
?>
<#4611>
<?php
if(!$ilDB->tableColumnExists('exc_assignment','deadline2'))
{
	$ilDB->addTableColumn('exc_assignment', 'deadline2', array(
		'type' => 'integer',
		'length' => 4,
		'notnull' => false
	));
}
?>
<#4612>
<?php
	$ilCtrlStructureReader->getStructure();
?>
<#4613>
<?php
if(!$ilDB->tableColumnExists('exc_returned','late'))
{
	$ilDB->addTableColumn('exc_returned', 'late', array(
		'type' => 'integer',
		'length' => 1,
		'notnull' => true,
		'default' => 0
	));
}
?>
<#4614>
<?php

if(!$ilDB->tableExists('exc_crit_cat'))
{
	$ilDB->createTable('exc_crit_cat', array(
		'id' => array(
			'type' => 'integer',
			'length' => 4,
			'notnull' => true,
			'default' => 0
		),
		'parent' => array(
			'type' => 'integer',
			'length' => 4,
			'notnull' => true,
			'default' => 0
		),
		'title' => array(
			'type' => 'text',
			'length' => 255,
			'notnull' => false
		),
		'pos' => array(
			'type' => 'integer',
			'length' => 4,
			'notnull' => true,
			'default' => 0
		)
	));	
	$ilDB->addPrimaryKey('exc_crit_cat',array('id'));
	$ilDB->createSequence('exc_crit_cat');
}

?>
<#4615>
<?php

if(!$ilDB->tableExists('exc_crit'))
{
	$ilDB->createTable('exc_crit', array(
		'id' => array(
			'type' => 'integer',
			'length' => 4,
			'notnull' => true,
			'default' => 0
		),
		'parent' => array(
			'type' => 'integer',
			'length' => 4,
			'notnull' => true,
			'default' => 0
		),
		'type' => array(
			'type' => 'text',
			'length' => 255,
			'notnull' => false
		),
		'title' => array(
			'type' => 'text',
			'length' => 255,
			'notnull' => false
		),
		'descr' => array(
			'type' => 'text',
			'length' => 1000,
			'notnull' => false
		),
		'pos' => array(
			'type' => 'integer',
			'length' => 4,
			'notnull' => true,
			'default' => 0
		)
	));	
	$ilDB->addPrimaryKey('exc_crit',array('id'));
	$ilDB->createSequence('exc_crit');
}

?>
<#4616>
<?php

if(!$ilDB->tableColumnExists('exc_crit','required'))
{
	$ilDB->addTableColumn('exc_crit', 'required', array(
		'type' => 'integer',
		'length' => 1,
		'notnull' => true,
		'default' => 0
	));
}

?>
<#4617>
<?php

if(!$ilDB->tableColumnExists('exc_crit','def'))
{
	$ilDB->addTableColumn('exc_crit', 'def', array(
		'type' => 'text',
		'length' => 4000,
		'notnull' => false
	));
}

?>
<#4618>
<?php
	$ilCtrlStructureReader->getStructure();
?>
<#4619>
<?php

if(!$ilDB->tableColumnExists('exc_assignment','peer_text'))
{
	$ilDB->addTableColumn('exc_assignment', 'peer_text', array(
		'type' => 'integer',
		'length' => 1,
		'notnull' => true,
		'default' => 1
	));
}

?>
<#4620>
<?php

if(!$ilDB->tableColumnExists('exc_assignment','peer_rating'))
{
	$ilDB->addTableColumn('exc_assignment', 'peer_rating', array(
		'type' => 'integer',
		'length' => 1,
		'notnull' => true,
		'default' => 1
	));
}

?>
<#4621>
<?php

if(!$ilDB->tableColumnExists('exc_assignment','peer_crit_cat'))
{
	$ilDB->addTableColumn('exc_assignment', 'peer_crit_cat', array(
		'type' => 'integer',
		'length' => 4,
		'notnull' => false
	));
}

?>
<#4622>
<?php

include_once('./Services/Migration/DBUpdate_3560/classes/class.ilDBUpdateNewObjectType.php');				
$blog_type_id = ilDBUpdateNewObjectType::getObjectTypeId('blog');
if($blog_type_id)
{					
	// not sure if we want to clone "write" or "contribute"?
	$new_ops_id = ilDBUpdateNewObjectType::addCustomRBACOperation('redact', 'Redact', 'object', 6100);	
	if($new_ops_id)
	{
		ilDBUpdateNewObjectType::addRBACOperation($blog_type_id, $new_ops_id);						
	}
}	

?>
<#4623>
<?php

include_once('./Services/Migration/DBUpdate_3560/classes/class.ilDBUpdateNewObjectType.php');
$redact_ops_id = ilDBUpdateNewObjectType::getCustomRBACOperationId('redact');
if($redact_ops_id)
{
	ilDBUpdateNewObjectType::addRBACTemplate('blog', 'il_blog_editor', 'Editor template for blogs', 
		array(
			ilDBUpdateNewObjectType::RBAC_OP_VISIBLE,
			ilDBUpdateNewObjectType::RBAC_OP_READ,
			ilDBUpdateNewObjectType::RBAC_OP_WRITE,
			$redact_ops_id)
	);
}

?>
<#4624>
<?php

if (!$ilDB->tableColumnExists('adv_md_record_objs', 'optional'))
{
	$ilDB->addTableColumn('adv_md_record_objs', 'optional', array(
		"type" => "integer",
		"notnull" => true,
		"length" => 1,
		"default" => 0
	));
}
	
?>
<#4625>
<?php

if (!$ilDB->tableColumnExists('adv_md_record', 'parent_obj'))
{
	$ilDB->addTableColumn('adv_md_record', 'parent_obj', array(
		"type" => "integer",
		"notnull" => false,
		"length" => 4
	));
}
	
?>
<#4626>
<?php
	$ilCtrlStructureReader->getStructure();
?>
<#4627>
<?php
	if (!$ilDB->tableExists("copg_section_timings"))
	{
		$fields = array (
			'pm_id'    => array ('type' => 'integer', 'length'  => 4,'notnull' => true, 'default' => 0),
			'pm_title'   => array ('type' => 'text', 'notnull' => true, 'length' => 60, 'fixed' => false),
			'pm_enabled'    => array ('type' => 'integer', 'length'  => 1,"notnull" => true,"default" => 0),
			'save_usr_adr'  => array ('type' => 'integer', 'length'  => 1,"notnull" => true,"default" => 0)
		);


		$fields = array(
			"page_id" => array (
				"type" => "integer",
				"length" => 4,
				"notnull" => true
			),
			"parent_type" => array (
				"type" => "text",
				"length" => 10,
				"notnull" => true
			),
			"utc_ts" => array (
				"type" => "timestamp",
				"notnull" => true
			)
		);

		$ilDB->createTable("copg_section_timings", $fields);
	}
?>
<#4628>
<?php
	$ilDB->dropTableColumn("copg_section_timings", "utc_ts");
	$ilDB->addTableColumn('copg_section_timings', 'unix_ts',
		array(
			"type"    => "integer",
			"notnull" => true,
			"length"  => 4,
			"default" => 0
		)
	);
?>
<#4629>
<?php
if(!$ilDB->tableColumnExists('skl_user_skill_level', 'unique_identifier'))
{
    $ilDB->addTableColumn('skl_user_skill_level', 'unique_identifier', array(
        'type' => 'text',
        'length' => 80,
        'notnull' => false
    ));
}
?>
<#4630>
<?php
	$ilCtrlStructureReader->getStructure();
?>
<#4631>
<?php
	if (!$ilDB->tableColumnExists('crs_settings', 'crs_start'))
	{
		$ilDB->addTableColumn('crs_settings', 'crs_start', array(
			"type" => "integer",
			"notnull" => false,
			"length" => 4
		));
	}
	if (!$ilDB->tableColumnExists('crs_settings', 'crs_end'))
	{
		$ilDB->addTableColumn('crs_settings', 'crs_end', array(
			"type" => "integer",
			"notnull" => false,
			"length" => 4
		));
	}
?>
<#4632>
<?php
	if (!$ilDB->tableColumnExists('crs_settings', 'leave_end'))
	{
		$ilDB->addTableColumn('crs_settings', 'leave_end', array(
			"type" => "integer",
			"notnull" => false,
			"length" => 4
		));
	}
?>
<#4633>
<?php
	if (!$ilDB->tableColumnExists('crs_settings', 'auto_wait'))
	{
		$ilDB->addTableColumn('crs_settings', 'auto_wait', array(
			"type" => "integer",
			"notnull" => true,
			"length" => 1,
			"default" => 0
		));
	}
?>
<#4634>
<?php
	if (!$ilDB->tableColumnExists('crs_settings', 'min_members'))
	{
		$ilDB->addTableColumn('crs_settings', 'min_members', array(
			"type" => "integer",
			"notnull" => false,
			"length" => 2
		));
	}
?>
<#4635>
<?php
	if (!$ilDB->tableColumnExists('grp_settings', 'registration_min_members'))
	{
		$ilDB->addTableColumn('grp_settings', 'registration_min_members', array(
			"type" => "integer",
			"notnull" => false,
			"length" => 2
		));
	}
?>
<#4636>
<?php
	if (!$ilDB->tableColumnExists('grp_settings', 'leave_end'))
	{
		$ilDB->addTableColumn('grp_settings', 'leave_end', array(
			"type" => "integer",
			"notnull" => false,
			"length" => 4
		));
	}
?>
<#4637>
<?php
	if (!$ilDB->tableColumnExists('grp_settings', 'auto_wait'))
	{
		$ilDB->addTableColumn('grp_settings', 'auto_wait', array(
			"type" => "integer",
			"notnull" => true,
			"length" => 1,
			"default" => 0
		));
	}
?>
<#4638>
<?php
	if (!$ilDB->tableColumnExists('event', 'reg_min_users'))
	{
		$ilDB->addTableColumn('event', 'reg_min_users', array(
			"type" => "integer",
			"notnull" => false,
			"length" => 2
		));
	}
?>
<#4639>
<?php
	if (!$ilDB->tableColumnExists('event', 'reg_auto_wait'))
	{
		$ilDB->addTableColumn('event', 'reg_auto_wait', array(
			"type" => "integer",
			"notnull" => true,
			"length" => 1,
			"default" => 0
		));
	}
?>
<#4640>
<?php
if(!$ilDB->tableExists('mail_man_tpl'))
{
	$ilDB->createTable('mail_man_tpl', array(
		'tpl_id'    => array(
			'type'    => 'integer',
			'length'  => 4,
			'notnull' => true,
			'default' => 0
		),
		'title'     => array(
			'type'    => 'text',
			'length'  => 255,
			'notnull' => true
		),
		'context'   => array(
			'type'    => 'text',
			'length'  => 100,
			'notnull' => true
		),
		'lang'      => array(
			'type'    => 'text',
			'length'  => 2,
			'notnull' => true
		),
		'm_subject' => array(
			'type'    => 'text',
			'length'  => 255,
			'notnull' => false,
			'default' => null
		),
		'm_message' => array(
			'type'    => 'clob',
			'notnull' => false,
			'default' => null
		)
	));

	$ilDB->addPrimaryKey('mail_man_tpl', array('tpl_id'));
	$ilDB->createSequence('mail_man_tpl');
}
?>
<#4641>
<?php
if(!$ilDB->tableExists('mail_tpl_ctx'))
{
	$ilDB->createTable('mail_tpl_ctx', array(
		'id'             => array(
			'type'    => 'text',
			'length'  => 100,
			'notnull' => true
		),
		'component'      => array(
			'type'    => 'text',
			'length'  => 100,
			'notnull' => true
		),
		'class' => array(
			'type'    => 'text',
			'length'  => 100,
			'notnull' => true
		),
		'path'           => array(
			'type'    => 'text',
			'length'  => 4000,
			'notnull' => false,
			'default' => null
		)
	));
	$ilDB->addPrimaryKey('mail_tpl_ctx', array('id'));
}
?>
<#4642>
<?php
$ilDB->addIndex('mail_man_tpl', array('context'), 'i1');
?>
<#4643>
<?php
if(!$ilDB->tableColumnExists('mail_saved', 'tpl_ctx_id'))
{
	$ilDB->addTableColumn(
		'mail_saved',
		'tpl_ctx_id',
		array(
			'type'    => 'text',
			'length'  => '100',
			'notnull' => false,
			'default' => null
		)
	);
}

if(!$ilDB->tableColumnExists('mail_saved', 'tpl_ctx_params'))
{
	$ilDB->addTableColumn(
		'mail_saved',
		'tpl_ctx_params',
		array(
			'type'    => 'blob',
			'notnull' => false,
			'default' => null
		)
	);
}
?>
<#4644>
<?php
if(!$ilDB->tableColumnExists('mail', 'tpl_ctx_id'))
{
	$ilDB->addTableColumn(
		'mail',
		'tpl_ctx_id',
		array(
			'type'    => 'text',
			'length'  => '100',
			'notnull' => false,
			'default' => null
		)
	);
}

if(!$ilDB->tableColumnExists('mail', 'tpl_ctx_params'))
{
	$ilDB->addTableColumn(
		'mail',
		'tpl_ctx_params',
		array(
			'type'    => 'blob',
			'notnull' => false,
			'default' => null
		)
	);
}
?>
<#4645>
<?php
$ilCtrlStructureReader->getStructure();
?>
<#4646>
<?php
if(!$ilDB->tableExists('itgr_data'))
{
	$ilDB->createTable('itgr_data', array(
		'id' => array(
			'type' => 'integer',
			'length' => 4,
			'notnull' => true
		),
		'hide_title' => array(
			'type' => 'integer',
			'length' => 1,
			'notnull' => true,
			'default' => 0
		)
	));

	$ilDB->addPrimaryKey('itgr_data',array('id'));
}
?>
<#4647>
<?php
$set = $ilDB->query("SELECT * FROM object_data ".
	" WHERE type = ".$ilDB->quote("itgr", "text")
	);
while ($rec = $ilDB->fetchAssoc($set))
{
	$ilDB->manipulate("INSERT INTO itgr_data ".
		"(id, hide_title) VALUES (".
		$ilDB->quote($rec["obj_id"], "integer").",".
		$ilDB->quote(0, "integer").
		")");
}
?>
<#4648>
<?php
//$ilDB->query('ALTER TABLE il_dcl_record_field ADD INDEX (record_id)');
//$ilDB->query('ALTER TABLE il_dcl_record_field ADD INDEX (field_id)');
//$ilDB->query('ALTER TABLE il_dcl_record ADD INDEX (table_id)');
//$ilDB->query('ALTER TABLE il_dcl_stloc1_value ADD INDEX (record_field_id)');
//$ilDB->query('ALTER TABLE il_dcl_stloc2_value ADD INDEX (record_field_id)');
//$ilDB->query('ALTER TABLE il_dcl_stloc3_value ADD INDEX (record_field_id)');
//$ilDB->query('ALTER TABLE il_dcl_field ADD INDEX (table_id)');
//$ilDB->query('ALTER TABLE il_dcl_field_prop ADD INDEX (field_id)');
//$ilDB->query('ALTER TABLE il_dcl_field_prop ADD INDEX (datatype_prop_id)');
//$ilDB->query('ALTER TABLE il_dcl_viewdefinition ADD INDEX (view_id)');
//$ilDB->query('ALTER TABLE il_dcl_view ADD INDEX (table_id)');
//$ilDB->query('ALTER TABLE il_dcl_view ADD INDEX (type)');
//$ilDB->query('ALTER TABLE il_dcl_data ADD INDEX (main_table_id)');
//$ilDB->query('ALTER TABLE il_dcl_table ADD INDEX (obj_id)');
?>
<#4649>
<?php
if (!$ilDB->tableColumnExists("content_object", "for_translation"))
{
	$ilDB->addTableColumn("content_object", "for_translation", array(
		"type" => "integer",
		"notnull" => true,
		"length" => 1,
		"default" => 0));
}
?>
<#4650>
<?php
$set = $ilDB->query("SELECT * FROM mep_item JOIN mep_tree ON (mep_item.obj_id = mep_tree.child) ".
	" WHERE mep_item.type = ".$ilDB->quote("pg", "text")
	);
while ($rec = $ilDB->fetchAssoc($set))
{
	$q = "UPDATE page_object SET ".
		" parent_id = ".$ilDB->quote($rec["mep_id"], "integer").
		" WHERE parent_type = ".$ilDB->quote("mep", "text").
		" AND page_id = ".$ilDB->quote($rec["obj_id"], "integer");
	//echo "<br>".$q;
	$ilDB->manipulate($q);
}
?>
<#4651>
<?php
if (!$ilDB->tableColumnExists("mep_data", "for_translation"))
{
	$ilDB->addTableColumn("mep_data", "for_translation", array(
		"type" => "integer",
		"notnull" => true,
		"length" => 1,
		"default" => 0));
}
?>
<#4652>
<?php
if (!$ilDB->tableColumnExists("mep_item", "import_id"))
{
	$ilDB->addTableColumn("mep_item", "import_id", array(
		"type" => "text",
		"notnull" => false,
		"length" => 50));
}
?>
<#4653>
<?php
	$ilCtrlStructureReader->getStructure();
?>
<#4654>
<?php

include_once('./Services/Migration/DBUpdate_3560/classes/class.ilDBUpdateNewObjectType.php');

$wiki_type_id = ilDBUpdateNewObjectType::getObjectTypeId('wiki');
if($wiki_type_id)
{
	$new_ops_id = ilDBUpdateNewObjectType::addCustomRBACOperation('edit_wiki_navigation', 'Edit Wiki Navigation', 'object', 3220);
	if($new_ops_id)
	{
		ilDBUpdateNewObjectType::addRBACOperation($wiki_type_id, $new_ops_id);
	}
}
?>
<#4655>
<?php

include_once('./Services/Migration/DBUpdate_3560/classes/class.ilDBUpdateNewObjectType.php');

$wiki_type_id = ilDBUpdateNewObjectType::getObjectTypeId('wiki');
if($wiki_type_id)
{
	$new_ops_id = ilDBUpdateNewObjectType::addCustomRBACOperation('delete_wiki_pages', 'Delete Wiki Pages', 'object', 3300);
	if($new_ops_id)
	{
		ilDBUpdateNewObjectType::addRBACOperation($wiki_type_id, $new_ops_id);
	}
}

?>
<#4656>
<?php

include_once('./Services/Migration/DBUpdate_3560/classes/class.ilDBUpdateNewObjectType.php');

$wiki_type_id = ilDBUpdateNewObjectType::getObjectTypeId('wiki');
if($wiki_type_id)
{
	$new_ops_id = ilDBUpdateNewObjectType::addCustomRBACOperation('activate_wiki_protection', 'Set Read-Only', 'object', 3240);
	if($new_ops_id)
	{
		ilDBUpdateNewObjectType::addRBACOperation($wiki_type_id, $new_ops_id);
	}
}

?>
<#4657>
<?php
	$ilCtrlStructureReader->getStructure();
?>
<#4658>
<?php
	if(!$ilDB->tableExists('wiki_user_html_export') )
	{
		$ilDB->createTable('wiki_user_html_export', array(
			'wiki_id' => array(
				'type' => 'integer',
				'length' => 4,
				'notnull' => true
			),
			'usr_id' => array(
				'type' => 'integer',
				'length' => 4,
				'notnull' => true
			),
			'progress' => array(
				'type' => 'integer',
				'length' => 4,
				'notnull' => true
			),
			'start_ts' => array(
				'type' => 'timestamp',
				'notnull' => false
			),
			'status' => array(
				'type' => 'integer',
				'length' => 1,
				'notnull' => true,
				'default' => 0
			)
		));
		$ilDB->addPrimaryKey('wiki_user_html_export', array('wiki_id'));
	}
?>
<#4659>
<?php

include_once('./Services/Migration/DBUpdate_3560/classes/class.ilDBUpdateNewObjectType.php');

$wiki_type_id = ilDBUpdateNewObjectType::getObjectTypeId('wiki');
if($wiki_type_id)
{
	$new_ops_id = ilDBUpdateNewObjectType::addCustomRBACOperation('wiki_html_export', 'Wiki HTML Export', 'object', 3242);
	if($new_ops_id)
	{
		ilDBUpdateNewObjectType::addRBACOperation($wiki_type_id, $new_ops_id);
	}
}

?>

<#4660>
<?php

if(!$ilDB->tableColumnExists('loc_settings','it_type')) 
{
    $ilDB->addTableColumn(
        'loc_settings',
        'it_type',
        array(
            'type' => 'integer',
			'length' => 1,
            'notnull' => false,
            'default' => 5
        ));
}
?>
<#4661>
<?php

if(!$ilDB->tableColumnExists('loc_settings','qt_type')) 
{
    $ilDB->addTableColumn(
        'loc_settings',
        'qt_type',
        array(
            'type' => 'integer',
			'length' => 1,
            'notnull' => false,
            'default' => 1
        ));
}

?>

<#4662>
<?php

if(!$ilDB->tableColumnExists('loc_settings','it_start')) 
{
    $ilDB->addTableColumn(
        'loc_settings',
        'it_start',
        array(
            'type' => 'integer',
			'length' => 1,
            'notnull' => false,
            'default' => 1
        ));
}

?>

<#4663>
<?php

if(!$ilDB->tableColumnExists('loc_settings','qt_start')) 
{
    $ilDB->addTableColumn(
        'loc_settings',
        'qt_start',
        array(
            'type' => 'integer',
			'length' => 1,
            'notnull' => false,
            'default' => 1
        ));
}
?>

<#4664>
<?php


$query = 'UPDATE loc_settings SET it_type = '.$ilDB->quote(1,'integer').' WHERE type = '.$ilDB->quote(1,'integer');
$res = $ilDB->manipulate($query);

?>

<#4665>
<?php


$query = 'UPDATE loc_settings SET qt_start = '.$ilDB->quote(0,'integer').' WHERE type = '.$ilDB->quote(4,'integer');
$res = $ilDB->manipulate($query);

?>

<#4666>
<?php

if(!$ilDB->tableExists('loc_tst_assignments'))
{
	$ilDB->createTable('loc_tst_assignments', array(
		'assignment_id' => array(
			'type' => 'integer',
			'length' => 4,
			'notnull' => true,
			'default' => 0
		),
		'container_id' => array(
			'type' => 'integer',
			'length' => 4,
			'notnull' => true,
			'default' => 0
		),
		'assignment_type' => array(
			'type' => 'integer',
			'length' => 1,
			'notnull' => true,
			'default' => 0
		),
		'objective_id' => array(
			'type' => 'integer',
			'length' => 4,
			'notnull' => true,
			'default' => 0
		),
		'tst_ref_id' => array(
			'type' => 'integer',
			'length' => 4,
			'notnull' => true,
			'default' => 0
		)
	));

	$ilDB->addPrimaryKey('loc_tst_assignments', array('assignment_id'));
	$ilDB->createSequence('loc_tst_assignments');

}
?>


<#4667>
<?php

if(!$ilDB->tableColumnExists('loc_settings','passed_obj_mode')) 
{
    $ilDB->addTableColumn(
        'loc_settings',
        'passed_obj_mode',
        array(
            'type' => 'integer',
			'length' => 1,
            'notnull' => false,
            'default' => 1
        ));
}
?>

<#4668>
<?php
if( !$ilDB->tableExists('tst_seq_qst_optional') )
{
	$ilDB->createTable('tst_seq_qst_optional', array(
		'active_fi' => array(
			'type' => 'integer',
			'length' => 4,
			'notnull' => true,
			'default' => 0
		),
		'pass' => array(
			'type' => 'integer',
			'length' => 4,
			'notnull' => true,
			'default' => 0
		),
		'question_fi' => array(
			'type' => 'integer',
			'length' => 4,
			'notnull' => true,
			'default' => 0
		)
	));
	
	$ilDB->addPrimaryKey('tst_seq_qst_optional', array(
		'active_fi', 'pass', 'question_fi'
	));
}	
?>

<#4669>
<?php
if( !$ilDB->tableColumnExists('tst_sequence', 'ans_opt_confirmed') )
{
	$ilDB->addTableColumn('tst_sequence', 'ans_opt_confirmed', array(
		'type' => 'integer',
		'length' => 1,
		'notnull' => true,
		'default' => 0
	));
}
?>

<#4670>
<?php
if (! $ilDB->tableExists('il_wac_secure_path')) {
	$fields = array(
		'path' => array(
			'type' => 'text',
			'length' => '64',

		),
		'component_directory' => array(
			'type' => 'text',
			'length' => '256',

		),
		'checking_class' => array(
			'type' => 'text',
			'length' => '256',

		),
		'in_sec_folder' => array(
			'type' => 'integer',
			'length' => '1',
		),

	);

	$ilDB->createTable('il_wac_secure_path', $fields);
	$ilDB->addPrimaryKey('il_wac_secure_path', array( 'path' ));
}
?>
<#4671>
	<?php
	//step 1/5 search for dublicates and store it in desktop_item_tmp

	if ($ilDB->tableExists('desktop_item'))
	{
		$res = $ilDB->query("
		SELECT first.item_id, first.user_id
		FROM desktop_item first
		WHERE EXISTS (
			SELECT second.item_id, second.user_id
			FROM desktop_item second
			WHERE first.item_id = second.item_id AND first.user_id = second.user_id
			GROUP BY second.item_id, second.user_id
			HAVING COUNT(second.item_id) > 1
		)
		GROUP BY first.item_id, first.user_id
	");

		if($ilDB->numRows($res))
		{
			if(!$ilDB->tableExists('desktop_item_tmp'))
			{
				$ilDB->createTable('desktop_item_tmp', array(
					'item_id' => array(
						'type'  => 'integer',
						'length'=> 8,
						'notnull' => true,
						'default' => 0
					),
					'user_id' => array(
						'type'  => 'integer',
						'length'=> 8,
						'notnull' => true,
						'default' => 0
					)
				));
				$ilDB->addPrimaryKey('desktop_item_tmp', array('item_id','user_id'));
			}

			while($row = $ilDB->fetchAssoc($res))
			{
				$ilDB->replace('desktop_item_tmp', array(), array(
					'item_id' => array('integer', $row['item_id']),
					'user_id' => array('integer', $row['user_id'])
				));
			}
		}
	}
	?>
<#4672>
	<?php
	//step 2/5 deletes dublicates stored in desktop_item_tmp

	if ($ilDB->tableExists('desktop_item_tmp'))
	{
		$res = $ilDB->query("
		SELECT item_id, user_id
		FROM desktop_item_tmp
	");

		while($row = $ilDB->fetchAssoc($res))
		{
			$res_data = $ilDB->query("
			SELECT *
			FROM desktop_item
			WHERE
			item_id = ".$ilDB->quote($row['item_id'] ,'integer')." AND
			user_id = ".$ilDB->quote($row['user_id'] ,'integer')
			);
			$data = $ilDB->fetchAssoc($res_data);

			$ilDB->manipulate("DELETE FROM desktop_item WHERE".
				" item_id = " . $ilDB->quote($row['item_id'] ,'integer').
				" AND user_id = " . $ilDB->quote($row['user_id'] ,'integer')
			);

			$ilDB->manipulate("INSERT INTO desktop_item (item_id,user_id,type,parameters) ".
				"VALUES ( ".
				$ilDB->quote($data['item_id'] ,'integer').', '.
				$ilDB->quote($data['user_id'] ,'integer').', '.
				$ilDB->quote($data['type'] ,'text').', '.
				$ilDB->quote($data['parameters'] ,'text').
				")");
		}
	}
	?>
<#4673>
	<?php
	//step 3/5 drop desktop_item_tmp

	if( $ilDB->tableExists('desktop_item_tmp') )
	{
		$ilDB->dropTable('desktop_item_tmp');
	}
	?>
<#4674>
	<?php
	//step 4/5 drops not used indexes

	if( $ilDB->indexExistsByFields('desktop_item', array('item_id')) )
	{
		$ilDB->dropIndexByFields('desktop_item', array('item_id'));
	}
	if( $ilDB->indexExistsByFields('desktop_item', array('user_id')) )
	{
		$ilDB->dropIndexByFields('desktop_item', array('user_id'));
	}
	?>
<#4675>
<?php
//step 5/5 adding primary keys and useful indexes

if($ilDB->tableExists('desktop_item'))
{
	$ilDB->addPrimaryKey('desktop_item', array('user_id', 'item_id'));
}
?>
<#4676>
<?php
if(!$ilDB->tableExists('buddylist'))
{
	$ilDB->createTable('buddylist', array(
		'usr_id' => array(
			'type' => 'integer',
			'length' => 4,
			'notnull' => true,
			'default' => 0
		),
		'buddy_usr_id' => array(
			'type' => 'integer',
			'length' => 4,
			'notnull' => true,
			'default' => 0
		),
		'ts' => array(
			'type' => 'integer',
			'length' => 4,
			'notnull' => true,
			'default' => 0
		)
	));
	$ilDB->addPrimaryKey('buddylist', array('usr_id', 'buddy_usr_id'));
}
?>
<#4677>
<?php
if(!$ilDB->tableExists('buddylist_requests'))
{
	$ilDB->createTable('buddylist_requests', array(
		'usr_id' => array(
			'type' => 'integer',
			'length' => 4,
			'notnull' => true,
			'default' => 0
		),
		'buddy_usr_id' => array(
			'type' => 'integer',
			'length' => 4,
			'notnull' => true,
			'default' => 0
		),
		'ignored' => array(
			'type' => 'integer',
			'length' => 1,
			'notnull' => true,
			'default' => 0
		),
		'ts' => array(
			'type' => 'integer',
			'length' => 4,
			'notnull' => true,
			'default' => 0
		)
	));
	$ilDB->addPrimaryKey('buddylist_requests', array('usr_id', 'buddy_usr_id'));
	$ilDB->addIndex('buddylist_requests', array('buddy_usr_id', 'ignored'), 'i1');
}
?>
<#4678>
<?php
$ilDB->manipulate('DELETE FROM addressbook_mlist_ass');
if($ilDB->tableColumnExists('addressbook_mlist_ass', 'addr_id'))
{
	$ilDB->renameTableColumn('addressbook_mlist_ass', 'addr_id', 'usr_id');
}
?>
<#4679>
<?php
if($ilDB->tableExists('addressbook'))
{
	$query = "
		SELECT ud1.usr_id 'u1', ud2.usr_id 'u2'
		FROM addressbook a1
		INNER JOIN usr_data ud1 ON ud1.usr_id = a1.user_id
		INNER JOIN usr_data ud2 ON ud2.login = a1.login
		INNER JOIN addressbook a2 ON a2.user_id = ud2.usr_id AND a2.login = ud1.login
		WHERE ud1.usr_id != ud2.usr_id
	";
	$res = $ilDB->query($query);
	while($row = $ilDB->fetchAssoc($res))
	{
		$this->db->replace(
			'buddylist',
			array(
				'usr_id'       => array('integer', $row['u1']),
				'buddy_usr_id' => array('integer', $row['u2'])
			),
			array(
				'ts' => array('integer', time())
			)
		);

		$this->db->replace(
			'buddylist',
			array(
				'usr_id'       => array('integer', $row['u2']),
				'buddy_usr_id' => array('integer', $row['u1'])
			),
			array(
				'ts' => array('integer', time())
			)
		);
	}

	$query = "
		SELECT ud1.usr_id 'u1', ud2.usr_id 'u2'
		FROM addressbook a1
		INNER JOIN usr_data ud1 ON ud1.usr_id = a1.user_id
		INNER JOIN usr_data ud2 ON ud2.login = a1.login
		LEFT JOIN addressbook a2 ON a2.user_id = ud2.usr_id AND a2.login = ud1.login
		WHERE a2.addr_id IS NULL AND ud1.usr_id != ud2.usr_id
	";
	$res = $ilDB->query($query);
	while($row = $ilDB->fetchAssoc($res))
	{
		$this->db->replace(
			'buddylist_requests',
			array(
				'usr_id'       => array('integer', $row['u1']),
				'buddy_usr_id' => array('integer', $row['u2'])
			),
			array(
				'ts'      => array('integer', time()),
				'ignored' => array('integer', 0)
			)
		);
	}

	$ilDB->dropTable('addressbook');
}
?>
<#4680>
<?php
if($ilDB->sequenceExists('addressbook'))
{
	$ilDB->dropSequence('addressbook');
}
?>
<#4681>
<?php
$ilCtrlStructureReader->getStructure();
?>
<#4682>
<?php
$res = $ilDB->queryF(
	'SELECT * FROM notification_usercfg WHERE usr_id = %s AND module = %s AND channel = %s',
	array('integer', 'text', 'text'),
	array(-1,  'buddysystem_request', 'mail')
);
$num = $ilDB->numRows($res);
if(!$ilDB->numRows($res))
{
	$ilDB->insert(
		'notification_usercfg',
		array(
			'usr_id'  => array('integer', -1),
			'module'  => array('text', 'buddysystem_request'),
			'channel' => array('text', 'mail')
		)
	);
}

$res = $ilDB->queryF(
	'SELECT * FROM notification_usercfg WHERE usr_id = %s AND module = %s AND channel = %s',
	array('integer', 'text', 'text'),
	array(-1,  'buddysystem_request', 'osd')
);
if(!$ilDB->numRows($res))
{
	$ilDB->insert(
		'notification_usercfg',
		array(
			'usr_id'  => array('integer', -1),
			'module'  => array('text', 'buddysystem_request'),
			'channel' => array('text', 'osd')
		)
	);
}
?>
<#4683>
<?php
if(!$ilDB->tableColumnExists('obj_members','contact'))
{
	$ilDB->addTableColumn(
		'obj_members',
		'contact',
		array(
			'type' => 'integer',
			'length' => 1,
			'notnull' => false,
			'default' => 0
		));
}
?>
<#4684>
<?php
	// register new object type 'awra' for awareness tool administration
	$id = $ilDB->nextId("object_data");
	$ilDB->manipulateF("INSERT INTO object_data (obj_id, type, title, description, owner, create_date, last_update) ".
		"VALUES (%s, %s, %s, %s, %s, %s, %s)",
		array("integer", "text", "text", "text", "integer", "timestamp", "timestamp"),
		array($id, "typ", "awra", "Awareness Tool Administration", -1, ilUtil::now(), ilUtil::now()));
	$typ_id = $id;

	// create object data entry
	$id = $ilDB->nextId("object_data");
	$ilDB->manipulateF("INSERT INTO object_data (obj_id, type, title, description, owner, create_date, last_update) ".
		"VALUES (%s, %s, %s, %s, %s, %s, %s)",
		array("integer", "text", "text", "text", "integer", "timestamp", "timestamp"),
		array($id, "awra", "__AwarenessToolAdministration", "Awareness Tool Administration", -1, ilUtil::now(), ilUtil::now()));

	// create object reference entry
	$ref_id = $ilDB->nextId('object_reference');
	$res = $ilDB->manipulateF("INSERT INTO object_reference (ref_id, obj_id) VALUES (%s, %s)",
		array("integer", "integer"),
		array($ref_id, $id));

	// put in tree
	$tree = new ilTree(ROOT_FOLDER_ID);
	$tree->insertNode($ref_id, SYSTEM_FOLDER_ID);

	// add rbac operations
	// 1: edit_permissions, 2: visible, 3: read, 4:write
	$ilDB->manipulateF("INSERT INTO rbac_ta (typ_id, ops_id) VALUES (%s, %s)",
		array("integer", "integer"),
		array($typ_id, 1));
	$ilDB->manipulateF("INSERT INTO rbac_ta (typ_id, ops_id) VALUES (%s, %s)",
		array("integer", "integer"),
		array($typ_id, 2));
	$ilDB->manipulateF("INSERT INTO rbac_ta (typ_id, ops_id) VALUES (%s, %s)",
		array("integer", "integer"),
		array($typ_id, 3));
	$ilDB->manipulateF("INSERT INTO rbac_ta (typ_id, ops_id) VALUES (%s, %s)",
		array("integer", "integer"),
		array($typ_id, 4));
?>
<#4685>
<?php
	$ilCtrlStructureReader->getStructure();
?>
<#4686>
<?php
	$ilCtrlStructureReader->getStructure();
?>
<#4687>
<?php
	$ilCtrlStructureReader->getStructure();
?>
<#4688>
<?php
	$s = new ilSetting("awrn");
	$s->set("max_nr_entries", 50);
?>
<#4689>
<?php
	$ilCtrlStructureReader->getStructure();
?>
<#4690>
<?php
//step 1/4 rbac_log renames old table

if ($ilDB->tableExists('rbac_log') && !$ilDB->tableExists('rbac_log_old'))
{
	$ilDB->renameTable("rbac_log", "rbac_log_old");
}
?>
<#4691>
<?php
//step 2/4 rbac_log creates new table with unique id and sequenz

if (!$ilDB->tableExists('rbac_log'))
{
	$ilDB->createTable('rbac_log',array(
		'log_id'		=> array(
			'type'	=> 'integer',
			'length' => 4,
			'notnull' => true
		),
		'user_id'	=> array(
			'type'	=> 'integer',
			'length'=> 4,
			'notnull' => TRUE
		),
		'created'	=> array(
			'type'	=> 'integer',
			'length'=> 4,
			'notnull' => TRUE
		),
		'ref_id'	=> array(
			'type'	=> 'integer',
			'length'=> 4,
			'notnull' => TRUE
		),
		'action'	=> array(
			'type'	=> 'integer',
			'length'=> 4,
			'notnull' => TRUE
		),
		'data' 		=> array(
			'type'    => 'clob',
			'notnull' => false,
			'default' => null
		)
	));
	$ilDB->addPrimaryKey('rbac_log', array('log_id'));
	$ilDB->addIndex('rbac_log',array('ref_id'),'i1');
	$ilDB->createSequence('rbac_log');
}
?>
<#4692>
<?php
//step 3/4 rbac_log moves all data to new table

if ($ilDB->tableExists('rbac_log') && $ilDB->tableExists('rbac_log_old'))
{
	$res = $ilDB->query("
		SELECT *
		FROM rbac_log_old
	");

	while($row = $ilDB->fetchAssoc($res))
	{
		$id = $ilDB->nextId('rbac_log');

		$ilDB->manipulate("INSERT INTO rbac_log (log_id, user_id, created, ref_id, action, data)".
			" VALUES (".
			$ilDB->quote($id, "integer").
			",".$ilDB->quote($row['user_id'], "integer").
			",".$ilDB->quote($row['created'], "integer").
			",".$ilDB->quote($row['ref_id'], "integer").
			",".$ilDB->quote($row['action'], "integer").
			",".$ilDB->quote($row['data'], "text").
			")"
		);

		$ilDB->manipulateF(
			"DELETE FROM rbac_log_old WHERE user_id = %s AND created = %s AND ref_id = %s AND action = %s",
			array('integer', 'integer', 'integer', 'integer'),
			array($row['user_id'], $row['created'], $row['ref_id'], $row['action'])
        );
	}
}
?>
<#4693>
<?php
//step 4/4 rbac_log removes all table

if ($ilDB->tableExists('rbac_log_old'))
{
	$ilDB->dropTable('rbac_log_old');
}
?>
<#4694>
<?php
//step 1/3 rbac_templates removes all dublicates
if ($ilDB->tableExists('rbac_templates'))
{
	$res = $ilDB->query(
		'select * from rbac_templates GROUP BY rol_id, type, ops_id, parent '.
		'having count(*) > 1'
	);
	
	
	/*
	$res = $ilDB->query("
		SELECT first.rol_id rol_id, first.type type, first.ops_id ops_id, first.parent parent
		FROM rbac_templates first
		WHERE EXISTS (
			SELECT second.rol_id, second.type, second.ops_id, second.parent
			FROM rbac_templates second
			WHERE first.rol_id = second.rol_id
				AND first.type = second.type
				AND first.ops_id = second.ops_id
				AND first.parent = second.parent
			GROUP BY second.rol_id, second.type, second.ops_id, second.parent
			HAVING COUNT(second.rol_id) > 1
		)
		GROUP BY first.rol_id, first.type, first.ops_id, first.parent
	");
	 */

	while($row = $ilDB->fetchAssoc($res))
	{
		$ilDB->manipulateF(
			"DELETE FROM rbac_templates WHERE rol_id = %s AND type = %s AND ops_id = %s AND parent = %s",
			array('integer', 'text', 'integer', 'integer'),
			array($row['rol_id'], $row['type'], $row['ops_id'], $row['parent'])
		);

		$ilDB->manipulate("INSERT INTO rbac_templates (rol_id, type, ops_id, parent)".
			" VALUES (".
			$ilDB->quote($row['rol_id'], "integer").
			",".$ilDB->quote($row['type'], "text").
			",".$ilDB->quote($row['ops_id'], "integer").
			",".$ilDB->quote($row['parent'], "integer").
			")"
		);
	}
}
?>
<#4695>
<?php
//step 2/3 rbac_templates remove indexes
if( $ilDB->indexExistsByFields('rbac_templates', array('rol_id')) )
{
	$ilDB->dropIndexByFields('rbac_templates', array('rol_id'));
}
if( $ilDB->indexExistsByFields('rbac_templates', array('type')) )
{
	$ilDB->dropIndexByFields('rbac_templates', array('type'));
}
if( $ilDB->indexExistsByFields('rbac_templates', array('ops_id')) )
{
	$ilDB->dropIndexByFields('rbac_templates', array('ops_id'));
}
if( $ilDB->indexExistsByFields('rbac_templates', array('parent')) )
{
	$ilDB->dropIndexByFields('rbac_templates', array('parent'));
}
if( $ilDB->indexExistsByFields('rbac_templates', array('rol_id','parent')) )
{
	$ilDB->dropIndexByFields('rbac_templates', array('rol_id','parent'));
}
?>
<#4696>
<?php
//step 3/3 rbac_templates add primary
if ($ilDB->tableExists('rbac_templates'))
{
	$ilDB->addPrimaryKey('rbac_templates', array('rol_id','parent', 'type', 'ops_id'));
}
?>
<#4697>
<?php
//remove unused table search_tree
if ($ilDB->tableExists('search_tree'))
{
	$ilDB->dropTable('search_tree');
}
?>
<#4698>
<?php
	if(!$ilDB->tableColumnExists('sahs_lm','mastery_score'))
	{
		$ilDB->addTableColumn(
			'sahs_lm',
			'mastery_score',
			array(
				'type' 		=> 'integer',
				'length' 	=> 1,
				'notnull'	=> false
			)
		);
	}
?>
<#4699>
<?php
//step 1/2 adm_set_templ_hide_tab removes all dublicates
if ($ilDB->tableExists('adm_set_templ_hide_tab'))
{
	$res = $ilDB->query("
		SELECT first.template_id template_id, first.tab_id tab_id
		FROM adm_set_templ_hide_tab first
		WHERE EXISTS (
			SELECT second.template_id, second.tab_id
			FROM adm_set_templ_hide_tab second
			WHERE first.template_id = second.template_id AND first.tab_id = second.tab_id
			GROUP BY second.template_id, second.tab_id HAVING COUNT(second.template_id) > 1
		)
		GROUP BY first.template_id, first.tab_id;
	");

	while($row = $ilDB->fetchAssoc($res))
	{
		$ilDB->manipulateF(
			"DELETE FROM adm_set_templ_hide_tab WHERE template_id = %s AND tab_id = %s",
			array('integer', 'text'),
			array($row['template_id'], $row['tab_id'])
		);

		$ilDB->manipulate("INSERT INTO adm_set_templ_hide_tab (template_id, tab_id)".
			" VALUES (".
			$ilDB->quote($row['template_id'], "integer").
			", ".$ilDB->quote($row['tab_id'], "text").
			")"
		);
	}
}
?>
<#4700>
<?php
//step 2/2 adm_set_templ_hide_tab add primary
if ($ilDB->tableExists('adm_set_templ_hide_tab'))
{
	$ilDB->addPrimaryKey('adm_set_templ_hide_tab', array('template_id','tab_id'));
}
?>
<#4701>
<?php
//step 1/4 adm_set_templ_value search for dublicates and store it in adm_set_tpl_val_tmp

if ($ilDB->tableExists('adm_set_templ_value'))
{
	$res = $ilDB->query("
		SELECT first.template_id template_id, first.setting setting
		FROM adm_set_templ_value first
		WHERE EXISTS (
			SELECT second.template_id, second.setting
			FROM adm_set_templ_value second
			WHERE first.template_id = second.template_id AND first.setting = second.setting
			GROUP BY second.template_id, second.setting
			HAVING COUNT(second.template_id) > 1
		)
		GROUP BY first.template_id, first.setting
	");

	if($ilDB->numRows($res))
	{
		if(!$ilDB->tableExists('adm_set_tpl_val_tmp'))
		{
			$ilDB->createTable('adm_set_tpl_val_tmp', array(
				'template_id' => array(
					'type'  => 'integer',
					'length'=> 8,
					'notnull' => true,
					'default' => 0
				),
				'setting' => array(
					'type'  => 'text',
					'length'=> 40,
					'notnull' => true,
					'default' => 0
				)
			));
			$ilDB->addPrimaryKey('adm_set_tpl_val_tmp', array('template_id','setting'));
		}

		while($row = $ilDB->fetchAssoc($res))
		{
			$ilDB->replace('adm_set_tpl_val_tmp', array(), array(
				'template_id' => array('integer', $row['template_id']),
				'setting' => array('text', $row['setting'])
			));
		}
	}
}
?>
<#4702>
<?php
//step 2/4 adm_set_templ_value deletes dublicates stored in adm_set_tpl_val_tmp

if ($ilDB->tableExists('adm_set_tpl_val_tmp'))
{
	$res = $ilDB->query("
		SELECT template_id, setting
		FROM adm_set_tpl_val_tmp
	");

	while($row = $ilDB->fetchAssoc($res))
	{
		$res_data = $ilDB->query("
			SELECT *
			FROM adm_set_templ_value
			WHERE
			template_id = ".$ilDB->quote($row['template_id'] ,'integer')." AND
			setting = ".$ilDB->quote($row['setting'] ,'text')
		);
		$data = $ilDB->fetchAssoc($res_data);

		$ilDB->manipulate("DELETE FROM adm_set_templ_value WHERE".
			" template_id = " . $ilDB->quote($row['template_id'] ,'integer').
			" AND setting = " . $ilDB->quote($row['setting'] ,'text')
		);

		$ilDB->manipulate("INSERT INTO adm_set_templ_value (template_id,setting,value,hide) ".
			"VALUES ( ".
			$ilDB->quote($data['template_id'] ,'integer').', '.
			$ilDB->quote($data['setting'] ,'text').', '.
			$ilDB->quote($data['value'] ,'text').', '.
			$ilDB->quote($data['hide'] ,'integer').
		")");

		$ilDB->manipulate("DELETE FROM adm_set_tpl_val_tmp WHERE".
			" template_id = " . $ilDB->quote($row['template_id'] ,'integer').
			" AND setting = " . $ilDB->quote($row['setting'] ,'text')
		);
	}
}
?>
<#4703>
<?php
//step 3/4 adm_set_templ_value drop adm_set_tpl_val_tmp

if( $ilDB->tableExists('adm_set_tpl_val_tmp') )
{
	$ilDB->dropTable('adm_set_tpl_val_tmp');
}
?>
<#4704>
<?php
//step 4/4 adm_set_templ_value adding primary keys

if($ilDB->tableExists('adm_set_templ_value'))
{
	$ilDB->addPrimaryKey('adm_set_templ_value', array('template_id', 'setting'));
}
?>
<#4705>
<?php
//step 1/4 svy_times renames old table

if ($ilDB->tableExists('svy_times') && !$ilDB->tableExists('svy_times_old'))
{
	$ilDB->renameTable("svy_times", "svy_times_old");
}
?>
<#4706>
<?php
//step 2/4 svy_times creates new table with unique id, sequenz and index

if (!$ilDB->tableExists('svy_times'))
{
	$ilDB->createTable('svy_times',array(
		'id'		=> array(
			'type'	=> 'integer',
			'length' => 4,
			'notnull' => true
		),
		'finished_fi'	=> array(
			'type'	=> 'integer',
			'length'=> 4,
			'notnull' => TRUE
		),
		'entered_page'	=> array(
			'type'	=> 'integer',
			'length'=> 4,
		),
		'left_page'	=> array(
			'type'	=> 'integer',
			'length'=> 4,
		),
		'first_question'	=> array(
			'type'	=> 'integer',
			'length'=> 4,
		)
	));
	$ilDB->addPrimaryKey('svy_times', array('id'));
	$ilDB->addIndex('svy_times',array('finished_fi'),'i1');
	$ilDB->createSequence('svy_times');
}
?>
<#4707>
<?php
//step 3/4 svy_times moves all data to new table

if ($ilDB->tableExists('svy_times') && $ilDB->tableExists('svy_times_old'))
{
	$res = $ilDB->query("
		SELECT *
		FROM svy_times_old
	");

	while($row = $ilDB->fetchAssoc($res))
	{
		$id = $ilDB->nextId('svy_times');

		$ilDB->manipulate("INSERT INTO svy_times (id, finished_fi, entered_page, left_page, first_question)".
			" VALUES (".
			$ilDB->quote($id, "integer").
			",".$ilDB->quote($row['finished_fi'], "integer").
			",".$ilDB->quote($row['entered_page'], "integer").
			",".$ilDB->quote($row['left_page'], "integer").
			",".$ilDB->quote($row['first_question'], "integer").
			")"
		);

		$ilDB->manipulateF(
			"DELETE FROM svy_times_old WHERE finished_fi = %s AND entered_page = %s AND left_page = %s AND first_question = %s",
			array('integer', 'integer', 'integer', 'integer'),
			array($row['finished_fi'], $row['entered_page'], $row['left_page'], $row['first_question'])
		);
	}
}
?>
<#4708>
<?php
//step 4/4 svy_times removes old table

if ($ilDB->tableExists('svy_times_old'))
{
	$ilDB->dropTable('svy_times_old');
}
?>

<#4709>
<?php

if(!$ilDB->tableColumnExists("ldap_server_settings", "username_filter"))
{
        $ilDB->addTableColumn("ldap_server_settings", "username_filter", array(
                'type' => 'text',
                'length' => 255,
        ));
}
?>
<#4710>
<?php
$query = "SELECT max(server_id) id FROM ldap_server_settings";
$res = $ilDB->query($query);
$set = $res->fetchRow(DB_FETCHMODE_OBJECT);

if(!$set->id)
{
        $set->id = 1;
}

$query = "UPDATE ldap_role_assignments ".
        "SET server_id = ".$set->id.
        " WHERE server_id = 0";
$ilDB->manipulate($query);

?>
<#4711>
<?php
if(!$ilDB->tableColumnExists('usr_search','creation_filter'))
{
                $ilDB->addTableColumn("usr_search", "creation_filter", array(
                        "type" => "text",
                        "notnull" => false,
                        "length" => 1000,
                        "fixed" => false));
}
?>
<#4712>
<?php
$ilCtrlStructureReader->getStructure();
?>

<#4713>
<?php
        // register new object type 'logs' for Logging administration
        $id = $ilDB->nextId("object_data");
        $ilDB->manipulateF("INSERT INTO object_data (obj_id, type, title, description, owner, create_date, last_update) ".
                "VALUES (%s, %s, %s, %s, %s, %s, %s)",
                array("integer", "text", "text", "text", "integer", "timestamp", "timestamp"),
                array($id, "typ", "logs", "Logging Administration", -1, ilUtil::now(), ilUtil::now()));
        $typ_id = $id;

        // create object data entry
        $id = $ilDB->nextId("object_data");
        $ilDB->manipulateF("INSERT INTO object_data (obj_id, type, title, description, owner, create_date, last_update) ".
                "VALUES (%s, %s, %s, %s, %s, %s, %s)",
                array("integer", "text", "text", "text", "integer", "timestamp", "timestamp"),
                array($id, "logs", "__LoggingSettings", "Logging Administration", -1, ilUtil::now(), ilUtil::now()));

        // create object reference entry
        $ref_id = $ilDB->nextId('object_reference');
        $res = $ilDB->manipulateF("INSERT INTO object_reference (ref_id, obj_id) VALUES (%s, %s)",
                array("integer", "integer"),
                array($ref_id, $id));

        // put in tree
        $tree = new ilTree(ROOT_FOLDER_ID);
        $tree->insertNode($ref_id, SYSTEM_FOLDER_ID);

        // add rbac operations
        // 1: edit_permissions, 2: visible, 3: read, 4:write
        $ilDB->manipulateF("INSERT INTO rbac_ta (typ_id, ops_id) VALUES (%s, %s)",
                array("integer", "integer"),
                array($typ_id, 1));
        $ilDB->manipulateF("INSERT INTO rbac_ta (typ_id, ops_id) VALUES (%s, %s)",
                array("integer", "integer"),
                array($typ_id, 2));
        $ilDB->manipulateF("INSERT INTO rbac_ta (typ_id, ops_id) VALUES (%s, %s)",
                array("integer", "integer"),
                array($typ_id, 3));
        $ilDB->manipulateF("INSERT INTO rbac_ta (typ_id, ops_id) VALUES (%s, %s)",
                array("integer", "integer"),
                array($typ_id, 4));


?>
<#4714>
<?php
        $ilCtrlStructureReader->getStructure();
?>

<#4715>
<?php

        if(!$ilDB->tableExists('log_components'))
        {
                $ilDB->createTable('log_components', array(
                        'component_id' => array(
                                'type' => 'text',
                                'length' => 20,
                                'notnull' => FALSE
                        ),
                        'log_level' => array(
                                'type' => 'integer',
                                'length' => 4,
                                'notnull' => FALSE,
                                'default' => null
                        )
                ));

                $ilDB->addPrimaryKey('log_components',array('component_id'));
        }
?>
<#4716>
<?php
        $ilCtrlStructureReader->getStructure();
?>
<#4717>
<?php
        $ilCtrlStructureReader->getStructure();
?>
<#4718>
<?php
$ilCtrlStructureReader->getStructure();
?>
<#4719>
<?php

$res = $ilDB->queryF(
	"SELECT COUNT(*) cnt FROM qpl_qst_type WHERE type_tag = %s", array('text'), array('assLongMenu')
);

$row = $ilDB->fetchAssoc($res);

if( !$row['cnt'] )
{
	$res = $ilDB->query("SELECT MAX(question_type_id) maxid FROM qpl_qst_type");
	$data = $ilDB->fetchAssoc($res);
	$nextId = $data['maxid'] + 1;

	$ilDB->insert('qpl_qst_type', array(
		'question_type_id' => array('integer', $nextId),
		'type_tag' => array('text', 'assLongMenu'),
		'plugin' => array('integer', 0)
	));
}

?>
<#4720>
<?php
if( !$ilDB->tableExists('qpl_qst_lome') )
{
	$ilDB->createTable('qpl_qst_lome', array(
		'question_fi' => array(
			'type' => 'integer',
			'length' => 4,
			'notnull' => true,
			'default' => 0
		),
		'shuffle_answers' => array(
			'type' => 'integer',
			'length' => 1,
			'notnull' => true,
			'default' => 0
		),
		'answer_type' => array(
			'type' => 'text',
			'length' => 16,
			'notnull' => true,
			'default' => 'singleLine'
		),
		'feedback_setting' => array(
			'type' => 'integer',
			'length' => 4,
			'notnull' => true,
			'default' => 1
		),
		'long_menu_text' =>	 array(
			"type" => "clob",
			"notnull" => false,
			"default" => null
		)
	));

	$ilDB->addPrimaryKey('qpl_qst_lome', array('question_fi'));
}
?>
<#4721>
<?php
if( !$ilDB->tableExists('qpl_a_lome') )
{
	$ilDB->createTable('qpl_a_lome', array(
		'question_fi' => array(
			'type' => 'integer',
			'length' => 4,
			'notnull' => true,
			'default' => 0
		),
		'gap_number' => array(
			'type' => 'integer',
			'length' => 4,
			'notnull' => true,
			'default' => 0
		),
		'position' => array(
			'type' => 'integer',
			'length' => 4,
			'notnull' => true,
			'default' => 0
		),
		'answer_text' => array(
			'type' => 'text',
			'length' => 1000
		),
		'points' => array(
			'type' => 'float'
		),
		'type' => array(
			'type' => 'integer',
			'length' => 4
		)
	));
	$ilDB->addPrimaryKey('qpl_a_lome', array('question_fi', 'gap_number', 'position'));
}
?>
<#4722>
<?php
$ilCtrlStructureReader->getStructure();
?>

<#4723>
<?php
	
	$query = 'SELECT child FROM tree group by child having count(child) > 1';
	$res = $ilDB->query($query);
	
	$found_dup = FALSE;
	while($row = $res->fetchRow(DB_FETCHMODE_OBJECT))
	{
		$found_dup = TRUE;
	}
	
	if(!$found_dup)
	{
		$ilDB->addPrimaryKey('tree',array('child'));
	}
	else
	{
		$ilSetting = new ilSetting();
		$is_read = $ilSetting->get('tree_dups', 0);

		if(!$is_read)
			{
				echo "<pre>
					Dear Administrator,

					DO NOT REFRESH THIS PAGE UNLESS YOU HAVE READ THE FOLLOWING INSTRUCTIONS

					The update process has been stopped due to an invalid data structure of the repository tree. 
					Duplicates have been detected in your installation.
					
					You can continue with the update process.
					But you should perform a system check and repair the tree structure in \"Adminstration -> Systemcheck -> Tree\"

					Best regards,
					The Tree Maintainer
				</pre>";

				$ilSetting->set('tree_dups', 1);
				exit;
			}
	}
?>
<#4724>
<?php
//step 1/4 usr_data_multi renames old table

if ($ilDB->tableExists('usr_data_multi') && !$ilDB->tableExists('usr_data_multi_old'))
{
	$ilDB->renameTable("usr_data_multi", "usr_data_multi_old");
}
?>
<#4725>
<?php
//step 2/4 usr_data_multi creates new table with unique id, sequenz and index

if (!$ilDB->tableExists('usr_data_multi'))
{
	$ilDB->createTable('usr_data_multi',array(
		'id'		=> array(
			'type'	=> 'integer',
			'length' => 4,
			'notnull' => true
		),
		'usr_id'	=> array(
			'type'	=> 'integer',
			'length'=> 4,
			'notnull' => TRUE
		),
		'field_id'	=> array(
			'type'	=> 'text',
			'length'=> 255,
			'notnull' => TRUE
		),
		'value'	=> array(
			'type'	=> 'text',
			'length'=> 1000,
			'default' => ''
		)
	));
	$ilDB->addPrimaryKey('usr_data_multi', array('id'));
	$ilDB->addIndex('usr_data_multi',array('usr_id'),'i1');
	$ilDB->createSequence('usr_data_multi');
}
?>
<#4726>
<?php
//step 3/4 usr_data_multi moves all data to new table

if ($ilDB->tableExists('usr_data_multi') && $ilDB->tableExists('usr_data_multi_old'))
{
	$res = $ilDB->query("
		SELECT *
		FROM usr_data_multi_old
	");

	while($row = $ilDB->fetchAssoc($res))
	{
		$id = $ilDB->nextId('usr_data_multi');

		$ilDB->manipulate("INSERT INTO usr_data_multi (id, usr_id, field_id, value)".
			" VALUES (".
			$ilDB->quote($id, "integer").
			",".$ilDB->quote($row['usr_id'], "integer").
			",".$ilDB->quote($row['field_id'], "text").
			",".$ilDB->quote($row['value'], "text").
			")"
		);

		$ilDB->manipulateF(
			"DELETE FROM usr_data_multi_old WHERE usr_id = %s AND field_id = %s AND value = %s",
			array('integer', 'text', 'text'),
			array($row['usr_id'], $row['field_id'], $row['value'])
		);
	}
}
?>
<#4727>
<?php
//step 4/4 usr_data_multi removes old table

if ($ilDB->tableExists('usr_data_multi_old'))
{
	$ilDB->dropTable('usr_data_multi_old');
}
?>
<#4728>
<?php
//step 1/4 xmlnestedset renames old table

if ($ilDB->tableExists('xmlnestedset') && !$ilDB->tableExists('xmlnestedset_old'))
{
	$ilDB->renameTable("xmlnestedset", "xmlnestedset_old");
}
?>
<#4729>
<?php
//step 2/4 xmlnestedset creates new table with unique id and sequenz

if (!$ilDB->tableExists('xmlnestedset'))
{
	$ilDB->createTable("xmlnestedset",
		array(
			"ns_id" => array(
				"type" => "integer",
				"length" => 4,
				"notnull" => true
			),
			"ns_book_fk" => array(
				"type" => "integer",
				"length" => 4,
				"notnull" => true
			),
			"ns_type" => array(
				"type" => "text",
				"length" => 50,
				"notnull" => true
			),
			"ns_tag_fk" => array(
				"type" => "integer",
				"length" => 4,
				"notnull" => true
			),
			"ns_l" => array(
				"type" => "integer",
				"length" => 4,
				"notnull" => true
			),
			"ns_r" => array(
				"type" => "integer",
				"length" => 4,
				"notnull" => true
			)
		)
	);
	$ilDB->addIndex("xmlnestedset", array("ns_tag_fk"), 'i1');
	$ilDB->addIndex("xmlnestedset", array("ns_l"), 'i2');
	$ilDB->addIndex("xmlnestedset", array("ns_r"), 'i3');
	$ilDB->addIndex("xmlnestedset", array("ns_book_fk"), 'i4');
	$ilDB->addPrimaryKey('xmlnestedset', array('ns_id'));
	$ilDB->createSequence('xmlnestedset');
}
?>
<#4730>
<?php
//step 3/4 xmlnestedset moves all data to new table

if ($ilDB->tableExists('xmlnestedset') && $ilDB->tableExists('xmlnestedset_old'))
{
	$res = $ilDB->query("
		SELECT *
		FROM xmlnestedset_old
	");

	while($row = $ilDB->fetchAssoc($res))
	{
		$id = $ilDB->nextId('xmlnestedset');

		$ilDB->manipulate("INSERT INTO xmlnestedset (ns_id, ns_book_fk, ns_type, ns_tag_fk, ns_l, ns_r)".
			" VALUES (".
			$ilDB->quote($id, "integer").
			",".$ilDB->quote($row['ns_book_fk'], "integer").
			",".$ilDB->quote($row['ns_type'], "text").
			",".$ilDB->quote($row['ns_tag_fk'], "integer").
			",".$ilDB->quote($row['ns_l'], "integer").
			",".$ilDB->quote($row['ns_r'], "integer").
			")"
		);

		$ilDB->manipulateF(
			"DELETE FROM xmlnestedset_old WHERE ns_book_fk = %s AND ns_type = %s AND ns_tag_fk = %s AND ns_l = %s AND ns_r = %s",
			array('integer', 'text', 'integer', 'integer', 'integer'),
			array($row['ns_book_fk'], $row['ns_type'], $row['ns_tag_fk'], $row['ns_l'], $row['ns_r'])
		);
	}
}
?>
<#4731>
<?php
//step 4/4 xmlnestedset removes old table

if ($ilDB->tableExists('xmlnestedset_old'))
{
	$ilDB->dropTable('xmlnestedset_old');
}
?>
<#4732>
<?php
//step 1/4 xmlnestedsettmp renames old table

if ($ilDB->tableExists('xmlnestedsettmp') && !$ilDB->tableExists('xmlnestedsettmp_old'))
{
	$ilDB->renameTable("xmlnestedsettmp", "xmlnestedsettmp_old");
}
?>
<#4733>
<?php
//step 2/4 xmlnestedsettmp creates new table with unique id and sequenz

if (!$ilDB->tableExists('xmlnestedsettmp'))
{
	$ilDB->createTable("xmlnestedsettmp",
		array(
			"ns_id" => array(
				"type" => "integer",
				"length" => 4,
				"notnull" => true
			),
			"ns_unique_id" => array(// text because maybe we have to store a session_id in future e.g.
				"type" => "text",
				"length" => 32,
				"notnull" => true
			),
			"ns_book_fk" => array(
				"type" => "integer",
				"length" => 4,
				"notnull" => true
			),
			"ns_type" => array(
				"type" => "text",
				"length" => 50,
				"notnull" => true
			),
			"ns_tag_fk" => array(
				"type" => "integer",
				"length" => 4,
				"notnull" => true
			),
			"ns_l" => array(
				"type" => "integer",
				"length" => 4,
				"notnull" => true
			),
			"ns_r" => array(
				"type" => "integer",
				"length" => 4,
				"notnull" => true
			)
		)
	);
	$ilDB->addIndex("xmlnestedsettmp", array("ns_tag_fk"), 'i1');
	$ilDB->addIndex("xmlnestedsettmp", array("ns_l"), 'i2');
	$ilDB->addIndex("xmlnestedsettmp", array("ns_r"), 'i3');
	$ilDB->addIndex("xmlnestedsettmp", array("ns_book_fk"), 'i4');
	$ilDB->addIndex("xmlnestedsettmp", array("ns_unique_id"), 'i5');
	$ilDB->addPrimaryKey('xmlnestedsettmp', array('ns_id'));
	$ilDB->createSequence('xmlnestedsettmp');
}
?>
<#4734>
<?php
//step 3/4 xmlnestedsettmp moves all data to new table

if ($ilDB->tableExists('xmlnestedsettmp') && $ilDB->tableExists('xmlnestedsettmp_old'))
{
	$res = $ilDB->query("
		SELECT *
		FROM xmlnestedsettmp_old
	");

	while($row = $ilDB->fetchAssoc($res))
	{
		$id = $ilDB->nextId('xmlnestedsettmp');

		$ilDB->manipulate("INSERT INTO xmlnestedsettmp (ns_id, ns_unique_id, ns_book_fk, ns_type, ns_tag_fk, ns_l, ns_r)".
			" VALUES (".
			$ilDB->quote($id, "integer").
			",".$ilDB->quote($row['ns_unique_id'], "text").
			",".$ilDB->quote($row['ns_book_fk'], "integer").
			",".$ilDB->quote($row['ns_type'], "text").
			",".$ilDB->quote($row['ns_tag_fk'], "integer").
			",".$ilDB->quote($row['ns_l'], "integer").
			",".$ilDB->quote($row['ns_r'], "integer").
			")"
		);

		$ilDB->manipulateF(
			"DELETE FROM xmlnestedsettmp_old WHERE ns_unique_id = %s AND ns_book_fk = %s AND ns_type = %s AND ns_tag_fk = %s AND ns_l = %s AND ns_r = %s",
			array('text', 'integer', 'text', 'integer', 'integer', 'integer'),
			array($row['ns_unique_id'], $row['ns_book_fk'], $row['ns_type'], $row['ns_tag_fk'], $row['ns_l'], $row['ns_r'])
		);
	}
}
?>
<#4735>
<?php
//step 4/4 xmlnestedset_tmp removes old table

if ($ilDB->tableExists('xmlnestedsettmp_old'))
{
	$ilDB->dropTable('xmlnestedsettmp_old');
}
?>
<#4736>
<?php
//step 1/5 xmlparam search for dublicates and store it in xmlparam_tmp

if ($ilDB->tableExists('xmlparam'))
{
	$res = $ilDB->query("
		SELECT first.tag_fk tag_fk, first.param_name param_name
		FROM xmlparam first
		WHERE EXISTS (
			SELECT second.tag_fk, second.param_name
			FROM xmlparam second
			WHERE first.tag_fk = second.tag_fk AND first.param_name = second.param_name
			GROUP BY second.tag_fk, second.param_name
			HAVING COUNT(second.tag_fk) > 1
		)
		GROUP BY first.tag_fk, first.param_name
	");

	if($ilDB->numRows($res))
	{
		if(!$ilDB->tableExists('xmlparam_tmp'))
		{
			$ilDB->createTable('xmlparam_tmp', array(
				'tag_fk' => array(
					'type'  => 'integer',
					'length'=> 4,
					'notnull' => true,
					'default' => 0
				),
				'param_name' => array(
					'type'  => 'text',
					'length'=> 50,
					'notnull' => true,
					'default' => 0
				)
			));
			$ilDB->addPrimaryKey('xmlparam_tmp', array('tag_fk','param_name'));
		}

		while($row = $ilDB->fetchAssoc($res))
		{
			$ilDB->replace('xmlparam_tmp', array(), array(
				'tag_fk' => array('integer', $row['tag_fk']),
				'param_name' => array('text', $row['param_name'])
			));
		}
	}
}
?>
<#4737>
<?php
//step 2/5 xmlparam deletes dublicates stored in xmlparam_tmp

if ($ilDB->tableExists('xmlparam_tmp'))
{
	$res = $ilDB->query("
		SELECT tag_fk, param_name
		FROM xmlparam_tmp
	");

	while($row = $ilDB->fetchAssoc($res))
	{
		$res_data = $ilDB->query("
			SELECT *
			FROM xmlparam
			WHERE
			tag_fk = ".$ilDB->quote($row['tag_fk'] ,'integer')." AND
			param_name = ".$ilDB->quote($row['param_name'] ,'text')
		);
		$data = $ilDB->fetchAssoc($res_data);

		$ilDB->manipulate("DELETE FROM xmlparam WHERE".
			" tag_fk = " . $ilDB->quote($row['tag_fk'] ,'integer').
			" AND param_name = " . $ilDB->quote($row['param_name'] ,'text')
		);

		$ilDB->manipulate("INSERT INTO xmlparam (tag_fk,param_name,param_value) ".
			"VALUES ( ".
			$ilDB->quote($data['tag_fk'] ,'integer').', '.
			$ilDB->quote($data['param_name'] ,'text').', '.
			$ilDB->quote($data['param_value'] ,'text').
			")");

		$ilDB->manipulate("DELETE FROM xmlparam_tmp WHERE".
			" tag_fk = " . $ilDB->quote($row['tag_fk'] ,'integer').
			" AND param_name = " . $ilDB->quote($row['param_name'] ,'text')
		);
	}
}
?>
<#4738>
<?php
//step 3/5 xmlparam drop xmlparam_tmp

if( $ilDB->tableExists('xmlparam_tmp') )
{
	$ilDB->dropTable('xmlparam_tmp');
}
?>
<#4739>
<?php
//step 4/5 xmlparam drops not used indexes

if( $ilDB->indexExistsByFields('xmlparam', array('tag_fk')) )
{
	$ilDB->dropIndexByFields('xmlparam', array('tag_fk'));
}
?>
<#4740>
<?php
//step 5/5 xmlparam adding primary keys

if($ilDB->tableExists('xmlparam'))
{
	$ilDB->addPrimaryKey('xmlparam', array('tag_fk', 'param_name'));
}
?>
<#4741>
<?php
//step 1/1 tree_workspace adding primary key

if($ilDB->tableExists('tree_workspace'))
{
	if( $ilDB->indexExistsByFields('tree_workspace', array('child')) )
	{
		$ilDB->dropIndexByFields('tree_workspace', array('child'));
	}

	$ilDB->addPrimaryKey('tree_workspace', array('child'));
}
?>
<#4742>
<?php
if( !$ilDB->tableColumnExists('tst_active', 'last_pmode') )
{
	$ilDB->addTableColumn('tst_active', 'last_pmode', array(
		'type' => 'text',
		'length' => 16,
		'notnull' => false,
		'default' => null
	));
}
?>
<#4743>
<?php
if( !$ilDB->tableColumnExists('tst_solutions', 'authorized') )
{
	$ilDB->addTableColumn('tst_solutions', 'authorized', array(
		'type' => 'integer',
		'length' => 1,
		'notnull' => false,
		'default' => 1
	));

	$ilDB->queryF("UPDATE tst_solutions SET authorized = %s", array('integer'), array(1));
}
?>
<#4744>
<?php
if( $ilDB->tableColumnExists('tst_dyn_quest_set_cfg', 'prev_quest_list_enabled') )
{
	$ilDB->dropTableColumn('tst_dyn_quest_set_cfg', 'prev_quest_list_enabled');
}
?>
<#4745>
<?php
if( !$ilDB->tableColumnExists('tst_tests', 'force_inst_fb') )
{
	$ilDB->addTableColumn('tst_tests', 'force_inst_fb', array(
		'type' => 'integer',
		'length' => 1,
		'notnull' => false,
		'default' => 0
	));
}
?>
<#4746>
<?php
require_once("./Modules/StudyProgramme/classes/model/class.ilStudyProgramme.php");
require_once("./Modules/StudyProgramme/classes/model/class.ilStudyProgrammeAssignment.php");
require_once("./Modules/StudyProgramme/classes/model/class.ilStudyProgrammeProgress.php");

//ilStudyProgramme::installDB();

$fields = array(
	'obj_id' => array(
		'type' => 'integer',
		'length' => '4',

	),
	'last_change' => array(
		'notnull' => '1',
		'type' => 'timestamp',

	),
	'subtype_id' => array(
		'notnull' => '1',
		'type' => 'integer',
		'length' => '4',

	),
	'points' => array(
		'notnull' => '1',
		'type' => 'integer',
		'length' => '4',

	),
	'lp_mode' => array(
		'notnull' => '1',
		'type' => 'integer',
		'length' => '1',

	),
	'status' => array(
		'notnull' => '1',
		'type' => 'integer',
		'length' => '1',

	),

);
/**
 * @var $ilDB ilDB
 */
if (! $ilDB->tableExists('prg_settings')) {
	$ilDB->createTable('prg_settings', $fields);
	$ilDB->addPrimaryKey('prg_settings', array( 'obj_id' ));
	if(!$ilDB->sequenceExists('prg_settings')) {
		$ilDB->createSequence('prg_settings');
	}
}

$fields = array(
	'id' => array(
		'type' => 'integer',
		'length' => '4',

	),
	'usr_id' => array(
		'notnull' => '1',
		'type' => 'integer',
		'length' => '4',

	),
	'root_prg_id' => array(
		'notnull' => '1',
		'type' => 'integer',
		'length' => '4',

	),
	'last_change' => array(
		'notnull' => '1',
		'type' => 'timestamp',

	),
	'last_change_by' => array(
		'notnull' => '1',
		'type' => 'integer',
		'length' => '4',

	),

);
if (! $ilDB->tableExists('prg_usr_assignments')) {
	$ilDB->createTable('prg_usr_assignments', $fields);
	$ilDB->addPrimaryKey('prg_usr_assignments', array( 'id' ));

	if (! $ilDB->sequenceExists('prg_usr_assignments')) {
		$ilDB->createSequence('prg_usr_assignments');
	}

}


$fields = array(
	'id' => array(
		'type' => 'integer',
		'length' => '4',

	),
	'assignment_id' => array(
		'notnull' => '1',
		'type' => 'integer',
		'length' => '4',

	),
	'prg_id' => array(
		'notnull' => '1',
		'type' => 'integer',
		'length' => '4',

	),
	'usr_id' => array(
		'notnull' => '1',
		'type' => 'integer',
		'length' => '4',

	),
	'points' => array(
		'notnull' => '1',
		'type' => 'integer',
		'length' => '4',

	),
	'points_cur' => array(
		'notnull' => '1',
		'type' => 'integer',
		'length' => '4',

	),
	'status' => array(
		'notnull' => '1',
		'type' => 'integer',
		'length' => '1',

	),
	'completion_by' => array(
		'type' => 'integer',
		'length' => '4',

	),
	'last_change' => array(
		'notnull' => '1',
		'type' => 'timestamp',

	),
	'last_change_by' => array(
		'type' => 'integer',
		'length' => '4',

	),

);
if (! $ilDB->tableExists('prg_usr_progress')) {
	$ilDB->createTable('prg_usr_progress', $fields);
	$ilDB->addPrimaryKey('prg_usr_progress', array( 'id' ));

	if (! $ilDB->sequenceExists('prg_usr_progress')) {
		$ilDB->createSequence('prg_usr_progress');
	}

}

// Active Record does not support tuples as primary keys, so we have to
// set those on our own.
$ilDB->addUniqueConstraint( ilStudyProgrammeProgress::returnDbTableName()
						  , array("assignment_id", "prg_id", "usr_id")
						  );

// ActiveRecord seems to not interpret con_is_null correctly, so we have to set
// it manually.
$ilDB->modifyTableColumn( ilStudyProgrammeProgress::returnDbTableName()
						, "completion_by"
						, array( "notnull" => false
							   , "default" => null
							   )
						);
$ilDB->modifyTableColumn( ilStudyProgrammeProgress::returnDbTableName()
						, "last_change_by"
						, array( "notnull" => false
							   , "default" => null
							   )
						);

require_once("./Services/Migration/DBUpdate_3560/classes/class.ilDBUpdateNewObjectType.php");
$obj_type_id = ilDBUpdateNewObjectType::addNewType("prg", "StudyProgramme");
$existing_ops = array("visible", "write", "copy", "delete", "edit_permission");
foreach ($existing_ops as $op) {
	$op_id = ilDBUpdateNewObjectType::getCustomRBACOperationId($op);
	ilDBUpdateNewObjectType::addRBACOperation($obj_type_id, $op_id);		
}

require_once("./Modules/StudyProgramme/classes/model/class.ilStudyProgrammeAdvancedMetadataRecord.php");
require_once("./Modules/StudyProgramme/classes/model/class.ilStudyProgrammeType.php");
require_once("./Modules/StudyProgramme/classes/model/class.ilStudyProgrammeTypeTranslation.php");

$fields = array(
	'id' => array(
		'type' => 'integer',
		'length' => '4',

	),
	'type_id' => array(
		'type' => 'integer',
		'length' => '4',

	),
	'rec_id' => array(
		'type' => 'integer',
		'length' => '4',

	),

);
if (! $ilDB->tableExists('prg_type_adv_md_rec')) {
	$ilDB->createTable('prg_type_adv_md_rec', $fields);
	$ilDB->addPrimaryKey('prg_type_adv_md_rec', array( 'id' ));

	if (! $ilDB->sequenceExists('prg_type_adv_md_rec')) {
		$ilDB->createSequence('prg_type_adv_md_rec');
	}

}

$fields = array(
	'id' => array(
		'type' => 'integer',
		'length' => '4',

	),
	'default_lang' => array(
		'type' => 'text',
		'length' => '4',

	),
	'owner' => array(
		'type' => 'integer',
		'length' => '4',

	),
	'create_date' => array(
		'notnull' => '1',
		'type' => 'timestamp',

	),
	'last_update' => array(
		'type' => 'timestamp',

	),
	'icon' => array(
		'type' => 'text',
		'length' => '255',

	),

);
if (! $ilDB->tableExists('prg_type')) {
	$ilDB->createTable('prg_type', $fields);
	$ilDB->addPrimaryKey('prg_type', array( 'id' ));

	if (! $ilDB->sequenceExists('prg_type')) {
		$ilDB->createSequence('prg_type');
	}

}

$fields = array(
	'id' => array(
		'type' => 'integer',
		'length' => '4',

	),
	'prg_type_id' => array(
		'type' => 'integer',
		'length' => '4',

	),
	'lang' => array(
		'type' => 'text',
		'length' => '4',

	),
	'member' => array(
		'type' => 'text',
		'length' => '32',

	),
	'value' => array(
		'type' => 'text',
		'length' => '3500',

	),

);
if (! $ilDB->tableExists('prg_translations')) {
	$ilDB->createTable('prg_translations', $fields);
	$ilDB->addPrimaryKey('prg_translations', array( 'id' ));

	if (! $ilDB->sequenceExists('prg_translations')) {
		$ilDB->createSequence('prg_translations');
	}

}



?>
<#4747>
<?php

include_once('./Services/Migration/DBUpdate_3560/classes/class.ilDBUpdateNewObjectType.php');

// workaround to avoid error when using addAdminNode. Bug?
class EventHandler {
	public function raise($a_component, $a_event, $a_parameter = "") {
		// nothing to do...
	}
}
$GLOBALS['ilAppEventHandler'] = new EventHandler();

ilDBUpdateNewObjectType::addAdminNode('prgs', 'StudyProgrammeAdmin');

?>
<#4748>
<?php
	$ilCtrlStructureReader->getStructure();
?>
<#4749>
<?php
if(!$ilDB->tableColumnExists("obj_members", "admin"))
{
        $ilDB->addTableColumn(
				"obj_members", 
				"admin", 
				array(
					'type' => 'integer',
					'length' => 1,
					'notnull' => FALSE,
					'default' => 0
        ));
}
if(!$ilDB->tableColumnExists("obj_members", "tutor"))
{
        $ilDB->addTableColumn(
				"obj_members", 
				"tutor", 
				array(
					'type' => 'integer',
					'length' => 1,
					'notnull' => FALSE,
					'default' => 0
        ));
}
if(!$ilDB->tableColumnExists("obj_members", "member"))
{
        $ilDB->addTableColumn(
				"obj_members", 
				"member", 
				array(
					'type' => 'integer',
					'length' => 2,
					'notnull' => FALSE,
					'default' => 0
        ));
}
?>
<#4750>
<?php
	$ilCtrlStructureReader->getStructure();
?>
<#4751>
<?php
	$ilCtrlStructureReader->getStructure();
?>
<#4752>
<?php
if(!$ilDB->sequenceExists('prg_settings')) {
	$ilDB->createSequence('prg_settings');
}
if (! $ilDB->sequenceExists('prg_usr_assignments')) {
	$ilDB->createSequence('prg_usr_assignments');
}
if (! $ilDB->sequenceExists('prg_usr_progress')) {
	$ilDB->createSequence('prg_usr_progress');
}
if (! $ilDB->sequenceExists('prg_type_adv_md_rec')) {
	$ilDB->createSequence('prg_type_adv_md_rec');
}
if (! $ilDB->sequenceExists('prg_type')) {
	$ilDB->createSequence('prg_type');
}
if (! $ilDB->sequenceExists('prg_translations')) {
	$ilDB->createSequence('prg_translations');
}
?>
<#4753>
<?php
include_once('./Services/Migration/DBUpdate_3560/classes/class.ilDBUpdateNewObjectType.php');

$parent_types = array('root', 'cat', 'prg');
ilDBUpdateNewObjectType::addRBACCreate('create_prg', 'Create Study Programme', $parent_types);
?>
<#4754>
<?php
$ilCtrlStructureReader->getStructure();
?>
<#4755>
<?php
$ilDB->modifyTableColumn('il_wac_secure_path', 'path', array(
	'length'  => 64,
));
?>
<#4756>
<?php
$obj_type = 'icla'; 
$set      = $ilDB->queryF(
	"SELECT obj_id FROM object_data WHERE type = %s",
	array('text'),
	array($obj_type)
);
while($row = $ilDB->fetchAssoc($set))
{
	$obj_id = $row['obj_id'];

	$refset = $ilDB->queryF(
		"SELECT ref_id FROM object_reference WHERE obj_id = %s",
		array('integer'),
		array($obj_id)
	);
	while($refrow = $ilDB->fetchAssoc($refset))
	{
		$ref_id = $refrow['ref_id'];

		$ilDB->manipulate("DELETE FROM crs_items WHERE obj_id = " . $ilDB->quote($ref_id, 'integer'));
		$ilDB->manipulate("DELETE FROM crs_items WHERE parent_id = " . $ilDB->quote($ref_id, 'integer'));
		$ilDB->manipulate("DELETE FROM rbac_log WHERE ref_id = " . $ilDB->quote($ref_id, 'integer'));
		$ilDB->manipulate("DELETE FROM rbac_pa WHERE ref_id = " . $ilDB->quote($ref_id, 'integer'));
		$ilDB->manipulate("DELETE FROM desktop_item WHERE item_id = " . $ilDB->quote($ref_id, 'integer'));
		$ilDB->manipulate("DELETE FROM conditions WHERE  target_ref_id = " . $ilDB->quote($ref_id, 'integer') . " OR trigger_ref_id = " . $ilDB->quote($ref_id, 'integer'));
		$ilDB->manipulate("DELETE FROM didactic_tpl_objs WHERE ref_id = " . $ilDB->quote($ref_id, 'integer'));
		// We know that all of these objects are leafs, so we can delete the records without determining the tree impl. and processing additional checks
		$ilDB->manipulate("DELETE FROM tree WHERE child = " . $ilDB->quote($ref_id, 'integer'));
		$ilDB->manipulate("DELETE FROM object_reference WHERE ref_id = " . $ilDB->quote($ref_id, 'integer'));

		$GLOBALS['ilLog']->write(sprintf(
			"DB Step %s: Deleted object reference of type %s with ref_id %s.",
			$nr, $obj_type, $ref_id
		));
	}

	$ilDB->manipulate("DELETE FROM il_news_item WHERE context_obj_id = " . $ilDB->quote($obj_id, "integer") . " AND context_obj_type = " . $ilDB->quote($obj_type, "text"));
	$ilDB->manipulate("DELETE FROM il_block_setting WHERE block_id = " . $ilDB->quote($obj_id, "integer") . " AND type = " . $ilDB->quote("news", "text"));
	$ilDB->manipulate("DELETE FROM ut_lp_settings WHERE obj_id = " . $ilDB->quote($obj_id, 'integer'));
	$ilDB->manipulate("DELETE FROM ecs_import WHERE obj_id = " . $ilDB->quote($obj_id, 'integer'));
	$ilDB->manipulate("DELETE FROM dav_property WHERE obj_id = " . $ilDB->quote($obj_id, 'integer'));
	$ilDB->manipulate("DELETE FROM didactic_tpl_objs WHERE obj_id = " . $ilDB->quote($obj_id, 'integer'));
	$ilDB->manipulate("DELETE FROM object_description WHERE obj_id = " . $ilDB->quote($obj_id, 'integer'));
	$ilDB->manipulate("DELETE FROM object_data WHERE obj_id = " . $ilDB->quote($obj_id, 'integer'));

	$GLOBALS['ilLog']->write(sprintf(
		"DB Step %s: Deleted object of type %s with obj_id %s.",
		$nr, $obj_type, $obj_id
	));
}
?>
<#4757>
<?php
$obj_type = 'icrs';
$set      = $ilDB->queryF(
	"SELECT obj_id FROM object_data WHERE type = %s",
	array('text'),
	array($obj_type)
);
while($row = $ilDB->fetchAssoc($set))
{
	$obj_id = $row['obj_id'];

	$refset = $ilDB->queryF(
		"SELECT ref_id FROM object_reference WHERE obj_id = %s",
		array('integer'),
		array($obj_id)
	);
	while($refrow = $ilDB->fetchAssoc($refset))
	{
		$ref_id = $refrow['ref_id'];

		$ilDB->manipulate("DELETE FROM crs_items WHERE obj_id = " . $ilDB->quote($ref_id, 'integer'));
		$ilDB->manipulate("DELETE FROM crs_items WHERE parent_id = " . $ilDB->quote($ref_id, 'integer'));
		$ilDB->manipulate("DELETE FROM rbac_log WHERE ref_id = " . $ilDB->quote($ref_id, 'integer'));
		$ilDB->manipulate("DELETE FROM rbac_pa WHERE ref_id = " . $ilDB->quote($ref_id, 'integer'));
		$ilDB->manipulate("DELETE FROM desktop_item WHERE item_id = " . $ilDB->quote($ref_id, 'integer'));
		$ilDB->manipulate("DELETE FROM conditions WHERE  target_ref_id = " . $ilDB->quote($ref_id, 'integer') . " OR trigger_ref_id = " . $ilDB->quote($ref_id, 'integer'));
		$ilDB->manipulate("DELETE FROM didactic_tpl_objs WHERE ref_id = " . $ilDB->quote($ref_id, 'integer'));
		// We know that all of these objects are leafs, so we can delete the records without determining the tree impl. and processing additional checks
		$ilDB->manipulate("DELETE FROM tree WHERE child = " . $ilDB->quote($ref_id, 'integer'));
		$ilDB->manipulate("DELETE FROM object_reference WHERE ref_id = " . $ilDB->quote($ref_id, 'integer'));

		$GLOBALS['ilLog']->write(sprintf(
			"DB Step %s: Deleted object reference of type %s with ref_id %s.",
			$nr, $obj_type, $ref_id
		));
	}

	$ilDB->manipulate("DELETE FROM il_news_item WHERE context_obj_id = " . $ilDB->quote($obj_id, "integer") . " AND context_obj_type = " . $ilDB->quote($obj_type, "text"));
	$ilDB->manipulate("DELETE FROM il_block_setting WHERE block_id = " . $ilDB->quote($obj_id, "integer") . " AND type = " . $ilDB->quote("news", "text"));
	$ilDB->manipulate("DELETE FROM ut_lp_settings WHERE obj_id = " . $ilDB->quote($obj_id, 'integer'));
	$ilDB->manipulate("DELETE FROM ecs_import WHERE obj_id = " . $ilDB->quote($obj_id, 'integer'));
	$ilDB->manipulate("DELETE FROM dav_property WHERE obj_id = " . $ilDB->quote($obj_id, 'integer'));
	$ilDB->manipulate("DELETE FROM didactic_tpl_objs WHERE obj_id = " . $ilDB->quote($obj_id, 'integer'));
	$ilDB->manipulate("DELETE FROM object_description WHERE obj_id = " . $ilDB->quote($obj_id, 'integer'));
	$ilDB->manipulate("DELETE FROM object_data WHERE obj_id = " . $ilDB->quote($obj_id, 'integer'));

	$GLOBALS['ilLog']->write(sprintf(
		"DB Step %s: Deleted object of type %s with obj_id %s.",
		$nr, $obj_type, $obj_id
	));
}
?>
<#4758>
<?php
$a_type = 'icla';
$set = $ilDB->queryF(
	"SELECT obj_id FROM object_data WHERE type = %s AND title = %s",
	array('text', 'text'),
	array('typ', $a_type)
);
$row     = $ilDB->fetchAssoc($set);
$type_id = $row['obj_id'];
if($type_id)
{
	// RBAC

	// basic operations
	$ilDB->manipulate("DELETE FROM rbac_ta WHERE typ_id = " . $ilDB->quote($type_id, "integer"));

	// creation operation
	$set           = $ilDB->query("SELECT ops_id" .
		" FROM rbac_operations " .
		" WHERE class = " . $ilDB->quote("create", "text") .
		" AND operation = " . $ilDB->quote("create_" . $a_type, "text"));
	$row           = $ilDB->fetchAssoc($set);
	$create_ops_id = $row["ops_id"];
	if($create_ops_id)
	{
		$ilDB->manipulate("DELETE FROM rbac_templates WHERE ops_id = ".$ilDB->quote($create_ops_id, "integer"));
		$GLOBALS['ilLog']->write(sprintf(
			"DB Step %s: Deleted rbac_templates create operation with ops_id %s for object type %s with obj_id %s.",
			$nr, $create_ops_id, $a_type, $type_id
		));

		// container create
		foreach(array("icrs") as $parent_type)
		{
			$pset = $ilDB->queryF(
				"SELECT obj_id FROM object_data WHERE type = %s AND title = %s",
				array('text', 'text'),
				array('typ', $parent_type)
			);
			$prow = $ilDB->fetchAssoc($pset);
			$parent_type_id = $prow['obj_id'];
			if($parent_type_id)
			{
				$ilDB->manipulate("DELETE FROM rbac_ta".
					" WHERE typ_id = ".$ilDB->quote($parent_type_id, "integer").
					" AND ops_id = ".$ilDB->quote($create_ops_id, "integer"));
			}
		}

		$ilDB->manipulate("DELETE FROM rbac_operations WHERE ops_id = ".$ilDB->quote($create_ops_id, "integer"));
		$GLOBALS['ilLog']->write(sprintf(
			"DB Step %s: Deleted create operation with ops_id %s for object type %s with obj_id %s.",
			$nr, $create_ops_id, $a_type, $type_id
		));
	}

	// Type
	$ilDB->manipulate("DELETE FROM object_data WHERE obj_id = " . $ilDB->quote($type_id, "integer"));
	$GLOBALS['ilLog']->write(sprintf(
		"DB Step %s: Deleted object type %s with obj_id %s.",
		$nr, $a_type, $type_id
	));
}

$set = new ilSetting();
$set->delete("obj_dis_creation_".$a_type);
$set->delete("obj_add_new_pos_".$a_type);
$set->delete("obj_add_new_pos_grp_".$a_type);
?>
<#4759>
<?php
$a_type = 'icrs';
$set = $ilDB->queryF(
	"SELECT obj_id FROM object_data WHERE type = %s AND title = %s",
	array('text', 'text'),
	array('typ', $a_type)
);
$row     = $ilDB->fetchAssoc($set);
$type_id = $row['obj_id'];
if($type_id)
{
	// RBAC

	// basic operations
	$ilDB->manipulate("DELETE FROM rbac_ta WHERE typ_id = " . $ilDB->quote($type_id, "integer"));

	// creation operation
	$set           = $ilDB->query("SELECT ops_id" .
		" FROM rbac_operations " .
		" WHERE class = " . $ilDB->quote("create", "text") .
		" AND operation = " . $ilDB->quote("create_" . $a_type, "text"));
	$row           = $ilDB->fetchAssoc($set);
	$create_ops_id = $row["ops_id"];
	if($create_ops_id)
	{
		$ilDB->manipulate("DELETE FROM rbac_templates WHERE ops_id = ".$ilDB->quote($create_ops_id, "integer"));
		$GLOBALS['ilLog']->write(sprintf(
			"DB Step %s: Deleted rbac_templates create operation with ops_id %s for object type %s with obj_id %s.",
			$nr, $create_ops_id, $a_type, $type_id
		));

		// container create
		foreach(array("root", "cat", "crs", "grp", "fold") as $parent_type)
		{
			$pset = $ilDB->queryF(
				"SELECT obj_id FROM object_data WHERE type = %s AND title = %s",
				array('text', 'text'),
				array('typ', $parent_type)
			);
			$prow = $ilDB->fetchAssoc($pset);
			$parent_type_id = $prow['obj_id'];
			if($parent_type_id)
			{
				$ilDB->manipulate("DELETE FROM rbac_ta".
					" WHERE typ_id = ".$ilDB->quote($parent_type_id, "integer").
					" AND ops_id = ".$ilDB->quote($create_ops_id, "integer"));
			}
		}

		$ilDB->manipulate("DELETE FROM rbac_operations WHERE ops_id = ".$ilDB->quote($create_ops_id, "integer"));
		$GLOBALS['ilLog']->write(sprintf(
			"DB Step %s: Deleted create operation with ops_id %s for object type %s with obj_id %s.",
			$nr, $create_ops_id, $a_type, $type_id
		));
	}

	// Type
	$ilDB->manipulate("DELETE FROM object_data WHERE obj_id = " . $ilDB->quote($type_id, "integer"));
	$GLOBALS['ilLog']->write(sprintf(
		"DB Step %s: Deleted object type %s with obj_id %s.",
		$nr, $a_type, $type_id
	));
}

$set = new ilSetting();
$set->delete("obj_dis_creation_".$a_type);
$set->delete("obj_add_new_pos_".$a_type);
$set->delete("obj_add_new_pos_grp_".$a_type);
?>
<#4760>
<?php
$ilCtrlStructureReader->getStructure();
?>
<#4761>
<?php
$mt_mod_incon_query_num = "
	SELECT COUNT(*) cnt
	FROM mail_obj_data
	INNER JOIN mail_tree ON mail_tree.child = mail_obj_data.obj_id
	WHERE mail_tree.tree != mail_obj_data.user_id
";
$res  = $ilDB->query($mt_mod_incon_query_num);
$data = $ilDB->fetchAssoc($res);

if($data['cnt'] > 0)
{
	if(!$ilDB->tableExists('mail_tree_mod_migr'))
	{
		$ilDB->createTable('mail_tree_mod_migr', array(
			'usr_id' => array(
				'type'    => 'integer',
				'length'  => 4,
				'notnull' => true,
				'default' => 0
			)
		));
		$ilDB->addPrimaryKey('mail_tree_mod_migr', array('usr_id'));
	}
}
?>
<#4762>
<?php
if($ilDB->tableExists('mail_tree_mod_migr'))
{
	$db_step = $nr;

	$ps_create_mtmig_rec = $ilDB->prepareManip(
		"INSERT INTO mail_tree_mod_migr (usr_id) VALUES(?)",
		array('integer')
	);

	// Important: Use the field "tree" (usr_id in table: tree) AND the "user_id" (table: mail_obj_data)
	$mt_mod_incon_query = "
		SELECT DISTINCT(mail_tree.tree)
		FROM mail_obj_data
		INNER JOIN mail_tree ON mail_tree.child = mail_obj_data.obj_id
		LEFT JOIN mail_tree_mod_migr ON mail_tree_mod_migr.usr_id = mail_tree.tree
		WHERE mail_tree.tree != mail_obj_data.user_id AND mail_tree_mod_migr.usr_id IS NULL
	";
	$res = $ilDB->query($mt_mod_incon_query);
	while($row = $ilDB->fetchAssoc($res))
	{
		$ilDB->execute($ps_create_mtmig_rec, array($row['tree']));

		$GLOBALS['ilLog']->write(sprintf(
			"DB Step %s: Detected wrong child in table 'mail_tree' for user (field: tree) %s .",
			$db_step, $row['tree']
		));
	}

	$mt_mod_incon_query = "
		SELECT DISTINCT(mail_obj_data.user_id)
		FROM mail_obj_data
		INNER JOIN mail_tree ON mail_tree.child = mail_obj_data.obj_id
		LEFT JOIN mail_tree_mod_migr ON mail_tree_mod_migr.usr_id = mail_obj_data.user_id
		WHERE mail_tree.tree != mail_obj_data.user_id AND mail_tree_mod_migr.usr_id IS NULL
	";
	$res = $ilDB->query($mt_mod_incon_query);
	while($row = $ilDB->fetchAssoc($res))
	{
		$ilDB->execute($ps_create_mtmig_rec, array($row['user_id']));

		$GLOBALS['ilLog']->write(sprintf(
			"DB Step %s: Detected missing child in table 'mail_tree' for user (field: tree) %s .",
			$db_step, $row['user_id']
		));
	}
}
?>
<#4763>
<?php
if($ilDB->tableExists('mail_tree_mod_migr'))
{
	$db_step = $nr;

	$ps_del_tree_entries = $ilDB->prepareManip(
		"DELETE FROM mail_tree WHERE tree = ?",
		array('integer')
	);

	$ps_sel_fold_entries = $ilDB->prepare(
		"SELECT obj_id, title, m_type FROM mail_obj_data WHERE user_id = ?",
		array('integer')
	);

	$default_folders_title_to_type_map = array(
		'a_root'   => 'root',
		'b_inbox'  => 'inbox',
		'c_trash'  => 'trash',
		'd_drafts' => 'drafts',
		'e_sent'   => 'sent',
		'z_local'  => 'local'
	);
	$default_folder_type_to_title_map = array_flip($default_folders_title_to_type_map);

	$ps_in_fold_entry = $ilDB->prepareManip(
		"INSERT INTO mail_obj_data (obj_id, user_id, title, m_type) VALUES(?, ?, ?, ?)",
		array('integer','integer', 'text', 'text')
	);

	$ps_in_tree_entry = $ilDB->prepareManip(
		"INSERT INTO mail_tree (tree, child, parent, lft, rgt, depth) VALUES(?, ?, ?, ?, ?, ?)",
		array('integer', 'integer', 'integer', 'integer', 'integer', 'integer')
	);

	$ps_sel_tree_entry = $ilDB->prepare(
		"SELECT rgt, lft, parent FROM mail_tree WHERE child = ? AND tree = ?",
		array('integer', 'integer')
	);

	$ps_up_tree_entry = $ilDB->prepareManip(
		"UPDATE mail_tree SET lft = CASE WHEN lft > ? THEN lft + 2 ELSE lft END, rgt = CASE WHEN rgt >= ? THEN rgt + 2 ELSE rgt END WHERE tree = ?",
		array('integer', 'integer', 'integer')
	);

	$ps_del_mtmig_rec = $ilDB->prepareManip(
		"DELETE FROM mail_tree_mod_migr WHERE usr_id = ?",
		array('integer')
	);

	$res = $ilDB->query("SELECT usr_id FROM mail_tree_mod_migr");
	$num = $ilDB->numRows($res);

	$GLOBALS['ilLog']->write(sprintf(
		"DB Step %s: Found %s duplicates in table 'mail_tree'.",
		$db_step, $num
	));

	// We need a first loop to delete all affected mail trees
	$i = 0;
	while($row = $ilDB->fetchAssoc($res))
	{
		++$i;

		$usr_id = $row['usr_id'];

		$ilDB->execute($ps_del_tree_entries, array($usr_id));
		$GLOBALS['ilLog']->write(sprintf(
			"DB Step %s: Started 'mail_tree' migration for user %s. Deleted all records referring this user (field: tree)",
			$db_step, $usr_id
		));
	}

	$res = $ilDB->query("SELECT usr_id FROM mail_tree_mod_migr");

	$i = 0;
	while($row = $ilDB->fetchAssoc($res))
	{
		++$i;

		$usr_id = $row['usr_id'];

		$fold_res = $ilDB->execute($ps_sel_fold_entries, array($usr_id));
		$user_folders         = array();
		$user_default_folders = array();
		while($fold_row = $ilDB->fetchAssoc($fold_res))
		{
			$user_folders[$fold_row['obj_id']] = $fold_row;
			if(isset($default_folder_type_to_title_map[strtolower($fold_row['m_type'])]))
			{
				$user_default_folders[$fold_row['m_type']] = $fold_row['title'];
			}
		}

		// Create missing default folders
		$folders_to_create = array_diff_key($default_folder_type_to_title_map, $user_default_folders);
		foreach($folders_to_create as $type => $title)
		{
			$folder_id = $ilDB->nextId('mail_obj_data');
			$ilDB->execute($ps_in_fold_entry, array($folder_id, $usr_id, $title, $type));

			$user_folders[$folder_id] = array(
				'obj_id' => $folder_id,
				'user_id'=> $usr_id,
				'title'  => $title,
				'm_type' => $type
			);
			$GLOBALS['ilLog']->write(sprintf(
				"DB Step %s, iteration %s: Created 'mail_obj_data' record (missing folder type): %s, %s, %s, %s .",
				$db_step, $i, $folder_id, $usr_id, $title, $type
			));
		}

		// Create a new root folder node
		$root_id  = null;
		foreach($user_folders as $folder_id => $data)
		{
			if('root' != $data['m_type'])
			{
				continue;
			}

			$root_id = $folder_id;
			$ilDB->execute($ps_in_tree_entry, array($usr_id, $root_id, 0, 1, 2, 1));

			$GLOBALS['ilLog']->write(sprintf(
				"DB Step %s, iteration %s: Created root node with id %s for user %s in 'mail_tree'.",
				$db_step, $i, $root_id, $usr_id
			));
			break;
		}

		if(!$root_id)
		{
			// Did not find root folder, skip user and move to the next one
			$GLOBALS['ilLog']->write(sprintf(
				"DB Step %s, iteration %s: No root folder found for user %s . Skipped user.",
				$db_step, $i, $usr_id
			));
			continue;
		}

		$custom_folder_root_id = null;
		// Create all default folders below 'root'
		foreach($user_folders as $folder_id => $data)
		{
			if('root' == $data['m_type'] || !isset($default_folder_type_to_title_map[strtolower($data['m_type'])]))
			{
				continue;
			}

			if(null === $custom_folder_root_id && 'local' == $data['m_type'])
			{
				$custom_folder_root_id = $folder_id;
			}

			$res_parent = $ilDB->execute($ps_sel_tree_entry, array($root_id, $usr_id));
			$parent_row = $ilDB->fetchAssoc($res_parent);

			$right = $parent_row['rgt'];
			$lft   = $right;
			$rgt   = $right + 1;

			$ilDB->execute($ps_up_tree_entry, array($right, $right, $usr_id));
			$ilDB->execute($ps_in_tree_entry, array($usr_id, $folder_id, $root_id, $lft, $rgt, 2));
			$GLOBALS['ilLog']->write(sprintf(
				"DB Step %s, iteration %s: Created node with id %s (lft: %s | rgt: %s) for user %s in 'mail_tree'.",
				$db_step, $i, $folder_id, $lft, $rgt, $usr_id
			));

		}

		if(!$custom_folder_root_id)
		{
			// Did not find custom folder root, skip user and move to the next one
			$GLOBALS['ilLog']->write(sprintf(
				"DB Step %s, iteration %s: No custom folder root found for user %s . Skipped user.",
				$db_step, $i, $usr_id
			));
			continue;
		}

		// Create all custom folders below 'local'
		foreach($user_folders as $folder_id => $data)
		{
			if(isset($default_folder_type_to_title_map[strtolower($data['m_type'])]))
			{
				continue;
			}

			$res_parent = $ilDB->execute($ps_sel_tree_entry, array($custom_folder_root_id, $usr_id));
			$parent_row = $ilDB->fetchAssoc($res_parent);

			$right = $parent_row['rgt'];
			$lft   = $right;
			$rgt   = $right + 1;

			$ilDB->execute($ps_up_tree_entry, array($right, $right, $usr_id));
			$ilDB->execute($ps_in_tree_entry, array($usr_id, $folder_id, $custom_folder_root_id, $lft, $rgt, 3));
			$GLOBALS['ilLog']->write(sprintf(
				"DB Step %s, iteration %s: Created custom folder node with id %s (lft: %s | rgt: %s) for user % in 'mail_tree'.",
				$db_step, $i, $folder_id, $lft, $rgt, $usr_id
			));
		}

		// Tree completely created, remove migration record
		$ilDB->execute($ps_del_mtmig_rec, array($usr_id));

		$GLOBALS['ilLog']->write(sprintf(
			"DB Step %s, iteration %s: Finished 'mail_tree' migration for user %s .",
			$db_step, $i, $usr_id
		));
	}

	$res = $ilDB->query("SELECT usr_id FROM mail_tree_mod_migr");
	$num = $ilDB->numRows($res);
	if($num > 0)
	{
		die("There are still wrong child entries in table 'mail_tree'. Please execute this database update step again.");
	}
}

if($ilDB->tableExists('mail_tree_mod_migr'))
{
	$ilDB->dropTable('mail_tree_mod_migr');
}

$mt_mod_incon_query_num = "
	SELECT COUNT(*) cnt
	FROM mail_obj_data
	INNER JOIN mail_tree ON mail_tree.child = mail_obj_data.obj_id
	WHERE mail_tree.tree != mail_obj_data.user_id
";
$res  = $ilDB->query($mt_mod_incon_query_num);
$data = $ilDB->fetchAssoc($res);
if($data['cnt'] > 0)
{
	die("There are still wrong child entries in table 'mail_tree'. Please execute database update step 4761 again. Execute the following SQL string manually: UPDATE settings SET value = 4760 WHERE keyword = 'db_version'; ");
}
?>
<#4764>
<?php
	$ilCtrlStructureReader->getStructure();
?>
<#4765>
<?php
if(!$ilDB->indexExistsByFields('frm_posts_tree', array('thr_fk')))
{
	$ilDB->addIndex('frm_posts_tree', array('thr_fk'), 'i1');
}
?>
<#4766>
<?php
if(!$ilDB->indexExistsByFields('frm_posts_tree', array('pos_fk')))
{
	$ilDB->addIndex('frm_posts_tree', array('pos_fk'), 'i2');
}
?>
<#4767>
<?php

	if(!$ilDB->indexExistsByFields('role_data',array('auth_mode')))
	{
		$ilDB->addIndex('role_data',array('auth_mode'),'i1');
	}
?>
<#4768>
<?php
$ilDB->modifyTableColumn('cmi_gobjective', 'objective_id', array(
	'length'  => 253,
));
?>
<#4769>
<?php
	$ilCtrlStructureReader->getStructure();
?>
<#4770>
<?php
	$query = 'INSERT INTO log_components (component_id) VALUES ('.$ilDB->quote('log_root', 'text').')';
	$ilDB->manipulate($query);
?>

<#4771>
<?php

// remove role entries in obj_members
$query = 'update obj_members set admin = '.$ilDB->quote(0,'integer').', '.
		'tutor = '.$ilDB->quote(0,'integer').', member = '.$ilDB->quote(0,'integer');
$ilDB->manipulate($query);

// iterate through all courses
$offset = 0;
$limit = 100;
do
{
	$query = 'SELECT obr.ref_id, obr.obj_id FROM object_reference obr '.
			'join object_data obd on obr.obj_id = obd.obj_id where (type = '.$ilDB->quote('crs','text').' or type = '.$ilDB->quote('grp','text').') '.
			$ilDB->setLimit($limit, $offset);
	$res = $ilDB->query($query);
	
	if(!$res->numRows())
	{
		break;
	}
	while($row = $res->fetchRow(DB_FETCHMODE_OBJECT))
	{
		// find course members roles
		$query = 'select rol_id, title from rbac_fa '.
				'join object_data on rol_id = obj_id '.
				'where parent = '.$ilDB->quote($row->ref_id,'integer').' '.
				'and assign = '.$ilDB->quote('y','text');
		$rol_res = $ilDB->query($query);
		while($rol_row = $rol_res->fetchRow(DB_FETCHMODE_OBJECT))
		{
			// find users which are not assigned to obj_members and create a default entry
			$query = 'select ua.usr_id from rbac_ua ua '.
					'left join obj_members om on ua.usr_id = om.usr_id '.
					'where om.usr_id IS NULL '.
					'and rol_id = '.$ilDB->quote($rol_row->rol_id,'integer').' '.
					'and om.obj_id = '.$ilDB->quote($row->obj_id,'integer');
			$ua_res = $ilDB->query($query);
			while($ua_row = $ua_res->fetchRow(DB_FETCHMODE_OBJECT))
			{
				$query = 'insert into obj_members (obj_id, usr_id) '.
						'values('.
						$ilDB->quote($row->obj_id,'integer').', '.
						$ilDB->quote($ua_row->usr_id,'integer').' '.
						')';
				$ilDB->manipulate($query);
						
			}
			
			// find users which are assigned to obj_members and update their role assignment
			$query = 'select * from rbac_ua ua '.
					'left join obj_members om on ua.usr_id = om.usr_id '.
					'where om.usr_id IS NOT NULL '.
					'and rol_id = '.$ilDB->quote($rol_row->rol_id,'integer').' '.
					'and om.obj_id = '.$ilDB->quote($row->obj_id,'integer');
			$ua_res = $ilDB->query($query);
			while($ua_row = $ua_res->fetchRow(DB_FETCHMODE_OBJECT))
			{
				$admin = $tutor = $member = 0;
				switch(substr($rol_row->title,0,8))
				{
					case 'il_crs_a':
					case 'il_grp_a':
						$admin = 1;
						break;
					
					case 'il_crs_t':
						$tutor = 1;
						break;
					
					default:
					case 'il_grp_m':
					case 'il_crs_m':
						$member = 1;
						break;
				}
				
				$query = 'update obj_members '.
						'set admin = admin  + '.$ilDB->quote($admin,'integer').', '.
						'tutor = tutor + '.$ilDB->quote($tutor,'integer').', '.
						'member = member + '.$ilDB->quote($member,'integer').' '.
						'WHERE usr_id = '.$ilDB->quote($ua_row->usr_id,'integer').' '.
						'AND obj_id = '.$ilDB->quote($row->obj_id,'integer');
				$ilDB->manipulate($query);
			}
		}
	}
		// increase offset
	$offset += $limit;
}
while(TRUE);

?>
<#4772>
<?php

if(!$ilDB->indexExistsByFields('obj_members',array('usr_id')))
{
	$ilDB->addIndex('obj_members',array('usr_id'),'i1');
}

?>
<#4773>
<?php
	$ilCtrlStructureReader->getStructure();
?>
<#4774>
<?php
	$ilCtrlStructureReader->getStructure();
?>
<#4775>
<?php
$ilDB->modifyTableColumn(
	'il_dcl_field',
	'description',
	array("type" => "clob")
);
?>
<#4776>
<?php
	$ilCtrlStructureReader->getStructure();
?>
<#4777>
<?php

	// see #3172
	if($ilDB->getDBType() == 'oracle')
	{
		if(!$ilDB->tableColumnExists('svy_qst_matrixrows', 'title_tmp'))
		{
			$ilDB->addTableColumn('svy_qst_matrixrows', 'title_tmp', array(
				"type" => "text",
				"length" => 1000,
				"notnull" => false,
				"default" => null)
			);			
			$ilDB->manipulate('UPDATE svy_qst_matrixrows SET title_tmp = title');			
			$ilDB->dropTableColumn('svy_qst_matrixrows', 'title');			
			$ilDB->renameTableColumn('svy_qst_matrixrows', 'title_tmp', 'title');
		}			
	}
	else
	{
		$ilDB->modifyTableColumn('svy_qst_matrixrows','title', array(
			"type" => "text", 
			"length" => 1000, 
			"default" => null, 
			"notnull" => false)
		);
	}
	
?>
<#4778>
<?php
	$ilCtrlStructureReader->getStructure();
?>
<#4779>
<?php
	$ilCtrlStructureReader->getStructure();
?>
<#4780>
<?php
	$ilCtrlStructureReader->getStructure();
?>
<#4781>
<?php
	$ilCtrlStructureReader->getStructure();
?>
<#4782>
<?php
	$ilCtrlStructureReader->getStructure();
?>
<#4783>
<?php
	$ilCtrlStructureReader->getStructure();
?>
<#4784>
<?php
	include_once('./Services/Migration/DBUpdate_3560/classes/class.ilDBUpdateNewObjectType.php');
	$obj_type_id = ilDBUpdateNewObjectType::getObjectTypeId("prg");
	$existing_ops = array("read");
	foreach ($existing_ops as $op) {
		$op_id = ilDBUpdateNewObjectType::getCustomRBACOperationId($op);
		ilDBUpdateNewObjectType::addRBACOperation($obj_type_id, $op_id);
	}
?>
<#4785>
<?php
	$ilCtrlStructureReader->getStructure();
?>
<#4786>
<?php
$ilCtrlStructureReader->getStructure();
?>
<#4787>
<?php
include_once('./Services/Migration/DBUpdate_3560/classes/class.ilDBUpdateNewObjectType.php');
ilDBUpdateNewObjectType::addAdminNode('cadm', 'Contact');
?>
<#4788>
<?php
$ilSetting = new ilSetting('buddysystem');
$ilSetting->set('enabled', 1);
?>
<#4789>
<?php
$stmt = $ilDB->prepareManip('INSERT INTO usr_pref (usr_id, keyword, value) VALUES(?, ?, ?)', array('integer', 'text', 'text'));

$notin = $ilDB->in('usr_data.usr_id', array(13), true, 'integer');
$query = 'SELECT usr_data.usr_id FROM usr_data LEFT JOIN usr_pref ON usr_pref.usr_id = usr_data.usr_id AND usr_pref.keyword = %s WHERE usr_pref.keyword IS NULL AND ' . $notin;
$res   = $ilDB->queryF($query, array('text'), array('bs_allow_to_contact_me'));
while($row = $ilDB->fetchAssoc($res))
{
	$ilDB->execute($stmt, array($row['usr_id'], 'bs_allow_to_contact_me', 'y'));
}
?>
<#4790>
<?php

	if(!$ilDB->indexExistsByFields('page_question',array('question_id')))
	{
		$ilDB->addIndex('page_question',array('question_id'),'i2');
	}
?>
<#4791>
<?php
	if(!$ilDB->indexExistsByFields('help_tooltip', array('tt_id', 'module_id')))
	{
		$ilDB->addIndex('help_tooltip', array('tt_id', 'module_id'), 'i1');
	}
?>
<#4792>
<?php
$ilCtrlStructureReader->getStructure();
?>
<#4793>
<?php
$ilCtrlStructureReader->getStructure();
?>
<#4794>
<?php
$ilCtrlStructureReader->getStructure();
?>
<#4795>
<?php

	$query = 'SELECT server_id FROM ldap_server_settings';
	$res = $ilDB->query($query);
	
	$server_id = 0;
	while($row = $res->fetchRow(DB_FETCHMODE_OBJECT))
	{
		$server_id = $row->server_id;
	}
	
	if($server_id)
	{
		$query = 'UPDATE usr_data SET auth_mode = '.$ilDB->quote('ldap_'.(int) $server_id,'text').' '.
				'WHERE auth_mode = '.$ilDB->quote('ldap','text');
		$ilDB->manipulate($query);
	}
?>
<#4796>
<?php
$delQuery = "
	DELETE FROM tax_node_assignment
	WHERE node_id = %s
	AND component = %s
	AND obj_id = %s
	AND item_type = %s
	AND item_id = %s
";

$types = array('integer', 'text', 'integer', 'text', 'integer');

$selQuery = "
	SELECT tax_node_assignment.* FROM tax_node_assignment
	LEFT JOIN qpl_questions ON question_id = item_id
	WHERE component = %s
	AND item_type = %s
	AND question_id IS NULL
";

$res = $ilDB->queryF($selQuery, array('text', 'text'), array('qpl', 'quest'));

while($row = $ilDB->fetchAssoc($res))
{
	$ilDB->manipulateF($delQuery, $types, array(
		$row['node_id'], $row['component'], $row['obj_id'], $row['item_type'], $row['item_id'] 
	));
}
?>
<#4797>
<?php
$ilCtrlStructureReader->getStructure();
?>
<#4798>
<?php
$ilCtrlStructureReader->getStructure();
?>

<#4799>
<?php

	if(!$ilDB->tableColumnExists('rbac_fa', 'blocked'))
	{
		$ilDB->addTableColumn('rbac_fa', 'blocked', array(
			"type" => "integer",
			"length" => 1,
			"notnull" => true,
			"default" => 0)
		);
	}
?>
<#4800>
<?php
$indices = array(
	'il_dcl_record_field' => array(
		'record_id',
		'field_id'
	),
	'il_dcl_record' => array( 'table_id' ),
	'il_dcl_stloc1_value' => array( 'record_field_id' ),
	'il_dcl_stloc2_value' => array( 'record_field_id' ),
	'il_dcl_stloc3_value' => array( 'record_field_id' ),
	'il_dcl_field' => array(
		'datatype_id',
		'table_id'
	),
	'il_dcl_field_prop' => array(
		'field_id',
		'datatype_prop_id'
	),
	'il_dcl_viewdefinition' => array( 'view_id' ),
	'il_dcl_view' => array(
		'table_id',
		'type'
	),
	'il_dcl_data' => array( 'main_table_id' ),
	'il_dcl_table' => array( 'obj_id' ),
);

$manager = $ilDB->db->loadModule('Manager');

foreach ($indices as $table_name => $field_names) {
	if ($manager) {
		foreach ($manager->listTableIndexes($table_name) as $idx_name) {
			if ($ilDB->getDbType() == 'oracle' || $ilDB->getDbType() == 'postgres') {
				$manager->getDBInstance()->exec('DROP INDEX ' . $idx_name);
				$manager->getDBInstance()->exec('DROP INDEX ' . $idx_name . '_idx');
			} else {
				$manager->getDBInstance()->exec('DROP INDEX ' . $idx_name . ' ON ' . $table_name);
				$manager->getDBInstance()->exec('DROP INDEX ' . $idx_name . '_idx ON ' . $table_name);
			}
		}
		foreach ($field_names as $i => $field_name) {
			$ilDB->addIndex($table_name, array( $field_name ), 'i' . ($i + 1));
		}
	}
}
?>
<#4801>
<?php
$ilCtrlStructureReader->getStructure();
?>
<#4802>
<?php
$ilCtrlStructureReader->getStructure();
?>
<#4803>
<?php
if(!$ilDB->tableColumnExists('adl_shared_data','cp_node_id')) 
{
	$ilDB->addTableColumn(
        'adl_shared_data',
        'cp_node_id',
	array (
		"type" => "integer",
		"length" => 4,
		"notnull" => true,
		"default" => "0"
        ));

	$dataRes = $ilDB->query(
		"select cp_datamap.cp_node_id, cp_datamap.slm_id, cp_datamap.target_id from cp_datamap, adl_shared_data "
		."WHERE cp_datamap.slm_id = adl_shared_data.slm_id AND cp_datamap.target_id = adl_shared_data.target_id"
		);
	while( $row = $ilDB->fetchAssoc($dataRes) )
	{
		$ilDB->manipulateF(
			"UPDATE adl_shared_data SET cp_node_id = %s WHERE slm_id = %s AND target_id = %s",
			array("integer","integer","text"),
			array($row["cp_node_id"],$row["slm_id"],$row["target_id"])
		);
	}
	$ilDB->manipulate("delete from adl_shared_data WHERE cp_node_id = 0");
	
	$ilDB->addPrimaryKey("adl_shared_data", array('cp_node_id','user_id'));
}
?>
<#4804>
<?php
	$query = "show index from sahs_sc13_seq_templ where Key_name = 'PRIMARY'";
	$res = $ilDB->query($query);
	if (!$ilDB->numRows($res)) {
		$ilDB->addPrimaryKey('sahs_sc13_seq_templ', array('seqnodeid','id'));
	}
?>
<#4805>
<?php
	$query = "show index from sahs_sc13_seq_tree where Key_name = 'PRIMARY'";
	$res = $ilDB->query($query);
	if (!$ilDB->numRows($res)) {
		$ilDB->addPrimaryKey('sahs_sc13_seq_tree', array('child','importid','parent'));
	}
?>
<#4806>
<?php
	$query = "show index from sahs_sc13_tree where Key_name = 'PRIMARY'";
	$res = $ilDB->query($query);
	if (!$ilDB->numRows($res)) {
		$ilDB->addPrimaryKey('sahs_sc13_tree', array('child','parent','slm_id'));
	}
?>
<#4807>
<?php
	$query = "show index from scorm_tree where Key_name = 'PRIMARY'";
	$res = $ilDB->query($query);
	if (!$ilDB->numRows($res)) {
		$ilDB->addPrimaryKey('scorm_tree', array('slm_id','child'));
	}
?>
<#4808>
<?php
	$ilDB->modifyTableColumn('cp_tree', 'obj_id', array(
		"notnull" => true,
		"default" => "0"
	));
	$ilDB->modifyTableColumn('cp_tree', 'child', array(
		"notnull" => true,
		"default" => "0"
	));

	$query = "show index from cp_tree where Key_name = 'PRIMARY'";
	$res = $ilDB->query($query);
	if (!$ilDB->numRows($res)) {
		$ilDB->addPrimaryKey('cp_tree', array('obj_id','child'));
	}
?>
<#4809>
<?php
if(!$ilDB->tableColumnExists('notification_osd', 'visible_for'))
{
	$ilDB->addTableColumn('notification_osd', 'visible_for', array(
		'type'    => 'integer',
		'length'  => 4,
		'notnull' => true,
		'default' => 0)
	);
}
?>
<#4810>
<?php
if($ilDB->tableColumnExists('svy_times', 'first_question'))
{
	$ilDB->modifyTableColumn('svy_times', 'first_question', array(
			'type'	=> 'integer',
			'length'=> 4)
	);
}
?>
<#4811>
<?php
//step 1/4 ecs_part_settings search for dublicates and store it in ecs_part_settings_tmp

if ($ilDB->tableExists('ecs_part_settings'))
{
	$res = $ilDB->query("
		SELECT sid, mid
		FROM ecs_part_settings
		GROUP BY sid, mid
		HAVING COUNT(sid) > 1
	");

	if($ilDB->numRows($res))
	{
		if(!$ilDB->tableExists('ecs_part_settings_tmp'))
		{
			$ilDB->createTable('ecs_part_settings_tmp', array(
				'sid' => array(
					'type'  => 'integer',
					'length'=> 8,
					'notnull' => true,
					'default' => 0
				),
				'mid' => array(
					'type'  => 'integer',
					'length'=> 8,
					'notnull' => true,
					'default' => 0
				)
			));
			$ilDB->addPrimaryKey('ecs_part_settings_tmp', array('sid','mid'));
		}

		while($row = $ilDB->fetchAssoc($res))
		{
			$ilDB->replace('ecs_part_settings_tmp', array(), array(
				'sid' => array('integer', $row['sid']),
				'mid' => array('integer', $row['mid'])
			));
		}
	}
}
?>
<#4812>
<?php
//step 2/4 ecs_part_settings deletes dublicates stored in ecs_part_settings_tmp

if ($ilDB->tableExists('ecs_part_settings_tmp'))
{
	$res = $ilDB->query("
	SELECT sid, mid
	FROM ecs_part_settings_tmp
");

	while($row = $ilDB->fetchAssoc($res))
	{
		$res_data = $ilDB->query("
			SELECT *
			FROM ecs_part_settings
			WHERE
			sid = ".$ilDB->quote($row['sid'] ,'integer')." AND
			mid = ".$ilDB->quote($row['mid'] ,'integer')
		);
		$data = $ilDB->fetchAssoc($res_data);

		$ilDB->manipulate("DELETE FROM ecs_part_settings WHERE".
			" sid = " . $ilDB->quote($row['sid'] ,'integer').
			" AND mid = " . $ilDB->quote($row['mid'] ,'integer')
		);

		$ilDB->manipulate("INSERT INTO ecs_part_settings (sid, mid, export, import, import_type, title, cname, token, export_types, import_types, dtoken) ".
			"VALUES ( ".
			$ilDB->quote($data['sid'] ,'integer').', '.
			$ilDB->quote($data['mid'] ,'integer').', '.
			$ilDB->quote($data['export'] ,'integer').', '.
			$ilDB->quote($data['import'] ,'integer').', '.
			$ilDB->quote($data['import_type'] ,'integer').', '.
			$ilDB->quote($data['title'] ,'text').', '.
			$ilDB->quote($data['cname'] ,'text').', '.
			$ilDB->quote($data['token'] ,'integer').', '.
			$ilDB->quote($data['export_types'] ,'text').', '.
			$ilDB->quote($data['import_types'] ,'text').', '.
			$ilDB->quote($data['dtoken'] ,'integer').
			")");

		$ilDB->manipulate("DELETE FROM ecs_part_settings_tmp WHERE".
			" sid = " . $ilDB->quote($row['sid'] ,'integer').
			" AND mid = " . $ilDB->quote($row['mid'] ,'integer')
		);
	}
}
?>
<#4813>
<?php
//step 3/4 ecs_part_settings adding primary key

if($ilDB->tableExists('ecs_part_settings'))
{
	$ilDB->addPrimaryKey('ecs_part_settings', array('sid', 'mid'));
}
?>
<#4814>
<?php
//step 4/4 ecs_part_settings removes temp table

if ($ilDB->tableExists('ecs_part_settings_tmp'))
{
	$ilDB->dropTable('ecs_part_settings_tmp');
}
?>
<#4815>
<?php
//step 1/1 feedback_results removes table

if ($ilDB->tableExists('feedback_results'))
{
	$ilDB->dropTable('feedback_results');
}
if ($ilDB->tableExists('feedback_items'))
{
	$ilDB->dropTable('feedback_items');
}
?>
<#4816>
<?php
//step 1/4 il_exc_team_log renames old table

if ($ilDB->tableExists('il_exc_team_log') && !$ilDB->tableExists('exc_team_log_old'))
{
	$ilDB->renameTable("il_exc_team_log", "exc_team_log_old");
}
?>
<#4817>
<?php
//step 2/4 il_exc_team_log creates new table with unique id and sequenz

if (!$ilDB->tableExists('il_exc_team_log'))
{
	$ilDB->createTable('il_exc_team_log',array(
		'log_id' => array(
			'type' => 'integer',
			'length' => 4,
			'notnull' => true
		),
		'team_id' => array(
			'type' => 'integer',
			'length' => 4,
			'notnull' => true
		),
		'user_id' => array(
			'type' => 'integer',
			'length' => 4,
			'notnull' => true
		),
		'details' => array(
			'type' => 'text',
			'length' => 500,
			'notnull' => false
		),
		'action' => array(
			'type' => 'integer',
			'length' => 1,
			'notnull' => true
		),
		'tstamp' => array(
			'type' => 'integer',
			'length' => 4,
			'notnull' => true
		)
	));
	$ilDB->addPrimaryKey('il_exc_team_log', array('log_id'));
	$ilDB->addIndex('il_exc_team_log',array('team_id'),'i1');
	$ilDB->createSequence('il_exc_team_log');
}
?>
<#4818>
<?php
//step 3/4 il_exc_team_log moves all data to new table

if ($ilDB->tableExists('il_exc_team_log') && $ilDB->tableExists('exc_team_log_old'))
{
	$res = $ilDB->query("
		SELECT *
		FROM exc_team_log_old
	");

	while($row = $ilDB->fetchAssoc($res))
	{
		$id = $ilDB->nextId('il_exc_team_log');

		$ilDB->manipulate("INSERT INTO il_exc_team_log (log_id, team_id, user_id, details, action, tstamp)".
			" VALUES (".
			$ilDB->quote($id, "integer").
			",".$ilDB->quote($row['team_id'], "integer").
			",".$ilDB->quote($row['user_id'], "integer").
			",".$ilDB->quote($row['details'], "text").
			",".$ilDB->quote($row['action'], "integer").
			",".$ilDB->quote($row['tstamp'], "integer").
			")"
		);

		$ilDB->manipulateF(
			"DELETE FROM exc_team_log_old WHERE team_id = %s AND user_id = %s AND action = %s AND tstamp = %s",
			array('integer', 'integer', 'integer', 'integer'),
			array($row['team_id'], $row['user_id'], $row['action'], $row['tstamp'])
		);
	}
}
?>
<#4819>
<?php
//step 4/4 il_exc_team_log removes old table

if ($ilDB->tableExists('exc_team_log_old'))
{
	$ilDB->dropTable('exc_team_log_old');
}
?>
<#4820>
<?php
//step 1/1 il_log removes old table

if ($ilDB->tableExists('il_log'))
{
	$ilDB->dropTable('il_log');
}
?>
<#4821>
<?php
//step 1/5 il_verification removes dublicates

if ($ilDB->tableExists('il_verification'))
{
	$res = $ilDB->query("
		SELECT id, type
		FROM il_verification
		GROUP BY id, type
		HAVING COUNT(id) > 1
	");

	if($ilDB->numRows($res))
	{
		if(!$ilDB->tableExists('il_verification_tmp'))
		{
			$ilDB->createTable('il_verification_tmp', array(
					'id' => array(
					'type'  => 'integer',
					'length'=> 8,
					'notnull' => true,
					'default' => 0
				)
			));
			$ilDB->addPrimaryKey('il_verification_tmp', array('id', 'type'));
		}

		while($row = $ilDB->fetchAssoc($res))
		{
			$ilDB->replace('il_verification_tmp', array(), array(
				'id' => array('integer', $row['id']),
				'type' => array('text', $row['type'])
			));
		}
	}
}
?>
<#4822>
<?php
//step 2/5 il_verification deletes dublicates stored in il_verification_tmp

if ($ilDB->tableExists('il_verification_tmp'))
{
	$res = $ilDB->query("
		SELECT id, type
		FROM il_verification_tmp
	");

	while($row = $ilDB->fetchAssoc($res))
	{
		$res_data = $ilDB->query("
			SELECT *
			FROM il_verification
			WHERE
			id = ".$ilDB->quote($row['id'] ,'integer')." AND
			type = ".$ilDB->quote($row['type'], 'text')							
		);
		$data = $ilDB->fetchAssoc($res_data);

		$ilDB->manipulate("DELETE FROM il_verification WHERE".
			" id = " . $ilDB->quote($row['id'] ,'integer').
			" AND type = ".$ilDB->quote($row['type'], 'text')
		);

		$ilDB->manipulate("INSERT INTO il_verification (id, type, parameters, raw_data) ".
			"VALUES ( ".
			$ilDB->quote($data['id'] ,'integer').', '.
			$ilDB->quote($data['type'] ,'text').', '.
			$ilDB->quote($data['parameters'] ,'text').', '.
			$ilDB->quote($data['raw_data'] ,'text').
			")");

		$ilDB->manipulate("DELETE FROM il_verification_tmp WHERE".
			" id = " . $ilDB->quote($row['id'] ,'integer').
			" AND type = ".$ilDB->quote($row['type'], 'text')
		);
	}
}
?>
<#4823>
<?php
//step 3/5 il_verification drops not used indexes

if( $ilDB->indexExistsByFields('il_verification', array('id')) )
{
	$ilDB->dropIndexByFields('il_verification', array('id'));
}
?>
<#4824>
<?php
//step 4/5 il_verification adding primary key

if($ilDB->tableExists('il_verification'))
{
	$ilDB->addPrimaryKey('il_verification', array('id', 'type'));
}
?>
<#4825>
<?php
//step 5/5 il_verification removes temp table

if ($ilDB->tableExists('il_verification_tmp'))
{
	$ilDB->dropTable('il_verification_tmp');
}
?>
<#4826>
<?php
//step 1/4 il_wiki_imp_pages removes dublicates

if ($ilDB->tableExists('il_wiki_imp_pages'))
{
	$res = $ilDB->query("
		SELECT wiki_id, page_id
		FROM il_wiki_imp_pages
		GROUP BY wiki_id, page_id
		HAVING COUNT(wiki_id) > 1
	");

	if($ilDB->numRows($res))
	{
		if(!$ilDB->tableExists('wiki_imp_pages_tmp'))
		{
			$ilDB->createTable('wiki_imp_pages_tmp', array(
				'wiki_id' => array(
					'type'  => 'integer',
					'length'=> 8,
					'notnull' => true,
					'default' => 0
				),
				'page_id' => array(
					'type'  => 'integer',
					'length'=> 8,
					'notnull' => true,
					'default' => 0
				)
			));
			$ilDB->addPrimaryKey('wiki_imp_pages_tmp', array('wiki_id','page_id'));
		}

		while($row = $ilDB->fetchAssoc($res))
		{
			$ilDB->replace('wiki_imp_pages_tmp', array(), array(
				'wiki_id' => array('integer', $row['wiki_id']),
				'page_id' => array('integer', $row['page_id'])
			));
		}
	}
}
?>
<#4827>
<?php
//step 2/4 il_wiki_imp_pages deletes dublicates stored in wiki_imp_pages_tmp

if ($ilDB->tableExists('wiki_imp_pages_tmp'))
{
	$res = $ilDB->query("
		SELECT wiki_id, page_id
		FROM wiki_imp_pages_tmp
	");

	while($row = $ilDB->fetchAssoc($res))
	{
		$res_data = $ilDB->query("
			SELECT *
			FROM il_wiki_imp_pages
			WHERE
			wiki_id = ".$ilDB->quote($row['wiki_id'] ,'integer')." AND
			page_id = ".$ilDB->quote($row['page_id'] ,'integer')
		);
		$data = $ilDB->fetchAssoc($res_data);

		$ilDB->manipulate("DELETE FROM il_wiki_imp_pages WHERE".
			" wiki_id = " . $ilDB->quote($row['wiki_id'] ,'integer').
			" AND page_id = " . $ilDB->quote($row['page_id'] ,'integer')
		);

		$ilDB->manipulate("INSERT INTO il_wiki_imp_pages (wiki_id, ord, indent, page_id) ".
			"VALUES ( ".
			$ilDB->quote($data['wiki_id'] ,'integer').', '.
			$ilDB->quote($data['ord'] ,'integer').', '.
			$ilDB->quote($data['indent'] ,'integer').', '.
			$ilDB->quote($data['page_id'] ,'integer').
			")");

		$ilDB->manipulate("DELETE FROM wiki_imp_pages_tmp WHERE".
			" wiki_id = " . $ilDB->quote($row['wiki_id'] ,'integer').
			" AND page_id = " . $ilDB->quote($row['page_id'] ,'integer')
		);
	}
}
?>
<#4828>
<?php
//step 3/4 il_wiki_imp_pages adding primary key

if($ilDB->tableExists('il_wiki_imp_pages'))
{
	$ilDB->addPrimaryKey('il_wiki_imp_pages', array('wiki_id', 'page_id'));
}
?>
<#4829>
<?php
//step 4/4 il_wiki_imp_pages removes temp table

if ($ilDB->tableExists('wiki_imp_pages_tmp'))
{
	$ilDB->dropTable('wiki_imp_pages_tmp');
}
?>
<#4830>
<?php
//step 1/3 il_wiki_missing_page removes dublicates

if ($ilDB->tableExists('il_wiki_missing_page'))
{
	$res = $ilDB->query("
		SELECT wiki_id, source_id, target_name
		FROM il_wiki_missing_page
		GROUP BY wiki_id, source_id, target_name
		HAVING COUNT(wiki_id) > 1
	");

	while($row = $ilDB->fetchAssoc($res))
	{
		$ilDB->manipulate("DELETE FROM il_wiki_missing_page WHERE".
			" wiki_id = " . $ilDB->quote($row['wiki_id'] ,'integer').
			" AND source_id = " . $ilDB->quote($row['source_id'] ,'integer').
			" AND target_name = " . $ilDB->quote($row['target_name'] ,'text')
		);

		$ilDB->manipulate("INSERT INTO il_wiki_missing_page (wiki_id, source_id, target_name) ".
			"VALUES ( ".
			$ilDB->quote($row['wiki_id'] ,'integer').', '.
			$ilDB->quote($row['source_id'] ,'integer').', '.
			$ilDB->quote($row['target_name'] ,'text').
			")");
	}
}
?>
<#4831>
<?php
//step 2/3 il_wiki_missing_page drops not used indexes

if( $ilDB->indexExistsByFields('il_wiki_missing_page', array('wiki_id')) )
{
	$ilDB->dropIndexByFields('il_wiki_missing_page', array('wiki_id'));
}
?>
<#4832>
<?php
//step 3/3 il_wiki_missing_page adding primary key and removing index
if(! $ilDB->indexExistsByFields('il_wiki_missing_page', array('wiki_id', 'target_name')) )
{
	$ilDB->addIndex('il_wiki_missing_page', array('wiki_id', 'target_name'), 'i1');
}

if($ilDB->tableExists('il_wiki_missing_page'))
{
	$ilDB->addPrimaryKey('il_wiki_missing_page', array('wiki_id', 'source_id', 'target_name'));
}
?>
<#4833>
<?php
//step 1/2 lo_access search for dublicates and remove them

if ($ilDB->tableExists('lo_access'))
{
	$res = $ilDB->query("
		SELECT first.timestamp ts, first.usr_id ui, first.lm_id li, first.obj_id oi, first.lm_title lt
		FROM lo_access first
		WHERE EXISTS (
			SELECT second.usr_id, second.lm_id
			FROM lo_access second
			WHERE first.usr_id = second.usr_id AND first.lm_id = second.lm_id
			GROUP BY second.usr_id, second.lm_id
			HAVING COUNT(second.lm_id) > 1
		)
	");
	$data = array();

	while($row = $ilDB->fetchAssoc($res))
	{
		$data[$row['ui'] . '_' . $row['li']][] = $row;
	}


	foreach($data as $rows) {
		$newest = null;

		foreach ($rows as $row) {

			if($newest && ($newest['ts'] == $row['ts'] && $newest['oi'] == $row['oi']))
			{
				$ilDB->manipulate("DELETE FROM lo_access WHERE" .
					" usr_id = " . $ilDB->quote($newest['ui'], 'integer') .
					" AND lm_id = " . $ilDB->quote($newest['li'], 'integer') .
					" AND timestamp = " . $ilDB->quote($newest['ts'], 'date') .
					" AND obj_id = " . $ilDB->quote($newest['oi'], 'integer')
				);

				$ilDB->manipulate("INSERT INTO lo_access (usr_id, lm_id, timestamp, obj_id) ".
					"VALUES ( ".
					$ilDB->quote($row['ui'] ,'integer').', '.
					$ilDB->quote($row['li'] ,'integer').', '.
					$ilDB->quote($row['ts'] ,'date').', '.
					$ilDB->quote($row['oi'] ,'integer').
					")");
			}

			if (!$newest || new DateTime($row["ts"]) > new DateTime($newest["ts"])) {
				$newest = $row;
			}
		}

		$ilDB->manipulate("DELETE FROM lo_access WHERE" .
			" usr_id = " . $ilDB->quote($newest['ui'], 'integer') .
			" AND lm_id = " . $ilDB->quote($newest['li'], 'integer') .
			" AND (timestamp != " . $ilDB->quote($newest['ts'], 'date') .
			" XOR obj_id != " . $ilDB->quote($newest['oi'], 'integer') . ")"
		);
	}
}
?>
<#4834>
<?php
//step 2/2 lo_access adding primary key and removing indexes

if( $ilDB->indexExistsByFields('lo_access', array('usr_id')) )
{
	$ilDB->dropIndexByFields('lo_access', array('usr_id'));
}

if($ilDB->tableExists('lo_access'))
{
	$ilDB->addPrimaryKey('lo_access', array('usr_id', 'lm_id'));
}
?>
<#4835>
<?php
//step 1/4 obj_stat search for dublicates and store it in obj_stat_tmp

if ($ilDB->tableExists('obj_stat'))
{
	$res = $ilDB->query("
		SELECT obj_id, yyyy, mm, dd, hh
		FROM obj_stat
		GROUP BY obj_id, yyyy, mm, dd, hh
		HAVING COUNT(obj_id) > 1
	");

	if($ilDB->numRows($res))
	{
		if(!$ilDB->tableExists('obj_stat_tmpd'))
		{
			$ilDB->createTable('obj_stat_tmpd', array(
				'obj_id' => array(
					'type'  => 'integer',
					'length'=> 8,
					'notnull' => true,
					'default' => 0
				),
				'yyyy' => array(
					'type'  => 'integer',
					'length'=> 8,
					'notnull' => true,
					'default' => 0
				),
				'mm' => array(
					'type'  => 'integer',
					'length'=> 8,
					'notnull' => true,
					'default' => 0
				),
				'dd' => array(
					'type'  => 'integer',
					'length'=> 8,
					'notnull' => true,
					'default' => 0
				),
				'hh' => array(
					'type'  => 'integer',
					'length'=> 8,
					'notnull' => true,
					'default' => 0
				)
			));
			$ilDB->addPrimaryKey('obj_stat_tmpd', array('obj_id','yyyy','mm','dd','hh'));
		}

		while($row = $ilDB->fetchAssoc($res))
		{
			$ilDB->replace('obj_stat_tmpd', array(), array(
				'obj_id' => array('integer', $row['obj_id']),
				'yyyy' => array('integer', $row['yyyy']),
				'mm' => array('integer', $row['mm']),
				'dd' => array('integer', $row['dd']),
				'hh' => array('integer', $row['hh'])
			));
		}
	}
}
?>
<#4836>
<?php
//step 2/4 obj_stat deletes dublicates stored in obj_stat_tmpd

if ($ilDB->tableExists('obj_stat_tmpd'))
{
	$res = $ilDB->query("
		SELECT obj_id, yyyy, mm, dd, hh
		FROM obj_stat_tmpd
	");

	while($row = $ilDB->fetchAssoc($res))
	{
		$res_data = $ilDB->query("
			SELECT *
			FROM obj_stat
			WHERE
			obj_id = ".$ilDB->quote($row['obj_id'] ,'integer')." AND
			yyyy = ".$ilDB->quote($row['yyyy'] ,'integer')." AND
			mm = ".$ilDB->quote($row['mm'] ,'integer')." AND
			dd = ".$ilDB->quote($row['dd'] ,'integer')." AND
			hh = ".$ilDB->quote($row['hh'] ,'integer')
		);
		$data = $ilDB->fetchAssoc($res_data);

		$ilDB->manipulate("
			DELETE FROM obj_stat WHERE
			obj_id = ".$ilDB->quote($row['obj_id'] ,'integer')." AND
			yyyy = ".$ilDB->quote($row['yyyy'] ,'integer')." AND
			mm = ".$ilDB->quote($row['mm'] ,'integer')." AND
			dd = ".$ilDB->quote($row['dd'] ,'integer')." AND
			hh = ".$ilDB->quote($row['hh'] ,'integer')
		);

		$ilDB->manipulate("INSERT INTO obj_stat ".
			"(obj_id, obj_type,  yyyy, mm, dd, hh, read_count, childs_read_count, spent_seconds, childs_spent_seconds) ".
			"VALUES ( ".
			$ilDB->quote($data['obj_id'] ,'integer').', '.
			$ilDB->quote($data['obj_type'] ,'text').', '.
			$ilDB->quote($data['yyyy'] ,'integer').', '.
			$ilDB->quote($data['mm'] ,'integer').', '.
			$ilDB->quote($data['dd'] ,'integer').', '.
			$ilDB->quote($data['hh'] ,'integer').', '.
			$ilDB->quote($data['read_count'] ,'integer').', '.
			$ilDB->quote($data['childs_read_count'] ,'integer').', '.
			$ilDB->quote($data['spent_seconds'] ,'integer').', '.
			$ilDB->quote($data['childs_spent_seconds'] ,'integer').
			")");

		$ilDB->manipulate("
			DELETE FROM obj_stat_tmpd WHERE
			obj_id = ".$ilDB->quote($row['obj_id'] ,'integer')." AND
			yyyy = ".$ilDB->quote($row['yyyy'] ,'integer')." AND
			mm = ".$ilDB->quote($row['mm'] ,'integer')." AND
			dd = ".$ilDB->quote($row['dd'] ,'integer')." AND
			hh = ".$ilDB->quote($row['hh'] ,'integer')
		);
	}
}
?>
<#4837>
<?php
//step 3/4 obj_stat adding primary key
if( $ilDB->indexExistsByFields('obj_stat', array('obj_id','yyyy','mm')) )
{
	$ilDB->dropIndexByFields('obj_stat', array('obj_id','yyyy','mm'));
}

if( $ilDB->indexExistsByFields('obj_stat', array('obj_id')) )
{
	$ilDB->dropIndexByFields('obj_stat', array('obj_id'));
}

if($ilDB->tableExists('obj_stat'))
{
	$ilDB->addPrimaryKey('obj_stat',  array('obj_id','yyyy','mm','dd','hh'));
}
?>
<#4838>
<?php
//step 4/4 obj_stat removes temp table

if ($ilDB->tableExists('obj_stat_tmpd'))
{
	$ilDB->dropTable('obj_stat_tmpd');
}
?>
<#4839>
<?php
//step 1/4 obj_stat_log renames old table

if ($ilDB->tableExists('obj_stat_log') && !$ilDB->tableExists('obj_stat_log_old'))
{
	$ilDB->renameTable("obj_stat_log", "obj_stat_log_old");
}
?>
<#4840>
<?php
//step 2/4 obj_stat_log creates new table with unique id and sequenz

if (!$ilDB->tableExists('obj_stat_log'))
{
	$ilDB->createTable('obj_stat_log',array(
		'log_id' => array(
			'type' => 'integer',
			'length' => 4,
			'notnull' => true
		),
		'obj_id' => array(
			'type' => 'integer',
			'length' => 4,
			'notnull' => true
		),
		'obj_type' => array(
			'type' => 'text',
			'length' => 10,
			'notnull' => true
		),
		'tstamp' => array(
			'type' => 'integer',
			'length' => 4,
			'notnull' => false
		),
		'yyyy' => array(
			'type' => 'integer',
			'length' => 2,
			'notnull' => false
		),
		'mm' => array(
			'type' => 'integer',
			'length' => 1,
			'notnull' => false
		),
		'dd' => array(
			'type' => 'integer',
			'length' => 1,
			'notnull' => false
		),
		'hh' => array(
			'type' => 'integer',
			'length' => 1,
			'notnull' => false
		),
		'read_count' => array(
			'type' => 'integer',
			'length' => 4,
			'notnull' => false
		),
		'childs_read_count' => array(
			'type' => 'integer',
			'length' => 4,
			'notnull' => false
		),
		'spent_seconds' => array(
			'type' => 'integer',
			'length' => 4,
			'notnull' => false
		),
		'childs_spent_seconds' => array(
			'type' => 'integer',
			'length' => 4,
			'notnull' => false
		),
	));
	$ilDB->addPrimaryKey('obj_stat_log', array('log_id'));
	$ilDB->addIndex('obj_stat_log',array('tstamp'),'i1');
	$ilDB->createSequence('obj_stat_log');
}
?>
<#4841>
<?php
//step 3/4 obj_stat_log moves all data to new table

if ($ilDB->tableExists('obj_stat_log') && $ilDB->tableExists('obj_stat_log_old'))
{
	$res = $ilDB->query("
		SELECT *
		FROM obj_stat_log_old
	");

	while($row = $ilDB->fetchAssoc($res))
	{
		$id = $ilDB->nextId('obj_stat_log');

		$ilDB->manipulate("INSERT INTO obj_stat_log ".
						  "(log_id, obj_id, obj_type, tstamp,  yyyy, mm, dd, hh, read_count, childs_read_count, spent_seconds, childs_spent_seconds) ".
						  "VALUES ( ".
						  $ilDB->quote($id ,'integer').', '.
						  $ilDB->quote($row['obj_id'] ,'integer').', '.
						  $ilDB->quote($row['obj_type'] ,'text').', '.
						  $ilDB->quote($row['tstamp'] ,'integer').', '.
						  $ilDB->quote($row['yyyy'] ,'integer').', '.
						  $ilDB->quote($row['mm'] ,'integer').', '.
						  $ilDB->quote($row['dd'] ,'integer').', '.
						  $ilDB->quote($row['hh'] ,'integer').', '.
						  $ilDB->quote($row['read_count'] ,'integer').', '.
						  $ilDB->quote($row['childs_read_count'] ,'integer').', '.
						  $ilDB->quote($row['spent_seconds'] ,'integer').', '.
						  $ilDB->quote($row['childs_spent_seconds'] ,'integer').
						  ")"
		);

		$ilDB->manipulate("
			DELETE FROM obj_stat_log_old WHERE
			obj_id = ".$ilDB->quote($row['obj_id'] ,'integer')." AND
			obj_type = ".$ilDB->quote($row['obj_type'] ,'integer')." AND
			tstamp = ".$ilDB->quote($row['tstamp'] ,'integer')." AND
			yyyy = ".$ilDB->quote($row['yyyy'] ,'integer')." AND
			mm = ".$ilDB->quote($row['mm'] ,'integer')." AND
			dd = ".$ilDB->quote($row['dd'] ,'integer')." AND
			hh = ".$ilDB->quote($row['hh'] ,'integer')." AND
			read_count = ".$ilDB->quote($row['read_count'] ,'integer')." AND
			childs_read_count = ".$ilDB->quote($row['childs_read_count'] ,'integer')." AND
			spent_seconds = ".$ilDB->quote($row['spent_seconds'] ,'integer')." AND
			childs_spent_seconds = ".$ilDB->quote($row['childs_spent_seconds'] ,'integer')
		);
	}
}
?>
<#4842>
<?php
//step 4/4 obj_stat_log removes old table

if ($ilDB->tableExists('obj_stat_log_old'))
{
	$ilDB->dropTable('obj_stat_log_old');
}
?>
<#4843>
<?php
//step 1/4 obj_stat_tmp renames old table

if ($ilDB->tableExists('obj_stat_tmp') && !$ilDB->tableExists('obj_stat_tmp_old'))
{
	$ilDB->renameTable("obj_stat_tmp", "obj_stat_tmp_old");
}
?>
<#4844>
<?php
//step 2/4 obj_stat_tmp creates new table with unique id

if (!$ilDB->tableExists('obj_stat_tmp'))
{
	$ilDB->createTable('obj_stat_tmp',array(
		'log_id' => array(
			'type' => 'integer',
			'length' => 4,
			'notnull' => true
		),
		'obj_id' => array(
			'type' => 'integer',
			'length' => 4,
			'notnull' => true
		),
		'obj_type' => array(
			'type' => 'text',
			'length' => 10,
			'notnull' => true
		),
		'tstamp' => array(
			'type' => 'integer',
			'length' => 4,
			'notnull' => false
		),
		'yyyy' => array(
			'type' => 'integer',
			'length' => 2,
			'notnull' => false
		),
		'mm' => array(
			'type' => 'integer',
			'length' => 1,
			'notnull' => false
		),
		'dd' => array(
			'type' => 'integer',
			'length' => 1,
			'notnull' => false
		),
		'hh' => array(
			'type' => 'integer',
			'length' => 1,
			'notnull' => false
		),
		'read_count' => array(
			'type' => 'integer',
			'length' => 4,
			'notnull' => false
		),
		'childs_read_count' => array(
			'type' => 'integer',
			'length' => 4,
			'notnull' => false
		),
		'spent_seconds' => array(
			'type' => 'integer',
			'length' => 4,
			'notnull' => false
		),
		'childs_spent_seconds' => array(
			'type' => 'integer',
			'length' => 4,
			'notnull' => false
		),
	));
	$ilDB->addPrimaryKey('obj_stat_tmp', array('log_id'));
	$ilDB->addIndex('obj_stat_tmp',array('obj_id', 'obj_type', 'yyyy', 'mm', 'dd', 'hh'),'i1');
}
?>
<#4845>
<?php
//step 3/4 obj_stat_tmp moves all data to new table

if ($ilDB->tableExists('obj_stat_tmp') && $ilDB->tableExists('obj_stat_tmp_old'))
{
	$res = $ilDB->query("
		SELECT *
		FROM obj_stat_tmp_old
");

	while($row = $ilDB->fetchAssoc($res))
	{
		$id = $ilDB->nextId('obj_stat_tmp');

		$ilDB->manipulate("INSERT INTO obj_stat_tmp ".
						  "(log_id, obj_id, obj_type, tstamp,  yyyy, mm, dd, hh, read_count, childs_read_count, spent_seconds, childs_spent_seconds) ".
						  "VALUES ( ".
						  $ilDB->quote($id ,'integer').', '.
						  $ilDB->quote($data['obj_id'] ,'integer').', '.
						  $ilDB->quote($data['obj_type'] ,'text').', '.
						  $ilDB->quote($data['tstamp'] ,'integer').', '.
						  $ilDB->quote($data['yyyy'] ,'integer').', '.
						  $ilDB->quote($data['mm'] ,'integer').', '.
						  $ilDB->quote($data['dd'] ,'integer').', '.
						  $ilDB->quote($data['hh'] ,'integer').', '.
						  $ilDB->quote($data['read_count'] ,'integer').', '.
						  $ilDB->quote($data['childs_read_count'] ,'integer').', '.
						  $ilDB->quote($data['spent_seconds'] ,'integer').', '.
						  $ilDB->quote($data['childs_spent_seconds'] ,'integer').
						  ")"
		);

		$ilDB->manipulate("
			DELETE FROM obj_stat_tmp_old WHERE
			obj_id = ".$ilDB->quote($row['obj_id'] ,'integer')." AND
			yyyy = ".$ilDB->quote($row['yyyy'] ,'integer')." AND
			mm = ".$ilDB->quote($row['mm'] ,'integer')." AND
			dd = ".$ilDB->quote($row['dd'] ,'integer')." AND
			hh = ".$ilDB->quote($row['hh'] ,'integer')." AND
			read_count = ".$ilDB->quote($row['read_count'] ,'integer')." AND
			childs_read_count = ".$ilDB->quote($row['childs_read_count'] ,'integer')." AND
			spent_seconds = ".$ilDB->quote($row['spent_seconds'] ,'integer')." AND
			childs_spent_seconds = ".$ilDB->quote($row['childs_spent_seconds'] ,'integer')
		);
	}
}
?>
<#4846>
<?php
//step 4/4 obj_stat_tmp_old removes old table

if ($ilDB->tableExists('obj_stat_tmp_old'))
{
	$ilDB->dropTable('obj_stat_tmp_old');
}
?>
<#4847>
<?php
//page_question adding primary key

if($ilDB->tableExists('page_question'))
{
	$ilDB->addPrimaryKey('page_question', array('page_id', 'question_id'));
}
?>
<#4848>
<?php
//step 1/4 page_style_usage renames old table

if ($ilDB->tableExists('page_style_usage') && !$ilDB->tableExists('page_style_usage_old'))
{
	$ilDB->renameTable("page_style_usage", "page_style_usage_old");
}
?>
<#4849>
<?php
//step 2/4 page_style_usage creates new table with unique id and sequenz

if (!$ilDB->tableExists('page_style_usage'))
{
	$ilDB->createTable('page_style_usage',array(
		'id' => array(
			'type' => 'integer',
			'length' => 4,
			'notnull' => true
		),
		'page_id' => array(
			'type' => 'integer',
			'length' => 4,
			'notnull' => true
		),
		'page_type' => array(
			'type' => 'text',
			'length' => 10,
			'fixed' => true,
			'notnull' => true
		),
		'page_nr' => array(
			'type' => 'integer',
			'length' => 4,
			'notnull' => true
		),
		'template' => array(
			'type' => 'integer',
			'length' => 1,
			'notnull' => true,
			'default' => 0
		),
		'stype' => array(
			'type' => 'text',
			'length' => 30,
			'fixed' => false,
			'notnull' => false
		),
		'sname' => array(
			'type' => 'text',
			'length' => 30,
			'fixed' => true,
			'notnull' => false
		),
		'page_lang' => array(
			'type' => 'text',
			'length'  => 2,
			'notnull' => true,
			'default' => "-")
	));
	$ilDB->addPrimaryKey('page_style_usage', array('id'));
	$ilDB->createSequence('page_style_usage');
}
?>
<#4850>
<?php
//step 3/4 page_style_usage moves all data to new table

if ($ilDB->tableExists('page_style_usage') && $ilDB->tableExists('page_style_usage_old'))
{
	$res = $ilDB->query("
		SELECT *
		FROM page_style_usage_old
	");

	while($row = $ilDB->fetchAssoc($res))
	{
		$id = $ilDB->nextId('page_style_usage');

		$ilDB->manipulate("INSERT INTO page_style_usage ".
						  "(id, page_id, page_type, page_lang, page_nr, template, stype, sname) VALUES (".
						  $ilDB->quote($id, "integer").",".
						  $ilDB->quote($row['page_id'], "integer").",".
						  $ilDB->quote($row['page_type'], "text").",".
						  $ilDB->quote($row['page_lang'], "text").",".
						  $ilDB->quote($row['page_nr'], "integer").",".
						  $ilDB->quote($row['template'], "integer").",".
						  $ilDB->quote($row['stype'], "text").",".
						  $ilDB->quote($row['sname'], "text").
						  ")");

		$ilDB->manipulateF(
			"DELETE FROM page_style_usage_old WHERE page_id = %s AND page_type = %s AND page_lang = %s AND page_nr = %s AND template = %s AND stype = %s AND sname = %s",
			array('integer', 'text', 'text', 'integer', 'integer', 'text', 'text'),
			array($row['page_id'], $row['page_type'], $row['page_lang'], $row['page_nr'], $row['template'], $row['stype'], $row['sname'])
		);
	}
}
?>
<#4851>
<?php
//step 4/4 page_style_usage removes old table

if ($ilDB->tableExists('page_style_usage_old'))
{
	$ilDB->dropTable('page_style_usage_old');
}
?>
<#4852>
<?php
//page_question adding primary key

if( $ilDB->indexExistsByFields('personal_pc_clipboard', array('user_id')) )
{
	$ilDB->dropIndexByFields('obj_stat', array('user_id'));
}

if($ilDB->tableExists('personal_pc_clipboard'))
{
	$ilDB->addPrimaryKey('personal_pc_clipboard', array('user_id', 'insert_time', 'order_nr'));
}
?>
<#4853>
<?php
//step 1/4 ut_lp_collections search for dublicates and store it in ut_lp_collections_tmp

if ($ilDB->tableExists('ut_lp_collections'))
{
	$res = $ilDB->query("
		SELECT obj_id, item_id
		FROM ut_lp_collections
		GROUP BY obj_id, item_id
		HAVING COUNT(obj_id) > 1
	");

	if($ilDB->numRows($res))
	{
		if(!$ilDB->tableExists('ut_lp_collections_tmp'))
		{
			$ilDB->createTable('ut_lp_collections_tmp', array(
				'obj_id' => array(
					'type'  => 'integer',
					'length'=> 8,
					'notnull' => true,
					'default' => 0
				),
				'item_id' => array(
					'type'  => 'integer',
					'length'=> 8,
					'notnull' => true,
					'default' => 0
				)
			));
			$ilDB->addPrimaryKey('ut_lp_collections_tmp', array('obj_id','item_id'));
		}

		while($row = $ilDB->fetchAssoc($res))
		{
			$ilDB->replace('ut_lp_collections_tmp', array(), array(
				'obj_id' => array('integer', $row['obj_id']),
				'item_id' => array('integer', $row['item_id'])
			));
		}
	}
}
?>
<#4854>
<?php
//step 2/4 ut_lp_collections deletes dublicates stored in ut_lp_collections_tmp

if ($ilDB->tableExists('ut_lp_collections_tmp'))
{
	$res = $ilDB->query("
		SELECT obj_id, item_id
		FROM ut_lp_collections_tmp
	");

	while($row = $ilDB->fetchAssoc($res))
	{
		$res_data = $ilDB->query("
			SELECT *
			FROM ut_lp_collections
			WHERE
			obj_id = ".$ilDB->quote($row['obj_id'] ,'integer')." AND
			item_id = ".$ilDB->quote($row['item_id'] ,'integer')
		);
		$data = $ilDB->fetchAssoc($res_data);

		$ilDB->manipulate("DELETE FROM ut_lp_collections WHERE".
						  " obj_id = " . $ilDB->quote($row['obj_id'] ,'integer').
						  " AND item_id = " . $ilDB->quote($row['item_id'] ,'integer')
		);

		$ilDB->manipulate("INSERT INTO ut_lp_collections (obj_id, item_id, grouping_id, num_obligatory, active, lpmode) ".
						  "VALUES ( ".
						  $ilDB->quote($data['obj_id'] ,'integer').', '.
						  $ilDB->quote($data['item_id'] ,'integer').', '.
						  $ilDB->quote($data['grouping_id'] ,'integer').', '.
						  $ilDB->quote($data['num_obligatory'] ,'integer').', '.
						  $ilDB->quote($data['active'] ,'integer').', '.
						  $ilDB->quote($data['lpmode'] ,'text').
						  ")");

		$ilDB->manipulate("DELETE FROM ut_lp_collections_tmp WHERE".
						  " obj_id = " . $ilDB->quote($row['obj_id'] ,'integer').
						  " AND item_id = " . $ilDB->quote($row['item_id'] ,'integer')
		);
	}
}
?>
<#4855>
<?php
//step 3/4 ut_lp_collections adding primary key and removing indexes

if( $ilDB->indexExistsByFields('ut_lp_collections', array('obj_id', 'item_id')) )
{
	$ilDB->dropIndexByFields('ut_lp_collections', array('obj_id', 'item_id'));
}

if($ilDB->tableExists('ut_lp_collections'))
{
	$ilDB->addPrimaryKey('ut_lp_collections', array('obj_id', 'item_id'));
}
?>
<#4856>
<?php
//step 4/4 ut_lp_collections removes temp table

if ($ilDB->tableExists('ut_lp_collections_tmp'))
{
	$ilDB->dropTable('ut_lp_collections_tmp');
}
?>
<#4857>
<?php
//usr_session_stats adding primary key

if($ilDB->tableExists('usr_session_stats'))
{
	$ilDB->addPrimaryKey('usr_session_stats', array('slot_begin'));
}
?>
<#4858>
<?php
//step 1/2 usr_session_log search for dublicates and delete them

if ($ilDB->tableExists('usr_session_log'))
{
	$res = $ilDB->query("
		SELECT tstamp, maxval, user_id
		FROM usr_session_log
		GROUP BY tstamp, maxval, user_id
		HAVING COUNT(tstamp) > 1
	");

	while($row = $ilDB->fetchAssoc($res))
	{
		$ilDB->manipulate("DELETE FROM usr_session_log WHERE".
			  " tstamp = " . $ilDB->quote($row['tstamp'] ,'integer').
			  " AND maxval = " . $ilDB->quote($row['maxval'] ,'integer').
			  " AND user_id = " . $ilDB->quote($row['user_id'] ,'integer')
		);

		$ilDB->manipulate("INSERT INTO usr_session_log (tstamp, maxval, user_id) ".
			  "VALUES ( ".
			  $ilDB->quote($row['tstamp'] ,'integer').', '.
			  $ilDB->quote($row['maxval'] ,'integer').', '.
			  $ilDB->quote($row['user_id'] ,'integer').
		")");
	}
}
?>
<#4859>
<?php
//step 2/2 usr_session_log adding primary key

if($ilDB->tableExists('usr_session_log'))
{
	$ilDB->addPrimaryKey('usr_session_log', array('tstamp', 'maxval', 'user_id'));
}
?>
<#4860>
<?php
//step 1/2 style_template_class search for dublicates and delete them

if ($ilDB->tableExists('style_template_class'))
{


	$res = $ilDB->query("
		SELECT template_id, class_type
		FROM style_template_class
		GROUP BY template_id, class_type
		HAVING COUNT(template_id) > 1
	");

	while($row = $ilDB->fetchAssoc($res))
	{
		$res_data = $ilDB->query("
			SELECT *
			FROM style_template_class
			WHERE
			template_id = ".$ilDB->quote($row['template_id'] ,'integer')." AND
			class_type = ".$ilDB->quote($row['class_type'] ,'integer')
		);
		$data = $ilDB->fetchAssoc($res_data);

		$ilDB->manipulate("DELETE FROM style_template_class WHERE".
						  " template_id = " . $ilDB->quote($row['template_id'] ,'integer').
						  " AND class_type = " . $ilDB->quote($row['class_type'] ,'text')
		);

		$ilDB->manipulate("INSERT INTO style_template_class (template_id, class_type, class) ".
						  "VALUES ( ".
						  $ilDB->quote($row['template_id'] ,'integer').', '.
						  $ilDB->quote($row['class_type'] ,'text').', '.
						  $ilDB->quote($data['class'] ,'text').
						  ")");
	}
}
?>
<#4861>
<?php
//step 2/2 style_template_class adding primary key

if($ilDB->tableExists('style_template_class'))
{
	$ilDB->addPrimaryKey('style_template_class', array('template_id', 'class_type', 'class'));
}
?>
<#4862>
<?php
//step 1/2 style_folder_styles search for dublicates and delete them

if ($ilDB->tableExists('style_folder_styles'))
{
	$res = $ilDB->query("
		SELECT folder_id, style_id
		FROM style_folder_styles
		GROUP BY folder_id, style_id
		HAVING COUNT(folder_id) > 1
	");

	while($row = $ilDB->fetchAssoc($res))
	{
		$ilDB->manipulate("DELETE FROM style_folder_styles WHERE".
						  " folder_id = " . $ilDB->quote($row['folder_id'] ,'integer').
						  " AND style_id = " . $ilDB->quote($row['style_id'] ,'integer')
		);

		$ilDB->manipulate("INSERT INTO style_folder_styles (folder_id, style_id) ".
						  "VALUES ( ".
						  $ilDB->quote($row['folder_id'] ,'integer').', '.
						  $ilDB->quote($row['style_id'] ,'integer').
						  ")");
	}
}
?>
<#4863>
<?php
//step 2/2 style_folder_styles adding primary key
if( $ilDB->indexExistsByFields('style_folder_styles', array('folder_id')) )
{
	$ilDB->dropIndexByFields('style_folder_styles', array('folder_id'));
}

if($ilDB->tableExists('style_folder_styles'))
{
	$ilDB->addPrimaryKey('style_folder_styles', array('folder_id', 'style_id'));
}
?>
<#4864>
<?php
//step 1/4 mob_parameter search for dublicates and store it in mob_parameter_tmp

if ($ilDB->tableExists('mob_parameter'))
{
	$res = $ilDB->query("
		SELECT med_item_id, name
		FROM mob_parameter
		GROUP BY med_item_id, name
		HAVING COUNT(med_item_id) > 1
	");

	if($ilDB->numRows($res))
	{
		if(!$ilDB->tableExists('mob_parameter_tmp'))
		{
			$ilDB->createTable('mob_parameter_tmp', array(
				'med_item_id' => array(
					'type'  => 'integer',
					'length'=> 8,
					'notnull' => true,
					'default' => 0
				),
				'name' => array(
					'type'  => 'text',
					'length'=> 50,
					'notnull' => true,
				)
			));
			$ilDB->addPrimaryKey('mob_parameter_tmp', array('med_item_id','name'));
		}

		while($row = $ilDB->fetchAssoc($res))
		{
			$ilDB->replace('mob_parameter_tmp', array(), array(
				'med_item_id' => array('integer', $row['med_item_id']),
				'name' => array('text', $row['name'])
			));
		}
	}
}
?>
<#4865>
<?php
//step 2/4 mob_parameter deletes dublicates stored in mob_parameter_tmp

if ($ilDB->tableExists('mob_parameter_tmp'))
{
	$res = $ilDB->query("
		SELECT med_item_id, name
		FROM mob_parameter_tmp
");

while($row = $ilDB->fetchAssoc($res))
{
	$res_data = $ilDB->query("
		SELECT *
		FROM mob_parameter
		WHERE
		med_item_id = ".$ilDB->quote($row['med_item_id'] ,'integer')." AND
		name = ".$ilDB->quote($row['name'] ,'text')
	);
	$data = $ilDB->fetchAssoc($res_data);

	$ilDB->manipulate("DELETE FROM mob_parameter WHERE".
					  " med_item_id = " . $ilDB->quote($row['med_item_id'] ,'integer').
					  " AND name = " . $ilDB->quote($row['name'] ,'integer')
	);

	$ilDB->manipulate("INSERT INTO mob_parameter (med_item_id, name, value) ".
					  "VALUES ( ".
					  $ilDB->quote($data['med_item_id'] ,'integer').', '.
					  $ilDB->quote($data['name'] ,'text').', '.
					  $ilDB->quote($data['value'] ,'text').
					  ")");

	$ilDB->manipulate("DELETE FROM mob_parameter_tmp WHERE".
					  " med_item_id = " . $ilDB->quote($row['med_item_id'] ,'integer').
					  " AND name = " . $ilDB->quote($row['name'] ,'text')
	);
}
}
?>
<#4866>
<?php
//step 3/4 mob_parameter adding primary key
if( $ilDB->indexExistsByFields('mob_parameter', array('med_item_id')) )
{
	$ilDB->dropIndexByFields('mob_parameter', array('med_item_id'));
}

if($ilDB->tableExists('mob_parameter'))
{
	$ilDB->addPrimaryKey('mob_parameter', array('med_item_id', 'name'));
}
?>
<#4867>
<?php
//step 4/4 mob_parameter removes temp table

if ($ilDB->tableExists('mob_parameter_tmp'))
{
	$ilDB->dropTable('mob_parameter_tmp');
}
?>
<#4868>
<?php
//step 1/4 link_check renames old table

if ($ilDB->tableExists('link_check') && !$ilDB->tableExists('link_check_old'))
{
	$ilDB->renameTable("link_check", "link_check_old");
}
?>
<#4869>
<?php
//step 2/4 link_check creates new table with unique id and sequenz

if (!$ilDB->tableExists('link_check'))
{
	$ilDB->createTable('link_check',array(
		'id' => array(
			'type' => 'integer',
			'length' => 4,
			'notnull' => true
		),
		'obj_id' => array(
			'type' => 'integer',
			'length' => 4,
			'notnull' => true
		),
		'page_id' => array(
			'type' => 'integer',
			'length' => 4,
			'notnull' => true
		),
		'url' => array(
			'type' => 'text',
			'length' => 255,
			'notnull' => false,
			'default' => null
		),
		'parent_type' => array(
			'type' => 'text',
			'length' => 8,
			'notnull' => false,
			'default' => null
		),
		'http_status_code' => array(
			'type' => 'integer',
			'length' => 4,
			'notnull' => true
		),
		'last_check' => array(
			'type' => 'integer',
			'length' => 4,
			'notnull' => true
		)
	));
	$ilDB->addPrimaryKey('link_check', array('id'));
	$ilDB->addIndex('link_check',array('obj_id'),'i1');
	$ilDB->createSequence('link_check');
}
?>
<#4870>
<?php
//step 3/4 link_check moves all data to new table

if ($ilDB->tableExists('link_check') && $ilDB->tableExists('link_check_old'))
{
	$res = $ilDB->query("
		SELECT *
		FROM link_check_old
	");

	while($row = $ilDB->fetchAssoc($res))
	{
		$id = $ilDB->nextId('link_check');

		$ilDB->manipulate("INSERT INTO link_check (id, obj_id, page_id, url, parent_type, http_status_code, last_check)".
						  " VALUES (".
						  $ilDB->quote($id, "integer").
						  ",".$ilDB->quote($row['obj_id'], "integer").
						  ",".$ilDB->quote($row['page_id'], "integer").
						  ",".$ilDB->quote($row['url'], "text").
						  ",".$ilDB->quote($row['parent_type'], "text").
						  ",".$ilDB->quote($row['http_status_code'], "integer").
						  ",".$ilDB->quote($row['last_check'], "integer").
						  ")"
		);

		$ilDB->manipulateF(
			"DELETE FROM link_check_old WHERE obj_id = %s AND page_id = %s AND url = %s AND parent_type = %s AND http_status_code = %s AND last_check = %s",
			array('integer', 'integer', 'text', 'text', 'integer', 'integer'),
			array($row['obj_id'], $row['page_id'], $row['url'], $row['parent_type'], $row['http_status_code'], $row['last_check'])
		);
	}
}
?>
<#4871>
<?php
//step 4/4 link_check removes old table

if ($ilDB->tableExists('link_check_old'))
{
	$ilDB->dropTable('link_check_old');
}
?>
<#4872>
<?php
//$num_query = "
//	SELECT COUNT(*) cnt
//	FROM (
//		SELECT tree, child
//		FROM bookmark_tree
//		GROUP BY tree, child
//		HAVING COUNT(*) > 1
//	) duplicateBookmarkTree
//";
//$res  = $ilDB->query($num_query);
//$data = $ilDB->fetchAssoc($res);
//
//if($data['cnt'] > 0)
//{
//	echo "<pre>
//
//		Dear Administrator,
//
//		DO NOT REFRESH THIS PAGE UNLESS YOU HAVE READ THE FOLLOWING INSTRUCTIONS
//
//		The update process has been stopped due to a data consistency issue in table 'bookmark_tree'.
//		The values in field 'tree' and 'child' should be unique together, but there are dublicated values in these fields.
//		You have to review the data and apply manual fixes on your own risk. The duplicates can be determined with the following SQL string:
//
//		SELECT *
//		FROM bookmark_tree first
//		WHERE EXISTS (
//			SELECT second.tree, second.child
//			FROM bookmark_tree second
//			WHERE first.tree = second.tree AND first.child = second.child
//			GROUP BY second.tree, second.child
//			HAVING COUNT(second.tree) > 1
//		);
//
//		If you have fixed the Problem and try to rerun the update process, this warning will be skipped.
//
//		Please ensure to backup your current database before fixing the database.
//		Furthermore disable your client while fixing the database.
//
//		For further questions use our <a href='http://mantis.ilias.de'>Bugtracker</a> or write a message to the responsible <a href='http://www.ilias.de/docu/goto_docu_pg_9985_42.html'>Maintainer</a>.
//
//		Best regards,
//		The Bookmark maintainer
//
//	</pre>";
//
//	exit();
//}
//
//
//if($ilDB->tableExists('bookmark_tree'))
//{
//	$ilDB->addPrimaryKey('bookmark_tree', array('tree', 'child'));
//}

?>
<#4873>
<?php
$num_query = "
	SELECT COUNT(*) cnt
	FROM (
	SELECT lm_id, child
	FROM lm_tree
	GROUP BY lm_id, child
	HAVING COUNT(*) > 1
	) duplicateLMTree
";
$res  = $ilDB->query($num_query);
$data = $ilDB->fetchAssoc($res);

if($data['cnt'] > 0)
{
	echo "<pre>

		Dear Administrator,

		DO NOT REFRESH THIS PAGE UNLESS YOU HAVE READ THE FOLLOWING INSTRUCTIONS

		The update process has been stopped due to a data consistency issue in table 'lm_tree'.
		The values in field 'lm_id' and 'child' should be unique together, but there are dublicated values in these fields.
		You have to review the data and apply manual fixes on your own risk. The duplicates can be determined with the following SQL string:

		SELECT *
		FROM lm_tree first
		WHERE EXISTS (
			SELECT second.lm_id, second.child
			FROM lm_tree second
			WHERE first.lm_id = second.lm_id AND first.child = second.child
			GROUP BY second.lm_id, second.child
			HAVING COUNT(second.lm_id) > 1
		);

		If you have fixed the Problem and try to rerun the update process, this warning will be skipped.

		Please ensure to backup your current database before fixing the database.
		Furthermore disable your client while fixing the database.

		For further questions use our <a href='http://mantis.ilias.de'>Bugtracker</a> or write a message to the responsible <a href='http://www.ilias.de/docu/goto_docu_pg_9985_42.html'>Maintainer</a>.

		Best regards,
		The Learning Modules maintainer

	</pre>";

	exit();
}


if($ilDB->tableExists('lm_tree'))
{
	$ilDB->addPrimaryKey('lm_tree', array('lm_id', 'child'));
}

?>
<#4874>
<?php
$num_query = "
	SELECT COUNT(*) cnt
	FROM (
		SELECT mep_id, child
		FROM mep_tree
		GROUP BY mep_id, child
		HAVING COUNT(*) > 1
	) duplicateMEPTree
";
$res  = $ilDB->query($num_query);
$data = $ilDB->fetchAssoc($res);

if($data['cnt'] > 0)
{
	echo "<pre>

		Dear Administrator,

		DO NOT REFRESH THIS PAGE UNLESS YOU HAVE READ THE FOLLOWING INSTRUCTIONS

		The update process has been stopped due to a data consistency issue in table 'mep_tree'.
		The values in field 'mep_id' and 'child' should be unique together, but there are dublicated values in these fields.
		You have to review the data and apply manual fixes on your own risk. The duplicates can be determined with the following SQL string:

		SELECT *
		FROM mep_tree first
		WHERE EXISTS (
			SELECT second.mep_id, second.child
			FROM mep_tree second
			WHERE first.mep_id = second.mep_id AND first.child = second.child
			GROUP BY second.mep_id, second.child
			HAVING COUNT(second.mep_id) > 1
		);

		If you have fixed the Problem and try to rerun the update process, this warning will be skipped.

		Please ensure to backup your current database before fixing the database.
		Furthermore disable your client while fixing the database.

		For further questions use our <a href='http://mantis.ilias.de'>Bugtracker</a> or write a message to the responsible <a href='http://www.ilias.de/docu/goto_docu_pg_9985_42.html'>Maintainer</a>.

		Best regards,
		The Media Pool maintainer

	</pre>";

	exit();
}


if($ilDB->tableExists('mep_tree'))
{
	$ilDB->addPrimaryKey('mep_tree', array('mep_id', 'child'));
}

?>
<#4875>
<?php
$num_query = "
	SELECT COUNT(*) cnt
	FROM (
	SELECT skl_tree_id, child
	FROM skl_tree
	GROUP BY skl_tree_id, child
	HAVING COUNT(*) > 1
	) duplicateSKLTree
";
$res  = $ilDB->query($num_query);
$data = $ilDB->fetchAssoc($res);

if($data['cnt'] > 0)
{
	echo "<pre>

		Dear Administrator,

		DO NOT REFRESH THIS PAGE UNLESS YOU HAVE READ THE FOLLOWING INSTRUCTIONS

		The update process has been stopped due to a data consistency issue in table 'skl_tree'.
		The values in field 'skl_tree_id' and 'child' should be unique together, but there are dublicated values in these fields.
		You have to review the data and apply manual fixes on your own risk. The duplicates can be determined with the following SQL string:

		SELECT *
		FROM skl_tree first
		WHERE EXISTS (
			SELECT second.skl_tree_id, second.child
			FROM skl_tree second
			WHERE first.skl_tree_id = second.skl_tree_id AND first.child = second.child
			GROUP BY second.skl_tree_id, second.child
			HAVING COUNT(second.skl_tree_id) > 1
		);

		If you have fixed the Problem and try to rerun the update process, this warning will be skipped.

		Please ensure to backup your current database before fixing the database.
		Furthermore disable your client while fixing the database.

		For further questions use our <a href='http://mantis.ilias.de'>Bugtracker</a> or write a message to the responsible <a href='http://www.ilias.de/docu/goto_docu_pg_9985_42.html'>Maintainer</a>.

		Best regards,
		The Competence Managment maintainer

	</pre>";

	exit();
}


if($ilDB->tableExists('skl_tree'))
{
	$ilDB->addPrimaryKey('skl_tree', array('skl_tree_id', 'child'));
}

?>
<#4876>
<?php
//step 1/4 benchmark renames old table

if ($ilDB->tableExists('benchmark') && !$ilDB->tableExists('benchmark_old'))
{
	$ilDB->renameTable("benchmark", "benchmark_old");
}
?>
<#4877>
<?php
//step 2/4 benchmark creates new table with unique id and sequenz

if (!$ilDB->tableExists('benchmark'))
{
	$ilDB->createTable('benchmark',array(
		'id' => array(
			'type' => 'integer',
			'length' => 4,
			'notnull' => true
		),
		"cdate" => array (
			"notnull" => false,
			"type" => "timestamp"
		),
		"module" => array (
			"notnull" => false,
			"length" => 150,
			"fixed" => false,
			"type" => "text"
		),
		"benchmark" => array (
			"notnull" => false,
			"length" => 150,
			"fixed" => false,
			"type" => "text"
		),
		"duration" => array (
			"notnull" => false,
			"type" => "float"
		),
		"sql_stmt" => array (
			"notnull" => false,
			"type" => "clob"
		)
	));
	$ilDB->addPrimaryKey('benchmark', array('id'));
	$ilDB->addIndex('benchmark',array("module","benchmark"),'i1');
	$ilDB->createSequence('benchmark');
}
?>
<#4878>
<?php
//step 3/4 benchmark moves all data to new table

if ($ilDB->tableExists('benchmark') && $ilDB->tableExists('benchmark_old'))
{
	$res = $ilDB->query("
		SELECT *
		FROM benchmark_old
	");

	while($row = $ilDB->fetchAssoc($res))
	{
		$id = $ilDB->nextId('benchmark');

		$ilDB->insert("benchmark", array(
			"id" => array("integer", $id),
			"cdate" => array("timestamp", $row['cdate']),
			"module" => array("text",$row['module']),
			"benchmark" => array("text", $row['benchmark']),
			"duration" => array("float", $row['duration']),
			"sql_stmt" => array("clob", $row['sql_stmt'])
		));

		$ilDB->manipulateF(
			"DELETE FROM benchmark_old WHERE cdate = %s AND module = %s AND benchmark = %s AND duration = %s ",
			array('timestamp', 'text', 'text', 'float'),
			array($row['cdate'], $row['module'], $row['benchmark'], $row['duration'])
		);
	}
}
?>
<#4879>
<?php
//step 4/4 benchmark removes old table

if ($ilDB->tableExists('benchmark_old'))
{
	$ilDB->dropTable('benchmark_old');
}
?>
<#4880>
<?php
//step skl_user_skill_level adding primary key
if($ilDB->tableExists('skl_user_skill_level'))
{
	$ilDB->addPrimaryKey('skl_user_skill_level', array('skill_id', 'tref_id', 'user_id', 'status_date', 'status', 'trigger_obj_id', 'self_eval'));
}

?>
<#4881>
<?php


$ilDB->manipulate(
		'update usr_data set passwd = '. 
		$ilDB->quote('','text').' , auth_mode = ' . 
		$ilDB->quote('local','text').', active = '. 
		$ilDB->quote(0, 'integer'). ' WHERE auth_mode = '. 
		$ilDB->quote('openid','text')
);

?>
<#4882>
<?php
if(!$ilDB->indexExistsByFields('il_qpl_qst_fq_unit',array('question_fi')))
{
	$ilDB->addIndex('il_qpl_qst_fq_unit',array('question_fi'), 'i2');
}
?>
<#4883>
<?php

$query = 'SELECT * FROM settings WHERE module = ' . $ilDB->quote('common', 'text') . ' AND keyword = ' . $ilDB->quote('mail_send_html', 'text');
$res = $ilDB->query($query);

$found = false;
while($row = $ilDB->fetchAssoc($res))
{
	$found = true;
	break;
}

if(!$found)
{
	$setting = new ilSetting();
	$setting->set('mail_send_html', 1);
}
?>
<#4884>
<?php
if(!$ilDB->tableExists('lng_log'))
{
	$ilDB->createTable('lng_log',
	   array(
		   'module' => array(
			   'type' => 'text',
			   'length' => 30,
			   'notnull' => true
		   ),
		   'identifier' => array (
			   'type' => 'text',
			   'length' => 60,
			   'notnull' => true
		   )
	   ));
	$ilDB->addPrimaryKey('lng_log', array('module', 'identifier'));
}
?>
<#4885>
<?php
$ilCtrlStructureReader->getStructure();
?>
<#4886>
<?php
$payment_tables = array(
	'payment_coupons', 'payment_coupons_codes', 'payment_coupons_obj', 'payment_coupons_track',
	'payment_currencies', 'payment_erp', 'payment_erps', 'payment_news',
	'payment_objects', 'payment_paymethods', 'payment_prices', 'payment_settings', 
	'payment_shopping_cart', 'payment_statistic', 'payment_statistic_coup', 'payment_topics',
	'payment_topic_usr_sort', 'payment_trustees', 'payment_vats', 'payment_vendors'
);

foreach($payment_tables as $payment_table)
{
	if($ilDB->tableExists($payment_table))
	{
		$ilDB->dropTable($payment_table);
	}

	if($ilDB->sequenceExists($payment_table))
	{
		$ilDB->dropSequence($payment_table);
	}
}
?>
<#4887>
<?php
$res = $ilDB->queryF(
	'SELECT obj_id FROM object_data WHERE type = %s',
	array('text'),
	array('pays')
);
$row = $ilDB->fetchAssoc($res);
if(is_array($row) && isset($row['obj_id']))
{
	$obj_id = $row['obj_id'];

	$ref_res = $ilDB->queryF(
		'SELECT ref_id FROM object_reference WHERE obj_id = %s',
		array('integer'),
		array($obj_id)
	);
	while($ref_row = $ilDB->fetchAssoc($ref_res))
	{
		if(is_array($ref_row) && isset($ref_row['ref_id']))
		{
			$ref_id = $ref_row['ref_id'];

			$ilDB->manipulateF(
				'DELETE FROM tree WHERE child = %s',
				array('integer'),
				array($ref_id)
			);
		}
	}

	$ilDB->manipulateF(
		'DELETE FROM object_reference WHERE obj_id = %s',
		array('integer'),
		array($obj_id)
	);

	$ilDB->manipulateF(
		'DELETE FROM object_data WHERE obj_id = %s',
		array('integer'),
		array($obj_id)
	);
}
?>
<#4888>
<?php
$res = $ilDB->queryF(
	'SELECT obj_id FROM object_data WHERE type = %s AND title = %s',
	array('text', 'text'),
	array('typ', 'pays')
);
$row = $ilDB->fetchAssoc($res);
if(is_array($row) && isset($row['obj_id']))
{
	$obj_id = $row['obj_id'];

	$ilDB->manipulateF(
		'DELETE FROM rbac_ta WHERE typ_id = %s',
		array('integer'),
		array($obj_id)
	);

	$ilDB->manipulateF(
		'DELETE FROM object_data WHERE obj_id = %s',
		array('integer'),
		array($obj_id)
	);
}
?>
<#4889>
<?php
$ilDB->manipulateF(
	'DELETE FROM cron_job WHERE job_id = %s',
	array('text'),
	array('pay_notification')
);
?>
<#4890>
<?php
$ilDB->manipulateF(
	'DELETE FROM page_style_usage WHERE page_type = %s',
	array('text'),
	array('shop')
);

$ilDB->manipulateF(
	'DELETE FROM page_history WHERE parent_type = %s',
	array('text'),
	array('shop')
);

$ilDB->manipulateF(
	'DELETE FROM page_object WHERE parent_type = %s',
	array('text'),
	array('shop')
);
?>
<#4891>
<?php

if(!$ilDB->tableColumnExists('booking_settings','rsv_filter_period'))
{
	$ilDB->addTableColumn('booking_settings', 'rsv_filter_period', array(
		'type' => 'integer',
		'length' => 2,
		'notnull' => false,
		'default' => null
	));
}

?>
<#4892>
<?php
$ilCtrlStructureReader->getStructure();
?>
<#4893>
<?php
$ilDB->manipulateF(
	'DELETE FROM settings WHERE keyword = %s',
	array('text'),
	array('pear_mail_enable')
);
?>
<#4894>
<?php

include_once('./Services/Migration/DBUpdate_3560/classes/class.ilDBUpdateNewObjectType.php');
$tgt_ops_id = ilDBUpdateNewObjectType::getCustomRBACOperationId('copy');	
if($tgt_ops_id)
{				
	$book_type_id = ilDBUpdateNewObjectType::getObjectTypeId('book');
	if($book_type_id)
	{			
		// add "copy" to booking tool - returns false if already exists
		if(ilDBUpdateNewObjectType::addRBACOperation($book_type_id, $tgt_ops_id))
		{									
			// clone settings from "write" to "copy" 
			$src_ops_id = ilDBUpdateNewObjectType::getCustomRBACOperationId('write');	
			ilDBUpdateNewObjectType::cloneOperation('book', $src_ops_id, $tgt_ops_id);		
		}
	}	
}

?>
<#4895>
<?php

if(!$ilDB->tableColumnExists('webr_items','internal'))
{
	$ilDB->addTableColumn('webr_items', 'internal', array(
		'type' => 'integer',
		'length' => 1,
		'notnull' => false,
		'default' => null
	));
}

?>
<#4896>
<?php
if(!$ilDB->indexExistsByFields('usr_data_multi',array('usr_id')))
{
	$ilDB->addIndex('usr_data_multi',array('usr_id'), 'i1');
}
?>
<#4897>
<?php
if(!$ilDB->tableColumnExists('tst_tests', 'starting_time_tmp'))
{
	$ilDB->addTableColumn('tst_tests', 'starting_time_tmp', array(
		'type'    => 'integer',
		'length'  => 4,
		'notnull' => true,
		'default' => 0
	));
}
?>
<#4898>
<?php
if($ilDB->tableColumnExists('tst_tests', 'starting_time_tmp'))
{
	$stmp_up = $ilDB->prepareManip("UPDATE tst_tests SET starting_time_tmp = ? WHERE test_id = ?", array('integer', 'integer'));

	$res = $ilDB->query("SELECT test_id, starting_time FROM tst_tests WHERE starting_time_tmp = " . $ilDB->quote(0, 'integer'));
	while($row = $ilDB->fetchAssoc($res))
	{
		$new_starting_time = 0;
		$starting_time     = $row['starting_time'];

		if(strlen($starting_time) > 0)
		{
			if(preg_match("/(\d{4})(\d{2})(\d{2})(\d{2})(\d{2})(\d{2})/", $starting_time, $matches))
			{
				if(is_array($matches))
				{
					if(checkdate($matches[2], $matches[3], $matches[1]))
					{	
						$new_starting_time = mktime($matches[4], $matches[5], $matches[6], $matches[2], $matches[3], $matches[1]);
					}
				}
			}
		}

		$ilDB->execute($stmp_up, array((int)$new_starting_time, $row['test_id']));
	}
}
?>
<#4899>
<?php
if($ilDB->tableColumnExists('tst_tests', 'starting_time'))
{
	$ilDB->dropTableColumn('tst_tests', 'starting_time');
}
?>
<#4900>
<?php
if(!$ilDB->tableColumnExists('tst_tests', 'starting_time') && $ilDB->tableColumnExists('tst_tests', 'starting_time_tmp'))
{
	$ilDB->renameTableColumn('tst_tests', 'starting_time_tmp', 'starting_time');
}
?>
<#4901>
<?php
if(!$ilDB->tableColumnExists('tst_tests', 'ending_time_tmp'))
{
	$ilDB->addTableColumn('tst_tests', 'ending_time_tmp', array(
		'type'    => 'integer',
		'length'  => 4,
		'notnull' => true,
		'default' => 0
	));
}
?>
<#4902>
<?php
if($ilDB->tableColumnExists('tst_tests', 'ending_time_tmp'))
{
	$stmp_up = $ilDB->prepareManip("UPDATE tst_tests SET ending_time_tmp = ? WHERE test_id = ?", array('integer', 'integer'));

	$res = $ilDB->query("SELECT test_id, ending_time FROM tst_tests WHERE ending_time_tmp = " . $ilDB->quote(0, 'integer'));
	while($row = $ilDB->fetchAssoc($res))
	{
		$new_ending_time = 0;
		$ending_time     = $row['ending_time'];

		if(strlen($ending_time) > 0)
		{
			if(preg_match("/(\d{4})(\d{2})(\d{2})(\d{2})(\d{2})(\d{2})/", $ending_time, $matches))
			{
				if(is_array($matches))
				{
					if(checkdate($matches[2], $matches[3], $matches[1]))
					{	
						$new_ending_time = mktime($matches[4], $matches[5], $matches[6], $matches[2], $matches[3], $matches[1]);
					}
				}
			}
		}

		$ilDB->execute($stmp_up, array((int)$new_ending_time, $row['test_id']));
	}
}
?>
<#4903>
<?php
if($ilDB->tableColumnExists('tst_tests', 'ending_time'))
{
	$ilDB->dropTableColumn('tst_tests', 'ending_time');
}
?>
<#4904>
<?php
if(!$ilDB->tableColumnExists('tst_tests', 'ending_time') && $ilDB->tableColumnExists('tst_tests', 'ending_time_tmp'))
{
	$ilDB->renameTableColumn('tst_tests', 'ending_time_tmp', 'ending_time');
}
?>
<#4905>
<?php
require_once ('./Modules/DataCollection/classes/Fields/Base/class.ilDclFieldProperty.php');

if(!$ilDB->tableColumnExists('il_dcl_field_prop', 'name')) {
	$backup_table_name = 'il_dcl_field_prop_b';
	$ilDB->renameTable('il_dcl_field_prop', $backup_table_name);
	$ilDB->renameTable('il_dcl_field_prop_seq', 'il_dcl_field_prop_s_b');

	$ilDB->createTable(ilDclFieldProperty::returnDbTableName(), array(
		'id' => array(
			'type' => 'integer',
			'length' => 8,
			'notnull' => true,
			'default' => 0
		),
		'field_id' => array(
			'type' => 'integer',
			'length' => 8,
			'notnull' => true,
			'default' => 0
		),
		'name' => array(
			'type' => 'text',
			'length' => 4000,
			'notnull' => true
		),
		'value' => array(
			'type' => 'text',
			'length' => 4000,
		),
	));

	$ilDB->addPrimaryKey(ilDclFieldProperty::returnDbTableName(), array('id'));
	$ilDB->createSequence(ilDclFieldProperty::returnDbTableName());
	
	if($ilDB->tableExists('il_dcl_datatype_prop')) {
		$query = "SELECT field_id, inputformat, title, ".$backup_table_name.".value FROM ".$backup_table_name." LEFT JOIN il_dcl_datatype_prop ON il_dcl_datatype_prop.id = ".$backup_table_name.".datatype_prop_id WHERE ".$backup_table_name.".value IS NOT NULL";
		$result = $ilDB->query($query);

		while($row = $ilDB->fetchAssoc($result)) {
			$new_entry = new ilDclFieldProperty();
			$new_entry->setFieldId($row['field_id']);
			$new_entry->setInputformat($row['inputformat']);
			$new_entry->setName($row['title']);
			$new_entry->setValue($row['value']);
			$new_entry->store();
		}
	} else {
		throw new Exception("The table 'il_dcl_datatype_prop' is missing for proper migration. Please check if the migration is already completed.");
	}
}

?>

<#4906>
<?php

$result = $ilDB->query("SELECT * FROM il_dcl_datatype WHERE id = 12");
if($ilDB->numRows($result) == 0) {
	$ilDB->insert('il_dcl_datatype', array(
		'id' => array('integer', 12),
		'title' => array('text', 'plugin'),
		'ildb_type' => array('text', 'text'),
		'storage_location' => array('integer', 0),
		'sort' => array('integer', 100)
	));
}


$ilDB->update('il_dcl_datatype',
	array(
		'title' => array('text', 'fileupload'),
	),
	array(
		'id' => array('integer', 6),
	)
);

$ilDB->update('il_dcl_datatype',
	array(
		'title' => array('text', 'ilias_reference'),
	),
	array(
		'id' => array('integer', 8),
	)
);

$ilDB->update('il_dcl_datatype',
	array(
		'title' => array('text', 'number'),
	),
	array(
		'id' => array('integer', 1),
	)
);

?>

<#4907>
<?php

include_once('./Services/Migration/DBUpdate_3560/classes/class.ilDBUpdateNewObjectType.php');

$dcl_type_id = ilDBUpdateNewObjectType::getObjectTypeId('dcl');

if($dcl_type_id)
{
	$src_ops_id = ilDBUpdateNewObjectType::getCustomRBACOperationId('edit_content');
	if($src_ops_id)
	{
		ilDBUpdateNewObjectType::addRBACOperation($dcl_type_id, $src_ops_id);
	}
}

?>

<#4908>
<?php

global $ilDB;

if(!$ilDB->tableColumnExists('il_dcl_table', 'save_confirmation')) {
	$ilDB->addTableColumn('il_dcl_table', 'save_confirmation',
		array(
			"type"    => "integer",
			"notnull" => true,
			"length"  => 1,
			"default" => 0
		)
	);
}

?>
<#4909>
<?php

$ilCtrlStructureReader->getStructure();

?>
<#4910>
<?php
$ilCtrlStructureReader->getStructure();
?>

<#4911>
<?php
include_once('./Services/Migration/DBUpdate_3560/classes/class.ilDBUpdateNewObjectType.php');

$type_id = ilDBUpdateNewObjectType::getObjectTypeId('prg');
$new_ops_id = ilDBUpdateNewObjectType::addCustomRBACOperation('manage_members', 'Manage Members', 'object', 2400);
if($type_id && $new_ops_id)
{
	ilDBUpdateNewObjectType::addRBACOperation($type_id, $new_ops_id);
}
?>

<#4912>
<?php
	$ilCtrlStructureReader->getStructure();
?>
<#4913>
<?php
	$ilCtrlStructureReader->getStructure();
?>

<#4914>
<?php
	include_once('./Services/Migration/DBUpdate_3560/classes/class.ilDBUpdateNewObjectType.php');
	$src_ops_id = ilDBUpdateNewObjectType::getCustomRBACOperationId('write');
	$tgt_ops_id = ilDBUpdateNewObjectType::getCustomRBACOperationId('manage_members');
	ilDBUpdateNewObjectType::cloneOperation('prg', $src_ops_id, $tgt_ops_id);
?>
<#4915>
<?php
include_once('./Services/Migration/DBUpdate_3560/classes/class.ilDBUpdateNewObjectType.php');
$tgt_ops_id = ilDBUpdateNewObjectType::getCustomRBACOperationId('copy');
if($tgt_ops_id)
{
	$mep_type_id = ilDBUpdateNewObjectType::getObjectTypeId('mep');
	if($mep_type_id)
	{
		if (!ilDBUpdateNewObjectType::isRBACOperation($mep_type_id, $tgt_ops_id))
		{
			// add "copy" to (external) feed
			ilDBUpdateNewObjectType::addRBACOperation($mep_type_id, $tgt_ops_id);

			// clone settings from "write" to "copy"
			$src_ops_id = ilDBUpdateNewObjectType::getCustomRBACOperationId('write');
			ilDBUpdateNewObjectType::cloneOperation('mep', $src_ops_id, $tgt_ops_id);
		}
	}
}
?>
<#4916>
<?php
	$ilCtrlStructureReader->getStructure();
?>
<#4917>
<?php
if(!$ilDB->tableColumnExists('il_dcl_table', 'import_enabled'))
{
	$ilDB->addTableColumn('il_dcl_table', 'import_enabled', array(
		'type'    => 'integer',
		'length'  => 1,
		'notnull' => true,
		'default' => 1
	));
}
?>
<#4918>
<?php
//tableview
$fields = array(
    'id' => array(
        'notnull' => '1',
        'type' => 'integer',
        'length' => '8',

    ),
    'table_id' => array(
        'notnull' => '1',
        'type' => 'integer',
        'length' => '8',

    ),
    'title' => array(
        'notnull' => '1',
        'type' => 'text',
        'length' => '128',

    ),
    'roles' => array(
        'type' => 'text',
        'length' => '256',
    ),
    'description' => array(
        'type' => 'text',
        'length' => '128',

    ),
    'tableview_order' => array(
        'type' => 'integer',
        'length' => '8',

    ),

);
if (! $ilDB->tableExists('il_dcl_tableview')) {
    $ilDB->createTable('il_dcl_tableview', $fields);
    $ilDB->addPrimaryKey('il_dcl_tableview', array( 'id' ));

    if (! $ilDB->sequenceExists('il_dcl_tableview')) {
        $ilDB->createSequence('il_dcl_tableview');
    }
	if(! $ilDB->indexExistsByFields('il_dcl_tableview', array('table_id'))) {
		$ilDB->addIndex('il_dcl_tableview', array('table_id'), 't1');		
	}
}

//tableview_field_setting
$fields = array(
    'id' => array(
        'notnull' => '1',
        'type' => 'integer',
        'length' => '8',

    ),
    'tableview_id' => array(
        'notnull' => '1',
        'type' => 'integer',
        'length' => '8',

    ),
    'field' => array(
        'notnull' => '1',
        'type' => 'text',
        'length' => '128',

    ),
    'visible' => array(
        'type' => 'integer',
        'length' => '1',

    ),
    'in_filter' => array(
        'type' => 'integer',
        'length' => '1',

    ),
    'filter_value' => array(
        'type' => 'clob',
    ),
    'filter_changeable' => array(
        'type' => 'integer',
        'length' => '1',

    ),

);
if (! $ilDB->tableExists('il_dcl_tview_set')) {
    $ilDB->createTable('il_dcl_tview_set', $fields);
    $ilDB->addPrimaryKey('il_dcl_tview_set', array( 'id' ));

    if (! $ilDB->sequenceExists('il_dcl_tview_set')) {
        $ilDB->createSequence('il_dcl_tview_set');
    }

}

if (! $ilDB->tableExists('il_dcl_tview_set')) {
    $ilDB->createTable('il_dcl_tview_set', $fields);
    $ilDB->addPrimaryKey('il_dcl_tview_set', array( 'id' ));

    if (! $ilDB->sequenceExists('il_dcl_tview_set')) {
        $ilDB->createSequence('il_dcl_tview_set');
    }
	if(! $ilDB->indexExistsByFields('il_dcl_tview_set', array('tableview_id'))) {
		$ilDB->addIndex('il_dcl_tview_set', array('tableview_id'), 't1');
	}

}

$fields = array(
    'id' => array(
        'notnull' => '1',
        'type' => 'integer',
        'length' => '8',

    ),
    'table_id' => array(
        'notnull' => '1',
        'type' => 'integer',
        'length' => '8',

    ),
    'field' => array(
        'notnull' => '1',
        'type' => 'text',
        'length' => '128',

    ),
    'field_order' => array(
        'type' => 'integer',
        'length' => '8',

    ),
    'exportable' => array(
        'type' => 'integer',
        'length' => '1',

    ),

);
if (! $ilDB->tableExists('il_dcl_tfield_set')) {
    $ilDB->createTable('il_dcl_tfield_set', $fields);
    $ilDB->addPrimaryKey('il_dcl_tfield_set', array( 'id' ));

    if (! $ilDB->sequenceExists('il_dcl_tfield_set')) {
        $ilDB->createSequence('il_dcl_tfield_set');
    }
	if(! $ilDB->indexExistsByFields('il_dcl_tfield_set', array('table_id', 'field'))) {
		$ilDB->addIndex('il_dcl_tfield_set', array('table_id', 'field'), 't2');
	}
}
?>
<#4919>
<?php
//migration for datacollections:
//ĉreate a standardview for each table, set visibility/filterability for each field
//and delete entries from old view tables
$roles = array();
$query = $ilDB->query('SELECT rol_id FROM rbac_fa WHERE parent = ' . $ilDB->quote(ROLE_FOLDER_ID, 'integer') . " AND assign='y'");
while ( $global_role = $ilDB->fetchAssoc($query) ) {
	$roles[] = $global_role['rol_id'];
}

//set order of main tables, since main_table_id will be removed
if (!$ilDB->tableColumnExists('il_dcl_table', 'table_order')) {
	$ilDB->addTableColumn('il_dcl_table', 'table_order', array('type' => 'integer', 'length' => 8));
}

if ($ilDB->tableColumnExists('il_dcl_data', 'main_table_id')) {
	$main_table_query = $ilDB->query('SELECT main_table_id FROM il_dcl_data');
	while ($rec = $ilDB->fetchAssoc($main_table_query)) {
		$ilDB->query('UPDATE il_dcl_table SET table_order = 10 WHERE id = ' . $ilDB->quote($rec['main_table_id'], 'integer'));
	}
	$ilDB->dropTableColumn('il_dcl_data', 'main_table_id');
}
//
$table_query = $ilDB->query('SELECT id, ref_id FROM il_dcl_table 
                          INNER JOIN object_reference ON (object_reference.obj_id = il_dcl_table.obj_id)');

$mapping = array();
while ($rec = $ilDB->fetchAssoc($table_query)) {
	$temp_sql = $ilDB->query('SELECT * FROM il_dcl_tableview WHERE table_id = ' . $ilDB->quote($rec['id']));
	if ($ilDB->numRows($temp_sql)) {
		continue;
	}
	$query = $ilDB->query('SELECT rol_id FROM rbac_fa WHERE parent = ' . $ilDB->quote($rec['ref_id'], 'integer') . " AND assign='y'");
	while ( $local_role = $ilDB->fetchAssoc($query)) {
		$roles[] = $local_role['rol_id'];
	}
	//create standardviews for each DCL Table and set id mapping
	$next_id = $ilDB->nextId('il_dcl_tableview');
	$ilDB->query('INSERT INTO il_dcl_tableview (id, table_id, title, roles, description, tableview_order) VALUES ('
		. $ilDB->quote($next_id, 'integer') . ', '
		. $ilDB->quote($rec['id'], 'integer') . ', '
		. $ilDB->quote('Standardview', 'text') . ', '
		. $ilDB->quote(json_encode($roles), 'text') . ', '
		. $ilDB->quote('', 'text') . ', '
		. $ilDB->quote(10, 'integer') . ')');
	$mapping[$rec['id']] = $next_id;
}

if ($ilDB->tableExists('il_dcl_view') && $ilDB->tableExists('il_dcl_viewdefinition')) {

	//fetch information about visibility/filterability
	$view_query = $ilDB->query(
		"SELECT il_dcl_view.table_id, tbl_visible.field, tbl_visible.is_set as visible, f.filterable
        FROM il_dcl_viewdefinition tbl_visible
            INNER JOIN il_dcl_view ON (il_dcl_view.id = tbl_visible.view_id
            AND il_dcl_view.type = 1)
            INNER JOIN
                (SELECT table_id, field, tbl_filterable.is_set as filterable
                    FROM il_dcl_view
                    INNER JOIN il_dcl_viewdefinition tbl_filterable ON (il_dcl_view.id = tbl_filterable.view_id
                    AND il_dcl_view.type = 3)) f ON (f.field = tbl_visible.field AND f.table_id = il_dcl_view.table_id)");

	//set visibility/filterability
	$view_id_cache = array();
	while ($rec = $ilDB->fetchAssoc($view_query)) {
		if (!$mapping[$rec['table_id']]) {
			continue;
		}
		$next_id = $ilDB->nextId('il_dcl_tview_set');
		$ilDB->query('INSERT INTO il_dcl_tview_set (id, tableview_id, field, visible, in_filter, filter_value, 
        filter_changeable) VALUES ('
			. $ilDB->quote($next_id, 'integer') . ', '
			. $ilDB->quote($mapping[$rec['table_id']], 'integer') . ', '
			. $ilDB->quote($rec['field'], 'text') . ', '
			. $ilDB->quote($rec['visible'], 'integer') . ', '
			. $ilDB->quote($rec['filterable'], 'integer') . ', '
			. $ilDB->quote('', 'text') . ', '
			. $ilDB->quote(1, 'integer') . ')'
		);
	}

	//fetch information about editability/exportability
	$view_query = $ilDB->query(
		"SELECT il_dcl_view.table_id, tbl_exportable.field, tbl_exportable.is_set as exportable, tbl_exportable.field_order
        FROM il_dcl_viewdefinition tbl_exportable
            INNER JOIN il_dcl_view ON (il_dcl_view.id = tbl_exportable.view_id
            AND il_dcl_view.type = 4)");


	//set editability/exportability
	while ($rec = $ilDB->fetchAssoc($view_query)) {
		$temp_sql = $ilDB->query('SELECT * FROM il_dcl_tfield_set 
								WHERE table_id = ' . $ilDB->quote($rec['table_id'], 'integer') . '
								AND field = ' . $ilDB->quote($rec['field'], 'text'));

		if (!$ilDB->numRows($temp_sql)) {
			$next_id = $ilDB->nextId('il_dcl_tfield_set');
			$ilDB->query('INSERT INTO il_dcl_tfield_set (id, table_id, field, field_order, exportable) VALUES ('
				. $ilDB->quote($next_id, 'integer') . ', '
				. $ilDB->quote($rec['table_id'], 'integer') . ', '
				. $ilDB->quote($rec['field'], 'text') . ', '
				. $ilDB->quote($rec['field_order'], 'integer') . ', '
				. $ilDB->quote($rec['exportable'], 'integer') . ')'
			);
		}
	}

	//migrate page object
	$query = $ilDB->query('SELECT * 
        FROM il_dcl_view 
        INNER JOIN page_object on (il_dcl_view.id = page_object.page_id)
          WHERE il_dcl_view.type = 0
            AND page_object.parent_type = ' . $ilDB->quote('dclf', 'text'));

	while ($rec = $ilDB->fetchAssoc($query)) {
		if (!$mapping[$rec['table_id']]) {
			continue;
		}

		$temp_sql = $ilDB->query('SELECT * FROM page_object 
						WHERE page_id = ' . $ilDB->quote($mapping[$rec['table_id']], 'integer') . ' 
						AND parent_type = ' . $ilDB->quote('dclf', 'text'));

		if ($ilDB->numRows($temp_sql)) {
			$ilDB->query('DELETE FROM page_object 
						WHERE page_id = ' . $ilDB->quote($rec['id'], 'integer') . ' 
						AND parent_type = ' . $ilDB->quote('dclf', 'text'));
		} else {
			$ilDB->query('UPDATE page_object 
                  SET page_id = ' . $ilDB->quote($mapping[$rec['table_id']], 'integer') . ' 
                  WHERE page_id = ' . $ilDB->quote($rec['id'], 'integer') . ' 
                      AND page_object.parent_type = ' . $ilDB->quote('dclf', 'text'));
		}
	}

	//delete old tables
	$ilDB->dropTable('il_dcl_viewdefinition');
	$ilDB->dropTable('il_dcl_view');

}

?>
<#4920>
<?php
$ilCtrlStructureReader->getStructure();
?>
<#4921>
<?php
$ilCtrlStructureReader->getStructure();
?>
<#4922>
<?php
require_once 'Services/Migration/DBUpdate_4922/classes/class.ilPasswordUtils.php';

$salt_location = CLIENT_DATA_DIR . '/pwsalt.txt';
if(!is_file($salt_location) || !is_readable($salt_location))
{
	$result = @file_put_contents(
		$salt_location,
		substr(str_replace('+', '.', base64_encode(ilPasswordUtils::getBytes(16))), 0, 22)
	);
	if(!$result)
	{
		die("Could not create the client salt for bcrypt password hashing.");
	}
}

if(!is_file($salt_location) || !is_readable($salt_location))
{
	die("Could not determine the client salt for bcrypt password hashing.");
}
?>
<#4923>
<?php
$ilCtrlStructureReader->getStructure();
?>
<#4924>
<?php
$ilCtrlStructureReader->getStructure();
?>
<#4925>
<?php

include_once('./Services/Migration/DBUpdate_3560/classes/class.ilDBUpdateNewObjectType.php');

$type_id = ilDBUpdateNewObjectType::getObjectTypeId('stys');
if($type_id)
{
	$new_ops_id = ilDBUpdateNewObjectType::addCustomRBACOperation('sty_write_content', 'Edit Content Styles', 'object', 6101);
	if($new_ops_id)
	{
		ilDBUpdateNewObjectType::addRBACOperation($type_id, $new_ops_id);

		$src_ops_id = ilDBUpdateNewObjectType::getCustomRBACOperationId('write');
		if($src_ops_id)
		{
			ilDBUpdateNewObjectType::cloneOperation('stys', $src_ops_id, $new_ops_id);
		}
	}
}
?>
<#4926>
<?php

include_once('./Services/Migration/DBUpdate_3560/classes/class.ilDBUpdateNewObjectType.php');

$type_id = ilDBUpdateNewObjectType::getObjectTypeId('stys');
if($type_id)
{
	$new_ops_id = ilDBUpdateNewObjectType::addCustomRBACOperation('sty_write_system', 'Edit System Styles', 'object', 6100);
	if($new_ops_id)
	{
		ilDBUpdateNewObjectType::addRBACOperation($type_id, $new_ops_id);

		$src_ops_id = ilDBUpdateNewObjectType::getCustomRBACOperationId('write');
		if($src_ops_id)
		{
			ilDBUpdateNewObjectType::cloneOperation('stys', $src_ops_id, $new_ops_id);
		}
	}
}
?>
<#4927>
<?php

include_once('./Services/Migration/DBUpdate_3560/classes/class.ilDBUpdateNewObjectType.php');

$type_id = ilDBUpdateNewObjectType::getObjectTypeId('stys');
if($type_id)
{
	$new_ops_id = ilDBUpdateNewObjectType::addCustomRBACOperation('sty_write_page_layout', 'Edit Page Layouts', 'object', 6102);
	if($new_ops_id)
	{
		ilDBUpdateNewObjectType::addRBACOperation($type_id, $new_ops_id);

		$src_ops_id = ilDBUpdateNewObjectType::getCustomRBACOperationId('write');
		if($src_ops_id)
		{
			ilDBUpdateNewObjectType::cloneOperation('stys', $src_ops_id, $new_ops_id);
		}
	}
}
?>
<#4928>
<?php
include_once('./Services/Migration/DBUpdate_3560/classes/class.ilDBUpdateNewObjectType.php');
$ops_id = ilDBUpdateNewObjectType::getCustomRBACOperationId('write');
ilDBUpdateNewObjectType::deleteRBACOperation('stys', $ops_id);
?>
<#4929>
<?php
	$ilCtrlStructureReader->getStructure();
?>
<#4930>
<?php
	if (!$ilDB->tableColumnExists('skl_tree_node', 'creation_date'))
	{
		$ilDB->addTableColumn('skl_tree_node', 'creation_date', array(
				"type" => "timestamp",
				"notnull" => false,
		));
	}
?>
<#4931>
<?php
if (!$ilDB->tableColumnExists('skl_tree_node', 'import_id'))
{
	$ilDB->addTableColumn('skl_tree_node', 'import_id', array(
			"type" => "text",
			"length" => 50,
			"notnull" => false
	));
}
?>
<#4932>
<?php
if (!$ilDB->tableColumnExists('skl_level', 'creation_date'))
{
	$ilDB->addTableColumn('skl_level', 'creation_date', array(
			"type" => "timestamp",
			"notnull" => false,
	));
}
?>
<#4933>
<?php
if (!$ilDB->tableColumnExists('skl_level', 'import_id'))
{
	$ilDB->addTableColumn('skl_level', 'import_id', array(
			"type" => "text",
			"length" => 50,
			"notnull" => false
	));
}
?>
<#4934>
<?php
if(!$ilDB->tableColumnExists('qpl_qst_lome', 'min_auto_complete'))
{
	$ilDB->addTableColumn('qpl_qst_lome', 'min_auto_complete', array(
			'type'	=> 'integer',
			'length'=> 1,
			'default' => 1)
	);
}
if($ilDB->tableColumnExists('qpl_qst_lome', 'min_auto_complete'))
{
	$ilDB->modifyTableColumn('qpl_qst_lome', 'min_auto_complete', array(
			'default' => 3)
	);
}
?>
<#4935>
<?php

if(!$ilDB->tableColumnExists('svy_svy','confirmation_mail')) 
{
    $ilDB->addTableColumn(
        'svy_svy',
        'confirmation_mail',
        array(
            'type' => 'integer',
			'length' => 1,
            'notnull' => false,
            'default' => null
        ));
}

?>
<#4936>
<?php

$ilDB->manipulate("UPDATE svy_svy".	
	" SET confirmation_mail = ".$ilDB->quote(1, "integer").
	" WHERE own_results_mail = ".$ilDB->quote(1, "integer").
	" AND confirmation_mail IS NULL");

?>
<#4937>
<?php

if(!$ilDB->tableColumnExists('svy_svy','anon_user_list')) 
{
    $ilDB->addTableColumn(
        'svy_svy',
        'anon_user_list',
        array(
            'type' => 'integer',
			'length' => 1,
            'notnull' => false,
            'default' => 0
        ));
}

?>
<#4938>
<?php

	//Create new object type grpr 'Group Reference'
	include_once('./Services/Migration/DBUpdate_3560/classes/class.ilDBUpdateNewObjectType.php');

	$grpr_type_id = ilDBUpdateNewObjectType::addNewType('grpr', 'Group Reference Object');

	$rbac_ops = array(
		ilDBUpdateNewObjectType::RBAC_OP_EDIT_PERMISSIONS,
		ilDBUpdateNewObjectType::RBAC_OP_VISIBLE,
		ilDBUpdateNewObjectType::RBAC_OP_READ,
		ilDBUpdateNewObjectType::RBAC_OP_WRITE,
		ilDBUpdateNewObjectType::RBAC_OP_DELETE,
		ilDBUpdateNewObjectType::RBAC_OP_COPY
	);
	ilDBUpdateNewObjectType::addRBACOperations($grpr_type_id, $rbac_ops);

	$parent_types = array('root', 'cat', 'crs', 'fold', 'grp');
	ilDBUpdateNewObjectType::addRBACCreate('create_grpr', 'Create Group Reference', $parent_types);
?>
<#4939>
<?php
$ilCtrlStructureReader->getStructure();
?>
<#4940>
<?php
	$ilCtrlStructureReader->getStructure();
?>
<#4941>
<?php
//step 1/2 il_request_token deletes old table

if($ilDB->tableExists('il_request_token'))
{
    $ilDB->dropTable('il_request_token');
}

?>
<#4942>
<?php
//step 2/2 il_request_token creates table with primary key

if(!$ilDB->tableExists('il_request_token'))
{
	$fields = array(
		"user_id" => array(
			"notnull" => true
		, "length" => 4
		, "unsigned" => false
		, "default" => "0"
		, "type" => "integer"
		)
	, "token" => array(
			"notnull" => false
		, "length" => 64
		, "fixed" => true
		, "type" => "text"
		)
	, "stamp" => array(
			"notnull" => false
		, "type" => "timestamp"
		)
	, "session_id" => array(
			"notnull" => false
		, "length" => 100
		, "fixed" => false
		, "type" => "text"
		)
	);

	$ilDB->createTable("il_request_token", $fields);
	$ilDB->addPrimaryKey("il_request_token", array('token'));
	$ilDB->addIndex("il_request_token", array('user_id', 'session_id'), 'i1');
	$ilDB->addIndex("il_request_token", array('user_id', 'stamp'), 'i2');
}
?>
<#4943>
<?php
//step 1/3 il_event_handling deletes old table
if($ilDB->tableExists('il_event_handling'))
{
    $ilDB->dropTable('il_event_handling');
}

?>
<#4944>
<?php
//step 2/3 il_event_handling creates table with primary key
if(!$ilDB->tableExists('il_event_handling'))
{
	$fields = array(
		'component' => array(
			'type' => 'text',
			'length' => 50,
			'notnull' => true,
			'fixed' => false
		),
		'type' => array(
			'type' => 'text',
			'length' => 10,
			'notnull' => true,
			'fixed' => false
		),
		'id' => array(
			'type' => 'text',
			'length' => 100,
			'notnull' => true,
			'fixed' => false
		));
	$ilDB->createTable('il_event_handling', $fields);
	$ilDB->addPrimaryKey("il_event_handling", array('component', 'type', 'id'));
}
?>
<#4945>
<?php
//step 3/3 il_event_handling fill table
$ilCtrlStructureReader->getStructure();
?>
<#4946>
<?php
//step 1/4 copg_section_timings renames old table

if ($ilDB->tableExists('copg_section_timings') && !$ilDB->tableExists('copg_section_t_old'))
{
    $ilDB->renameTable("copg_section_timings", "copg_section_t_old");
}
?>
<#4947>
<?php
//step 2/4 copg_section_timings create new table with primary keys
if (!$ilDB->tableExists("copg_section_timings"))
{
    $fields = array(
        "page_id" => array (
            "type" => "integer",
            "length" => 4,
            "notnull" => true
        ),
        "parent_type" => array (
            "type" => "text",
            "length" => 10,
            "notnull" => true
        ),
        "unix_ts" => array(
            "type"    => "integer",
            "notnull" => true,
            "length"  => 4,
            "default" => 0
        )
    );

    $ilDB->createTable("copg_section_timings", $fields);
    $ilDB->addPrimaryKey("copg_section_timings", array('page_id', 'parent_type', 'unix_ts'));
}
?>
<#4948>
<?php
//step 3/4 copg_section_timings moves all data to new table

if ($ilDB->tableExists('copg_section_timings') && $ilDB->tableExists('copg_section_t_old'))
{
    $res = $ilDB->query("
        SELECT *
        FROM copg_section_t_old
    ");

    while($row = $ilDB->fetchAssoc($res))
    {
        $ilDB->replace("copg_section_timings", array(
            "page_id" => array("integer", $row['page_id']),
            "parent_type" => array("text", $row['parent_type']),
            "unix_ts" => array("integer",$row['unix_ts'])
        ), array());

        $ilDB->manipulateF(
            "DELETE FROM copg_section_t_old WHERE page_id = %s AND parent_type = %s AND unix_ts = %s ",
            array('integer', 'text', 'integer'),
            array($row['page_id'], $row['parent_type'], $row['unix_ts'])
        );
    }
}
?>
<#4949>
<?php
//step 4/4 copg_section_timings removes old table

if ($ilDB->tableExists('copg_section_t_old'))
{
    $ilDB->dropTable('copg_section_t_old');
}
?>
<#4950>
<?php

include_once('./Services/Migration/DBUpdate_3560/classes/class.ilDBUpdateNewObjectType.php');
ilDBUpdateNewObjectType::addAdminNode('bdga', 'Badge Settings');

?>
<#4951>
<?php

if(!$ilDB->tableExists('badge_badge'))
{
	$ilDB->createTable('badge_badge', array(
		'id' => array(
			'type' => 'integer',
			'length' => 4,
			'notnull' => true,
			'default' => 0
		),
		'parent_id' => array(
			'type' => 'integer',
			'length' => 4,
			'notnull' => true,
			'default' => 0
		),
		'type_id' => array(
			'type' => 'text',
			'length' => 255,
			'notnull' => false
		),
		'active' => array(
			'type' => 'integer',
			'length' => 1,
			'notnull' => true,
			'default' => 0
		),		
		'title' => array(
			'type' => 'text',
			'length' => 255,
			'notnull' => false
		),
		'descr' => array(
			'type' => 'text',
			'length' => 4000,
			'notnull' => false
		),
		'conf' => array(
			'type' => 'text',
			'length' => 4000,
			'notnull' => false
		)
	));	
	$ilDB->addPrimaryKey('badge_badge',array('id'));
	$ilDB->createSequence('badge_badge');
}

?>
<#4952>
<?php

if(!$ilDB->tableExists('badge_image_template'))
{
	$ilDB->createTable('badge_image_template', array(
		'id' => array(
			'type' => 'integer',
			'length' => 4,
			'notnull' => true,
			'default' => 0
		),		
		'title' => array(
			'type' => 'text',
			'length' => 255,
			'notnull' => false
		),
		'image' => array(
			'type' => 'text',
			'length' => 255,
			'notnull' => false
		)
	));	
	$ilDB->addPrimaryKey('badge_image_template',array('id'));
	$ilDB->createSequence('badge_image_template');
}

?>
<#4953>
<?php

if(!$ilDB->tableColumnExists('badge_badge','image')) 
{
    $ilDB->addTableColumn(
        'badge_badge',
        'image',
        array(
			'type' => 'text',
			'length' => 255,
			'notnull' => false)	
        );
}

?>
<#4954>
<?php

if(!$ilDB->tableExists('badge_image_templ_type'))
{
	$ilDB->createTable('badge_image_templ_type', array(
		'tmpl_id' => array(
			'type' => 'integer',
			'length' => 4,
			'notnull' => true,
			'default' => 0
		),
		'type_id' => array(
			'type' => 'text',
			'length' => 255,
			'notnull' => true,
			'default' => ""
		)
	));	
	$ilDB->addPrimaryKey('badge_image_templ_type',array('tmpl_id', 'type_id'));
}

?>
<#4955>
<?php

if(!$ilDB->tableExists('badge_user_badge'))
{
	$ilDB->createTable('badge_user_badge', array(
		'badge_id' => array(
			'type' => 'integer',
			'length' => 4,
			'notnull' => true,
			'default' => 0
		),
		'user_id' => array(
			'type' => 'integer',
			'length' => 4,
			'notnull' => true,
			'default' => 0
		),
		'tstamp' => array(
			'type' => 'integer',
			'length' => 4,
			'notnull' => true,
			'default' => 0
		),
		'awarded_by' => array(
			'type' => 'integer',
			'length' => 4,
			'notnull' => false
		),
		'pos' => array(
			'type' => 'integer',
			'length' => 2,
			'notnull' => false
		)
	));	
	$ilDB->addPrimaryKey('badge_user_badge',array('badge_id', 'user_id'));
}

?>
<#4956>
<?php

if(!$ilDB->tableColumnExists('badge_badge','valid')) 
{
    $ilDB->addTableColumn(
        'badge_badge',
        'valid',
        array(            
			'type' => 'text',
			'length' => 255,
			'notnull' => false)	
        );
}

?>
<#4957>
<?php

if(!$ilDB->tableExists('object_data_del'))
{
	$ilDB->createTable('object_data_del', array(
		'obj_id' => array(
			'type' => 'integer',
			'length' => 4,
			'notnull' => true,
			'default' => 0
		),
		'title' => array(
			'type' => 'text',
			'length' => 255,
			'notnull' => false
		),
		'tstamp' => array(
			'type' => 'integer',
			'length' => 4,
			'notnull' => true,
			'default' => 0
		),		
	));	
	$ilDB->addPrimaryKey('object_data_del',array('obj_id'));
}

?>
<#4958>
<?php

if(!$ilDB->tableColumnExists('object_data_del','type')) 
{
    $ilDB->addTableColumn(
        'object_data_del',
        'type',
        array(            
			'type' => 'text',
			'length' => 4,
			'fixed' => true,
			'notnull' => false)	
        );
}

?>
<#4959>
<?php

if(!$ilDB->tableColumnExists('badge_badge','crit')) 
{
    $ilDB->addTableColumn(
        'badge_badge',
        'crit',
        array(
			'type' => 'text',
			'length' => 4000,
			'notnull' => false
		)
	);
}

?>
<#4960>
<?php

$ilCtrlStructureReader->getStructure();

?>
<#4961>
<?php

if(!$ilDB->tableExists('ut_lp_defaults'))
{
	$ilDB->createTable('ut_lp_defaults', array(	
		'type_id' => array(
			'type' => 'text',
			'length' => 10,
			'notnull' => true,
			'default' => ""
		),
		'lp_mode' => array(
			'type' => 'integer',
			'length' => 1,
			'notnull' => true,
			'default' => 0
		),
	));	
	$ilDB->addPrimaryKey('ut_lp_defaults',array('type_id'));
}

?>
<#4962>
<?php

$dubs_sql = "SELECT * FROM (".
                    "SELECT tree, child ".
                    "FROM bookmark_tree ".
                    "GROUP BY tree, child ".
                    "HAVING COUNT(*) > 1 ) ".
                "duplicateBookmarkTree";

$res  = $ilDB->query($dubs_sql);
$dublicates = array();

while($row = $ilDB->fetchAssoc($res))
{
    $dublicates[] = $row;
}

if(count($dublicates))
{
    $ilSetting = new ilSetting();
    $ilSetting->set('bookmark_tree_renumber', 1);

    foreach($dublicates as $key => $row)
    {
        $res  = $ilDB->query("SELECT * FROM bookmark_tree WHERE tree = " . $ilDB->quote($row["tree"], "integer") .
			" AND child = ". $ilDB->quote( $row["child"],"integer"));

		$first = $ilDB->fetchAssoc($res);

        $ilDB->manipulate("DELETE FROM bookmark_tree WHERE tree = " . $ilDB->quote($row["tree"], "integer") .
			" AND child = ". $ilDB->quote( $row["child"],"integer"));

        $ilDB->query('INSERT INTO bookmark_tree (tree, child, parent, lft, rgt, depth) VALUES ('
        				. $ilDB->quote($first['tree'], 'integer') . ', '
        				. $ilDB->quote($first['child'], 'integer') . ', '
        				. $ilDB->quote($first['parent'], 'integer') . ', '
        				. $ilDB->quote($first['lft'], 'integer') . ', '
        				. $ilDB->quote($first['rgt'], 'integer') . ', '
                        . $ilDB->quote($first['depth'], 'integer') . ')'
        			);
    }
}

?>
<#4963>
<?php
$ilSetting = new ilSetting();
if($ilSetting->get('bookmark_tree_renumber', "0") == "1")
{
    include_once('./Services/Migration/DBUpdate_4963/classes/class.ilDBUpdate4963.php');
	ilDBUpdate4963::renumberBookmarkTree();
    $ilSetting->delete('bookmark_tree_renumber');
}

?>
<#4964>
<?php
$manager = $ilDB->loadModule('Manager');

if(!$manager)
{
	$manager = $ilDB->db->loadModule('Manager');
}

$const = $manager->listTableConstraints("bookmark_tree");
if(!in_array("primary", $const))
{
    $ilDB->addPrimaryKey('bookmark_tree', array('tree', 'child'));
}

?>
<#4965>
<?php
if(!$ilDB->tableExists('frm_posts_drafts'))
{
	$fields = array(
		'draft_id' => array(
			'type' => 'integer',
			'length' => 4,
			'notnull' => true,
			'default' => 0
		),
		'post_id' => array(
			'type' => 'integer',
			'length' => 8,
			'notnull' => true,
			'default' => 0
		),
		'thread_id' => array(
			'type' => 'integer',
			'length' => 8,
			'notnull' => true,
			'default' => 0
		),
		'forum_id' => array(
			'type' => 'integer',
			'length' => 8,
			'notnull' => true,
			'default' => 0
		),
		'post_author_id' => array(
			'type' => 'integer',
			'length' => 4,
			'notnull' => true,
			'default' => 0
		),
		'post_subject' => array(
			'type'    => 'text',
			'length'  => 4000,
			'notnull' => true
		),
		'post_message' => array(
			'type'    => 'clob',
			'notnull' => true
		),
		'post_notify' => array(
			'type' => 'integer',
			'length' => 1,
			'notnull' => true,
			'default' => 0
		),
		'post_date' => array(
			'type'    => 'timestamp',
			'notnull' => true
		),
		'post_update' => array(
			'type'    => 'timestamp',
			'notnull' => true
		),
		'update_user_id' => array(
			'type' => 'integer',
			'length' => 4,
			'notnull' => true,
			'default' => 0
		),
		'post_user_alias' => array(
			'type'    => 'text',
			'length'  => 255,
			'notnull' => false
		),
		'pos_display_usr_id' => array(
			'type'    => 'integer',
			'length'  => 4,
			'notnull' => true,
			'default' => 0
		),
		'notify' => array(
			'type'	=> 'integer',
			'length' => 1,
			'notnull' => true,
			'default' => 0
		)
	    
	);

	$ilDB->createTable('frm_posts_drafts', $fields);
	$ilDB->addPrimaryKey('frm_posts_drafts', array('draft_id'));
	$ilDB->createSequence('frm_posts_drafts');
}
?>
<#4966>
<?php
if(!$ilDB->indexExistsByFields('frm_posts_drafts', array('post_id')))
{
	$ilDB->addIndex('frm_posts_drafts', array('post_id'), 'i1');
}
?>
<#4967>
<?php
if(!$ilDB->indexExistsByFields('frm_posts_drafts', array('thread_id')))
{
	$ilDB->addIndex('frm_posts_drafts', array('thread_id'), 'i2');
}
?>
<#4968>
<?php
if(!$ilDB->indexExistsByFields('frm_posts_drafts', array('forum_id')))
{
	$ilDB->addIndex('frm_posts_drafts', array('forum_id'), 'i3');
}
?>
<#4969>
<?php
if(!$ilDB->tableExists('frm_drafts_history'))
{
	$fields = array(
		'history_id' => array(
			'type' => 'integer',
			'length' => 4,
			'notnull' => true,
			'default' => 0
		),
		'draft_id' => array(
			'type' => 'integer',
			'length' => 4,
			'notnull' => true,
			'default' => 0
		),
		'post_subject' => array(
			'type'    => 'text',
			'length'  => 4000,
			'notnull' => true
		),
		'post_message' => array(
			'type'    => 'clob',
			'notnull' => true
		),
		'draft_date' => array(
			'type'    => 'timestamp',	
			'notnull' => true
			)	
	);
	
	$ilDB->createTable('frm_drafts_history', $fields);
	$ilDB->addPrimaryKey('frm_drafts_history', array('history_id'));
	$ilDB->createSequence('frm_drafts_history');
}
?>
<#4970>
<?php
 if(!$ilDB->indexExistsByFields('frm_drafts_history', array('draft_id')))
 {
	 $ilDB->addIndex('frm_drafts_history', array('draft_id'),'i1');
 }
?>
<#4971>
<?php
$ilCtrlStructureReader->getStructure();
?>
<#4972>
<?php
if(!$ilDB->tableColumnExists('tst_tests','pass_waiting'))
{
	$ilDB->addTableColumn('tst_tests', 'pass_waiting', array(
			'type'    => 'text',
			'length'  => 15,
			'notnull' => false,
			'default' => null)
	);
}
?>
<#4973>
<?php
if( !$ilDB->tableColumnExists('tst_active', 'last_started_pass') )
{
	$ilDB->addTableColumn('tst_active', 'last_started_pass', array(
		'type' => 'integer',
		'length' => 4,
		'notnull' => false,
		'default' => null
	));
}
?>
<#4974>
<?php
if($ilDB->tableExists('bookmark_social_bm'))
{
	$ilDB->dropTable('bookmark_social_bm');
}
?>
<#4975>
<?php
if($ilDB->sequenceExists('bookmark_social_bm'))
{
	$ilDB->dropSequence('bookmark_social_bm');
}
?>
<#4976>
<?php
$sbm_path = realpath(CLIENT_WEB_DIR . DIRECTORY_SEPARATOR . 'social_bm_icons');
if(file_exists($sbm_path) && is_dir($sbm_path))
{
	$iter = new RecursiveIteratorIterator(
		new RecursiveDirectoryIterator($sbm_path, RecursiveDirectoryIterator::SKIP_DOTS),
		RecursiveIteratorIterator::CHILD_FIRST
	);
	foreach($iter as $fileinfo)
	{
		if($fileinfo->isDir())
		{
			@rmdir($fileinfo->getRealPath());
		}
		else
		{
			@unlink($fileinfo->getRealPath());
		}
	}

	@rmdir($sbm_path);
}
?>
<#4977>
<?php
$ilSetting = new ilSetting();
$ilSetting->delete('passwd_auto_generate');
?>
<#4978>
<?php
if($ilDB->tableColumnExists('usr_data', 'im_icq'))
{
	$ilDB->dropTableColumn('usr_data', 'im_icq');
}
?>
<#4979>
<?php
if($ilDB->tableColumnExists('usr_data', 'im_yahoo'))
{
	$ilDB->dropTableColumn('usr_data', 'im_yahoo');
}
?>
<#4980>
<?php
if($ilDB->tableColumnExists('usr_data', 'im_msn'))
{
	$ilDB->dropTableColumn('usr_data', 'im_msn');
}
?>
<#4981>
<?php
if($ilDB->tableColumnExists('usr_data', 'im_aim'))
{
	$ilDB->dropTableColumn('usr_data', 'im_aim');
}
?>
<#4982>
<?php
if($ilDB->tableColumnExists('usr_data', 'im_skype'))
{
	$ilDB->dropTableColumn('usr_data', 'im_skype');
}
?>
<#4983>
<?php
if($ilDB->tableColumnExists('usr_data', 'im_voip'))
{
	$ilDB->dropTableColumn('usr_data', 'im_voip');
}
?>
<#4984>
<?php
if($ilDB->tableColumnExists('usr_data', 'im_jabber'))
{
	$ilDB->dropTableColumn('usr_data', 'im_jabber');
}
?>
<#4985>
<?php
if($ilDB->tableColumnExists('usr_data', 'delicious'))
{
	$ilDB->dropTableColumn('usr_data', 'delicious');
}
?>
<#4986>
<?php
$pd_set = new ilSetting('pd');
$pd_set->delete('osi_host');
?>
<#4987>
<?php
$dset = new ilSetting('delicious');
$dset->deleteAll();
?>
<#4988>
<?php
$fields = array('im_icq', 'im_yahoo', 'im_msn', 'im_aim', 'im_skype', 'im_jabber', 'im_voip', 'delicious');
foreach($fields as $field)
{
	$ilDB->manipulateF(
		'DELETE FROM usr_pref WHERE keyword = %s',
		array('text'),
		array('public_'. $field)
	);
}
?>
<#4989>
<?php
foreach(array('instant_messengers', 'delicous') as $field)
{
	foreach(array(
		'usr_settings_hide', 'usr_settings_disable', 'usr_settings_visib_reg', 'usr_settings_changeable_lua',
		'usr_settings_export', 'usr_settings_course_export', 'usr_settings_group_export', 'require'
	) as $type)
	{
		$ilDB->manipulateF(
			"DELETE FROM settings WHERE keyword = %s",
			array("text"),
			array($type . "_" . $field)
		);
	}
}
?>
<#4990>
<?php
if (!$ilDB->tableExists('glo_glossaries'))
{
	$ilDB->createTable('glo_glossaries', array(
		'id' => array(
			'type' => 'integer',
			'length' => 4,
			'notnull' => true,
			'default' => 0
		),
		'glo_id' => array(
			'type' => 'integer',
			'length' => 4,
			'notnull' => true,
			'default' => 0
		)
	));
}
?>
<#4991>
<?php
if (!$ilDB->tableExists('glo_term_reference'))
{
	$ilDB->createTable('glo_term_reference', array(
		'glo_id' => array(
			'type' => 'integer',
			'length' => 4,
			'notnull' => true,
			'default' => 0
		),
		'term_id' => array(
			'type' => 'integer',
			'length' => 4,
			'notnull' => true,
			'default' => 0
		)
	));
}
?>
<#4992>
<?php
	$ilDB->addPrimaryKey('glo_term_reference', array('glo_id', 'term_id'));
?>
<#4993>
<?php
	$ilCtrlStructureReader->getStructure();
?>
<#4994>
<?php
	if (!$ilDB->tableColumnExists('svy_svy', 'reminder_tmpl'))
	{
		$ilDB->addTableColumn('svy_svy', 'reminder_tmpl', array(
			"type" => "integer",
			"notnull" => false,
			"length" => 4
		));
	}
?>
<#4995>
<?php
	$ilCtrlStructureReader->getStructure();
?>
<#4996>
<?php

if(!$ilDB->tableExists('exc_idl'))
{
	$ilDB->createTable('exc_idl', array(
		'ass_id' => array(
			'type' => 'integer',
			'length' => 4,
			'notnull' => true,
			'default' => 0
		),
		'member_id' => array(
			'type' => 'integer',
			'length' => 4,
			'notnull' => true,
			'default' => 0
		),
		'is_team' => array(
			'type' => 'integer',
			'length' => 1,
			'notnull' => true,
			'default' => 0
		),
		'tstamp' => array(
			'type' => 'integer',
			'length' => 4,
			'notnull' => false,
			'default' => 0
		)
	));

	$ilDB->addPrimaryKey('exc_idl', array('ass_id', 'member_id', 'is_team'));
}

?>
<#4997>
<?php
	if (!$ilDB->tableColumnExists('exc_data', 'tfeedback'))
	{
		$ilDB->addTableColumn('exc_data', 'tfeedback', array(
			"type" => "integer",
			"notnull" => true,
			"length" => 1,
			"default" => 7
		));
	}
?>
<#4998>
<?php
$ilDB->modifyTableColumn(
	"usr_pref",
	"value",
	array(
		"type"    => "text",
		"length"  => 4000,
		"fixed"   => false,
		"notnull" => false,
		"default" => null
	)
);
?>
<#4999>
<?php
	$ilCtrlStructureReader->getStructure();
?>
<#5000>
<?php
	//
?>
<#5001>
<?php
	$ilCtrlStructureReader->getStructure();
?>
<#5002>
<?php
if (!$ilDB->tableExists('wfe_workflows'))
{
	$fields = array (
		'workflow_id'		=> array('type' => 'integer', 'length' => 4, 'notnull' => true),
		'workflow_type'		=> array('type' => 'text',	  'length' => 255),
		'workflow_content'	=> array('type' => 'text',	  'length' => 255),
		'workflow_class'	=> array('type' => 'text',	  'length' => 255),
		'workflow_location' => array('type' => 'text',	  'length' => 255),
		'subject_type'		=> array('type' => 'text',	  'length' => 30),
		'subject_id'		=> array('type' => 'integer', 'length' => 4),
		'context_type'		=> array('type' => 'text',    'length' => 30),
		'context_id'		=> array('type' => 'integer', 'length' => 4),
		'workflow_instance'	=> array('type' => 'clob',	  'notnull' => false, 'default' => null),
		'active'			=> array('type' => 'integer', 'length' => 4)
	);

	$ilDB->createTable('wfe_workflows', $fields);
	$ilDB->addPrimaryKey('wfe_workflows', array('workflow_id'));
	$ilDB->createSequence('wfe_workflows');
}

if (!$ilDB->tableExists('wfe_det_listening'))
{
	$fields = array (
		'detector_id'		=> array('type' => 'integer', 'length' => 4, 'notnull' => true),
		'workflow_id'		=> array('type' => 'integer', 'length' => 4, 'notnull' => true),
		'type'				=> array('type' => 'text',	  'length' => 255),
		'content'			=> array('type' => 'text',	  'length' => 255),
		'subject_type'		=> array('type' => 'text',	  'length' => 30),
		'subject_id'		=> array('type' => 'integer', 'length' => 4),
		'context_type'		=> array('type' => 'text',    'length' => 30),
		'context_id'		=> array('type' => 'integer', 'length' => 4),
		'listening_start'	=> array('type' => 'integer', 'length' => 4),
		'listening_end'		=> array('type' => 'integer', 'length' => 4)
	);

	$ilDB->createTable('wfe_det_listening', $fields);
	$ilDB->addPrimaryKey('wfe_det_listening', array('detector_id'));
	$ilDB->createSequence('wfe_det_listening');
}

if(!$ilDB->tableExists('wfe_startup_events'))
{
	$fields = array (
		'event_id'		=> array('type' => 'integer',	'length' => 4, 	'notnull' => true),
		'workflow_id'	=> array('type' => 'text',		'length' => 60, 'notnull' => true),
		'type'			=> array('type' => 'text',		'length' => 255),
		'content'		=> array('type' => 'text',		'length' => 255),
		'subject_type'	=> array('type' => 'text',		'length' => 30),
		'subject_id'	=> array('type' => 'integer',	'length' => 4),
		'context_type'	=> array('type' => 'text',		'length' => 30),
		'context_id'	=> array('type' => 'integer',	'length' => 4)
	);

	$ilDB->createTable('wfe_startup_events', $fields);
	$ilDB->addPrimaryKey('wfe_startup_events', array('event_id'));
	$ilDB->createSequence('wfe_startup_events');
}

if(!$ilDB->tableExists('wfe_static_inputs'))
{
	$fields = array (
		'input_id'		=> array('type' => 'integer', 'length' => 4, 'notnull' => true),
		'event_id'		=> array('type' => 'integer', 'length' => 4, 'notnull' => true),
		'name'			=> array('type' => 'text',	  'length' => 255),
		'value'			=> array('type' => 'clob')
	);

	$ilDB->createTable('wfe_static_inputs', $fields);
	$ilDB->addPrimaryKey('wfe_static_inputs', array('input_id'));
	$ilDB->createSequence('wfe_static_inputs');
}

require_once './Services/Migration/DBUpdate_3560/classes/class.ilDBUpdateNewObjectType.php';
ilDBUpdateNewObjectType::addAdminNode('wfe', 'WorkflowEngine');

$ilCtrlStructureReader->getStructure();
?>
<#5003>
<?php
//create il translation table to store translations for title and descriptions
if(!$ilDB->tableExists('il_translations'))
{
	$fields = array(
		'id' => array(
			'type' => 'integer',
			'length' => 4,
			'notnull' => true
			),
		'id_type' => array(
			'type' => 'text',
			'length' => 50,
			'notnull' => true
			),
		'lang_code' => array(
			'type' => 'text',
			'length' => 2,
			'notnull' => true
		),
		'title' => array(
			'type' => 'text',
			'length' => 256,
			'fixed' => false,
		),
		'description' => array(
			'type' => 'text',
			'length' => 512,
		),
		'lang_default' => array(
			'type' => 'integer',
			'length' => 1,
			'notnull' => true
		)
	);
	$ilDB->createTable('il_translations', $fields);
	$ilDB->addPrimaryKey("il_translations", array("id", "id_type", "lang_code"));
}
?>
<#5004>
<?php
//data migration didactic templates to il_translation
if($ilDB->tableExists('didactic_tpl_settings') && $ilDB->tableExists('il_translations'))
{

	$ini = new ilIniFile(ILIAS_ABSOLUTE_PATH."/ilias.ini.php");

	$lang_default = $ini->readVariable("language","default");

	$ilSetting = new ilSetting();

	if ($ilSetting->get("language") != "")
	{
		$lang_default = $ilSetting->get("language");
	}

	$set = $ilDB->query("SELECT id, title, description".
		" FROM didactic_tpl_settings");

	while($row = $ilDB->fetchAssoc($set))
	{
		$fields = array("id" => array("integer", $row['id']),
			"id_type" => array("text", "dtpl"),
			"lang_code" => array("text", $lang_default),
			"title" => array("text", $row['title']),
			"description" => array("text", $row['description']),
			"lang_default" => array("integer", 1));

		$ilDB->insert("il_translations", $fields);
	}
}

?>
<#5005>
<?php
//table to store "effective from" nodes for didactic templates
if(!$ilDB->tableExists('didactic_tpl_en'))
{
	$fields = array(
		'id' => array(
			'type' => 'integer',
			'length' => 4,
			'notnull' => true
			),
		'node' => array(
			'type' => 'integer',
			'length' => 4,
			'notnull' => true
			)
	);
	$ilDB->createTable('didactic_tpl_en', $fields);
	$ilDB->addPrimaryKey("didactic_tpl_en", array("id", "node"));
}

?>
<#5006>
<?php
$ilCtrlStructureReader->getStructure();
?>
<#5007>
<?php
if(!$ilDB->tableColumnExists('grp_settings', 'show_members'))
{
	$ilDB->addTableColumn('grp_settings', 'show_members', array (
		"notnull" => true
		,"length" => 1
		,"unsigned" => false
		,"default" => "1"
		,"type" => "integer"
	));
}
?>
<#5008>
<?php
include_once('./Services/Migration/DBUpdate_3560/classes/class.ilDBUpdateNewObjectType.php');

$type_id = ilDBUpdateNewObjectType::getObjectTypeId('crs');
$tgt_ops_id = ilDBUpdateNewObjectType::getCustomRBACOperationId('manage_members');

if($type_id && $tgt_ops_id)
{
	ilDBUpdateNewObjectType::addRBACOperation($type_id, $tgt_ops_id);
}
?>
<#5009>
<?php
include_once('./Services/Migration/DBUpdate_3560/classes/class.ilDBUpdateNewObjectType.php');

$type_id = ilDBUpdateNewObjectType::getObjectTypeId('grp');
$tgt_ops_id = ilDBUpdateNewObjectType::getCustomRBACOperationId('manage_members');

if($type_id && $tgt_ops_id)
{
	ilDBUpdateNewObjectType::addRBACOperation($type_id, $tgt_ops_id);
}
?>
<#5010>
<?php

include_once('./Services/Migration/DBUpdate_3560/classes/class.ilDBUpdateNewObjectType.php');
$src_ops_id = ilDBUpdateNewObjectType::getCustomRBACOperationId('write');
$tgt_ops_id = ilDBUpdateNewObjectType::getCustomRBACOperationId('manage_members');
ilDBUpdateNewObjectType::cloneOperation('crs', $src_ops_id, $tgt_ops_id);

?>
<#5011>
<?php

include_once('./Services/Migration/DBUpdate_3560/classes/class.ilDBUpdateNewObjectType.php');
$src_ops_id = ilDBUpdateNewObjectType::getCustomRBACOperationId('write');
$tgt_ops_id = ilDBUpdateNewObjectType::getCustomRBACOperationId('manage_members');
ilDBUpdateNewObjectType::cloneOperation('grp', $src_ops_id, $tgt_ops_id);

?>
<#5012>
<?php
if(!$ilDB->tableColumnExists('didactic_tpl_settings', 'auto_generated'))
{
	$ilDB->addTableColumn('didactic_tpl_settings', 'auto_generated', array (
		"notnull" => true,
		"length" => 1,
		"default" => 0,
		"type" => "integer"
	));
}
?>
<#5013>
<?php
if(!$ilDB->tableColumnExists('didactic_tpl_settings', 'exclusive_tpl'))
{
	$ilDB->addTableColumn('didactic_tpl_settings', 'exclusive_tpl', array (
		"notnull" => true,
		"length" => 1,
		"default" => 0,
		"type" => "integer"
	));
}
?>

<#5014>
<?php
$id = $ilDB->nextId('didactic_tpl_settings');
$query = 'INSERT INTO didactic_tpl_settings (id,enabled,type,title, description,info,auto_generated,exclusive_tpl) values( '.
	$ilDB->quote($id, 'integer').', '.
	$ilDB->quote(1,'integer').', '.
	$ilDB->quote(1,'integer').', '.
	$ilDB->quote('grp_closed','text').', '.
	$ilDB->quote('grp_closed_info','text').', '.
	$ilDB->quote('','text').', '.
	$ilDB->quote(1,'integer').', '.
	$ilDB->quote(0,'integer').' '.
	')';
$ilDB->manipulate($query);

$query = 'INSERT INTO didactic_tpl_sa (id, obj_type) values( '.
	$ilDB->quote($id, 'integer').', '.
	$ilDB->quote('grp','text').
	')';
$ilDB->manipulate($query);


$aid = $ilDB->nextId('didactic_tpl_a');
$query = 'INSERT INTO didactic_tpl_a (id, tpl_id, type_id) values( '.
	$ilDB->quote($aid, 'integer').', '.
	$ilDB->quote($id, 'integer').', '.
	$ilDB->quote(1,'integer').
	')';
$ilDB->manipulate($query);

$query = 'select obj_id from object_data where type = '.$ilDB->quote('rolt','text').' and title = '.$ilDB->quote('il_grp_status_closed','text');
$res = $ilDB->query($query);
while($row = $res->fetchRow(ilDBConstants::FETCHMODE_OBJECT))
{
	$closed_id = $row->obj_id;
}

$query = 'INSERT INTO didactic_tpl_alp (action_id, filter_type, template_type, template_id) values( '.
	$ilDB->quote($aid, 'integer').', '.
	$ilDB->quote(3, 'integer').', '.
	$ilDB->quote(2,'integer').', '.
	$ilDB->quote($closed_id,'integer').
	')';
$ilDB->manipulate($query);


$fid = $ilDB->nextId('didactic_tpl_fp');
$query = 'INSERT INTO didactic_tpl_fp (pattern_id, pattern_type, pattern_sub_type, pattern, parent_id, parent_type ) values( '.
	$ilDB->quote($fid, 'integer').', '.
	$ilDB->quote(1, 'integer').', '.
	$ilDB->quote(1,'integer').', '.
	$ilDB->quote('.*','text').', '.
	$ilDB->quote($aid,'integer').', '.
	$ilDB->quote('action','text').
	')';
$ilDB->manipulate($query);

?>
<#5015>
<?php
$query =
	"SELECT id FROM didactic_tpl_settings ".
	"WHERE title = " . $ilDB->quote('grp_closed', 'text').
	" AND description = " . $ilDB->quote('grp_closed_info', 'text').
	" AND auto_generated = 1";

$closed_grp = $ilDB->query($query)->fetchRow(ilDBConstants::FETCHMODE_OBJECT)->id;

$query =
	"SELECT objr.obj_id obj_id, objr.ref_id ref_id ".
	"FROM (grp_settings grps JOIN object_reference objr ON (grps.obj_id = objr.obj_id)) ".
	"LEFT JOIN didactic_tpl_objs dtplo ON (dtplo.obj_id = objr.obj_id) ".
	"WHERE grps.grp_type = 1 ".
	"AND (dtplo.tpl_id IS NULL OR dtplo.tpl_id = 0)";
$res = $ilDB->query($query);

while($row = $res->fetchRow(ilDBConstants::FETCHMODE_OBJECT))
{
	$query = 'INSERT INTO didactic_tpl_objs (obj_id,tpl_id,ref_id) '.
		'VALUES( '.
		$ilDB->quote($row->obj_id,'integer').', '.
		$ilDB->quote($closed_grp,'integer').', '.
		$ilDB->quote($row->ref_id,'integer').
		')';
	$ilDB->manipulate($query);
}

?>
<#5016>
<?php

include_once('./Services/Migration/DBUpdate_3560/classes/class.ilDBUpdateNewObjectType.php');

$type_id = ilDBUpdateNewObjectType::getObjectTypeId('grp');
if($type_id)
{
	$new_ops_id = ilDBUpdateNewObjectType::addCustomRBACOperation('news_add_news', 'Add News', 'object', 2100);
	if($new_ops_id)
	{
		ilDBUpdateNewObjectType::addRBACOperation($type_id, $new_ops_id);
	}
}
?>

<#5017>
<?php
if(!$ilDB->tableColumnExists('il_news_item', 'content_html')) {
	$ilDB->addTableColumn('il_news_item', 'content_html',
		array(
			"type"    => "integer",
			"notnull" => true,
			"length"  => 1,
			"default" => 0
		)
	);
}
?>

<#5018>
<?php
if(!$ilDB->tableColumnExists('il_news_item', 'update_user_id')) {
	$ilDB->addTableColumn('il_news_item', 'update_user_id',
		array(
			"type"    => "integer",
			"notnull" => true,
			"length"  => 4,
			"default" => 0
		)
	);
}
?>
<#5019>
<?php
include_once('./Services/Migration/DBUpdate_3560/classes/class.ilDBUpdateNewObjectType.php');

$type_id = ilDBUpdateNewObjectType::getObjectTypeId('crs');
if($type_id)
{
	$ops_id = ilDBUpdateNewObjectType::getCustomRBACOperationId("news_add_news");
	if($ops_id)
	{
		ilDBUpdateNewObjectType::addRBACOperation($type_id, $ops_id);
	}
}
?>

<#5020>
<?php
include_once('./Services/Migration/DBUpdate_3560/classes/class.ilDBUpdateNewObjectType.php');
$src_ops_id = ilDBUpdateNewObjectType::getCustomRBACOperationId('write');
$target_ops_id = ilDBUpdateNewObjectType::getCustomRBACOperationId('news_add_news');
ilDBUpdateNewObjectType::cloneOperation("crs", $src_ops_id, $target_ops_id);
ilDBUpdateNewObjectType::cloneOperation("grp", $src_ops_id, $target_ops_id);
?>
<#5021>
<?php

if( !$ilDB->tableExists('background_task') )
{
	$ilDB->createTable('background_task', array(
		'id' => array(
			'type' => 'integer',
			'length' => 4,
			'notnull' => true,
			'default' => 0
		),
		'user_id' => array(
			'type' => 'integer',
			'length' => 4,
			'notnull' => true,
			'default' => 0
		),
		'handler' => array(
			'type' => 'text',
			'length' => 1000,
			'notnull' => false
		),
		'steps' => array(
			'type' => 'integer',
			'length' => 3,
			'notnull' => true,
			'default' => 0
		),
		'cstep' => array(
			'type' => 'integer',
			'length' => 3,
			'notnull' => false
		),
		'start_date' => array(
			'type' => 'timestamp'
		),
		'status' => array(
			'type' => 'text',
			'length' => 100,
			'notnull' => false
		),
		'params' => array(
			'type' => 'text',
			'length' => 4000,
			'notnull' => false
		)
	));
	
	$ilDB->addPrimaryKey('background_task', array('id'));
	$ilDB->createSequence('background_task');
}

?>
<#5022>
<?php
	$ilCtrlStructureReader->getStructure();
?>
<#5023>
<?php
if( !$ilDB->tableColumnExists('qpl_qst_mc', 'selection_limit') )
{
	$ilDB->addTableColumn('qpl_qst_mc', 'selection_limit', array(
		'type' => 'integer',
		'length' => 4,
		'notnull' => false,
		'default' => null
	));
}
?>


<#5024>

<?php
include_once('./Services/Migration/DBUpdate_3560/classes/class.ilDBUpdateNewObjectType.php');
$obj_type_id = ilDBUpdateNewObjectType::addNewType("mass", "Manual Assessment");
$existing_ops = array('visible', 'read', 'write', 'copy', 'delete'
						, 'edit_permission', 'read_learning_progress', 'edit_learning_progress');
foreach ($existing_ops as $op) {
	$op_id = ilDBUpdateNewObjectType::getCustomRBACOperationId($op);
	ilDBUpdateNewObjectType::addRBACOperation($obj_type_id, $op_id);
}
$parent_types = array('root', 'cat', 'crs');
ilDBUpdateNewObjectType::addRBACCreate('create_mass', 'Create Manuall Assessment', $parent_types);

if(!$ilDB->tableExists("mass_settings")) {
	$fields =  array(
		'obj_id' => array(
			'type' => 'integer',
			'length' => 4,
			'notnull' => true,
			'default' => 0
		),
		'content' => array(
			'type' => 'text',
			'length' => 1000,
			'notnull' => false,
			'default' => null
		),
		'record_template' => array(
			'type' => 'text',
			'length' => 1000,
			'notnull' => false,
			'default' => null
		)
	);
	$ilDB->createTable('mass_settings',$fields);
}

if(!$ilDB->tableExists('mass_members')) {
	$fields =  array(
		'obj_id' => array(
			'type' => 'integer',
			'length' => 4,
			'notnull' => true,
			'default' => 0
		),
		'usr_id' => array(
			'type' => 'integer',
			'length' => 4,
			'notnull' => true,
			'default' => 0
		),
		'examiner_id' => array(
			'type' => 'integer',
			'length' => 4,
			'notnull' => false,
			'default' => 0
		),
		'record' => array(
			'type' => 'text',
			'length' => 1000,
			'notnull' => false,
			'default' =>  ''
		),
		'internal_note' => array(
			'type' => 'text',
			'length' => 1000,
			'notnull' => false,
			'default' => ''
		),
		'notify' => array(
			'type' => 'integer',
			'length' => 1,
			'notnull' => true,
			'default' => 0
		),
		'notification_ts' => array(
			'type' => 'integer',
			'length' => 4,
			'notnull' => true,
			'default' => -1
		),
		'learning_progress' => array(
			'type' => 'integer',
			'length' => 1,
			'notnull' => false,
			'default' => 0
		),
		'finalized' => array(
			'type' => 'integer',
			'length' => 1,
			'notnull' => true,
			'default' => 0
		)
	);
	$ilDB->createTable('mass_members',$fields);
}

$mass_type_id = ilDBUpdateNewObjectType::getObjectTypeId('mass');
if($mass_type_id) {
	$custom_ops = array('edit_members' => 'Manage members');
	$counter = 1;
	foreach ($custom_ops as $ops_id => $ops_description) {
		$new_ops_id = ilDBUpdateNewObjectType::addCustomRBACOperation($ops_id, $ops_description, 
							'object', 8000 + $counter*100);
		$counter++;
		if($new_ops_id) {
			ilDBUpdateNewObjectType::addRBACOperation($mass_type_id, $new_ops_id);
		}
	}
	require_once 'Modules/ManualAssessment/classes/AccessControl/class.ilManualAssessmentAccessHandler.php';
	$rolt_title = ilManualAssessmentAccessHandler::DEFAULT_ROLE;
	$rec = $ilDB->fetchAssoc(
		$ilDB->query("SELECT obj_id FROM object_data "
						."	WHERE type = 'rolt' AND title = ".$ilDB->quote($rolt_title,'text')));
	if($rec) {
		$mass_member_tpl_id  = $rec['obj_id'];
	} else {
		$mass_member_tpl_id = $ilDB->nextId('object_data');
		$ilDB->manipulateF("
			INSERT INTO object_data (obj_id, type, title, description, owner, create_date, last_update) ".
			"VALUES (%s, %s, %s, %s, %s, %s, %s)",
			array("integer", "text", "text", "text", "integer", "timestamp", "timestamp"),
			array($mass_member_tpl_id, "rolt", $rolt_title, "Member of a manual assessment object", -1, ilUtil::now(), ilUtil::now()));
	}
	$ops = array();
	$rec = $ilDB->fetchAssoc(
		$ilDB->query("SELECT ops_id FROM rbac_operations WHERE operation = 'visible'"));
	$ops[] = $rec['ops_id'];
	$rec = $ilDB->fetchAssoc(
		$ilDB->query("SELECT ops_id FROM rbac_operations WHERE operation = 'read'"));
	$ops[] = $rec['ops_id'];
	foreach ($ops as $op_id) {
		if(!$ilDB->fetchAssoc(
			$ilDB->query("SELECT * FROM rbac_templates "
							."	WHERE ops_id = ".$ilDB->quote($op_id,'integer')
							." 		AND rol_id = ".$ilDB->quote($mass_member_tpl_id,'integer')))) {
			$query = "INSERT INTO rbac_templates
				VALUES (".$ilDB->quote($mass_member_tpl_id).", 'mass', ".$ilDB->quote($op_id).", 8)";
			$ilDB->manipulate($query);
		}
	}
	$query = "INSERT INTO rbac_fa VALUES (".$ilDB->quote($mass_member_tpl_id).", 8, 'n', 'n', 0)";
	$ilDB->manipulate($query);
}
?>

<#5025>
<?php
if(!$ilDB->tableExists("mass_info_settings")) {
	$fields =  array(
		'obj_id' => array(
			'type' => 'integer',
			'length' => 4,
			'notnull' => true,
			'default' => 0
		),
		'contact' => array(
			'type' => 'text',
			'length' => 100,
			'notnull' => false,
			'default' => null
		),
		'responsibility' => array(
			'type' => 'text',
			'length' => 100,
			'notnull' => false,
			'default' => null
		),
		'phone' => array(
			'type' => 'text',
			'length' => 100,
			'notnull' => false,
			'default' => null
		),
		'mails' => array(
			'type' => 'text',
			'length' => 300,
			'notnull' => false,
			'default' => null
		),
		'consultation_hours' => array(
			'type' => 'text',
			'length' => 500,
			'notnull' => false,
			'default' => null
		),
	);
	$ilDB->createTable('mass_info_settings',$fields);
}
?>
<#5026>
<?php
if(!$ilDB->indexExistsByFields('mass_settings', array('obj_id'))) {
	$ilDB->addPrimaryKey('mass_settings', array('obj_id'));
}
if(!$ilDB->indexExistsByFields('mass_info_settings', array('obj_id'))) {
	$ilDB->addPrimaryKey('mass_info_settings', array('obj_id'));
}
if(!$ilDB->indexExistsByFields('mass_members', array('obj_id','usr_id'))) {
	$ilDB->addPrimaryKey('mass_members', array('obj_id','usr_id'));
}
?>
<#5027>
<?php
	if(!$ilDB->indexExistsByFields('lng_data', array('local_change'))) {
		$ilDB->addIndex('lng_data',array('local_change'),'i3');
	}
?>
<#5028>
<?php
if(!$ilDB->tableExists('osc_activity'))
{
	$ilDB->createTable(
		'osc_activity',
		array(
			'conversation_id' => array(
				'type'    => 'text',
				'length'  => 255,
				'notnull' => true
			),
			'user_id'         => array(
				'type'    => 'integer',
				'length'  => 4,
				'notnull' => true,
				'default' => 0
			),
			'timestamp'      => array(
				'type'    => 'integer',
				'length'  => 8,
				'notnull' => true,
				'default' => 0
			)
		)
	);
	$ilDB->addPrimaryKey('osc_activity', array('conversation_id', 'user_id'));
}
?>
<#5029>
<?php
if(!$ilDB->tableExists('osc_messages'))
{
	$ilDB->createTable(
		'osc_messages',
		array(
			'id'             => array(
				'type'    => 'text',
				'length'  => 255,
				'notnull' => true
			),
			'conversation_id' => array(
				'type'    => 'text',
				'length'  => 255,
				'notnull' => true
			),
			'user_id'         => array(
				'type'    => 'integer',
				'length'  => 4,
				'notnull' => true,
				'default' => 0
			),
			'message'        => array(
				'type'    => 'clob',
				'notnull' => false,
				'default' => null
			),
			'timestamp'      => array(
				'type'    => 'integer',
				'length'  => 8,
				'notnull' => true,
				'default' => 0
			)
		)
	);
	$ilDB->addPrimaryKey('osc_messages', array('id'));
}
?>
<#5030>
<?php
if(!$ilDB->tableExists('osc_conversation'))
{
	$ilDB->createTable(
		'osc_conversation',
		array(
			'id'             => array(
				'type'    => 'text',
				'length'  => 255,
				'notnull' => true
			),
			'is_group' => array(
				'type'    => 'integer',
				'length'  => 1,
				'notnull' => true,
				'default' => 0
			),
			'participants' => array(
				'type'    => 'text',
				'length'  => 4000,
				'notnull' => false,
				'default' => null
			)
		)
	);
	$ilDB->addPrimaryKey('osc_conversation', array('id'));
}
?>
<#5031>
<?php
if(!$ilDB->tableColumnExists('osc_activity', 'is_closed'))
{
	$ilDB->addTableColumn('osc_activity', 'is_closed', array(
		'type'    => 'integer',
		'length'  => 1,
		'notnull' => true,
		'default' => 0
	));
}
?>
<#5032>
<?php
$ilCtrlStructureReader->getStructure();
?>
<#5033>
<?php
if (!$ilDB->tableExists('user_action_activation'))
{
	$ilDB->createTable('user_action_activation', array(
		'context_comp' => array(
			'type' => 'text',
			'length' => 30,
			'notnull' => true
		),
		'context_id' => array(
			'type' => 'text',
			'length' => 30,
			'notnull' => true
		),
		'action_comp' => array(
			'type' => 'text',
			'length' => 30,
			'notnull' => true
		),
		'action_type' => array(
			'type' => 'text',
			'length' => 30,
			'notnull' => true
		),
		'active' => array(
			'type' => 'integer',
			'length' => 1,
			'notnull' => true,
			'default' => 0
		)
	));

	$ilDB->addPrimaryKey('user_action_activation', array('context_comp', 'context_id', 'action_comp', 'action_type'));
}
?>
<#5034>
<?php
$ilCtrlStructureReader->getStructure();
?>
<#5035>
<?php
$fields = array(
	'ref_id' => array(
		'type' => 'integer',
		'length' => '8',

	),
	'obj_id' => array(
		'type' => 'integer',
		'length' => '8',

	),
	'path' => array(
		'type' => 'clob',

	),

);
if (! $ilDB->tableExists('orgu_path_storage')) {
	$ilDB->createTable('orgu_path_storage', $fields);
	$ilDB->addPrimaryKey('orgu_path_storage', array( 'ref_id' ));
}
?>
<#5036>
<?php
$ilCtrlStructureReader->getStructure();
?>

<#5037>
<?php

include_once('./Services/Migration/DBUpdate_3560/classes/class.ilDBUpdateNewObjectType.php');
ilDBUpdateNewObjectType::deleteRBACOperation('grpr', ilDBUpdateNewObjectType::RBAC_OP_READ);

?>
<#5038>
<?php
$ilCtrlStructureReader->getStructure();
?>
<#5039>
<?php

// get badge administration ref_id
$set = $ilDB->query("SELECT oref.ref_id FROM object_reference oref".
	" JOIN object_data od ON (od.obj_id = oref.obj_id)".
	" WHERE od.type = ".$ilDB->quote("bdga"));
$bdga_ref_id = $ilDB->fetchAssoc($set);
$bdga_ref_id = (int)$bdga_ref_id["ref_id"];
if($bdga_ref_id)
{
	// #18931 - check if ref_id can be found as child of admin node
	$set = $ilDB->query("SELECT parent FROM tree".
		" WHERE child = ".$ilDB->quote($bdga_ref_id, "int").
		" AND tree.tree = ".$ilDB->quote(1, "int"));
	$bdga_tree = $ilDB->fetchAssoc($set);
	$bdga_tree = (int)$bdga_tree["parent"];	
	if($bdga_tree != SYSTEM_FOLDER_ID)
	{
		$tree = new ilTree(ROOT_FOLDER_ID);
		$tree->insertNode($bdga_ref_id, SYSTEM_FOLDER_ID);
	}
}

?>
<#5040>
<?php
//step 1/5 il_verification removes dublicates
if ($ilDB->tableExists('il_verification'))
{
	$res = $ilDB->query("
		SELECT id, type
		FROM il_verification
		GROUP BY id, type
		HAVING COUNT(id) > 1
	");

	if($ilDB->numRows($res))
	{
		if(!$ilDB->tableExists('il_verification_tmp'))
		{
			$ilDB->createTable('il_verification_tmp', array(
					'id' => array(
					'type'  => 'integer',
					'length'=> 8,
					'notnull' => true,
					'default' => 0
				)
			));
			$ilDB->addPrimaryKey('il_verification_tmp', array('id', 'type'));
		}

		while($row = $ilDB->fetchAssoc($res))
		{
			$ilDB->replace('il_verification_tmp', array(), array(
				'id' => array('integer', $row['id']),
				'type' => array('text', $row['type'])
			));
		}
	}
}
?>
<#5041>
<?php
//step 2/5 il_verification deletes dublicates stored in il_verification_tmp
if ($ilDB->tableExists('il_verification_tmp'))
{
	$res = $ilDB->query("
		SELECT id, type
		FROM il_verification_tmp
	");

	while($row = $ilDB->fetchAssoc($res))
	{
		$res_data = $ilDB->query("
			SELECT *
			FROM il_verification
			WHERE
			id = ".$ilDB->quote($row['id'] ,'integer')." AND
			type = ".$ilDB->quote($row['type'], 'text')							
		);
		$data = $ilDB->fetchAssoc($res_data);

		$ilDB->manipulate("DELETE FROM il_verification WHERE".
			" id = " . $ilDB->quote($row['id'] ,'integer').
			" AND type = ".$ilDB->quote($row['type'], 'text')
		);

		$ilDB->manipulate("INSERT INTO il_verification (id, type, parameters, raw_data) ".
			"VALUES ( ".
			$ilDB->quote($data['id'] ,'integer').', '.
			$ilDB->quote($data['type'] ,'text').', '.
			$ilDB->quote($data['parameters'] ,'text').', '.
			$ilDB->quote($data['raw_data'] ,'text').
			")");

		$ilDB->manipulate("DELETE FROM il_verification_tmp WHERE".
			" id = " . $ilDB->quote($row['id'] ,'integer').
			" AND type = ".$ilDB->quote($row['type'], 'text')
		);
	}
}
?>
<#5042>
<?php
//step 3/5 il_verification drops not used indexes
if( $ilDB->indexExistsByFields('il_verification', array('id')) )
{
	$ilDB->dropIndexByFields('il_verification', array('id'));
}
?>
<#5043>
<?php
//step 4/5 il_verification adding primary key
if($ilDB->tableExists('il_verification'))
{
	$ilDB->dropPrimaryKey('il_verification'); 
	$ilDB->addPrimaryKey('il_verification', array('id', 'type'));
}
?>
<#5044>
<?php
//step 5/5 il_verification removes temp table
if ($ilDB->tableExists('il_verification_tmp'))
{
	$ilDB->dropTable('il_verification_tmp');
}
?>
<#5045>
<?php
$ilCtrlStructureReader->getStructure();
?>
<#5046>
<?php
	$ilDB->addPrimaryKey('glo_glossaries', array('id', 'glo_id'));
?>
<#5047>
<?php
	$ilCtrlStructureReader->getStructure();
?>
<#5048>
<?php
if($ilDB->sequenceExists('mail_obj_data'))
{
	$ilDB->dropSequence('mail_obj_data');
}

if($ilDB->sequenceExists('mail_obj_data'))
{
	die("Sequence could not be dropped!");
}
else
{
	$res1 = $ilDB->query("SELECT MAX(child) max_id FROM mail_tree");
	$row1 = $ilDB->fetchAssoc($res1);

	$res2 = $ilDB->query("SELECT MAX(obj_id) max_id FROM mail_obj_data");
	$row2 = $ilDB->fetchAssoc($res2);

	$start = max($row1['max_id'], $row2['max_id']) + 2; // add + 2 to be save

	$ilDB->createSequence('mail_obj_data', $start);
}
?>
<#5049>
<?php
	$ilCtrlStructureReader->getStructure();
?>
<#5050>
<?php
	require_once 'Services/Migration/DBUpdate_3560/classes/class.ilDBUpdateNewObjectType.php';

	ilDBUpdateNewObjectType::updateOperationOrder("edit_members", 2400);
?>
<#5051>
<?php
	$ilCtrlStructureReader->getStructure();
?>
<<<<<<< HEAD

<#5052>
<?php

	$ilDB->renameTable('mass_info_settings', 'iass_info_settings');

	$ilDB->renameTable('mass_settings', 'iass_settings');

	$ilDB->renameTable('mass_members', 'iass_members');

	$ilDB->manipulate('UPDATE object_data SET type = '.$ilDB->quote('iass','text')
						.'	WHERE type = '.$ilDB->quote('mass','text'));

	$ilDB->manipulate('UPDATE rbac_templates SET type = '.$ilDB->quote('iass','text')
						.'	WHERE type = '.$ilDB->quote('mass','text'));

=======
<#5052>
<?php
>>>>>>> b5dc303c
	$ilCtrlStructureReader->getStructure();
?><|MERGE_RESOLUTION|>--- conflicted
+++ resolved
@@ -17869,9 +17869,11 @@
 <?php
 	$ilCtrlStructureReader->getStructure();
 ?>
-<<<<<<< HEAD
-
 <#5052>
+<?php
+	$ilCtrlStructureReader->getStructure();
+?>
+<#5053>
 <?php
 
 	$ilDB->renameTable('mass_info_settings', 'iass_info_settings');
@@ -17886,9 +17888,5 @@
 	$ilDB->manipulate('UPDATE rbac_templates SET type = '.$ilDB->quote('iass','text')
 						.'	WHERE type = '.$ilDB->quote('mass','text'));
 
-=======
-<#5052>
-<?php
->>>>>>> b5dc303c
 	$ilCtrlStructureReader->getStructure();
 ?>