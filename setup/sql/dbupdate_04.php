--- conflicted
+++ resolved
@@ -1,5903 +1,5900 @@
-<#4183>
-<?php
-	if (!$ilDB->tableColumnExists('il_poll', 'result_sort'))
-	{
-		$ilDB->addTableColumn('il_poll', 'result_sort', array(
-			"type" => "integer",
-			"notnull" => true,
-			"length" => 1,
-			"default" => 0
-		));
-	}
-?>
-<#4184>
-<?php
-	if (!$ilDB->tableColumnExists('il_poll', 'non_anon'))
-	{
-		$ilDB->addTableColumn('il_poll', 'non_anon', array(
-			"type" => "integer",
-			"notnull" => true,
-			"length" => 1,
-			"default" => 0
-		));
-	}
-?>
-<#4185>
-<?php
-
-if(!$ilDB->tableColumnExists('il_blog','abs_shorten')) 
-{
-    $ilDB->addTableColumn(
-        'il_blog',
-        'abs_shorten',
-        array(
-            'type' => 'integer',
-			'length' => 1,
-            'notnull' => false,
-            'default' => 0
-        ));
-}
-
-if(!$ilDB->tableColumnExists('il_blog','abs_shorten_len')) 
-{
-    $ilDB->addTableColumn(
-        'il_blog',
-        'abs_shorten_len',
-        array(
-            'type' => 'integer',
-			'length' => 2,
-            'notnull' => false,
-            'default' => 0
-        ));
-}
-
-if(!$ilDB->tableColumnExists('il_blog','abs_image')) 
-{
-    $ilDB->addTableColumn(
-        'il_blog',
-        'abs_image',
-        array(
-            'type' => 'integer',
-			'length' => 1,
-            'notnull' => false,
-            'default' => 0
-        ));
-}
-
-if(!$ilDB->tableColumnExists('il_blog','abs_img_width')) 
-{
-    $ilDB->addTableColumn(
-        'il_blog',
-        'abs_img_width',
-        array(
-            'type' => 'integer',
-			'length' => 2,
-            'notnull' => false,
-            'default' => 0
-        ));
-}
-
-if(!$ilDB->tableColumnExists('il_blog','abs_img_height')) 
-{
-    $ilDB->addTableColumn(
-        'il_blog',
-        'abs_img_height',
-        array(
-            'type' => 'integer',
-			'length' => 2,
-            'notnull' => false,
-            'default' => 0
-        ));
-}
-
-?>
-<#4186>
-<?php
-	$ilCtrlStructureReader->getStructure();
-?>
-<#4187>
-<?php
-
-if( !$ilDB->tableExists('usr_data_multi') )
-{
-	$ilDB->createTable('usr_data_multi', array(
-		'usr_id' => array(
-			'type' => 'integer',
-			'length' => 4,
-			'notnull' => true,
-			'default' => 0
-		),
-		'field_id' => array(
-			'type' => 'text',
-			'length' => 255,
-			'notnull' => true
-		),
-		'value' => array(
-			'type' => 'text',
-			'length' => 1000,
-			'notnull' => false,
-		)
-	));
-}
-
-?>
-<#4188>
-<?php
-
-// #12845
-$set = $ilDB->query("SELECT od.owner, prtf.id prtf_id, pref.value public".
-	", MIN(acl.object_id) acl_type".
-	" FROM usr_portfolio prtf".
-	" JOIN object_data od ON (od.obj_id = prtf.id".
-	" AND od.type = ".$ilDB->quote("prtf", "text").")".
-	" LEFT JOIN usr_portf_acl acl ON (acl.node_id = prtf.id)".
-	" LEFT JOIN usr_pref pref ON (pref.usr_id = od.owner".
-	" AND pref.keyword = ".$ilDB->quote("public_profile", "text").")".
-	" WHERE prtf.is_default = ".$ilDB->quote(1, "integer").
-	" GROUP BY od.owner, prtf.id, pref.value");
-while($row = $ilDB->fetchAssoc($set))
-{	
-	$acl_type = (int)$row["acl_type"];
-	$pref = trim($row["public"]);
-	$user_id = (int)$row["owner"];
-	$prtf_id = (int)$row["prtf_id"];
-	
-	if(!$user_id || !$prtf_id) // #12862
-	{
-		continue;
-	}
-	
-	// portfolio is not published, remove as profile
-	if($acl_type >= 0)
-	{
-		$ilDB->manipulate("UPDATE usr_portfolio".
-			" SET is_default = ".$ilDB->quote(0, "integer").
-			" WHERE id = ".$ilDB->quote($prtf_id, "integer"));		
-		$new_pref = "n";
-	}
-	// check if portfolio sharing matches user preference
-	else 
-	{		
-		// registered vs. published
-		$new_pref = ($acl_type < -1)
-			? "g"
-			: "y";		
-	}	
-	
-	if($pref)
-	{
-		if($pref != $new_pref)
-		{
-			$ilDB->manipulate("UPDATE usr_pref".
-				" SET value = ".$ilDB->quote($new_pref, "text").
-				" WHERE usr_id = ".$ilDB->quote($user_id, "integer").
-				" AND keyword = ".$ilDB->quote("public_profile", "text"));
-		}
-	}	
-	else
-	{
-		$ilDB->manipulate("INSERT INTO usr_pref (usr_id, keyword, value) VALUES".
-			" (".$ilDB->quote($user_id, "integer").
-			", ".$ilDB->quote("public_profile", "text").
-			", ".$ilDB->quote($new_pref, "text").")");
-	}	
-}
-
-?>
-
-<#4189>
-<?php
-$ilDB->modifyTableColumn(
-		'object_data', 
-		'title',
-		array(
-			"type" => "text", 
-			"length" => 255, 
-			"notnull" => false,
-			'fixed' => true
-		)
-	);
-?>
-
-<#4190>
-<?php
-
-$ilDB->modifyTableColumn(
-		'usr_pwassist', 
-		'pwassist_id',
-		array(
-			"type" => "text", 
-			"length" => 180, 
-			"notnull" => true,
-			'fixed' => true
-		)
-	);
-?>
-
-<#4191>
-<?php
-if( !$ilDB->tableColumnExists('tst_active', 'last_finished_pass') )
-{
-	$ilDB->addTableColumn('tst_active', 'last_finished_pass', array(
-		'type' => 'integer',
-		'length' => 4,
-		'notnull' => false,
-		'default' => null
-	));
-}
-?>
-
-<#4192>
-<?php
-
-if( !$ilDB->uniqueConstraintExists('tst_pass_result', array('active_fi', 'pass')) )
-{
-	$groupRes = $ilDB->query("
-		SELECT COUNT(*), active_fi, pass FROM tst_pass_result GROUP BY active_fi, pass HAVING COUNT(*) > 1
-	");
-
-	$ilSetting = new ilSetting();
-
-	$setting = $ilSetting->get('tst_passres_dupl_del_warning', 0);
-
-	while( $groupRow = $ilDB->fetchAssoc($groupRes) )
-	{
-		if(!$setting)
-		{
-			echo "<pre>
-				Dear Administrator,
-				
-				DO NOT REFRESH THIS PAGE UNLESS YOU HAVE READ THE FOLLOWING INSTRUCTIONS
-				
-				The update process has been stopped due to data security reasons.
-				A Bug has let to duplicate datasets in tst_pass_result table.
-				Duplicates have been detected in your installation.
-				
-				Please have a look at: http://www.ilias.de/mantis/view.php?id=12904
-				
-				You have the opportunity to review the data in question and apply 
-				manual fixes on your own risk.
-				
-				If you try to rerun the update process, this warning will be skipped.
-				The duplicates will be removed automatically by the criteria documented at Mantis #12904
-				
-				Best regards,
-				The Test Maintainers
-			</pre>";
-
-			$ilSetting->set('tst_passres_dupl_del_warning', 1);
-			exit;
-		}
-
-		$dataRes = $ilDB->queryF(
-			"SELECT * FROM tst_pass_result WHERE active_fi = %s AND pass = %s ORDER BY tstamp ASC",
-			array('integer', 'integer'), array($groupRow['active_fi'], $groupRow['pass'])
-		);
-
-		$passResults = array();
-		$latestTimstamp = 0;
-
-		while( $dataRow = $ilDB->fetchAssoc($dataRes) )
-		{
-			if( $latestTimstamp < $dataRow['tstamp'] )
-			{
-				$latestTimstamp = $dataRow['tstamp'];
-				$passResults = array();
-			}
-
-			$passResults[] = $dataRow;
-		}
-
-		$bestPointsRatio = 0;
-		$bestPassResult = null;
-
-		foreach($passResults as $passResult)
-		{
-			if( $passResult['maxpoints'] > 0 )
-			{
-				$pointsRatio = $passResult['points'] / $passResult['maxpoints'];
-			}
-			else
-			{
-				$pointsRatio = 0;
-			}
-
-			if( $bestPointsRatio <= $pointsRatio )
-			{
-				$bestPointsRatio = $pointsRatio;
-				$bestPassResult = $passResult;
-			}
-		}
-
-		$dataRes = $ilDB->manipulateF(
-			"DELETE FROM tst_pass_result WHERE active_fi = %s AND pass = %s",
-			array('integer', 'integer'), array($groupRow['active_fi'], $groupRow['pass'])
-		);
-
-		$ilDB->insert('tst_pass_result', array(
-			'active_fi' => array('integer', $bestPassResult['active_fi']),
-			'pass' => array('integer', $bestPassResult['pass']),
-			'points' => array('float', $bestPassResult['points']),
-			'maxpoints' => array('float', $bestPassResult['maxpoints']),
-			'questioncount' => array('integer', $bestPassResult['questioncount']),
-			'answeredquestions' => array('integer', $bestPassResult['answeredquestions']),
-			'workingtime' => array('integer', $bestPassResult['workingtime']),
-			'tstamp' => array('integer', $bestPassResult['tstamp']),
-			'hint_count' => array('integer', $bestPassResult['hint_count']),
-			'hint_points' => array('float', $bestPassResult['hint_points']),
-			'obligations_answered' => array('integer', $bestPassResult['obligations_answered']),
-			'exam_id' => array('text', $bestPassResult['exam_id'])
-		));
-	}
-
-	$ilDB->addUniqueConstraint('tst_pass_result', array('active_fi', 'pass'));
-}
-
-?>
-
-<#4193>
-<?php
-if( !$ilDB->uniqueConstraintExists('tst_sequence', array('active_fi', 'pass')) )
-{
-	$groupRes = $ilDB->query("
-		SELECT COUNT(*), active_fi, pass FROM tst_sequence GROUP BY active_fi, pass HAVING COUNT(*) > 1
-	");
-
-	$ilSetting = new ilSetting();
-
-	$setting = $ilSetting->get('tst_seq_dupl_del_warning', 0);
-
-	while( $groupRow = $ilDB->fetchAssoc($groupRes) )
-	{
-		if(!$setting)
-		{
-			echo "<pre>
-				Dear Administrator,
-				
-				DO NOT REFRESH THIS PAGE UNLESS YOU HAVE READ THE FOLLOWING INSTRUCTIONS
-				
-				The update process has been stopped due to data security reasons.
-				A Bug has let to duplicate datasets in tst_sequence table.
-				Duplicates have been detected in your installation.
-				
-				Please have a look at: http://www.ilias.de/mantis/view.php?id=12904
-				
-				You have the opportunity to review the data in question and apply 
-				manual fixes on your own risk.
-				
-				If you try to rerun the update process, this warning will be skipped.
-				The duplicates will be removed automatically by the criteria documented at Mantis #12904
-				
-				Best regards,
-				The Test Maintainers
-			</pre>";
-
-			$ilSetting->set('tst_seq_dupl_del_warning', 1);
-			exit;
-		}
-
-		$dataRes = $ilDB->queryF(
-			"SELECT * FROM tst_sequence WHERE active_fi = %s AND pass = %s ORDER BY tstamp DESC",
-			array('integer', 'integer'), array($groupRow['active_fi'], $groupRow['pass'])
-		);
-
-		while( $dataRow = $ilDB->fetchAssoc($dataRes) )
-		{
-			$ilDB->manipulateF(
-				"DELETE FROM tst_sequence WHERE active_fi = %s AND pass = %s",
-				array('integer', 'integer'), array($groupRow['active_fi'], $groupRow['pass'])
-			);
-
-			$ilDB->insert('tst_sequence', array(
-				'active_fi' => array('integer', $dataRow['active_fi']),
-				'pass' => array('integer', $dataRow['pass']),
-				'sequence' => array('text', $dataRow['sequence']),
-				'postponed' => array('text', $dataRow['postponed']),
-				'hidden' => array('text', $dataRow['hidden']),
-				'tstamp' => array('integer', $dataRow['tstamp'])
-			));
-
-			break;
-		}
-	}
-
-	$ilDB->addUniqueConstraint('tst_sequence', array('active_fi', 'pass'));
-}
-?>
-
-<#4194>
-<?php
-
-	$ilDB->dropIndexByFields('cal_auth_token',array('user_id'));
-
-?>
-
-<#4195>
-<?php
-
-	if(!$ilDB->indexExistsByFields('cal_shared',array('obj_id','obj_type')))
-	{
-		$ilDB->addIndex('cal_shared',array('obj_id','obj_type'),'i1');
-	}
-?>
-<#4196>
-<?php
-
-	$ilDB->dropIndexByFields('cal_entry_responsible',array('cal_id','user_id'));
-	$ilDB->addPrimaryKey('cal_entry_responsible',array('cal_id','user_id'));
-?>
-<#4197>
-<?php
-
-	$ilDB->dropIndexByFields('cal_entry_responsible',array('cal_id'));
-	$ilDB->dropIndexByFields('cal_entry_responsible',array('user_id'));
-	
-?>
-<#4198>
-<?php
-
-	$ilDB->dropIndexByFields('cal_cat_assignments',array('cal_id','cat_id'));
-	$ilDB->addPrimaryKey('cal_cat_assignments',array('cal_id','cat_id'));
-	
-?>
-
-<#4199>
-<?php
-	if(!$ilDB->indexExistsByFields('cal_entries',array('last_update')))
-	{
-		$ilDB->addIndex('cal_entries',array('last_update'),'i1');
-	}
-?>
-<#4200>
-<?php
-
-	$query = 'SELECT value from settings where module = '.$ilDB->quote('common','text').
-			'AND keyword = '.$ilDB->quote('main_tree_impl','text');
-	$res = $ilDB->query($query);
-	
-	$tree_impl = 'ns';
-	while ($row = $res->fetchRow(DB_FETCHMODE_OBJECT))
-	{
-		$tree_impl = $row->value;
-	}
-	
-	if($tree_impl == 'mp')
-	{
-		if(!$ilDB->indexExistsByFields('tree',array('path')))
-		{
-			$ilDB->dropIndexByFields('tree',array('lft'));
-			$ilDB->addIndex('tree',array('path'),'i4');
-		}
-	}
-?>
-<#4201>
-<?php
-	if(!$ilDB->indexExistsByFields('booking_reservation',array('user_id')))
-	{
-		$ilDB->addIndex('booking_reservation',array('user_id'),'i1');
-	}
-?>
-<#4202>
-<?php
-	if(!$ilDB->indexExistsByFields('booking_reservation',array('object_id')))
-	{
-		$ilDB->addIndex('booking_reservation',array('object_id'),'i2');
-	}
-?>
-<#4203>
-<?php
-	if(!$ilDB->indexExistsByFields('cal_entries',array('context_id')))
-	{
-		$ilDB->addIndex('cal_entries',array('context_id'),'i2');
-	}
-?>
-<#4204>
-<?php
-if( !$ilDB->tableColumnExists('il_poll', 'show_results_as') )
-{
-    $ilDB->addTableColumn('il_poll', 'show_results_as', array(
-        'type' => 'integer',
-        'length' => 1,
-        'notnull' => true,
-        'default' => 1
-    ));
-}
-if( !$ilDB->tableColumnExists('il_poll', 'show_comments') )
-{
-    $ilDB->addTableColumn('il_poll', 'show_comments', array(
-        'type' => 'integer',
-        'length' => 1,
-        'notnull' => true,
-        'default' => 0
-    ));
-}
-?>
-<#4205>
-<?php
-
-	$ilDB->modifyTableColumn(
-			'usr_data', 
-			'ext_account',
-			array(
-				"type" => "text", 
-				"length" => 250, 
-				"notnull" => false,
-				'fixed' => false
-			)
-		);
-?>
-<#4206>
-
-<?php
-
-	$ilDB->modifyTableColumn(
-			'usr_session', 
-			'session_id',
-			array(
-				"type" => "text", 
-				"length" => 250, 
-				"notnull" => true,
-				'fixed' => false
-			)
-		);
-?>
-<#4207>
-		<?php
-		// Get defective active-id sequences by finding active ids lower than zero. The abs of the low-pass is the count of the holes
-		// in the sequence.
-		$result = $ilDB->query('SELECT active_fi, min(pass) pass FROM tst_pass_result WHERE pass < 0 GROUP BY active_fi');
-		$broken_sequences = array();
-
-		while ( $row = $ilDB->fetchAssoc($result) )
-		{
-			$broken_sequences[] = array('active' => $row['active'], 'holes' => abs($row['pass']));
-		}
-
-		$stmt_inc_pass_res 	= $ilDB->prepareManip('UPDATE tst_pass_result 	SET pass = pass + 1 WHERE active_fi = ?', array('integer'));
-		$stmt_inc_man_fb 	= $ilDB->prepareManip('UPDATE tst_manual_fb 	SET pass = pass + 1 WHERE active_fi = ?', array('integer'));
-		$stmt_inc_seq 		= $ilDB->prepareManip('UPDATE tst_sequence 		SET pass = pass + 1 WHERE active_fi = ?', array('integer'));
-		$stmt_inc_sol 		= $ilDB->prepareManip('UPDATE tst_solutions 	SET pass = pass + 1 WHERE active_fi = ?', array('integer'));
-		$stmt_inc_times 	= $ilDB->prepareManip('UPDATE tst_times 		SET pass = pass + 1 WHERE active_fi = ?', array('integer'));
-
-		$stmt_sel_passes 	= $ilDB->prepare('SELECT pass FROM tst_pass_result WHERE active_fi = ? ORDER BY pass', array('integer'));
-
-		$stmt_dec_pass_res 	= $ilDB->prepareManip('UPDATE tst_pass_result 	SET pass = pass - 1 WHERE active_fi = ? AND pass > ?', array('integer', 'integer'));
-		$stmt_dec_man_fb 	= $ilDB->prepareManip('UPDATE tst_manual_fb 	SET pass = pass - 1 WHERE active_fi = ? AND pass > ?', array('integer', 'integer'));
-		$stmt_dec_seq 		= $ilDB->prepareManip('UPDATE tst_sequence 		SET pass = pass - 1 WHERE active_fi = ? AND pass > ?', array('integer', 'integer'));
-		$stmt_dec_sol 		= $ilDB->prepareManip('UPDATE tst_solutions 	SET pass = pass - 1 WHERE active_fi = ? AND pass > ?', array('integer', 'integer'));
-		$stmt_dec_times 	= $ilDB->prepareManip('UPDATE tst_times 		SET pass = pass - 1 WHERE active_fi = ? AND pass > ?', array('integer', 'integer'));
-
-		// Iterate over affected passes
-		foreach ( $broken_sequences as $broken_sequence )
-		{
-			// Recreate the unbroken, pre-renumbering state by incrementing all passes on all affected tables for the detected broken active_fi.
-			for($i = 1; $i <= $broken_sequence['holes']; $i++)
-			{
-				$ilDB->execute($stmt_inc_pass_res,	array($broken_sequence['active']));
-				$ilDB->execute($stmt_inc_man_fb, 	array($broken_sequence['active']));
-				$ilDB->execute($stmt_inc_seq, 		array($broken_sequence['active']));
-				$ilDB->execute($stmt_inc_sol, 		array($broken_sequence['active']));
-				$ilDB->execute($stmt_inc_times, 	array($broken_sequence['active']));
-			}
-
-			// Detect the holes and renumber correctly on all affected tables.
-			for($i = 1; $i <= $broken_sequence['holes']; $i++)
-			{
-				$result = $ilDB->execute($stmt_sel_passes, array($broken_sequence['active']));
-				$index = 0;
-				while($row = $ilDB->fetchAssoc($result))
-				{
-					if ($row['pass'] == $index)
-					{
-						$index++;
-						continue;
-					}
-
-					// Reaching here, there is a missing index, now decrement all higher passes, preserving additional holes.
-					$ilDB->execute($stmt_dec_pass_res, 	array($broken_sequence['active'], $index));
-					$ilDB->execute($stmt_dec_man_fb, 	array($broken_sequence['active'], $index));
-					$ilDB->execute($stmt_dec_seq, 		array($broken_sequence['active'], $index));
-					$ilDB->execute($stmt_dec_sol, 		array($broken_sequence['active'], $index));
-					$ilDB->execute($stmt_dec_times, 	array($broken_sequence['active'], $index));
-					break;
-					// Hole detection will start over.
-				}
-			}
-		}
-		?>
-<#4208>
-<?php
-
-if( !$ilDB->tableExists('tmp_tst_to_recalc') )
-{
-	$ilDB->createTable('tmp_tst_to_recalc', array(
-		'active_fi' => array(
-			'type' => 'integer',
-			'length' => 4,
-			'notnull' => true,
-			'default' => 0
-		),
-		'pass' => array(
-			'type' => 'integer',
-			'length' => 4,
-			'notnull' => true,
-			'default' => -1
-		)
-	));
-
-	$ilDB->addUniqueConstraint('tmp_tst_to_recalc', array('active_fi', 'pass'));
-}
-
-$groupQuery = "
-			SELECT      tst_test_result.active_fi,
-						tst_test_result.question_fi,
-						tst_test_result.pass,
-						MAX(test_result_id) keep_id
-			
-			FROM        tst_test_result
-
-            INNER JOIN  tst_active
-            ON          tst_active.active_id = tst_test_result.active_fi
-			
-            INNER JOIN  tst_tests
-            ON          tst_tests.test_id = tst_active.test_fi
-			
-            INNER JOIN  object_data
-            ON          object_data.obj_id = tst_tests.obj_fi
-
-            WHERE       object_data.type = %s
-			
-			GROUP BY    tst_test_result.active_fi,
-						tst_test_result.question_fi,
-						tst_test_result.pass
-			
-			HAVING      COUNT(*) > 1
-		";
-
-$numQuery = "SELECT COUNT(*) num FROM ($groupQuery) tbl";
-$numRes = $ilDB->queryF($numQuery, array('text'), array('tst'));
-$numRow = $ilDB->fetchAssoc($numRes);
-
-$ilSetting = new ilSetting();
-$setting = $ilSetting->get('tst_test_results_dupl_del_warn', 0);
-
-if( (int)$numRow['num'] && !(int)$setting )
-{
-	echo "<pre>
-
-		Dear Administrator,
-		
-		DO NOT REFRESH THIS PAGE UNLESS YOU HAVE READ THE FOLLOWING INSTRUCTIONS
-		
-		The update process has been stopped due to data security reasons.
-		A Bug has let to duplicate datasets in \"tst_test_result\" table.
-		Duplicates have been detected in your installation.
-		
-		Please have a look at: http://www.ilias.de/mantis/view.php?id=8992#c27369
-		
-		You have the opportunity to review the data in question and apply 
-		manual fixes on your own risk.
-		If you change any data manually, make sure to also add an entry in the table \"tmp_tst_to_recalc\"
-		for each active_fi/pass combination that is involved.
-		The required re-calculation of related result aggregations won't be triggered otherwise.
-		
-		If you try to rerun the update process, this warning will be skipped.
-		The remaining duplicates will be removed automatically by the criteria documented at Mantis #8992
-		
-		Best regards,
-		The Test Maintainers
-		
-	</pre>";
-
-	$ilSetting->set('tst_test_results_dupl_del_warn', 1);
-	exit;
-}
-
-if( (int)$numRow['num'] )
-{
-	$groupRes = $ilDB->queryF($groupQuery, array('text'), array('tst'));
-
-	$deleteStmt = $ilDB->prepareManip(
-		"DELETE FROM tst_test_result WHERE active_fi = ? AND pass = ? AND question_fi = ? AND test_result_id != ?",
-		array('integer', 'integer', 'integer', 'integer')
-	);
-
-	while( $groupRow = $ilDB->fetchAssoc($groupRes) )
-	{
-		$pkCols = array(
-			'active_fi' => array('integer', $groupRow['active_fi']),
-			'pass' => array('integer', $groupRow['pass'])
-		);
-		
-		$ilDB->replace('tmp_tst_to_recalc', $pkCols, array());
-
-		$ilDB->execute($deleteStmt, array(
-			$groupRow['active_fi'], $groupRow['pass'], $groupRow['question_fi'], $groupRow['keep_id']
-		));
-	}
-}
-
-?>
-<#4209>
-<?php
-
-if( $ilDB->tableExists('tmp_tst_to_recalc') )
-{
-	$deleteStmt = $ilDB->prepareManip(
-		"DELETE FROM tmp_tst_to_recalc WHERE active_fi = ? AND pass = ?", array('integer', 'integer')
-	);
-	
-	$res = $ilDB->query("
-			SELECT		tmp_tst_to_recalc.*,
-						tst_tests.obligations_enabled,
-						tst_tests.question_set_type,
-						tst_tests.obj_fi,
-						tst_tests.pass_scoring
-	
-			FROM		tmp_tst_to_recalc
-	
-			INNER JOIN  tst_active
-			ON          tst_active.active_id = tmp_tst_to_recalc.active_fi
-			
-			INNER JOIN  tst_tests
-			ON          tst_tests.test_id = tst_active.test_fi
-	");
-
-	require_once 'Services/Migration/DBUpdate_4209/classes/class.DBUpdateTestResultCalculator.php';
-
-	while( $row = $ilDB->fetchAssoc($res) )
-	{
-		DBUpdateTestResultCalculator::_updateTestPassResults(
-			$row['active_fi'], $row['pass'], $row['obligations_enabled'],
-			$row['question_set_type'], $row['obj_fi']
-		);
-
-		DBUpdateTestResultCalculator::_updateTestResultCache(
-			$row['active_fi'], $row['pass_scoring']
-		);
-		
-		$ilDB->execute($deleteStmt, array($row['active_fi'], $row['pass']));
-	}
-	
-	$ilDB->dropTable('tmp_tst_to_recalc');
-}
-
-?>
-<#4210>
-<?php
-$ilSetting = new ilSetting();
-if ((int) $ilSetting->get('lm_qst_imap_migr_run') == 0)
-{
-	// get all imagemap questions in ILIAS learning modules or scorm learning modules
-	$set = $ilDB->query("SELECT pq.question_id FROM page_question pq JOIN qpl_qst_imagemap im ON (pq.question_id = im.question_fi) ".
-		" WHERE pq.page_parent_type = ".$ilDB->quote("lm", "text").
-		" OR pq.page_parent_type = ".$ilDB->quote("sahs", "text")
-	);
-	while ($rec = $ilDB->fetchAssoc($set))
-	{
-		// now cross-check against qpl_questions to ensure that this is neither a test nor a question pool question
-		$set2 = $ilDB->query("SELECT obj_fi FROM qpl_questions ".
-			" WHERE question_id = ".$ilDB->quote($rec["question_id"], "integer")
-		);
-		if ($rec2 = $ilDB->fetchAssoc($set2))
-		{
-			// this should not be the case for question pool or test questions
-			if ($rec2["obj_fi"] == 0)
-			{
-				$q = "UPDATE qpl_qst_imagemap SET ".
-					" is_multiple_choice = ".$ilDB->quote(1, "integer").
-					" WHERE question_fi = ".$ilDB->quote($rec["question_id"], "integer");
-				$ilDB->manipulate($q);
-			}
-		}
-	}
-	$ilSetting = new ilSetting();
-	$setting = $ilSetting->set('lm_qst_imap_migr_run', 1);
-}
-?>
-<#4211>
-<?php
-if( !$ilDB->tableColumnExists('qpl_a_cloze', 'gap_size') )
-{
-	$ilDB->addTableColumn('qpl_a_cloze', 'gap_size', array(
-		'type' => 'integer',
-		'length' => 4,
-		'notnull' => true,
-		'default' => 0
-	));
-}
-?>
-<#4212>
-<?php
-if( !$ilDB->tableColumnExists('qpl_qst_cloze', 'qpl_qst_cloze') )
-{
-	$ilDB->addTableColumn( 'qpl_qst_cloze', 'cloze_text', array('type' => 'clob') );
-
-	$clean_qst_txt = $ilDB->prepareManip('UPDATE qpl_questions SET question_text = "&nbsp;" WHERE question_id = ?', array('integer'));
-
-	$result = $ilDB->query('SELECT question_id, question_text FROM qpl_questions WHERE question_type_fi = 3');
-
-	/** @noinspection PhpAssignmentInConditionInspection */
-	while( $row = $ilDB->fetchAssoc($result) )
-	{
-		$ilDB->update(
-			'qpl_qst_cloze',
-			array(
-				'cloze_text'	=> array('clob', $row['question_text'] )
-			),
-			array(
-				'question_fi'	=> array('integer', $row['question_id'] )
-			)
-		);
-		$ilDB->execute($clean_qst_txt, $row['question_id'] );
-	}
-}
-?>
-<#4213>
-<?php
-$ilCtrlStructureReader->getStructure();
-?>
-<#4214>
-<?php
-if( !$ilDB->tableColumnExists('qpl_qst_matching', 'matching_mode') )
-{
-	$ilDB->addTableColumn('qpl_qst_matching', 'matching_mode', array(
-		'type' => 'text',
-		'length' => 3,
-		'notnull' => false,
-		'default' => null
-	));
-
-	$ilDB->manipulateF(
-		'UPDATE qpl_qst_matching SET matching_mode = %s',
-		array('text'), array('1:1')
-	);
-}
-
-if( $ilDB->tableColumnExists('qpl_qst_matching', 'element_height') )
-{
-	$ilDB->dropTableColumn('qpl_qst_matching', 'element_height');
-}
-?>
-<#4215>
-<?php
-$ilCtrlStructureReader->getStructure();
-?>
-<#4216>
-<?php
-// REMOVED: is done at #4220 in an abstracted way
-// Bibliographic Module: Increase the allowed text-size for attributes from 512 to 4000
-// $ilDB->query('ALTER TABLE il_bibl_attribute MODIFY value VARCHAR(4000)');
-?>
-<#4217>
-<?php
-    /* Introduce new DataCollection features
-        - Comments on records
-        - Default sort-field & sort-order
-    */
-    if(!$ilDB->tableColumnExists('il_dcl_table','default_sort_field_id')) {
-        $ilDB->addTableColumn(
-            'il_dcl_table',
-            'default_sort_field_id',
-            array(
-                'type' => 'text',
-                'length' => 16,
-                'notnull' => true,
-                'default' => '0',
-            ));
-    }
-    if(!$ilDB->tableColumnExists('il_dcl_table','default_sort_field_order')) {
-        $ilDB->addTableColumn(
-            'il_dcl_table',
-            'default_sort_field_order',
-            array(
-                'type' => 'text',
-                'length' => 4,
-                'notnull' => true,
-                'default' => 'asc',
-            ));
-    }
-    if(!$ilDB->tableColumnExists('il_dcl_table','public_comments')) {
-        $ilDB->addTableColumn(
-            'il_dcl_table',
-            'public_comments',
-            array(
-                'type' => 'integer',
-                'length' => 4,
-                'notnull' => true,
-                'default' => 0,
-            ));
-    }
-?>
-<#4218>
-<?php
-if(!$ilDB->tableColumnExists('il_dcl_table','view_own_records_perm')) {
-    $ilDB->addTableColumn(
-        'il_dcl_table',
-        'view_own_records_perm',
-        array(
-            'type' => 'integer',
-            'length' => 4,
-            'notnull' => true,
-            'default' => 0,
-        ));
-}
-?>
-<#4219>
-<?php
-$ilCtrlStructureReader->getStructure();
-?>
-<#4220>
-<?php
-// Bibliographic Module: Increase the allowed text-size for attributes from 512 to 4000
-$ilDB->modifyTableColumn("il_bibl_attribute", "value", array("type" => "text", "length" => 4000));
-?>
-<#4221>
-<?php
-
-if( !$ilDB->tableExists('adv_md_values_text') )
-{
-	$ilDB->renameTable('adv_md_values', 'adv_md_values_text');
-}
-
-?>
-<#4222>
-<?php
-
-if( !$ilDB->tableExists('adv_md_values_int') )
-{
-	$ilDB->createTable('adv_md_values_int', array(
-		'obj_id' => array(
-			'type' => 'integer',
-			'length' => 4,
-			'notnull' => true,
-			'default' => 0
-		),
-		'sub_type' => array(
-			'type' => 'text',
-			'length' => 10,
-			'notnull' => true,
-			'default' => "-"
-		),
-		'sub_id' => array(
-			'type' => 'integer',
-			'length' => 4,
-			'notnull' => true,
-			'default' => 0
-		),
-		'field_id' => array(
-			'type' => 'integer',
-			'length' => 4,
-			'notnull' => true,
-			'default' => 0
-		),
-		'value' => array(
-			'type' => 'integer',
-			'length' => 4,
-			'notnull' => false
-		)	
-	));
-		
-	$ilDB->addPrimaryKey('adv_md_values_int', array('obj_id', 'sub_type', 'sub_id', 'field_id'));
-}
-
-?>
-<#4223>
-<?php
-
-if( !$ilDB->tableExists('adv_md_values_float') )
-{
-	$ilDB->createTable('adv_md_values_float', array(
-		'obj_id' => array(
-			'type' => 'integer',
-			'length' => 4,
-			'notnull' => true,
-			'default' => 0
-		),
-		'sub_type' => array(
-			'type' => 'text',
-			'length' => 10,
-			'notnull' => true,
-			'default' => "-"
-		),
-		'sub_id' => array(
-			'type' => 'integer',
-			'length' => 4,
-			'notnull' => true,
-			'default' => 0
-		),
-		'field_id' => array(
-			'type' => 'integer',
-			'length' => 4,
-			'notnull' => true,
-			'default' => 0
-		),
-		'value' => array(
-			'type' => 'float',			
-			'notnull' => false
-		)	
-	));
-		
-	$ilDB->addPrimaryKey('adv_md_values_float', array('obj_id', 'sub_type', 'sub_id', 'field_id'));
-}
-
-?>
-<#4224>
-<?php
-
-if( !$ilDB->tableExists('adv_md_values_date') )
-{
-	$ilDB->createTable('adv_md_values_date', array(
-		'obj_id' => array(
-			'type' => 'integer',
-			'length' => 4,
-			'notnull' => true,
-			'default' => 0
-		),
-		'sub_type' => array(
-			'type' => 'text',
-			'length' => 10,
-			'notnull' => true,
-			'default' => "-"
-		),
-		'sub_id' => array(
-			'type' => 'integer',
-			'length' => 4,
-			'notnull' => true,
-			'default' => 0
-		),
-		'field_id' => array(
-			'type' => 'integer',
-			'length' => 4,
-			'notnull' => true,
-			'default' => 0
-		),
-		'value' => array(
-			'type' => 'date',			
-			'notnull' => false
-		)	
-	));
-		
-	$ilDB->addPrimaryKey('adv_md_values_date', array('obj_id', 'sub_type', 'sub_id', 'field_id'));
-}
-
-?>
-<#4225>
-<?php
-
-if( !$ilDB->tableExists('adv_md_values_datetime') )
-{
-	$ilDB->createTable('adv_md_values_datetime', array(
-		'obj_id' => array(
-			'type' => 'integer',
-			'length' => 4,
-			'notnull' => true,
-			'default' => 0
-		),
-		'sub_type' => array(
-			'type' => 'text',
-			'length' => 10,
-			'notnull' => true,
-			'default' => "-"
-		),
-		'sub_id' => array(
-			'type' => 'integer',
-			'length' => 4,
-			'notnull' => true,
-			'default' => 0
-		),
-		'field_id' => array(
-			'type' => 'integer',
-			'length' => 4,
-			'notnull' => true,
-			'default' => 0
-		),
-		'value' => array(
-			'type' => 'timestamp',			
-			'notnull' => false
-		)	
-	));
-		
-	$ilDB->addPrimaryKey('adv_md_values_datetime', array('obj_id', 'sub_type', 'sub_id', 'field_id'));
-}
-
-?>
-<#4226>
-<?php
-
-if( !$ilDB->tableExists('adv_md_values_location') )
-{
-	$ilDB->createTable('adv_md_values_location', array(
-		'obj_id' => array(
-			'type' => 'integer',
-			'length' => 4,
-			'notnull' => true,
-			'default' => 0
-		),
-		'sub_type' => array(
-			'type' => 'text',
-			'length' => 10,
-			'notnull' => true,
-			'default' => "-"
-		),
-		'sub_id' => array(
-			'type' => 'integer',
-			'length' => 4,
-			'notnull' => true,
-			'default' => 0
-		),
-		'field_id' => array(
-			'type' => 'integer',
-			'length' => 4,
-			'notnull' => true,
-			'default' => 0
-		),
-		'loc_lat' => array(
-			'type' => 'float',			
-			'notnull' => false
-		),
-		'loc_long' => array(
-			'type' => 'float',			
-			'notnull' => false
-		),
-		'loc_zoom' => array(
-			'type' => 'integer',			
-			'length' => 1,
-			'notnull' => false
-		)	
-	));
-		
-	$ilDB->addPrimaryKey('adv_md_values_location', array('obj_id', 'sub_type', 'sub_id', 'field_id'));
-}
-
-?>
-<#4227>
-<?php
-
-	if (!$ilDB->tableColumnExists('adv_md_values_location', 'disabled'))
-	{		
-		$ilDB->addTableColumn('adv_md_values_location', 'disabled', array(
-			"type" => "integer",
-			"length" => 1,
-			"notnull" => true,
-			"default" => 0
-		));
-	}
-	if (!$ilDB->tableColumnExists('adv_md_values_datetime', 'disabled'))
-	{		
-		$ilDB->addTableColumn('adv_md_values_datetime', 'disabled', array(
-			"type" => "integer",
-			"length" => 1,
-			"notnull" => true,
-			"default" => 0
-		));
-	}
-	if (!$ilDB->tableColumnExists('adv_md_values_date', 'disabled'))
-	{		
-		$ilDB->addTableColumn('adv_md_values_date', 'disabled', array(
-			"type" => "integer",
-			"length" => 1,
-			"notnull" => true,
-			"default" => 0
-		));
-	}
-	if (!$ilDB->tableColumnExists('adv_md_values_float', 'disabled'))
-	{		
-		$ilDB->addTableColumn('adv_md_values_float', 'disabled', array(
-			"type" => "integer",
-			"length" => 1,
-			"notnull" => true,
-			"default" => 0
-		));
-	}
-	if (!$ilDB->tableColumnExists('adv_md_values_int', 'disabled'))
-	{		
-		$ilDB->addTableColumn('adv_md_values_int', 'disabled', array(
-			"type" => "integer",
-			"length" => 1,
-			"notnull" => true,
-			"default" => 0
-		));
-	}
-	
-?>
-<#4228>
-<?php
-$ilCtrlStructureReader->getStructure();
-?>
-<#4229>
-<?php
-
-// moving date/datetime to proper adv_md-tables
-$field_map = array();
-
-$set = $ilDB->query("SELECT field_id,field_type FROM adv_mdf_definition".
-	" WHERE ".$ilDB->in("field_type", array(3,4), "", "integer"));
-while($row = $ilDB->fetchAssoc($set))
-{
-	$field_map[$row["field_id"]] = $row["field_type"];
-}
-
-if(sizeof($field_map))
-{
-	$set = $ilDB->query("SELECT * FROM adv_md_values_text".
-		" WHERE ".$ilDB->in("field_id", array_keys($field_map), "", "integer"));
-	while($row = $ilDB->fetchAssoc($set))
-	{
-		if($row["value"])
-		{
-			// date
-			if($field_map[$row["field_id"]] == 3)
-			{
-				$table = "adv_md_values_date";
-				$value = date("Y-m-d", $row["value"]);
-				$type = "date";
-			}
-			// datetime
-			else
-			{
-				$table = "adv_md_values_datetime";
-				$value = date("Y-m-d H:i:s", $row["value"]);
-				$type = "timestamp";
-			}
-			
-			$fields = array(
-				"obj_id" => array("integer", $row["obj_id"])
-				,"sub_type" => array("text", $row["sub_type"])
-				,"sub_id" => array("integer", $row["sub_id"])
-				,"field_id" => array("integer", $row["field_id"])				
-				,"disabled" => array("integer", $row["disabled"])
-				,"value" => array($type, $value)
-			);
-			
-			$ilDB->insert($table, $fields);
-		}		
-	}	
-	
-	$ilDB->manipulate("DELETE FROM adv_md_values_text".
-		" WHERE ".$ilDB->in("field_id", array_keys($field_map), "", "integer"));
-}
-
-?>
-<#4230>
-<?php
-
-if (!$ilDB->tableColumnExists('il_blog', 'keywords'))
-{		
-	$ilDB->addTableColumn('il_blog', 'keywords', array(
-		"type" => "integer",
-		"length" => 1,
-		"notnull" => true,
-		"default" => 1
-	));
-	$ilDB->addTableColumn('il_blog', 'authors', array(
-		"type" => "integer",
-		"length" => 1,
-		"notnull" => true,
-		"default" => 1
-	));
-	$ilDB->addTableColumn('il_blog', 'nav_mode', array(
-		"type" => "integer",
-		"length" => 1,
-		"notnull" => true,
-		"default" => 1
-	));
-	$ilDB->addTableColumn('il_blog', 'nav_list_post', array(
-		"type" => "integer",
-		"length" => 2,
-		"notnull" => true,
-		"default" => 10
-	));
-	$ilDB->addTableColumn('il_blog', 'nav_list_mon', array(
-		"type" => "integer",
-		"length" => 2,
-		"notnull" => false,
-		"default" => 0
-	));
-	$ilDB->addTableColumn('il_blog', 'ov_post', array(
-		"type" => "integer",
-		"length" => 2,
-		"notnull" => false,
-		"default" => 0
-	));
-}
-
-?>
-<#4231>
-<?php
-
-if (!$ilDB->tableColumnExists('il_blog', 'nav_order'))
-{	
-	$ilDB->addTableColumn('il_blog', 'nav_order', array(
-		"type" => "text",
-		"length" => 255,
-		"notnull" => false
-	));	
-}
-
-?>
-<#4232>
-<?php
-
-if (!$ilDB->tableColumnExists('svy_svy', 'own_results_view'))
-{	
-	$ilDB->addTableColumn('svy_svy', 'own_results_view', array(
-		"type" => "integer",
-		"length" => 1,
-		"notnull" => false,
-		"default" => 0
-	));	
-}
-if (!$ilDB->tableColumnExists('svy_svy', 'own_results_mail'))
-{	
-	$ilDB->addTableColumn('svy_svy', 'own_results_mail', array(
-		"type" => "integer",
-		"length" => 1,
-		"notnull" => false,
-		"default" => 0
-	));	
-}
-
-?>
-<#4233>
-<?php
-
-if (!$ilDB->tableColumnExists('exc_data', 'add_desktop'))
-{	
-	$ilDB->addTableColumn('exc_data', 'add_desktop', array(
-		"type" => "integer",
-		"length" => 1,
-		"notnull" => true,
-		"default" => 1
-	));	
-}
-
-?>
-<#4234>
-<?php
-if( !$ilDB->tableColumnExists('tst_dyn_quest_set_cfg', 'answer_filter_enabled') )
-{
-	$ilDB->addTableColumn('tst_dyn_quest_set_cfg', 'answer_filter_enabled', array(
-		'type' => 'integer',
-		'length' => 1,
-		'notnull' => false,
-		'default' => null
-	));
-}
-if( !$ilDB->tableColumnExists('tst_active', 'answerstatusfilter') )
-{
-	$ilDB->addTableColumn('tst_active', 'answerstatusfilter', array(
-		'type' => 'text',
-		'length' => 16,
-		'notnull' => false,
-		'default' => null
-	));
-}
-?>
-<#4235>
-<?php
-$ilCtrlStructureReader->getStructure();
-?>
-<#4236>
-<?php
-$ilCtrlStructureReader->getStructure();
-?>
-<#4237>
-<?php
-
-if( !$ilDB->tableExists('pg_amd_page_list') )
-{
-	$ilDB->createTable('pg_amd_page_list', array(
-		'id' => array(
-			'type' => 'integer',
-			'length' => 4,
-			'notnull' => true,
-			'default' => 0
-		),
-		'field_id' => array(
-			'type' => 'integer',
-			'length' => 4,
-			'notnull' => true,
-			'default' => 0
-		),
-		'data' => array(
-			'type' => 'text',
-			'length' => 4000,
-			'notnull' => false
-		),		
-	));
-		
-	$ilDB->addPrimaryKey('pg_amd_page_list', array('id', 'field_id'));
-	$ilDB->createSequence('pg_amd_page_list');
-}
-
-?>
-<#4238>
-<?php
-$ilCtrlStructureReader->getStructure();
-?>
-<#4239>
-<?php
-$ilCtrlStructureReader->getStructure();
-?>
-<#4240>
-<?php
-if( !$ilDB->tableColumnExists('tst_tests', 'skill_service') )
-{
-	$ilDB->addTableColumn('tst_tests', 'skill_service', array(
-		'type' => 'integer',
-		'length' => 1,
-		'notnull' => false,
-		'default' => null
-	));
-	
-	$ilDB->manipulateF(
-		'UPDATE tst_tests SET skill_service = %s',
-		array('integer'), array(0)
-	);
-}
-
-if( !$ilDB->tableExists('tst_skl_qst_assigns') )
-{
-	$ilDB->createTable('tst_skl_qst_assigns', array(
-		'test_fi' => array(
-			'type' => 'integer',
-			'length' => 4,
-			'notnull' => true,
-			'default' => 0
-		),
-		'question_fi' => array(
-			'type' => 'integer',
-			'length' => 4,
-			'notnull' => true,
-			'default' => 0
-		),
-		'skill_base_fi' => array(
-			'type' => 'integer',
-			'length' => 4,
-			'notnull' => true,
-			'default' => 0
-		),
-		'skill_tref_fi' => array(
-			'type' => 'integer',
-			'length' => 4,
-			'notnull' => true,
-			'default' => 0
-		),
-		'skill_points' => array(
-			'type' => 'integer',
-			'length' => 4,
-			'notnull' => true,
-			'default' => 0
-		)
-	));
-	
-	$ilDB->addPrimaryKey('tst_skl_qst_assigns', array('test_fi', 'question_fi', 'skill_base_fi', 'skill_tref_fi'));
-}
-
-if( !$ilDB->tableExists('tst_skl_thresholds') )
-{
-	$ilDB->createTable('tst_skl_thresholds', array(
-		'test_fi' => array(
-			'type' => 'integer',
-			'length' => 4,
-			'notnull' => true,
-			'default' => 0
-		),
-		'skill_base_fi' => array(
-			'type' => 'integer',
-			'length' => 4,
-			'notnull' => true,
-			'default' => 0
-		),
-		'skill_tref_fi' => array(
-			'type' => 'integer',
-			'length' => 4,
-			'notnull' => true,
-			'default' => 0
-		),
-		'skill_level_fi' => array(
-			'type' => 'integer',
-			'length' => 4,
-			'notnull' => true,
-			'default' => 0
-		),
-		'threshold' => array(
-			'type' => 'integer',
-			'length' => 4,
-			'notnull' => true,
-			'default' => 0
-		)
-	));
-	
-	$ilDB->addPrimaryKey('tst_skl_thresholds', array('test_fi', 'skill_base_fi', 'skill_tref_fi', 'skill_level_fi'));
-}
-
-if( !$ilDB->tableColumnExists('tst_active', 'last_finished_pass') )
-{
-	$ilDB->addTableColumn('tst_active', 'last_finished_pass', array(
-		'type' => 'integer',
-		'length' => 4,
-		'notnull' => false,
-		'default' => null
-	));
-}
-?>
-<#4241>
-<?php
-if( !$ilDB->tableColumnExists('tst_tests', 'result_tax_filters') )
-{
-	$ilDB->addTableColumn('tst_tests', 'result_tax_filters', array(
-		'type' => 'text',
-		'length' => 255,
-		'notnull' => false,
-		'default' => null
-	));
-}
-?>
-<#4242>
-<?php
-$ilCtrlStructureReader->getStructure();
-?>
-
-<#4243>
-<?php
-if( !$ilDB->tableColumnExists('tst_test_rnd_qst', 'src_pool_def_fi') )
-{
-	$ilDB->addTableColumn('tst_test_rnd_qst', 'src_pool_def_fi', array(
-		'type' => 'integer',
-		'length' => 4,
-		'notnull' => false,
-		'default' => null
-	));
-}
-?>
-<#4244>
-<?php
-$ilCtrlStructureReader->getStructure();
-?>
-
-<#4245>
-<?php
-
-if(!$ilDB->tableExists('ecs_remote_user') )
-{
-	$ilDB->createTable('ecs_remote_user', array(
-		'eru_id' => array(
-			'type' => 'integer',
-			'length' => 4,
-			'notnull' => true,
-			'default' => 0
-		),
-		'sid' => array(
-			'type' => 'integer',
-			'length' => 4,
-			'notnull' => true,
-			'default' => 0
-		),
-		'mid' => array(
-			'type' => 'integer',
-			'length' => 4,
-			'notnull' => true,
-			'default' => 0
-		),
-		'usr_id' => array(
-			'type' => 'integer',
-			'length' => 4,
-			'notnull' => true,
-			'default' => 0
-		),
-		'remote_usr_id' => array(
-			'type' => 'integer',
-			'length' => 4,
-			'notnull' => true,
-			'default' => 0
-		)
-	));
-	$ilDB->addPrimaryKey('ecs_remote_user', array('eru_id'));
-	$ilDB->createSequence('ecs_remote_user');
-}
-?>
-<#4246>
-<?php
-
-if($ilDB->tableExists('ecs_remote_user'))
-{
-	$ilDB->dropTable('ecs_remote_user');
-}
-
-?>
-<#4247>
-<?php
-if(!$ilDB->tableExists('ecs_remote_user') )
-{
-	$ilDB->createTable('ecs_remote_user', array(
-		'eru_id' => array(
-			'type' => 'integer',
-			'length' => 4,
-			'notnull' => true,
-			'default' => 0
-		),
-		'sid' => array(
-			'type' => 'integer',
-			'length' => 4,
-			'notnull' => true,
-			'default' => 0
-		),
-		'mid' => array(
-			'type' => 'integer',
-			'length' => 4,
-			'notnull' => true,
-			'default' => 0
-		),
-		'usr_id' => array(
-			'type' => 'integer',
-			'length' => 4,
-			'notnull' => true,
-			'default' => 0
-		),
-		'remote_usr_id' => array(
-			'type' => 'text',
-			'length' => 50,
-			'notnull' => false,
-			'fixed' => TRUE
-		)
-	));
-	$ilDB->addPrimaryKey('ecs_remote_user', array('eru_id'));
-	$ilDB->createSequence('ecs_remote_user');
-}
-?>
-<#4248>
-<?php
-
-include_once('./Services/Migration/DBUpdate_3560/classes/class.ilDBUpdateNewObjectType.php');
-ilDBUpdateNewObjectType::addAdminNode('excs', 'Exercise Settings');
-
-?>
-<#4249>
-<?php
-
-if ($ilDB->tableColumnExists('exc_data', 'add_desktop'))
-{
-	$ilDB->dropTableColumn('exc_data', 'add_desktop');
-}
-
-?>
-<#4250>
-<?php
-if( !$ilDB->tableColumnExists('tst_tests', 'show_grading_status') )
-{
-	$ilDB->addTableColumn('tst_tests', 'show_grading_status', array(
-		'type' => 'integer',
-		'length' => 1,
-		'notnull' => false,
-		'default' => 0
-	));
-
-	$ilDB->queryF("UPDATE tst_tests SET show_grading_status = %s", array('integer'), array(1));
-}
-
-if( !$ilDB->tableColumnExists('tst_tests', 'show_grading_mark') )
-{
-	$ilDB->addTableColumn('tst_tests', 'show_grading_mark', array(
-		'type' => 'integer',
-		'length' => 1,
-		'notnull' => false,
-		'default' => 0
-	));
-
-	$ilDB->queryF("UPDATE tst_tests SET show_grading_mark = %s", array('integer'), array(1));
-}
-?>
-<#4251>
-<?php
-
-include_once('./Services/Migration/DBUpdate_3560/classes/class.ilDBUpdateNewObjectType.php');
-ilDBUpdateNewObjectType::addAdminNode('taxs', 'Taxonomy Settings');
-
-?>
-<#4252>
-<?php
-// Datacollection: Add formula fieldtype
-$ilDB->insert('il_dcl_datatype', array(
-        'id' => array('integer', 11),
-        'title' => array('text', 'formula'),
-        'ildb_type' => array('text', 'text'),
-        'storage_location' => array('integer', 0),
-        'sort' => array('integer', 90),
-    ));
-?>
-<#4253>
-<?php
-
-if( !$ilDB->tableColumnExists('booking_settings', 'ovlimit') )
-{
-	$ilDB->addTableColumn('booking_settings', 'ovlimit', array(
-		'type' => 'integer',
-		'length' => 1,
-		'notnull' => false
-	));
-}
-
-?>
-<#4254>
-<?php
-if( $ilDB->tableColumnExists('qpl_qst_essay', 'keyword_relation') )
-{
-	$ilDB->queryF(
-		"UPDATE qpl_qst_essay SET keyword_relation = %s WHERE keyword_relation = %s",
-		array('text', 'text'), array('non', 'none')
-	);
-}
-?>
-<#4255>
-    <?php
-    // Datacollection: Add formula fieldtype
-    $ilDB->insert('il_dcl_datatype_prop', array(
-        'id' => array('integer', 12),
-        'datatype_id' => array('integer', 11),
-        'title' => array('text', 'expression'),
-        'inputformat' => array('integer', 2),
-    ));
-?>
-<#4256>
-<?php
-if( !$ilDB->tableExists('wiki_stat') )
-{
-	$ilDB->createTable('wiki_stat', array(
-		'wiki_id' => array(
-			'type' => 'integer',
-			'length' => 4,
-			'notnull' => true
-		),
-		'ts' => array(
-			'type' => 'timestamp',
-			'notnull' => true
-		),
-		'num_pages' => array(
-			'type' => 'integer',
-			'length' => 4,
-			'notnull' => true
-		),
-		'del_pages' => array(
-			'type' => 'integer',
-			'length' => 4,
-			'notnull' => true
-		),
-		'avg_rating' => array(
-			'type' => 'integer',
-			'length' => 4,
-			'notnull' => true
-		)
-	));
-
-	$ilDB->addPrimaryKey('wiki_stat', array('wiki_id', 'ts'));
-}
-?>
-<#4257>
-<?php
-if( !$ilDB->tableExists('wiki_stat_page_user') )
-{
-	$ilDB->createTable('wiki_stat_page_user', array(
-		'wiki_id' => array(
-			'type' => 'integer',
-			'length' => 4,
-			'notnull' => true
-		),
-		'page_id' => array(
-			'type' => 'integer',
-			'length' => 4,
-			'notnull' => true
-		),
-		'user_id' => array(
-			'type' => 'integer',
-			'length' => 4,
-			'notnull' => true
-		),
-		'ts' => array(
-			'type' => 'timestamp',
-			'notnull' => true
-		),
-		'changes' => array(
-			'type' => 'integer',
-			'length' => 4,
-			'notnull' => true,
-			'default' => 0
-		),
-		'read_events' => array(
-			'type' => 'integer',
-			'length' => 4,
-			'notnull' => true,
-			'default' => 0
-		)
-	));
-
-	$ilDB->addPrimaryKey('wiki_stat_page_user', array('wiki_id', 'page_id', 'ts', 'user_id'));
-}
-?>
-<#4258>
-<?php
-if( !$ilDB->tableExists('wiki_stat_user') )
-{
-	$ilDB->createTable('wiki_stat_user', array(
-		'wiki_id' => array(
-			'type' => 'integer',
-			'length' => 4,
-			'notnull' => true
-		),
-		'user_id' => array(
-			'type' => 'integer',
-			'length' => 4,
-			'notnull' => true
-		),
-		'ts' => array(
-			'type' => 'timestamp',
-			'notnull' => true
-		),
-		'new_pages' => array(
-			'type' => 'integer',
-			'length' => 4,
-			'notnull' => true
-		)
-	));
-
-	$ilDB->addPrimaryKey('wiki_stat_user', array('wiki_id', 'user_id', 'ts'));
-}
-?>
-<#4259>
-<?php
-if( !$ilDB->tableExists('wiki_stat_page') )
-{
-	$ilDB->createTable('wiki_stat_page', array(
-		'wiki_id' => array(
-			'type' => 'integer',
-			'length' => 4,
-			'notnull' => true
-		),
-		'page_id' => array(
-			'type' => 'integer',
-			'length' => 4,
-			'notnull' => true
-		),
-		'ts' => array(
-			'type' => 'timestamp',
-			'notnull' => true
-		),
-		'int_links' => array(
-			'type' => 'integer',
-			'length' => 4,
-			'notnull' => true
-		),
-		'ext_links' => array(
-			'type' => 'integer',
-			'length' => 4,
-			'notnull' => true
-		),
-		'footnotes' => array(
-			'type' => 'integer',
-			'length' => 4,
-			'notnull' => true
-		),
-		'num_ratings' => array(
-			'type' => 'integer',
-			'length' => 4,
-			'notnull' => true
-		),
-		'num_words' => array(
-			'type' => 'integer',
-			'length' => 4,
-			'notnull' => true
-		),
-		'num_chars' => array(
-			'type' => 'integer',
-			'length' => 8,
-			'notnull' => true
-		),
-
-	));
-
-	$ilDB->addPrimaryKey('wiki_stat_page', array('wiki_id', 'page_id', 'ts'));
-}
-?>
-<#4260>
-<?php
-if( !$ilDB->tableColumnExists('wiki_stat_page', 'avg_rating') )
-{
-	$ilDB->addTableColumn('wiki_stat_page', 'avg_rating',
-		array(
-			'type' => 'integer',
-			'length' => 4,
-			'notnull' => true
-		));			
-}
-?>
-<#4261>
-<?php
-
-if( !$ilDB->tableColumnExists('wiki_stat', 'ts_day') )
-{
-	$ilDB->addTableColumn('wiki_stat', 'ts_day',
-		array(
-			'type' => 'text',
-			'length' => 10,
-			'fixed' => true,
-			'notnull' => false
-		));		
-	$ilDB->addTableColumn('wiki_stat', 'ts_hour',
-		array(
-			'type' => 'integer',
-			'length' => 1,
-			'notnull' => false
-		));			
-}
-
-if( !$ilDB->tableColumnExists('wiki_stat_page', 'ts_day') )
-{
-	$ilDB->addTableColumn('wiki_stat_page', 'ts_day',
-		array(
-			'type' => 'text',
-			'length' => 10,
-			'fixed' => true,
-			'notnull' => false
-		));		
-	$ilDB->addTableColumn('wiki_stat_page', 'ts_hour',
-		array(
-			'type' => 'integer',
-			'length' => 1,
-			'notnull' => false
-		));			
-}
-
-if( !$ilDB->tableColumnExists('wiki_stat_user', 'ts_day') )
-{
-	$ilDB->addTableColumn('wiki_stat_user', 'ts_day',
-		array(
-			'type' => 'text',
-			'length' => 10,
-			'fixed' => true,
-			'notnull' => false
-		));		
-	$ilDB->addTableColumn('wiki_stat_user', 'ts_hour',
-		array(
-			'type' => 'integer',
-			'length' => 1,
-			'notnull' => false
-		));			
-}
-
-if( !$ilDB->tableColumnExists('wiki_stat_page_user', 'ts_day') )
-{
-	$ilDB->addTableColumn('wiki_stat_page_user', 'ts_day',
-		array(
-			'type' => 'text',
-			'length' => 10,
-			'fixed' => true,
-			'notnull' => false
-		));		
-	$ilDB->addTableColumn('wiki_stat_page_user', 'ts_hour',
-		array(
-			'type' => 'integer',
-			'length' => 1,
-			'notnull' => false
-		));			
-}
-
-?>
-<#4262>
-<?php
-	if( !$ilDB->tableExists('wiki_page_template') )
-	{
-		$ilDB->createTable('wiki_page_template', array(
-			'wiki_id' => array(
-				'type' => 'integer',
-				'length' => 4,
-				'notnull' => true
-			),
-			'wpage_id' => array(
-				'type' => 'integer',
-				'length' => 4,
-				'notnull' => true
-			)
-		));
-
-		$ilDB->addPrimaryKey('wiki_page_template', array('wiki_id', 'wpage_id'));
-	}
-?>
-<#4263>
-<?php
-if(!$ilDB->tableColumnExists('wiki_page_template', 'new_pages') )
-{
-	$ilDB->addTableColumn('wiki_page_template', 'new_pages',
-		array(
-			'type' => 'integer',
-			'length' => 1,
-			'notnull' => true,
-			'default' => 0
-		));
-	$ilDB->addTableColumn('wiki_page_template', 'add_to_page',
-		array(
-			'type' => 'integer',
-			'length' => 1,
-			'notnull' => true,
-			'default' => 0
-		));
-}
-?>
-<#4264>
-<?php
-if(!$ilDB->tableColumnExists('il_wiki_data', 'empty_page_templ') )
-{
-	$ilDB->addTableColumn('il_wiki_data', 'empty_page_templ',
-		array(
-			'type' => 'integer',
-			'length' => 1,
-			'notnull' => true,
-			'default' => 1
-		));
-}
-?>
-<#4265>
-<?php
-
-if( !$ilDB->tableColumnExists('wiki_stat_page', 'deleted') )
-{	
-	$ilDB->addTableColumn('wiki_stat_page', 'deleted',
-		array(
-			'type' => 'integer',
-			'length' => 1,
-			'notnull' => true,
-			'default' => 0
-		));			
-}
-
-?>
-<#4266>
-<?php
-
-include_once('./Services/Migration/DBUpdate_3560/classes/class.ilDBUpdateNewObjectType.php');
-
-$wiki_type_id = ilDBUpdateNewObjectType::getObjectTypeId('wiki');
-if($wiki_type_id)
-{	
-	$new_ops_id = ilDBUpdateNewObjectType::addCustomRBACOperation('statistics_read', 'Read Statistics', 'object', 2200);
-	if($new_ops_id)
-	{
-		ilDBUpdateNewObjectType::addRBACOperation($wiki_type_id, $new_ops_id);
-		
-		$src_ops_id = ilDBUpdateNewObjectType::getCustomRBACOperationId('write');
-		if($src_ops_id)
-		{
-			ilDBUpdateNewObjectType::cloneOperation('wiki', $src_ops_id, $new_ops_id);
-		}
-	}
-}
-
-?>
-<#4267>
-<?php
-	$ilCtrlStructureReader->getStructure();
-?>
-<#4268>
-<?php
-    $ilDB->insert('il_dcl_datatype_prop', array(
-    'id' => array('integer', 13),
-    'datatype_id' => array('integer', 8),
-    'title' => array('text', 'display_action_menu'),
-    'inputformat' => array('integer', 4),
-    ));
-?>
-<#4269>
-<?php
-	$ilDB->modifyTableColumn(
-		'help_map',
-		'screen_id',
-		array(
-			"type" => "text",
-			"length" => 100,
-			"notnull" => false,
-			'fixed' => false
-		)
-	);
-?>
-<#4270>
-	<?php
-	$ilDB->modifyTableColumn(
-		'help_map',
-		'screen_sub_id',
-		array(
-			"type" => "text",
-			"length" => 100,
-			"notnull" => false,
-			'fixed' => false
-		)
-	);
-?>
-<#4271>
-<?php
-
-$client_id = basename(CLIENT_DATA_DIR);
-$web_path = ilUtil::getWebspaceDir().$client_id;
-$sec_path = $web_path."/sec";
-
-if(!file_exists($sec_path))
-{
-	ilUtil::makeDir($sec_path);
-}
-
-$mods = array("ilBlog", "ilPoll", "ilPortfolio");
-foreach($mods as $mod)
-{
-	$mod_path = $web_path."/".$mod;
-	if(file_exists($mod_path))
-	{
-		$mod_sec_path = $sec_path."/".$mod;
-		rename($mod_path, $mod_sec_path);
-	}
-}
-
-?>
-<#4272>
-<?php
-$ilCtrlStructureReader->getStructure();
-?>
-<#4273>
-<?php
-//$ilDB->insert('il_dcl_datatype_prop', array(
-//    'id' => array('integer', 14),
-//    'datatype_id' => array('integer', 2),
-//    'title' => array('text', 'link_detail_page'),
-//    'inputformat' => array('integer', 4),
-//));
-//$ilDB->insert('il_dcl_datatype_prop', array(
-//    'id' => array('integer', 15),
-//    'datatype_id' => array('integer', 9),
-//    'title' => array('text', 'link_detail_page'),
-//    'inputformat' => array('integer', 4),
-//));
-?>
-<#4274>
-<?php
-
-$ilDB->dropTable("ut_access"); // #13663
-
-?>
-<#4275>
-<?php
-
-if(!$ilDB->tableExists('obj_user_data_hist') )
-{
-	$ilDB->createTable('obj_user_data_hist', array(
-		'obj_id' => array(
-			'type' => 'integer',
-			'length' => 4,
-			'notnull' => true
-		),
-		'usr_id' => array(
-			'type' => 'integer',
-			'length' => 4,
-			'notnull' => true
-		),
-		'update_user' => array(
-			'type' => 'integer',
-			'length' => 4,
-			'notnull' => true
-		),
-		'editing_time' => array(
-			'type' => 'timestamp',
-			'notnull' => false
-		)
-	));
-	$ilDB->addPrimaryKey('obj_user_data_hist',array('obj_id','usr_id'));
-}
-
-?>
-<#4276>
-<?php
-if(!$ilDB->tableColumnExists('frm_threads', 'avg_rating'))
-{
-	$ilDB->addTableColumn('frm_threads', 'avg_rating',
-		array(
-			'type' => 'float',
-			'notnull' => true,
-			'default' => 0
-		));
-}
-?>
-<#4277>
-<?php
-$ilCtrlStructureReader->getStructure();
-?>
-<#4278>
-<?php
-if(!$ilDB->tableColumnExists('frm_settings', 'thread_rating'))
-{
-	$ilDB->addTableColumn('frm_settings', 'thread_rating',
-		array(
-			'type' => 'integer',
-			'length' => 1,
-			'notnull' => true,
-			'default' => 0
-		));
-}
-?>
-<#4279>
-<?php
-if(!$ilDB->tableColumnExists('exc_assignment', 'peer_file'))
-{
-	$ilDB->addTableColumn('exc_assignment', 'peer_file',
-		array(
-			'type' => 'integer',
-			'length' => 1,
-			'notnull' => false,
-			'default' => 0
-		));
-}
-?>
-<#4280>
-<?php
-if(!$ilDB->tableColumnExists('exc_assignment_peer', 'upload'))
-{
-	$ilDB->addTableColumn('exc_assignment_peer', 'upload',
-		array(
-			'type' => 'text',
-			'length' => 1000,
-			'notnull' => false,
-			'fixed' => false
-		));
-}
-?>
-<#4281>
-<?php
-if(!$ilDB->tableColumnExists('exc_assignment', 'peer_prsl'))
-{
-	$ilDB->addTableColumn('exc_assignment', 'peer_prsl',
-		array(
-			'type' => 'integer',
-			'length' => 1,
-			'notnull' => false,
-			'default' => 0
-		));
-}
-?>
-<#4282>
-<?php
-if(!$ilDB->tableColumnExists('exc_assignment', 'fb_date'))
-{
-	$ilDB->addTableColumn('exc_assignment', 'fb_date',
-		array(
-			'type' => 'integer',
-			'length' => 1,
-			'notnull' => true,
-			'default' => 1
-		));
-}
-?>
-<#4283>
-<?php
-if(!$ilDB->tableColumnExists('container_sorting_set', 'sort_direction'))
-{
-	$ilDB->addTableColumn('container_sorting_set', 'sort_direction',
-		array(
-			'type' => 'integer',
-			'length' => 1,
-			'notnull' => true,
-			'default' => 0
-		));
-}
-?>
-<#4284>
-<?php
-if( !$ilDB->tableExists('tst_seq_qst_checked') )
-{
-	$ilDB->createTable('tst_seq_qst_checked', array(
-		'active_fi' => array(
-			'type' => 'integer',
-			'length' => 4,
-			'notnull' => true,
-			'default' => 0
-		),
-		'pass' => array(
-			'type' => 'integer',
-			'length' => 4,
-			'notnull' => true,
-			'default' => 0
-		),
-		'question_fi' => array(
-			'type' => 'integer',
-			'length' => 4,
-			'notnull' => true,
-			'default' => 0
-		)
-	));
-
-	$ilDB->addPrimaryKey('tst_seq_qst_checked',array('active_fi','pass', 'question_fi'));
-}
-
-if( !$ilDB->tableColumnExists('tst_tests', 'inst_fb_answer_fixation') )
-{
-	$ilDB->addTableColumn('tst_tests', 'inst_fb_answer_fixation', array(
-		'type' => 'integer',
-		'length' => 1,
-		'notnull' => false,
-		'default' => null
-	));
-}
-?>
-<#4285>
-<?php
-if( !$ilDB->tableExists('container_sorting_bl') )
-{
-	$ilDB->createTable('container_sorting_bl', array(
-		'obj_id' => array(
-			'type' => 'integer',
-			'length' => 4,
-			'notnull' => true,
-			'default' => 0
-		),
-		'block_ids' => array(
-			'type' => 'text',
-			'length' => 4000,
-			'notnull' => false,
-		)
-	));
-
-	$ilDB->addPrimaryKey('container_sorting_bl',array('obj_id'));
-}
-?>
-<#4286>
-<?php
-$ilCtrlStructureReader->getStructure();
-?>
-<#4287>
-<?php
-
-include_once('./Services/Migration/DBUpdate_3560/classes/class.ilDBUpdateNewObjectType.php');
-
-$tgt_ops_id = ilDBUpdateNewObjectType::getCustomRBACOperationId("read_learning_progress");
-if(!$tgt_ops_id)
-{	
-	$tgt_ops_id = ilDBUpdateNewObjectType::addCustomRBACOperation('read_learning_progress', 'Read Learning Progress', 'object', 2300);
-}
-
-$src_ops_id = ilDBUpdateNewObjectType::getCustomRBACOperationId('edit_learning_progress');	
-if($src_ops_id && 
-	$tgt_ops_id)
-{			
-	// see ilObjectLP
-	$lp_types = array("crs", "grp", "fold", "lm", "htlm", "sahs", "tst", "exc", "sess");
-
-	foreach($lp_types as $lp_type)
-	{
-		$lp_type_id = ilDBUpdateNewObjectType::getObjectTypeId($lp_type);
-		if($lp_type_id)
-		{			
-			ilDBUpdateNewObjectType::addRBACOperation($lp_type_id, $tgt_ops_id);				
-			ilDBUpdateNewObjectType::cloneOperation($lp_type, $src_ops_id, $tgt_ops_id);
-		}
-	}
-}
-
-?>
-<#4288>
-<?php
-$ilCtrlStructureReader->getStructure();
-?>
-<#4289>
-<?php
-$def = array(
-		'type'    => 'integer',
-		'length'  => 1,
-		'notnull' => true,
-		'default' => 0
-	);
-$ilDB->addTableColumn("content_object", "progr_icons", $def);
-?>
-<#4290>
-<?php
-$def = array(
-		'type'    => 'integer',
-		'length'  => 1,
-		'notnull' => true,
-		'default' => 0
-	);
-$ilDB->addTableColumn("content_object", "store_tries", $def);
-?>
-<#4291>
-<?php
-	$query = 'DELETE FROM rbac_fa WHERE parent = '.$ilDB->quote(0,'integer');
-	$ilDB->manipulate($query);
-
-
-	$query = 'UPDATE rbac_fa f '.
-			'SET parent  = '.
-				'(SELECT t.parent FROM tree t where t.child = f.parent) '.
-			'WHERE f.parent != '.$ilDB->quote(8,'integer').' '.
-			'AND EXISTS (SELECT t.parent FROM tree t where t.child = f.parent) ';
-	$ilDB->manipulate($query);
-?>
-
-<#4292>
-<?php
-	$query = 'DELETE FROM rbac_templates WHERE parent = '.$ilDB->quote(0,'integer');
-	$ilDB->manipulate($query);
-
-	$query = 'UPDATE rbac_templates rt '.
-			'SET parent = '.
-			'(SELECT t.parent FROM tree t WHERE t.child = rt.parent) '.
-			'WHERE rt.parent != '.$ilDB->quote(8,'integer').' '.
-			'AND EXISTS (SELECT t.parent FROM tree t WHERE t.child = rt.parent) ';
-	$ilDB->manipulate($query);
-?>
-<#4293>
-<?php
-$def = array(
-		'type'    => 'integer',
-		'length'  => 1,
-		'notnull' => true,
-		'default' => 0
-	);
-$ilDB->addTableColumn("content_object", "restrict_forw_nav", $def);
-?>
-<#4294>
-<?php
-
-// category taxonomy custom blocks are obsolete
-$ilDB->manipulate("DELETE FROM il_custom_block".
-	" WHERE context_obj_type = ".$ilDB->quote("cat", "text").
-	" AND context_sub_obj_type = ".$ilDB->quote("tax", "text"));
-
-?>
-<#4295>
-<?php
-$ilCtrlStructureReader->getStructure();
-?>
-<#4296>
-<?php
-if( !$ilDB->tableColumnExists('container_sorting_set', 'new_items_position'))
-{
-	$def = array(
-		'type'    => 'integer',
-		'length'  => 1,
-		'notnull' => true,
-		'default' => 1
-	);
-	$ilDB->addTableColumn('container_sorting_set', 'new_items_position', $def);
-}
-
-if( !$ilDB->tableColumnExists('container_sorting_set', 'new_items_order'))
-{
-	$def = array(
-		'type'    => 'integer',
-		'length'  => 1,
-		'notnull' => true,
-		'default' => 0
-	);
-	$ilDB->addTableColumn('container_sorting_set', 'new_items_order', $def);
-}
-?>
-<#4297>
-<?php
-	$ilCtrlStructureReader->getStructure();
-?>
-<#4298>
-<?php
-if(!$ilDB->tableExists('usr_cron_mail_reminder'))
-{
-	$fields = array (
-		'usr_id'    => array(
-			'type'    => 'integer',
-			'length'  => 4,
-			'default' => 0,
-			'notnull' => true
-		),
-		'ts'   => array(
-			'type'    => 'integer',
-			'length'  => 4,
-			'default' => 0,
-			'notnull' => true
-		)
-	);
-	$ilDB->createTable('usr_cron_mail_reminder', $fields);
-	$ilDB->addPrimaryKey('usr_cron_mail_reminder', array('usr_id'));
-}
-?>
-<#4299>
-    <?php
-    if(!$ilDB->tableExists('orgu_types')) {
-        $fields = array (
-            'id'    => array ('type' => 'integer', 'length'  => 4,'notnull' => true, 'default' => 0),
-            'default_lang'   => array ('type' => 'text', 'notnull' => true, 'length' => 4, 'fixed' => false),
-            'icon'    => array ('type' => 'text', 'length'  => 256, 'notnull' => false),
-            'owner' => array('type' => 'integer', 'notnull' => true, 'length' => 4),
-            'create_date'  => array ('type' => 'timestamp'),
-            'last_update' => array('type' => 'timestamp'),
-        );
-        $ilDB->createTable('orgu_types', $fields);
-        $ilDB->addPrimaryKey('orgu_types', array('id'));
-        $ilDB->createSequence('orgu_types');
-    }
-    ?>
-<#4300>
-    <?php
-    if(!$ilDB->tableExists('orgu_data')) {
-        $fields = array (
-            'orgu_id'    => array ('type' => 'integer', 'length'  => 4,'notnull' => true, 'default' => 0),
-            'orgu_type_id'   => array ('type' => 'integer', 'notnull' => false, 'length' => 4),
-        );
-        $ilDB->createTable('orgu_data', $fields);
-        $ilDB->addPrimaryKey('orgu_data', array('orgu_id'));
-    }
-    ?>
-<#4301>
-    <?php
-    if(!$ilDB->tableExists('orgu_types_trans')) {
-        $fields = array (
-            'orgu_type_id'    => array ('type' => 'integer', 'length'  => 4,'notnull' => true),
-            'lang'   => array ('type' => 'text', 'notnull' => true, 'length' => 4),
-            'member'    => array ('type' => 'text', 'length'  => 32, 'notnull' => true),
-            'value' => array('type' => 'text', 'length' => 4000, 'notnull' => false),
-        );
-        $ilDB->createTable('orgu_types_trans', $fields);
-        $ilDB->addPrimaryKey('orgu_types_trans', array('orgu_type_id', 'lang', 'member'));
-    }
-    ?>
-<#4302>
-    <?php
-    $ilCtrlStructureReader->getStructure();
-    ?>
-<#4303>
-    <?php
-    if(!$ilDB->tableExists('orgu_types_adv_md_rec')) {
-        $fields = array (
-            'type_id'    => array ('type' => 'integer', 'length'  => 4,'notnull' => true),
-            'rec_id'   => array ('type' => 'integer', 'notnull' => true, 'length' => 4),
-        );
-        $ilDB->createTable('orgu_types_adv_md_rec', $fields);
-        $ilDB->addPrimaryKey('orgu_types_adv_md_rec', array('type_id', 'rec_id'));
-    }
-    ?>
-<#4304>
-<?php
-	$ilDB->modifyTableColumn(
-		'ecs_server',
-		'auth_pass',
-		array(
-			"type" => "text",
-			"length" => 128,
-			"notnull" => false,
-			'fixed' => false
-		)
-	);
-?>
-<#4305>
-<?php
-
-// #13822 
-include_once('./Services/Migration/DBUpdate_3560/classes/class.ilDBUpdateNewObjectType.php');
-ilDBUpdateNewObjectType::varchar2text('exc_assignment_peer', 'pcomment');
-
-?>
-<#4306>
-<?php
-/**
- * @var $ilDB ilDB
- */
-global $ilDB;
-
-$ilDB->modifyTableColumn('usr_data', 'passwd', array(
-	'type'    => 'text',
-	'length'  => 80,
-	'notnull' => false,
-	'default' => null
-));
-?>
-<#4307>
-<?php
-$ilDB->manipulateF(
-	'DELETE FROM settings WHERE keyword = %s',
-	array('text'),
-	array('usr_settings_export_password')
-);
-?>
-<#4308>
-<?php
-if(!$ilDB->tableColumnExists('usr_data', 'passwd_enc_type'))
-{
-	$ilDB->addTableColumn('usr_data', 'passwd_enc_type', array(
-		'type'    => 'text',
-		'length'  => 10,
-		'notnull' => false,
-		'default' => null
-	));
-}
-?>
-<#4309>
-<?php
-// We have to handle alle users with a password. We cannot rely on the auth_mode information.
-$ilDB->manipulateF('
-	UPDATE usr_data
-	SET passwd_enc_type = %s
-	WHERE (SUBSTR(passwd, 1, 4) = %s OR SUBSTR(passwd, 1, 4) = %s) AND passwd IS NOT NULL
-	',
-	array('text', 'text', 'text'),
-	array('bcrypt', '$2a$', '$2y$')
-);
-$ilDB->manipulateF('
-	UPDATE usr_data
-	SET passwd_enc_type = %s
-	WHERE SUBSTR(passwd, 1, 4) != %s AND SUBSTR(passwd, 1, 4) != %s AND LENGTH(passwd) = 32 AND passwd IS NOT NULL
-	',
-	array('text', 'text', 'text'),
-	array('md5', '$2a$', '$2y$')
-);
-?>
-<#4310>
-<?php
-if(!$ilDB->tableColumnExists('usr_data', 'passwd_salt'))
-{
-	$ilDB->addTableColumn('usr_data', 'passwd_salt', array(
-		'type'    => 'text',
-		'length'  => 32,
-		'notnull' => false,
-		'default' => null
-	));
-}
-?>
-<#4311>
-<?php
-if($ilDB->tableColumnExists('usr_data', 'i2passwd'))
-{
-	$ilDB->dropTableColumn('usr_data', 'i2passwd');
-}
-?>
-<#4312>
-<?php
-
-	$a_obj_id = array();
-	$a_scope_id = array();
-	$a_scope_id_one = array();
-	//select targetobjectiveid = cmi_gobjective.objective_id
-	$res = $ilDB->query('SELECT cp_mapinfo.targetobjectiveid 
-		FROM cp_package, cp_mapinfo, cp_node 
-		WHERE cp_package.global_to_system = 0 AND cp_package.obj_id = cp_node.slm_id AND cp_node.cp_node_id = cp_mapinfo.cp_node_id 
-		GROUP BY cp_mapinfo.targetobjectiveid');
-	while($data = $ilDB->fetchAssoc($res)) 
-	{
-		$a_obj_id[] = $data['targetobjectiveid'];
-	}
-	//make arrays
-	for ($i=0;$i<count($a_obj_id);$i++) {
-		$a_scope_id[$a_obj_id[$i]] = array();
-		$a_scope_id_one[$a_obj_id[$i]] = array();
-	}
-	//only global_to_system=0 -> should be updated
-	$res = $ilDB->query('SELECT cp_mapinfo.targetobjectiveid, cp_package.obj_id 
-		FROM cp_package, cp_mapinfo, cp_node 
-		WHERE cp_package.global_to_system = 0 AND cp_package.obj_id = cp_node.slm_id AND cp_node.cp_node_id = cp_mapinfo.cp_node_id');
-	while($data = $ilDB->fetchAssoc($res)) 
-	{
-		$a_scope_id[$data['targetobjectiveid']][] = $data['obj_id'];
-	}
-	//only global_to_system=1 -> should maintain
-	$res = $ilDB->query('SELECT cp_mapinfo.targetobjectiveid, cp_package.obj_id 
-		FROM cp_package, cp_mapinfo, cp_node 
-		WHERE cp_package.global_to_system = 1 AND cp_package.obj_id = cp_node.slm_id AND cp_node.cp_node_id = cp_mapinfo.cp_node_id');
-	while($data = $ilDB->fetchAssoc($res)) 
-	{
-		$a_scope_id_one[$data['targetobjectiveid']][] = $data['obj_id'];
-	}
-
-	//for all targetobjectiveid
-	for ($i=0;$i<count($a_obj_id);$i++) {
-		$a_toupdate = array();
-		//get old data without correct scope_id
-		$res = $ilDB->queryF(
-			"SELECT * FROM cmi_gobjective WHERE scope_id = %s AND objective_id = %s",
-			array('integer', 'text'),
-			array(0, $a_obj_id[$i])
-		);
-		while($data = $ilDB->fetchAssoc($res)) 
-		{
-			$a_toupdate[] = $data;
-		}
-		//check specific possible scope_ids with global_to_system=0 -> a_o
-		$a_o = $a_scope_id[$a_obj_id[$i]];
-		for ($z=0; $z<count($a_o); $z++) {
-			//for all existing entries
-			for ($y=0; $y<count($a_toupdate); $y++) {
-				$a_t=$a_toupdate[$y];
-				//only users attempted
-				$res = $ilDB->queryF('SELECT user_id FROM sahs_user WHERE obj_id=%s AND user_id=%s',
-					array('integer', 'integer'),
-					array($a_o[$z], $a_t['user_id'])
-				);
-				if($ilDB->numRows($res)) {
-				//check existing entry
-					$res = $ilDB->queryF('SELECT user_id FROM cmi_gobjective WHERE scope_id=%s AND user_id=%s AND objective_id=%s',
-						array('integer', 'integer','text'),
-						array($a_o[$z], $a_t['user_id'],$a_t['objective_id'])
-					);
-					if(!$ilDB->numRows($res)) {
-						$ilDB->manipulate("INSERT INTO cmi_gobjective (user_id, satisfied, measure, scope_id, status, objective_id, score_raw, score_min, score_max, progress_measure, completion_status) VALUES"
-						." (".$ilDB->quote($a_t['user_id'], "integer")
-						.", ".$ilDB->quote($a_t['satisfied'], "text")
-						.", ".$ilDB->quote($a_t['measure'], "text")
-						.", ".$ilDB->quote($a_o[$z], "integer")
-						.", ".$ilDB->quote($a_t['status'], "text")
-						.", ".$ilDB->quote($a_t['objective_id'], "text")
-						.", ".$ilDB->quote($a_t['score_raw'], "text")
-						.", ".$ilDB->quote($a_t['score_min'], "text")
-						.", ".$ilDB->quote($a_t['score_max'], "text")
-						.", ".$ilDB->quote($a_t['progress_measure'], "text")
-						.", ".$ilDB->quote($a_t['completion_status'], "text")
-						.")");
-					}
-				}
-			}
-		}
-		//delete entries if global_to_system=1 is not used by any learning module
-		if (count($a_scope_id_one[$a_obj_id[$i]]) == 0) {
-			$ilDB->queryF(
-				'DELETE FROM cmi_gobjective WHERE scope_id = %s AND objective_id = %s',
-				array('integer', 'text'),
-				array(0, $a_obj_id[$i])
-			);
-		}
-	}
-	
-	
-?>
-<#4313>
-<?php
-if($ilDB->tableColumnExists('exc_assignment_peer', 'upload'))
-{
-	$ilDB->dropTableColumn('exc_assignment_peer', 'upload');
-}
-?>
-
-<#4314>
-<?php
-
-$res = $ilDB->queryF(
-	"SELECT COUNT(*) cnt FROM qpl_qst_type WHERE type_tag = %s", array('text'), array('assKprimChoice')
-);
-
-$row = $ilDB->fetchAssoc($res);
-
-if( !$row['cnt'] )
-{
-	$res = $ilDB->query("SELECT MAX(question_type_id) maxid FROM qpl_qst_type");
-	$data = $ilDB->fetchAssoc($res);
-	$nextId = $data['maxid'] + 1;
-
-	$ilDB->insert('qpl_qst_type', array(
-		'question_type_id' => array('integer', $nextId),
-		'type_tag' => array('text', 'assKprimChoice'),
-		'plugin' => array('integer', 0)
-	));
-}
-
-?>
-
-<#4315>
-<?php
-
-if( !$ilDB->tableExists('qpl_qst_kprim') )
-{
-	$ilDB->createTable('qpl_qst_kprim', array(
-		'question_fi' => array(
-			'type' => 'integer',
-			'length' => 4,
-			'notnull' => true,
-			'default' => 0
-		),
-		'shuffle_answers' => array(
-			'type' => 'integer',
-			'length' => 1,
-			'notnull' => true,
-			'default' => 0
-		),
-		'answer_type' => array(
-			'type' => 'text',
-			'length' => 16,
-			'notnull' => true,
-			'default' => 'singleLine'
-		),
-		'thumb_size' => array(
-			'type' => 'integer',
-			'length' => 4,
-			'notnull' => false,
-			'default' => null
-		),
-		'opt_label' => array(
-			'type' => 'text',
-			'length' => 32,
-			'notnull' => true,
-			'default' => 'right/wrong'
-		),
-		'custom_true' => array(
-			'type' => 'text',
-			'length' => 255,
-			'notnull' => false,
-			'default' => null
-		),
-		'custom_false' => array(
-			'type' => 'text',
-			'length' => 255,
-			'notnull' => false,
-			'default' => null
-		),
-		'score_partsol' => array(
-			'type' => 'integer',
-			'length' => 1,
-			'notnull' => true,
-			'default' => 0
-		),
-		'feedback_setting' => array(
-			'type' => 'integer',
-			'length' => 4,
-			'notnull' => true,
-			'default' => 1
-		)
-	));
-
-	$ilDB->addPrimaryKey('qpl_qst_kprim', array('question_fi'));
-}
-
-?>
-
-<#4316>
-<?php
-
-if( !$ilDB->tableExists('qpl_a_kprim') )
-{
-	$ilDB->createTable('qpl_a_kprim', array(
-		'question_fi' => array(
-			'type' => 'integer',
-			'length' => 4,
-			'notnull' => true,
-			'default' => 0
-		),
-		'position' => array(
-			'type' => 'integer',
-			'length' => 4,
-			'notnull' => true,
-			'default' => 0
-		),
-		'answertext' => array(
-			'type' => 'text',
-			'length' => 1000,
-			'notnull' => false,
-			'default' => null
-		),
-		'imagefile' => array(
-			'type' => 'text',
-			'length' => 255,
-			'notnull' => false,
-			'default' => null
-		),
-		'correctness' => array(
-			'type' => 'integer',
-			'length' => 1,
-			'notnull' => true,
-			'default' => 0
-		)
-	));
-
-	$ilDB->addPrimaryKey('qpl_a_kprim', array('question_fi', 'position'));
-	$ilDB->addIndex('qpl_a_kprim', array('question_fi'), 'i1');
-}
-?>
-
-<#4317>
-<?php
-	$ilCtrlStructureReader->getStructure();
-?>
-<#4318>
-<?php
-
-// #13858 
-include_once('./Services/Migration/DBUpdate_3560/classes/class.ilDBUpdateNewObjectType.php');
-ilDBUpdateNewObjectType::varchar2text('rbac_log', 'data');
-
-?>
-<#4319>
-<?php
-
-$ilDB->addTableColumn('page_qst_answer', 'unlocked', array(
-	"type" => "integer",
-	"notnull" => true,
-	"length" => 1,
-	"default" => 0
-));
-
-?>
-<#4320>
-<?php
-/** @var ilDB $ilDB */
-if(!$ilDB->tableColumnExists('tst_solutions', 'step'))
-{
-    $ilDB->addTableColumn('tst_solutions', 'step', array(
-            'type' => 'integer',
-            'length' => 4,
-            'notnull' => false,
-            'default' => null
-        ));
-}
-?>
-<#4321>
-<?php
-/** @var ilDB $ilDB */
-if(!$ilDB->tableColumnExists('tst_test_result', 'step'))
-{
-	$ilDB->addTableColumn('	tst_test_result', 'step', array(
-		'type' => 'integer',
-		'length' => 4,
-		'notnull' => false,
-		'default' => null
-	));
-}
-?>
-
-<#4322>
-<?php
-
-	$ilDB->addTableColumn('event', 'reg_type', array(
-		'type' => 'integer',
-		'length' => 2,
-		'notnull' => false,
-		'default' => 0
-	));
-	
-?>
-
-<#4323>
-<?php
-
-	$query = 'UPDATE event set reg_type = registration';
-	$ilDB->manipulate($query);
-?>
-
-<#4324>
-<?php
-	$ilDB->addTableColumn('event', 'reg_limit_users', array(
-		'type' => 'integer',
-		'length' => 4,
-		'notnull' => false,
-		'default' => 0
-	));
-
-?>
-<#4325>
-<?php
-	$ilDB->addTableColumn('event', 'reg_waiting_list', array(
-		'type' => 'integer',
-		'length' => 1,
-		'notnull' => false,
-		'default' => 0
-	));
-
-?>
-<#4326>
-<?php
-	$ilDB->addTableColumn('event', 'reg_limited', array(
-		'type' => 'integer',
-		'length' => 1,
-		'notnull' => false,
-		'default' => 0
-	));
-
-?>
-<#4327>
-<?php
-
-include_once('./Services/Migration/DBUpdate_3560/classes/class.ilDBUpdateNewObjectType.php');
-ilDBUpdateNewObjectType::addAdminNode('bibs', 'BibliographicAdmin');
-
-$ilCtrlStructureReader->getStructure();
-?>
-<#4328>
-<?php
-
-if( !$ilDB->tableExists('il_bibl_settings') )
-{
-	$ilDB->createTable('il_bibl_settings', array(
-		'id' => array(
-			'type' => "integer",
-			'length' => 4,
-			'notnull' => true,
-			'default' => 0
-		),
-		'name' => array(
-			'type' => 'text',
-			'length' => 50,
-			'notnull' => true,
-			'default' => "-"
-		),
-		'url' => array(
-			'type' => 'text',
-			'length' => 128,
-			'notnull' => true,
-			'default' => "-"
-		),
-		'img' => array(
-			'type' => 'text',
-			'length' => 128,
-			'notnull' => false
-		)
-	));
-	$ilDB->addPrimaryKey('il_bibl_settings', array('id'));
-}
-?>
-<#4329>
-<?php
-	if(!$ilDB->tableColumnExists('frm_threads', 'thr_author_id'))
-	{
-		$ilDB->addTableColumn('frm_threads', 'thr_author_id',
-			array(
-				'type' => 'integer',
-				'length' => 4,
-				'notnull' => true,
-				'default' => 0
-			));
-	}
-?>
-<#4330>
-<?php
-	if($ilDB->tableColumnExists('frm_threads', 'thr_author_id'))
-	{
-		$ilDB->manipulate('UPDATE frm_threads SET thr_author_id = thr_usr_id');
-	}
-?>
-<#4331>
-<?php
-	if(!$ilDB->tableColumnExists('frm_posts', 'pos_author_id'))
-	{
-		$ilDB->addTableColumn('frm_posts', 'pos_author_id',
-			array(
-				'type' => 'integer',
-				'length' => 4,
-				'notnull' => true,
-				'default' => 0
-			));
-	}
-?>
-<#4332>
-<?php
-	if($ilDB->tableColumnExists('frm_posts', 'pos_author_id'))
-	{
-		$ilDB->manipulate('UPDATE frm_posts SET pos_author_id = pos_usr_id');
-	}
-?>
-<#4333>
-<?php
-	if(!$ilDB->tableColumnExists('frm_threads', 'thr_display_user_id'))
-	{
-		$ilDB->addTableColumn('frm_threads', 'thr_display_user_id',
-			array(
-				'type' => 'integer',
-				'length' => 4,
-				'notnull' => true,
-				'default' => 0
-			));
-	}
-?>
-<#4334>
-<?php
-	if($ilDB->tableColumnExists('frm_threads', 'thr_display_user_id'))
-	{
-		$ilDB->manipulate('UPDATE frm_threads SET thr_display_user_id = thr_usr_id');
-	}
-?>
-<#4335>
-<?php
-	if($ilDB->tableColumnExists('frm_threads', 'thr_usr_id'))
-	{
-		$ilDB->dropTableColumn('frm_threads', 'thr_usr_id');
-	}
-	
-?>
-<#4336>
-<?php
-	if(!$ilDB->tableColumnExists('frm_posts', 'pos_display_user_id'))
-	{
-		$ilDB->addTableColumn('frm_posts', 'pos_display_user_id',
-			array(
-				'type' => 'integer',
-				'length' => 4,
-				'notnull' => true,
-				'default' => 0
-			));
-	}
-?>
-<#4337>
-<?php
-	if($ilDB->tableColumnExists('frm_posts', 'pos_display_user_id'))
-	{
-		$ilDB->manipulate('UPDATE frm_posts SET pos_display_user_id = pos_usr_id');
-	}
-?>
-<#4338>
-<?php
-	if($ilDB->tableColumnExists('frm_posts', 'pos_usr_id'))
-	{
-		$ilDB->dropTableColumn('frm_posts', 'pos_usr_id');
-	}
-?>
-<#4339>
-<?php
-
-$ilDB->createTable('sty_media_query', array(
-	'id' => array(
-		'type' => "integer",
-		'length' => 4,
-		'notnull' => true,
-		'default' => 0
-	),
-	'style_id' => array(
-		'type' => "integer",
-		'length' => 4,
-		'notnull' => true,
-		'default' => 0
-	),
-	'order_nr' => array(
-		'type' => "integer",
-		'length' => 4,
-		'notnull' => true,
-		'default' => 0
-	),
-	'mquery' => array(
-		'type' => 'text',
-		'length' => 2000,
-		'notnull' => false,
-	)));
-?>
-<#4340>
-<?php
-	$ilDB->addPrimaryKey('sty_media_query', array('id'));
-	$ilDB->createSequence('sty_media_query');
-?>
-<#4341>
-<?php
-	$ilDB->addTableColumn('style_parameter', 'mq_id', array(
-		"type" => "integer",
-		"notnull" => true,
-		"length" => 4,
-		"default" => 0
-	));
-?>
-<#4342>
-<?php
-	$ilDB->addTableColumn('style_parameter', 'custom', array(
-		"type" => "integer",
-		"notnull" => true,
-		"length" => 1,
-		"default" => 0
-	));
-?>
-
-<#4343>
-<?php
-$ini = new ilIniFile(ILIAS_ABSOLUTE_PATH."/ilias.ini.php");
-
-if($ini->read())
-{
-	$ilSetting = new ilSetting();
-	
-	$https_header_enable = (bool) $ilSetting->get('ps_auto_https_enabled',false);
-	$https_header_name = (string) $ilSetting->get('ps_auto_https_headername',"ILIAS_HTTPS_ENABLED");
-	$https_header_value = (string) $ilSetting->get('ps_auto_https_headervalue',"1");
-
-	if(!$ini->groupExists('https'))
-	{
-		$ini->addGroup('https');
-	}
-	
-	$ini->setVariable("https","auto_https_detect_enabled", (!$https_header_enable) ? 0 : 1);
-	$ini->setVariable("https","auto_https_detect_header_name", $https_header_name);
-	$ini->setVariable("https","auto_https_detect_header_value", $https_header_value);
-
-	$ini->write();
-}
-?>
-<#4344>
-<?php
-	$ilSetting = new ilSetting();
-
-	$ilSetting->delete('ps_auto_https_enabled');
-	$ilSetting->delete('ps_auto_https_headername');
-	$ilSetting->delete('ps_auto_https_headervalue');
-?>
-<#4345>
-<?php
-	$ilCtrlStructureReader->getStructure();
-?>
-<#4346>
-<?php
-if( !$ilDB->tableColumnExists('tst_active', 'objective_container') )
-{
-	$ilDB->addTableColumn('tst_active', 'objective_container', array(
-		'type' => 'integer',
-		'length' => 4,
-		'notnull' => false,
-		'default' => null
-	));
-}
-?>
-<#4347>
-<?php
-if( !$ilDB->tableExists('qpl_a_cloze_combi_res') )
-{
-	$ilDB->createTable('qpl_a_cloze_combi_res', array(
-		'combination_id' => array(
-			'type' => "integer",
-			'length' => 4,
-			'notnull' => true
-		),
-		'question_fi' => array(
-			'type' => "integer",
-			'length' => 4,
-			'notnull' => true
-		),
-		'gap_fi' => array(
-			'type' => "integer",
-			'length' => 4,
-			'notnull' => true
-		),
-		'answer' => array(
-			'type' => 'text',
-			'length' => 1000,
-			'notnull' => false
-		),
-		'points' => array(
-			'type' => 'float'
-		),
-		'best_solution' => array(
-			'type' => 'integer',
-			'length' => 1,
-			'notnull' => false
-		),
-	));
-}
-?>
-<#4348>
-<?php
-if( !$ilDB->tableColumnExists('conditions', 'hidden_status') )
-{
-	$ilDB->addTableColumn('conditions', 'hidden_status', array(
-		'type' => 'integer',
-		'length' => 1,
-		'notnull' => false,
-		'default' => 0
-	));
-}
-?>
-<#4349>
-<?php
-	if($ilDB->tableColumnExists('frm_posts', 'pos_usr_id'))
-	{
-		$ilDB->dropTableColumn('frm_posts', 'pos_usr_id');
-	}
-?>
-<#4350>
-<?php
-	if($ilDB->tableColumnExists('frm_threads', 'thr_usr_id'))
-	{
-		$ilDB->dropTableColumn('frm_threads', 'thr_usr_id');
-	}
-?>
-
-
-<#4351>
-<?php
-	$res = $ilDB->query("SELECT value FROM settings WHERE module = 'google_maps' AND keyword = 'enable'");
-	if ($rec = $ilDB->fetchAssoc($res)) {
-		$ilDB->manipulate("INSERT INTO settings (module, keyword, value) VALUES ('maps', 'type', 'googlemaps')");
-	}
-	
-	// adjust naming in settings
-	$ilDB->manipulate("UPDATE settings SET module = 'maps' WHERE module = 'google_maps'");
-	
-	// adjust naming in language data
-	$ilDB->manipulate("UPDATE lng_data SET module = 'maps' WHERE module = 'gmaps'");
-	$ilDB->manipulate("UPDATE lng_data SET identifier = 'maps_enable_maps_info' WHERE identifier = 'gmaps_enable_gmaps_info'");
-	$ilDB->manipulate("UPDATE lng_data SET identifier = 'maps_enable_maps' WHERE identifier = 'gmaps_enable_gmaps'");
-	$ilDB->manipulate("UPDATE lng_data SET identifier = 'maps_extt_maps' WHERE identifier = 'gmaps_extt_gmaps'");
-	$ilDB->manipulate("UPDATE lng_data SET identifier = 'maps_latitude' WHERE identifier = 'gmaps_latitude'");
-	$ilDB->manipulate("UPDATE lng_data SET identifier = 'maps_longitude' WHERE identifier = 'gmaps_longitude'");
-	$ilDB->manipulate("UPDATE lng_data SET identifier = 'maps_lookup_address' WHERE identifier = 'gmaps_lookup_address'");
-	$ilDB->manipulate("UPDATE lng_data SET identifier = 'maps_public_profile_info' WHERE identifier = 'gmaps_public_profile_info'");
-	$ilDB->manipulate("UPDATE lng_data SET identifier = 'maps_settings' WHERE identifier = 'gmaps_settings'");
-	$ilDB->manipulate("UPDATE lng_data SET identifier = 'maps_std_location_desc' WHERE identifier = 'gmaps_std_location_desc'");
-	$ilDB->manipulate("UPDATE lng_data SET identifier = 'maps_std_location' WHERE identifier = 'gmaps_std_location'");
-	$ilDB->manipulate("UPDATE lng_data SET identifier = 'maps_zoom_level' WHERE identifier = 'gmaps_zoom_level'");
-
-?>
-<#4352>
-<?php
-
-if(!$ilDB->tableColumnExists('il_blog','abs_shorten')) 
-{
-    $ilDB->addTableColumn(
-        'il_blog',
-        'abs_shorten',
-        array(
-            'type' => 'integer',
-			'length' => 1,
-            'notnull' => false,
-            'default' => 0
-        ));
-}
-
-if(!$ilDB->tableColumnExists('il_blog','abs_shorten_len')) 
-{
-    $ilDB->addTableColumn(
-        'il_blog',
-        'abs_shorten_len',
-        array(
-            'type' => 'integer',
-			'length' => 2,
-            'notnull' => false,
-            'default' => 0
-        ));
-}
-
-if(!$ilDB->tableColumnExists('il_blog','abs_image')) 
-{
-    $ilDB->addTableColumn(
-        'il_blog',
-        'abs_image',
-        array(
-            'type' => 'integer',
-			'length' => 1,
-            'notnull' => false,
-            'default' => 0
-        ));
-}
-
-if(!$ilDB->tableColumnExists('il_blog','abs_img_width')) 
-{
-    $ilDB->addTableColumn(
-        'il_blog',
-        'abs_img_width',
-        array(
-            'type' => 'integer',
-			'length' => 2,
-            'notnull' => false,
-            'default' => 0
-        ));
-}
-
-if(!$ilDB->tableColumnExists('il_blog','abs_img_height')) 
-{
-    $ilDB->addTableColumn(
-        'il_blog',
-        'abs_img_height',
-        array(
-            'type' => 'integer',
-			'length' => 2,
-            'notnull' => false,
-            'default' => 0
-        ));
-}
-
-?>
-
-<#4353>
-<?php
-
-if( !$ilDB->tableExists('usr_data_multi') )
-{
-	$ilDB->createTable('usr_data_multi', array(
-		'usr_id' => array(
-			'type' => 'integer',
-			'length' => 4,
-			'notnull' => true,
-			'default' => 0
-		),
-		'field_id' => array(
-			'type' => 'text',
-			'length' => 255,
-			'notnull' => true
-		),
-		'value' => array(
-			'type' => 'text',
-			'length' => 1000,
-			'notnull' => false,
-		)
-	));
-}
-
-?>
-
-<#4354>
-<?php
-if(!$ilDB->tableColumnExists('crs_start', 'pos'))
-{
-	$ilDB->addTableColumn('crs_start', 'pos', array(
-		'type' => 'integer',
-		'length' => 4,
-		'notnull' => false,
-		'default' => null
-	));
-}
-?>
-
-<#4355>
-<?php
-if(!$ilDB->tableExists('loc_settings'))
-{
-	$ilDB->createTable('loc_settings', array(
-		'obj_id' => array(
-			'type' => 'integer',
-			'length' => 4,
-			'notnull' => true,
-			'default' => 0
-		),
-		'type' => array(
-			'type' => 'integer',
-			'length' => 1,
-			'notnull' => true,
-			'default' => 0
-		)
-		)
-	);
-
-	$ilDB->addPrimaryKey('loc_settings', array('obj_id'));
-}
-?>
-<#4356>
-<?php
-if(!$ilDB->tableColumnExists('loc_settings', 'itest'))
-{
-	$ilDB->addTableColumn('loc_settings', 'itest', array(
-		'type' => 'integer',
-		'length' => 4,
-		'notnull' => false,
-		'default' => null
-	));
-}
-
-if(!$ilDB->tableColumnExists('loc_settings', 'qtest'))
-{
-	$ilDB->addTableColumn('loc_settings', 'qtest', array(
-		'type' => 'integer',
-		'length' => 4,
-		'notnull' => false,
-		'default' => null
-	));
-}
-?>
-
-<#4357>
-<?php
-if(!$ilDB->tableColumnExists('adm_settings_template', 'auto_generated'))
-{
-	$ilDB->addTableColumn('adm_settings_template', 'auto_generated', array(
-		'type' => 'integer',
-		'length' => 1,
-		'notnull' => false,
-		'default' => 0
-	));
-}
-?>
-
-<#4358>
-<?php
-if( !$ilDB->tableColumnExists('crs_objective_lm', 'position') )
-{
-	$ilDB->addTableColumn('crs_objective_lm', 'position', array(
-		'type' => 'integer',
-		'length' => 4,
-		'notnull' => false,
-		'default' => 0
-	));
-}
-?>
-<#4359>
-<?php
-
-if(!$ilDB->tableExists('loc_rnd_qpl') )
-{
-	$ilDB->createTable('loc_rnd_qpl', array(
-		'container_id' => array(
-			'type' => 'integer',
-			'length' => 4,
-			'notnull' => true,
-			'default' => 0
-		),
-		'objective_id' => array(
-			'type' => 'integer',
-			'length' => 4,
-			'notnull' => true,
-			'default' => 0
-		),
-		'tst_type' => array(
-			'type' => 'integer',
-			'length' => 1,
-			'notnull' => true,
-			'default' => 0
-		),
-		'tst_id' => array(
-			'type' => 'integer',
-			'length' => 4,
-			'notnull' => true,
-			'default' => 0
-		),
-		'qp_seq' => array(
-			'type' => 'integer',
-			'length' => 4,
-			'notnull' => true,
-			'default' => 0
-		),
-		'percentage' => array(
-			'type' => 'integer',
-			'length' => 4,
-			'notnull' => true,
-			'default' => 0
-		),
-	));
-	$ilDB->addPrimaryKey('loc_rnd_qpl', array('container_id', 'objective_id', 'tst_type'));
-}
-?>
-<#4360>
-<?php
-
-$query = 'INSERT INTO adm_settings_template '.
-		'(id, type, title, description, auto_generated) '.
-		'VALUES( '.
-		$ilDB->quote($ilDB->nextId('adm_settings_template'),'integer').', '.
-		$ilDB->quote('tst','text').', '.
-		$ilDB->quote('il_astpl_loc_initial','text').', '.
-		$ilDB->quote('il_astpl_loc_initial_desc','text').', '.
-		$ilDB->quote(1,'integer').' '.
-		')';
-$ilDB->manipulate($query);
-?>
-<#4361>
-<?php
-
-$query = 'INSERT INTO adm_settings_template '.
-		'(id, type, title, description, auto_generated) '.
-		'VALUES( '.
-		$ilDB->quote($ilDB->nextId('adm_settings_template'),'integer').', '.
-		$ilDB->quote('tst','text').', '.
-		$ilDB->quote('il_astpl_loc_qualified','text').', '.
-		$ilDB->quote('il_astpl_loc_qualified_desc','text').', '.
-		$ilDB->quote(1,'integer').' '.
-		')';
-$ilDB->manipulate($query);
-?>
-
-<#4362>
-<?php
-
-if( !$ilDB->tableExists('loc_user_results') )
-{
-	$ilDB->createTable('loc_user_results', array(
-		'user_id' => array(
-			'type' => 'integer',
-			'length' => 4,
-			'notnull' => true,
-			'default' => 0
-		),
-		'course_id' => array(
-			'type' => 'integer',
-			'length' => 4,
-			'notnull' => true,
-			'default' => 0
-		),
-		'objective_id' => array(
-			'type' => 'integer',
-			'length' => 4,
-			'notnull' => true,
-			'default' => 0
-		),
-		'type' => array(
-			'type' => 'integer',
-			'length' => 1,
-			'notnull' => true,
-			'default' => 0
-		),
-		'status' => array(
-			'type' => 'integer',
-			'length' => 1,
-			'notnull' => false,
-			'default' => 0
-		),
-		'result_perc' => array(
-			'type' => 'integer',
-			'length' => 1,
-			'notnull' => false,
-			'default' => 0
-		),
-		'limit_perc' => array(
-			'type' => 'integer',
-			'length' => 1,
-			'notnull' => false,
-			'default' => 0
-		),
-		'tries' => array(
-			'type' => 'integer',
-			'length' => 1,
-			'notnull' => false,
-			'default' => 0
-		),
-		'is_final' => array(
-			'type' => 'integer',
-			'length' => 1,
-			'notnull' => false,
-			'default' => 0
-		),
-		'tstamp' => array(
-			'type' => 'integer',
-			'length' => 4,
-			'notnull' => false,
-			'default' => 0
-		)
-	));
-
-	$ilDB->addPrimaryKey('loc_user_results', array('user_id', 'course_id', 'objective_id', 'type'));
-}
-?>
-<#4363>
-<?php
-if(!$ilDB->tableColumnExists('loc_settings', 'qt_vis_all'))
-{
-	$ilDB->addTableColumn('loc_settings', 'qt_vis_all', array(
-		'type' => 'integer',
-		'length' => 1,
-		'notnull' => false,
-		'default' => 1
-	));
-}
-?>
-
-<#4364>
-<?php
-if(!$ilDB->tableColumnExists('loc_settings', 'qt_vis_obj'))
-{
-	$ilDB->addTableColumn('loc_settings', 'qt_vis_obj', array(
-		'type' => 'integer',
-		'length' => 1,
-		'notnull' => false,
-		'default' => 0
-	));
-}
-?>
-
-<#4365>
-<?php
-if(!$ilDB->tableColumnExists('crs_objectives', 'active'))
-{
-	$ilDB->addTableColumn('crs_objectives', 'active', array(
-		'type' => 'integer',
-		'length' => 1,
-		'notnull' => false,
-		'default' => 1
-	));
-}
-?>
-
-<#4366>
-<?php
-if(!$ilDB->tableColumnExists('crs_objectives', 'passes'))
-{
-	$ilDB->addTableColumn('crs_objectives', 'passes', array(
-		'type' => 'integer',
-		'length' => 2,
-		'notnull' => false,
-		'default' => 0
-	));
-}
-?>
-
-<#4367>
-<?php
-if(!$ilDB->tableExists('loc_tst_run'))
-{
-	$ilDB->createTable('loc_tst_run', array(
-		'container_id' => array(
-			'type' => 'integer',
-			'length' => 4,
-			'notnull' => true,
-			'default' => 0
-		),
-		'user_id' => array(
-			'type' => 'integer',
-			'length' => 4,
-			'notnull' => true,
-			'default' => 0
-		),
-		'test_id' => array(
-			'type' => 'integer',
-			'length' => 4,
-			'notnull' => true,
-			'default' => 0
-		),
-		'objective_id' => array(
-			'type' => 'integer',
-			'length' => 4,
-			'notnull' => true,
-			'default' => 0
-		),
-		'max_points' => array(
-			'type' => 'integer',
-			'length' => 4,
-			'notnull' => false,
-			'default' => 0
-		),
-		'questions' => array(
-			'type' => 'text',
-			'length' => 1000,
-			'notnull' => false,
-			'default' => 0
-		)
-	));
-	$ilDB->addPrimaryKey('loc_tst_run', array('container_id', 'user_id', 'test_id', 'objective_id'));
-}
-?>
-<#4368>
-<?php
-if(!$ilDB->tableColumnExists('loc_settings','reset_results'))
-{
-    $ilDB->addTableColumn(
-        'loc_settings',
-        'reset_results',
-        array(
-            'type' => 'integer',
-			'length' => 1,
-            'notnull' => false,
-            'default' => 0
-        ));
-}
-?>
-<#4369>
-<?php
-$ilCtrlStructureReader->getStructure();
-?>
-<#4370>
-<?php
-if(!$ilDB->tableColumnExists('il_bibl_settings', 'show_in_list'))
-{
-	$ilDB->addTableColumn('il_bibl_settings', 'show_in_list', array(
-		'type' => 'integer',
-		'length' => 1,
-		'notnull' => false,
-		'default' => 0
-	));
-}
-?>
-<#4371>
-<?php
-
-	$a_obj_id = array();
-	$a_scope_id = array();
-	$a_scope_id_one = array();
-	//select targetobjectiveid = cmi_gobjective.objective_id
-	$res = $ilDB->query('SELECT cp_mapinfo.targetobjectiveid 
-		FROM cp_package, cp_mapinfo, cp_node 
-		WHERE cp_package.global_to_system = 0 AND cp_package.obj_id = cp_node.slm_id AND cp_node.cp_node_id = cp_mapinfo.cp_node_id 
-		GROUP BY cp_mapinfo.targetobjectiveid');
-	while($data = $ilDB->fetchAssoc($res)) 
-	{
-		$a_obj_id[] = $data['targetobjectiveid'];
-	}
-	//make arrays
-	for ($i=0;$i<count($a_obj_id);$i++) {
-		$a_scope_id[$a_obj_id[$i]] = array();
-		$a_scope_id_one[$a_obj_id[$i]] = array();
-	}
-	//only global_to_system=0 -> should be updated
-	$res = $ilDB->query('SELECT cp_mapinfo.targetobjectiveid, cp_package.obj_id 
-		FROM cp_package, cp_mapinfo, cp_node 
-		WHERE cp_package.global_to_system = 0 AND cp_package.obj_id = cp_node.slm_id AND cp_node.cp_node_id = cp_mapinfo.cp_node_id');
-	while($data = $ilDB->fetchAssoc($res)) 
-	{
-		$a_scope_id[$data['targetobjectiveid']][] = $data['obj_id'];
-	}
-	//only global_to_system=1 -> should maintain
-	$res = $ilDB->query('SELECT cp_mapinfo.targetobjectiveid, cp_package.obj_id 
-		FROM cp_package, cp_mapinfo, cp_node 
-		WHERE cp_package.global_to_system = 1 AND cp_package.obj_id = cp_node.slm_id AND cp_node.cp_node_id = cp_mapinfo.cp_node_id');
-	while($data = $ilDB->fetchAssoc($res)) 
-	{
-		$a_scope_id_one[$data['targetobjectiveid']][] = $data['obj_id'];
-	}
-
-	//for all targetobjectiveid
-	for ($i=0;$i<count($a_obj_id);$i++) {
-		$a_toupdate = array();
-		//get old data without correct scope_id
-		$res = $ilDB->queryF(
-			"SELECT * FROM cmi_gobjective WHERE scope_id = %s AND objective_id = %s",
-			array('integer', 'text'),
-			array(0, $a_obj_id[$i])
-		);
-		while($data = $ilDB->fetchAssoc($res)) 
-		{
-			$a_toupdate[] = $data;
-		}
-		//check specific possible scope_ids with global_to_system=0 -> a_o
-		$a_o = $a_scope_id[$a_obj_id[$i]];
-		for ($z=0; $z<count($a_o); $z++) {
-			//for all existing entries
-			for ($y=0; $y<count($a_toupdate); $y++) {
-				$a_t=$a_toupdate[$y];
-				//only users attempted
-				$res = $ilDB->queryF('SELECT user_id FROM sahs_user WHERE obj_id=%s AND user_id=%s',
-					array('integer', 'integer'),
-					array($a_o[$z], $a_t['user_id'])
-				);
-				if($ilDB->numRows($res)) {
-				//check existing entry
-					$res = $ilDB->queryF('SELECT user_id FROM cmi_gobjective WHERE scope_id=%s AND user_id=%s AND objective_id=%s',
-						array('integer', 'integer','text'),
-						array($a_o[$z], $a_t['user_id'],$a_t['objective_id'])
-					);
-					if(!$ilDB->numRows($res)) {
-						$ilDB->manipulate("INSERT INTO cmi_gobjective (user_id, satisfied, measure, scope_id, status, objective_id, score_raw, score_min, score_max, progress_measure, completion_status) VALUES"
-						." (".$ilDB->quote($a_t['user_id'], "integer")
-						.", ".$ilDB->quote($a_t['satisfied'], "text")
-						.", ".$ilDB->quote($a_t['measure'], "text")
-						.", ".$ilDB->quote($a_o[$z], "integer")
-						.", ".$ilDB->quote($a_t['status'], "text")
-						.", ".$ilDB->quote($a_t['objective_id'], "text")
-						.", ".$ilDB->quote($a_t['score_raw'], "text")
-						.", ".$ilDB->quote($a_t['score_min'], "text")
-						.", ".$ilDB->quote($a_t['score_max'], "text")
-						.", ".$ilDB->quote($a_t['progress_measure'], "text")
-						.", ".$ilDB->quote($a_t['completion_status'], "text")
-						.")");
-					}
-				}
-			}
-		}
-		//delete entries if global_to_system=1 is not used by any learning module
-		if (count($a_scope_id_one[$a_obj_id[$i]]) == 0) {
-			$ilDB->queryF(
-				'DELETE FROM cmi_gobjective WHERE scope_id = %s AND objective_id = %s',
-				array('integer', 'text'),
-				array(0, $a_obj_id[$i])
-			);
-		}
-	}
-	
-	
-?>
-<#4372>
-<?php
-	if($ilDB->getDBType() == 'innodb')
-	{
-		$query = "show index from cmi_gobjective where Key_name = 'PRIMARY'";
-		$res = $ilDB->query($query);
-		if (!$ilDB->numRows($res)) {
-			$ilDB->addPrimaryKey('cmi_gobjective', array('user_id', 'scope_id', 'objective_id'));
-		}
-	}
-?>
-<#4373>
-<?php
-	if($ilDB->getDBType() == 'innodb')
-	{
-		$query = "show index from cp_suspend where Key_name = 'PRIMARY'";
-		$res = $ilDB->query($query);
-		if (!$ilDB->numRows($res)) {
-			$ilDB->addPrimaryKey('cp_suspend', array('user_id', 'obj_id'));
-		}
-	}
-?>
-<#4374>
-<?php
-	if(!$ilDB->tableColumnExists('frm_posts', 'is_author_moderator'))
-	{
-		$ilDB->addTableColumn('frm_posts', 'is_author_moderator', array(
-			'type' => 'integer',
-			'length' => 1,
-			'notnull' => false,
-			'default' => null)
-		);
-	}
-?>
-<#4375>
-<?php
-if(!$ilDB->tableColumnExists('ecs_part_settings','token'))
-{
-    $ilDB->addTableColumn(
-        'ecs_part_settings',
-        'token',
-        array(
-            'type' => 'integer',
-			'length' => 1,
-            'notnull' => false,
-            'default' => 1
-        ));
-}
-?>
-<#4376>
-<?php
-$ilCtrlStructureReader->getStructure();
-?>
-<#4377>
-<?php
-if(!$ilDB->tableColumnExists('ecs_part_settings','export_types'))
-{
-    $ilDB->addTableColumn(
-        'ecs_part_settings',
-        'export_types',
-        array(
-            'type' => 'text',
-			'length' => 4000,
-            'notnull' => FALSE,
-        ));
-}
-?>
-<#4378>
-<?php
-if(!$ilDB->tableColumnExists('ecs_part_settings','import_types'))
-{
-    $ilDB->addTableColumn(
-        'ecs_part_settings',
-        'import_types',
-        array(
-            'type' => 'text',
-			'length' => 4000,
-            'notnull' => FALSE,
-        ));
-}
-?>
-<#4379>
-<?php
-
-	$query = 'UPDATE ecs_part_settings SET export_types = '.$ilDB->quote(serialize(array('cat','crs','file','glo','grp','wiki','lm')),'text');
-	$ilDB->manipulate($query);
-
-?>
-
-<#4380>
-<?php
-
-	$query = 'UPDATE ecs_part_settings SET import_types = '.$ilDB->quote(serialize(array('cat','crs','file','glo','grp','wiki','lm')),'text');
-	$ilDB->manipulate($query);
-
-?>
-<#4381>
-<?php
-if(!$ilDB->tableColumnExists('reg_registration_codes','reg_enabled'))
-{
-    $ilDB->addTableColumn(
-        'reg_registration_codes',
-        'reg_enabled',
-        array(
-            'type' => 'integer',
-			'length' => 1,
-            'notnull' => TRUE,
-			'default' => 1
-        ));
-}
-?>
-
-<#4382>
-<?php
-if(!$ilDB->tableColumnExists('reg_registration_codes','ext_enabled'))
-{
-    $ilDB->addTableColumn(
-        'reg_registration_codes',
-        'ext_enabled',
-        array(
-            'type' => 'integer',
-			'length' => 1,
-            'notnull' => TRUE,
-			'default' => 0
-        ));
-}
-?>
-<#4383>
-<?php
-
-$query = 'SELECT * FROM usr_account_codes ';
-$res = $ilDB->query($query);
-while($row = $res->fetchRow(DB_FETCHMODE_OBJECT))
-{
-	$until = $row->valid_until;
-	if($until === '0')
-	{
-		$alimit = 'unlimited';
-		$a_limitdt = null;
-	}
-	elseif(is_numeric($until))
-	{
-		$alimit = 'relative';
-		$a_limitdt = array(
-			'd' => (string) $until,
-			'm' => '',
-			'y' => ''
-		);
-		$a_limitdt = serialize($a_limitdt);
-	}
-	else
-	{
-		$alimit = 'absolute';
-		$a_limitdt = $until;
-	}
-	
-	$next_id = $ilDB->nextId('reg_registration_codes');
-	$query = 'INSERT INTO reg_registration_codes '.
-			'(code_id, code, role, generated, used, role_local, alimit, alimitdt, reg_enabled, ext_enabled ) '.
-			'VALUES ( '.
-			$ilDB->quote($next_id,'integer').', '.
-			$ilDB->quote($row->code,'text').', '.
-			$ilDB->quote(0,'integer').', '.
-			$ilDB->quote($row->generated,'integer').', '.
-			$ilDB->quote($row->used,'integer').', '.
-			$ilDB->quote('','text').', '.
-			$ilDB->quote($alimit,'text').', '.
-			$ilDB->quote($a_limitdt,'text').', '.
-			$ilDB->quote(0,'integer').', '.
-			$ilDB->quote(1,'integer').' '.
-			')';
-	$ilDB->manipulate($query);
-}
-?>
-<#4384>
-<?php
-$ilCtrlStructureReader->getStructure();
-?>
-<#4385>
-<?php
-$ilCtrlStructureReader->getStructure();
-?>
-<#4386>
-<?php
-	$ilSetting = new ilSetting("assessment");
-	$ilSetting->set("use_javascript", "1");
-?>
-<#4387>
-<?php
-	$ilDB->update('tst_tests', 
-		array('forcejs' => array('integer', 1)),
-		array('forcejs' => array('integer', 0))
-	);
-?>
-<#4388>
-<?php
-$ilCtrlStructureReader->getStructure();
-?>
-<#4389>
-<?php
-$ilDB->addTableColumn("tst_test_defaults", "marks_tmp", array(
-	"type" => "clob",
-	"notnull" => false,
-	"default" => null)
-);
-
-$ilDB->manipulate('UPDATE tst_test_defaults SET marks_tmp = marks');
-$ilDB->dropTableColumn('tst_test_defaults', 'marks');
-$ilDB->renameTableColumn("tst_test_defaults", "marks_tmp", "marks");
-?>
-<#4390>
-<?php
-$ilDB->addTableColumn("tst_test_defaults", "defaults_tmp", array(
-	"type" => "clob",
-	"notnull" => false,
-	"default" => null)
-);
-
-$ilDB->manipulate('UPDATE tst_test_defaults SET defaults_tmp = defaults');
-$ilDB->dropTableColumn('tst_test_defaults', 'defaults');
-$ilDB->renameTableColumn("tst_test_defaults", "defaults_tmp", "defaults");
-?>
-
-<#4391>
-<?php
-
-if( !$ilDB->tableExists('tst_seq_qst_tracking') )
-{
-	$ilDB->createTable('tst_seq_qst_tracking', array(
-		'active_fi' => array(
-			'type' => 'integer',
-			'length' => 4,
-			'notnull' => true,
-			'default' => 0
-		),
-		'pass' => array(
-			'type' => 'integer',
-			'length' => 4,
-			'notnull' => true,
-			'default' => 0
-		),
-		'question_fi' => array(
-			'type' => 'integer',
-			'length' => 4,
-			'notnull' => true,
-			'default' => 0
-		),
-		'status' => array(
-			'type' => 'text',
-			'length' => 16,
-			'notnull' => false
-		),
-		'orderindex' => array(
-			'type' => 'integer',
-			'length' => 4,
-			'notnull' => true,
-			'default' => 0
-		)
-	));
-	
-	$ilDB->addPrimaryKey('tst_seq_qst_tracking', array('active_fi', 'pass', 'question_fi'));
-	$ilDB->addIndex('tst_seq_qst_tracking', array('active_fi', 'pass'), 'i1');
-	$ilDB->addIndex('tst_seq_qst_tracking', array('active_fi', 'question_fi'), 'i2');
-}
-
-?>
-
-<#4392>
-<?php
-
-$query = "
-	SELECT active_fi, pass, sequence
-	FROM tst_tests
-	INNER JOIN tst_active
-	ON test_fi = test_id
-	INNER JOIN tst_sequence
-	ON active_fi = active_id
-	AND sequence IS NOT NULL
-	WHERE question_set_type = %s
-";
-
-$res = $ilDB->queryF($query, array('text'), array('DYNAMIC_QUEST_SET'));
-
-while( $row = $ilDB->fetchAssoc($res) )
-{
-	$tracking = unserialize($row['sequence']);
-	
-	if( is_array($tracking) )
-	{
-		foreach($tracking as $index => $question)
-		{
-			$ilDB->replace('tst_seq_qst_tracking',
-				array(
-					'active_fi' => array('integer', $row['active_fi']),
-					'pass' => array('integer', $row['pass']),
-					'question_fi' => array('integer', $question['qid'])
-				),
-				array(
-					'status' => array('text', $question['status']),
-					'orderindex' => array('integer', $index + 1)
-				)
-			);
-		}
-		
-		$ilDB->update('tst_sequence',
-			array(
-				'sequence' => array('text', null)
-			),
-			array(
-				'active_fi' => array('integer', $row['active_fi']),
-				'pass' => array('integer', $row['pass'])
-			)
-		);
-	}
-}
-
-?>
-
-<#4393>
-<?php
-
-if( !$ilDB->tableExists('tst_seq_qst_postponed') )
-{
-	$ilDB->createTable('tst_seq_qst_postponed', array(
-		'active_fi' => array(
-			'type' => 'integer',
-			'length' => 4,
-			'notnull' => true,
-			'default' => 0
-		),
-		'pass' => array(
-			'type' => 'integer',
-			'length' => 4,
-			'notnull' => true,
-			'default' => 0
-		),
-		'question_fi' => array(
-			'type' => 'integer',
-			'length' => 4,
-			'notnull' => true,
-			'default' => 0
-		),
-		'cnt' => array(
-			'type' => 'integer',
-			'length' => 4,
-			'notnull' => true,
-			'default' => 0
-		)
-	));
-	
-	$ilDB->addPrimaryKey('tst_seq_qst_postponed', array('active_fi', 'pass', 'question_fi'));
-	$ilDB->addIndex('tst_seq_qst_postponed', array('active_fi', 'pass'), 'i1');
-	$ilDB->addIndex('tst_seq_qst_postponed', array('active_fi', 'question_fi'), 'i2');
-}
-
-?>
-
-<#4394>
-<?php
-
-$query = "
-	SELECT active_fi, pass, postponed
-	FROM tst_tests
-	INNER JOIN tst_active
-	ON test_fi = test_id
-	INNER JOIN tst_sequence
-	ON active_fi = active_id
-	AND postponed IS NOT NULL
-	WHERE question_set_type = %s
-";
-
-$res = $ilDB->queryF($query, array('text'), array('DYNAMIC_QUEST_SET'));
-
-while( $row = $ilDB->fetchAssoc($res) )
-{
-	$postponed = unserialize($row['postponed']);
-	
-	if( is_array($postponed) )
-	{
-		foreach($postponed as $questionId => $postponeCount)
-		{
-			$ilDB->replace('tst_seq_qst_postponed',
-				array(
-					'active_fi' => array('integer', $row['active_fi']),
-					'pass' => array('integer', $row['pass']),
-					'question_fi' => array('integer', $questionId)
-				),
-				array(
-					'cnt' => array('integer', $postponeCount)
-				)
-			);
-		}
-		
-		$ilDB->update('tst_sequence',
-			array(
-				'postponed' => array('text', null)
-			),
-			array(
-				'active_fi' => array('integer', $row['active_fi']),
-				'pass' => array('integer', $row['pass'])
-			)
-		);
-	}
-}
-
-?>
-
-<#4395>
-<?php
-
-if( !$ilDB->tableExists('tst_seq_qst_answstatus') )
-{
-	$ilDB->createTable('tst_seq_qst_answstatus', array(
-		'active_fi' => array(
-			'type' => 'integer',
-			'length' => 4,
-			'notnull' => true,
-			'default' => 0
-		),
-		'pass' => array(
-			'type' => 'integer',
-			'length' => 4,
-			'notnull' => true,
-			'default' => 0
-		),
-		'question_fi' => array(
-			'type' => 'integer',
-			'length' => 4,
-			'notnull' => true,
-			'default' => 0
-		),
-		'correctness' => array(
-			'type' => 'integer',
-			'length' => 1,
-			'notnull' => true,
-			'default' => 0
-		)
-	));
-	
-	$ilDB->addPrimaryKey('tst_seq_qst_answstatus', array('active_fi', 'pass', 'question_fi'));
-	$ilDB->addIndex('tst_seq_qst_answstatus', array('active_fi', 'pass'), 'i1');
-	$ilDB->addIndex('tst_seq_qst_answstatus', array('active_fi', 'question_fi'), 'i2');
-}
-
-?>
-
-<#4396>
-<?php
-
-$query = "
-	SELECT active_fi, pass, hidden
-	FROM tst_tests
-	INNER JOIN tst_active
-	ON test_fi = test_id
-	INNER JOIN tst_sequence
-	ON active_fi = active_id
-	AND hidden IS NOT NULL
-	WHERE question_set_type = %s
-";
-
-$res = $ilDB->queryF($query, array('text'), array('DYNAMIC_QUEST_SET'));
-
-while( $row = $ilDB->fetchAssoc($res) )
-{
-	$answerStatus = unserialize($row['hidden']);
-	
-	if( is_array($answerStatus) )
-	{
-		foreach($answerStatus['correct'] as $questionId)
-		{
-			$ilDB->replace('tst_seq_qst_answstatus',
-				array(
-					'active_fi' => array('integer', $row['active_fi']),
-					'pass' => array('integer', $row['pass']),
-					'question_fi' => array('integer', $questionId)
-				),
-				array(
-					'correctness' => array('integer', 1)
-				)
-			);
-		}
-		
-		foreach($answerStatus['wrong'] as $questionId)
-		{
-			$ilDB->replace('tst_seq_qst_answstatus',
-				array(
-					'active_fi' => array('integer', $row['active_fi']),
-					'pass' => array('integer', $row['pass']),
-					'question_fi' => array('integer', $questionId)
-				),
-				array(
-					'correctness' => array('integer', 0)
-				)
-			);
-		}
-		
-		$ilDB->update('tst_sequence',
-			array(
-				'hidden' => array('text', null)
-			),
-			array(
-				'active_fi' => array('integer', $row['active_fi']),
-				'pass' => array('integer', $row['pass'])
-			)
-		);
-	}
-}
-
-?>
-
-<#4397>
-<?php
-
-//$ilDB->addPrimaryKey('tst_dyn_quest_set_cfg', array('test_fi'));
-
-?>
-
-<#4398>
-<?php
-
-$indexName = $ilDB->constraintName('tst_dyn_quest_set_cfg', $ilDB->getPrimaryKeyIdentifier());
-
-if( ($ilDB->db->options['portability'] & MDB2_PORTABILITY_FIX_CASE) && $ilDB->db->options['field_case'] == CASE_LOWER )
-{
-	$indexName = strtolower($indexName);
-}
-else
-{
-	$indexName = strtoupper($indexName);
-}
-
-$indexDefinition = $ilDB->db->loadModule('Reverse')->getTableConstraintDefinition('tst_dyn_quest_set_cfg', $indexName);
-
-if( $indexDefinition instanceof MDB2_Error )
-{
-	$res = $ilDB->query("
-		SELECT test_fi, source_qpl_fi, source_qpl_title, answer_filter_enabled, tax_filter_enabled, order_tax
-		FROM tst_dyn_quest_set_cfg
-		GROUP BY test_fi, source_qpl_fi, source_qpl_title, answer_filter_enabled, tax_filter_enabled, order_tax
-		HAVING COUNT(*) > 1
-	");
-
-	$insertStmt = $ilDB->prepareManip("
-		INSERT INTO tst_dyn_quest_set_cfg (
-			test_fi, source_qpl_fi, source_qpl_title, answer_filter_enabled, tax_filter_enabled, order_tax
-		) VALUES (?, ?, ?, ?, ?, ?)
-		", array('integer', 'integer', 'text', 'integer', 'integer', 'integer')
-	);
-	
-	while($row = $ilDB->fetchAssoc($res) )
-	{
-		$expressions = array();
-		
-		foreach($row as $field => $value)
-		{
-			if($value === null)
-			{
-				$expressions[] = "$field IS NULL";
-			}
-			else
-			{
-				if( $field == 'source_qpl_title' )
-				{
-					$value = $ilDB->quote($value, 'text');
-				}
-				else
-				{
-					$value = $ilDB->quote($value, 'integer');
-				}
-				
-				$expressions[] = "$field = $value";
-			}
-		}
-		
-		$expressions = implode(' AND ', $expressions);
-		
-		$ilDB->manipulate("DELETE FROM tst_dyn_quest_set_cfg WHERE $expressions");
-		
-		$ilDB->execute($insertStmt, array_values($row));
-	}
-	
-	$ilDB->addPrimaryKey('tst_dyn_quest_set_cfg', array('test_fi'));
-}
-
-?>
-
-<#4399>
-<?php
-if(!$ilDB->tableColumnExists('tst_dyn_quest_set_cfg', 'prev_quest_list_enabled'))
-{
-    $ilDB->addTableColumn(
-        'tst_dyn_quest_set_cfg',
-        'prev_quest_list_enabled',
-        array(
-            'type' => 'integer',
-			'length' => 1,
-            'notnull' => TRUE,
-			'default' => 0
-        ));
-}
-?>
-<#4400>
-<?php
-$set = $ilDB->query('SELECT * FROM il_dcl_datatype_prop WHERE id = 14');
-if (!$ilDB->numRows($set)) {
-    $ilDB->insert('il_dcl_datatype_prop', array(
-        'id' => array('integer', 14),
-        'datatype_id' => array('integer', 2),
-        'title' => array('text', 'link_detail_page'),
-        'inputformat' => array('integer', 4),
-    ));
-}
-$set = $ilDB->query('SELECT * FROM il_dcl_datatype_prop WHERE id = 15');
-if (!$ilDB->numRows($set)) {
-    $ilDB->insert('il_dcl_datatype_prop', array(
-        'id' => array('integer', 15),
-        'datatype_id' => array('integer', 9),
-        'title' => array('text', 'link_detail_page'),
-        'inputformat' => array('integer', 4),
-    ));
-}
-?>
-<#4401>
-<?php
-$ilDB->dropIndex("page_object", $a_name = "i2");
-?>
-<#4402>
-<?php
-
-$ilDB->manipulate("DELETE FROM settings".
-	" WHERE module = ".$ilDB->quote("common", "text").
-	" AND keyword = ".$ilDB->quote("obj_dis_creation_rcrs", "text"));
-
-?>
-<#4403>
-<?php
-
-$settings = new ilSetting();
-if( !$settings->get('ommit_legacy_ou_dbtable_deletion', 0) )
-{
-	$ilDB->dropSequence('org_unit_data');
-	$ilDB->dropTable('org_unit_data');
-	$ilDB->dropTable('org_unit_tree');
-	$ilDB->dropTable('org_unit_assignments');
-}
-
-?>
-<#4404>
-<?php
-	$ilDB->manipulate("UPDATE frm_posts SET pos_update = pos_date WHERE pos_update IS NULL");
-?>
-<#4405>
-<?php
-$ilCtrlStructureReader->getStructure();
-?>
-<#4406>
-<?php
-$ilDB->insert('il_dcl_datatype_prop', array(
-    'id' => array('integer', 16),
-    'datatype_id' => array('integer', 9),
-    'title' => array('text', 'allowed_file_types'),
-    'inputformat' => array('integer', 12),
-));
-?>
-<#4407>
-<?php
-$setting = new ilSetting();
-$fixState = $setting->get('dbupdate_randtest_pooldef_migration_fix', '0');
-
-if( $fixState === '0' )
-{
-	$query = "
-		SELECT		tst_tests.test_id, COUNT(tst_rnd_quest_set_qpls.def_id)
-		 
-		FROM		tst_tests
-
-		LEFT JOIN	tst_rnd_quest_set_qpls
-		ON			tst_tests.test_id = tst_rnd_quest_set_qpls.test_fi
-		 
-		WHERE		question_set_type = %s
-		
-		GROUP BY	tst_tests.test_id
-		
-		HAVING		COUNT(tst_rnd_quest_set_qpls.def_id) < 1
-	";
-
-	$res = $ilDB->queryF($query, array('text'), array('RANDOM_QUEST_SET'));
-
-	$testsWithoutDefinitionsDetected = false;
-
-	while( $row = $ilDB->fetchAssoc($res) )
-	{
-		$testsWithoutDefinitionsDetected = true;
-		break;
-	}
-
-	if( $testsWithoutDefinitionsDetected )
-	{
-		echo "<pre>
-
-		Dear Administrator,
-		
-		DO NOT REFRESH THIS PAGE UNLESS YOU HAVE READ THE FOLLOWING INSTRUCTIONS
-
-		The update process has been stopped, because your attention is required.
-		
-		If you did not migrate ILIAS from version 4.3 to 4.4, but installed a 4.4 version from scratch,
-		please ignore this message and simply refresh the page.
-
-		Otherwise please have a look to: http://www.ilias.de/mantis/view.php?id=12700
-
-		A bug in the db migration for ILIAS 4.4.x has lead to missing source pool definitions within several random tests.
-		Your installation could be affected, because random tests without any source pool definition were detected.
-		Perhaps, these tests were just created, but the update process has to assume that these tests are broken.
-		
-		If you have a backup of your old ILIAS 4.3.x database the update process can repair these tests.
-		Therefor please restore the table > tst_test_random < from your ILIAS 4.3.x backup database to your productive ILIAS 4.4.x database.
-		
-		If you try to rerun the update process by refreshing the page, this message will be skipped.
-		
-		Possibly broken random tests will be repaired, if the old database table mentioned above is available.
-		After repairing the tests, the old database table will be dropped again.
-		
-		Best regards,
-		The Test Maintainers
-		
-		</pre>";
-
-		$setting->set('dbupdate_randtest_pooldef_migration_fix', '1');
-
-		exit; // db update step MUST NOT finish in a normal way, so step will be processed again
-	}
-	else
-	{
-		$setting->set('dbupdate_randtest_pooldef_migration_fix', '2');
-	}
-}
-elseif( $fixState === '1' )
-{
-	if( $ilDB->tableExists('tst_test_random') )
-	{
-		$query = "
-			SELECT		tst_test_random.test_fi,
-						tst_test_random.questionpool_fi,
-						tst_test_random.num_of_q,
-						tst_test_random.tstamp,
-						tst_test_random.sequence,
-						object_data.title pool_title
-			 
-			FROM		tst_tests
-			 
-			INNER JOIN	tst_test_random
-			ON			tst_tests.test_id = tst_test_random.test_fi
-			 
-			LEFT JOIN	tst_rnd_quest_set_qpls
-			ON			tst_tests.test_id = tst_rnd_quest_set_qpls.test_fi
-			
-			LEFT JOIN	object_data
-			ON 			object_data.obj_id = tst_test_random.questionpool_fi
-			 
-			WHERE		question_set_type = %s
-			AND			tst_rnd_quest_set_qpls.def_id IS NULL
-		";
-
-		$res = $ilDB->queryF($query, array('text'), array('RANDOM_QUEST_SET'));
-
-		$syncTimes = array();
-
-		while( $row = $ilDB->fetchAssoc($res) )
-		{
-			if( !(int)$row['num_of_q'] )
-			{
-				$row['num_of_q'] = null;
-			}
-
-			if( !strlen($row['pool_title']) )
-			{
-				$row['pool_title'] = '*** unknown/deleted ***';
-			}
-
-			$nextId = $ilDB->nextId('tst_rnd_quest_set_qpls');
-
-			$ilDB->insert('tst_rnd_quest_set_qpls', array(
-				'def_id' => array('integer', $nextId),
-				'test_fi' => array('integer', $row['test_fi']),
-				'pool_fi' => array('integer', $row['questionpool_fi']),
-				'pool_title' => array('text', $row['pool_title']),
-				'origin_tax_fi' => array('integer', null),
-				'origin_node_fi' => array('integer', null),
-				'mapped_tax_fi' => array('integer', null),
-				'mapped_node_fi' => array('integer', null),
-				'quest_amount' => array('integer', $row['num_of_q']),
-				'sequence_pos' => array('integer', $row['sequence'])
-			));
-
-			if( !is_array($syncTimes[$row['test_fi']]) )
-			{
-				$syncTimes[$row['test_fi']] = array();
-			}
-
-			$syncTimes[$row['test_fi']][] = $row['tstamp'];
-		}
-
-		foreach($syncTimes as $testId => $times)
-		{
-			$assumedSyncTS = max($times);
-
-			$ilDB->update('tst_rnd_quest_set_cfg',
-				array(
-					'quest_sync_timestamp' => array('integer', $assumedSyncTS)
-				),
-				array(
-					'test_fi' => array('integer', $testId)
-				)
-			);
-		}
-	}
-
-	$setting->set('dbupdate_randtest_pooldef_migration_fix', '2');
-}
-?>
-<#4408>
-<?php
-if( $ilDB->tableExists('tst_test_random') )
-{
-	$ilDB->dropTable('tst_test_random');
-}
-?>
-
-<#4409>
-<?php
-	$ilCtrlStructureReader->getStructure();
-?>
-<#4410>
-<?php
-	$ilCtrlStructureReader->getStructure();
-?>
-<#4411>
-<?php
-if (!$ilDB->sequenceExists('il_bibl_settings')) {
-	$ilDB->createSequence('il_bibl_settings');
-	$set = $ilDB->query('SELECT MAX(id) new_seq FROM il_bibl_settings');
-	$rec = $ilDB->fetchObject($set);
-	$ilDB->insert('il_bibl_settings_seq', array('sequence' => array('integer', $rec->new_seq)));
-}
-?>
-<#4412>
-<?php
-if(!$ilDB->tableColumnExists('ecs_part_settings', 'dtoken'))
-{
-    $ilDB->addTableColumn(
-        'ecs_part_settings',
-        'dtoken',
-        array(
-            'type' => 'integer',
-			'length' => 1,
-            'notnull' => TRUE,
-			'default' => 1
-        ));
-}
-?>
-<#4413>
-<?php
-if($ilDB->tableColumnExists('crs_objectives', 'description'))
-{
-	$ilDB->modifyTableColumn(
-		'crs_objectives',
-		'description',
-		array(
-			"type" => "text",
-			"length" => 500,
-			"notnull" => false,
-			"default" => ""
-		)
-	);
-}
-?>
-<#4414>
-<?php
-
-$ilDB->insert("payment_settings", array(
-			"keyword" => array("text", 'enable_topics'),
-			"value" => array("clob", 1),
-			"scope" => array("text", 'gui')));
-
-?>
-<#4415>
-<?php
-
-if( !$ilDB->uniqueConstraintExists('tst_active', array('user_fi', 'test_fi', 'anonymous_id')) )
-{
-	$ilDB->createTable('tmp_active_fix', array(
-		'test_fi' => array(
-			'type' => 'integer',
-			'length' => 4,
-			'notnull' => true,
-			'default' => 0
-		),
-		'user_fi' => array(
-			'type' => 'integer',
-			'length' => 4,
-			'notnull' => true,
-			'default' => 0
-		),
-		'anonymous_id' => array(
-			'type' => 'text',
-			'length' => 255,
-			'notnull' => true,
-			'default' => '-'
-		),
-		'active_id' => array(
-			'type' => 'integer',
-			'length' => 4,
-			'notnull' => false,
-			'default' => null
-		)
-	));
-
-	$ilDB->addPrimaryKey('tmp_active_fix', array('test_fi', 'user_fi', 'anonymous_id'));
-	
-	$res = $ilDB->query("
-		SELECT COUNT(*), test_fi, user_fi, anonymous_id
-		FROM tst_active
-		GROUP BY user_fi, test_fi, anonymous_id
-		HAVING COUNT(*) > 1
-	");
-
-	while($row = $ilDB->fetchAssoc($res))
-	{
-		if( is_null($row['anonymous_id']) || !strlen($row['anonymous_id']) )
-		{
-			$row['anonymous_id'] = '-';
-		}
-		
-		$ilDB->replace('tmp_active_fix',
-			array(
-				'test_fi' => array('integer', $row['test_fi']),
-				'user_fi' => array('integer', (int)$row['user_fi']),
-				'anonymous_id' => array('text', $row['anonymous_id'])
-			),
-			array()
-		);
-	}
-}
-
-?>
-<#4416>
-<?php
-
-if( $ilDB->tableExists('tmp_active_fix') )
-{
-	$selectUser = $ilDB->prepare("
-			SELECT active_id, max_points, reached_points, passed FROM tst_active
-			LEFT JOIN tst_result_cache ON active_fi = active_id
-			WHERE test_fi = ? AND user_fi = ? AND anonymous_id IS NULL
-		", array('integer', 'integer')
-	);
-
-	$selectAnonym = $ilDB->prepare("
-			SELECT active_id, max_points, reached_points, passed FROM tst_active
-			LEFT JOIN tst_result_cache ON active_fi = active_id
-			WHERE test_fi = ? AND user_fi IS NULL AND anonymous_id = ?
-		", array('integer', 'text')
-	);
-
-	$select = $ilDB->prepare("
-			SELECT active_id, max_points, reached_points, passed FROM tst_active
-			LEFT JOIN tst_result_cache ON active_fi = active_id
-			WHERE test_fi = ? AND user_fi = ? AND anonymous_id = ?
-		", array('integer', 'integer', 'text')
-	);
-
-	$update = $ilDB->prepareManip("
-			UPDATE tmp_active_fix SET active_id = ?
-			WHERE test_fi = ? AND user_fi = ? AND anonymous_id = ?
-		", array('integer', 'integer', 'integer', 'text')
-	);
-
-	$res1 = $ilDB->query("SELECT * FROM tmp_active_fix WHERE active_id IS NULL");
-	
-	while($row1 = $ilDB->fetchAssoc($res1))
-	{
-		if(!$row1['user_fi'])
-		{
-			$res2 = $ilDB->execute($selectAnonym, array(
-				$row1['test_fi'], $row1['anonymous_id']
-			));
-		}
-		elseif($row1['anonymous_id'] == '-')
-		{
-			$res2 = $ilDB->execute($selectUser, array(
-				$row1['test_fi'], $row1['user_fi']
-			));
-		}
-		else
-		{
-			$res2 = $ilDB->execute($select, array(
-				$row1['test_fi'], $row1['user_fi'], $row1['anonymous_id']
-			));
-		}
-		
-		$activeId = null;
-		$passed = null;
-		$points = null;
-		
-		while($row2 = $ilDB->fetchAssoc($res2))
-		{
-			if($activeId === null)
-			{
-				$activeId = $row2['active_id'];
-				$passed = $row2['passed'];
-				$points = $row2['reached_points'];
-				continue;
-			}
-			
-			if( !$row2['max_points'] )
-			{
-				continue;
-			}
-
-			if(!$passed && $row2['passed'])
-			{
-				$activeId = $row2['active_id'];
-				$passed = $row2['passed'];
-				$points = $row2['reached_points'];
-				continue;
-			}
-			
-			if($passed && !$row2['passed'])
-			{
-				continue;
-			}
-
-			if($row2['reached_points'] > $points)
-			{
-				$activeId = $row2['active_id'];
-				$passed = $row2['passed'];
-				$points = $row2['reached_points'];
-				continue;
-			}
-		}
-		
-		$ilDB->execute($update, array(
-			$activeId, $row1['test_fi'], $row1['user_fi'], $row1['anonymous_id']
-		));
-	}
-}
-
-?>
-<#4417>
-<?php
-
-if( $ilDB->tableExists('tmp_active_fix') )
-{
-	$deleteUserActives = $ilDB->prepareManip(
-		"DELETE FROM tst_active WHERE active_id != ? AND test_fi = ? AND user_fi = ? AND anonymous_id IS NULL",
-		array('integer', 'integer', 'integer')
-	);
-
-	$deleteAnonymActives = $ilDB->prepareManip(
-		"DELETE FROM tst_active WHERE active_id != ? AND test_fi = ? AND user_fi IS NULL AND anonymous_id = ?",
-		array('integer', 'integer', 'text')
-	);
-
-	$deleteActives = $ilDB->prepareManip(
-		"DELETE FROM tst_active WHERE active_id != ? AND test_fi = ? AND user_fi = ? AND anonymous_id = ?",
-		array('integer', 'integer', 'integer', 'text')
-	);
-
-	$deleteLp = $ilDB->prepareManip(
-		"DELETE FROM ut_lp_marks WHERE obj_id = ? AND usr_id = ?",
-		array('integer', 'integer')
-	);
-
-	$deleteTmpRec = $ilDB->prepareManip(
-		"DELETE FROM tmp_active_fix WHERE test_fi = ? AND user_fi = ? AND anonymous_id = ?",
-		array('integer', 'integer', 'text')
-	);
-	
-	$res = $ilDB->query("
-		SELECT tmp_active_fix.*, obj_fi FROM tmp_active_fix INNER JOIN tst_tests ON test_id = test_fi
-	");
-	
-	while($row = $ilDB->fetchAssoc($res))
-	{
-		if(!$row['user_fi'])
-		{
-			$ilDB->execute($deleteAnonymActives, array(
-				$row['active_id'], $row['test_fi'], $row['anonymous_id']
-			));
-		}
-		elseif( $row['anonymous_id'] == '-' )
-		{
-			$ilDB->execute($deleteUserActives, array(
-				$row['active_id'], $row['test_fi'], $row['user_fi']
-			));
-		}
-		else
-		{
-			$ilDB->execute($deleteActives, array(
-				$row['active_id'], $row['test_fi'], $row['user_fi'], $row['anonymous_id']
-			));
-		}
-
-		$ilDB->execute($deleteLp, array(
-			$row['obj_fi'], $row['user_fi']
-		));
-
-		$ilDB->execute($deleteTmpRec, array(
-			$row['test_fi'], $row['user_fi'], $row['anonymous_id']
-		));
-	}
-	
-	$ilDB->dropTable('tmp_active_fix');
-}
-
-?>
-<#4418>
-<?php
-
-if( !$ilDB->uniqueConstraintExists('tst_active', array('user_fi', 'test_fi', 'anonymous_id')) )
-{
-	$ilDB->addUniqueConstraint('tst_active', array('user_fi', 'test_fi', 'anonymous_id'), 'uc1');
-}
-
-?>
-<#4419>
-<?php
-
-$ilDB->manipulate('delete from ecs_course_assignments');
-
-?>
-<#4420>
-<?php
-	$ilCtrlStructureReader->getStructure();
-?>
-<#4421>
-<?php
-	$ilCtrlStructureReader->getStructure();
-?>
-<#4422>
-<?php
-
-$settings = new ilSetting('assessment');
-
-if( !(int)$settings->get('quest_process_lock_mode_autoinit', 0) )
-{
-	if( $settings->get('quest_process_lock_mode', 'none') == 'none' )
-	{
-		$settings->set('quest_process_lock_mode', 'db');
-	}
-
-	$settings->set('quest_process_lock_mode_autoinit_done', 1);
-}
-
-?>
-<#4423>
-<?php
-
-if($ilDB->tableColumnExists("usr_portfolio", "comments"))
-{
-	// #14661 - centralized public comments setting
-	include_once "Services/Notes/classes/class.ilNote.php";
-
-	$data = array();
-
-	$set = $ilDB->query("SELECT prtf.id,prtf.comments,od.type".
-		" FROM usr_portfolio prtf".
-		" JOIN object_data od ON (prtf.id = od.obj_id)");
-	while($row = $ilDB->fetchAssoc($set))
-	{		
-		$row["comments"] = (bool)$row["comments"];
-		$data[] = $row;
-	}
-
-	$set = $ilDB->query("SELECT id,notes comments".
-		" FROM il_blog");
-	while($row = $ilDB->fetchAssoc($set))
-	{		
-		$row["type"] = "blog";
-		$row["comments"] = (bool)$row["comments"];
-		$data[] = $row;
-	}
-
-	$set = $ilDB->query("SELECT cobj.id,cobj.pub_notes comments,od.type".
-		" FROM content_object cobj".
-		" JOIN object_data od ON (cobj.id = od.obj_id)");
-	while($row = $ilDB->fetchAssoc($set))
-	{		
-		$row["comments"] = ($row["comments"] == "y" ? true : false);
-		$data[] = $row;
-	}
-	
-	$set = $ilDB->query("SELECT id,show_comments comments".
-		" FROM il_poll");
-	while($row = $ilDB->fetchAssoc($set))
-	{		
-		$row["type"] = "poll";
-		$row["comments"] = (bool)$row["comments"];
-		$data[] = $row;
-	}
-
-	if(sizeof($data))
-	{	
-		foreach($data as $item)
-		{
-			if($item["id"] && $item["type"])
-			{
-				$ilDB->manipulate("DELETE FROM note_settings".
-					" WHERE rep_obj_id = ".$ilDB->quote($item["id"], "integer").
-					" AND obj_id = ".$ilDB->quote(0, "integer").
-					" AND obj_type = ".$ilDB->quote($item["type"], "text"));
-
-				if($item["comments"])
-				{
-					$ilDB->manipulate("INSERT INTO note_settings".
-						" (rep_obj_id, obj_id, obj_type, activated)".
-						" VALUES (".$ilDB->quote($item["id"], "integer").
-						", ".$ilDB->quote(0, "integer").
-						", ".$ilDB->quote($item["type"], "text").
-						", ".$ilDB->quote(1, "integer").")");
-				}
-			}
-		}		
-	}
-}
-
-?>
-<#4424>
-<?php
-
-if($ilDB->tableColumnExists("usr_portfolio", "comments"))
-{
-	$ilDB->dropTableColumn("usr_portfolio", "comments");
-	$ilDB->dropTableColumn("il_blog", "notes");
-	$ilDB->dropTableColumn("content_object", "pub_notes");
-	$ilDB->dropTableColumn("il_poll", "show_comments");
-}
-
-?>
-
-<#4425>
-<?php
-
-if($ilDB->tableColumnExists('ecs_cms_data','cms_id'))
-{
-	$ilDB->renameTableColumn('ecs_cms_data','cms_id','cms_bak');
-	$ilDB->addTableColumn('ecs_cms_data', 'cms_id', array(
-			"type" => "text",
-			"notnull" => FALSE,
-			"length" => 512
-		)
-	);
-	
-	$query = 'UPDATE ecs_cms_data SET cms_id = cms_bak ';
-	$ilDB->manipulate($query);
-	
-	$ilDB->dropTableColumn('ecs_cms_data','cms_bak');
-}
-?>
-<#4426>
-<?php
-	$ilCtrlStructureReader->getStructure();
-?>
-<#4427>
-<?php
-
-if($ilDB->tableColumnExists('ecs_import','econtent_id'))
-{
-	$ilDB->renameTableColumn('ecs_import','econtent_id','econtent_id_bak');
-	$ilDB->addTableColumn('ecs_import', 'econtent_id', array(
-			"type" => "text",
-			"notnull" => FALSE,
-			"length" => 512
-		)
-	);
-	
-	$query = 'UPDATE ecs_import SET econtent_id = econtent_id_bak ';
-	$ilDB->manipulate($query);
-	
-	$ilDB->dropTableColumn('ecs_import','econtent_id_bak');
-}
-?>
-<#4428>
-<?php
-
-include_once('./Services/Migration/DBUpdate_3560/classes/class.ilDBUpdateNewObjectType.php');
-$tgt_ops_id = ilDBUpdateNewObjectType::getCustomRBACOperationId('edit_learning_progress');	
-if($tgt_ops_id)
-{				
-	$lp_type_id = ilDBUpdateNewObjectType::getObjectTypeId('sess');
-	if($lp_type_id)
-	{			
-		// add "edit_learning_progress" to session
-		ilDBUpdateNewObjectType::addRBACOperation($lp_type_id, $tgt_ops_id);				
-									
-		// clone settings from "write" to "edit_learning_progress"
-		$src_ops_id = ilDBUpdateNewObjectType::getCustomRBACOperationId('write');	
-		ilDBUpdateNewObjectType::cloneOperation('sess', $src_ops_id, $tgt_ops_id);
-		
-		// clone settings from "write" to "read_learning_progress" (4287 did not work for sessions)
-		$tgt_ops_id = ilDBUpdateNewObjectType::getCustomRBACOperationId('read_learning_progress');	
-		if($tgt_ops_id)
-		{
-			ilDBUpdateNewObjectType::cloneOperation('sess', $src_ops_id, $tgt_ops_id);
-		}
-	}	
-}
-
-?>
-
-<#4429>
-<?php
-
-$query = 'DELETE from cal_recurrence_rules WHERE cal_id IN ( select cal_id from cal_entries where is_milestone =  '.$ilDB->quote(1,'integer').')';
-$ilDB->manipulate($query);
-
-?>
-
-<#4430>
-<?php
-if(! $ilDB->tableColumnExists('qpl_a_cloze_combi_res', 'row_id'))
-{
-	$query = 'DELETE from qpl_a_cloze_combi_res';
-	$ilDB->manipulate($query);
-	$ilDB->addTableColumn(
-		 'qpl_a_cloze_combi_res',
-			 'row_id',
-			 array(
-				 'type' => 'integer',
-				 'length' => 4,
-				 'default' => 0
-			 ));
-}
-?>
-<#4431>
-<?php
-$ilCtrlStructureReader->getStructure();
-?>
-<#4432>
-<?php
-$ilCtrlStructureReader->getStructure();
-?>
-<#4433>
-<?php
-$ilCtrlStructureReader->getStructure();
-?>
-<#4434>
-<?php
-if( $ilDB->tableColumnExists('tst_tests', 'examid_in_kiosk') )
-{
-	$ilDB->renameTableColumn('tst_tests', 'examid_in_kiosk', 'examid_in_test_pass');
-}
-?>
-<#4435>
-<?php
-if( $ilDB->tableColumnExists('tst_tests', 'show_exam_id') )
-{
-	$ilDB->renameTableColumn('tst_tests', 'show_exam_id', 'examid_in_test_res');
-}
-?>
-<#4436>
-<?php
-if(! $ilDB->tableColumnExists('il_wiki_page', 'hide_adv_md'))
-{	
-	$ilDB->addTableColumn('il_wiki_page', 'hide_adv_md',
-		array(
-			'type' => 'integer',
-			'length' => 1,
-			'default' => 0
-		));
-}
-?>
-<#4437>
-<?php
-if( !$ilDB->tableColumnExists('tst_active', 'start_lock'))
-{	
-	$ilDB->addTableColumn('tst_active', 'start_lock',
-		array(
-			'type' => 'text',
-			'length' => 128,
-			'notnull' => false,
-			'default' => null
-		));
-}
-?>
-<#4438>
-<?php
-
-$row = $ilDB->fetchAssoc($ilDB->queryF(
-	"SELECT count(*) cnt FROM settings WHERE module = %s AND keyword = %s",
-	array('text', 'text'), array('assessment', 'ass_process_lock_mode')
-));
-
-if( $row['cnt'] )
-{
-	$ilDB->manipulateF(
-		"DELETE FROM settings WHERE module = %s AND keyword = %s",
-		array('text', 'text'), array('assessment', 'quest_process_lock_mode')
-	);
-}
-else
-{
-	$ilDB->update('settings',
-		array(
-			'keyword' => array('text', 'ass_process_lock_mode')
-		),
-		array(
-			'module' => array('text', 'assessment'),
-			'keyword' => array('text', 'quest_process_lock_mode')
-		)
-	);
-}	
-
-?>
-<#4439>
-<?php
-if( !$ilDB->tableColumnExists('file_based_lm', 'show_lic'))
-{	
-	$ilDB->addTableColumn('file_based_lm', 'show_lic',
-		array(
-			'type' => 'integer',
-			'length' => 1,
-			'notnull' => false,
-			'default' => null
-		));
-}
-if( !$ilDB->tableColumnExists('file_based_lm', 'show_bib'))
-{	
-	$ilDB->addTableColumn('file_based_lm', 'show_bib',
-		array(
-			'type' => 'integer',
-			'length' => 1,
-			'notnull' => false,
-			'default' => null
-		));
-}
-?>
-<#4440>
-<?php
-
-$ilDB->manipulate("UPDATE settings ".
-	"SET value = ".$ilDB->quote(1370, "text").
-	" WHERE module = ".$ilDB->quote("blga", "text").
-	" AND keyword = ".$ilDB->quote("banner_width", "text").
-	" AND value = ".$ilDB->quote(880, "text"));
-
-$ilDB->manipulate("UPDATE settings ".
-	"SET value = ".$ilDB->quote(1370, "text").
-	" WHERE module = ".$ilDB->quote("prfa", "text").
-	" AND keyword = ".$ilDB->quote("banner_width", "text").
-	" AND value = ".$ilDB->quote(880, "text"));
-
-?>
-<#4441>
-<?php
-
-include_once('./Services/Migration/DBUpdate_3560/classes/class.ilDBUpdateNewObjectType.php');
-$tgt_ops_id = ilDBUpdateNewObjectType::getCustomRBACOperationId('copy');	
-if($tgt_ops_id)
-{				
-	$feed_type_id = ilDBUpdateNewObjectType::getObjectTypeId('feed');
-	if($feed_type_id)
-	{			
-		// add "copy" to (external) feed
-		ilDBUpdateNewObjectType::addRBACOperation($feed_type_id, $tgt_ops_id);				
-									
-		// clone settings from "write" to "copy"
-		$src_ops_id = ilDBUpdateNewObjectType::getCustomRBACOperationId('write');	
-		ilDBUpdateNewObjectType::cloneOperation('feed', $src_ops_id, $tgt_ops_id);		
-	}	
-}
-
-?>
-<#4442>
-<?php
-	$ilCtrlStructureReader->getStructure();
-?>
-<#4443>
-<?php
-	$ilCtrlStructureReader->getStructure();
-?>
-<#4444>
-<?php
-	$ilCtrlStructureReader->getStructure();
-?>
-<#4445>
-<?php
-	$ilCtrlStructureReader->getStructure();
-?>
-<#4446>
-<?php
-	$ilCtrlStructureReader->getStructure();
-?>
-<#4447>
-<?php
-	if (!$ilDB->tableColumnExists('skl_user_has_level', 'self_eval'))
-	{
-		$ilDB->addTableColumn("skl_user_has_level", "self_eval", array(
-			"type" => "integer",
-			"length" => 1,
-			"notnull" => true,
-			"default" => 0
-		));
-	}
-?>
-<#4448>
-<?php
-	if (!$ilDB->tableColumnExists('skl_user_skill_level', 'self_eval'))
-	{
-		$ilDB->addTableColumn("skl_user_skill_level", "self_eval", array(
-			"type" => "integer",
-			"length" => 1,
-			"notnull" => true,
-			"default" => 0
-		));
-	}
-?>
-<#4449>
-<?php
-		$ilDB->dropPrimaryKey("skl_user_has_level");
-		$ilDB->addPrimaryKey("skl_user_has_level",
-			array("level_id", "user_id", "trigger_obj_id", "tref_id", "self_eval"));
-?>
-<#4450>
-<?php
-		$ilDB->modifyTableColumn("skl_user_has_level", "trigger_obj_type",
-			array(
-				"type" => "text",
-				"length" => 4,
-				"notnull" => false
-			));
-
-		$ilDB->modifyTableColumn("skl_user_skill_level", "trigger_obj_type",
-			array(
-				"type" => "text",
-				"length" => 4,
-				"notnull" => false
-			));
-?>
-<#4451>
-<?php
-	$ilSetting = new ilSetting();
-	if ((int) $ilSetting->get("optes_360_db") <= 0)
-	{
-		/*$ilDB->manipulate("DELETE FROM skl_user_has_level WHERE ".
-			" self_eval = ".$ilDB->quote(1, "integer")
-		);
-		$ilDB->manipulate("DELETE FROM skl_user_skill_level WHERE ".
-			" self_eval = ".$ilDB->quote(1, "integer")
-		);*/
-
-		$set = $ilDB->query("SELECT * FROM skl_self_eval_level ORDER BY last_update ASC");
-		$writtenkeys = array();
-		while ($rec = $ilDB->fetchAssoc($set))
-		{
-			if (!in_array($rec["level_id"].":".$rec["user_id"].":".$rec["tref_id"], $writtenkeys))
-			{
-				$writtenkeys[] = $rec["level_id"].":".$rec["user_id"].":".$rec["tref_id"];
-				$q = "INSERT INTO skl_user_has_level ".
-					"(level_id, user_id, status_date, skill_id, trigger_ref_id, trigger_obj_id, trigger_title, tref_id, trigger_obj_type, self_eval) VALUES (".
-					$ilDB->quote($rec["level_id"], "integer").",".
-					$ilDB->quote($rec["user_id"], "integer").",".
-					$ilDB->quote($rec["last_update"], "timestamp").",".
-					$ilDB->quote($rec["skill_id"], "integer").",".
-					$ilDB->quote(0, "integer").",".
-					$ilDB->quote(0, "integer").",".
-					$ilDB->quote("", "text").",".
-					$ilDB->quote($rec["tref_id"], "integer").",".
-					$ilDB->quote("", "text").",".
-					$ilDB->quote(1, "integer").
-					")";
-				$ilDB->manipulate($q);
-			}
-			else
-			{
-				$ilDB->manipulate("UPDATE skl_user_has_level SET ".
-					" status_date = ".$ilDB->quote($rec["last_update"], "timestamp").",".
-					" skill_id = ".$ilDB->quote($rec["skill_id"], "integer").
-					" WHERE level_id = ".$ilDB->quote($rec["level_id"], "integer").
-					" AND user_id = ".$ilDB->quote($rec["user_id"], "integer").
-					" AND trigger_obj_id = ".$ilDB->quote(0, "integer").
-					" AND tref_id = ".$ilDB->quote($rec["tref_id"], "integer").
-					" AND self_eval = ".$ilDB->quote(1, "integer")
-					);
-			}
-			$q = "INSERT INTO skl_user_skill_level ".
-				"(level_id, user_id, status_date, skill_id, trigger_ref_id, trigger_obj_id, trigger_title, tref_id, trigger_obj_type, self_eval, status, valid) VALUES (".
-				$ilDB->quote($rec["level_id"], "integer").",".
-				$ilDB->quote($rec["user_id"], "integer").",".
-				$ilDB->quote($rec["last_update"], "timestamp").",".
-				$ilDB->quote($rec["skill_id"], "integer").",".
-				$ilDB->quote(0, "integer").",".
-				$ilDB->quote(0, "integer").",".
-				$ilDB->quote("", "text").",".
-				$ilDB->quote($rec["tref_id"], "integer").",".
-				$ilDB->quote("", "text").",".
-				$ilDB->quote(1, "integer").",".
-				$ilDB->quote(1, "integer").",".
-				$ilDB->quote(1, "integer").
-				")";
-			$ilDB->manipulate($q);
-		}
-	}
-?>
-<#4452>
-<?php
-	$ilCtrlStructureReader->getStructure();
-?>
-<#4453>
-<?php
-	$ilCtrlStructureReader->getStructure();
-?>
-<#4454>
-<?php
-	$ilCtrlStructureReader->getStructure();
-?>
-<#4455>
-<?php
-	if(!$ilDB->sequenceExists('booking_reservation_group'))
-	{
-		$ilDB->createSequence('booking_reservation_group');
-	}
-?>
-<#4456>
-<?php
-
-	if(!$ilDB->tableColumnExists('crs_objective_tst','tst_limit_p'))
-	{
-		$ilDB->addTableColumn('crs_objective_tst', 'tst_limit_p', array(
-			'type' => 'integer',
-			'length' => 2,
-			'notnull' => true,
-			'default' => 0
-		));
-	}
-?>
-<#4457>
-<?php
-
-// update question assignment limits
-$query = 'SELECT objective_id, ref_id, question_id FROM crs_objective_qst ';
-$res = $ilDB->query($query);
-
-$questions = array();
-while($row = $res->fetchRow(DB_FETCHMODE_OBJECT))
-{
-	$questions[$row->objective_id.'_'.$row->ref_id][] = $row->question_id;
-}
-
-$GLOBALS['ilLog']->write(__METHOD__.': '.print_r($questions,TRUE));
-
-foreach($questions as $objective_ref_id => $qst_ids)
-{
-	$parts = explode('_', $objective_ref_id);
-	$objective_id = $parts[0];
-	$tst_ref_id = $parts[1];
-	
-	$sum = 0;
-	foreach((array) $qst_ids as $qst_id)
-	{
-		$query = 'SELECT points FROM qpl_questions WHERE question_id = ' . $ilDB->quote($qst_id,'integer');
-		$res_qst = $ilDB->query($query);
-		while($row = $res_qst->fetchRow(DB_FETCHMODE_OBJECT))
-		{
-			$sum += $row->points;
-		}
-		if($sum > 0)
-		{
-			// read limit
-			$query = 'SELECT tst_limit FROM crs_objective_tst '.
-					'WHERE objective_id = '.$ilDB->quote($objective_id,'integer');
-			$res_limit = $ilDB->query($query);
-			
-			$limit_points = 0;
-			while($row = $res_limit->fetchRow(DB_FETCHMODE_OBJECT))
-			{
-				$limit_points = $row->tst_limit;
-			}
-			// calculate percentage
-			$limit_p = $limit_points / $sum * 100;
-			$limit_p = intval($limit_p);
-			$limit_p = ($limit_p >= 100 ? 100 : $limit_p);
-			
-			// update
-			$query = 'UPDATE crs_objective_tst '.
-					'SET tst_limit_p = '.$ilDB->quote($limit_p,'integer').' '.
-					'WHERE objective_id = '.$ilDB->quote($objective_id,'integer').' '.
-					'AND ref_id = '.$ilDB->quote($tst_ref_id,'integer');
-			$ilDB->manipulate($query);
-		}
-	}
-}
-?>
-<#4458>
-<?php
-if(!$ilDB->tableColumnExists('tst_tests','intro_enabled'))
-{
-	$ilDB->addTableColumn('tst_tests', 'intro_enabled', array(
-		'type' => 'integer',
-		'length' => 1,
-		'notnull' => false,
-		'default' => null
-	));
-}
-?>
-<#4459>
-<?php
-if(!$ilDB->tableColumnExists('tst_tests','starting_time_enabled'))
-{
-	$ilDB->addTableColumn('tst_tests', 'starting_time_enabled', array(
-		'type' => 'integer',
-		'length' => 1,
-		'notnull' => false,
-		'default' => null
-	));
-}
-?>
-<#4460>
-<?php
-if(!$ilDB->tableColumnExists('tst_tests','ending_time_enabled'))
-{
-	$ilDB->addTableColumn('tst_tests', 'ending_time_enabled', array(
-		'type' => 'integer',
-		'length' => 1,
-		'notnull' => false,
-		'default' => null
-	));
-}
-?>
-<#4461>
-<?php
-if($ilDB->tableColumnExists('tst_tests','intro_enabled'))
-{
-	$ilDB->dropTableColumn('tst_tests', 'intro_enabled');
-}
-?>
-<#4462>
-<?php
-if($ilDB->tableColumnExists('tst_tests','starting_time_enabled'))
-{
-	$ilDB->dropTableColumn('tst_tests', 'starting_time_enabled');
-}
-?>
-<#4463>
-<?php
-if($ilDB->tableColumnExists('tst_tests','ending_time_enabled'))
-{
-	$ilDB->dropTableColumn('tst_tests', 'ending_time_enabled');
-}
-?>
-<#4464>
-<?php
-if(!$ilDB->tableColumnExists('tst_tests','intro_enabled'))
-{
-	$ilDB->addTableColumn('tst_tests', 'intro_enabled', array(
-		'type' => 'integer',
-		'length' => 1,
-		'notnull' => false,
-		'default' => null
-	));
-
-	$ilDB->queryF(
-		"UPDATE tst_tests SET intro_enabled = %s WHERE LENGTH(introduction) > %s",
-		array('integer', 'integer'), array(1, 0)
-	);
-
-	$ilDB->queryF(
-		"UPDATE tst_tests SET intro_enabled = %s WHERE LENGTH(introduction) = %s OR LENGTH(introduction) IS NULL",
-		array('integer', 'integer'), array(0, 0)
-	);
-}
-?>
-<#4465>
-<?php
-if(!$ilDB->tableColumnExists('tst_tests','starting_time_enabled'))
-{
-	$ilDB->addTableColumn('tst_tests', 'starting_time_enabled', array(
-		'type' => 'integer',
-		'length' => 1,
-		'notnull' => false,
-		'default' => null
-	));
-
-	$ilDB->queryF(
-		"UPDATE tst_tests SET starting_time_enabled = %s WHERE LENGTH(starting_time) > %s",
-		array('integer', 'integer'), array(1, 0)
-	);
-
-	$ilDB->queryF(
-		"UPDATE tst_tests SET starting_time_enabled = %s WHERE LENGTH(starting_time) = %s OR LENGTH(starting_time) IS NULL",
-		array('integer', 'integer'), array(0, 0)
-	);
-}
-?>
-<#4466>
-<?php
-if(!$ilDB->tableColumnExists('tst_tests','ending_time_enabled'))
-{
-	$ilDB->addTableColumn('tst_tests', 'ending_time_enabled', array(
-		'type' => 'integer',
-		'length' => 1,
-		'notnull' => false,
-		'default' => null
-	));
-
-	$ilDB->queryF(
-		"UPDATE tst_tests SET ending_time_enabled = %s WHERE LENGTH(ending_time) > %s",
-		array('integer', 'integer'), array(1, 0)
-	);
-
-	$ilDB->queryF(
-		"UPDATE tst_tests SET ending_time_enabled = %s WHERE LENGTH(ending_time) = %s OR LENGTH(ending_time) IS NULL",
-		array('integer', 'integer'), array(0, 0)
-	);
-}
-?>
-<#4467>
-<?php
-if(!$ilDB->tableColumnExists('tst_tests','password_enabled'))
-{
-	$ilDB->addTableColumn('tst_tests', 'password_enabled', array(
-		'type' => 'integer',
-		'length' => 1,
-		'notnull' => false,
-		'default' => null
-	));
-
-	$ilDB->queryF(
-		"UPDATE tst_tests SET password_enabled = %s WHERE LENGTH(password) > %s",
-		array('integer', 'integer'), array(1, 0)
-	);
-
-	$ilDB->queryF(
-		"UPDATE tst_tests SET password_enabled = %s WHERE LENGTH(password) = %s OR LENGTH(password) IS NULL",
-		array('integer', 'integer'), array(0, 0)
-	);
-}
-?>
-<#4468>
-<?php
-if(!$ilDB->tableColumnExists('tst_tests','limit_users_enabled'))
-{
-	$ilDB->addTableColumn('tst_tests', 'limit_users_enabled', array(
-		'type' => 'integer',
-		'length' => 1,
-		'notnull' => false,
-		'default' => null
-	));
-
-	$ilDB->queryF(
-		"UPDATE tst_tests SET limit_users_enabled = %s WHERE allowedusers IS NOT NULL AND allowedusers > %s",
-		array('integer', 'integer'), array(1, 0)
-	);
-
-	$ilDB->queryF(
-		"UPDATE tst_tests SET limit_users_enabled = %s WHERE allowedusers IS NULL OR allowedusers <= %s",
-		array('integer', 'integer'), array(0, 0)
-	);
-}
-?>
-<#4469>
-<?php
-// @ukonhle: Please do not commit empty database steps ;-)
-?>
-<#4470>
-<?php
-$ilDB->queryF(
-	'DELETE FROM settings WHERE keyword = %s',
-	array('text'),
-	array('ps_export_scorm')
-);
-$ilDB->queryF(
-	'INSERT INTO settings (module, keyword, value) VALUES (%s,%s,%s)',
-	array('text','text','text'),
-	array('common','ps_export_scorm','1')
-);
-?>
-<#4471>
-<?php
-$ilDB->manipulate('DELETE FROM addressbook WHERE login NOT IN(SELECT login FROM usr_data) AND email IS NULL');
-$ilDB->manipulate(
-	'DELETE FROM addressbook_mlist_ass WHERE addr_id NOT IN(
-		SELECT addr_id FROM addressbook
-	)'
-);
-?>
-<#4472>
-<?php
-	if(!$ilDB->indexExistsByFields('page_question',array('page_parent_type','page_id', 'page_lang')))
-	{
-		$ilDB->addIndex('page_question',array('page_parent_type','page_id', 'page_lang'),'i1');
-	}
-<<<<<<< HEAD
-	
-	
-	
-
-
-//////////////////////////////////////////////////////////////////
-//
-//      PLEASE DO  NOT ADD ANY ADDITIONAL STEPS IN THIS BRANCH
-//
-//      USE 5_0_hotfixes.php (and corresponding trunk steps) 
-//
-//////////////////////////////////////////////////////////////////
-
-
-
-=======
-?>
-<#4473>
-<?php
-	$ilCtrlStructureReader->getStructure();
-?>
-<#4474>
-<?php
-
-include_once('./Services/Migration/DBUpdate_3560/classes/class.ilDBUpdateNewObjectType.php');				
-$lp_type_id = ilDBUpdateNewObjectType::getObjectTypeId('svy');
-if($lp_type_id)
-{				
-	$src_ops_id = ilDBUpdateNewObjectType::getCustomRBACOperationId('write');	
-
-	// clone settings from "write" to "edit_learning_progress"
-	$tgt_ops_id = ilDBUpdateNewObjectType::getCustomRBACOperationId('edit_learning_progress');	
-	if($tgt_ops_id)
-	{
-		ilDBUpdateNewObjectType::addRBACOperation($lp_type_id, $tgt_ops_id);				
-		ilDBUpdateNewObjectType::cloneOperation('svy', $src_ops_id, $tgt_ops_id);
-	}
-
-	// clone settings from "write" to "read_learning_progress"
-	$tgt_ops_id = ilDBUpdateNewObjectType::getCustomRBACOperationId('read_learning_progress');	
-	if($tgt_ops_id)
-	{
-		ilDBUpdateNewObjectType::addRBACOperation($lp_type_id, $tgt_ops_id);		
-		ilDBUpdateNewObjectType::cloneOperation('svy', $src_ops_id, $tgt_ops_id);
-	}
-}	
-
-?>
-<#4475>
-<?php
-
-if($ilDB->tableColumnExists('obj_stat', 'tstamp'))
-{
-	$ilDB->dropTableColumn('obj_stat', 'tstamp');
-}
-
-?>
-<#4476>
-<?php
-if(!$ilDB->uniqueConstraintExists('usr_data', array('login')))
-{
-	$res = $ilDB->query("
-		SELECT COUNT(*) cnt
-		FROM (
-			SELECT login
-			FROM usr_data
-			GROUP BY login
-			HAVING COUNT(*) > 1
-		) duplicatelogins
-	");
-	$data = $ilDB->fetchAssoc($res);
-	if($data['cnt'] > 0)
-	{
-		echo "<pre>
-				Dear Administrator,
-
-				PLEASE READ THE FOLLOWING INSTRUCTIONS
-
-				The update process has been stopped due to data inconsistency reasons.
-				We found multiple ILIAS user accounts with the same login. You have to fix this issue manually.
-
-				Database table: usr_data
-				Field: login
-
-				You can determine these accounts by executing the following SQL statement:
-				SELECT * FROM usr_data WHERE login IN(SELECT login FROM usr_data GROUP BY login HAVING COUNT(*) > 1)
-
-				Please manipulate the affected records by choosing different login names.
-				If you try to rerun the update process, this warning will apear again if the issue is still not solved.
-
-				Best regards,
-				The ILIAS developers
-			</pre>";
-		exit();
-	}
-
-	$ilDB->addUniqueConstraint('usr_data', array('login'), 'uc1');
-}
-?>
-<#4477>
-<?php
-
-$query = "
-	UPDATE tst_rnd_quest_set_qpls SET pool_title = (
-		COALESCE(
-			(SELECT title FROM object_data WHERE obj_id = pool_fi), %s 
-		)
-	) WHERE pool_title IS NULL OR pool_title = %s
-";
-
-$ilDB->manipulateF($query, array('text', 'text'), array('*** unknown/deleted ***', ''));
-
-?>
-<#4478>
-<?php
-
-if( !$ilDB->tableColumnExists('tst_tests', 'broken'))
-{
-	$ilDB->addTableColumn('tst_tests', 'broken',
-		array(
-			'type' => 'integer',
-			'length' => 1,
-			'notnull' => false,
-			'default' => null
-		)
-	);
-
-	$ilDB->queryF("UPDATE tst_tests SET broken = %s", array('integer'), array(0));
-}
-
-?>
-<#4479>
-<?php
-$ilDB->manipulate("UPDATE style_data SET ".
-	" uptodate = ".$ilDB->quote(0, "integer")
-	);
-?>
-<#4480>
-<?php
-	$ilCtrlStructureReader->getStructure();
->>>>>>> 60b0a231
-?>
+<#4183>
+<?php
+	if (!$ilDB->tableColumnExists('il_poll', 'result_sort'))
+	{
+		$ilDB->addTableColumn('il_poll', 'result_sort', array(
+			"type" => "integer",
+			"notnull" => true,
+			"length" => 1,
+			"default" => 0
+		));
+	}
+?>
+<#4184>
+<?php
+	if (!$ilDB->tableColumnExists('il_poll', 'non_anon'))
+	{
+		$ilDB->addTableColumn('il_poll', 'non_anon', array(
+			"type" => "integer",
+			"notnull" => true,
+			"length" => 1,
+			"default" => 0
+		));
+	}
+?>
+<#4185>
+<?php
+
+if(!$ilDB->tableColumnExists('il_blog','abs_shorten')) 
+{
+    $ilDB->addTableColumn(
+        'il_blog',
+        'abs_shorten',
+        array(
+            'type' => 'integer',
+			'length' => 1,
+            'notnull' => false,
+            'default' => 0
+        ));
+}
+
+if(!$ilDB->tableColumnExists('il_blog','abs_shorten_len')) 
+{
+    $ilDB->addTableColumn(
+        'il_blog',
+        'abs_shorten_len',
+        array(
+            'type' => 'integer',
+			'length' => 2,
+            'notnull' => false,
+            'default' => 0
+        ));
+}
+
+if(!$ilDB->tableColumnExists('il_blog','abs_image')) 
+{
+    $ilDB->addTableColumn(
+        'il_blog',
+        'abs_image',
+        array(
+            'type' => 'integer',
+			'length' => 1,
+            'notnull' => false,
+            'default' => 0
+        ));
+}
+
+if(!$ilDB->tableColumnExists('il_blog','abs_img_width')) 
+{
+    $ilDB->addTableColumn(
+        'il_blog',
+        'abs_img_width',
+        array(
+            'type' => 'integer',
+			'length' => 2,
+            'notnull' => false,
+            'default' => 0
+        ));
+}
+
+if(!$ilDB->tableColumnExists('il_blog','abs_img_height')) 
+{
+    $ilDB->addTableColumn(
+        'il_blog',
+        'abs_img_height',
+        array(
+            'type' => 'integer',
+			'length' => 2,
+            'notnull' => false,
+            'default' => 0
+        ));
+}
+
+?>
+<#4186>
+<?php
+	$ilCtrlStructureReader->getStructure();
+?>
+<#4187>
+<?php
+
+if( !$ilDB->tableExists('usr_data_multi') )
+{
+	$ilDB->createTable('usr_data_multi', array(
+		'usr_id' => array(
+			'type' => 'integer',
+			'length' => 4,
+			'notnull' => true,
+			'default' => 0
+		),
+		'field_id' => array(
+			'type' => 'text',
+			'length' => 255,
+			'notnull' => true
+		),
+		'value' => array(
+			'type' => 'text',
+			'length' => 1000,
+			'notnull' => false,
+		)
+	));
+}
+
+?>
+<#4188>
+<?php
+
+// #12845
+$set = $ilDB->query("SELECT od.owner, prtf.id prtf_id, pref.value public".
+	", MIN(acl.object_id) acl_type".
+	" FROM usr_portfolio prtf".
+	" JOIN object_data od ON (od.obj_id = prtf.id".
+	" AND od.type = ".$ilDB->quote("prtf", "text").")".
+	" LEFT JOIN usr_portf_acl acl ON (acl.node_id = prtf.id)".
+	" LEFT JOIN usr_pref pref ON (pref.usr_id = od.owner".
+	" AND pref.keyword = ".$ilDB->quote("public_profile", "text").")".
+	" WHERE prtf.is_default = ".$ilDB->quote(1, "integer").
+	" GROUP BY od.owner, prtf.id, pref.value");
+while($row = $ilDB->fetchAssoc($set))
+{	
+	$acl_type = (int)$row["acl_type"];
+	$pref = trim($row["public"]);
+	$user_id = (int)$row["owner"];
+	$prtf_id = (int)$row["prtf_id"];
+	
+	if(!$user_id || !$prtf_id) // #12862
+	{
+		continue;
+	}
+	
+	// portfolio is not published, remove as profile
+	if($acl_type >= 0)
+	{
+		$ilDB->manipulate("UPDATE usr_portfolio".
+			" SET is_default = ".$ilDB->quote(0, "integer").
+			" WHERE id = ".$ilDB->quote($prtf_id, "integer"));		
+		$new_pref = "n";
+	}
+	// check if portfolio sharing matches user preference
+	else 
+	{		
+		// registered vs. published
+		$new_pref = ($acl_type < -1)
+			? "g"
+			: "y";		
+	}	
+	
+	if($pref)
+	{
+		if($pref != $new_pref)
+		{
+			$ilDB->manipulate("UPDATE usr_pref".
+				" SET value = ".$ilDB->quote($new_pref, "text").
+				" WHERE usr_id = ".$ilDB->quote($user_id, "integer").
+				" AND keyword = ".$ilDB->quote("public_profile", "text"));
+		}
+	}	
+	else
+	{
+		$ilDB->manipulate("INSERT INTO usr_pref (usr_id, keyword, value) VALUES".
+			" (".$ilDB->quote($user_id, "integer").
+			", ".$ilDB->quote("public_profile", "text").
+			", ".$ilDB->quote($new_pref, "text").")");
+	}	
+}
+
+?>
+
+<#4189>
+<?php
+$ilDB->modifyTableColumn(
+		'object_data', 
+		'title',
+		array(
+			"type" => "text", 
+			"length" => 255, 
+			"notnull" => false,
+			'fixed' => true
+		)
+	);
+?>
+
+<#4190>
+<?php
+
+$ilDB->modifyTableColumn(
+		'usr_pwassist', 
+		'pwassist_id',
+		array(
+			"type" => "text", 
+			"length" => 180, 
+			"notnull" => true,
+			'fixed' => true
+		)
+	);
+?>
+
+<#4191>
+<?php
+if( !$ilDB->tableColumnExists('tst_active', 'last_finished_pass') )
+{
+	$ilDB->addTableColumn('tst_active', 'last_finished_pass', array(
+		'type' => 'integer',
+		'length' => 4,
+		'notnull' => false,
+		'default' => null
+	));
+}
+?>
+
+<#4192>
+<?php
+
+if( !$ilDB->uniqueConstraintExists('tst_pass_result', array('active_fi', 'pass')) )
+{
+	$groupRes = $ilDB->query("
+		SELECT COUNT(*), active_fi, pass FROM tst_pass_result GROUP BY active_fi, pass HAVING COUNT(*) > 1
+	");
+
+	$ilSetting = new ilSetting();
+
+	$setting = $ilSetting->get('tst_passres_dupl_del_warning', 0);
+
+	while( $groupRow = $ilDB->fetchAssoc($groupRes) )
+	{
+		if(!$setting)
+		{
+			echo "<pre>
+				Dear Administrator,
+				
+				DO NOT REFRESH THIS PAGE UNLESS YOU HAVE READ THE FOLLOWING INSTRUCTIONS
+				
+				The update process has been stopped due to data security reasons.
+				A Bug has let to duplicate datasets in tst_pass_result table.
+				Duplicates have been detected in your installation.
+				
+				Please have a look at: http://www.ilias.de/mantis/view.php?id=12904
+				
+				You have the opportunity to review the data in question and apply 
+				manual fixes on your own risk.
+				
+				If you try to rerun the update process, this warning will be skipped.
+				The duplicates will be removed automatically by the criteria documented at Mantis #12904
+				
+				Best regards,
+				The Test Maintainers
+			</pre>";
+
+			$ilSetting->set('tst_passres_dupl_del_warning', 1);
+			exit;
+		}
+
+		$dataRes = $ilDB->queryF(
+			"SELECT * FROM tst_pass_result WHERE active_fi = %s AND pass = %s ORDER BY tstamp ASC",
+			array('integer', 'integer'), array($groupRow['active_fi'], $groupRow['pass'])
+		);
+
+		$passResults = array();
+		$latestTimstamp = 0;
+
+		while( $dataRow = $ilDB->fetchAssoc($dataRes) )
+		{
+			if( $latestTimstamp < $dataRow['tstamp'] )
+			{
+				$latestTimstamp = $dataRow['tstamp'];
+				$passResults = array();
+			}
+
+			$passResults[] = $dataRow;
+		}
+
+		$bestPointsRatio = 0;
+		$bestPassResult = null;
+
+		foreach($passResults as $passResult)
+		{
+			if( $passResult['maxpoints'] > 0 )
+			{
+				$pointsRatio = $passResult['points'] / $passResult['maxpoints'];
+			}
+			else
+			{
+				$pointsRatio = 0;
+			}
+
+			if( $bestPointsRatio <= $pointsRatio )
+			{
+				$bestPointsRatio = $pointsRatio;
+				$bestPassResult = $passResult;
+			}
+		}
+
+		$dataRes = $ilDB->manipulateF(
+			"DELETE FROM tst_pass_result WHERE active_fi = %s AND pass = %s",
+			array('integer', 'integer'), array($groupRow['active_fi'], $groupRow['pass'])
+		);
+
+		$ilDB->insert('tst_pass_result', array(
+			'active_fi' => array('integer', $bestPassResult['active_fi']),
+			'pass' => array('integer', $bestPassResult['pass']),
+			'points' => array('float', $bestPassResult['points']),
+			'maxpoints' => array('float', $bestPassResult['maxpoints']),
+			'questioncount' => array('integer', $bestPassResult['questioncount']),
+			'answeredquestions' => array('integer', $bestPassResult['answeredquestions']),
+			'workingtime' => array('integer', $bestPassResult['workingtime']),
+			'tstamp' => array('integer', $bestPassResult['tstamp']),
+			'hint_count' => array('integer', $bestPassResult['hint_count']),
+			'hint_points' => array('float', $bestPassResult['hint_points']),
+			'obligations_answered' => array('integer', $bestPassResult['obligations_answered']),
+			'exam_id' => array('text', $bestPassResult['exam_id'])
+		));
+	}
+
+	$ilDB->addUniqueConstraint('tst_pass_result', array('active_fi', 'pass'));
+}
+
+?>
+
+<#4193>
+<?php
+if( !$ilDB->uniqueConstraintExists('tst_sequence', array('active_fi', 'pass')) )
+{
+	$groupRes = $ilDB->query("
+		SELECT COUNT(*), active_fi, pass FROM tst_sequence GROUP BY active_fi, pass HAVING COUNT(*) > 1
+	");
+
+	$ilSetting = new ilSetting();
+
+	$setting = $ilSetting->get('tst_seq_dupl_del_warning', 0);
+
+	while( $groupRow = $ilDB->fetchAssoc($groupRes) )
+	{
+		if(!$setting)
+		{
+			echo "<pre>
+				Dear Administrator,
+				
+				DO NOT REFRESH THIS PAGE UNLESS YOU HAVE READ THE FOLLOWING INSTRUCTIONS
+				
+				The update process has been stopped due to data security reasons.
+				A Bug has let to duplicate datasets in tst_sequence table.
+				Duplicates have been detected in your installation.
+				
+				Please have a look at: http://www.ilias.de/mantis/view.php?id=12904
+				
+				You have the opportunity to review the data in question and apply 
+				manual fixes on your own risk.
+				
+				If you try to rerun the update process, this warning will be skipped.
+				The duplicates will be removed automatically by the criteria documented at Mantis #12904
+				
+				Best regards,
+				The Test Maintainers
+			</pre>";
+
+			$ilSetting->set('tst_seq_dupl_del_warning', 1);
+			exit;
+		}
+
+		$dataRes = $ilDB->queryF(
+			"SELECT * FROM tst_sequence WHERE active_fi = %s AND pass = %s ORDER BY tstamp DESC",
+			array('integer', 'integer'), array($groupRow['active_fi'], $groupRow['pass'])
+		);
+
+		while( $dataRow = $ilDB->fetchAssoc($dataRes) )
+		{
+			$ilDB->manipulateF(
+				"DELETE FROM tst_sequence WHERE active_fi = %s AND pass = %s",
+				array('integer', 'integer'), array($groupRow['active_fi'], $groupRow['pass'])
+			);
+
+			$ilDB->insert('tst_sequence', array(
+				'active_fi' => array('integer', $dataRow['active_fi']),
+				'pass' => array('integer', $dataRow['pass']),
+				'sequence' => array('text', $dataRow['sequence']),
+				'postponed' => array('text', $dataRow['postponed']),
+				'hidden' => array('text', $dataRow['hidden']),
+				'tstamp' => array('integer', $dataRow['tstamp'])
+			));
+
+			break;
+		}
+	}
+
+	$ilDB->addUniqueConstraint('tst_sequence', array('active_fi', 'pass'));
+}
+?>
+
+<#4194>
+<?php
+
+	$ilDB->dropIndexByFields('cal_auth_token',array('user_id'));
+
+?>
+
+<#4195>
+<?php
+
+	if(!$ilDB->indexExistsByFields('cal_shared',array('obj_id','obj_type')))
+	{
+		$ilDB->addIndex('cal_shared',array('obj_id','obj_type'),'i1');
+	}
+?>
+<#4196>
+<?php
+
+	$ilDB->dropIndexByFields('cal_entry_responsible',array('cal_id','user_id'));
+	$ilDB->addPrimaryKey('cal_entry_responsible',array('cal_id','user_id'));
+?>
+<#4197>
+<?php
+
+	$ilDB->dropIndexByFields('cal_entry_responsible',array('cal_id'));
+	$ilDB->dropIndexByFields('cal_entry_responsible',array('user_id'));
+	
+?>
+<#4198>
+<?php
+
+	$ilDB->dropIndexByFields('cal_cat_assignments',array('cal_id','cat_id'));
+	$ilDB->addPrimaryKey('cal_cat_assignments',array('cal_id','cat_id'));
+	
+?>
+
+<#4199>
+<?php
+	if(!$ilDB->indexExistsByFields('cal_entries',array('last_update')))
+	{
+		$ilDB->addIndex('cal_entries',array('last_update'),'i1');
+	}
+?>
+<#4200>
+<?php
+
+	$query = 'SELECT value from settings where module = '.$ilDB->quote('common','text').
+			'AND keyword = '.$ilDB->quote('main_tree_impl','text');
+	$res = $ilDB->query($query);
+	
+	$tree_impl = 'ns';
+	while ($row = $res->fetchRow(DB_FETCHMODE_OBJECT))
+	{
+		$tree_impl = $row->value;
+	}
+	
+	if($tree_impl == 'mp')
+	{
+		if(!$ilDB->indexExistsByFields('tree',array('path')))
+		{
+			$ilDB->dropIndexByFields('tree',array('lft'));
+			$ilDB->addIndex('tree',array('path'),'i4');
+		}
+	}
+?>
+<#4201>
+<?php
+	if(!$ilDB->indexExistsByFields('booking_reservation',array('user_id')))
+	{
+		$ilDB->addIndex('booking_reservation',array('user_id'),'i1');
+	}
+?>
+<#4202>
+<?php
+	if(!$ilDB->indexExistsByFields('booking_reservation',array('object_id')))
+	{
+		$ilDB->addIndex('booking_reservation',array('object_id'),'i2');
+	}
+?>
+<#4203>
+<?php
+	if(!$ilDB->indexExistsByFields('cal_entries',array('context_id')))
+	{
+		$ilDB->addIndex('cal_entries',array('context_id'),'i2');
+	}
+?>
+<#4204>
+<?php
+if( !$ilDB->tableColumnExists('il_poll', 'show_results_as') )
+{
+    $ilDB->addTableColumn('il_poll', 'show_results_as', array(
+        'type' => 'integer',
+        'length' => 1,
+        'notnull' => true,
+        'default' => 1
+    ));
+}
+if( !$ilDB->tableColumnExists('il_poll', 'show_comments') )
+{
+    $ilDB->addTableColumn('il_poll', 'show_comments', array(
+        'type' => 'integer',
+        'length' => 1,
+        'notnull' => true,
+        'default' => 0
+    ));
+}
+?>
+<#4205>
+<?php
+
+	$ilDB->modifyTableColumn(
+			'usr_data', 
+			'ext_account',
+			array(
+				"type" => "text", 
+				"length" => 250, 
+				"notnull" => false,
+				'fixed' => false
+			)
+		);
+?>
+<#4206>
+
+<?php
+
+	$ilDB->modifyTableColumn(
+			'usr_session', 
+			'session_id',
+			array(
+				"type" => "text", 
+				"length" => 250, 
+				"notnull" => true,
+				'fixed' => false
+			)
+		);
+?>
+<#4207>
+		<?php
+		// Get defective active-id sequences by finding active ids lower than zero. The abs of the low-pass is the count of the holes
+		// in the sequence.
+		$result = $ilDB->query('SELECT active_fi, min(pass) pass FROM tst_pass_result WHERE pass < 0 GROUP BY active_fi');
+		$broken_sequences = array();
+
+		while ( $row = $ilDB->fetchAssoc($result) )
+		{
+			$broken_sequences[] = array('active' => $row['active'], 'holes' => abs($row['pass']));
+		}
+
+		$stmt_inc_pass_res 	= $ilDB->prepareManip('UPDATE tst_pass_result 	SET pass = pass + 1 WHERE active_fi = ?', array('integer'));
+		$stmt_inc_man_fb 	= $ilDB->prepareManip('UPDATE tst_manual_fb 	SET pass = pass + 1 WHERE active_fi = ?', array('integer'));
+		$stmt_inc_seq 		= $ilDB->prepareManip('UPDATE tst_sequence 		SET pass = pass + 1 WHERE active_fi = ?', array('integer'));
+		$stmt_inc_sol 		= $ilDB->prepareManip('UPDATE tst_solutions 	SET pass = pass + 1 WHERE active_fi = ?', array('integer'));
+		$stmt_inc_times 	= $ilDB->prepareManip('UPDATE tst_times 		SET pass = pass + 1 WHERE active_fi = ?', array('integer'));
+
+		$stmt_sel_passes 	= $ilDB->prepare('SELECT pass FROM tst_pass_result WHERE active_fi = ? ORDER BY pass', array('integer'));
+
+		$stmt_dec_pass_res 	= $ilDB->prepareManip('UPDATE tst_pass_result 	SET pass = pass - 1 WHERE active_fi = ? AND pass > ?', array('integer', 'integer'));
+		$stmt_dec_man_fb 	= $ilDB->prepareManip('UPDATE tst_manual_fb 	SET pass = pass - 1 WHERE active_fi = ? AND pass > ?', array('integer', 'integer'));
+		$stmt_dec_seq 		= $ilDB->prepareManip('UPDATE tst_sequence 		SET pass = pass - 1 WHERE active_fi = ? AND pass > ?', array('integer', 'integer'));
+		$stmt_dec_sol 		= $ilDB->prepareManip('UPDATE tst_solutions 	SET pass = pass - 1 WHERE active_fi = ? AND pass > ?', array('integer', 'integer'));
+		$stmt_dec_times 	= $ilDB->prepareManip('UPDATE tst_times 		SET pass = pass - 1 WHERE active_fi = ? AND pass > ?', array('integer', 'integer'));
+
+		// Iterate over affected passes
+		foreach ( $broken_sequences as $broken_sequence )
+		{
+			// Recreate the unbroken, pre-renumbering state by incrementing all passes on all affected tables for the detected broken active_fi.
+			for($i = 1; $i <= $broken_sequence['holes']; $i++)
+			{
+				$ilDB->execute($stmt_inc_pass_res,	array($broken_sequence['active']));
+				$ilDB->execute($stmt_inc_man_fb, 	array($broken_sequence['active']));
+				$ilDB->execute($stmt_inc_seq, 		array($broken_sequence['active']));
+				$ilDB->execute($stmt_inc_sol, 		array($broken_sequence['active']));
+				$ilDB->execute($stmt_inc_times, 	array($broken_sequence['active']));
+			}
+
+			// Detect the holes and renumber correctly on all affected tables.
+			for($i = 1; $i <= $broken_sequence['holes']; $i++)
+			{
+				$result = $ilDB->execute($stmt_sel_passes, array($broken_sequence['active']));
+				$index = 0;
+				while($row = $ilDB->fetchAssoc($result))
+				{
+					if ($row['pass'] == $index)
+					{
+						$index++;
+						continue;
+					}
+
+					// Reaching here, there is a missing index, now decrement all higher passes, preserving additional holes.
+					$ilDB->execute($stmt_dec_pass_res, 	array($broken_sequence['active'], $index));
+					$ilDB->execute($stmt_dec_man_fb, 	array($broken_sequence['active'], $index));
+					$ilDB->execute($stmt_dec_seq, 		array($broken_sequence['active'], $index));
+					$ilDB->execute($stmt_dec_sol, 		array($broken_sequence['active'], $index));
+					$ilDB->execute($stmt_dec_times, 	array($broken_sequence['active'], $index));
+					break;
+					// Hole detection will start over.
+				}
+			}
+		}
+		?>
+<#4208>
+<?php
+
+if( !$ilDB->tableExists('tmp_tst_to_recalc') )
+{
+	$ilDB->createTable('tmp_tst_to_recalc', array(
+		'active_fi' => array(
+			'type' => 'integer',
+			'length' => 4,
+			'notnull' => true,
+			'default' => 0
+		),
+		'pass' => array(
+			'type' => 'integer',
+			'length' => 4,
+			'notnull' => true,
+			'default' => -1
+		)
+	));
+
+	$ilDB->addUniqueConstraint('tmp_tst_to_recalc', array('active_fi', 'pass'));
+}
+
+$groupQuery = "
+			SELECT      tst_test_result.active_fi,
+						tst_test_result.question_fi,
+						tst_test_result.pass,
+						MAX(test_result_id) keep_id
+			
+			FROM        tst_test_result
+
+            INNER JOIN  tst_active
+            ON          tst_active.active_id = tst_test_result.active_fi
+			
+            INNER JOIN  tst_tests
+            ON          tst_tests.test_id = tst_active.test_fi
+			
+            INNER JOIN  object_data
+            ON          object_data.obj_id = tst_tests.obj_fi
+
+            WHERE       object_data.type = %s
+			
+			GROUP BY    tst_test_result.active_fi,
+						tst_test_result.question_fi,
+						tst_test_result.pass
+			
+			HAVING      COUNT(*) > 1
+		";
+
+$numQuery = "SELECT COUNT(*) num FROM ($groupQuery) tbl";
+$numRes = $ilDB->queryF($numQuery, array('text'), array('tst'));
+$numRow = $ilDB->fetchAssoc($numRes);
+
+$ilSetting = new ilSetting();
+$setting = $ilSetting->get('tst_test_results_dupl_del_warn', 0);
+
+if( (int)$numRow['num'] && !(int)$setting )
+{
+	echo "<pre>
+
+		Dear Administrator,
+		
+		DO NOT REFRESH THIS PAGE UNLESS YOU HAVE READ THE FOLLOWING INSTRUCTIONS
+		
+		The update process has been stopped due to data security reasons.
+		A Bug has let to duplicate datasets in \"tst_test_result\" table.
+		Duplicates have been detected in your installation.
+		
+		Please have a look at: http://www.ilias.de/mantis/view.php?id=8992#c27369
+		
+		You have the opportunity to review the data in question and apply 
+		manual fixes on your own risk.
+		If you change any data manually, make sure to also add an entry in the table \"tmp_tst_to_recalc\"
+		for each active_fi/pass combination that is involved.
+		The required re-calculation of related result aggregations won't be triggered otherwise.
+		
+		If you try to rerun the update process, this warning will be skipped.
+		The remaining duplicates will be removed automatically by the criteria documented at Mantis #8992
+		
+		Best regards,
+		The Test Maintainers
+		
+	</pre>";
+
+	$ilSetting->set('tst_test_results_dupl_del_warn', 1);
+	exit;
+}
+
+if( (int)$numRow['num'] )
+{
+	$groupRes = $ilDB->queryF($groupQuery, array('text'), array('tst'));
+
+	$deleteStmt = $ilDB->prepareManip(
+		"DELETE FROM tst_test_result WHERE active_fi = ? AND pass = ? AND question_fi = ? AND test_result_id != ?",
+		array('integer', 'integer', 'integer', 'integer')
+	);
+
+	while( $groupRow = $ilDB->fetchAssoc($groupRes) )
+	{
+		$pkCols = array(
+			'active_fi' => array('integer', $groupRow['active_fi']),
+			'pass' => array('integer', $groupRow['pass'])
+		);
+		
+		$ilDB->replace('tmp_tst_to_recalc', $pkCols, array());
+
+		$ilDB->execute($deleteStmt, array(
+			$groupRow['active_fi'], $groupRow['pass'], $groupRow['question_fi'], $groupRow['keep_id']
+		));
+	}
+}
+
+?>
+<#4209>
+<?php
+
+if( $ilDB->tableExists('tmp_tst_to_recalc') )
+{
+	$deleteStmt = $ilDB->prepareManip(
+		"DELETE FROM tmp_tst_to_recalc WHERE active_fi = ? AND pass = ?", array('integer', 'integer')
+	);
+	
+	$res = $ilDB->query("
+			SELECT		tmp_tst_to_recalc.*,
+						tst_tests.obligations_enabled,
+						tst_tests.question_set_type,
+						tst_tests.obj_fi,
+						tst_tests.pass_scoring
+	
+			FROM		tmp_tst_to_recalc
+	
+			INNER JOIN  tst_active
+			ON          tst_active.active_id = tmp_tst_to_recalc.active_fi
+			
+			INNER JOIN  tst_tests
+			ON          tst_tests.test_id = tst_active.test_fi
+	");
+
+	require_once 'Services/Migration/DBUpdate_4209/classes/class.DBUpdateTestResultCalculator.php';
+
+	while( $row = $ilDB->fetchAssoc($res) )
+	{
+		DBUpdateTestResultCalculator::_updateTestPassResults(
+			$row['active_fi'], $row['pass'], $row['obligations_enabled'],
+			$row['question_set_type'], $row['obj_fi']
+		);
+
+		DBUpdateTestResultCalculator::_updateTestResultCache(
+			$row['active_fi'], $row['pass_scoring']
+		);
+		
+		$ilDB->execute($deleteStmt, array($row['active_fi'], $row['pass']));
+	}
+	
+	$ilDB->dropTable('tmp_tst_to_recalc');
+}
+
+?>
+<#4210>
+<?php
+$ilSetting = new ilSetting();
+if ((int) $ilSetting->get('lm_qst_imap_migr_run') == 0)
+{
+	// get all imagemap questions in ILIAS learning modules or scorm learning modules
+	$set = $ilDB->query("SELECT pq.question_id FROM page_question pq JOIN qpl_qst_imagemap im ON (pq.question_id = im.question_fi) ".
+		" WHERE pq.page_parent_type = ".$ilDB->quote("lm", "text").
+		" OR pq.page_parent_type = ".$ilDB->quote("sahs", "text")
+	);
+	while ($rec = $ilDB->fetchAssoc($set))
+	{
+		// now cross-check against qpl_questions to ensure that this is neither a test nor a question pool question
+		$set2 = $ilDB->query("SELECT obj_fi FROM qpl_questions ".
+			" WHERE question_id = ".$ilDB->quote($rec["question_id"], "integer")
+		);
+		if ($rec2 = $ilDB->fetchAssoc($set2))
+		{
+			// this should not be the case for question pool or test questions
+			if ($rec2["obj_fi"] == 0)
+			{
+				$q = "UPDATE qpl_qst_imagemap SET ".
+					" is_multiple_choice = ".$ilDB->quote(1, "integer").
+					" WHERE question_fi = ".$ilDB->quote($rec["question_id"], "integer");
+				$ilDB->manipulate($q);
+			}
+		}
+	}
+	$ilSetting = new ilSetting();
+	$setting = $ilSetting->set('lm_qst_imap_migr_run', 1);
+}
+?>
+<#4211>
+<?php
+if( !$ilDB->tableColumnExists('qpl_a_cloze', 'gap_size') )
+{
+	$ilDB->addTableColumn('qpl_a_cloze', 'gap_size', array(
+		'type' => 'integer',
+		'length' => 4,
+		'notnull' => true,
+		'default' => 0
+	));
+}
+?>
+<#4212>
+<?php
+if( !$ilDB->tableColumnExists('qpl_qst_cloze', 'qpl_qst_cloze') )
+{
+	$ilDB->addTableColumn( 'qpl_qst_cloze', 'cloze_text', array('type' => 'clob') );
+
+	$clean_qst_txt = $ilDB->prepareManip('UPDATE qpl_questions SET question_text = "&nbsp;" WHERE question_id = ?', array('integer'));
+
+	$result = $ilDB->query('SELECT question_id, question_text FROM qpl_questions WHERE question_type_fi = 3');
+
+	/** @noinspection PhpAssignmentInConditionInspection */
+	while( $row = $ilDB->fetchAssoc($result) )
+	{
+		$ilDB->update(
+			'qpl_qst_cloze',
+			array(
+				'cloze_text'	=> array('clob', $row['question_text'] )
+			),
+			array(
+				'question_fi'	=> array('integer', $row['question_id'] )
+			)
+		);
+		$ilDB->execute($clean_qst_txt, $row['question_id'] );
+	}
+}
+?>
+<#4213>
+<?php
+$ilCtrlStructureReader->getStructure();
+?>
+<#4214>
+<?php
+if( !$ilDB->tableColumnExists('qpl_qst_matching', 'matching_mode') )
+{
+	$ilDB->addTableColumn('qpl_qst_matching', 'matching_mode', array(
+		'type' => 'text',
+		'length' => 3,
+		'notnull' => false,
+		'default' => null
+	));
+
+	$ilDB->manipulateF(
+		'UPDATE qpl_qst_matching SET matching_mode = %s',
+		array('text'), array('1:1')
+	);
+}
+
+if( $ilDB->tableColumnExists('qpl_qst_matching', 'element_height') )
+{
+	$ilDB->dropTableColumn('qpl_qst_matching', 'element_height');
+}
+?>
+<#4215>
+<?php
+$ilCtrlStructureReader->getStructure();
+?>
+<#4216>
+<?php
+// REMOVED: is done at #4220 in an abstracted way
+// Bibliographic Module: Increase the allowed text-size for attributes from 512 to 4000
+// $ilDB->query('ALTER TABLE il_bibl_attribute MODIFY value VARCHAR(4000)');
+?>
+<#4217>
+<?php
+    /* Introduce new DataCollection features
+        - Comments on records
+        - Default sort-field & sort-order
+    */
+    if(!$ilDB->tableColumnExists('il_dcl_table','default_sort_field_id')) {
+        $ilDB->addTableColumn(
+            'il_dcl_table',
+            'default_sort_field_id',
+            array(
+                'type' => 'text',
+                'length' => 16,
+                'notnull' => true,
+                'default' => '0',
+            ));
+    }
+    if(!$ilDB->tableColumnExists('il_dcl_table','default_sort_field_order')) {
+        $ilDB->addTableColumn(
+            'il_dcl_table',
+            'default_sort_field_order',
+            array(
+                'type' => 'text',
+                'length' => 4,
+                'notnull' => true,
+                'default' => 'asc',
+            ));
+    }
+    if(!$ilDB->tableColumnExists('il_dcl_table','public_comments')) {
+        $ilDB->addTableColumn(
+            'il_dcl_table',
+            'public_comments',
+            array(
+                'type' => 'integer',
+                'length' => 4,
+                'notnull' => true,
+                'default' => 0,
+            ));
+    }
+?>
+<#4218>
+<?php
+if(!$ilDB->tableColumnExists('il_dcl_table','view_own_records_perm')) {
+    $ilDB->addTableColumn(
+        'il_dcl_table',
+        'view_own_records_perm',
+        array(
+            'type' => 'integer',
+            'length' => 4,
+            'notnull' => true,
+            'default' => 0,
+        ));
+}
+?>
+<#4219>
+<?php
+$ilCtrlStructureReader->getStructure();
+?>
+<#4220>
+<?php
+// Bibliographic Module: Increase the allowed text-size for attributes from 512 to 4000
+$ilDB->modifyTableColumn("il_bibl_attribute", "value", array("type" => "text", "length" => 4000));
+?>
+<#4221>
+<?php
+
+if( !$ilDB->tableExists('adv_md_values_text') )
+{
+	$ilDB->renameTable('adv_md_values', 'adv_md_values_text');
+}
+
+?>
+<#4222>
+<?php
+
+if( !$ilDB->tableExists('adv_md_values_int') )
+{
+	$ilDB->createTable('adv_md_values_int', array(
+		'obj_id' => array(
+			'type' => 'integer',
+			'length' => 4,
+			'notnull' => true,
+			'default' => 0
+		),
+		'sub_type' => array(
+			'type' => 'text',
+			'length' => 10,
+			'notnull' => true,
+			'default' => "-"
+		),
+		'sub_id' => array(
+			'type' => 'integer',
+			'length' => 4,
+			'notnull' => true,
+			'default' => 0
+		),
+		'field_id' => array(
+			'type' => 'integer',
+			'length' => 4,
+			'notnull' => true,
+			'default' => 0
+		),
+		'value' => array(
+			'type' => 'integer',
+			'length' => 4,
+			'notnull' => false
+		)	
+	));
+		
+	$ilDB->addPrimaryKey('adv_md_values_int', array('obj_id', 'sub_type', 'sub_id', 'field_id'));
+}
+
+?>
+<#4223>
+<?php
+
+if( !$ilDB->tableExists('adv_md_values_float') )
+{
+	$ilDB->createTable('adv_md_values_float', array(
+		'obj_id' => array(
+			'type' => 'integer',
+			'length' => 4,
+			'notnull' => true,
+			'default' => 0
+		),
+		'sub_type' => array(
+			'type' => 'text',
+			'length' => 10,
+			'notnull' => true,
+			'default' => "-"
+		),
+		'sub_id' => array(
+			'type' => 'integer',
+			'length' => 4,
+			'notnull' => true,
+			'default' => 0
+		),
+		'field_id' => array(
+			'type' => 'integer',
+			'length' => 4,
+			'notnull' => true,
+			'default' => 0
+		),
+		'value' => array(
+			'type' => 'float',			
+			'notnull' => false
+		)	
+	));
+		
+	$ilDB->addPrimaryKey('adv_md_values_float', array('obj_id', 'sub_type', 'sub_id', 'field_id'));
+}
+
+?>
+<#4224>
+<?php
+
+if( !$ilDB->tableExists('adv_md_values_date') )
+{
+	$ilDB->createTable('adv_md_values_date', array(
+		'obj_id' => array(
+			'type' => 'integer',
+			'length' => 4,
+			'notnull' => true,
+			'default' => 0
+		),
+		'sub_type' => array(
+			'type' => 'text',
+			'length' => 10,
+			'notnull' => true,
+			'default' => "-"
+		),
+		'sub_id' => array(
+			'type' => 'integer',
+			'length' => 4,
+			'notnull' => true,
+			'default' => 0
+		),
+		'field_id' => array(
+			'type' => 'integer',
+			'length' => 4,
+			'notnull' => true,
+			'default' => 0
+		),
+		'value' => array(
+			'type' => 'date',			
+			'notnull' => false
+		)	
+	));
+		
+	$ilDB->addPrimaryKey('adv_md_values_date', array('obj_id', 'sub_type', 'sub_id', 'field_id'));
+}
+
+?>
+<#4225>
+<?php
+
+if( !$ilDB->tableExists('adv_md_values_datetime') )
+{
+	$ilDB->createTable('adv_md_values_datetime', array(
+		'obj_id' => array(
+			'type' => 'integer',
+			'length' => 4,
+			'notnull' => true,
+			'default' => 0
+		),
+		'sub_type' => array(
+			'type' => 'text',
+			'length' => 10,
+			'notnull' => true,
+			'default' => "-"
+		),
+		'sub_id' => array(
+			'type' => 'integer',
+			'length' => 4,
+			'notnull' => true,
+			'default' => 0
+		),
+		'field_id' => array(
+			'type' => 'integer',
+			'length' => 4,
+			'notnull' => true,
+			'default' => 0
+		),
+		'value' => array(
+			'type' => 'timestamp',			
+			'notnull' => false
+		)	
+	));
+		
+	$ilDB->addPrimaryKey('adv_md_values_datetime', array('obj_id', 'sub_type', 'sub_id', 'field_id'));
+}
+
+?>
+<#4226>
+<?php
+
+if( !$ilDB->tableExists('adv_md_values_location') )
+{
+	$ilDB->createTable('adv_md_values_location', array(
+		'obj_id' => array(
+			'type' => 'integer',
+			'length' => 4,
+			'notnull' => true,
+			'default' => 0
+		),
+		'sub_type' => array(
+			'type' => 'text',
+			'length' => 10,
+			'notnull' => true,
+			'default' => "-"
+		),
+		'sub_id' => array(
+			'type' => 'integer',
+			'length' => 4,
+			'notnull' => true,
+			'default' => 0
+		),
+		'field_id' => array(
+			'type' => 'integer',
+			'length' => 4,
+			'notnull' => true,
+			'default' => 0
+		),
+		'loc_lat' => array(
+			'type' => 'float',			
+			'notnull' => false
+		),
+		'loc_long' => array(
+			'type' => 'float',			
+			'notnull' => false
+		),
+		'loc_zoom' => array(
+			'type' => 'integer',			
+			'length' => 1,
+			'notnull' => false
+		)	
+	));
+		
+	$ilDB->addPrimaryKey('adv_md_values_location', array('obj_id', 'sub_type', 'sub_id', 'field_id'));
+}
+
+?>
+<#4227>
+<?php
+
+	if (!$ilDB->tableColumnExists('adv_md_values_location', 'disabled'))
+	{		
+		$ilDB->addTableColumn('adv_md_values_location', 'disabled', array(
+			"type" => "integer",
+			"length" => 1,
+			"notnull" => true,
+			"default" => 0
+		));
+	}
+	if (!$ilDB->tableColumnExists('adv_md_values_datetime', 'disabled'))
+	{		
+		$ilDB->addTableColumn('adv_md_values_datetime', 'disabled', array(
+			"type" => "integer",
+			"length" => 1,
+			"notnull" => true,
+			"default" => 0
+		));
+	}
+	if (!$ilDB->tableColumnExists('adv_md_values_date', 'disabled'))
+	{		
+		$ilDB->addTableColumn('adv_md_values_date', 'disabled', array(
+			"type" => "integer",
+			"length" => 1,
+			"notnull" => true,
+			"default" => 0
+		));
+	}
+	if (!$ilDB->tableColumnExists('adv_md_values_float', 'disabled'))
+	{		
+		$ilDB->addTableColumn('adv_md_values_float', 'disabled', array(
+			"type" => "integer",
+			"length" => 1,
+			"notnull" => true,
+			"default" => 0
+		));
+	}
+	if (!$ilDB->tableColumnExists('adv_md_values_int', 'disabled'))
+	{		
+		$ilDB->addTableColumn('adv_md_values_int', 'disabled', array(
+			"type" => "integer",
+			"length" => 1,
+			"notnull" => true,
+			"default" => 0
+		));
+	}
+	
+?>
+<#4228>
+<?php
+$ilCtrlStructureReader->getStructure();
+?>
+<#4229>
+<?php
+
+// moving date/datetime to proper adv_md-tables
+$field_map = array();
+
+$set = $ilDB->query("SELECT field_id,field_type FROM adv_mdf_definition".
+	" WHERE ".$ilDB->in("field_type", array(3,4), "", "integer"));
+while($row = $ilDB->fetchAssoc($set))
+{
+	$field_map[$row["field_id"]] = $row["field_type"];
+}
+
+if(sizeof($field_map))
+{
+	$set = $ilDB->query("SELECT * FROM adv_md_values_text".
+		" WHERE ".$ilDB->in("field_id", array_keys($field_map), "", "integer"));
+	while($row = $ilDB->fetchAssoc($set))
+	{
+		if($row["value"])
+		{
+			// date
+			if($field_map[$row["field_id"]] == 3)
+			{
+				$table = "adv_md_values_date";
+				$value = date("Y-m-d", $row["value"]);
+				$type = "date";
+			}
+			// datetime
+			else
+			{
+				$table = "adv_md_values_datetime";
+				$value = date("Y-m-d H:i:s", $row["value"]);
+				$type = "timestamp";
+			}
+			
+			$fields = array(
+				"obj_id" => array("integer", $row["obj_id"])
+				,"sub_type" => array("text", $row["sub_type"])
+				,"sub_id" => array("integer", $row["sub_id"])
+				,"field_id" => array("integer", $row["field_id"])				
+				,"disabled" => array("integer", $row["disabled"])
+				,"value" => array($type, $value)
+			);
+			
+			$ilDB->insert($table, $fields);
+		}		
+	}	
+	
+	$ilDB->manipulate("DELETE FROM adv_md_values_text".
+		" WHERE ".$ilDB->in("field_id", array_keys($field_map), "", "integer"));
+}
+
+?>
+<#4230>
+<?php
+
+if (!$ilDB->tableColumnExists('il_blog', 'keywords'))
+{		
+	$ilDB->addTableColumn('il_blog', 'keywords', array(
+		"type" => "integer",
+		"length" => 1,
+		"notnull" => true,
+		"default" => 1
+	));
+	$ilDB->addTableColumn('il_blog', 'authors', array(
+		"type" => "integer",
+		"length" => 1,
+		"notnull" => true,
+		"default" => 1
+	));
+	$ilDB->addTableColumn('il_blog', 'nav_mode', array(
+		"type" => "integer",
+		"length" => 1,
+		"notnull" => true,
+		"default" => 1
+	));
+	$ilDB->addTableColumn('il_blog', 'nav_list_post', array(
+		"type" => "integer",
+		"length" => 2,
+		"notnull" => true,
+		"default" => 10
+	));
+	$ilDB->addTableColumn('il_blog', 'nav_list_mon', array(
+		"type" => "integer",
+		"length" => 2,
+		"notnull" => false,
+		"default" => 0
+	));
+	$ilDB->addTableColumn('il_blog', 'ov_post', array(
+		"type" => "integer",
+		"length" => 2,
+		"notnull" => false,
+		"default" => 0
+	));
+}
+
+?>
+<#4231>
+<?php
+
+if (!$ilDB->tableColumnExists('il_blog', 'nav_order'))
+{	
+	$ilDB->addTableColumn('il_blog', 'nav_order', array(
+		"type" => "text",
+		"length" => 255,
+		"notnull" => false
+	));	
+}
+
+?>
+<#4232>
+<?php
+
+if (!$ilDB->tableColumnExists('svy_svy', 'own_results_view'))
+{	
+	$ilDB->addTableColumn('svy_svy', 'own_results_view', array(
+		"type" => "integer",
+		"length" => 1,
+		"notnull" => false,
+		"default" => 0
+	));	
+}
+if (!$ilDB->tableColumnExists('svy_svy', 'own_results_mail'))
+{	
+	$ilDB->addTableColumn('svy_svy', 'own_results_mail', array(
+		"type" => "integer",
+		"length" => 1,
+		"notnull" => false,
+		"default" => 0
+	));	
+}
+
+?>
+<#4233>
+<?php
+
+if (!$ilDB->tableColumnExists('exc_data', 'add_desktop'))
+{	
+	$ilDB->addTableColumn('exc_data', 'add_desktop', array(
+		"type" => "integer",
+		"length" => 1,
+		"notnull" => true,
+		"default" => 1
+	));	
+}
+
+?>
+<#4234>
+<?php
+if( !$ilDB->tableColumnExists('tst_dyn_quest_set_cfg', 'answer_filter_enabled') )
+{
+	$ilDB->addTableColumn('tst_dyn_quest_set_cfg', 'answer_filter_enabled', array(
+		'type' => 'integer',
+		'length' => 1,
+		'notnull' => false,
+		'default' => null
+	));
+}
+if( !$ilDB->tableColumnExists('tst_active', 'answerstatusfilter') )
+{
+	$ilDB->addTableColumn('tst_active', 'answerstatusfilter', array(
+		'type' => 'text',
+		'length' => 16,
+		'notnull' => false,
+		'default' => null
+	));
+}
+?>
+<#4235>
+<?php
+$ilCtrlStructureReader->getStructure();
+?>
+<#4236>
+<?php
+$ilCtrlStructureReader->getStructure();
+?>
+<#4237>
+<?php
+
+if( !$ilDB->tableExists('pg_amd_page_list') )
+{
+	$ilDB->createTable('pg_amd_page_list', array(
+		'id' => array(
+			'type' => 'integer',
+			'length' => 4,
+			'notnull' => true,
+			'default' => 0
+		),
+		'field_id' => array(
+			'type' => 'integer',
+			'length' => 4,
+			'notnull' => true,
+			'default' => 0
+		),
+		'data' => array(
+			'type' => 'text',
+			'length' => 4000,
+			'notnull' => false
+		),		
+	));
+		
+	$ilDB->addPrimaryKey('pg_amd_page_list', array('id', 'field_id'));
+	$ilDB->createSequence('pg_amd_page_list');
+}
+
+?>
+<#4238>
+<?php
+$ilCtrlStructureReader->getStructure();
+?>
+<#4239>
+<?php
+$ilCtrlStructureReader->getStructure();
+?>
+<#4240>
+<?php
+if( !$ilDB->tableColumnExists('tst_tests', 'skill_service') )
+{
+	$ilDB->addTableColumn('tst_tests', 'skill_service', array(
+		'type' => 'integer',
+		'length' => 1,
+		'notnull' => false,
+		'default' => null
+	));
+	
+	$ilDB->manipulateF(
+		'UPDATE tst_tests SET skill_service = %s',
+		array('integer'), array(0)
+	);
+}
+
+if( !$ilDB->tableExists('tst_skl_qst_assigns') )
+{
+	$ilDB->createTable('tst_skl_qst_assigns', array(
+		'test_fi' => array(
+			'type' => 'integer',
+			'length' => 4,
+			'notnull' => true,
+			'default' => 0
+		),
+		'question_fi' => array(
+			'type' => 'integer',
+			'length' => 4,
+			'notnull' => true,
+			'default' => 0
+		),
+		'skill_base_fi' => array(
+			'type' => 'integer',
+			'length' => 4,
+			'notnull' => true,
+			'default' => 0
+		),
+		'skill_tref_fi' => array(
+			'type' => 'integer',
+			'length' => 4,
+			'notnull' => true,
+			'default' => 0
+		),
+		'skill_points' => array(
+			'type' => 'integer',
+			'length' => 4,
+			'notnull' => true,
+			'default' => 0
+		)
+	));
+	
+	$ilDB->addPrimaryKey('tst_skl_qst_assigns', array('test_fi', 'question_fi', 'skill_base_fi', 'skill_tref_fi'));
+}
+
+if( !$ilDB->tableExists('tst_skl_thresholds') )
+{
+	$ilDB->createTable('tst_skl_thresholds', array(
+		'test_fi' => array(
+			'type' => 'integer',
+			'length' => 4,
+			'notnull' => true,
+			'default' => 0
+		),
+		'skill_base_fi' => array(
+			'type' => 'integer',
+			'length' => 4,
+			'notnull' => true,
+			'default' => 0
+		),
+		'skill_tref_fi' => array(
+			'type' => 'integer',
+			'length' => 4,
+			'notnull' => true,
+			'default' => 0
+		),
+		'skill_level_fi' => array(
+			'type' => 'integer',
+			'length' => 4,
+			'notnull' => true,
+			'default' => 0
+		),
+		'threshold' => array(
+			'type' => 'integer',
+			'length' => 4,
+			'notnull' => true,
+			'default' => 0
+		)
+	));
+	
+	$ilDB->addPrimaryKey('tst_skl_thresholds', array('test_fi', 'skill_base_fi', 'skill_tref_fi', 'skill_level_fi'));
+}
+
+if( !$ilDB->tableColumnExists('tst_active', 'last_finished_pass') )
+{
+	$ilDB->addTableColumn('tst_active', 'last_finished_pass', array(
+		'type' => 'integer',
+		'length' => 4,
+		'notnull' => false,
+		'default' => null
+	));
+}
+?>
+<#4241>
+<?php
+if( !$ilDB->tableColumnExists('tst_tests', 'result_tax_filters') )
+{
+	$ilDB->addTableColumn('tst_tests', 'result_tax_filters', array(
+		'type' => 'text',
+		'length' => 255,
+		'notnull' => false,
+		'default' => null
+	));
+}
+?>
+<#4242>
+<?php
+$ilCtrlStructureReader->getStructure();
+?>
+
+<#4243>
+<?php
+if( !$ilDB->tableColumnExists('tst_test_rnd_qst', 'src_pool_def_fi') )
+{
+	$ilDB->addTableColumn('tst_test_rnd_qst', 'src_pool_def_fi', array(
+		'type' => 'integer',
+		'length' => 4,
+		'notnull' => false,
+		'default' => null
+	));
+}
+?>
+<#4244>
+<?php
+$ilCtrlStructureReader->getStructure();
+?>
+
+<#4245>
+<?php
+
+if(!$ilDB->tableExists('ecs_remote_user') )
+{
+	$ilDB->createTable('ecs_remote_user', array(
+		'eru_id' => array(
+			'type' => 'integer',
+			'length' => 4,
+			'notnull' => true,
+			'default' => 0
+		),
+		'sid' => array(
+			'type' => 'integer',
+			'length' => 4,
+			'notnull' => true,
+			'default' => 0
+		),
+		'mid' => array(
+			'type' => 'integer',
+			'length' => 4,
+			'notnull' => true,
+			'default' => 0
+		),
+		'usr_id' => array(
+			'type' => 'integer',
+			'length' => 4,
+			'notnull' => true,
+			'default' => 0
+		),
+		'remote_usr_id' => array(
+			'type' => 'integer',
+			'length' => 4,
+			'notnull' => true,
+			'default' => 0
+		)
+	));
+	$ilDB->addPrimaryKey('ecs_remote_user', array('eru_id'));
+	$ilDB->createSequence('ecs_remote_user');
+}
+?>
+<#4246>
+<?php
+
+if($ilDB->tableExists('ecs_remote_user'))
+{
+	$ilDB->dropTable('ecs_remote_user');
+}
+
+?>
+<#4247>
+<?php
+if(!$ilDB->tableExists('ecs_remote_user') )
+{
+	$ilDB->createTable('ecs_remote_user', array(
+		'eru_id' => array(
+			'type' => 'integer',
+			'length' => 4,
+			'notnull' => true,
+			'default' => 0
+		),
+		'sid' => array(
+			'type' => 'integer',
+			'length' => 4,
+			'notnull' => true,
+			'default' => 0
+		),
+		'mid' => array(
+			'type' => 'integer',
+			'length' => 4,
+			'notnull' => true,
+			'default' => 0
+		),
+		'usr_id' => array(
+			'type' => 'integer',
+			'length' => 4,
+			'notnull' => true,
+			'default' => 0
+		),
+		'remote_usr_id' => array(
+			'type' => 'text',
+			'length' => 50,
+			'notnull' => false,
+			'fixed' => TRUE
+		)
+	));
+	$ilDB->addPrimaryKey('ecs_remote_user', array('eru_id'));
+	$ilDB->createSequence('ecs_remote_user');
+}
+?>
+<#4248>
+<?php
+
+include_once('./Services/Migration/DBUpdate_3560/classes/class.ilDBUpdateNewObjectType.php');
+ilDBUpdateNewObjectType::addAdminNode('excs', 'Exercise Settings');
+
+?>
+<#4249>
+<?php
+
+if ($ilDB->tableColumnExists('exc_data', 'add_desktop'))
+{
+	$ilDB->dropTableColumn('exc_data', 'add_desktop');
+}
+
+?>
+<#4250>
+<?php
+if( !$ilDB->tableColumnExists('tst_tests', 'show_grading_status') )
+{
+	$ilDB->addTableColumn('tst_tests', 'show_grading_status', array(
+		'type' => 'integer',
+		'length' => 1,
+		'notnull' => false,
+		'default' => 0
+	));
+
+	$ilDB->queryF("UPDATE tst_tests SET show_grading_status = %s", array('integer'), array(1));
+}
+
+if( !$ilDB->tableColumnExists('tst_tests', 'show_grading_mark') )
+{
+	$ilDB->addTableColumn('tst_tests', 'show_grading_mark', array(
+		'type' => 'integer',
+		'length' => 1,
+		'notnull' => false,
+		'default' => 0
+	));
+
+	$ilDB->queryF("UPDATE tst_tests SET show_grading_mark = %s", array('integer'), array(1));
+}
+?>
+<#4251>
+<?php
+
+include_once('./Services/Migration/DBUpdate_3560/classes/class.ilDBUpdateNewObjectType.php');
+ilDBUpdateNewObjectType::addAdminNode('taxs', 'Taxonomy Settings');
+
+?>
+<#4252>
+<?php
+// Datacollection: Add formula fieldtype
+$ilDB->insert('il_dcl_datatype', array(
+        'id' => array('integer', 11),
+        'title' => array('text', 'formula'),
+        'ildb_type' => array('text', 'text'),
+        'storage_location' => array('integer', 0),
+        'sort' => array('integer', 90),
+    ));
+?>
+<#4253>
+<?php
+
+if( !$ilDB->tableColumnExists('booking_settings', 'ovlimit') )
+{
+	$ilDB->addTableColumn('booking_settings', 'ovlimit', array(
+		'type' => 'integer',
+		'length' => 1,
+		'notnull' => false
+	));
+}
+
+?>
+<#4254>
+<?php
+if( $ilDB->tableColumnExists('qpl_qst_essay', 'keyword_relation') )
+{
+	$ilDB->queryF(
+		"UPDATE qpl_qst_essay SET keyword_relation = %s WHERE keyword_relation = %s",
+		array('text', 'text'), array('non', 'none')
+	);
+}
+?>
+<#4255>
+    <?php
+    // Datacollection: Add formula fieldtype
+    $ilDB->insert('il_dcl_datatype_prop', array(
+        'id' => array('integer', 12),
+        'datatype_id' => array('integer', 11),
+        'title' => array('text', 'expression'),
+        'inputformat' => array('integer', 2),
+    ));
+?>
+<#4256>
+<?php
+if( !$ilDB->tableExists('wiki_stat') )
+{
+	$ilDB->createTable('wiki_stat', array(
+		'wiki_id' => array(
+			'type' => 'integer',
+			'length' => 4,
+			'notnull' => true
+		),
+		'ts' => array(
+			'type' => 'timestamp',
+			'notnull' => true
+		),
+		'num_pages' => array(
+			'type' => 'integer',
+			'length' => 4,
+			'notnull' => true
+		),
+		'del_pages' => array(
+			'type' => 'integer',
+			'length' => 4,
+			'notnull' => true
+		),
+		'avg_rating' => array(
+			'type' => 'integer',
+			'length' => 4,
+			'notnull' => true
+		)
+	));
+
+	$ilDB->addPrimaryKey('wiki_stat', array('wiki_id', 'ts'));
+}
+?>
+<#4257>
+<?php
+if( !$ilDB->tableExists('wiki_stat_page_user') )
+{
+	$ilDB->createTable('wiki_stat_page_user', array(
+		'wiki_id' => array(
+			'type' => 'integer',
+			'length' => 4,
+			'notnull' => true
+		),
+		'page_id' => array(
+			'type' => 'integer',
+			'length' => 4,
+			'notnull' => true
+		),
+		'user_id' => array(
+			'type' => 'integer',
+			'length' => 4,
+			'notnull' => true
+		),
+		'ts' => array(
+			'type' => 'timestamp',
+			'notnull' => true
+		),
+		'changes' => array(
+			'type' => 'integer',
+			'length' => 4,
+			'notnull' => true,
+			'default' => 0
+		),
+		'read_events' => array(
+			'type' => 'integer',
+			'length' => 4,
+			'notnull' => true,
+			'default' => 0
+		)
+	));
+
+	$ilDB->addPrimaryKey('wiki_stat_page_user', array('wiki_id', 'page_id', 'ts', 'user_id'));
+}
+?>
+<#4258>
+<?php
+if( !$ilDB->tableExists('wiki_stat_user') )
+{
+	$ilDB->createTable('wiki_stat_user', array(
+		'wiki_id' => array(
+			'type' => 'integer',
+			'length' => 4,
+			'notnull' => true
+		),
+		'user_id' => array(
+			'type' => 'integer',
+			'length' => 4,
+			'notnull' => true
+		),
+		'ts' => array(
+			'type' => 'timestamp',
+			'notnull' => true
+		),
+		'new_pages' => array(
+			'type' => 'integer',
+			'length' => 4,
+			'notnull' => true
+		)
+	));
+
+	$ilDB->addPrimaryKey('wiki_stat_user', array('wiki_id', 'user_id', 'ts'));
+}
+?>
+<#4259>
+<?php
+if( !$ilDB->tableExists('wiki_stat_page') )
+{
+	$ilDB->createTable('wiki_stat_page', array(
+		'wiki_id' => array(
+			'type' => 'integer',
+			'length' => 4,
+			'notnull' => true
+		),
+		'page_id' => array(
+			'type' => 'integer',
+			'length' => 4,
+			'notnull' => true
+		),
+		'ts' => array(
+			'type' => 'timestamp',
+			'notnull' => true
+		),
+		'int_links' => array(
+			'type' => 'integer',
+			'length' => 4,
+			'notnull' => true
+		),
+		'ext_links' => array(
+			'type' => 'integer',
+			'length' => 4,
+			'notnull' => true
+		),
+		'footnotes' => array(
+			'type' => 'integer',
+			'length' => 4,
+			'notnull' => true
+		),
+		'num_ratings' => array(
+			'type' => 'integer',
+			'length' => 4,
+			'notnull' => true
+		),
+		'num_words' => array(
+			'type' => 'integer',
+			'length' => 4,
+			'notnull' => true
+		),
+		'num_chars' => array(
+			'type' => 'integer',
+			'length' => 8,
+			'notnull' => true
+		),
+
+	));
+
+	$ilDB->addPrimaryKey('wiki_stat_page', array('wiki_id', 'page_id', 'ts'));
+}
+?>
+<#4260>
+<?php
+if( !$ilDB->tableColumnExists('wiki_stat_page', 'avg_rating') )
+{
+	$ilDB->addTableColumn('wiki_stat_page', 'avg_rating',
+		array(
+			'type' => 'integer',
+			'length' => 4,
+			'notnull' => true
+		));			
+}
+?>
+<#4261>
+<?php
+
+if( !$ilDB->tableColumnExists('wiki_stat', 'ts_day') )
+{
+	$ilDB->addTableColumn('wiki_stat', 'ts_day',
+		array(
+			'type' => 'text',
+			'length' => 10,
+			'fixed' => true,
+			'notnull' => false
+		));		
+	$ilDB->addTableColumn('wiki_stat', 'ts_hour',
+		array(
+			'type' => 'integer',
+			'length' => 1,
+			'notnull' => false
+		));			
+}
+
+if( !$ilDB->tableColumnExists('wiki_stat_page', 'ts_day') )
+{
+	$ilDB->addTableColumn('wiki_stat_page', 'ts_day',
+		array(
+			'type' => 'text',
+			'length' => 10,
+			'fixed' => true,
+			'notnull' => false
+		));		
+	$ilDB->addTableColumn('wiki_stat_page', 'ts_hour',
+		array(
+			'type' => 'integer',
+			'length' => 1,
+			'notnull' => false
+		));			
+}
+
+if( !$ilDB->tableColumnExists('wiki_stat_user', 'ts_day') )
+{
+	$ilDB->addTableColumn('wiki_stat_user', 'ts_day',
+		array(
+			'type' => 'text',
+			'length' => 10,
+			'fixed' => true,
+			'notnull' => false
+		));		
+	$ilDB->addTableColumn('wiki_stat_user', 'ts_hour',
+		array(
+			'type' => 'integer',
+			'length' => 1,
+			'notnull' => false
+		));			
+}
+
+if( !$ilDB->tableColumnExists('wiki_stat_page_user', 'ts_day') )
+{
+	$ilDB->addTableColumn('wiki_stat_page_user', 'ts_day',
+		array(
+			'type' => 'text',
+			'length' => 10,
+			'fixed' => true,
+			'notnull' => false
+		));		
+	$ilDB->addTableColumn('wiki_stat_page_user', 'ts_hour',
+		array(
+			'type' => 'integer',
+			'length' => 1,
+			'notnull' => false
+		));			
+}
+
+?>
+<#4262>
+<?php
+	if( !$ilDB->tableExists('wiki_page_template') )
+	{
+		$ilDB->createTable('wiki_page_template', array(
+			'wiki_id' => array(
+				'type' => 'integer',
+				'length' => 4,
+				'notnull' => true
+			),
+			'wpage_id' => array(
+				'type' => 'integer',
+				'length' => 4,
+				'notnull' => true
+			)
+		));
+
+		$ilDB->addPrimaryKey('wiki_page_template', array('wiki_id', 'wpage_id'));
+	}
+?>
+<#4263>
+<?php
+if(!$ilDB->tableColumnExists('wiki_page_template', 'new_pages') )
+{
+	$ilDB->addTableColumn('wiki_page_template', 'new_pages',
+		array(
+			'type' => 'integer',
+			'length' => 1,
+			'notnull' => true,
+			'default' => 0
+		));
+	$ilDB->addTableColumn('wiki_page_template', 'add_to_page',
+		array(
+			'type' => 'integer',
+			'length' => 1,
+			'notnull' => true,
+			'default' => 0
+		));
+}
+?>
+<#4264>
+<?php
+if(!$ilDB->tableColumnExists('il_wiki_data', 'empty_page_templ') )
+{
+	$ilDB->addTableColumn('il_wiki_data', 'empty_page_templ',
+		array(
+			'type' => 'integer',
+			'length' => 1,
+			'notnull' => true,
+			'default' => 1
+		));
+}
+?>
+<#4265>
+<?php
+
+if( !$ilDB->tableColumnExists('wiki_stat_page', 'deleted') )
+{	
+	$ilDB->addTableColumn('wiki_stat_page', 'deleted',
+		array(
+			'type' => 'integer',
+			'length' => 1,
+			'notnull' => true,
+			'default' => 0
+		));			
+}
+
+?>
+<#4266>
+<?php
+
+include_once('./Services/Migration/DBUpdate_3560/classes/class.ilDBUpdateNewObjectType.php');
+
+$wiki_type_id = ilDBUpdateNewObjectType::getObjectTypeId('wiki');
+if($wiki_type_id)
+{	
+	$new_ops_id = ilDBUpdateNewObjectType::addCustomRBACOperation('statistics_read', 'Read Statistics', 'object', 2200);
+	if($new_ops_id)
+	{
+		ilDBUpdateNewObjectType::addRBACOperation($wiki_type_id, $new_ops_id);
+		
+		$src_ops_id = ilDBUpdateNewObjectType::getCustomRBACOperationId('write');
+		if($src_ops_id)
+		{
+			ilDBUpdateNewObjectType::cloneOperation('wiki', $src_ops_id, $new_ops_id);
+		}
+	}
+}
+
+?>
+<#4267>
+<?php
+	$ilCtrlStructureReader->getStructure();
+?>
+<#4268>
+<?php
+    $ilDB->insert('il_dcl_datatype_prop', array(
+    'id' => array('integer', 13),
+    'datatype_id' => array('integer', 8),
+    'title' => array('text', 'display_action_menu'),
+    'inputformat' => array('integer', 4),
+    ));
+?>
+<#4269>
+<?php
+	$ilDB->modifyTableColumn(
+		'help_map',
+		'screen_id',
+		array(
+			"type" => "text",
+			"length" => 100,
+			"notnull" => false,
+			'fixed' => false
+		)
+	);
+?>
+<#4270>
+	<?php
+	$ilDB->modifyTableColumn(
+		'help_map',
+		'screen_sub_id',
+		array(
+			"type" => "text",
+			"length" => 100,
+			"notnull" => false,
+			'fixed' => false
+		)
+	);
+?>
+<#4271>
+<?php
+
+$client_id = basename(CLIENT_DATA_DIR);
+$web_path = ilUtil::getWebspaceDir().$client_id;
+$sec_path = $web_path."/sec";
+
+if(!file_exists($sec_path))
+{
+	ilUtil::makeDir($sec_path);
+}
+
+$mods = array("ilBlog", "ilPoll", "ilPortfolio");
+foreach($mods as $mod)
+{
+	$mod_path = $web_path."/".$mod;
+	if(file_exists($mod_path))
+	{
+		$mod_sec_path = $sec_path."/".$mod;
+		rename($mod_path, $mod_sec_path);
+	}
+}
+
+?>
+<#4272>
+<?php
+$ilCtrlStructureReader->getStructure();
+?>
+<#4273>
+<?php
+//$ilDB->insert('il_dcl_datatype_prop', array(
+//    'id' => array('integer', 14),
+//    'datatype_id' => array('integer', 2),
+//    'title' => array('text', 'link_detail_page'),
+//    'inputformat' => array('integer', 4),
+//));
+//$ilDB->insert('il_dcl_datatype_prop', array(
+//    'id' => array('integer', 15),
+//    'datatype_id' => array('integer', 9),
+//    'title' => array('text', 'link_detail_page'),
+//    'inputformat' => array('integer', 4),
+//));
+?>
+<#4274>
+<?php
+
+$ilDB->dropTable("ut_access"); // #13663
+
+?>
+<#4275>
+<?php
+
+if(!$ilDB->tableExists('obj_user_data_hist') )
+{
+	$ilDB->createTable('obj_user_data_hist', array(
+		'obj_id' => array(
+			'type' => 'integer',
+			'length' => 4,
+			'notnull' => true
+		),
+		'usr_id' => array(
+			'type' => 'integer',
+			'length' => 4,
+			'notnull' => true
+		),
+		'update_user' => array(
+			'type' => 'integer',
+			'length' => 4,
+			'notnull' => true
+		),
+		'editing_time' => array(
+			'type' => 'timestamp',
+			'notnull' => false
+		)
+	));
+	$ilDB->addPrimaryKey('obj_user_data_hist',array('obj_id','usr_id'));
+}
+
+?>
+<#4276>
+<?php
+if(!$ilDB->tableColumnExists('frm_threads', 'avg_rating'))
+{
+	$ilDB->addTableColumn('frm_threads', 'avg_rating',
+		array(
+			'type' => 'float',
+			'notnull' => true,
+			'default' => 0
+		));
+}
+?>
+<#4277>
+<?php
+$ilCtrlStructureReader->getStructure();
+?>
+<#4278>
+<?php
+if(!$ilDB->tableColumnExists('frm_settings', 'thread_rating'))
+{
+	$ilDB->addTableColumn('frm_settings', 'thread_rating',
+		array(
+			'type' => 'integer',
+			'length' => 1,
+			'notnull' => true,
+			'default' => 0
+		));
+}
+?>
+<#4279>
+<?php
+if(!$ilDB->tableColumnExists('exc_assignment', 'peer_file'))
+{
+	$ilDB->addTableColumn('exc_assignment', 'peer_file',
+		array(
+			'type' => 'integer',
+			'length' => 1,
+			'notnull' => false,
+			'default' => 0
+		));
+}
+?>
+<#4280>
+<?php
+if(!$ilDB->tableColumnExists('exc_assignment_peer', 'upload'))
+{
+	$ilDB->addTableColumn('exc_assignment_peer', 'upload',
+		array(
+			'type' => 'text',
+			'length' => 1000,
+			'notnull' => false,
+			'fixed' => false
+		));
+}
+?>
+<#4281>
+<?php
+if(!$ilDB->tableColumnExists('exc_assignment', 'peer_prsl'))
+{
+	$ilDB->addTableColumn('exc_assignment', 'peer_prsl',
+		array(
+			'type' => 'integer',
+			'length' => 1,
+			'notnull' => false,
+			'default' => 0
+		));
+}
+?>
+<#4282>
+<?php
+if(!$ilDB->tableColumnExists('exc_assignment', 'fb_date'))
+{
+	$ilDB->addTableColumn('exc_assignment', 'fb_date',
+		array(
+			'type' => 'integer',
+			'length' => 1,
+			'notnull' => true,
+			'default' => 1
+		));
+}
+?>
+<#4283>
+<?php
+if(!$ilDB->tableColumnExists('container_sorting_set', 'sort_direction'))
+{
+	$ilDB->addTableColumn('container_sorting_set', 'sort_direction',
+		array(
+			'type' => 'integer',
+			'length' => 1,
+			'notnull' => true,
+			'default' => 0
+		));
+}
+?>
+<#4284>
+<?php
+if( !$ilDB->tableExists('tst_seq_qst_checked') )
+{
+	$ilDB->createTable('tst_seq_qst_checked', array(
+		'active_fi' => array(
+			'type' => 'integer',
+			'length' => 4,
+			'notnull' => true,
+			'default' => 0
+		),
+		'pass' => array(
+			'type' => 'integer',
+			'length' => 4,
+			'notnull' => true,
+			'default' => 0
+		),
+		'question_fi' => array(
+			'type' => 'integer',
+			'length' => 4,
+			'notnull' => true,
+			'default' => 0
+		)
+	));
+
+	$ilDB->addPrimaryKey('tst_seq_qst_checked',array('active_fi','pass', 'question_fi'));
+}
+
+if( !$ilDB->tableColumnExists('tst_tests', 'inst_fb_answer_fixation') )
+{
+	$ilDB->addTableColumn('tst_tests', 'inst_fb_answer_fixation', array(
+		'type' => 'integer',
+		'length' => 1,
+		'notnull' => false,
+		'default' => null
+	));
+}
+?>
+<#4285>
+<?php
+if( !$ilDB->tableExists('container_sorting_bl') )
+{
+	$ilDB->createTable('container_sorting_bl', array(
+		'obj_id' => array(
+			'type' => 'integer',
+			'length' => 4,
+			'notnull' => true,
+			'default' => 0
+		),
+		'block_ids' => array(
+			'type' => 'text',
+			'length' => 4000,
+			'notnull' => false,
+		)
+	));
+
+	$ilDB->addPrimaryKey('container_sorting_bl',array('obj_id'));
+}
+?>
+<#4286>
+<?php
+$ilCtrlStructureReader->getStructure();
+?>
+<#4287>
+<?php
+
+include_once('./Services/Migration/DBUpdate_3560/classes/class.ilDBUpdateNewObjectType.php');
+
+$tgt_ops_id = ilDBUpdateNewObjectType::getCustomRBACOperationId("read_learning_progress");
+if(!$tgt_ops_id)
+{	
+	$tgt_ops_id = ilDBUpdateNewObjectType::addCustomRBACOperation('read_learning_progress', 'Read Learning Progress', 'object', 2300);
+}
+
+$src_ops_id = ilDBUpdateNewObjectType::getCustomRBACOperationId('edit_learning_progress');	
+if($src_ops_id && 
+	$tgt_ops_id)
+{			
+	// see ilObjectLP
+	$lp_types = array("crs", "grp", "fold", "lm", "htlm", "sahs", "tst", "exc", "sess");
+
+	foreach($lp_types as $lp_type)
+	{
+		$lp_type_id = ilDBUpdateNewObjectType::getObjectTypeId($lp_type);
+		if($lp_type_id)
+		{			
+			ilDBUpdateNewObjectType::addRBACOperation($lp_type_id, $tgt_ops_id);				
+			ilDBUpdateNewObjectType::cloneOperation($lp_type, $src_ops_id, $tgt_ops_id);
+		}
+	}
+}
+
+?>
+<#4288>
+<?php
+$ilCtrlStructureReader->getStructure();
+?>
+<#4289>
+<?php
+$def = array(
+		'type'    => 'integer',
+		'length'  => 1,
+		'notnull' => true,
+		'default' => 0
+	);
+$ilDB->addTableColumn("content_object", "progr_icons", $def);
+?>
+<#4290>
+<?php
+$def = array(
+		'type'    => 'integer',
+		'length'  => 1,
+		'notnull' => true,
+		'default' => 0
+	);
+$ilDB->addTableColumn("content_object", "store_tries", $def);
+?>
+<#4291>
+<?php
+	$query = 'DELETE FROM rbac_fa WHERE parent = '.$ilDB->quote(0,'integer');
+	$ilDB->manipulate($query);
+
+
+	$query = 'UPDATE rbac_fa f '.
+			'SET parent  = '.
+				'(SELECT t.parent FROM tree t where t.child = f.parent) '.
+			'WHERE f.parent != '.$ilDB->quote(8,'integer').' '.
+			'AND EXISTS (SELECT t.parent FROM tree t where t.child = f.parent) ';
+	$ilDB->manipulate($query);
+?>
+
+<#4292>
+<?php
+	$query = 'DELETE FROM rbac_templates WHERE parent = '.$ilDB->quote(0,'integer');
+	$ilDB->manipulate($query);
+
+	$query = 'UPDATE rbac_templates rt '.
+			'SET parent = '.
+			'(SELECT t.parent FROM tree t WHERE t.child = rt.parent) '.
+			'WHERE rt.parent != '.$ilDB->quote(8,'integer').' '.
+			'AND EXISTS (SELECT t.parent FROM tree t WHERE t.child = rt.parent) ';
+	$ilDB->manipulate($query);
+?>
+<#4293>
+<?php
+$def = array(
+		'type'    => 'integer',
+		'length'  => 1,
+		'notnull' => true,
+		'default' => 0
+	);
+$ilDB->addTableColumn("content_object", "restrict_forw_nav", $def);
+?>
+<#4294>
+<?php
+
+// category taxonomy custom blocks are obsolete
+$ilDB->manipulate("DELETE FROM il_custom_block".
+	" WHERE context_obj_type = ".$ilDB->quote("cat", "text").
+	" AND context_sub_obj_type = ".$ilDB->quote("tax", "text"));
+
+?>
+<#4295>
+<?php
+$ilCtrlStructureReader->getStructure();
+?>
+<#4296>
+<?php
+if( !$ilDB->tableColumnExists('container_sorting_set', 'new_items_position'))
+{
+	$def = array(
+		'type'    => 'integer',
+		'length'  => 1,
+		'notnull' => true,
+		'default' => 1
+	);
+	$ilDB->addTableColumn('container_sorting_set', 'new_items_position', $def);
+}
+
+if( !$ilDB->tableColumnExists('container_sorting_set', 'new_items_order'))
+{
+	$def = array(
+		'type'    => 'integer',
+		'length'  => 1,
+		'notnull' => true,
+		'default' => 0
+	);
+	$ilDB->addTableColumn('container_sorting_set', 'new_items_order', $def);
+}
+?>
+<#4297>
+<?php
+	$ilCtrlStructureReader->getStructure();
+?>
+<#4298>
+<?php
+if(!$ilDB->tableExists('usr_cron_mail_reminder'))
+{
+	$fields = array (
+		'usr_id'    => array(
+			'type'    => 'integer',
+			'length'  => 4,
+			'default' => 0,
+			'notnull' => true
+		),
+		'ts'   => array(
+			'type'    => 'integer',
+			'length'  => 4,
+			'default' => 0,
+			'notnull' => true
+		)
+	);
+	$ilDB->createTable('usr_cron_mail_reminder', $fields);
+	$ilDB->addPrimaryKey('usr_cron_mail_reminder', array('usr_id'));
+}
+?>
+<#4299>
+    <?php
+    if(!$ilDB->tableExists('orgu_types')) {
+        $fields = array (
+            'id'    => array ('type' => 'integer', 'length'  => 4,'notnull' => true, 'default' => 0),
+            'default_lang'   => array ('type' => 'text', 'notnull' => true, 'length' => 4, 'fixed' => false),
+            'icon'    => array ('type' => 'text', 'length'  => 256, 'notnull' => false),
+            'owner' => array('type' => 'integer', 'notnull' => true, 'length' => 4),
+            'create_date'  => array ('type' => 'timestamp'),
+            'last_update' => array('type' => 'timestamp'),
+        );
+        $ilDB->createTable('orgu_types', $fields);
+        $ilDB->addPrimaryKey('orgu_types', array('id'));
+        $ilDB->createSequence('orgu_types');
+    }
+    ?>
+<#4300>
+    <?php
+    if(!$ilDB->tableExists('orgu_data')) {
+        $fields = array (
+            'orgu_id'    => array ('type' => 'integer', 'length'  => 4,'notnull' => true, 'default' => 0),
+            'orgu_type_id'   => array ('type' => 'integer', 'notnull' => false, 'length' => 4),
+        );
+        $ilDB->createTable('orgu_data', $fields);
+        $ilDB->addPrimaryKey('orgu_data', array('orgu_id'));
+    }
+    ?>
+<#4301>
+    <?php
+    if(!$ilDB->tableExists('orgu_types_trans')) {
+        $fields = array (
+            'orgu_type_id'    => array ('type' => 'integer', 'length'  => 4,'notnull' => true),
+            'lang'   => array ('type' => 'text', 'notnull' => true, 'length' => 4),
+            'member'    => array ('type' => 'text', 'length'  => 32, 'notnull' => true),
+            'value' => array('type' => 'text', 'length' => 4000, 'notnull' => false),
+        );
+        $ilDB->createTable('orgu_types_trans', $fields);
+        $ilDB->addPrimaryKey('orgu_types_trans', array('orgu_type_id', 'lang', 'member'));
+    }
+    ?>
+<#4302>
+    <?php
+    $ilCtrlStructureReader->getStructure();
+    ?>
+<#4303>
+    <?php
+    if(!$ilDB->tableExists('orgu_types_adv_md_rec')) {
+        $fields = array (
+            'type_id'    => array ('type' => 'integer', 'length'  => 4,'notnull' => true),
+            'rec_id'   => array ('type' => 'integer', 'notnull' => true, 'length' => 4),
+        );
+        $ilDB->createTable('orgu_types_adv_md_rec', $fields);
+        $ilDB->addPrimaryKey('orgu_types_adv_md_rec', array('type_id', 'rec_id'));
+    }
+    ?>
+<#4304>
+<?php
+	$ilDB->modifyTableColumn(
+		'ecs_server',
+		'auth_pass',
+		array(
+			"type" => "text",
+			"length" => 128,
+			"notnull" => false,
+			'fixed' => false
+		)
+	);
+?>
+<#4305>
+<?php
+
+// #13822 
+include_once('./Services/Migration/DBUpdate_3560/classes/class.ilDBUpdateNewObjectType.php');
+ilDBUpdateNewObjectType::varchar2text('exc_assignment_peer', 'pcomment');
+
+?>
+<#4306>
+<?php
+/**
+ * @var $ilDB ilDB
+ */
+global $ilDB;
+
+$ilDB->modifyTableColumn('usr_data', 'passwd', array(
+	'type'    => 'text',
+	'length'  => 80,
+	'notnull' => false,
+	'default' => null
+));
+?>
+<#4307>
+<?php
+$ilDB->manipulateF(
+	'DELETE FROM settings WHERE keyword = %s',
+	array('text'),
+	array('usr_settings_export_password')
+);
+?>
+<#4308>
+<?php
+if(!$ilDB->tableColumnExists('usr_data', 'passwd_enc_type'))
+{
+	$ilDB->addTableColumn('usr_data', 'passwd_enc_type', array(
+		'type'    => 'text',
+		'length'  => 10,
+		'notnull' => false,
+		'default' => null
+	));
+}
+?>
+<#4309>
+<?php
+// We have to handle alle users with a password. We cannot rely on the auth_mode information.
+$ilDB->manipulateF('
+	UPDATE usr_data
+	SET passwd_enc_type = %s
+	WHERE (SUBSTR(passwd, 1, 4) = %s OR SUBSTR(passwd, 1, 4) = %s) AND passwd IS NOT NULL
+	',
+	array('text', 'text', 'text'),
+	array('bcrypt', '$2a$', '$2y$')
+);
+$ilDB->manipulateF('
+	UPDATE usr_data
+	SET passwd_enc_type = %s
+	WHERE SUBSTR(passwd, 1, 4) != %s AND SUBSTR(passwd, 1, 4) != %s AND LENGTH(passwd) = 32 AND passwd IS NOT NULL
+	',
+	array('text', 'text', 'text'),
+	array('md5', '$2a$', '$2y$')
+);
+?>
+<#4310>
+<?php
+if(!$ilDB->tableColumnExists('usr_data', 'passwd_salt'))
+{
+	$ilDB->addTableColumn('usr_data', 'passwd_salt', array(
+		'type'    => 'text',
+		'length'  => 32,
+		'notnull' => false,
+		'default' => null
+	));
+}
+?>
+<#4311>
+<?php
+if($ilDB->tableColumnExists('usr_data', 'i2passwd'))
+{
+	$ilDB->dropTableColumn('usr_data', 'i2passwd');
+}
+?>
+<#4312>
+<?php
+
+	$a_obj_id = array();
+	$a_scope_id = array();
+	$a_scope_id_one = array();
+	//select targetobjectiveid = cmi_gobjective.objective_id
+	$res = $ilDB->query('SELECT cp_mapinfo.targetobjectiveid 
+		FROM cp_package, cp_mapinfo, cp_node 
+		WHERE cp_package.global_to_system = 0 AND cp_package.obj_id = cp_node.slm_id AND cp_node.cp_node_id = cp_mapinfo.cp_node_id 
+		GROUP BY cp_mapinfo.targetobjectiveid');
+	while($data = $ilDB->fetchAssoc($res)) 
+	{
+		$a_obj_id[] = $data['targetobjectiveid'];
+	}
+	//make arrays
+	for ($i=0;$i<count($a_obj_id);$i++) {
+		$a_scope_id[$a_obj_id[$i]] = array();
+		$a_scope_id_one[$a_obj_id[$i]] = array();
+	}
+	//only global_to_system=0 -> should be updated
+	$res = $ilDB->query('SELECT cp_mapinfo.targetobjectiveid, cp_package.obj_id 
+		FROM cp_package, cp_mapinfo, cp_node 
+		WHERE cp_package.global_to_system = 0 AND cp_package.obj_id = cp_node.slm_id AND cp_node.cp_node_id = cp_mapinfo.cp_node_id');
+	while($data = $ilDB->fetchAssoc($res)) 
+	{
+		$a_scope_id[$data['targetobjectiveid']][] = $data['obj_id'];
+	}
+	//only global_to_system=1 -> should maintain
+	$res = $ilDB->query('SELECT cp_mapinfo.targetobjectiveid, cp_package.obj_id 
+		FROM cp_package, cp_mapinfo, cp_node 
+		WHERE cp_package.global_to_system = 1 AND cp_package.obj_id = cp_node.slm_id AND cp_node.cp_node_id = cp_mapinfo.cp_node_id');
+	while($data = $ilDB->fetchAssoc($res)) 
+	{
+		$a_scope_id_one[$data['targetobjectiveid']][] = $data['obj_id'];
+	}
+
+	//for all targetobjectiveid
+	for ($i=0;$i<count($a_obj_id);$i++) {
+		$a_toupdate = array();
+		//get old data without correct scope_id
+		$res = $ilDB->queryF(
+			"SELECT * FROM cmi_gobjective WHERE scope_id = %s AND objective_id = %s",
+			array('integer', 'text'),
+			array(0, $a_obj_id[$i])
+		);
+		while($data = $ilDB->fetchAssoc($res)) 
+		{
+			$a_toupdate[] = $data;
+		}
+		//check specific possible scope_ids with global_to_system=0 -> a_o
+		$a_o = $a_scope_id[$a_obj_id[$i]];
+		for ($z=0; $z<count($a_o); $z++) {
+			//for all existing entries
+			for ($y=0; $y<count($a_toupdate); $y++) {
+				$a_t=$a_toupdate[$y];
+				//only users attempted
+				$res = $ilDB->queryF('SELECT user_id FROM sahs_user WHERE obj_id=%s AND user_id=%s',
+					array('integer', 'integer'),
+					array($a_o[$z], $a_t['user_id'])
+				);
+				if($ilDB->numRows($res)) {
+				//check existing entry
+					$res = $ilDB->queryF('SELECT user_id FROM cmi_gobjective WHERE scope_id=%s AND user_id=%s AND objective_id=%s',
+						array('integer', 'integer','text'),
+						array($a_o[$z], $a_t['user_id'],$a_t['objective_id'])
+					);
+					if(!$ilDB->numRows($res)) {
+						$ilDB->manipulate("INSERT INTO cmi_gobjective (user_id, satisfied, measure, scope_id, status, objective_id, score_raw, score_min, score_max, progress_measure, completion_status) VALUES"
+						." (".$ilDB->quote($a_t['user_id'], "integer")
+						.", ".$ilDB->quote($a_t['satisfied'], "text")
+						.", ".$ilDB->quote($a_t['measure'], "text")
+						.", ".$ilDB->quote($a_o[$z], "integer")
+						.", ".$ilDB->quote($a_t['status'], "text")
+						.", ".$ilDB->quote($a_t['objective_id'], "text")
+						.", ".$ilDB->quote($a_t['score_raw'], "text")
+						.", ".$ilDB->quote($a_t['score_min'], "text")
+						.", ".$ilDB->quote($a_t['score_max'], "text")
+						.", ".$ilDB->quote($a_t['progress_measure'], "text")
+						.", ".$ilDB->quote($a_t['completion_status'], "text")
+						.")");
+					}
+				}
+			}
+		}
+		//delete entries if global_to_system=1 is not used by any learning module
+		if (count($a_scope_id_one[$a_obj_id[$i]]) == 0) {
+			$ilDB->queryF(
+				'DELETE FROM cmi_gobjective WHERE scope_id = %s AND objective_id = %s',
+				array('integer', 'text'),
+				array(0, $a_obj_id[$i])
+			);
+		}
+	}
+	
+	
+?>
+<#4313>
+<?php
+if($ilDB->tableColumnExists('exc_assignment_peer', 'upload'))
+{
+	$ilDB->dropTableColumn('exc_assignment_peer', 'upload');
+}
+?>
+
+<#4314>
+<?php
+
+$res = $ilDB->queryF(
+	"SELECT COUNT(*) cnt FROM qpl_qst_type WHERE type_tag = %s", array('text'), array('assKprimChoice')
+);
+
+$row = $ilDB->fetchAssoc($res);
+
+if( !$row['cnt'] )
+{
+	$res = $ilDB->query("SELECT MAX(question_type_id) maxid FROM qpl_qst_type");
+	$data = $ilDB->fetchAssoc($res);
+	$nextId = $data['maxid'] + 1;
+
+	$ilDB->insert('qpl_qst_type', array(
+		'question_type_id' => array('integer', $nextId),
+		'type_tag' => array('text', 'assKprimChoice'),
+		'plugin' => array('integer', 0)
+	));
+}
+
+?>
+
+<#4315>
+<?php
+
+if( !$ilDB->tableExists('qpl_qst_kprim') )
+{
+	$ilDB->createTable('qpl_qst_kprim', array(
+		'question_fi' => array(
+			'type' => 'integer',
+			'length' => 4,
+			'notnull' => true,
+			'default' => 0
+		),
+		'shuffle_answers' => array(
+			'type' => 'integer',
+			'length' => 1,
+			'notnull' => true,
+			'default' => 0
+		),
+		'answer_type' => array(
+			'type' => 'text',
+			'length' => 16,
+			'notnull' => true,
+			'default' => 'singleLine'
+		),
+		'thumb_size' => array(
+			'type' => 'integer',
+			'length' => 4,
+			'notnull' => false,
+			'default' => null
+		),
+		'opt_label' => array(
+			'type' => 'text',
+			'length' => 32,
+			'notnull' => true,
+			'default' => 'right/wrong'
+		),
+		'custom_true' => array(
+			'type' => 'text',
+			'length' => 255,
+			'notnull' => false,
+			'default' => null
+		),
+		'custom_false' => array(
+			'type' => 'text',
+			'length' => 255,
+			'notnull' => false,
+			'default' => null
+		),
+		'score_partsol' => array(
+			'type' => 'integer',
+			'length' => 1,
+			'notnull' => true,
+			'default' => 0
+		),
+		'feedback_setting' => array(
+			'type' => 'integer',
+			'length' => 4,
+			'notnull' => true,
+			'default' => 1
+		)
+	));
+
+	$ilDB->addPrimaryKey('qpl_qst_kprim', array('question_fi'));
+}
+
+?>
+
+<#4316>
+<?php
+
+if( !$ilDB->tableExists('qpl_a_kprim') )
+{
+	$ilDB->createTable('qpl_a_kprim', array(
+		'question_fi' => array(
+			'type' => 'integer',
+			'length' => 4,
+			'notnull' => true,
+			'default' => 0
+		),
+		'position' => array(
+			'type' => 'integer',
+			'length' => 4,
+			'notnull' => true,
+			'default' => 0
+		),
+		'answertext' => array(
+			'type' => 'text',
+			'length' => 1000,
+			'notnull' => false,
+			'default' => null
+		),
+		'imagefile' => array(
+			'type' => 'text',
+			'length' => 255,
+			'notnull' => false,
+			'default' => null
+		),
+		'correctness' => array(
+			'type' => 'integer',
+			'length' => 1,
+			'notnull' => true,
+			'default' => 0
+		)
+	));
+
+	$ilDB->addPrimaryKey('qpl_a_kprim', array('question_fi', 'position'));
+	$ilDB->addIndex('qpl_a_kprim', array('question_fi'), 'i1');
+}
+?>
+
+<#4317>
+<?php
+	$ilCtrlStructureReader->getStructure();
+?>
+<#4318>
+<?php
+
+// #13858 
+include_once('./Services/Migration/DBUpdate_3560/classes/class.ilDBUpdateNewObjectType.php');
+ilDBUpdateNewObjectType::varchar2text('rbac_log', 'data');
+
+?>
+<#4319>
+<?php
+
+$ilDB->addTableColumn('page_qst_answer', 'unlocked', array(
+	"type" => "integer",
+	"notnull" => true,
+	"length" => 1,
+	"default" => 0
+));
+
+?>
+<#4320>
+<?php
+/** @var ilDB $ilDB */
+if(!$ilDB->tableColumnExists('tst_solutions', 'step'))
+{
+    $ilDB->addTableColumn('tst_solutions', 'step', array(
+            'type' => 'integer',
+            'length' => 4,
+            'notnull' => false,
+            'default' => null
+        ));
+}
+?>
+<#4321>
+<?php
+/** @var ilDB $ilDB */
+if(!$ilDB->tableColumnExists('tst_test_result', 'step'))
+{
+	$ilDB->addTableColumn('	tst_test_result', 'step', array(
+		'type' => 'integer',
+		'length' => 4,
+		'notnull' => false,
+		'default' => null
+	));
+}
+?>
+
+<#4322>
+<?php
+
+	$ilDB->addTableColumn('event', 'reg_type', array(
+		'type' => 'integer',
+		'length' => 2,
+		'notnull' => false,
+		'default' => 0
+	));
+	
+?>
+
+<#4323>
+<?php
+
+	$query = 'UPDATE event set reg_type = registration';
+	$ilDB->manipulate($query);
+?>
+
+<#4324>
+<?php
+	$ilDB->addTableColumn('event', 'reg_limit_users', array(
+		'type' => 'integer',
+		'length' => 4,
+		'notnull' => false,
+		'default' => 0
+	));
+
+?>
+<#4325>
+<?php
+	$ilDB->addTableColumn('event', 'reg_waiting_list', array(
+		'type' => 'integer',
+		'length' => 1,
+		'notnull' => false,
+		'default' => 0
+	));
+
+?>
+<#4326>
+<?php
+	$ilDB->addTableColumn('event', 'reg_limited', array(
+		'type' => 'integer',
+		'length' => 1,
+		'notnull' => false,
+		'default' => 0
+	));
+
+?>
+<#4327>
+<?php
+
+include_once('./Services/Migration/DBUpdate_3560/classes/class.ilDBUpdateNewObjectType.php');
+ilDBUpdateNewObjectType::addAdminNode('bibs', 'BibliographicAdmin');
+
+$ilCtrlStructureReader->getStructure();
+?>
+<#4328>
+<?php
+
+if( !$ilDB->tableExists('il_bibl_settings') )
+{
+	$ilDB->createTable('il_bibl_settings', array(
+		'id' => array(
+			'type' => "integer",
+			'length' => 4,
+			'notnull' => true,
+			'default' => 0
+		),
+		'name' => array(
+			'type' => 'text',
+			'length' => 50,
+			'notnull' => true,
+			'default' => "-"
+		),
+		'url' => array(
+			'type' => 'text',
+			'length' => 128,
+			'notnull' => true,
+			'default' => "-"
+		),
+		'img' => array(
+			'type' => 'text',
+			'length' => 128,
+			'notnull' => false
+		)
+	));
+	$ilDB->addPrimaryKey('il_bibl_settings', array('id'));
+}
+?>
+<#4329>
+<?php
+	if(!$ilDB->tableColumnExists('frm_threads', 'thr_author_id'))
+	{
+		$ilDB->addTableColumn('frm_threads', 'thr_author_id',
+			array(
+				'type' => 'integer',
+				'length' => 4,
+				'notnull' => true,
+				'default' => 0
+			));
+	}
+?>
+<#4330>
+<?php
+	if($ilDB->tableColumnExists('frm_threads', 'thr_author_id'))
+	{
+		$ilDB->manipulate('UPDATE frm_threads SET thr_author_id = thr_usr_id');
+	}
+?>
+<#4331>
+<?php
+	if(!$ilDB->tableColumnExists('frm_posts', 'pos_author_id'))
+	{
+		$ilDB->addTableColumn('frm_posts', 'pos_author_id',
+			array(
+				'type' => 'integer',
+				'length' => 4,
+				'notnull' => true,
+				'default' => 0
+			));
+	}
+?>
+<#4332>
+<?php
+	if($ilDB->tableColumnExists('frm_posts', 'pos_author_id'))
+	{
+		$ilDB->manipulate('UPDATE frm_posts SET pos_author_id = pos_usr_id');
+	}
+?>
+<#4333>
+<?php
+	if(!$ilDB->tableColumnExists('frm_threads', 'thr_display_user_id'))
+	{
+		$ilDB->addTableColumn('frm_threads', 'thr_display_user_id',
+			array(
+				'type' => 'integer',
+				'length' => 4,
+				'notnull' => true,
+				'default' => 0
+			));
+	}
+?>
+<#4334>
+<?php
+	if($ilDB->tableColumnExists('frm_threads', 'thr_display_user_id'))
+	{
+		$ilDB->manipulate('UPDATE frm_threads SET thr_display_user_id = thr_usr_id');
+	}
+?>
+<#4335>
+<?php
+	if($ilDB->tableColumnExists('frm_threads', 'thr_usr_id'))
+	{
+		$ilDB->dropTableColumn('frm_threads', 'thr_usr_id');
+	}
+	
+?>
+<#4336>
+<?php
+	if(!$ilDB->tableColumnExists('frm_posts', 'pos_display_user_id'))
+	{
+		$ilDB->addTableColumn('frm_posts', 'pos_display_user_id',
+			array(
+				'type' => 'integer',
+				'length' => 4,
+				'notnull' => true,
+				'default' => 0
+			));
+	}
+?>
+<#4337>
+<?php
+	if($ilDB->tableColumnExists('frm_posts', 'pos_display_user_id'))
+	{
+		$ilDB->manipulate('UPDATE frm_posts SET pos_display_user_id = pos_usr_id');
+	}
+?>
+<#4338>
+<?php
+	if($ilDB->tableColumnExists('frm_posts', 'pos_usr_id'))
+	{
+		$ilDB->dropTableColumn('frm_posts', 'pos_usr_id');
+	}
+?>
+<#4339>
+<?php
+
+$ilDB->createTable('sty_media_query', array(
+	'id' => array(
+		'type' => "integer",
+		'length' => 4,
+		'notnull' => true,
+		'default' => 0
+	),
+	'style_id' => array(
+		'type' => "integer",
+		'length' => 4,
+		'notnull' => true,
+		'default' => 0
+	),
+	'order_nr' => array(
+		'type' => "integer",
+		'length' => 4,
+		'notnull' => true,
+		'default' => 0
+	),
+	'mquery' => array(
+		'type' => 'text',
+		'length' => 2000,
+		'notnull' => false,
+	)));
+?>
+<#4340>
+<?php
+	$ilDB->addPrimaryKey('sty_media_query', array('id'));
+	$ilDB->createSequence('sty_media_query');
+?>
+<#4341>
+<?php
+	$ilDB->addTableColumn('style_parameter', 'mq_id', array(
+		"type" => "integer",
+		"notnull" => true,
+		"length" => 4,
+		"default" => 0
+	));
+?>
+<#4342>
+<?php
+	$ilDB->addTableColumn('style_parameter', 'custom', array(
+		"type" => "integer",
+		"notnull" => true,
+		"length" => 1,
+		"default" => 0
+	));
+?>
+
+<#4343>
+<?php
+$ini = new ilIniFile(ILIAS_ABSOLUTE_PATH."/ilias.ini.php");
+
+if($ini->read())
+{
+	$ilSetting = new ilSetting();
+	
+	$https_header_enable = (bool) $ilSetting->get('ps_auto_https_enabled',false);
+	$https_header_name = (string) $ilSetting->get('ps_auto_https_headername',"ILIAS_HTTPS_ENABLED");
+	$https_header_value = (string) $ilSetting->get('ps_auto_https_headervalue',"1");
+
+	if(!$ini->groupExists('https'))
+	{
+		$ini->addGroup('https');
+	}
+	
+	$ini->setVariable("https","auto_https_detect_enabled", (!$https_header_enable) ? 0 : 1);
+	$ini->setVariable("https","auto_https_detect_header_name", $https_header_name);
+	$ini->setVariable("https","auto_https_detect_header_value", $https_header_value);
+
+	$ini->write();
+}
+?>
+<#4344>
+<?php
+	$ilSetting = new ilSetting();
+
+	$ilSetting->delete('ps_auto_https_enabled');
+	$ilSetting->delete('ps_auto_https_headername');
+	$ilSetting->delete('ps_auto_https_headervalue');
+?>
+<#4345>
+<?php
+	$ilCtrlStructureReader->getStructure();
+?>
+<#4346>
+<?php
+if( !$ilDB->tableColumnExists('tst_active', 'objective_container') )
+{
+	$ilDB->addTableColumn('tst_active', 'objective_container', array(
+		'type' => 'integer',
+		'length' => 4,
+		'notnull' => false,
+		'default' => null
+	));
+}
+?>
+<#4347>
+<?php
+if( !$ilDB->tableExists('qpl_a_cloze_combi_res') )
+{
+	$ilDB->createTable('qpl_a_cloze_combi_res', array(
+		'combination_id' => array(
+			'type' => "integer",
+			'length' => 4,
+			'notnull' => true
+		),
+		'question_fi' => array(
+			'type' => "integer",
+			'length' => 4,
+			'notnull' => true
+		),
+		'gap_fi' => array(
+			'type' => "integer",
+			'length' => 4,
+			'notnull' => true
+		),
+		'answer' => array(
+			'type' => 'text',
+			'length' => 1000,
+			'notnull' => false
+		),
+		'points' => array(
+			'type' => 'float'
+		),
+		'best_solution' => array(
+			'type' => 'integer',
+			'length' => 1,
+			'notnull' => false
+		),
+	));
+}
+?>
+<#4348>
+<?php
+if( !$ilDB->tableColumnExists('conditions', 'hidden_status') )
+{
+	$ilDB->addTableColumn('conditions', 'hidden_status', array(
+		'type' => 'integer',
+		'length' => 1,
+		'notnull' => false,
+		'default' => 0
+	));
+}
+?>
+<#4349>
+<?php
+	if($ilDB->tableColumnExists('frm_posts', 'pos_usr_id'))
+	{
+		$ilDB->dropTableColumn('frm_posts', 'pos_usr_id');
+	}
+?>
+<#4350>
+<?php
+	if($ilDB->tableColumnExists('frm_threads', 'thr_usr_id'))
+	{
+		$ilDB->dropTableColumn('frm_threads', 'thr_usr_id');
+	}
+?>
+
+
+<#4351>
+<?php
+	$res = $ilDB->query("SELECT value FROM settings WHERE module = 'google_maps' AND keyword = 'enable'");
+	if ($rec = $ilDB->fetchAssoc($res)) {
+		$ilDB->manipulate("INSERT INTO settings (module, keyword, value) VALUES ('maps', 'type', 'googlemaps')");
+	}
+	
+	// adjust naming in settings
+	$ilDB->manipulate("UPDATE settings SET module = 'maps' WHERE module = 'google_maps'");
+	
+	// adjust naming in language data
+	$ilDB->manipulate("UPDATE lng_data SET module = 'maps' WHERE module = 'gmaps'");
+	$ilDB->manipulate("UPDATE lng_data SET identifier = 'maps_enable_maps_info' WHERE identifier = 'gmaps_enable_gmaps_info'");
+	$ilDB->manipulate("UPDATE lng_data SET identifier = 'maps_enable_maps' WHERE identifier = 'gmaps_enable_gmaps'");
+	$ilDB->manipulate("UPDATE lng_data SET identifier = 'maps_extt_maps' WHERE identifier = 'gmaps_extt_gmaps'");
+	$ilDB->manipulate("UPDATE lng_data SET identifier = 'maps_latitude' WHERE identifier = 'gmaps_latitude'");
+	$ilDB->manipulate("UPDATE lng_data SET identifier = 'maps_longitude' WHERE identifier = 'gmaps_longitude'");
+	$ilDB->manipulate("UPDATE lng_data SET identifier = 'maps_lookup_address' WHERE identifier = 'gmaps_lookup_address'");
+	$ilDB->manipulate("UPDATE lng_data SET identifier = 'maps_public_profile_info' WHERE identifier = 'gmaps_public_profile_info'");
+	$ilDB->manipulate("UPDATE lng_data SET identifier = 'maps_settings' WHERE identifier = 'gmaps_settings'");
+	$ilDB->manipulate("UPDATE lng_data SET identifier = 'maps_std_location_desc' WHERE identifier = 'gmaps_std_location_desc'");
+	$ilDB->manipulate("UPDATE lng_data SET identifier = 'maps_std_location' WHERE identifier = 'gmaps_std_location'");
+	$ilDB->manipulate("UPDATE lng_data SET identifier = 'maps_zoom_level' WHERE identifier = 'gmaps_zoom_level'");
+
+?>
+<#4352>
+<?php
+
+if(!$ilDB->tableColumnExists('il_blog','abs_shorten')) 
+{
+    $ilDB->addTableColumn(
+        'il_blog',
+        'abs_shorten',
+        array(
+            'type' => 'integer',
+			'length' => 1,
+            'notnull' => false,
+            'default' => 0
+        ));
+}
+
+if(!$ilDB->tableColumnExists('il_blog','abs_shorten_len')) 
+{
+    $ilDB->addTableColumn(
+        'il_blog',
+        'abs_shorten_len',
+        array(
+            'type' => 'integer',
+			'length' => 2,
+            'notnull' => false,
+            'default' => 0
+        ));
+}
+
+if(!$ilDB->tableColumnExists('il_blog','abs_image')) 
+{
+    $ilDB->addTableColumn(
+        'il_blog',
+        'abs_image',
+        array(
+            'type' => 'integer',
+			'length' => 1,
+            'notnull' => false,
+            'default' => 0
+        ));
+}
+
+if(!$ilDB->tableColumnExists('il_blog','abs_img_width')) 
+{
+    $ilDB->addTableColumn(
+        'il_blog',
+        'abs_img_width',
+        array(
+            'type' => 'integer',
+			'length' => 2,
+            'notnull' => false,
+            'default' => 0
+        ));
+}
+
+if(!$ilDB->tableColumnExists('il_blog','abs_img_height')) 
+{
+    $ilDB->addTableColumn(
+        'il_blog',
+        'abs_img_height',
+        array(
+            'type' => 'integer',
+			'length' => 2,
+            'notnull' => false,
+            'default' => 0
+        ));
+}
+
+?>
+
+<#4353>
+<?php
+
+if( !$ilDB->tableExists('usr_data_multi') )
+{
+	$ilDB->createTable('usr_data_multi', array(
+		'usr_id' => array(
+			'type' => 'integer',
+			'length' => 4,
+			'notnull' => true,
+			'default' => 0
+		),
+		'field_id' => array(
+			'type' => 'text',
+			'length' => 255,
+			'notnull' => true
+		),
+		'value' => array(
+			'type' => 'text',
+			'length' => 1000,
+			'notnull' => false,
+		)
+	));
+}
+
+?>
+
+<#4354>
+<?php
+if(!$ilDB->tableColumnExists('crs_start', 'pos'))
+{
+	$ilDB->addTableColumn('crs_start', 'pos', array(
+		'type' => 'integer',
+		'length' => 4,
+		'notnull' => false,
+		'default' => null
+	));
+}
+?>
+
+<#4355>
+<?php
+if(!$ilDB->tableExists('loc_settings'))
+{
+	$ilDB->createTable('loc_settings', array(
+		'obj_id' => array(
+			'type' => 'integer',
+			'length' => 4,
+			'notnull' => true,
+			'default' => 0
+		),
+		'type' => array(
+			'type' => 'integer',
+			'length' => 1,
+			'notnull' => true,
+			'default' => 0
+		)
+		)
+	);
+
+	$ilDB->addPrimaryKey('loc_settings', array('obj_id'));
+}
+?>
+<#4356>
+<?php
+if(!$ilDB->tableColumnExists('loc_settings', 'itest'))
+{
+	$ilDB->addTableColumn('loc_settings', 'itest', array(
+		'type' => 'integer',
+		'length' => 4,
+		'notnull' => false,
+		'default' => null
+	));
+}
+
+if(!$ilDB->tableColumnExists('loc_settings', 'qtest'))
+{
+	$ilDB->addTableColumn('loc_settings', 'qtest', array(
+		'type' => 'integer',
+		'length' => 4,
+		'notnull' => false,
+		'default' => null
+	));
+}
+?>
+
+<#4357>
+<?php
+if(!$ilDB->tableColumnExists('adm_settings_template', 'auto_generated'))
+{
+	$ilDB->addTableColumn('adm_settings_template', 'auto_generated', array(
+		'type' => 'integer',
+		'length' => 1,
+		'notnull' => false,
+		'default' => 0
+	));
+}
+?>
+
+<#4358>
+<?php
+if( !$ilDB->tableColumnExists('crs_objective_lm', 'position') )
+{
+	$ilDB->addTableColumn('crs_objective_lm', 'position', array(
+		'type' => 'integer',
+		'length' => 4,
+		'notnull' => false,
+		'default' => 0
+	));
+}
+?>
+<#4359>
+<?php
+
+if(!$ilDB->tableExists('loc_rnd_qpl') )
+{
+	$ilDB->createTable('loc_rnd_qpl', array(
+		'container_id' => array(
+			'type' => 'integer',
+			'length' => 4,
+			'notnull' => true,
+			'default' => 0
+		),
+		'objective_id' => array(
+			'type' => 'integer',
+			'length' => 4,
+			'notnull' => true,
+			'default' => 0
+		),
+		'tst_type' => array(
+			'type' => 'integer',
+			'length' => 1,
+			'notnull' => true,
+			'default' => 0
+		),
+		'tst_id' => array(
+			'type' => 'integer',
+			'length' => 4,
+			'notnull' => true,
+			'default' => 0
+		),
+		'qp_seq' => array(
+			'type' => 'integer',
+			'length' => 4,
+			'notnull' => true,
+			'default' => 0
+		),
+		'percentage' => array(
+			'type' => 'integer',
+			'length' => 4,
+			'notnull' => true,
+			'default' => 0
+		),
+	));
+	$ilDB->addPrimaryKey('loc_rnd_qpl', array('container_id', 'objective_id', 'tst_type'));
+}
+?>
+<#4360>
+<?php
+
+$query = 'INSERT INTO adm_settings_template '.
+		'(id, type, title, description, auto_generated) '.
+		'VALUES( '.
+		$ilDB->quote($ilDB->nextId('adm_settings_template'),'integer').', '.
+		$ilDB->quote('tst','text').', '.
+		$ilDB->quote('il_astpl_loc_initial','text').', '.
+		$ilDB->quote('il_astpl_loc_initial_desc','text').', '.
+		$ilDB->quote(1,'integer').' '.
+		')';
+$ilDB->manipulate($query);
+?>
+<#4361>
+<?php
+
+$query = 'INSERT INTO adm_settings_template '.
+		'(id, type, title, description, auto_generated) '.
+		'VALUES( '.
+		$ilDB->quote($ilDB->nextId('adm_settings_template'),'integer').', '.
+		$ilDB->quote('tst','text').', '.
+		$ilDB->quote('il_astpl_loc_qualified','text').', '.
+		$ilDB->quote('il_astpl_loc_qualified_desc','text').', '.
+		$ilDB->quote(1,'integer').' '.
+		')';
+$ilDB->manipulate($query);
+?>
+
+<#4362>
+<?php
+
+if( !$ilDB->tableExists('loc_user_results') )
+{
+	$ilDB->createTable('loc_user_results', array(
+		'user_id' => array(
+			'type' => 'integer',
+			'length' => 4,
+			'notnull' => true,
+			'default' => 0
+		),
+		'course_id' => array(
+			'type' => 'integer',
+			'length' => 4,
+			'notnull' => true,
+			'default' => 0
+		),
+		'objective_id' => array(
+			'type' => 'integer',
+			'length' => 4,
+			'notnull' => true,
+			'default' => 0
+		),
+		'type' => array(
+			'type' => 'integer',
+			'length' => 1,
+			'notnull' => true,
+			'default' => 0
+		),
+		'status' => array(
+			'type' => 'integer',
+			'length' => 1,
+			'notnull' => false,
+			'default' => 0
+		),
+		'result_perc' => array(
+			'type' => 'integer',
+			'length' => 1,
+			'notnull' => false,
+			'default' => 0
+		),
+		'limit_perc' => array(
+			'type' => 'integer',
+			'length' => 1,
+			'notnull' => false,
+			'default' => 0
+		),
+		'tries' => array(
+			'type' => 'integer',
+			'length' => 1,
+			'notnull' => false,
+			'default' => 0
+		),
+		'is_final' => array(
+			'type' => 'integer',
+			'length' => 1,
+			'notnull' => false,
+			'default' => 0
+		),
+		'tstamp' => array(
+			'type' => 'integer',
+			'length' => 4,
+			'notnull' => false,
+			'default' => 0
+		)
+	));
+
+	$ilDB->addPrimaryKey('loc_user_results', array('user_id', 'course_id', 'objective_id', 'type'));
+}
+?>
+<#4363>
+<?php
+if(!$ilDB->tableColumnExists('loc_settings', 'qt_vis_all'))
+{
+	$ilDB->addTableColumn('loc_settings', 'qt_vis_all', array(
+		'type' => 'integer',
+		'length' => 1,
+		'notnull' => false,
+		'default' => 1
+	));
+}
+?>
+
+<#4364>
+<?php
+if(!$ilDB->tableColumnExists('loc_settings', 'qt_vis_obj'))
+{
+	$ilDB->addTableColumn('loc_settings', 'qt_vis_obj', array(
+		'type' => 'integer',
+		'length' => 1,
+		'notnull' => false,
+		'default' => 0
+	));
+}
+?>
+
+<#4365>
+<?php
+if(!$ilDB->tableColumnExists('crs_objectives', 'active'))
+{
+	$ilDB->addTableColumn('crs_objectives', 'active', array(
+		'type' => 'integer',
+		'length' => 1,
+		'notnull' => false,
+		'default' => 1
+	));
+}
+?>
+
+<#4366>
+<?php
+if(!$ilDB->tableColumnExists('crs_objectives', 'passes'))
+{
+	$ilDB->addTableColumn('crs_objectives', 'passes', array(
+		'type' => 'integer',
+		'length' => 2,
+		'notnull' => false,
+		'default' => 0
+	));
+}
+?>
+
+<#4367>
+<?php
+if(!$ilDB->tableExists('loc_tst_run'))
+{
+	$ilDB->createTable('loc_tst_run', array(
+		'container_id' => array(
+			'type' => 'integer',
+			'length' => 4,
+			'notnull' => true,
+			'default' => 0
+		),
+		'user_id' => array(
+			'type' => 'integer',
+			'length' => 4,
+			'notnull' => true,
+			'default' => 0
+		),
+		'test_id' => array(
+			'type' => 'integer',
+			'length' => 4,
+			'notnull' => true,
+			'default' => 0
+		),
+		'objective_id' => array(
+			'type' => 'integer',
+			'length' => 4,
+			'notnull' => true,
+			'default' => 0
+		),
+		'max_points' => array(
+			'type' => 'integer',
+			'length' => 4,
+			'notnull' => false,
+			'default' => 0
+		),
+		'questions' => array(
+			'type' => 'text',
+			'length' => 1000,
+			'notnull' => false,
+			'default' => 0
+		)
+	));
+	$ilDB->addPrimaryKey('loc_tst_run', array('container_id', 'user_id', 'test_id', 'objective_id'));
+}
+?>
+<#4368>
+<?php
+if(!$ilDB->tableColumnExists('loc_settings','reset_results'))
+{
+    $ilDB->addTableColumn(
+        'loc_settings',
+        'reset_results',
+        array(
+            'type' => 'integer',
+			'length' => 1,
+            'notnull' => false,
+            'default' => 0
+        ));
+}
+?>
+<#4369>
+<?php
+$ilCtrlStructureReader->getStructure();
+?>
+<#4370>
+<?php
+if(!$ilDB->tableColumnExists('il_bibl_settings', 'show_in_list'))
+{
+	$ilDB->addTableColumn('il_bibl_settings', 'show_in_list', array(
+		'type' => 'integer',
+		'length' => 1,
+		'notnull' => false,
+		'default' => 0
+	));
+}
+?>
+<#4371>
+<?php
+
+	$a_obj_id = array();
+	$a_scope_id = array();
+	$a_scope_id_one = array();
+	//select targetobjectiveid = cmi_gobjective.objective_id
+	$res = $ilDB->query('SELECT cp_mapinfo.targetobjectiveid 
+		FROM cp_package, cp_mapinfo, cp_node 
+		WHERE cp_package.global_to_system = 0 AND cp_package.obj_id = cp_node.slm_id AND cp_node.cp_node_id = cp_mapinfo.cp_node_id 
+		GROUP BY cp_mapinfo.targetobjectiveid');
+	while($data = $ilDB->fetchAssoc($res)) 
+	{
+		$a_obj_id[] = $data['targetobjectiveid'];
+	}
+	//make arrays
+	for ($i=0;$i<count($a_obj_id);$i++) {
+		$a_scope_id[$a_obj_id[$i]] = array();
+		$a_scope_id_one[$a_obj_id[$i]] = array();
+	}
+	//only global_to_system=0 -> should be updated
+	$res = $ilDB->query('SELECT cp_mapinfo.targetobjectiveid, cp_package.obj_id 
+		FROM cp_package, cp_mapinfo, cp_node 
+		WHERE cp_package.global_to_system = 0 AND cp_package.obj_id = cp_node.slm_id AND cp_node.cp_node_id = cp_mapinfo.cp_node_id');
+	while($data = $ilDB->fetchAssoc($res)) 
+	{
+		$a_scope_id[$data['targetobjectiveid']][] = $data['obj_id'];
+	}
+	//only global_to_system=1 -> should maintain
+	$res = $ilDB->query('SELECT cp_mapinfo.targetobjectiveid, cp_package.obj_id 
+		FROM cp_package, cp_mapinfo, cp_node 
+		WHERE cp_package.global_to_system = 1 AND cp_package.obj_id = cp_node.slm_id AND cp_node.cp_node_id = cp_mapinfo.cp_node_id');
+	while($data = $ilDB->fetchAssoc($res)) 
+	{
+		$a_scope_id_one[$data['targetobjectiveid']][] = $data['obj_id'];
+	}
+
+	//for all targetobjectiveid
+	for ($i=0;$i<count($a_obj_id);$i++) {
+		$a_toupdate = array();
+		//get old data without correct scope_id
+		$res = $ilDB->queryF(
+			"SELECT * FROM cmi_gobjective WHERE scope_id = %s AND objective_id = %s",
+			array('integer', 'text'),
+			array(0, $a_obj_id[$i])
+		);
+		while($data = $ilDB->fetchAssoc($res)) 
+		{
+			$a_toupdate[] = $data;
+		}
+		//check specific possible scope_ids with global_to_system=0 -> a_o
+		$a_o = $a_scope_id[$a_obj_id[$i]];
+		for ($z=0; $z<count($a_o); $z++) {
+			//for all existing entries
+			for ($y=0; $y<count($a_toupdate); $y++) {
+				$a_t=$a_toupdate[$y];
+				//only users attempted
+				$res = $ilDB->queryF('SELECT user_id FROM sahs_user WHERE obj_id=%s AND user_id=%s',
+					array('integer', 'integer'),
+					array($a_o[$z], $a_t['user_id'])
+				);
+				if($ilDB->numRows($res)) {
+				//check existing entry
+					$res = $ilDB->queryF('SELECT user_id FROM cmi_gobjective WHERE scope_id=%s AND user_id=%s AND objective_id=%s',
+						array('integer', 'integer','text'),
+						array($a_o[$z], $a_t['user_id'],$a_t['objective_id'])
+					);
+					if(!$ilDB->numRows($res)) {
+						$ilDB->manipulate("INSERT INTO cmi_gobjective (user_id, satisfied, measure, scope_id, status, objective_id, score_raw, score_min, score_max, progress_measure, completion_status) VALUES"
+						." (".$ilDB->quote($a_t['user_id'], "integer")
+						.", ".$ilDB->quote($a_t['satisfied'], "text")
+						.", ".$ilDB->quote($a_t['measure'], "text")
+						.", ".$ilDB->quote($a_o[$z], "integer")
+						.", ".$ilDB->quote($a_t['status'], "text")
+						.", ".$ilDB->quote($a_t['objective_id'], "text")
+						.", ".$ilDB->quote($a_t['score_raw'], "text")
+						.", ".$ilDB->quote($a_t['score_min'], "text")
+						.", ".$ilDB->quote($a_t['score_max'], "text")
+						.", ".$ilDB->quote($a_t['progress_measure'], "text")
+						.", ".$ilDB->quote($a_t['completion_status'], "text")
+						.")");
+					}
+				}
+			}
+		}
+		//delete entries if global_to_system=1 is not used by any learning module
+		if (count($a_scope_id_one[$a_obj_id[$i]]) == 0) {
+			$ilDB->queryF(
+				'DELETE FROM cmi_gobjective WHERE scope_id = %s AND objective_id = %s',
+				array('integer', 'text'),
+				array(0, $a_obj_id[$i])
+			);
+		}
+	}
+	
+	
+?>
+<#4372>
+<?php
+	if($ilDB->getDBType() == 'innodb')
+	{
+		$query = "show index from cmi_gobjective where Key_name = 'PRIMARY'";
+		$res = $ilDB->query($query);
+		if (!$ilDB->numRows($res)) {
+			$ilDB->addPrimaryKey('cmi_gobjective', array('user_id', 'scope_id', 'objective_id'));
+		}
+	}
+?>
+<#4373>
+<?php
+	if($ilDB->getDBType() == 'innodb')
+	{
+		$query = "show index from cp_suspend where Key_name = 'PRIMARY'";
+		$res = $ilDB->query($query);
+		if (!$ilDB->numRows($res)) {
+			$ilDB->addPrimaryKey('cp_suspend', array('user_id', 'obj_id'));
+		}
+	}
+?>
+<#4374>
+<?php
+	if(!$ilDB->tableColumnExists('frm_posts', 'is_author_moderator'))
+	{
+		$ilDB->addTableColumn('frm_posts', 'is_author_moderator', array(
+			'type' => 'integer',
+			'length' => 1,
+			'notnull' => false,
+			'default' => null)
+		);
+	}
+?>
+<#4375>
+<?php
+if(!$ilDB->tableColumnExists('ecs_part_settings','token'))
+{
+    $ilDB->addTableColumn(
+        'ecs_part_settings',
+        'token',
+        array(
+            'type' => 'integer',
+			'length' => 1,
+            'notnull' => false,
+            'default' => 1
+        ));
+}
+?>
+<#4376>
+<?php
+$ilCtrlStructureReader->getStructure();
+?>
+<#4377>
+<?php
+if(!$ilDB->tableColumnExists('ecs_part_settings','export_types'))
+{
+    $ilDB->addTableColumn(
+        'ecs_part_settings',
+        'export_types',
+        array(
+            'type' => 'text',
+			'length' => 4000,
+            'notnull' => FALSE,
+        ));
+}
+?>
+<#4378>
+<?php
+if(!$ilDB->tableColumnExists('ecs_part_settings','import_types'))
+{
+    $ilDB->addTableColumn(
+        'ecs_part_settings',
+        'import_types',
+        array(
+            'type' => 'text',
+			'length' => 4000,
+            'notnull' => FALSE,
+        ));
+}
+?>
+<#4379>
+<?php
+
+	$query = 'UPDATE ecs_part_settings SET export_types = '.$ilDB->quote(serialize(array('cat','crs','file','glo','grp','wiki','lm')),'text');
+	$ilDB->manipulate($query);
+
+?>
+
+<#4380>
+<?php
+
+	$query = 'UPDATE ecs_part_settings SET import_types = '.$ilDB->quote(serialize(array('cat','crs','file','glo','grp','wiki','lm')),'text');
+	$ilDB->manipulate($query);
+
+?>
+<#4381>
+<?php
+if(!$ilDB->tableColumnExists('reg_registration_codes','reg_enabled'))
+{
+    $ilDB->addTableColumn(
+        'reg_registration_codes',
+        'reg_enabled',
+        array(
+            'type' => 'integer',
+			'length' => 1,
+            'notnull' => TRUE,
+			'default' => 1
+        ));
+}
+?>
+
+<#4382>
+<?php
+if(!$ilDB->tableColumnExists('reg_registration_codes','ext_enabled'))
+{
+    $ilDB->addTableColumn(
+        'reg_registration_codes',
+        'ext_enabled',
+        array(
+            'type' => 'integer',
+			'length' => 1,
+            'notnull' => TRUE,
+			'default' => 0
+        ));
+}
+?>
+<#4383>
+<?php
+
+$query = 'SELECT * FROM usr_account_codes ';
+$res = $ilDB->query($query);
+while($row = $res->fetchRow(DB_FETCHMODE_OBJECT))
+{
+	$until = $row->valid_until;
+	if($until === '0')
+	{
+		$alimit = 'unlimited';
+		$a_limitdt = null;
+	}
+	elseif(is_numeric($until))
+	{
+		$alimit = 'relative';
+		$a_limitdt = array(
+			'd' => (string) $until,
+			'm' => '',
+			'y' => ''
+		);
+		$a_limitdt = serialize($a_limitdt);
+	}
+	else
+	{
+		$alimit = 'absolute';
+		$a_limitdt = $until;
+	}
+	
+	$next_id = $ilDB->nextId('reg_registration_codes');
+	$query = 'INSERT INTO reg_registration_codes '.
+			'(code_id, code, role, generated, used, role_local, alimit, alimitdt, reg_enabled, ext_enabled ) '.
+			'VALUES ( '.
+			$ilDB->quote($next_id,'integer').', '.
+			$ilDB->quote($row->code,'text').', '.
+			$ilDB->quote(0,'integer').', '.
+			$ilDB->quote($row->generated,'integer').', '.
+			$ilDB->quote($row->used,'integer').', '.
+			$ilDB->quote('','text').', '.
+			$ilDB->quote($alimit,'text').', '.
+			$ilDB->quote($a_limitdt,'text').', '.
+			$ilDB->quote(0,'integer').', '.
+			$ilDB->quote(1,'integer').' '.
+			')';
+	$ilDB->manipulate($query);
+}
+?>
+<#4384>
+<?php
+$ilCtrlStructureReader->getStructure();
+?>
+<#4385>
+<?php
+$ilCtrlStructureReader->getStructure();
+?>
+<#4386>
+<?php
+	$ilSetting = new ilSetting("assessment");
+	$ilSetting->set("use_javascript", "1");
+?>
+<#4387>
+<?php
+	$ilDB->update('tst_tests', 
+		array('forcejs' => array('integer', 1)),
+		array('forcejs' => array('integer', 0))
+	);
+?>
+<#4388>
+<?php
+$ilCtrlStructureReader->getStructure();
+?>
+<#4389>
+<?php
+$ilDB->addTableColumn("tst_test_defaults", "marks_tmp", array(
+	"type" => "clob",
+	"notnull" => false,
+	"default" => null)
+);
+
+$ilDB->manipulate('UPDATE tst_test_defaults SET marks_tmp = marks');
+$ilDB->dropTableColumn('tst_test_defaults', 'marks');
+$ilDB->renameTableColumn("tst_test_defaults", "marks_tmp", "marks");
+?>
+<#4390>
+<?php
+$ilDB->addTableColumn("tst_test_defaults", "defaults_tmp", array(
+	"type" => "clob",
+	"notnull" => false,
+	"default" => null)
+);
+
+$ilDB->manipulate('UPDATE tst_test_defaults SET defaults_tmp = defaults');
+$ilDB->dropTableColumn('tst_test_defaults', 'defaults');
+$ilDB->renameTableColumn("tst_test_defaults", "defaults_tmp", "defaults");
+?>
+
+<#4391>
+<?php
+
+if( !$ilDB->tableExists('tst_seq_qst_tracking') )
+{
+	$ilDB->createTable('tst_seq_qst_tracking', array(
+		'active_fi' => array(
+			'type' => 'integer',
+			'length' => 4,
+			'notnull' => true,
+			'default' => 0
+		),
+		'pass' => array(
+			'type' => 'integer',
+			'length' => 4,
+			'notnull' => true,
+			'default' => 0
+		),
+		'question_fi' => array(
+			'type' => 'integer',
+			'length' => 4,
+			'notnull' => true,
+			'default' => 0
+		),
+		'status' => array(
+			'type' => 'text',
+			'length' => 16,
+			'notnull' => false
+		),
+		'orderindex' => array(
+			'type' => 'integer',
+			'length' => 4,
+			'notnull' => true,
+			'default' => 0
+		)
+	));
+	
+	$ilDB->addPrimaryKey('tst_seq_qst_tracking', array('active_fi', 'pass', 'question_fi'));
+	$ilDB->addIndex('tst_seq_qst_tracking', array('active_fi', 'pass'), 'i1');
+	$ilDB->addIndex('tst_seq_qst_tracking', array('active_fi', 'question_fi'), 'i2');
+}
+
+?>
+
+<#4392>
+<?php
+
+$query = "
+	SELECT active_fi, pass, sequence
+	FROM tst_tests
+	INNER JOIN tst_active
+	ON test_fi = test_id
+	INNER JOIN tst_sequence
+	ON active_fi = active_id
+	AND sequence IS NOT NULL
+	WHERE question_set_type = %s
+";
+
+$res = $ilDB->queryF($query, array('text'), array('DYNAMIC_QUEST_SET'));
+
+while( $row = $ilDB->fetchAssoc($res) )
+{
+	$tracking = unserialize($row['sequence']);
+	
+	if( is_array($tracking) )
+	{
+		foreach($tracking as $index => $question)
+		{
+			$ilDB->replace('tst_seq_qst_tracking',
+				array(
+					'active_fi' => array('integer', $row['active_fi']),
+					'pass' => array('integer', $row['pass']),
+					'question_fi' => array('integer', $question['qid'])
+				),
+				array(
+					'status' => array('text', $question['status']),
+					'orderindex' => array('integer', $index + 1)
+				)
+			);
+		}
+		
+		$ilDB->update('tst_sequence',
+			array(
+				'sequence' => array('text', null)
+			),
+			array(
+				'active_fi' => array('integer', $row['active_fi']),
+				'pass' => array('integer', $row['pass'])
+			)
+		);
+	}
+}
+
+?>
+
+<#4393>
+<?php
+
+if( !$ilDB->tableExists('tst_seq_qst_postponed') )
+{
+	$ilDB->createTable('tst_seq_qst_postponed', array(
+		'active_fi' => array(
+			'type' => 'integer',
+			'length' => 4,
+			'notnull' => true,
+			'default' => 0
+		),
+		'pass' => array(
+			'type' => 'integer',
+			'length' => 4,
+			'notnull' => true,
+			'default' => 0
+		),
+		'question_fi' => array(
+			'type' => 'integer',
+			'length' => 4,
+			'notnull' => true,
+			'default' => 0
+		),
+		'cnt' => array(
+			'type' => 'integer',
+			'length' => 4,
+			'notnull' => true,
+			'default' => 0
+		)
+	));
+	
+	$ilDB->addPrimaryKey('tst_seq_qst_postponed', array('active_fi', 'pass', 'question_fi'));
+	$ilDB->addIndex('tst_seq_qst_postponed', array('active_fi', 'pass'), 'i1');
+	$ilDB->addIndex('tst_seq_qst_postponed', array('active_fi', 'question_fi'), 'i2');
+}
+
+?>
+
+<#4394>
+<?php
+
+$query = "
+	SELECT active_fi, pass, postponed
+	FROM tst_tests
+	INNER JOIN tst_active
+	ON test_fi = test_id
+	INNER JOIN tst_sequence
+	ON active_fi = active_id
+	AND postponed IS NOT NULL
+	WHERE question_set_type = %s
+";
+
+$res = $ilDB->queryF($query, array('text'), array('DYNAMIC_QUEST_SET'));
+
+while( $row = $ilDB->fetchAssoc($res) )
+{
+	$postponed = unserialize($row['postponed']);
+	
+	if( is_array($postponed) )
+	{
+		foreach($postponed as $questionId => $postponeCount)
+		{
+			$ilDB->replace('tst_seq_qst_postponed',
+				array(
+					'active_fi' => array('integer', $row['active_fi']),
+					'pass' => array('integer', $row['pass']),
+					'question_fi' => array('integer', $questionId)
+				),
+				array(
+					'cnt' => array('integer', $postponeCount)
+				)
+			);
+		}
+		
+		$ilDB->update('tst_sequence',
+			array(
+				'postponed' => array('text', null)
+			),
+			array(
+				'active_fi' => array('integer', $row['active_fi']),
+				'pass' => array('integer', $row['pass'])
+			)
+		);
+	}
+}
+
+?>
+
+<#4395>
+<?php
+
+if( !$ilDB->tableExists('tst_seq_qst_answstatus') )
+{
+	$ilDB->createTable('tst_seq_qst_answstatus', array(
+		'active_fi' => array(
+			'type' => 'integer',
+			'length' => 4,
+			'notnull' => true,
+			'default' => 0
+		),
+		'pass' => array(
+			'type' => 'integer',
+			'length' => 4,
+			'notnull' => true,
+			'default' => 0
+		),
+		'question_fi' => array(
+			'type' => 'integer',
+			'length' => 4,
+			'notnull' => true,
+			'default' => 0
+		),
+		'correctness' => array(
+			'type' => 'integer',
+			'length' => 1,
+			'notnull' => true,
+			'default' => 0
+		)
+	));
+	
+	$ilDB->addPrimaryKey('tst_seq_qst_answstatus', array('active_fi', 'pass', 'question_fi'));
+	$ilDB->addIndex('tst_seq_qst_answstatus', array('active_fi', 'pass'), 'i1');
+	$ilDB->addIndex('tst_seq_qst_answstatus', array('active_fi', 'question_fi'), 'i2');
+}
+
+?>
+
+<#4396>
+<?php
+
+$query = "
+	SELECT active_fi, pass, hidden
+	FROM tst_tests
+	INNER JOIN tst_active
+	ON test_fi = test_id
+	INNER JOIN tst_sequence
+	ON active_fi = active_id
+	AND hidden IS NOT NULL
+	WHERE question_set_type = %s
+";
+
+$res = $ilDB->queryF($query, array('text'), array('DYNAMIC_QUEST_SET'));
+
+while( $row = $ilDB->fetchAssoc($res) )
+{
+	$answerStatus = unserialize($row['hidden']);
+	
+	if( is_array($answerStatus) )
+	{
+		foreach($answerStatus['correct'] as $questionId)
+		{
+			$ilDB->replace('tst_seq_qst_answstatus',
+				array(
+					'active_fi' => array('integer', $row['active_fi']),
+					'pass' => array('integer', $row['pass']),
+					'question_fi' => array('integer', $questionId)
+				),
+				array(
+					'correctness' => array('integer', 1)
+				)
+			);
+		}
+		
+		foreach($answerStatus['wrong'] as $questionId)
+		{
+			$ilDB->replace('tst_seq_qst_answstatus',
+				array(
+					'active_fi' => array('integer', $row['active_fi']),
+					'pass' => array('integer', $row['pass']),
+					'question_fi' => array('integer', $questionId)
+				),
+				array(
+					'correctness' => array('integer', 0)
+				)
+			);
+		}
+		
+		$ilDB->update('tst_sequence',
+			array(
+				'hidden' => array('text', null)
+			),
+			array(
+				'active_fi' => array('integer', $row['active_fi']),
+				'pass' => array('integer', $row['pass'])
+			)
+		);
+	}
+}
+
+?>
+
+<#4397>
+<?php
+
+//$ilDB->addPrimaryKey('tst_dyn_quest_set_cfg', array('test_fi'));
+
+?>
+
+<#4398>
+<?php
+
+$indexName = $ilDB->constraintName('tst_dyn_quest_set_cfg', $ilDB->getPrimaryKeyIdentifier());
+
+if( ($ilDB->db->options['portability'] & MDB2_PORTABILITY_FIX_CASE) && $ilDB->db->options['field_case'] == CASE_LOWER )
+{
+	$indexName = strtolower($indexName);
+}
+else
+{
+	$indexName = strtoupper($indexName);
+}
+
+$indexDefinition = $ilDB->db->loadModule('Reverse')->getTableConstraintDefinition('tst_dyn_quest_set_cfg', $indexName);
+
+if( $indexDefinition instanceof MDB2_Error )
+{
+	$res = $ilDB->query("
+		SELECT test_fi, source_qpl_fi, source_qpl_title, answer_filter_enabled, tax_filter_enabled, order_tax
+		FROM tst_dyn_quest_set_cfg
+		GROUP BY test_fi, source_qpl_fi, source_qpl_title, answer_filter_enabled, tax_filter_enabled, order_tax
+		HAVING COUNT(*) > 1
+	");
+
+	$insertStmt = $ilDB->prepareManip("
+		INSERT INTO tst_dyn_quest_set_cfg (
+			test_fi, source_qpl_fi, source_qpl_title, answer_filter_enabled, tax_filter_enabled, order_tax
+		) VALUES (?, ?, ?, ?, ?, ?)
+		", array('integer', 'integer', 'text', 'integer', 'integer', 'integer')
+	);
+	
+	while($row = $ilDB->fetchAssoc($res) )
+	{
+		$expressions = array();
+		
+		foreach($row as $field => $value)
+		{
+			if($value === null)
+			{
+				$expressions[] = "$field IS NULL";
+			}
+			else
+			{
+				if( $field == 'source_qpl_title' )
+				{
+					$value = $ilDB->quote($value, 'text');
+				}
+				else
+				{
+					$value = $ilDB->quote($value, 'integer');
+				}
+				
+				$expressions[] = "$field = $value";
+			}
+		}
+		
+		$expressions = implode(' AND ', $expressions);
+		
+		$ilDB->manipulate("DELETE FROM tst_dyn_quest_set_cfg WHERE $expressions");
+		
+		$ilDB->execute($insertStmt, array_values($row));
+	}
+	
+	$ilDB->addPrimaryKey('tst_dyn_quest_set_cfg', array('test_fi'));
+}
+
+?>
+
+<#4399>
+<?php
+if(!$ilDB->tableColumnExists('tst_dyn_quest_set_cfg', 'prev_quest_list_enabled'))
+{
+    $ilDB->addTableColumn(
+        'tst_dyn_quest_set_cfg',
+        'prev_quest_list_enabled',
+        array(
+            'type' => 'integer',
+			'length' => 1,
+            'notnull' => TRUE,
+			'default' => 0
+        ));
+}
+?>
+<#4400>
+<?php
+$set = $ilDB->query('SELECT * FROM il_dcl_datatype_prop WHERE id = 14');
+if (!$ilDB->numRows($set)) {
+    $ilDB->insert('il_dcl_datatype_prop', array(
+        'id' => array('integer', 14),
+        'datatype_id' => array('integer', 2),
+        'title' => array('text', 'link_detail_page'),
+        'inputformat' => array('integer', 4),
+    ));
+}
+$set = $ilDB->query('SELECT * FROM il_dcl_datatype_prop WHERE id = 15');
+if (!$ilDB->numRows($set)) {
+    $ilDB->insert('il_dcl_datatype_prop', array(
+        'id' => array('integer', 15),
+        'datatype_id' => array('integer', 9),
+        'title' => array('text', 'link_detail_page'),
+        'inputformat' => array('integer', 4),
+    ));
+}
+?>
+<#4401>
+<?php
+$ilDB->dropIndex("page_object", $a_name = "i2");
+?>
+<#4402>
+<?php
+
+$ilDB->manipulate("DELETE FROM settings".
+	" WHERE module = ".$ilDB->quote("common", "text").
+	" AND keyword = ".$ilDB->quote("obj_dis_creation_rcrs", "text"));
+
+?>
+<#4403>
+<?php
+
+$settings = new ilSetting();
+if( !$settings->get('ommit_legacy_ou_dbtable_deletion', 0) )
+{
+	$ilDB->dropSequence('org_unit_data');
+	$ilDB->dropTable('org_unit_data');
+	$ilDB->dropTable('org_unit_tree');
+	$ilDB->dropTable('org_unit_assignments');
+}
+
+?>
+<#4404>
+<?php
+	$ilDB->manipulate("UPDATE frm_posts SET pos_update = pos_date WHERE pos_update IS NULL");
+?>
+<#4405>
+<?php
+$ilCtrlStructureReader->getStructure();
+?>
+<#4406>
+<?php
+$ilDB->insert('il_dcl_datatype_prop', array(
+    'id' => array('integer', 16),
+    'datatype_id' => array('integer', 9),
+    'title' => array('text', 'allowed_file_types'),
+    'inputformat' => array('integer', 12),
+));
+?>
+<#4407>
+<?php
+$setting = new ilSetting();
+$fixState = $setting->get('dbupdate_randtest_pooldef_migration_fix', '0');
+
+if( $fixState === '0' )
+{
+	$query = "
+		SELECT		tst_tests.test_id, COUNT(tst_rnd_quest_set_qpls.def_id)
+		 
+		FROM		tst_tests
+
+		LEFT JOIN	tst_rnd_quest_set_qpls
+		ON			tst_tests.test_id = tst_rnd_quest_set_qpls.test_fi
+		 
+		WHERE		question_set_type = %s
+		
+		GROUP BY	tst_tests.test_id
+		
+		HAVING		COUNT(tst_rnd_quest_set_qpls.def_id) < 1
+	";
+
+	$res = $ilDB->queryF($query, array('text'), array('RANDOM_QUEST_SET'));
+
+	$testsWithoutDefinitionsDetected = false;
+
+	while( $row = $ilDB->fetchAssoc($res) )
+	{
+		$testsWithoutDefinitionsDetected = true;
+		break;
+	}
+
+	if( $testsWithoutDefinitionsDetected )
+	{
+		echo "<pre>
+
+		Dear Administrator,
+		
+		DO NOT REFRESH THIS PAGE UNLESS YOU HAVE READ THE FOLLOWING INSTRUCTIONS
+
+		The update process has been stopped, because your attention is required.
+		
+		If you did not migrate ILIAS from version 4.3 to 4.4, but installed a 4.4 version from scratch,
+		please ignore this message and simply refresh the page.
+
+		Otherwise please have a look to: http://www.ilias.de/mantis/view.php?id=12700
+
+		A bug in the db migration for ILIAS 4.4.x has lead to missing source pool definitions within several random tests.
+		Your installation could be affected, because random tests without any source pool definition were detected.
+		Perhaps, these tests were just created, but the update process has to assume that these tests are broken.
+		
+		If you have a backup of your old ILIAS 4.3.x database the update process can repair these tests.
+		Therefor please restore the table > tst_test_random < from your ILIAS 4.3.x backup database to your productive ILIAS 4.4.x database.
+		
+		If you try to rerun the update process by refreshing the page, this message will be skipped.
+		
+		Possibly broken random tests will be repaired, if the old database table mentioned above is available.
+		After repairing the tests, the old database table will be dropped again.
+		
+		Best regards,
+		The Test Maintainers
+		
+		</pre>";
+
+		$setting->set('dbupdate_randtest_pooldef_migration_fix', '1');
+
+		exit; // db update step MUST NOT finish in a normal way, so step will be processed again
+	}
+	else
+	{
+		$setting->set('dbupdate_randtest_pooldef_migration_fix', '2');
+	}
+}
+elseif( $fixState === '1' )
+{
+	if( $ilDB->tableExists('tst_test_random') )
+	{
+		$query = "
+			SELECT		tst_test_random.test_fi,
+						tst_test_random.questionpool_fi,
+						tst_test_random.num_of_q,
+						tst_test_random.tstamp,
+						tst_test_random.sequence,
+						object_data.title pool_title
+			 
+			FROM		tst_tests
+			 
+			INNER JOIN	tst_test_random
+			ON			tst_tests.test_id = tst_test_random.test_fi
+			 
+			LEFT JOIN	tst_rnd_quest_set_qpls
+			ON			tst_tests.test_id = tst_rnd_quest_set_qpls.test_fi
+			
+			LEFT JOIN	object_data
+			ON 			object_data.obj_id = tst_test_random.questionpool_fi
+			 
+			WHERE		question_set_type = %s
+			AND			tst_rnd_quest_set_qpls.def_id IS NULL
+		";
+
+		$res = $ilDB->queryF($query, array('text'), array('RANDOM_QUEST_SET'));
+
+		$syncTimes = array();
+
+		while( $row = $ilDB->fetchAssoc($res) )
+		{
+			if( !(int)$row['num_of_q'] )
+			{
+				$row['num_of_q'] = null;
+			}
+
+			if( !strlen($row['pool_title']) )
+			{
+				$row['pool_title'] = '*** unknown/deleted ***';
+			}
+
+			$nextId = $ilDB->nextId('tst_rnd_quest_set_qpls');
+
+			$ilDB->insert('tst_rnd_quest_set_qpls', array(
+				'def_id' => array('integer', $nextId),
+				'test_fi' => array('integer', $row['test_fi']),
+				'pool_fi' => array('integer', $row['questionpool_fi']),
+				'pool_title' => array('text', $row['pool_title']),
+				'origin_tax_fi' => array('integer', null),
+				'origin_node_fi' => array('integer', null),
+				'mapped_tax_fi' => array('integer', null),
+				'mapped_node_fi' => array('integer', null),
+				'quest_amount' => array('integer', $row['num_of_q']),
+				'sequence_pos' => array('integer', $row['sequence'])
+			));
+
+			if( !is_array($syncTimes[$row['test_fi']]) )
+			{
+				$syncTimes[$row['test_fi']] = array();
+			}
+
+			$syncTimes[$row['test_fi']][] = $row['tstamp'];
+		}
+
+		foreach($syncTimes as $testId => $times)
+		{
+			$assumedSyncTS = max($times);
+
+			$ilDB->update('tst_rnd_quest_set_cfg',
+				array(
+					'quest_sync_timestamp' => array('integer', $assumedSyncTS)
+				),
+				array(
+					'test_fi' => array('integer', $testId)
+				)
+			);
+		}
+	}
+
+	$setting->set('dbupdate_randtest_pooldef_migration_fix', '2');
+}
+?>
+<#4408>
+<?php
+if( $ilDB->tableExists('tst_test_random') )
+{
+	$ilDB->dropTable('tst_test_random');
+}
+?>
+
+<#4409>
+<?php
+	$ilCtrlStructureReader->getStructure();
+?>
+<#4410>
+<?php
+	$ilCtrlStructureReader->getStructure();
+?>
+<#4411>
+<?php
+if (!$ilDB->sequenceExists('il_bibl_settings')) {
+	$ilDB->createSequence('il_bibl_settings');
+	$set = $ilDB->query('SELECT MAX(id) new_seq FROM il_bibl_settings');
+	$rec = $ilDB->fetchObject($set);
+	$ilDB->insert('il_bibl_settings_seq', array('sequence' => array('integer', $rec->new_seq)));
+}
+?>
+<#4412>
+<?php
+if(!$ilDB->tableColumnExists('ecs_part_settings', 'dtoken'))
+{
+    $ilDB->addTableColumn(
+        'ecs_part_settings',
+        'dtoken',
+        array(
+            'type' => 'integer',
+			'length' => 1,
+            'notnull' => TRUE,
+			'default' => 1
+        ));
+}
+?>
+<#4413>
+<?php
+if($ilDB->tableColumnExists('crs_objectives', 'description'))
+{
+	$ilDB->modifyTableColumn(
+		'crs_objectives',
+		'description',
+		array(
+			"type" => "text",
+			"length" => 500,
+			"notnull" => false,
+			"default" => ""
+		)
+	);
+}
+?>
+<#4414>
+<?php
+
+$ilDB->insert("payment_settings", array(
+			"keyword" => array("text", 'enable_topics'),
+			"value" => array("clob", 1),
+			"scope" => array("text", 'gui')));
+
+?>
+<#4415>
+<?php
+
+if( !$ilDB->uniqueConstraintExists('tst_active', array('user_fi', 'test_fi', 'anonymous_id')) )
+{
+	$ilDB->createTable('tmp_active_fix', array(
+		'test_fi' => array(
+			'type' => 'integer',
+			'length' => 4,
+			'notnull' => true,
+			'default' => 0
+		),
+		'user_fi' => array(
+			'type' => 'integer',
+			'length' => 4,
+			'notnull' => true,
+			'default' => 0
+		),
+		'anonymous_id' => array(
+			'type' => 'text',
+			'length' => 255,
+			'notnull' => true,
+			'default' => '-'
+		),
+		'active_id' => array(
+			'type' => 'integer',
+			'length' => 4,
+			'notnull' => false,
+			'default' => null
+		)
+	));
+
+	$ilDB->addPrimaryKey('tmp_active_fix', array('test_fi', 'user_fi', 'anonymous_id'));
+	
+	$res = $ilDB->query("
+		SELECT COUNT(*), test_fi, user_fi, anonymous_id
+		FROM tst_active
+		GROUP BY user_fi, test_fi, anonymous_id
+		HAVING COUNT(*) > 1
+	");
+
+	while($row = $ilDB->fetchAssoc($res))
+	{
+		if( is_null($row['anonymous_id']) || !strlen($row['anonymous_id']) )
+		{
+			$row['anonymous_id'] = '-';
+		}
+		
+		$ilDB->replace('tmp_active_fix',
+			array(
+				'test_fi' => array('integer', $row['test_fi']),
+				'user_fi' => array('integer', (int)$row['user_fi']),
+				'anonymous_id' => array('text', $row['anonymous_id'])
+			),
+			array()
+		);
+	}
+}
+
+?>
+<#4416>
+<?php
+
+if( $ilDB->tableExists('tmp_active_fix') )
+{
+	$selectUser = $ilDB->prepare("
+			SELECT active_id, max_points, reached_points, passed FROM tst_active
+			LEFT JOIN tst_result_cache ON active_fi = active_id
+			WHERE test_fi = ? AND user_fi = ? AND anonymous_id IS NULL
+		", array('integer', 'integer')
+	);
+
+	$selectAnonym = $ilDB->prepare("
+			SELECT active_id, max_points, reached_points, passed FROM tst_active
+			LEFT JOIN tst_result_cache ON active_fi = active_id
+			WHERE test_fi = ? AND user_fi IS NULL AND anonymous_id = ?
+		", array('integer', 'text')
+	);
+
+	$select = $ilDB->prepare("
+			SELECT active_id, max_points, reached_points, passed FROM tst_active
+			LEFT JOIN tst_result_cache ON active_fi = active_id
+			WHERE test_fi = ? AND user_fi = ? AND anonymous_id = ?
+		", array('integer', 'integer', 'text')
+	);
+
+	$update = $ilDB->prepareManip("
+			UPDATE tmp_active_fix SET active_id = ?
+			WHERE test_fi = ? AND user_fi = ? AND anonymous_id = ?
+		", array('integer', 'integer', 'integer', 'text')
+	);
+
+	$res1 = $ilDB->query("SELECT * FROM tmp_active_fix WHERE active_id IS NULL");
+	
+	while($row1 = $ilDB->fetchAssoc($res1))
+	{
+		if(!$row1['user_fi'])
+		{
+			$res2 = $ilDB->execute($selectAnonym, array(
+				$row1['test_fi'], $row1['anonymous_id']
+			));
+		}
+		elseif($row1['anonymous_id'] == '-')
+		{
+			$res2 = $ilDB->execute($selectUser, array(
+				$row1['test_fi'], $row1['user_fi']
+			));
+		}
+		else
+		{
+			$res2 = $ilDB->execute($select, array(
+				$row1['test_fi'], $row1['user_fi'], $row1['anonymous_id']
+			));
+		}
+		
+		$activeId = null;
+		$passed = null;
+		$points = null;
+		
+		while($row2 = $ilDB->fetchAssoc($res2))
+		{
+			if($activeId === null)
+			{
+				$activeId = $row2['active_id'];
+				$passed = $row2['passed'];
+				$points = $row2['reached_points'];
+				continue;
+			}
+			
+			if( !$row2['max_points'] )
+			{
+				continue;
+			}
+
+			if(!$passed && $row2['passed'])
+			{
+				$activeId = $row2['active_id'];
+				$passed = $row2['passed'];
+				$points = $row2['reached_points'];
+				continue;
+			}
+			
+			if($passed && !$row2['passed'])
+			{
+				continue;
+			}
+
+			if($row2['reached_points'] > $points)
+			{
+				$activeId = $row2['active_id'];
+				$passed = $row2['passed'];
+				$points = $row2['reached_points'];
+				continue;
+			}
+		}
+		
+		$ilDB->execute($update, array(
+			$activeId, $row1['test_fi'], $row1['user_fi'], $row1['anonymous_id']
+		));
+	}
+}
+
+?>
+<#4417>
+<?php
+
+if( $ilDB->tableExists('tmp_active_fix') )
+{
+	$deleteUserActives = $ilDB->prepareManip(
+		"DELETE FROM tst_active WHERE active_id != ? AND test_fi = ? AND user_fi = ? AND anonymous_id IS NULL",
+		array('integer', 'integer', 'integer')
+	);
+
+	$deleteAnonymActives = $ilDB->prepareManip(
+		"DELETE FROM tst_active WHERE active_id != ? AND test_fi = ? AND user_fi IS NULL AND anonymous_id = ?",
+		array('integer', 'integer', 'text')
+	);
+
+	$deleteActives = $ilDB->prepareManip(
+		"DELETE FROM tst_active WHERE active_id != ? AND test_fi = ? AND user_fi = ? AND anonymous_id = ?",
+		array('integer', 'integer', 'integer', 'text')
+	);
+
+	$deleteLp = $ilDB->prepareManip(
+		"DELETE FROM ut_lp_marks WHERE obj_id = ? AND usr_id = ?",
+		array('integer', 'integer')
+	);
+
+	$deleteTmpRec = $ilDB->prepareManip(
+		"DELETE FROM tmp_active_fix WHERE test_fi = ? AND user_fi = ? AND anonymous_id = ?",
+		array('integer', 'integer', 'text')
+	);
+	
+	$res = $ilDB->query("
+		SELECT tmp_active_fix.*, obj_fi FROM tmp_active_fix INNER JOIN tst_tests ON test_id = test_fi
+	");
+	
+	while($row = $ilDB->fetchAssoc($res))
+	{
+		if(!$row['user_fi'])
+		{
+			$ilDB->execute($deleteAnonymActives, array(
+				$row['active_id'], $row['test_fi'], $row['anonymous_id']
+			));
+		}
+		elseif( $row['anonymous_id'] == '-' )
+		{
+			$ilDB->execute($deleteUserActives, array(
+				$row['active_id'], $row['test_fi'], $row['user_fi']
+			));
+		}
+		else
+		{
+			$ilDB->execute($deleteActives, array(
+				$row['active_id'], $row['test_fi'], $row['user_fi'], $row['anonymous_id']
+			));
+		}
+
+		$ilDB->execute($deleteLp, array(
+			$row['obj_fi'], $row['user_fi']
+		));
+
+		$ilDB->execute($deleteTmpRec, array(
+			$row['test_fi'], $row['user_fi'], $row['anonymous_id']
+		));
+	}
+	
+	$ilDB->dropTable('tmp_active_fix');
+}
+
+?>
+<#4418>
+<?php
+
+if( !$ilDB->uniqueConstraintExists('tst_active', array('user_fi', 'test_fi', 'anonymous_id')) )
+{
+	$ilDB->addUniqueConstraint('tst_active', array('user_fi', 'test_fi', 'anonymous_id'), 'uc1');
+}
+
+?>
+<#4419>
+<?php
+
+$ilDB->manipulate('delete from ecs_course_assignments');
+
+?>
+<#4420>
+<?php
+	$ilCtrlStructureReader->getStructure();
+?>
+<#4421>
+<?php
+	$ilCtrlStructureReader->getStructure();
+?>
+<#4422>
+<?php
+
+$settings = new ilSetting('assessment');
+
+if( !(int)$settings->get('quest_process_lock_mode_autoinit', 0) )
+{
+	if( $settings->get('quest_process_lock_mode', 'none') == 'none' )
+	{
+		$settings->set('quest_process_lock_mode', 'db');
+	}
+
+	$settings->set('quest_process_lock_mode_autoinit_done', 1);
+}
+
+?>
+<#4423>
+<?php
+
+if($ilDB->tableColumnExists("usr_portfolio", "comments"))
+{
+	// #14661 - centralized public comments setting
+	include_once "Services/Notes/classes/class.ilNote.php";
+
+	$data = array();
+
+	$set = $ilDB->query("SELECT prtf.id,prtf.comments,od.type".
+		" FROM usr_portfolio prtf".
+		" JOIN object_data od ON (prtf.id = od.obj_id)");
+	while($row = $ilDB->fetchAssoc($set))
+	{		
+		$row["comments"] = (bool)$row["comments"];
+		$data[] = $row;
+	}
+
+	$set = $ilDB->query("SELECT id,notes comments".
+		" FROM il_blog");
+	while($row = $ilDB->fetchAssoc($set))
+	{		
+		$row["type"] = "blog";
+		$row["comments"] = (bool)$row["comments"];
+		$data[] = $row;
+	}
+
+	$set = $ilDB->query("SELECT cobj.id,cobj.pub_notes comments,od.type".
+		" FROM content_object cobj".
+		" JOIN object_data od ON (cobj.id = od.obj_id)");
+	while($row = $ilDB->fetchAssoc($set))
+	{		
+		$row["comments"] = ($row["comments"] == "y" ? true : false);
+		$data[] = $row;
+	}
+	
+	$set = $ilDB->query("SELECT id,show_comments comments".
+		" FROM il_poll");
+	while($row = $ilDB->fetchAssoc($set))
+	{		
+		$row["type"] = "poll";
+		$row["comments"] = (bool)$row["comments"];
+		$data[] = $row;
+	}
+
+	if(sizeof($data))
+	{	
+		foreach($data as $item)
+		{
+			if($item["id"] && $item["type"])
+			{
+				$ilDB->manipulate("DELETE FROM note_settings".
+					" WHERE rep_obj_id = ".$ilDB->quote($item["id"], "integer").
+					" AND obj_id = ".$ilDB->quote(0, "integer").
+					" AND obj_type = ".$ilDB->quote($item["type"], "text"));
+
+				if($item["comments"])
+				{
+					$ilDB->manipulate("INSERT INTO note_settings".
+						" (rep_obj_id, obj_id, obj_type, activated)".
+						" VALUES (".$ilDB->quote($item["id"], "integer").
+						", ".$ilDB->quote(0, "integer").
+						", ".$ilDB->quote($item["type"], "text").
+						", ".$ilDB->quote(1, "integer").")");
+				}
+			}
+		}		
+	}
+}
+
+?>
+<#4424>
+<?php
+
+if($ilDB->tableColumnExists("usr_portfolio", "comments"))
+{
+	$ilDB->dropTableColumn("usr_portfolio", "comments");
+	$ilDB->dropTableColumn("il_blog", "notes");
+	$ilDB->dropTableColumn("content_object", "pub_notes");
+	$ilDB->dropTableColumn("il_poll", "show_comments");
+}
+
+?>
+
+<#4425>
+<?php
+
+if($ilDB->tableColumnExists('ecs_cms_data','cms_id'))
+{
+	$ilDB->renameTableColumn('ecs_cms_data','cms_id','cms_bak');
+	$ilDB->addTableColumn('ecs_cms_data', 'cms_id', array(
+			"type" => "text",
+			"notnull" => FALSE,
+			"length" => 512
+		)
+	);
+	
+	$query = 'UPDATE ecs_cms_data SET cms_id = cms_bak ';
+	$ilDB->manipulate($query);
+	
+	$ilDB->dropTableColumn('ecs_cms_data','cms_bak');
+}
+?>
+<#4426>
+<?php
+	$ilCtrlStructureReader->getStructure();
+?>
+<#4427>
+<?php
+
+if($ilDB->tableColumnExists('ecs_import','econtent_id'))
+{
+	$ilDB->renameTableColumn('ecs_import','econtent_id','econtent_id_bak');
+	$ilDB->addTableColumn('ecs_import', 'econtent_id', array(
+			"type" => "text",
+			"notnull" => FALSE,
+			"length" => 512
+		)
+	);
+	
+	$query = 'UPDATE ecs_import SET econtent_id = econtent_id_bak ';
+	$ilDB->manipulate($query);
+	
+	$ilDB->dropTableColumn('ecs_import','econtent_id_bak');
+}
+?>
+<#4428>
+<?php
+
+include_once('./Services/Migration/DBUpdate_3560/classes/class.ilDBUpdateNewObjectType.php');
+$tgt_ops_id = ilDBUpdateNewObjectType::getCustomRBACOperationId('edit_learning_progress');	
+if($tgt_ops_id)
+{				
+	$lp_type_id = ilDBUpdateNewObjectType::getObjectTypeId('sess');
+	if($lp_type_id)
+	{			
+		// add "edit_learning_progress" to session
+		ilDBUpdateNewObjectType::addRBACOperation($lp_type_id, $tgt_ops_id);				
+									
+		// clone settings from "write" to "edit_learning_progress"
+		$src_ops_id = ilDBUpdateNewObjectType::getCustomRBACOperationId('write');	
+		ilDBUpdateNewObjectType::cloneOperation('sess', $src_ops_id, $tgt_ops_id);
+		
+		// clone settings from "write" to "read_learning_progress" (4287 did not work for sessions)
+		$tgt_ops_id = ilDBUpdateNewObjectType::getCustomRBACOperationId('read_learning_progress');	
+		if($tgt_ops_id)
+		{
+			ilDBUpdateNewObjectType::cloneOperation('sess', $src_ops_id, $tgt_ops_id);
+		}
+	}	
+}
+
+?>
+
+<#4429>
+<?php
+
+$query = 'DELETE from cal_recurrence_rules WHERE cal_id IN ( select cal_id from cal_entries where is_milestone =  '.$ilDB->quote(1,'integer').')';
+$ilDB->manipulate($query);
+
+?>
+
+<#4430>
+<?php
+if(! $ilDB->tableColumnExists('qpl_a_cloze_combi_res', 'row_id'))
+{
+	$query = 'DELETE from qpl_a_cloze_combi_res';
+	$ilDB->manipulate($query);
+	$ilDB->addTableColumn(
+		 'qpl_a_cloze_combi_res',
+			 'row_id',
+			 array(
+				 'type' => 'integer',
+				 'length' => 4,
+				 'default' => 0
+			 ));
+}
+?>
+<#4431>
+<?php
+$ilCtrlStructureReader->getStructure();
+?>
+<#4432>
+<?php
+$ilCtrlStructureReader->getStructure();
+?>
+<#4433>
+<?php
+$ilCtrlStructureReader->getStructure();
+?>
+<#4434>
+<?php
+if( $ilDB->tableColumnExists('tst_tests', 'examid_in_kiosk') )
+{
+	$ilDB->renameTableColumn('tst_tests', 'examid_in_kiosk', 'examid_in_test_pass');
+}
+?>
+<#4435>
+<?php
+if( $ilDB->tableColumnExists('tst_tests', 'show_exam_id') )
+{
+	$ilDB->renameTableColumn('tst_tests', 'show_exam_id', 'examid_in_test_res');
+}
+?>
+<#4436>
+<?php
+if(! $ilDB->tableColumnExists('il_wiki_page', 'hide_adv_md'))
+{	
+	$ilDB->addTableColumn('il_wiki_page', 'hide_adv_md',
+		array(
+			'type' => 'integer',
+			'length' => 1,
+			'default' => 0
+		));
+}
+?>
+<#4437>
+<?php
+if( !$ilDB->tableColumnExists('tst_active', 'start_lock'))
+{	
+	$ilDB->addTableColumn('tst_active', 'start_lock',
+		array(
+			'type' => 'text',
+			'length' => 128,
+			'notnull' => false,
+			'default' => null
+		));
+}
+?>
+<#4438>
+<?php
+
+$row = $ilDB->fetchAssoc($ilDB->queryF(
+	"SELECT count(*) cnt FROM settings WHERE module = %s AND keyword = %s",
+	array('text', 'text'), array('assessment', 'ass_process_lock_mode')
+));
+
+if( $row['cnt'] )
+{
+	$ilDB->manipulateF(
+		"DELETE FROM settings WHERE module = %s AND keyword = %s",
+		array('text', 'text'), array('assessment', 'quest_process_lock_mode')
+	);
+}
+else
+{
+	$ilDB->update('settings',
+		array(
+			'keyword' => array('text', 'ass_process_lock_mode')
+		),
+		array(
+			'module' => array('text', 'assessment'),
+			'keyword' => array('text', 'quest_process_lock_mode')
+		)
+	);
+}	
+
+?>
+<#4439>
+<?php
+if( !$ilDB->tableColumnExists('file_based_lm', 'show_lic'))
+{	
+	$ilDB->addTableColumn('file_based_lm', 'show_lic',
+		array(
+			'type' => 'integer',
+			'length' => 1,
+			'notnull' => false,
+			'default' => null
+		));
+}
+if( !$ilDB->tableColumnExists('file_based_lm', 'show_bib'))
+{	
+	$ilDB->addTableColumn('file_based_lm', 'show_bib',
+		array(
+			'type' => 'integer',
+			'length' => 1,
+			'notnull' => false,
+			'default' => null
+		));
+}
+?>
+<#4440>
+<?php
+
+$ilDB->manipulate("UPDATE settings ".
+	"SET value = ".$ilDB->quote(1370, "text").
+	" WHERE module = ".$ilDB->quote("blga", "text").
+	" AND keyword = ".$ilDB->quote("banner_width", "text").
+	" AND value = ".$ilDB->quote(880, "text"));
+
+$ilDB->manipulate("UPDATE settings ".
+	"SET value = ".$ilDB->quote(1370, "text").
+	" WHERE module = ".$ilDB->quote("prfa", "text").
+	" AND keyword = ".$ilDB->quote("banner_width", "text").
+	" AND value = ".$ilDB->quote(880, "text"));
+
+?>
+<#4441>
+<?php
+
+include_once('./Services/Migration/DBUpdate_3560/classes/class.ilDBUpdateNewObjectType.php');
+$tgt_ops_id = ilDBUpdateNewObjectType::getCustomRBACOperationId('copy');	
+if($tgt_ops_id)
+{				
+	$feed_type_id = ilDBUpdateNewObjectType::getObjectTypeId('feed');
+	if($feed_type_id)
+	{			
+		// add "copy" to (external) feed
+		ilDBUpdateNewObjectType::addRBACOperation($feed_type_id, $tgt_ops_id);				
+									
+		// clone settings from "write" to "copy"
+		$src_ops_id = ilDBUpdateNewObjectType::getCustomRBACOperationId('write');	
+		ilDBUpdateNewObjectType::cloneOperation('feed', $src_ops_id, $tgt_ops_id);		
+	}	
+}
+
+?>
+<#4442>
+<?php
+	$ilCtrlStructureReader->getStructure();
+?>
+<#4443>
+<?php
+	$ilCtrlStructureReader->getStructure();
+?>
+<#4444>
+<?php
+	$ilCtrlStructureReader->getStructure();
+?>
+<#4445>
+<?php
+	$ilCtrlStructureReader->getStructure();
+?>
+<#4446>
+<?php
+	$ilCtrlStructureReader->getStructure();
+?>
+<#4447>
+<?php
+	if (!$ilDB->tableColumnExists('skl_user_has_level', 'self_eval'))
+	{
+		$ilDB->addTableColumn("skl_user_has_level", "self_eval", array(
+			"type" => "integer",
+			"length" => 1,
+			"notnull" => true,
+			"default" => 0
+		));
+	}
+?>
+<#4448>
+<?php
+	if (!$ilDB->tableColumnExists('skl_user_skill_level', 'self_eval'))
+	{
+		$ilDB->addTableColumn("skl_user_skill_level", "self_eval", array(
+			"type" => "integer",
+			"length" => 1,
+			"notnull" => true,
+			"default" => 0
+		));
+	}
+?>
+<#4449>
+<?php
+		$ilDB->dropPrimaryKey("skl_user_has_level");
+		$ilDB->addPrimaryKey("skl_user_has_level",
+			array("level_id", "user_id", "trigger_obj_id", "tref_id", "self_eval"));
+?>
+<#4450>
+<?php
+		$ilDB->modifyTableColumn("skl_user_has_level", "trigger_obj_type",
+			array(
+				"type" => "text",
+				"length" => 4,
+				"notnull" => false
+			));
+
+		$ilDB->modifyTableColumn("skl_user_skill_level", "trigger_obj_type",
+			array(
+				"type" => "text",
+				"length" => 4,
+				"notnull" => false
+			));
+?>
+<#4451>
+<?php
+	$ilSetting = new ilSetting();
+	if ((int) $ilSetting->get("optes_360_db") <= 0)
+	{
+		/*$ilDB->manipulate("DELETE FROM skl_user_has_level WHERE ".
+			" self_eval = ".$ilDB->quote(1, "integer")
+		);
+		$ilDB->manipulate("DELETE FROM skl_user_skill_level WHERE ".
+			" self_eval = ".$ilDB->quote(1, "integer")
+		);*/
+
+		$set = $ilDB->query("SELECT * FROM skl_self_eval_level ORDER BY last_update ASC");
+		$writtenkeys = array();
+		while ($rec = $ilDB->fetchAssoc($set))
+		{
+			if (!in_array($rec["level_id"].":".$rec["user_id"].":".$rec["tref_id"], $writtenkeys))
+			{
+				$writtenkeys[] = $rec["level_id"].":".$rec["user_id"].":".$rec["tref_id"];
+				$q = "INSERT INTO skl_user_has_level ".
+					"(level_id, user_id, status_date, skill_id, trigger_ref_id, trigger_obj_id, trigger_title, tref_id, trigger_obj_type, self_eval) VALUES (".
+					$ilDB->quote($rec["level_id"], "integer").",".
+					$ilDB->quote($rec["user_id"], "integer").",".
+					$ilDB->quote($rec["last_update"], "timestamp").",".
+					$ilDB->quote($rec["skill_id"], "integer").",".
+					$ilDB->quote(0, "integer").",".
+					$ilDB->quote(0, "integer").",".
+					$ilDB->quote("", "text").",".
+					$ilDB->quote($rec["tref_id"], "integer").",".
+					$ilDB->quote("", "text").",".
+					$ilDB->quote(1, "integer").
+					")";
+				$ilDB->manipulate($q);
+			}
+			else
+			{
+				$ilDB->manipulate("UPDATE skl_user_has_level SET ".
+					" status_date = ".$ilDB->quote($rec["last_update"], "timestamp").",".
+					" skill_id = ".$ilDB->quote($rec["skill_id"], "integer").
+					" WHERE level_id = ".$ilDB->quote($rec["level_id"], "integer").
+					" AND user_id = ".$ilDB->quote($rec["user_id"], "integer").
+					" AND trigger_obj_id = ".$ilDB->quote(0, "integer").
+					" AND tref_id = ".$ilDB->quote($rec["tref_id"], "integer").
+					" AND self_eval = ".$ilDB->quote(1, "integer")
+					);
+			}
+			$q = "INSERT INTO skl_user_skill_level ".
+				"(level_id, user_id, status_date, skill_id, trigger_ref_id, trigger_obj_id, trigger_title, tref_id, trigger_obj_type, self_eval, status, valid) VALUES (".
+				$ilDB->quote($rec["level_id"], "integer").",".
+				$ilDB->quote($rec["user_id"], "integer").",".
+				$ilDB->quote($rec["last_update"], "timestamp").",".
+				$ilDB->quote($rec["skill_id"], "integer").",".
+				$ilDB->quote(0, "integer").",".
+				$ilDB->quote(0, "integer").",".
+				$ilDB->quote("", "text").",".
+				$ilDB->quote($rec["tref_id"], "integer").",".
+				$ilDB->quote("", "text").",".
+				$ilDB->quote(1, "integer").",".
+				$ilDB->quote(1, "integer").",".
+				$ilDB->quote(1, "integer").
+				")";
+			$ilDB->manipulate($q);
+		}
+	}
+?>
+<#4452>
+<?php
+	$ilCtrlStructureReader->getStructure();
+?>
+<#4453>
+<?php
+	$ilCtrlStructureReader->getStructure();
+?>
+<#4454>
+<?php
+	$ilCtrlStructureReader->getStructure();
+?>
+<#4455>
+<?php
+	if(!$ilDB->sequenceExists('booking_reservation_group'))
+	{
+		$ilDB->createSequence('booking_reservation_group');
+	}
+?>
+<#4456>
+<?php
+
+	if(!$ilDB->tableColumnExists('crs_objective_tst','tst_limit_p'))
+	{
+		$ilDB->addTableColumn('crs_objective_tst', 'tst_limit_p', array(
+			'type' => 'integer',
+			'length' => 2,
+			'notnull' => true,
+			'default' => 0
+		));
+	}
+?>
+<#4457>
+<?php
+
+// update question assignment limits
+$query = 'SELECT objective_id, ref_id, question_id FROM crs_objective_qst ';
+$res = $ilDB->query($query);
+
+$questions = array();
+while($row = $res->fetchRow(DB_FETCHMODE_OBJECT))
+{
+	$questions[$row->objective_id.'_'.$row->ref_id][] = $row->question_id;
+}
+
+$GLOBALS['ilLog']->write(__METHOD__.': '.print_r($questions,TRUE));
+
+foreach($questions as $objective_ref_id => $qst_ids)
+{
+	$parts = explode('_', $objective_ref_id);
+	$objective_id = $parts[0];
+	$tst_ref_id = $parts[1];
+	
+	$sum = 0;
+	foreach((array) $qst_ids as $qst_id)
+	{
+		$query = 'SELECT points FROM qpl_questions WHERE question_id = ' . $ilDB->quote($qst_id,'integer');
+		$res_qst = $ilDB->query($query);
+		while($row = $res_qst->fetchRow(DB_FETCHMODE_OBJECT))
+		{
+			$sum += $row->points;
+		}
+		if($sum > 0)
+		{
+			// read limit
+			$query = 'SELECT tst_limit FROM crs_objective_tst '.
+					'WHERE objective_id = '.$ilDB->quote($objective_id,'integer');
+			$res_limit = $ilDB->query($query);
+			
+			$limit_points = 0;
+			while($row = $res_limit->fetchRow(DB_FETCHMODE_OBJECT))
+			{
+				$limit_points = $row->tst_limit;
+			}
+			// calculate percentage
+			$limit_p = $limit_points / $sum * 100;
+			$limit_p = intval($limit_p);
+			$limit_p = ($limit_p >= 100 ? 100 : $limit_p);
+			
+			// update
+			$query = 'UPDATE crs_objective_tst '.
+					'SET tst_limit_p = '.$ilDB->quote($limit_p,'integer').' '.
+					'WHERE objective_id = '.$ilDB->quote($objective_id,'integer').' '.
+					'AND ref_id = '.$ilDB->quote($tst_ref_id,'integer');
+			$ilDB->manipulate($query);
+		}
+	}
+}
+?>
+<#4458>
+<?php
+if(!$ilDB->tableColumnExists('tst_tests','intro_enabled'))
+{
+	$ilDB->addTableColumn('tst_tests', 'intro_enabled', array(
+		'type' => 'integer',
+		'length' => 1,
+		'notnull' => false,
+		'default' => null
+	));
+}
+?>
+<#4459>
+<?php
+if(!$ilDB->tableColumnExists('tst_tests','starting_time_enabled'))
+{
+	$ilDB->addTableColumn('tst_tests', 'starting_time_enabled', array(
+		'type' => 'integer',
+		'length' => 1,
+		'notnull' => false,
+		'default' => null
+	));
+}
+?>
+<#4460>
+<?php
+if(!$ilDB->tableColumnExists('tst_tests','ending_time_enabled'))
+{
+	$ilDB->addTableColumn('tst_tests', 'ending_time_enabled', array(
+		'type' => 'integer',
+		'length' => 1,
+		'notnull' => false,
+		'default' => null
+	));
+}
+?>
+<#4461>
+<?php
+if($ilDB->tableColumnExists('tst_tests','intro_enabled'))
+{
+	$ilDB->dropTableColumn('tst_tests', 'intro_enabled');
+}
+?>
+<#4462>
+<?php
+if($ilDB->tableColumnExists('tst_tests','starting_time_enabled'))
+{
+	$ilDB->dropTableColumn('tst_tests', 'starting_time_enabled');
+}
+?>
+<#4463>
+<?php
+if($ilDB->tableColumnExists('tst_tests','ending_time_enabled'))
+{
+	$ilDB->dropTableColumn('tst_tests', 'ending_time_enabled');
+}
+?>
+<#4464>
+<?php
+if(!$ilDB->tableColumnExists('tst_tests','intro_enabled'))
+{
+	$ilDB->addTableColumn('tst_tests', 'intro_enabled', array(
+		'type' => 'integer',
+		'length' => 1,
+		'notnull' => false,
+		'default' => null
+	));
+
+	$ilDB->queryF(
+		"UPDATE tst_tests SET intro_enabled = %s WHERE LENGTH(introduction) > %s",
+		array('integer', 'integer'), array(1, 0)
+	);
+
+	$ilDB->queryF(
+		"UPDATE tst_tests SET intro_enabled = %s WHERE LENGTH(introduction) = %s OR LENGTH(introduction) IS NULL",
+		array('integer', 'integer'), array(0, 0)
+	);
+}
+?>
+<#4465>
+<?php
+if(!$ilDB->tableColumnExists('tst_tests','starting_time_enabled'))
+{
+	$ilDB->addTableColumn('tst_tests', 'starting_time_enabled', array(
+		'type' => 'integer',
+		'length' => 1,
+		'notnull' => false,
+		'default' => null
+	));
+
+	$ilDB->queryF(
+		"UPDATE tst_tests SET starting_time_enabled = %s WHERE LENGTH(starting_time) > %s",
+		array('integer', 'integer'), array(1, 0)
+	);
+
+	$ilDB->queryF(
+		"UPDATE tst_tests SET starting_time_enabled = %s WHERE LENGTH(starting_time) = %s OR LENGTH(starting_time) IS NULL",
+		array('integer', 'integer'), array(0, 0)
+	);
+}
+?>
+<#4466>
+<?php
+if(!$ilDB->tableColumnExists('tst_tests','ending_time_enabled'))
+{
+	$ilDB->addTableColumn('tst_tests', 'ending_time_enabled', array(
+		'type' => 'integer',
+		'length' => 1,
+		'notnull' => false,
+		'default' => null
+	));
+
+	$ilDB->queryF(
+		"UPDATE tst_tests SET ending_time_enabled = %s WHERE LENGTH(ending_time) > %s",
+		array('integer', 'integer'), array(1, 0)
+	);
+
+	$ilDB->queryF(
+		"UPDATE tst_tests SET ending_time_enabled = %s WHERE LENGTH(ending_time) = %s OR LENGTH(ending_time) IS NULL",
+		array('integer', 'integer'), array(0, 0)
+	);
+}
+?>
+<#4467>
+<?php
+if(!$ilDB->tableColumnExists('tst_tests','password_enabled'))
+{
+	$ilDB->addTableColumn('tst_tests', 'password_enabled', array(
+		'type' => 'integer',
+		'length' => 1,
+		'notnull' => false,
+		'default' => null
+	));
+
+	$ilDB->queryF(
+		"UPDATE tst_tests SET password_enabled = %s WHERE LENGTH(password) > %s",
+		array('integer', 'integer'), array(1, 0)
+	);
+
+	$ilDB->queryF(
+		"UPDATE tst_tests SET password_enabled = %s WHERE LENGTH(password) = %s OR LENGTH(password) IS NULL",
+		array('integer', 'integer'), array(0, 0)
+	);
+}
+?>
+<#4468>
+<?php
+if(!$ilDB->tableColumnExists('tst_tests','limit_users_enabled'))
+{
+	$ilDB->addTableColumn('tst_tests', 'limit_users_enabled', array(
+		'type' => 'integer',
+		'length' => 1,
+		'notnull' => false,
+		'default' => null
+	));
+
+	$ilDB->queryF(
+		"UPDATE tst_tests SET limit_users_enabled = %s WHERE allowedusers IS NOT NULL AND allowedusers > %s",
+		array('integer', 'integer'), array(1, 0)
+	);
+
+	$ilDB->queryF(
+		"UPDATE tst_tests SET limit_users_enabled = %s WHERE allowedusers IS NULL OR allowedusers <= %s",
+		array('integer', 'integer'), array(0, 0)
+	);
+}
+?>
+<#4469>
+<?php
+// @ukonhle: Please do not commit empty database steps ;-)
+?>
+<#4470>
+<?php
+$ilDB->queryF(
+	'DELETE FROM settings WHERE keyword = %s',
+	array('text'),
+	array('ps_export_scorm')
+);
+$ilDB->queryF(
+	'INSERT INTO settings (module, keyword, value) VALUES (%s,%s,%s)',
+	array('text','text','text'),
+	array('common','ps_export_scorm','1')
+);
+?>
+<#4471>
+<?php
+$ilDB->manipulate('DELETE FROM addressbook WHERE login NOT IN(SELECT login FROM usr_data) AND email IS NULL');
+$ilDB->manipulate(
+	'DELETE FROM addressbook_mlist_ass WHERE addr_id NOT IN(
+		SELECT addr_id FROM addressbook
+	)'
+);
+?>
+<#4472>
+<?php
+	if(!$ilDB->indexExistsByFields('page_question',array('page_parent_type','page_id', 'page_lang')))
+	{
+		$ilDB->addIndex('page_question',array('page_parent_type','page_id', 'page_lang'),'i1');
+	}
+	
+	
+	
+
+
+//////////////////////////////////////////////////////////////////
+//
+//      PLEASE DO  NOT ADD ANY ADDITIONAL STEPS IN THIS BRANCH
+//
+//      USE 5_0_hotfixes.php (and corresponding trunk steps) 
+//
+//////////////////////////////////////////////////////////////////
+
+
+
+?>
+<#4473>
+<?php
+	$ilCtrlStructureReader->getStructure();
+?>
+<#4474>
+<?php
+
+include_once('./Services/Migration/DBUpdate_3560/classes/class.ilDBUpdateNewObjectType.php');				
+$lp_type_id = ilDBUpdateNewObjectType::getObjectTypeId('svy');
+if($lp_type_id)
+{				
+	$src_ops_id = ilDBUpdateNewObjectType::getCustomRBACOperationId('write');	
+
+	// clone settings from "write" to "edit_learning_progress"
+	$tgt_ops_id = ilDBUpdateNewObjectType::getCustomRBACOperationId('edit_learning_progress');	
+	if($tgt_ops_id)
+	{
+		ilDBUpdateNewObjectType::addRBACOperation($lp_type_id, $tgt_ops_id);				
+		ilDBUpdateNewObjectType::cloneOperation('svy', $src_ops_id, $tgt_ops_id);
+	}
+
+	// clone settings from "write" to "read_learning_progress"
+	$tgt_ops_id = ilDBUpdateNewObjectType::getCustomRBACOperationId('read_learning_progress');	
+	if($tgt_ops_id)
+	{
+		ilDBUpdateNewObjectType::addRBACOperation($lp_type_id, $tgt_ops_id);		
+		ilDBUpdateNewObjectType::cloneOperation('svy', $src_ops_id, $tgt_ops_id);
+	}
+}	
+
+?>
+<#4475>
+<?php
+
+if($ilDB->tableColumnExists('obj_stat', 'tstamp'))
+{
+	$ilDB->dropTableColumn('obj_stat', 'tstamp');
+}
+
+?>
+<#4476>
+<?php
+if(!$ilDB->uniqueConstraintExists('usr_data', array('login')))
+{
+	$res = $ilDB->query("
+		SELECT COUNT(*) cnt
+		FROM (
+			SELECT login
+			FROM usr_data
+			GROUP BY login
+			HAVING COUNT(*) > 1
+		) duplicatelogins
+	");
+	$data = $ilDB->fetchAssoc($res);
+	if($data['cnt'] > 0)
+	{
+		echo "<pre>
+				Dear Administrator,
+
+				PLEASE READ THE FOLLOWING INSTRUCTIONS
+
+				The update process has been stopped due to data inconsistency reasons.
+				We found multiple ILIAS user accounts with the same login. You have to fix this issue manually.
+
+				Database table: usr_data
+				Field: login
+
+				You can determine these accounts by executing the following SQL statement:
+				SELECT * FROM usr_data WHERE login IN(SELECT login FROM usr_data GROUP BY login HAVING COUNT(*) > 1)
+
+				Please manipulate the affected records by choosing different login names.
+				If you try to rerun the update process, this warning will apear again if the issue is still not solved.
+
+				Best regards,
+				The ILIAS developers
+			</pre>";
+		exit();
+	}
+
+	$ilDB->addUniqueConstraint('usr_data', array('login'), 'uc1');
+}
+?>
+<#4477>
+<?php
+
+$query = "
+	UPDATE tst_rnd_quest_set_qpls SET pool_title = (
+		COALESCE(
+			(SELECT title FROM object_data WHERE obj_id = pool_fi), %s 
+		)
+	) WHERE pool_title IS NULL OR pool_title = %s
+";
+
+$ilDB->manipulateF($query, array('text', 'text'), array('*** unknown/deleted ***', ''));
+
+?>
+<#4478>
+<?php
+
+if( !$ilDB->tableColumnExists('tst_tests', 'broken'))
+{
+	$ilDB->addTableColumn('tst_tests', 'broken',
+		array(
+			'type' => 'integer',
+			'length' => 1,
+			'notnull' => false,
+			'default' => null
+		)
+	);
+
+	$ilDB->queryF("UPDATE tst_tests SET broken = %s", array('integer'), array(0));
+}
+
+?>
+<#4479>
+<?php
+$ilDB->manipulate("UPDATE style_data SET ".
+	" uptodate = ".$ilDB->quote(0, "integer")
+	);
+?>
+<#4480>
+<?php
+	$ilCtrlStructureReader->getStructure();
+?>