--- conflicted
+++ resolved
@@ -10067,36 +10067,6 @@
 		);
 	}
 ?>
-<<<<<<< HEAD
-
-
-<#4699>
-<?php
-
-if(!$ilDB->tableColumnExists("ldap_server_settings", "username_filter"))
-{
-        $ilDB->addTableColumn("ldap_server_settings", "username_filter", array(
-                'type' => 'text',
-                'length' => 255,
-        ));
-}
-?>
-<#4700>
-<?php
-$query = "SELECT max(server_id) id FROM ldap_server_settings";
-$res = $ilDB->query($query);
-$set = $res->fetchRow(DB_FETCHMODE_OBJECT);
-
-if(!$set->id)
-{
-        $set->id = 1;
-}
-
-$query = "UPDATE ldap_role_assignments ".
-        "SET server_id = ".$set->id.
-        " WHERE server_id = 0";
-$this->db->manipulate($query);
-=======
 <#4699>
 <?php
 //step 1/2 adm_set_templ_hide_tab removes all dublicates
@@ -10334,5 +10304,33 @@
 {
 	$ilDB->dropTable('svy_times_old');
 }
->>>>>>> 88ed997b
+?>
+
+<#4709>
+<?php
+
+if(!$ilDB->tableColumnExists("ldap_server_settings", "username_filter"))
+{
+        $ilDB->addTableColumn("ldap_server_settings", "username_filter", array(
+                'type' => 'text',
+                'length' => 255,
+        ));
+}
+?>
+<#4710>
+<?php
+$query = "SELECT max(server_id) id FROM ldap_server_settings";
+$res = $ilDB->query($query);
+$set = $res->fetchRow(DB_FETCHMODE_OBJECT);
+
+if(!$set->id)
+{
+        $set->id = 1;
+}
+
+$query = "UPDATE ldap_role_assignments ".
+        "SET server_id = ".$set->id.
+        " WHERE server_id = 0";
+$ilDB->manipulate($query);
+
 ?>