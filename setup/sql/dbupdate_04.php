--- conflicted
+++ resolved
@@ -7314,23 +7314,6 @@
 ?>
 <#4565>
 <?php
-<<<<<<< HEAD
-global $ilDB;
-if(!$ilDB->tableColumnExists('il_dcl_table', 'delete_by_owner')) {
-	$ilDB->addTableColumn('il_dcl_table', 'delete_by_owner',
-		array(
-			"type"    => "integer",
-			"notnull" => true,
-			"length"  => 1,
-			"default" => 0
-		)
-	);
-	// Migrate tables: Set new setting to true if "edit by owner" is true
-	// Set edit permission to true if edit
-	$ilDB->manipulate("UPDATE il_dcl_table SET delete_by_owner = 1, edit_perm = 1, delete_perm = 1 WHERE edit_by_owner = 1");
-}
-?>
-=======
 // primary key for tst_addtime - step 1/8
 
 $cntRes = $ilDB->query("
@@ -7520,4 +7503,20 @@
 }
 $ilDB->addPrimaryKey('ctrl_calls', array('parent','child'));
 ?>
->>>>>>> e9a25da6
+<#4574>
+<?php
+global $ilDB;
+if(!$ilDB->tableColumnExists('il_dcl_table', 'delete_by_owner')) {
+	$ilDB->addTableColumn('il_dcl_table', 'delete_by_owner',
+		array(
+		"type"    => "integer",
+		"notnull" => true,
+		"length"  => 1,
+		"default" => 0
+		)
+	);
+	// Migrate tables: Set new setting to true if "edit by owner" is true
+	// Set edit permission to true if edit
+	$ilDB->manipulate("UPDATE il_dcl_table SET delete_by_owner = 1, edit_perm = 1, delete_perm = 1 WHERE edit_by_owner = 1");
+}
+?>