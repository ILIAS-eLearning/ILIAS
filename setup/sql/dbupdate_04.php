--- conflicted
+++ resolved
@@ -17871,22 +17871,6 @@
 ?>
 <#5053>
 <?php
-<<<<<<< HEAD
-
-	$ilDB->renameTable('mass_info_settings', 'iass_info_settings');
-
-	$ilDB->renameTable('mass_settings', 'iass_settings');
-
-	$ilDB->renameTable('mass_members', 'iass_members');
-
-	$ilDB->manipulate('UPDATE object_data SET type = '.$ilDB->quote('iass','text')
-						.'	WHERE type = '.$ilDB->quote('mass','text'));
-
-	$ilDB->manipulate('UPDATE rbac_templates SET type = '.$ilDB->quote('iass','text')
-						.'	WHERE type = '.$ilDB->quote('mass','text'));
-
-	$ilCtrlStructureReader->getStructure();
-=======
 	$ilCtrlStructureReader->getStructure();
 ?>
 <#5054>
@@ -17959,5 +17943,21 @@
 {
 	$ilDB->renameTableColumn('qpl_a_ordering', 'solution_keyvalue', 'solution_key');
 }
->>>>>>> 40425363
+?>
+<#5060>
+<?php
+
+	$ilDB->renameTable('mass_info_settings', 'iass_info_settings');
+
+	$ilDB->renameTable('mass_settings', 'iass_settings');
+
+	$ilDB->renameTable('mass_members', 'iass_members');
+
+	$ilDB->manipulate('UPDATE object_data SET type = '.$ilDB->quote('iass','text')
+						.'	WHERE type = '.$ilDB->quote('mass','text'));
+
+	$ilDB->manipulate('UPDATE rbac_templates SET type = '.$ilDB->quote('iass','text')
+						.'	WHERE type = '.$ilDB->quote('mass','text'));
+
+	$ilCtrlStructureReader->getStructure();
 ?>