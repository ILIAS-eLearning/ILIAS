<#4183>
<?php
	if (!$ilDB->tableColumnExists('il_poll', 'result_sort'))
	{
		$ilDB->addTableColumn('il_poll', 'result_sort', array(
			"type" => "integer",
			"notnull" => true,
			"length" => 1,
			"default" => 0
		));
	}
?>
<#4184>
<?php
	if (!$ilDB->tableColumnExists('il_poll', 'non_anon'))
	{
		$ilDB->addTableColumn('il_poll', 'non_anon', array(
			"type" => "integer",
			"notnull" => true,
			"length" => 1,
			"default" => 0
		));
	}
?>
<#4185>
<?php

if(!$ilDB->tableColumnExists('il_blog','abs_shorten')) 
{
    $ilDB->addTableColumn(
        'il_blog',
        'abs_shorten',
        array(
            'type' => 'integer',
			'length' => 1,
            'notnull' => false,
            'default' => 0
        ));
}

if(!$ilDB->tableColumnExists('il_blog','abs_shorten_len')) 
{
    $ilDB->addTableColumn(
        'il_blog',
        'abs_shorten_len',
        array(
            'type' => 'integer',
			'length' => 2,
            'notnull' => false,
            'default' => 0
        ));
}

if(!$ilDB->tableColumnExists('il_blog','abs_image')) 
{
    $ilDB->addTableColumn(
        'il_blog',
        'abs_image',
        array(
            'type' => 'integer',
			'length' => 1,
            'notnull' => false,
            'default' => 0
        ));
}

if(!$ilDB->tableColumnExists('il_blog','abs_img_width')) 
{
    $ilDB->addTableColumn(
        'il_blog',
        'abs_img_width',
        array(
            'type' => 'integer',
			'length' => 2,
            'notnull' => false,
            'default' => 0
        ));
}

if(!$ilDB->tableColumnExists('il_blog','abs_img_height')) 
{
    $ilDB->addTableColumn(
        'il_blog',
        'abs_img_height',
        array(
            'type' => 'integer',
			'length' => 2,
            'notnull' => false,
            'default' => 0
        ));
}

?>
<#4186>
<?php
	$ilCtrlStructureReader->getStructure();
?>
<#4187>
<?php

if( !$ilDB->tableExists('usr_data_multi') )
{
	$ilDB->createTable('usr_data_multi', array(
		'usr_id' => array(
			'type' => 'integer',
			'length' => 4,
			'notnull' => true,
			'default' => 0
		),
		'field_id' => array(
			'type' => 'text',
			'length' => 255,
			'notnull' => true
		),
		'value' => array(
			'type' => 'text',
			'length' => 1000,
			'notnull' => false,
		)
	));
}

?>
<#4188>
<?php

// #12845
$set = $ilDB->query("SELECT od.owner, prtf.id prtf_id, pref.value public".
	", MIN(acl.object_id) acl_type".
	" FROM usr_portfolio prtf".
	" JOIN object_data od ON (od.obj_id = prtf.id".
	" AND od.type = ".$ilDB->quote("prtf", "text").")".
	" LEFT JOIN usr_portf_acl acl ON (acl.node_id = prtf.id)".
	" LEFT JOIN usr_pref pref ON (pref.usr_id = od.owner".
	" AND pref.keyword = ".$ilDB->quote("public_profile", "text").")".
	" WHERE prtf.is_default = ".$ilDB->quote(1, "integer").
	" GROUP BY od.owner, prtf.id, pref.value");
while($row = $ilDB->fetchAssoc($set))
{	
	$acl_type = (int)$row["acl_type"];
	$pref = trim($row["public"]);
	$user_id = (int)$row["owner"];
	$prtf_id = (int)$row["prtf_id"];
	
	if(!$user_id || !$prtf_id) // #12862
	{
		continue;
	}
	
	// portfolio is not published, remove as profile
	if($acl_type >= 0)
	{
		$ilDB->manipulate("UPDATE usr_portfolio".
			" SET is_default = ".$ilDB->quote(0, "integer").
			" WHERE id = ".$ilDB->quote($prtf_id, "integer"));		
		$new_pref = "n";
	}
	// check if portfolio sharing matches user preference
	else 
	{		
		// registered vs. published
		$new_pref = ($acl_type < -1)
			? "g"
			: "y";		
	}	
	
	if($pref)
	{
		if($pref != $new_pref)
		{
			$ilDB->manipulate("UPDATE usr_pref".
				" SET value = ".$ilDB->quote($new_pref, "text").
				" WHERE usr_id = ".$ilDB->quote($user_id, "integer").
				" AND keyword = ".$ilDB->quote("public_profile", "text"));
		}
	}	
	else
	{
		$ilDB->manipulate("INSERT INTO usr_pref (usr_id, keyword, value) VALUES".
			" (".$ilDB->quote($user_id, "integer").
			", ".$ilDB->quote("public_profile", "text").
			", ".$ilDB->quote($new_pref, "text").")");
	}	
}

?>

<#4189>
<?php
$ilDB->modifyTableColumn(
		'object_data', 
		'title',
		array(
			"type" => "text", 
			"length" => 255, 
			"notnull" => false,
			'fixed' => true
		)
	);
?>

<#4190>
<?php

$ilDB->modifyTableColumn(
		'usr_pwassist', 
		'pwassist_id',
		array(
			"type" => "text", 
			"length" => 180, 
			"notnull" => true,
			'fixed' => true
		)
	);
?>

<#4191>
<?php
if( !$ilDB->tableColumnExists('tst_active', 'last_finished_pass') )
{
	$ilDB->addTableColumn('tst_active', 'last_finished_pass', array(
		'type' => 'integer',
		'length' => 4,
		'notnull' => false,
		'default' => null
	));
}
?>

<#4192>
<?php

if( !$ilDB->uniqueConstraintExists('tst_pass_result', array('active_fi', 'pass')) )
{
	$groupRes = $ilDB->query("
		SELECT COUNT(*), active_fi, pass FROM tst_pass_result GROUP BY active_fi, pass HAVING COUNT(*) > 1
	");

	$ilSetting = new ilSetting();

	$setting = $ilSetting->get('tst_passres_dupl_del_warning', 0);

	while( $groupRow = $ilDB->fetchAssoc($groupRes) )
	{
		if(!$setting)
		{
			echo "<pre>
				Dear Administrator,
				
				DO NOT REFRESH THIS PAGE UNLESS YOU HAVE READ THE FOLLOWING INSTRUCTIONS
				
				The update process has been stopped due to data security reasons.
				A Bug has let to duplicate datasets in tst_pass_result table.
				Duplicates have been detected in your installation.
				
				Please have a look at: http://www.ilias.de/mantis/view.php?id=12904
				
				You have the opportunity to review the data in question and apply 
				manual fixes on your own risk.
				
				If you try to rerun the update process, this warning will be skipped.
				The duplicates will be removed automatically by the criteria documented at Mantis #12904
				
				Best regards,
				The Test Maintainers
			</pre>";

			$ilSetting->set('tst_passres_dupl_del_warning', 1);
			exit;
		}

		$dataRes = $ilDB->queryF(
			"SELECT * FROM tst_pass_result WHERE active_fi = %s AND pass = %s ORDER BY tstamp ASC",
			array('integer', 'integer'), array($groupRow['active_fi'], $groupRow['pass'])
		);

		$passResults = array();
		$latestTimstamp = 0;

		while( $dataRow = $ilDB->fetchAssoc($dataRes) )
		{
			if( $latestTimstamp < $dataRow['tstamp'] )
			{
				$latestTimstamp = $dataRow['tstamp'];
				$passResults = array();
			}

			$passResults[] = $dataRow;
		}

		$bestPointsRatio = 0;
		$bestPassResult = null;

		foreach($passResults as $passResult)
		{
			if( $passResult['maxpoints'] > 0 )
			{
				$pointsRatio = $passResult['points'] / $passResult['maxpoints'];
			}
			else
			{
				$pointsRatio = 0;
			}

			if( $bestPointsRatio <= $pointsRatio )
			{
				$bestPointsRatio = $pointsRatio;
				$bestPassResult = $passResult;
			}
		}

		$dataRes = $ilDB->manipulateF(
			"DELETE FROM tst_pass_result WHERE active_fi = %s AND pass = %s",
			array('integer', 'integer'), array($groupRow['active_fi'], $groupRow['pass'])
		);

		$ilDB->insert('tst_pass_result', array(
			'active_fi' => array('integer', $bestPassResult['active_fi']),
			'pass' => array('integer', $bestPassResult['pass']),
			'points' => array('float', $bestPassResult['points']),
			'maxpoints' => array('float', $bestPassResult['maxpoints']),
			'questioncount' => array('integer', $bestPassResult['questioncount']),
			'answeredquestions' => array('integer', $bestPassResult['answeredquestions']),
			'workingtime' => array('integer', $bestPassResult['workingtime']),
			'tstamp' => array('integer', $bestPassResult['tstamp']),
			'hint_count' => array('integer', $bestPassResult['hint_count']),
			'hint_points' => array('float', $bestPassResult['hint_points']),
			'obligations_answered' => array('integer', $bestPassResult['obligations_answered']),
			'exam_id' => array('text', $bestPassResult['exam_id'])
		));
	}

	$ilDB->addUniqueConstraint('tst_pass_result', array('active_fi', 'pass'));
}

?>

<#4193>
<?php
if( !$ilDB->uniqueConstraintExists('tst_sequence', array('active_fi', 'pass')) )
{
	$groupRes = $ilDB->query("
		SELECT COUNT(*), active_fi, pass FROM tst_sequence GROUP BY active_fi, pass HAVING COUNT(*) > 1
	");

	$ilSetting = new ilSetting();

	$setting = $ilSetting->get('tst_seq_dupl_del_warning', 0);

	while( $groupRow = $ilDB->fetchAssoc($groupRes) )
	{
		if(!$setting)
		{
			echo "<pre>
				Dear Administrator,
				
				DO NOT REFRESH THIS PAGE UNLESS YOU HAVE READ THE FOLLOWING INSTRUCTIONS
				
				The update process has been stopped due to data security reasons.
				A Bug has let to duplicate datasets in tst_sequence table.
				Duplicates have been detected in your installation.
				
				Please have a look at: http://www.ilias.de/mantis/view.php?id=12904
				
				You have the opportunity to review the data in question and apply 
				manual fixes on your own risk.
				
				If you try to rerun the update process, this warning will be skipped.
				The duplicates will be removed automatically by the criteria documented at Mantis #12904
				
				Best regards,
				The Test Maintainers
			</pre>";

			$ilSetting->set('tst_seq_dupl_del_warning', 1);
			exit;
		}

		$dataRes = $ilDB->queryF(
			"SELECT * FROM tst_sequence WHERE active_fi = %s AND pass = %s ORDER BY tstamp DESC",
			array('integer', 'integer'), array($groupRow['active_fi'], $groupRow['pass'])
		);

		while( $dataRow = $ilDB->fetchAssoc($dataRes) )
		{
			$ilDB->manipulateF(
				"DELETE FROM tst_sequence WHERE active_fi = %s AND pass = %s",
				array('integer', 'integer'), array($groupRow['active_fi'], $groupRow['pass'])
			);

			$ilDB->insert('tst_sequence', array(
				'active_fi' => array('integer', $dataRow['active_fi']),
				'pass' => array('integer', $dataRow['pass']),
				'sequence' => array('text', $dataRow['sequence']),
				'postponed' => array('text', $dataRow['postponed']),
				'hidden' => array('text', $dataRow['hidden']),
				'tstamp' => array('integer', $dataRow['tstamp'])
			));

			break;
		}
	}

	$ilDB->addUniqueConstraint('tst_sequence', array('active_fi', 'pass'));
}
?>

<#4194>
<?php

	$ilDB->dropIndexByFields('cal_auth_token',array('user_id'));

?>

<#4195>
<?php

	if(!$ilDB->indexExistsByFields('cal_shared',array('obj_id','obj_type')))
	{
		$ilDB->addIndex('cal_shared',array('obj_id','obj_type'),'i1');
	}
?>
<#4196>
<?php

	$ilDB->dropIndexByFields('cal_entry_responsible',array('cal_id','user_id'));
	$ilDB->addPrimaryKey('cal_entry_responsible',array('cal_id','user_id'));
?>
<#4197>
<?php

	$ilDB->dropIndexByFields('cal_entry_responsible',array('cal_id'));
	$ilDB->dropIndexByFields('cal_entry_responsible',array('user_id'));
	
?>
<#4198>
<?php

	$ilDB->dropIndexByFields('cal_cat_assignments',array('cal_id','cat_id'));
	$ilDB->addPrimaryKey('cal_cat_assignments',array('cal_id','cat_id'));
	
?>

<#4199>
<?php
	if(!$ilDB->indexExistsByFields('cal_entries',array('last_update')))
	{
		$ilDB->addIndex('cal_entries',array('last_update'),'i1');
	}
?>
<#4200>
<?php

	$query = 'SELECT value from settings where module = '.$ilDB->quote('common','text').
			'AND keyword = '.$ilDB->quote('main_tree_impl','text');
	$res = $ilDB->query($query);
	
	$tree_impl = 'ns';
	while ($row = $res->fetchRow(DB_FETCHMODE_OBJECT))
	{
		$tree_impl = $row->value;
	}
	
	if($tree_impl == 'mp')
	{
		if(!$ilDB->indexExistsByFields('tree',array('path')))
		{
			$ilDB->dropIndexByFields('tree',array('lft'));
			$ilDB->addIndex('tree',array('path'),'i4');
		}
	}
?>
<#4201>
<?php
	if(!$ilDB->indexExistsByFields('booking_reservation',array('user_id')))
	{
		$ilDB->addIndex('booking_reservation',array('user_id'),'i1');
	}
?>
<#4202>
<?php
	if(!$ilDB->indexExistsByFields('booking_reservation',array('object_id')))
	{
		$ilDB->addIndex('booking_reservation',array('object_id'),'i2');
	}
?>
<#4203>
<?php
	if(!$ilDB->indexExistsByFields('cal_entries',array('context_id')))
	{
		$ilDB->addIndex('cal_entries',array('context_id'),'i2');
	}
?>
<#4204>
<?php
if( !$ilDB->tableColumnExists('il_poll', 'show_results_as') )
{
    $ilDB->addTableColumn('il_poll', 'show_results_as', array(
        'type' => 'integer',
        'length' => 1,
        'notnull' => true,
        'default' => 1
    ));
}
if( !$ilDB->tableColumnExists('il_poll', 'show_comments') )
{
    $ilDB->addTableColumn('il_poll', 'show_comments', array(
        'type' => 'integer',
        'length' => 1,
        'notnull' => true,
        'default' => 0
    ));
}
?>
<#4205>
<?php

	$ilDB->modifyTableColumn(
			'usr_data', 
			'ext_account',
			array(
				"type" => "text", 
				"length" => 250, 
				"notnull" => false,
				'fixed' => false
			)
		);
?>
<#4206>

<?php

	$ilDB->modifyTableColumn(
			'usr_session', 
			'session_id',
			array(
				"type" => "text", 
				"length" => 250, 
				"notnull" => true,
				'fixed' => false
			)
		);
?>
<#4207>
		<?php
		// Get defective active-id sequences by finding active ids lower than zero. The abs of the low-pass is the count of the holes
		// in the sequence.
		$result = $ilDB->query('SELECT active_fi, min(pass) pass FROM tst_pass_result WHERE pass < 0 GROUP BY active_fi');
		$broken_sequences = array();

		while ( $row = $ilDB->fetchAssoc($result) )
		{
			$broken_sequences[] = array('active' => $row['active'], 'holes' => abs($row['pass']));
		}

		$stmt_inc_pass_res 	= $ilDB->prepareManip('UPDATE tst_pass_result 	SET pass = pass + 1 WHERE active_fi = ?', array('integer'));
		$stmt_inc_man_fb 	= $ilDB->prepareManip('UPDATE tst_manual_fb 	SET pass = pass + 1 WHERE active_fi = ?', array('integer'));
		$stmt_inc_seq 		= $ilDB->prepareManip('UPDATE tst_sequence 		SET pass = pass + 1 WHERE active_fi = ?', array('integer'));
		$stmt_inc_sol 		= $ilDB->prepareManip('UPDATE tst_solutions 	SET pass = pass + 1 WHERE active_fi = ?', array('integer'));
		$stmt_inc_times 	= $ilDB->prepareManip('UPDATE tst_times 		SET pass = pass + 1 WHERE active_fi = ?', array('integer'));

		$stmt_sel_passes 	= $ilDB->prepare('SELECT pass FROM tst_pass_result WHERE active_fi = ? ORDER BY pass', array('integer'));

		$stmt_dec_pass_res 	= $ilDB->prepareManip('UPDATE tst_pass_result 	SET pass = pass - 1 WHERE active_fi = ? AND pass > ?', array('integer', 'integer'));
		$stmt_dec_man_fb 	= $ilDB->prepareManip('UPDATE tst_manual_fb 	SET pass = pass - 1 WHERE active_fi = ? AND pass > ?', array('integer', 'integer'));
		$stmt_dec_seq 		= $ilDB->prepareManip('UPDATE tst_sequence 		SET pass = pass - 1 WHERE active_fi = ? AND pass > ?', array('integer', 'integer'));
		$stmt_dec_sol 		= $ilDB->prepareManip('UPDATE tst_solutions 	SET pass = pass - 1 WHERE active_fi = ? AND pass > ?', array('integer', 'integer'));
		$stmt_dec_times 	= $ilDB->prepareManip('UPDATE tst_times 		SET pass = pass - 1 WHERE active_fi = ? AND pass > ?', array('integer', 'integer'));

		// Iterate over affected passes
		foreach ( $broken_sequences as $broken_sequence )
		{
			// Recreate the unbroken, pre-renumbering state by incrementing all passes on all affected tables for the detected broken active_fi.
			for($i = 1; $i <= $broken_sequence['holes']; $i++)
			{
				$ilDB->execute($stmt_inc_pass_res,	array($broken_sequence['active']));
				$ilDB->execute($stmt_inc_man_fb, 	array($broken_sequence['active']));
				$ilDB->execute($stmt_inc_seq, 		array($broken_sequence['active']));
				$ilDB->execute($stmt_inc_sol, 		array($broken_sequence['active']));
				$ilDB->execute($stmt_inc_times, 	array($broken_sequence['active']));
			}

			// Detect the holes and renumber correctly on all affected tables.
			for($i = 1; $i <= $broken_sequence['holes']; $i++)
			{
				$result = $ilDB->execute($stmt_sel_passes, array($broken_sequence['active']));
				$index = 0;
				while($row = $ilDB->fetchAssoc($result))
				{
					if ($row['pass'] == $index)
					{
						$index++;
						continue;
					}

					// Reaching here, there is a missing index, now decrement all higher passes, preserving additional holes.
					$ilDB->execute($stmt_dec_pass_res, 	array($broken_sequence['active'], $index));
					$ilDB->execute($stmt_dec_man_fb, 	array($broken_sequence['active'], $index));
					$ilDB->execute($stmt_dec_seq, 		array($broken_sequence['active'], $index));
					$ilDB->execute($stmt_dec_sol, 		array($broken_sequence['active'], $index));
					$ilDB->execute($stmt_dec_times, 	array($broken_sequence['active'], $index));
					break;
					// Hole detection will start over.
				}
			}
		}
		?>
<#4208>
<?php

if( !$ilDB->tableExists('tmp_tst_to_recalc') )
{
	$ilDB->createTable('tmp_tst_to_recalc', array(
		'active_fi' => array(
			'type' => 'integer',
			'length' => 4,
			'notnull' => true,
			'default' => 0
		),
		'pass' => array(
			'type' => 'integer',
			'length' => 4,
			'notnull' => true,
			'default' => -1
		)
	));

	$ilDB->addUniqueConstraint('tmp_tst_to_recalc', array('active_fi', 'pass'));
}

$groupQuery = "
			SELECT      tst_test_result.active_fi,
						tst_test_result.question_fi,
						tst_test_result.pass,
						MAX(test_result_id) keep_id
			
			FROM        tst_test_result

            INNER JOIN  tst_active
            ON          tst_active.active_id = tst_test_result.active_fi
			
            INNER JOIN  tst_tests
            ON          tst_tests.test_id = tst_active.test_fi
			
            INNER JOIN  object_data
            ON          object_data.obj_id = tst_tests.obj_fi

            WHERE       object_data.type = %s
			
			GROUP BY    tst_test_result.active_fi,
						tst_test_result.question_fi,
						tst_test_result.pass
			
			HAVING      COUNT(*) > 1
		";

$numQuery = "SELECT COUNT(*) num FROM ($groupQuery) tbl";
$numRes = $ilDB->queryF($numQuery, array('text'), array('tst'));
$numRow = $ilDB->fetchAssoc($numRes);

$ilSetting = new ilSetting();
$setting = $ilSetting->get('tst_test_results_dupl_del_warn', 0);

if( (int)$numRow['num'] && !(int)$setting )
{
	echo "<pre>

		Dear Administrator,
		
		DO NOT REFRESH THIS PAGE UNLESS YOU HAVE READ THE FOLLOWING INSTRUCTIONS
		
		The update process has been stopped due to data security reasons.
		A Bug has let to duplicate datasets in \"tst_test_result\" table.
		Duplicates have been detected in your installation.
		
		Please have a look at: http://www.ilias.de/mantis/view.php?id=8992#c27369
		
		You have the opportunity to review the data in question and apply 
		manual fixes on your own risk.
		If you change any data manually, make sure to also add an entry in the table \"tmp_tst_to_recalc\"
		for each active_fi/pass combination that is involved.
		The required re-calculation of related result aggregations won't be triggered otherwise.
		
		If you try to rerun the update process, this warning will be skipped.
		The remaining duplicates will be removed automatically by the criteria documented at Mantis #8992
		
		Best regards,
		The Test Maintainers
		
	</pre>";

	$ilSetting->set('tst_test_results_dupl_del_warn', 1);
	exit;
}

if( (int)$numRow['num'] )
{
	$groupRes = $ilDB->queryF($groupQuery, array('text'), array('tst'));

	$deleteStmt = $ilDB->prepareManip(
		"DELETE FROM tst_test_result WHERE active_fi = ? AND pass = ? AND question_fi = ? AND test_result_id != ?",
		array('integer', 'integer', 'integer', 'integer')
	);

	while( $groupRow = $ilDB->fetchAssoc($groupRes) )
	{
		$pkCols = array(
			'active_fi' => array('integer', $groupRow['active_fi']),
			'pass' => array('integer', $groupRow['pass'])
		);
		
		$ilDB->replace('tmp_tst_to_recalc', $pkCols, array());

		$ilDB->execute($deleteStmt, array(
			$groupRow['active_fi'], $groupRow['pass'], $groupRow['question_fi'], $groupRow['keep_id']
		));
	}
}

?>
<#4209>
<?php

if( $ilDB->tableExists('tmp_tst_to_recalc') )
{
	$deleteStmt = $ilDB->prepareManip(
		"DELETE FROM tmp_tst_to_recalc WHERE active_fi = ? AND pass = ?", array('integer', 'integer')
	);
	
	$res = $ilDB->query("
			SELECT		tmp_tst_to_recalc.*,
						tst_tests.obligations_enabled,
						tst_tests.question_set_type,
						tst_tests.obj_fi,
						tst_tests.pass_scoring
	
			FROM		tmp_tst_to_recalc
	
			INNER JOIN  tst_active
			ON          tst_active.active_id = tmp_tst_to_recalc.active_fi
			
			INNER JOIN  tst_tests
			ON          tst_tests.test_id = tst_active.test_fi
	");

	require_once 'Services/Migration/DBUpdate_4209/classes/class.DBUpdateTestResultCalculator.php';

	while( $row = $ilDB->fetchAssoc($res) )
	{
		DBUpdateTestResultCalculator::_updateTestPassResults(
			$row['active_fi'], $row['pass'], $row['obligations_enabled'],
			$row['question_set_type'], $row['obj_fi']
		);

		DBUpdateTestResultCalculator::_updateTestResultCache(
			$row['active_fi'], $row['pass_scoring']
		);
		
		$ilDB->execute($deleteStmt, array($row['active_fi'], $row['pass']));
	}
	
	$ilDB->dropTable('tmp_tst_to_recalc');
}

?>
<#4210>
<?php
$ilSetting = new ilSetting();
if ((int) $ilSetting->get('lm_qst_imap_migr_run') == 0)
{
	// get all imagemap questions in ILIAS learning modules or scorm learning modules
	$set = $ilDB->query("SELECT pq.question_id FROM page_question pq JOIN qpl_qst_imagemap im ON (pq.question_id = im.question_fi) ".
		" WHERE pq.page_parent_type = ".$ilDB->quote("lm", "text").
		" OR pq.page_parent_type = ".$ilDB->quote("sahs", "text")
	);
	while ($rec = $ilDB->fetchAssoc($set))
	{
		// now cross-check against qpl_questions to ensure that this is neither a test nor a question pool question
		$set2 = $ilDB->query("SELECT obj_fi FROM qpl_questions ".
			" WHERE question_id = ".$ilDB->quote($rec["question_id"], "integer")
		);
		if ($rec2 = $ilDB->fetchAssoc($set2))
		{
			// this should not be the case for question pool or test questions
			if ($rec2["obj_fi"] == 0)
			{
				$q = "UPDATE qpl_qst_imagemap SET ".
					" is_multiple_choice = ".$ilDB->quote(1, "integer").
					" WHERE question_fi = ".$ilDB->quote($rec["question_id"], "integer");
				$ilDB->manipulate($q);
			}
		}
	}
	$ilSetting = new ilSetting();
	$setting = $ilSetting->set('lm_qst_imap_migr_run', 1);
}
?>
<#4211>
<?php
if( !$ilDB->tableColumnExists('qpl_a_cloze', 'gap_size') )
{
	$ilDB->addTableColumn('qpl_a_cloze', 'gap_size', array(
		'type' => 'integer',
		'length' => 4,
		'notnull' => true,
		'default' => 0
	));
}
?>
<#4212>
<?php
if( !$ilDB->tableColumnExists('qpl_qst_cloze', 'qpl_qst_cloze') )
{
	$ilDB->addTableColumn( 'qpl_qst_cloze', 'cloze_text', array('type' => 'clob') );

	$clean_qst_txt = $ilDB->prepareManip('UPDATE qpl_questions SET question_text = "&nbsp;" WHERE question_id = ?', array('integer'));

	$result = $ilDB->query('SELECT question_id, question_text FROM qpl_questions WHERE question_type_fi = 3');

	/** @noinspection PhpAssignmentInConditionInspection */
	while( $row = $ilDB->fetchAssoc($result) )
	{
		$ilDB->update(
			'qpl_qst_cloze',
			array(
				'cloze_text'	=> array('clob', $row['question_text'] )
			),
			array(
				'question_fi'	=> array('integer', $row['question_id'] )
			)
		);
		$ilDB->execute($clean_qst_txt, $row['question_id'] );
	}
}
?>
<#4213>
<?php
$ilCtrlStructureReader->getStructure();
?>
<#4214>
<?php
if( !$ilDB->tableColumnExists('qpl_qst_matching', 'matching_mode') )
{
	$ilDB->addTableColumn('qpl_qst_matching', 'matching_mode', array(
		'type' => 'text',
		'length' => 3,
		'notnull' => false,
		'default' => null
	));

	$ilDB->manipulateF(
		'UPDATE qpl_qst_matching SET matching_mode = %s',
		array('text'), array('1:1')
	);
}

if( $ilDB->tableColumnExists('qpl_qst_matching', 'element_height') )
{
	$ilDB->dropTableColumn('qpl_qst_matching', 'element_height');
}
?>
<#4215>
<?php
$ilCtrlStructureReader->getStructure();
?>
<#4216>
<?php
// REMOVED: is done at #4220 in an abstracted way
// Bibliographic Module: Increase the allowed text-size for attributes from 512 to 4000
// $ilDB->query('ALTER TABLE il_bibl_attribute MODIFY value VARCHAR(4000)');
?>
<#4217>
<?php
    /* Introduce new DataCollection features
        - Comments on records
        - Default sort-field & sort-order
    */
    if(!$ilDB->tableColumnExists('il_dcl_table','default_sort_field_id')) {
        $ilDB->addTableColumn(
            'il_dcl_table',
            'default_sort_field_id',
            array(
                'type' => 'text',
                'length' => 16,
                'notnull' => true,
                'default' => '0',
            ));
    }
    if(!$ilDB->tableColumnExists('il_dcl_table','default_sort_field_order')) {
        $ilDB->addTableColumn(
            'il_dcl_table',
            'default_sort_field_order',
            array(
                'type' => 'text',
                'length' => 4,
                'notnull' => true,
                'default' => 'asc',
            ));
    }
    if(!$ilDB->tableColumnExists('il_dcl_table','public_comments')) {
        $ilDB->addTableColumn(
            'il_dcl_table',
            'public_comments',
            array(
                'type' => 'integer',
                'length' => 4,
                'notnull' => true,
                'default' => 0,
            ));
    }
?>
<#4218>
<?php
if(!$ilDB->tableColumnExists('il_dcl_table','view_own_records_perm')) {
    $ilDB->addTableColumn(
        'il_dcl_table',
        'view_own_records_perm',
        array(
            'type' => 'integer',
            'length' => 4,
            'notnull' => true,
            'default' => 0,
        ));
}
?>
<#4219>
<?php
$ilCtrlStructureReader->getStructure();
?>
<#4220>
<?php
// Bibliographic Module: Increase the allowed text-size for attributes from 512 to 4000
$ilDB->modifyTableColumn("il_bibl_attribute", "value", array("type" => "text", "length" => 4000));
?>
<#4221>
<?php

if( !$ilDB->tableExists('adv_md_values_text') )
{
	$ilDB->renameTable('adv_md_values', 'adv_md_values_text');
}

?>
<#4222>
<?php

if( !$ilDB->tableExists('adv_md_values_int') )
{
	$ilDB->createTable('adv_md_values_int', array(
		'obj_id' => array(
			'type' => 'integer',
			'length' => 4,
			'notnull' => true,
			'default' => 0
		),
		'sub_type' => array(
			'type' => 'text',
			'length' => 10,
			'notnull' => true,
			'default' => "-"
		),
		'sub_id' => array(
			'type' => 'integer',
			'length' => 4,
			'notnull' => true,
			'default' => 0
		),
		'field_id' => array(
			'type' => 'integer',
			'length' => 4,
			'notnull' => true,
			'default' => 0
		),
		'value' => array(
			'type' => 'integer',
			'length' => 4,
			'notnull' => false
		)	
	));
		
	$ilDB->addPrimaryKey('adv_md_values_int', array('obj_id', 'sub_type', 'sub_id', 'field_id'));
}

?>
<#4223>
<?php

if( !$ilDB->tableExists('adv_md_values_float') )
{
	$ilDB->createTable('adv_md_values_float', array(
		'obj_id' => array(
			'type' => 'integer',
			'length' => 4,
			'notnull' => true,
			'default' => 0
		),
		'sub_type' => array(
			'type' => 'text',
			'length' => 10,
			'notnull' => true,
			'default' => "-"
		),
		'sub_id' => array(
			'type' => 'integer',
			'length' => 4,
			'notnull' => true,
			'default' => 0
		),
		'field_id' => array(
			'type' => 'integer',
			'length' => 4,
			'notnull' => true,
			'default' => 0
		),
		'value' => array(
			'type' => 'float',			
			'notnull' => false
		)	
	));
		
	$ilDB->addPrimaryKey('adv_md_values_float', array('obj_id', 'sub_type', 'sub_id', 'field_id'));
}

?>
<#4224>
<?php

if( !$ilDB->tableExists('adv_md_values_date') )
{
	$ilDB->createTable('adv_md_values_date', array(
		'obj_id' => array(
			'type' => 'integer',
			'length' => 4,
			'notnull' => true,
			'default' => 0
		),
		'sub_type' => array(
			'type' => 'text',
			'length' => 10,
			'notnull' => true,
			'default' => "-"
		),
		'sub_id' => array(
			'type' => 'integer',
			'length' => 4,
			'notnull' => true,
			'default' => 0
		),
		'field_id' => array(
			'type' => 'integer',
			'length' => 4,
			'notnull' => true,
			'default' => 0
		),
		'value' => array(
			'type' => 'date',			
			'notnull' => false
		)	
	));
		
	$ilDB->addPrimaryKey('adv_md_values_date', array('obj_id', 'sub_type', 'sub_id', 'field_id'));
}

?>
<#4225>
<?php

if( !$ilDB->tableExists('adv_md_values_datetime') )
{
	$ilDB->createTable('adv_md_values_datetime', array(
		'obj_id' => array(
			'type' => 'integer',
			'length' => 4,
			'notnull' => true,
			'default' => 0
		),
		'sub_type' => array(
			'type' => 'text',
			'length' => 10,
			'notnull' => true,
			'default' => "-"
		),
		'sub_id' => array(
			'type' => 'integer',
			'length' => 4,
			'notnull' => true,
			'default' => 0
		),
		'field_id' => array(
			'type' => 'integer',
			'length' => 4,
			'notnull' => true,
			'default' => 0
		),
		'value' => array(
			'type' => 'timestamp',			
			'notnull' => false
		)	
	));
		
	$ilDB->addPrimaryKey('adv_md_values_datetime', array('obj_id', 'sub_type', 'sub_id', 'field_id'));
}

?>
<#4226>
<?php

if( !$ilDB->tableExists('adv_md_values_location') )
{
	$ilDB->createTable('adv_md_values_location', array(
		'obj_id' => array(
			'type' => 'integer',
			'length' => 4,
			'notnull' => true,
			'default' => 0
		),
		'sub_type' => array(
			'type' => 'text',
			'length' => 10,
			'notnull' => true,
			'default' => "-"
		),
		'sub_id' => array(
			'type' => 'integer',
			'length' => 4,
			'notnull' => true,
			'default' => 0
		),
		'field_id' => array(
			'type' => 'integer',
			'length' => 4,
			'notnull' => true,
			'default' => 0
		),
		'loc_lat' => array(
			'type' => 'float',			
			'notnull' => false
		),
		'loc_long' => array(
			'type' => 'float',			
			'notnull' => false
		),
		'loc_zoom' => array(
			'type' => 'integer',			
			'length' => 1,
			'notnull' => false
		)	
	));
		
	$ilDB->addPrimaryKey('adv_md_values_location', array('obj_id', 'sub_type', 'sub_id', 'field_id'));
}

?>
<#4227>
<?php

	if (!$ilDB->tableColumnExists('adv_md_values_location', 'disabled'))
	{		
		$ilDB->addTableColumn('adv_md_values_location', 'disabled', array(
			"type" => "integer",
			"length" => 1,
			"notnull" => true,
			"default" => 0
		));
	}
	if (!$ilDB->tableColumnExists('adv_md_values_datetime', 'disabled'))
	{		
		$ilDB->addTableColumn('adv_md_values_datetime', 'disabled', array(
			"type" => "integer",
			"length" => 1,
			"notnull" => true,
			"default" => 0
		));
	}
	if (!$ilDB->tableColumnExists('adv_md_values_date', 'disabled'))
	{		
		$ilDB->addTableColumn('adv_md_values_date', 'disabled', array(
			"type" => "integer",
			"length" => 1,
			"notnull" => true,
			"default" => 0
		));
	}
	if (!$ilDB->tableColumnExists('adv_md_values_float', 'disabled'))
	{		
		$ilDB->addTableColumn('adv_md_values_float', 'disabled', array(
			"type" => "integer",
			"length" => 1,
			"notnull" => true,
			"default" => 0
		));
	}
	if (!$ilDB->tableColumnExists('adv_md_values_int', 'disabled'))
	{		
		$ilDB->addTableColumn('adv_md_values_int', 'disabled', array(
			"type" => "integer",
			"length" => 1,
			"notnull" => true,
			"default" => 0
		));
	}
	
?>
<#4228>
<?php
$ilCtrlStructureReader->getStructure();
?>
<#4229>
<?php

// moving date/datetime to proper adv_md-tables
$field_map = array();

$set = $ilDB->query("SELECT field_id,field_type FROM adv_mdf_definition".
	" WHERE ".$ilDB->in("field_type", array(3,4), "", "integer"));
while($row = $ilDB->fetchAssoc($set))
{
	$field_map[$row["field_id"]] = $row["field_type"];
}

if(sizeof($field_map))
{
	$set = $ilDB->query("SELECT * FROM adv_md_values_text".
		" WHERE ".$ilDB->in("field_id", array_keys($field_map), "", "integer"));
	while($row = $ilDB->fetchAssoc($set))
	{
		if($row["value"])
		{
			// date
			if($field_map[$row["field_id"]] == 3)
			{
				$table = "adv_md_values_date";
				$value = date("Y-m-d", $row["value"]);
				$type = "date";
			}
			// datetime
			else
			{
				$table = "adv_md_values_datetime";
				$value = date("Y-m-d H:i:s", $row["value"]);
				$type = "timestamp";
			}
			
			$fields = array(
				"obj_id" => array("integer", $row["obj_id"])
				,"sub_type" => array("text", $row["sub_type"])
				,"sub_id" => array("integer", $row["sub_id"])
				,"field_id" => array("integer", $row["field_id"])				
				,"disabled" => array("integer", $row["disabled"])
				,"value" => array($type, $value)
			);
			
			$ilDB->insert($table, $fields);
		}		
	}	
	
	$ilDB->manipulate("DELETE FROM adv_md_values_text".
		" WHERE ".$ilDB->in("field_id", array_keys($field_map), "", "integer"));
}

?>
<#4230>
<?php

if (!$ilDB->tableColumnExists('il_blog', 'keywords'))
{		
	$ilDB->addTableColumn('il_blog', 'keywords', array(
		"type" => "integer",
		"length" => 1,
		"notnull" => true,
		"default" => 1
	));
	$ilDB->addTableColumn('il_blog', 'authors', array(
		"type" => "integer",
		"length" => 1,
		"notnull" => true,
		"default" => 1
	));
	$ilDB->addTableColumn('il_blog', 'nav_mode', array(
		"type" => "integer",
		"length" => 1,
		"notnull" => true,
		"default" => 1
	));
	$ilDB->addTableColumn('il_blog', 'nav_list_post', array(
		"type" => "integer",
		"length" => 2,
		"notnull" => true,
		"default" => 10
	));
	$ilDB->addTableColumn('il_blog', 'nav_list_mon', array(
		"type" => "integer",
		"length" => 2,
		"notnull" => false,
		"default" => 0
	));
	$ilDB->addTableColumn('il_blog', 'ov_post', array(
		"type" => "integer",
		"length" => 2,
		"notnull" => false,
		"default" => 0
	));
}

?>
<#4231>
<?php

if (!$ilDB->tableColumnExists('il_blog', 'nav_order'))
{	
	$ilDB->addTableColumn('il_blog', 'nav_order', array(
		"type" => "text",
		"length" => 255,
		"notnull" => false
	));	
}

?>
<#4232>
<?php

if (!$ilDB->tableColumnExists('svy_svy', 'own_results_view'))
{	
	$ilDB->addTableColumn('svy_svy', 'own_results_view', array(
		"type" => "integer",
		"length" => 1,
		"notnull" => false,
		"default" => 0
	));	
}
if (!$ilDB->tableColumnExists('svy_svy', 'own_results_mail'))
{	
	$ilDB->addTableColumn('svy_svy', 'own_results_mail', array(
		"type" => "integer",
		"length" => 1,
		"notnull" => false,
		"default" => 0
	));	
}

?>
<#4233>
<?php

if (!$ilDB->tableColumnExists('exc_data', 'add_desktop'))
{	
	$ilDB->addTableColumn('exc_data', 'add_desktop', array(
		"type" => "integer",
		"length" => 1,
		"notnull" => true,
		"default" => 1
	));	
}

?>
<#4234>
<?php
if( !$ilDB->tableColumnExists('tst_dyn_quest_set_cfg', 'answer_filter_enabled') )
{
	$ilDB->addTableColumn('tst_dyn_quest_set_cfg', 'answer_filter_enabled', array(
		'type' => 'integer',
		'length' => 1,
		'notnull' => false,
		'default' => null
	));
}
if( !$ilDB->tableColumnExists('tst_active', 'answerstatusfilter') )
{
	$ilDB->addTableColumn('tst_active', 'answerstatusfilter', array(
		'type' => 'text',
		'length' => 16,
		'notnull' => false,
		'default' => null
	));
}
?>
<#4235>
<?php
$ilCtrlStructureReader->getStructure();
?>
<#4236>
<?php
$ilCtrlStructureReader->getStructure();
?>
<#4237>
<?php

if( !$ilDB->tableExists('pg_amd_page_list') )
{
	$ilDB->createTable('pg_amd_page_list', array(
		'id' => array(
			'type' => 'integer',
			'length' => 4,
			'notnull' => true,
			'default' => 0
		),
		'field_id' => array(
			'type' => 'integer',
			'length' => 4,
			'notnull' => true,
			'default' => 0
		),
		'data' => array(
			'type' => 'text',
			'length' => 4000,
			'notnull' => false
		),		
	));
		
	$ilDB->addPrimaryKey('pg_amd_page_list', array('id', 'field_id'));
	$ilDB->createSequence('pg_amd_page_list');
}

?>
<#4238>
<?php
$ilCtrlStructureReader->getStructure();
?>
<#4239>
<?php
$ilCtrlStructureReader->getStructure();
?>
<#4240>
<?php
if( !$ilDB->tableColumnExists('tst_tests', 'skill_service') )
{
	$ilDB->addTableColumn('tst_tests', 'skill_service', array(
		'type' => 'integer',
		'length' => 1,
		'notnull' => false,
		'default' => null
	));
	
	$ilDB->manipulateF(
		'UPDATE tst_tests SET skill_service = %s',
		array('integer'), array(0)
	);
}

if( !$ilDB->tableExists('tst_skl_qst_assigns') )
{
	$ilDB->createTable('tst_skl_qst_assigns', array(
		'test_fi' => array(
			'type' => 'integer',
			'length' => 4,
			'notnull' => true,
			'default' => 0
		),
		'question_fi' => array(
			'type' => 'integer',
			'length' => 4,
			'notnull' => true,
			'default' => 0
		),
		'skill_base_fi' => array(
			'type' => 'integer',
			'length' => 4,
			'notnull' => true,
			'default' => 0
		),
		'skill_tref_fi' => array(
			'type' => 'integer',
			'length' => 4,
			'notnull' => true,
			'default' => 0
		),
		'skill_points' => array(
			'type' => 'integer',
			'length' => 4,
			'notnull' => true,
			'default' => 0
		)
	));
	
	$ilDB->addPrimaryKey('tst_skl_qst_assigns', array('test_fi', 'question_fi', 'skill_base_fi', 'skill_tref_fi'));
}

if( !$ilDB->tableExists('tst_skl_thresholds') )
{
	$ilDB->createTable('tst_skl_thresholds', array(
		'test_fi' => array(
			'type' => 'integer',
			'length' => 4,
			'notnull' => true,
			'default' => 0
		),
		'skill_base_fi' => array(
			'type' => 'integer',
			'length' => 4,
			'notnull' => true,
			'default' => 0
		),
		'skill_tref_fi' => array(
			'type' => 'integer',
			'length' => 4,
			'notnull' => true,
			'default' => 0
		),
		'skill_level_fi' => array(
			'type' => 'integer',
			'length' => 4,
			'notnull' => true,
			'default' => 0
		),
		'threshold' => array(
			'type' => 'integer',
			'length' => 4,
			'notnull' => true,
			'default' => 0
		)
	));
	
	$ilDB->addPrimaryKey('tst_skl_thresholds', array('test_fi', 'skill_base_fi', 'skill_tref_fi', 'skill_level_fi'));
}

if( !$ilDB->tableColumnExists('tst_active', 'last_finished_pass') )
{
	$ilDB->addTableColumn('tst_active', 'last_finished_pass', array(
		'type' => 'integer',
		'length' => 4,
		'notnull' => false,
		'default' => null
	));
}
?>
<#4241>
<?php
if( !$ilDB->tableColumnExists('tst_tests', 'result_tax_filters') )
{
	$ilDB->addTableColumn('tst_tests', 'result_tax_filters', array(
		'type' => 'text',
		'length' => 255,
		'notnull' => false,
		'default' => null
	));
}
?>
<#4242>
<?php
$ilCtrlStructureReader->getStructure();
?>

<#4243>
<?php
if( !$ilDB->tableColumnExists('tst_test_rnd_qst', 'src_pool_def_fi') )
{
	$ilDB->addTableColumn('tst_test_rnd_qst', 'src_pool_def_fi', array(
		'type' => 'integer',
		'length' => 4,
		'notnull' => false,
		'default' => null
	));
}
?>
<#4244>
<?php
$ilCtrlStructureReader->getStructure();
?>

<#4245>
<?php

if(!$ilDB->tableExists('ecs_remote_user') )
{
	$ilDB->createTable('ecs_remote_user', array(
		'eru_id' => array(
			'type' => 'integer',
			'length' => 4,
			'notnull' => true,
			'default' => 0
		),
		'sid' => array(
			'type' => 'integer',
			'length' => 4,
			'notnull' => true,
			'default' => 0
		),
		'mid' => array(
			'type' => 'integer',
			'length' => 4,
			'notnull' => true,
			'default' => 0
		),
		'usr_id' => array(
			'type' => 'integer',
			'length' => 4,
			'notnull' => true,
			'default' => 0
		),
		'remote_usr_id' => array(
			'type' => 'integer',
			'length' => 4,
			'notnull' => true,
			'default' => 0
		)
	));
	$ilDB->addPrimaryKey('ecs_remote_user', array('eru_id'));
	$ilDB->createSequence('ecs_remote_user');
}
?>
<#4246>
<?php

if($ilDB->tableExists('ecs_remote_user'))
{
	$ilDB->dropTable('ecs_remote_user');
}

?>
<#4247>
<?php
if(!$ilDB->tableExists('ecs_remote_user') )
{
	$ilDB->createTable('ecs_remote_user', array(
		'eru_id' => array(
			'type' => 'integer',
			'length' => 4,
			'notnull' => true,
			'default' => 0
		),
		'sid' => array(
			'type' => 'integer',
			'length' => 4,
			'notnull' => true,
			'default' => 0
		),
		'mid' => array(
			'type' => 'integer',
			'length' => 4,
			'notnull' => true,
			'default' => 0
		),
		'usr_id' => array(
			'type' => 'integer',
			'length' => 4,
			'notnull' => true,
			'default' => 0
		),
		'remote_usr_id' => array(
			'type' => 'text',
			'length' => 50,
			'notnull' => false,
			'fixed' => TRUE
		)
	));
	$ilDB->addPrimaryKey('ecs_remote_user', array('eru_id'));
	$ilDB->createSequence('ecs_remote_user');
}
?>
<#4248>
<?php

include_once('./Services/Migration/DBUpdate_3560/classes/class.ilDBUpdateNewObjectType.php');
ilDBUpdateNewObjectType::addAdminNode('excs', 'Exercise Settings');

?>
<#4249>
<?php

if ($ilDB->tableColumnExists('exc_data', 'add_desktop'))
{
	$ilDB->dropTableColumn('exc_data', 'add_desktop');
}

?>
<#4250>
<?php
if( !$ilDB->tableColumnExists('tst_tests', 'show_grading_status') )
{
	$ilDB->addTableColumn('tst_tests', 'show_grading_status', array(
		'type' => 'integer',
		'length' => 1,
		'notnull' => false,
		'default' => 0
	));

	$ilDB->queryF("UPDATE tst_tests SET show_grading_status = %s", array('integer'), array(1));
}

if( !$ilDB->tableColumnExists('tst_tests', 'show_grading_mark') )
{
	$ilDB->addTableColumn('tst_tests', 'show_grading_mark', array(
		'type' => 'integer',
		'length' => 1,
		'notnull' => false,
		'default' => 0
	));

	$ilDB->queryF("UPDATE tst_tests SET show_grading_mark = %s", array('integer'), array(1));
}
?>
<#4251>
<?php

include_once('./Services/Migration/DBUpdate_3560/classes/class.ilDBUpdateNewObjectType.php');
ilDBUpdateNewObjectType::addAdminNode('taxs', 'Taxonomy Settings');

?>
<#4252>
<?php
// Datacollection: Add formula fieldtype
$ilDB->insert('il_dcl_datatype', array(
        'id' => array('integer', 11),
        'title' => array('text', 'formula'),
        'ildb_type' => array('text', 'text'),
        'storage_location' => array('integer', 0),
        'sort' => array('integer', 90),
    ));
?>
<#4253>
<?php

if( !$ilDB->tableColumnExists('booking_settings', 'ovlimit') )
{
	$ilDB->addTableColumn('booking_settings', 'ovlimit', array(
		'type' => 'integer',
		'length' => 1,
		'notnull' => false
	));
}

?>
<#4254>
<?php
if( $ilDB->tableColumnExists('qpl_qst_essay', 'keyword_relation') )
{
	$ilDB->queryF(
		"UPDATE qpl_qst_essay SET keyword_relation = %s WHERE keyword_relation = %s",
		array('text', 'text'), array('non', 'none')
	);
}
?>
<#4255>
    <?php
    // Datacollection: Add formula fieldtype
    $ilDB->insert('il_dcl_datatype_prop', array(
        'id' => array('integer', 12),
        'datatype_id' => array('integer', 11),
        'title' => array('text', 'expression'),
        'inputformat' => array('integer', 2),
    ));
?>
<#4256>
<?php
if( !$ilDB->tableExists('wiki_stat') )
{
	$ilDB->createTable('wiki_stat', array(
		'wiki_id' => array(
			'type' => 'integer',
			'length' => 4,
			'notnull' => true
		),
		'ts' => array(
			'type' => 'timestamp',
			'notnull' => true
		),
		'num_pages' => array(
			'type' => 'integer',
			'length' => 4,
			'notnull' => true
		),
		'del_pages' => array(
			'type' => 'integer',
			'length' => 4,
			'notnull' => true
		),
		'avg_rating' => array(
			'type' => 'integer',
			'length' => 4,
			'notnull' => true
		)
	));

	$ilDB->addPrimaryKey('wiki_stat', array('wiki_id', 'ts'));
}
?>
<#4257>
<?php
if( !$ilDB->tableExists('wiki_stat_page_user') )
{
	$ilDB->createTable('wiki_stat_page_user', array(
		'wiki_id' => array(
			'type' => 'integer',
			'length' => 4,
			'notnull' => true
		),
		'page_id' => array(
			'type' => 'integer',
			'length' => 4,
			'notnull' => true
		),
		'user_id' => array(
			'type' => 'integer',
			'length' => 4,
			'notnull' => true
		),
		'ts' => array(
			'type' => 'timestamp',
			'notnull' => true
		),
		'changes' => array(
			'type' => 'integer',
			'length' => 4,
			'notnull' => true,
			'default' => 0
		),
		'read_events' => array(
			'type' => 'integer',
			'length' => 4,
			'notnull' => true,
			'default' => 0
		)
	));

	$ilDB->addPrimaryKey('wiki_stat_page_user', array('wiki_id', 'page_id', 'ts', 'user_id'));
}
?>
<#4258>
<?php
if( !$ilDB->tableExists('wiki_stat_user') )
{
	$ilDB->createTable('wiki_stat_user', array(
		'wiki_id' => array(
			'type' => 'integer',
			'length' => 4,
			'notnull' => true
		),
		'user_id' => array(
			'type' => 'integer',
			'length' => 4,
			'notnull' => true
		),
		'ts' => array(
			'type' => 'timestamp',
			'notnull' => true
		),
		'new_pages' => array(
			'type' => 'integer',
			'length' => 4,
			'notnull' => true
		)
	));

	$ilDB->addPrimaryKey('wiki_stat_user', array('wiki_id', 'user_id', 'ts'));
}
?>
<#4259>
<?php
if( !$ilDB->tableExists('wiki_stat_page') )
{
	$ilDB->createTable('wiki_stat_page', array(
		'wiki_id' => array(
			'type' => 'integer',
			'length' => 4,
			'notnull' => true
		),
		'page_id' => array(
			'type' => 'integer',
			'length' => 4,
			'notnull' => true
		),
		'ts' => array(
			'type' => 'timestamp',
			'notnull' => true
		),
		'int_links' => array(
			'type' => 'integer',
			'length' => 4,
			'notnull' => true
		),
		'ext_links' => array(
			'type' => 'integer',
			'length' => 4,
			'notnull' => true
		),
		'footnotes' => array(
			'type' => 'integer',
			'length' => 4,
			'notnull' => true
		),
		'num_ratings' => array(
			'type' => 'integer',
			'length' => 4,
			'notnull' => true
		),
		'num_words' => array(
			'type' => 'integer',
			'length' => 4,
			'notnull' => true
		),
		'num_chars' => array(
			'type' => 'integer',
			'length' => 8,
			'notnull' => true
		),

	));

	$ilDB->addPrimaryKey('wiki_stat_page', array('wiki_id', 'page_id', 'ts'));
}
?>
<#4260>
<?php
if( !$ilDB->tableColumnExists('wiki_stat_page', 'avg_rating') )
{
	$ilDB->addTableColumn('wiki_stat_page', 'avg_rating',
		array(
			'type' => 'integer',
			'length' => 4,
			'notnull' => true
		));			
}
?>
<#4261>
<?php

if( !$ilDB->tableColumnExists('wiki_stat', 'ts_day') )
{
	$ilDB->addTableColumn('wiki_stat', 'ts_day',
		array(
			'type' => 'text',
			'length' => 10,
			'fixed' => true,
			'notnull' => false
		));		
	$ilDB->addTableColumn('wiki_stat', 'ts_hour',
		array(
			'type' => 'integer',
			'length' => 1,
			'notnull' => false
		));			
}

if( !$ilDB->tableColumnExists('wiki_stat_page', 'ts_day') )
{
	$ilDB->addTableColumn('wiki_stat_page', 'ts_day',
		array(
			'type' => 'text',
			'length' => 10,
			'fixed' => true,
			'notnull' => false
		));		
	$ilDB->addTableColumn('wiki_stat_page', 'ts_hour',
		array(
			'type' => 'integer',
			'length' => 1,
			'notnull' => false
		));			
}

if( !$ilDB->tableColumnExists('wiki_stat_user', 'ts_day') )
{
	$ilDB->addTableColumn('wiki_stat_user', 'ts_day',
		array(
			'type' => 'text',
			'length' => 10,
			'fixed' => true,
			'notnull' => false
		));		
	$ilDB->addTableColumn('wiki_stat_user', 'ts_hour',
		array(
			'type' => 'integer',
			'length' => 1,
			'notnull' => false
		));			
}

if( !$ilDB->tableColumnExists('wiki_stat_page_user', 'ts_day') )
{
	$ilDB->addTableColumn('wiki_stat_page_user', 'ts_day',
		array(
			'type' => 'text',
			'length' => 10,
			'fixed' => true,
			'notnull' => false
		));		
	$ilDB->addTableColumn('wiki_stat_page_user', 'ts_hour',
		array(
			'type' => 'integer',
			'length' => 1,
			'notnull' => false
		));			
}

?>
<#4262>
<?php
	if( !$ilDB->tableExists('wiki_page_template') )
	{
		$ilDB->createTable('wiki_page_template', array(
			'wiki_id' => array(
				'type' => 'integer',
				'length' => 4,
				'notnull' => true
			),
			'wpage_id' => array(
				'type' => 'integer',
				'length' => 4,
				'notnull' => true
			)
		));

		$ilDB->addPrimaryKey('wiki_page_template', array('wiki_id', 'wpage_id'));
	}
?>
<#4263>
<?php
if(!$ilDB->tableColumnExists('wiki_page_template', 'new_pages') )
{
	$ilDB->addTableColumn('wiki_page_template', 'new_pages',
		array(
			'type' => 'integer',
			'length' => 1,
			'notnull' => true,
			'default' => 0
		));
	$ilDB->addTableColumn('wiki_page_template', 'add_to_page',
		array(
			'type' => 'integer',
			'length' => 1,
			'notnull' => true,
			'default' => 0
		));
}
?>
<#4264>
<?php
if(!$ilDB->tableColumnExists('il_wiki_data', 'empty_page_templ') )
{
	$ilDB->addTableColumn('il_wiki_data', 'empty_page_templ',
		array(
			'type' => 'integer',
			'length' => 1,
			'notnull' => true,
			'default' => 1
		));
}
?>
<#4265>
<?php

if( !$ilDB->tableColumnExists('wiki_stat_page', 'deleted') )
{	
	$ilDB->addTableColumn('wiki_stat_page', 'deleted',
		array(
			'type' => 'integer',
			'length' => 1,
			'notnull' => true,
			'default' => 0
		));			
}

?>
<#4266>
<?php

include_once('./Services/Migration/DBUpdate_3560/classes/class.ilDBUpdateNewObjectType.php');

$wiki_type_id = ilDBUpdateNewObjectType::getObjectTypeId('wiki');
if($wiki_type_id)
{	
	$new_ops_id = ilDBUpdateNewObjectType::addCustomRBACOperation('statistics_read', 'Read Statistics', 'object', 2200);
	if($new_ops_id)
	{
		ilDBUpdateNewObjectType::addRBACOperation($wiki_type_id, $new_ops_id);
		
		$src_ops_id = ilDBUpdateNewObjectType::getCustomRBACOperationId('write');
		if($src_ops_id)
		{
			ilDBUpdateNewObjectType::cloneOperation('wiki', $src_ops_id, $new_ops_id);
		}
	}
}

?>
<#4267>
<?php
	$ilCtrlStructureReader->getStructure();
?>
<#4268>
<?php
    $ilDB->insert('il_dcl_datatype_prop', array(
    'id' => array('integer', 13),
    'datatype_id' => array('integer', 8),
    'title' => array('text', 'display_action_menu'),
    'inputformat' => array('integer', 4),
    ));
?>
<#4269>
<?php
	$ilDB->modifyTableColumn(
		'help_map',
		'screen_id',
		array(
			"type" => "text",
			"length" => 100,
			"notnull" => false,
			'fixed' => false
		)
	);
?>
<#4270>
	<?php
	$ilDB->modifyTableColumn(
		'help_map',
		'screen_sub_id',
		array(
			"type" => "text",
			"length" => 100,
			"notnull" => false,
			'fixed' => false
		)
	);
?>
<#4271>
<?php

$client_id = basename(CLIENT_DATA_DIR);
$web_path = ilUtil::getWebspaceDir().$client_id;
$sec_path = $web_path."/sec";

if(!file_exists($sec_path))
{
	ilUtil::makeDir($sec_path);
}

$mods = array("ilBlog", "ilPoll", "ilPortfolio");
foreach($mods as $mod)
{
	$mod_path = $web_path."/".$mod;
	if(file_exists($mod_path))
	{
		$mod_sec_path = $sec_path."/".$mod;
		rename($mod_path, $mod_sec_path);
	}
}

?>
<#4272>
<?php
$ilCtrlStructureReader->getStructure();
?>
<#4273>
<?php
//$ilDB->insert('il_dcl_datatype_prop', array(
//    'id' => array('integer', 14),
//    'datatype_id' => array('integer', 2),
//    'title' => array('text', 'link_detail_page'),
//    'inputformat' => array('integer', 4),
//));
//$ilDB->insert('il_dcl_datatype_prop', array(
//    'id' => array('integer', 15),
//    'datatype_id' => array('integer', 9),
//    'title' => array('text', 'link_detail_page'),
//    'inputformat' => array('integer', 4),
//));
?>
<#4274>
<?php

$ilDB->dropTable("ut_access"); // #13663

?>
<#4275>
<?php

if(!$ilDB->tableExists('obj_user_data_hist') )
{
	$ilDB->createTable('obj_user_data_hist', array(
		'obj_id' => array(
			'type' => 'integer',
			'length' => 4,
			'notnull' => true
		),
		'usr_id' => array(
			'type' => 'integer',
			'length' => 4,
			'notnull' => true
		),
		'update_user' => array(
			'type' => 'integer',
			'length' => 4,
			'notnull' => true
		),
		'editing_time' => array(
			'type' => 'timestamp',
			'notnull' => false
		)
	));
	$ilDB->addPrimaryKey('obj_user_data_hist',array('obj_id','usr_id'));
}

?>
<#4276>
<?php
if(!$ilDB->tableColumnExists('frm_threads', 'avg_rating'))
{
	$ilDB->addTableColumn('frm_threads', 'avg_rating',
		array(
			'type' => 'float',
			'notnull' => true,
			'default' => 0
		));
}
?>
<#4277>
<?php
$ilCtrlStructureReader->getStructure();
?>
<#4278>
<?php
if(!$ilDB->tableColumnExists('frm_settings', 'thread_rating'))
{
	$ilDB->addTableColumn('frm_settings', 'thread_rating',
		array(
			'type' => 'integer',
			'length' => 1,
			'notnull' => true,
			'default' => 0
		));
}
?>
<#4279>
<?php
if(!$ilDB->tableColumnExists('exc_assignment', 'peer_file'))
{
	$ilDB->addTableColumn('exc_assignment', 'peer_file',
		array(
			'type' => 'integer',
			'length' => 1,
			'notnull' => false,
			'default' => 0
		));
}
?>
<#4280>
<?php
if(!$ilDB->tableColumnExists('exc_assignment_peer', 'upload'))
{
	$ilDB->addTableColumn('exc_assignment_peer', 'upload',
		array(
			'type' => 'text',
			'length' => 1000,
			'notnull' => false,
			'fixed' => false
		));
}
?>
<#4281>
<?php
if(!$ilDB->tableColumnExists('exc_assignment', 'peer_prsl'))
{
	$ilDB->addTableColumn('exc_assignment', 'peer_prsl',
		array(
			'type' => 'integer',
			'length' => 1,
			'notnull' => false,
			'default' => 0
		));
}
?>
<#4282>
<?php
if(!$ilDB->tableColumnExists('exc_assignment', 'fb_date'))
{
	$ilDB->addTableColumn('exc_assignment', 'fb_date',
		array(
			'type' => 'integer',
			'length' => 1,
			'notnull' => true,
			'default' => 1
		));
}
?>
<#4283>
<?php
if(!$ilDB->tableColumnExists('container_sorting_set', 'sort_direction'))
{
	$ilDB->addTableColumn('container_sorting_set', 'sort_direction',
		array(
			'type' => 'integer',
			'length' => 1,
			'notnull' => true,
			'default' => 0
		));
}
?>
<#4284>
<?php
if( !$ilDB->tableExists('tst_seq_qst_checked') )
{
	$ilDB->createTable('tst_seq_qst_checked', array(
		'active_fi' => array(
			'type' => 'integer',
			'length' => 4,
			'notnull' => true,
			'default' => 0
		),
		'pass' => array(
			'type' => 'integer',
			'length' => 4,
			'notnull' => true,
			'default' => 0
		),
		'question_fi' => array(
			'type' => 'integer',
			'length' => 4,
			'notnull' => true,
			'default' => 0
		)
	));

	$ilDB->addPrimaryKey('tst_seq_qst_checked',array('active_fi','pass', 'question_fi'));
}

if( !$ilDB->tableColumnExists('tst_tests', 'inst_fb_answer_fixation') )
{
	$ilDB->addTableColumn('tst_tests', 'inst_fb_answer_fixation', array(
		'type' => 'integer',
		'length' => 1,
		'notnull' => false,
		'default' => null
	));
}
?>
<#4285>
<?php
if( !$ilDB->tableExists('container_sorting_bl') )
{
	$ilDB->createTable('container_sorting_bl', array(
		'obj_id' => array(
			'type' => 'integer',
			'length' => 4,
			'notnull' => true,
			'default' => 0
		),
		'block_ids' => array(
			'type' => 'text',
			'length' => 4000,
			'notnull' => false,
		)
	));

	$ilDB->addPrimaryKey('container_sorting_bl',array('obj_id'));
}
?>
<#4286>
<?php
$ilCtrlStructureReader->getStructure();
?>
<#4287>
<?php

include_once('./Services/Migration/DBUpdate_3560/classes/class.ilDBUpdateNewObjectType.php');

$tgt_ops_id = ilDBUpdateNewObjectType::getCustomRBACOperationId("read_learning_progress");
if(!$tgt_ops_id)
{	
	$tgt_ops_id = ilDBUpdateNewObjectType::addCustomRBACOperation('read_learning_progress', 'Read Learning Progress', 'object', 2300);
}

$src_ops_id = ilDBUpdateNewObjectType::getCustomRBACOperationId('edit_learning_progress');	
if($src_ops_id && 
	$tgt_ops_id)
{			
	// see ilObjectLP
	$lp_types = array("crs", "grp", "fold", "lm", "htlm", "sahs", "tst", "exc", "sess");

	foreach($lp_types as $lp_type)
	{
		$lp_type_id = ilDBUpdateNewObjectType::getObjectTypeId($lp_type);
		if($lp_type_id)
		{			
			ilDBUpdateNewObjectType::addRBACOperation($lp_type_id, $tgt_ops_id);				
			ilDBUpdateNewObjectType::cloneOperation($lp_type, $src_ops_id, $tgt_ops_id);
		}
	}
}

?>
<#4288>
<?php
$ilCtrlStructureReader->getStructure();
?>
<#4289>
<?php
$def = array(
		'type'    => 'integer',
		'length'  => 1,
		'notnull' => true,
		'default' => 0
	);
$ilDB->addTableColumn("content_object", "progr_icons", $def);
?>
<#4290>
<?php
$def = array(
		'type'    => 'integer',
		'length'  => 1,
		'notnull' => true,
		'default' => 0
	);
$ilDB->addTableColumn("content_object", "store_tries", $def);
?>
<#4291>
<?php
	$query = 'DELETE FROM rbac_fa WHERE parent = '.$ilDB->quote(0,'integer');
	$ilDB->manipulate($query);


	$query = 'UPDATE rbac_fa f '.
			'SET parent  = '.
				'(SELECT t.parent FROM tree t where t.child = f.parent) '.
			'WHERE f.parent != '.$ilDB->quote(8,'integer').' '.
			'AND EXISTS (SELECT t.parent FROM tree t where t.child = f.parent) ';
	$ilDB->manipulate($query);
?>

<#4292>
<?php
	$query = 'DELETE FROM rbac_templates WHERE parent = '.$ilDB->quote(0,'integer');
	$ilDB->manipulate($query);

	$query = 'UPDATE rbac_templates rt '.
			'SET parent = '.
			'(SELECT t.parent FROM tree t WHERE t.child = rt.parent) '.
			'WHERE rt.parent != '.$ilDB->quote(8,'integer').' '.
			'AND EXISTS (SELECT t.parent FROM tree t WHERE t.child = rt.parent) ';
	$ilDB->manipulate($query);
?>
<#4293>
<?php
$def = array(
		'type'    => 'integer',
		'length'  => 1,
		'notnull' => true,
		'default' => 0
	);
$ilDB->addTableColumn("content_object", "restrict_forw_nav", $def);
?>
<#4294>
<?php

// category taxonomy custom blocks are obsolete
$ilDB->manipulate("DELETE FROM il_custom_block".
	" WHERE context_obj_type = ".$ilDB->quote("cat", "text").
	" AND context_sub_obj_type = ".$ilDB->quote("tax", "text"));

?>
<#4295>
<?php
$ilCtrlStructureReader->getStructure();
?>
<#4296>
<?php
if( !$ilDB->tableColumnExists('container_sorting_set', 'new_items_position'))
{
	$def = array(
		'type'    => 'integer',
		'length'  => 1,
		'notnull' => true,
		'default' => 1
	);
	$ilDB->addTableColumn('container_sorting_set', 'new_items_position', $def);
}

if( !$ilDB->tableColumnExists('container_sorting_set', 'new_items_order'))
{
	$def = array(
		'type'    => 'integer',
		'length'  => 1,
		'notnull' => true,
		'default' => 0
	);
	$ilDB->addTableColumn('container_sorting_set', 'new_items_order', $def);
}
?>
<#4297>
<?php
	$ilCtrlStructureReader->getStructure();
?>
<#4298>
<?php
if(!$ilDB->tableExists('usr_cron_mail_reminder'))
{
	$fields = array (
		'usr_id'    => array(
			'type'    => 'integer',
			'length'  => 4,
			'default' => 0,
			'notnull' => true
		),
		'ts'   => array(
			'type'    => 'integer',
			'length'  => 4,
			'default' => 0,
			'notnull' => true
		)
	);
	$ilDB->createTable('usr_cron_mail_reminder', $fields);
	$ilDB->addPrimaryKey('usr_cron_mail_reminder', array('usr_id'));
}
?>
<#4299>
    <?php
    if(!$ilDB->tableExists('orgu_types')) {
        $fields = array (
            'id'    => array ('type' => 'integer', 'length'  => 4,'notnull' => true, 'default' => 0),
            'default_lang'   => array ('type' => 'text', 'notnull' => true, 'length' => 4, 'fixed' => false),
            'icon'    => array ('type' => 'text', 'length'  => 256, 'notnull' => false),
            'owner' => array('type' => 'integer', 'notnull' => true, 'length' => 4),
            'create_date'  => array ('type' => 'timestamp'),
            'last_update' => array('type' => 'timestamp'),
        );
        $ilDB->createTable('orgu_types', $fields);
        $ilDB->addPrimaryKey('orgu_types', array('id'));
        $ilDB->createSequence('orgu_types');
    }
    ?>
<#4300>
    <?php
    if(!$ilDB->tableExists('orgu_data')) {
        $fields = array (
            'orgu_id'    => array ('type' => 'integer', 'length'  => 4,'notnull' => true, 'default' => 0),
            'orgu_type_id'   => array ('type' => 'integer', 'notnull' => false, 'length' => 4),
        );
        $ilDB->createTable('orgu_data', $fields);
        $ilDB->addPrimaryKey('orgu_data', array('orgu_id'));
    }
    ?>
<#4301>
    <?php
    if(!$ilDB->tableExists('orgu_types_trans')) {
        $fields = array (
            'orgu_type_id'    => array ('type' => 'integer', 'length'  => 4,'notnull' => true),
            'lang'   => array ('type' => 'text', 'notnull' => true, 'length' => 4),
            'member'    => array ('type' => 'text', 'length'  => 32, 'notnull' => true),
            'value' => array('type' => 'text', 'length' => 4000, 'notnull' => false),
        );
        $ilDB->createTable('orgu_types_trans', $fields);
        $ilDB->addPrimaryKey('orgu_types_trans', array('orgu_type_id', 'lang', 'member'));
    }
    ?>
<#4302>
    <?php
    $ilCtrlStructureReader->getStructure();
    ?>
<#4303>
    <?php
    if(!$ilDB->tableExists('orgu_types_adv_md_rec')) {
        $fields = array (
            'type_id'    => array ('type' => 'integer', 'length'  => 4,'notnull' => true),
            'rec_id'   => array ('type' => 'integer', 'notnull' => true, 'length' => 4),
        );
        $ilDB->createTable('orgu_types_adv_md_rec', $fields);
        $ilDB->addPrimaryKey('orgu_types_adv_md_rec', array('type_id', 'rec_id'));
    }
    ?>
<#4304>
<?php
	$ilDB->modifyTableColumn(
		'ecs_server',
		'auth_pass',
		array(
			"type" => "text",
			"length" => 128,
			"notnull" => false,
			'fixed' => false
		)
	);
?>
<#4305>
<?php

// #13822 
include_once('./Services/Migration/DBUpdate_3560/classes/class.ilDBUpdateNewObjectType.php');
ilDBUpdateNewObjectType::varchar2text('exc_assignment_peer', 'pcomment');

?>
<#4306>
<?php
/**
 * @var $ilDB ilDB
 */
global $ilDB;

$ilDB->modifyTableColumn('usr_data', 'passwd', array(
	'type'    => 'text',
	'length'  => 80,
	'notnull' => false,
	'default' => null
));
?>
<#4307>
<?php
$ilDB->manipulateF(
	'DELETE FROM settings WHERE keyword = %s',
	array('text'),
	array('usr_settings_export_password')
);
?>
<#4308>
<?php
if(!$ilDB->tableColumnExists('usr_data', 'passwd_enc_type'))
{
	$ilDB->addTableColumn('usr_data', 'passwd_enc_type', array(
		'type'    => 'text',
		'length'  => 10,
		'notnull' => false,
		'default' => null
	));
}
?>
<#4309>
<?php
// We have to handle alle users with a password. We cannot rely on the auth_mode information.
$ilDB->manipulateF('
	UPDATE usr_data
	SET passwd_enc_type = %s
	WHERE (SUBSTR(passwd, 1, 4) = %s OR SUBSTR(passwd, 1, 4) = %s) AND passwd IS NOT NULL
	',
	array('text', 'text', 'text'),
	array('bcrypt', '$2a$', '$2y$')
);
$ilDB->manipulateF('
	UPDATE usr_data
	SET passwd_enc_type = %s
	WHERE SUBSTR(passwd, 1, 4) != %s AND SUBSTR(passwd, 1, 4) != %s AND LENGTH(passwd) = 32 AND passwd IS NOT NULL
	',
	array('text', 'text', 'text'),
	array('md5', '$2a$', '$2y$')
);
?>
<#4310>
<?php
if(!$ilDB->tableColumnExists('usr_data', 'passwd_salt'))
{
	$ilDB->addTableColumn('usr_data', 'passwd_salt', array(
		'type'    => 'text',
		'length'  => 32,
		'notnull' => false,
		'default' => null
	));
}
?>
<#4311>
<?php
if($ilDB->tableColumnExists('usr_data', 'i2passwd'))
{
	$ilDB->dropTableColumn('usr_data', 'i2passwd');
}
?>
<#4312>
<?php

	$a_obj_id = array();
	$a_scope_id = array();
	$a_scope_id_one = array();
	//select targetobjectiveid = cmi_gobjective.objective_id
	$res = $ilDB->query('SELECT cp_mapinfo.targetobjectiveid 
		FROM cp_package, cp_mapinfo, cp_node 
		WHERE cp_package.global_to_system = 0 AND cp_package.obj_id = cp_node.slm_id AND cp_node.cp_node_id = cp_mapinfo.cp_node_id 
		GROUP BY cp_mapinfo.targetobjectiveid');
	while($data = $ilDB->fetchAssoc($res)) 
	{
		$a_obj_id[] = $data['targetobjectiveid'];
	}
	//make arrays
	for ($i=0;$i<count($a_obj_id);$i++) {
		$a_scope_id[$a_obj_id[$i]] = array();
		$a_scope_id_one[$a_obj_id[$i]] = array();
	}
	//only global_to_system=0 -> should be updated
	$res = $ilDB->query('SELECT cp_mapinfo.targetobjectiveid, cp_package.obj_id 
		FROM cp_package, cp_mapinfo, cp_node 
		WHERE cp_package.global_to_system = 0 AND cp_package.obj_id = cp_node.slm_id AND cp_node.cp_node_id = cp_mapinfo.cp_node_id');
	while($data = $ilDB->fetchAssoc($res)) 
	{
		$a_scope_id[$data['targetobjectiveid']][] = $data['obj_id'];
	}
	//only global_to_system=1 -> should maintain
	$res = $ilDB->query('SELECT cp_mapinfo.targetobjectiveid, cp_package.obj_id 
		FROM cp_package, cp_mapinfo, cp_node 
		WHERE cp_package.global_to_system = 1 AND cp_package.obj_id = cp_node.slm_id AND cp_node.cp_node_id = cp_mapinfo.cp_node_id');
	while($data = $ilDB->fetchAssoc($res)) 
	{
		$a_scope_id_one[$data['targetobjectiveid']][] = $data['obj_id'];
	}

	//for all targetobjectiveid
	for ($i=0;$i<count($a_obj_id);$i++) {
		$a_toupdate = array();
		//get old data without correct scope_id
		$res = $ilDB->queryF(
			"SELECT * FROM cmi_gobjective WHERE scope_id = %s AND objective_id = %s",
			array('integer', 'text'),
			array(0, $a_obj_id[$i])
		);
		while($data = $ilDB->fetchAssoc($res)) 
		{
			$a_toupdate[] = $data;
		}
		//check specific possible scope_ids with global_to_system=0 -> a_o
		$a_o = $a_scope_id[$a_obj_id[$i]];
		for ($z=0; $z<count($a_o); $z++) {
			//for all existing entries
			for ($y=0; $y<count($a_toupdate); $y++) {
				$a_t=$a_toupdate[$y];
				//only users attempted
				$res = $ilDB->queryF('SELECT user_id FROM sahs_user WHERE obj_id=%s AND user_id=%s',
					array('integer', 'integer'),
					array($a_o[$z], $a_t['user_id'])
				);
				if($ilDB->numRows($res)) {
				//check existing entry
					$res = $ilDB->queryF('SELECT user_id FROM cmi_gobjective WHERE scope_id=%s AND user_id=%s AND objective_id=%s',
						array('integer', 'integer','text'),
						array($a_o[$z], $a_t['user_id'],$a_t['objective_id'])
					);
					if(!$ilDB->numRows($res)) {
						$ilDB->manipulate("INSERT INTO cmi_gobjective (user_id, satisfied, measure, scope_id, status, objective_id, score_raw, score_min, score_max, progress_measure, completion_status) VALUES"
						." (".$ilDB->quote($a_t['user_id'], "integer")
						.", ".$ilDB->quote($a_t['satisfied'], "text")
						.", ".$ilDB->quote($a_t['measure'], "text")
						.", ".$ilDB->quote($a_o[$z], "integer")
						.", ".$ilDB->quote($a_t['status'], "text")
						.", ".$ilDB->quote($a_t['objective_id'], "text")
						.", ".$ilDB->quote($a_t['score_raw'], "text")
						.", ".$ilDB->quote($a_t['score_min'], "text")
						.", ".$ilDB->quote($a_t['score_max'], "text")
						.", ".$ilDB->quote($a_t['progress_measure'], "text")
						.", ".$ilDB->quote($a_t['completion_status'], "text")
						.")");
					}
				}
			}
		}
		//delete entries if global_to_system=1 is not used by any learning module
		if (count($a_scope_id_one[$a_obj_id[$i]]) == 0) {
			$ilDB->queryF(
				'DELETE FROM cmi_gobjective WHERE scope_id = %s AND objective_id = %s',
				array('integer', 'text'),
				array(0, $a_obj_id[$i])
			);
		}
	}
	
	
?>
<#4313>
<?php
if($ilDB->tableColumnExists('exc_assignment_peer', 'upload'))
{
	$ilDB->dropTableColumn('exc_assignment_peer', 'upload');
}
?>

<#4314>
<?php

$res = $ilDB->queryF(
	"SELECT COUNT(*) cnt FROM qpl_qst_type WHERE type_tag = %s", array('text'), array('assKprimChoice')
);

$row = $ilDB->fetchAssoc($res);

if( !$row['cnt'] )
{
	$res = $ilDB->query("SELECT MAX(question_type_id) maxid FROM qpl_qst_type");
	$data = $ilDB->fetchAssoc($res);
	$nextId = $data['maxid'] + 1;

	$ilDB->insert('qpl_qst_type', array(
		'question_type_id' => array('integer', $nextId),
		'type_tag' => array('text', 'assKprimChoice'),
		'plugin' => array('integer', 0)
	));
}

?>

<#4315>
<?php

if( !$ilDB->tableExists('qpl_qst_kprim') )
{
	$ilDB->createTable('qpl_qst_kprim', array(
		'question_fi' => array(
			'type' => 'integer',
			'length' => 4,
			'notnull' => true,
			'default' => 0
		),
		'shuffle_answers' => array(
			'type' => 'integer',
			'length' => 1,
			'notnull' => true,
			'default' => 0
		),
		'answer_type' => array(
			'type' => 'text',
			'length' => 16,
			'notnull' => true,
			'default' => 'singleLine'
		),
		'thumb_size' => array(
			'type' => 'integer',
			'length' => 4,
			'notnull' => false,
			'default' => null
		),
		'opt_label' => array(
			'type' => 'text',
			'length' => 32,
			'notnull' => true,
			'default' => 'right/wrong'
		),
		'custom_true' => array(
			'type' => 'text',
			'length' => 255,
			'notnull' => false,
			'default' => null
		),
		'custom_false' => array(
			'type' => 'text',
			'length' => 255,
			'notnull' => false,
			'default' => null
		),
		'score_partsol' => array(
			'type' => 'integer',
			'length' => 1,
			'notnull' => true,
			'default' => 0
		),
		'feedback_setting' => array(
			'type' => 'integer',
			'length' => 4,
			'notnull' => true,
			'default' => 1
		)
	));

	$ilDB->addPrimaryKey('qpl_qst_kprim', array('question_fi'));
}

?>

<#4316>
<?php

if( !$ilDB->tableExists('qpl_a_kprim') )
{
	$ilDB->createTable('qpl_a_kprim', array(
		'question_fi' => array(
			'type' => 'integer',
			'length' => 4,
			'notnull' => true,
			'default' => 0
		),
		'position' => array(
			'type' => 'integer',
			'length' => 4,
			'notnull' => true,
			'default' => 0
		),
		'answertext' => array(
			'type' => 'text',
			'length' => 1000,
			'notnull' => false,
			'default' => null
		),
		'imagefile' => array(
			'type' => 'text',
			'length' => 255,
			'notnull' => false,
			'default' => null
		),
		'correctness' => array(
			'type' => 'integer',
			'length' => 1,
			'notnull' => true,
			'default' => 0
		)
	));

	$ilDB->addPrimaryKey('qpl_a_kprim', array('question_fi', 'position'));
	$ilDB->addIndex('qpl_a_kprim', array('question_fi'), 'i1');
}
?>

<#4317>
<?php
	$ilCtrlStructureReader->getStructure();
?>
<#4318>
<?php

// #13858 
include_once('./Services/Migration/DBUpdate_3560/classes/class.ilDBUpdateNewObjectType.php');
ilDBUpdateNewObjectType::varchar2text('rbac_log', 'data');

?>
<#4319>
<?php

$ilDB->addTableColumn('page_qst_answer', 'unlocked', array(
	"type" => "integer",
	"notnull" => true,
	"length" => 1,
	"default" => 0
));

?>
<#4320>
<?php
/** @var ilDB $ilDB */
if(!$ilDB->tableColumnExists('tst_solutions', 'step'))
{
    $ilDB->addTableColumn('tst_solutions', 'step', array(
            'type' => 'integer',
            'length' => 4,
            'notnull' => false,
            'default' => null
        ));
}
?>
<#4321>
<?php
/** @var ilDB $ilDB */
if(!$ilDB->tableColumnExists('tst_test_result', 'step'))
{
	$ilDB->addTableColumn('	tst_test_result', 'step', array(
		'type' => 'integer',
		'length' => 4,
		'notnull' => false,
		'default' => null
	));
}
?>

<#4322>
<?php

	$ilDB->addTableColumn('event', 'reg_type', array(
		'type' => 'integer',
		'length' => 2,
		'notnull' => false,
		'default' => 0
	));
	
?>

<#4323>
<?php

	$query = 'UPDATE event set reg_type = registration';
	$ilDB->manipulate($query);
?>

<#4324>
<?php
	$ilDB->addTableColumn('event', 'reg_limit_users', array(
		'type' => 'integer',
		'length' => 4,
		'notnull' => false,
		'default' => 0
	));

?>
<#4325>
<?php
	$ilDB->addTableColumn('event', 'reg_waiting_list', array(
		'type' => 'integer',
		'length' => 1,
		'notnull' => false,
		'default' => 0
	));

?>
<#4326>
<?php
	$ilDB->addTableColumn('event', 'reg_limited', array(
		'type' => 'integer',
		'length' => 1,
		'notnull' => false,
		'default' => 0
	));

?>
<#4327>
<?php

include_once('./Services/Migration/DBUpdate_3560/classes/class.ilDBUpdateNewObjectType.php');
ilDBUpdateNewObjectType::addAdminNode('bibs', 'BibliographicAdmin');

$ilCtrlStructureReader->getStructure();
?>
<#4328>
<?php

if( !$ilDB->tableExists('il_bibl_settings') )
{
	$ilDB->createTable('il_bibl_settings', array(
		'id' => array(
			'type' => "integer",
			'length' => 4,
			'notnull' => true,
			'default' => 0
		),
		'name' => array(
			'type' => 'text',
			'length' => 50,
			'notnull' => true,
			'default' => "-"
		),
		'url' => array(
			'type' => 'text',
			'length' => 128,
			'notnull' => true,
			'default' => "-"
		),
		'img' => array(
			'type' => 'text',
			'length' => 128,
			'notnull' => false
		)
	));
	$ilDB->addPrimaryKey('il_bibl_settings', array('id'));
}
?>
<#4329>
<?php
	if(!$ilDB->tableColumnExists('frm_threads', 'thr_author_id'))
	{
		$ilDB->addTableColumn('frm_threads', 'thr_author_id',
			array(
				'type' => 'integer',
				'length' => 4,
				'notnull' => true,
				'default' => 0
			));
	}
?>
<#4330>
<?php
	if($ilDB->tableColumnExists('frm_threads', 'thr_author_id'))
	{
		$ilDB->manipulate('UPDATE frm_threads SET thr_author_id = thr_usr_id');
	}
?>
<#4331>
<?php
	if(!$ilDB->tableColumnExists('frm_posts', 'pos_author_id'))
	{
		$ilDB->addTableColumn('frm_posts', 'pos_author_id',
			array(
				'type' => 'integer',
				'length' => 4,
				'notnull' => true,
				'default' => 0
			));
	}
?>
<#4332>
<?php
	if($ilDB->tableColumnExists('frm_posts', 'pos_author_id'))
	{
		$ilDB->manipulate('UPDATE frm_posts SET pos_author_id = pos_usr_id');
	}
?>
<#4333>
<?php
	if(!$ilDB->tableColumnExists('frm_threads', 'thr_display_user_id'))
	{
		$ilDB->addTableColumn('frm_threads', 'thr_display_user_id',
			array(
				'type' => 'integer',
				'length' => 4,
				'notnull' => true,
				'default' => 0
			));
	}
?>
<#4334>
<?php
	if($ilDB->tableColumnExists('frm_threads', 'thr_display_user_id'))
	{
		$ilDB->manipulate('UPDATE frm_threads SET thr_display_user_id = thr_usr_id');
	}
?>
<#4335>
<?php
	if($ilDB->tableColumnExists('frm_threads', 'thr_usr_id'))
	{
		$ilDB->dropTableColumn('frm_threads', 'thr_usr_id');
	}
	
?>
<#4336>
<?php
	if(!$ilDB->tableColumnExists('frm_posts', 'pos_display_user_id'))
	{
		$ilDB->addTableColumn('frm_posts', 'pos_display_user_id',
			array(
				'type' => 'integer',
				'length' => 4,
				'notnull' => true,
				'default' => 0
			));
	}
?>
<#4337>
<?php
	if($ilDB->tableColumnExists('frm_posts', 'pos_display_user_id'))
	{
		$ilDB->manipulate('UPDATE frm_posts SET pos_display_user_id = pos_usr_id');
	}
?>
<#4338>
<?php
	if($ilDB->tableColumnExists('frm_posts', 'pos_usr_id'))
	{
		$ilDB->dropTableColumn('frm_posts', 'pos_usr_id');
	}
?>
<#4339>
<?php

$ilDB->createTable('sty_media_query', array(
	'id' => array(
		'type' => "integer",
		'length' => 4,
		'notnull' => true,
		'default' => 0
	),
	'style_id' => array(
		'type' => "integer",
		'length' => 4,
		'notnull' => true,
		'default' => 0
	),
	'order_nr' => array(
		'type' => "integer",
		'length' => 4,
		'notnull' => true,
		'default' => 0
	),
	'mquery' => array(
		'type' => 'text',
		'length' => 2000,
		'notnull' => false,
	)));
?>
<#4340>
<?php
	$ilDB->addPrimaryKey('sty_media_query', array('id'));
	$ilDB->createSequence('sty_media_query');
?>
<#4341>
<?php
	$ilDB->addTableColumn('style_parameter', 'mq_id', array(
		"type" => "integer",
		"notnull" => true,
		"length" => 4,
		"default" => 0
	));
?>
<#4342>
<?php
	$ilDB->addTableColumn('style_parameter', 'custom', array(
		"type" => "integer",
		"notnull" => true,
		"length" => 1,
		"default" => 0
	));
?>

<#4343>
<?php
$ini = new ilIniFile(ILIAS_ABSOLUTE_PATH."/ilias.ini.php");

if($ini->read())
{
	$ilSetting = new ilSetting();
	
	$https_header_enable = (bool) $ilSetting->get('ps_auto_https_enabled',false);
	$https_header_name = (string) $ilSetting->get('ps_auto_https_headername',"ILIAS_HTTPS_ENABLED");
	$https_header_value = (string) $ilSetting->get('ps_auto_https_headervalue',"1");

	if(!$ini->groupExists('https'))
	{
		$ini->addGroup('https');
	}
	
	$ini->setVariable("https","auto_https_detect_enabled", (!$https_header_enable) ? 0 : 1);
	$ini->setVariable("https","auto_https_detect_header_name", $https_header_name);
	$ini->setVariable("https","auto_https_detect_header_value", $https_header_value);

	$ini->write();
}
?>
<#4344>
<?php
	$ilSetting = new ilSetting();

	$ilSetting->delete('ps_auto_https_enabled');
	$ilSetting->delete('ps_auto_https_headername');
	$ilSetting->delete('ps_auto_https_headervalue');
?>
<#4345>
<?php
	$ilCtrlStructureReader->getStructure();
?>
<#4346>
<?php
if( !$ilDB->tableColumnExists('tst_active', 'objective_container') )
{
	$ilDB->addTableColumn('tst_active', 'objective_container', array(
		'type' => 'integer',
		'length' => 4,
		'notnull' => false,
		'default' => null
	));
}
?>
<#4347>
<?php
if( !$ilDB->tableExists('qpl_a_cloze_combi_res') )
{
	$ilDB->createTable('qpl_a_cloze_combi_res', array(
		'combination_id' => array(
			'type' => "integer",
			'length' => 4,
			'notnull' => true
		),
		'question_fi' => array(
			'type' => "integer",
			'length' => 4,
			'notnull' => true
		),
		'gap_fi' => array(
			'type' => "integer",
			'length' => 4,
			'notnull' => true
		),
		'answer' => array(
			'type' => 'text',
			'length' => 1000,
			'notnull' => false
		),
		'points' => array(
			'type' => 'float'
		),
		'best_solution' => array(
			'type' => 'integer',
			'length' => 1,
			'notnull' => false
		),
	));
}
?>
<#4348>
<?php
if( !$ilDB->tableColumnExists('conditions', 'hidden_status') )
{
	$ilDB->addTableColumn('conditions', 'hidden_status', array(
		'type' => 'integer',
		'length' => 1,
		'notnull' => false,
		'default' => 0
	));
}
?>
<#4349>
<?php
	if($ilDB->tableColumnExists('frm_posts', 'pos_usr_id'))
	{
		$ilDB->dropTableColumn('frm_posts', 'pos_usr_id');
	}
?>
<#4350>
<?php
	if($ilDB->tableColumnExists('frm_threads', 'thr_usr_id'))
	{
		$ilDB->dropTableColumn('frm_threads', 'thr_usr_id');
	}
?>


<#4351>
<?php
	$res = $ilDB->query("SELECT value FROM settings WHERE module = 'google_maps' AND keyword = 'enable'");
	if ($rec = $ilDB->fetchAssoc($res)) {
		$ilDB->manipulate("INSERT INTO settings (module, keyword, value) VALUES ('maps', 'type', 'googlemaps')");
	}
	
	// adjust naming in settings
	$ilDB->manipulate("UPDATE settings SET module = 'maps' WHERE module = 'google_maps'");
	
	// adjust naming in language data
	$ilDB->manipulate("UPDATE lng_data SET module = 'maps' WHERE module = 'gmaps'");
	$ilDB->manipulate("UPDATE lng_data SET identifier = 'maps_enable_maps_info' WHERE identifier = 'gmaps_enable_gmaps_info'");
	$ilDB->manipulate("UPDATE lng_data SET identifier = 'maps_enable_maps' WHERE identifier = 'gmaps_enable_gmaps'");
	$ilDB->manipulate("UPDATE lng_data SET identifier = 'maps_extt_maps' WHERE identifier = 'gmaps_extt_gmaps'");
	$ilDB->manipulate("UPDATE lng_data SET identifier = 'maps_latitude' WHERE identifier = 'gmaps_latitude'");
	$ilDB->manipulate("UPDATE lng_data SET identifier = 'maps_longitude' WHERE identifier = 'gmaps_longitude'");
	$ilDB->manipulate("UPDATE lng_data SET identifier = 'maps_lookup_address' WHERE identifier = 'gmaps_lookup_address'");
	$ilDB->manipulate("UPDATE lng_data SET identifier = 'maps_public_profile_info' WHERE identifier = 'gmaps_public_profile_info'");
	$ilDB->manipulate("UPDATE lng_data SET identifier = 'maps_settings' WHERE identifier = 'gmaps_settings'");
	$ilDB->manipulate("UPDATE lng_data SET identifier = 'maps_std_location_desc' WHERE identifier = 'gmaps_std_location_desc'");
	$ilDB->manipulate("UPDATE lng_data SET identifier = 'maps_std_location' WHERE identifier = 'gmaps_std_location'");
	$ilDB->manipulate("UPDATE lng_data SET identifier = 'maps_zoom_level' WHERE identifier = 'gmaps_zoom_level'");

?>
<#4352>
<?php

if(!$ilDB->tableColumnExists('il_blog','abs_shorten')) 
{
    $ilDB->addTableColumn(
        'il_blog',
        'abs_shorten',
        array(
            'type' => 'integer',
			'length' => 1,
            'notnull' => false,
            'default' => 0
        ));
}

if(!$ilDB->tableColumnExists('il_blog','abs_shorten_len')) 
{
    $ilDB->addTableColumn(
        'il_blog',
        'abs_shorten_len',
        array(
            'type' => 'integer',
			'length' => 2,
            'notnull' => false,
            'default' => 0
        ));
}

if(!$ilDB->tableColumnExists('il_blog','abs_image')) 
{
    $ilDB->addTableColumn(
        'il_blog',
        'abs_image',
        array(
            'type' => 'integer',
			'length' => 1,
            'notnull' => false,
            'default' => 0
        ));
}

if(!$ilDB->tableColumnExists('il_blog','abs_img_width')) 
{
    $ilDB->addTableColumn(
        'il_blog',
        'abs_img_width',
        array(
            'type' => 'integer',
			'length' => 2,
            'notnull' => false,
            'default' => 0
        ));
}

if(!$ilDB->tableColumnExists('il_blog','abs_img_height')) 
{
    $ilDB->addTableColumn(
        'il_blog',
        'abs_img_height',
        array(
            'type' => 'integer',
			'length' => 2,
            'notnull' => false,
            'default' => 0
        ));
}

?>

<#4353>
<?php

if( !$ilDB->tableExists('usr_data_multi') )
{
	$ilDB->createTable('usr_data_multi', array(
		'usr_id' => array(
			'type' => 'integer',
			'length' => 4,
			'notnull' => true,
			'default' => 0
		),
		'field_id' => array(
			'type' => 'text',
			'length' => 255,
			'notnull' => true
		),
		'value' => array(
			'type' => 'text',
			'length' => 1000,
			'notnull' => false,
		)
	));
}

?>

<#4354>
<?php
if(!$ilDB->tableColumnExists('crs_start', 'pos'))
{
	$ilDB->addTableColumn('crs_start', 'pos', array(
		'type' => 'integer',
		'length' => 4,
		'notnull' => false,
		'default' => null
	));
}
?>

<#4355>
<?php
if(!$ilDB->tableExists('loc_settings'))
{
	$ilDB->createTable('loc_settings', array(
		'obj_id' => array(
			'type' => 'integer',
			'length' => 4,
			'notnull' => true,
			'default' => 0
		),
		'type' => array(
			'type' => 'integer',
			'length' => 1,
			'notnull' => true,
			'default' => 0
		)
		)
	);

	$ilDB->addPrimaryKey('loc_settings', array('obj_id'));
}
?>
<#4356>
<?php
if(!$ilDB->tableColumnExists('loc_settings', 'itest'))
{
	$ilDB->addTableColumn('loc_settings', 'itest', array(
		'type' => 'integer',
		'length' => 4,
		'notnull' => false,
		'default' => null
	));
}

if(!$ilDB->tableColumnExists('loc_settings', 'qtest'))
{
	$ilDB->addTableColumn('loc_settings', 'qtest', array(
		'type' => 'integer',
		'length' => 4,
		'notnull' => false,
		'default' => null
	));
}
?>

<#4357>
<?php
if(!$ilDB->tableColumnExists('adm_settings_template', 'auto_generated'))
{
	$ilDB->addTableColumn('adm_settings_template', 'auto_generated', array(
		'type' => 'integer',
		'length' => 1,
		'notnull' => false,
		'default' => 0
	));
}
?>

<#4358>
<?php
if( !$ilDB->tableColumnExists('crs_objective_lm', 'position') )
{
	$ilDB->addTableColumn('crs_objective_lm', 'position', array(
		'type' => 'integer',
		'length' => 4,
		'notnull' => false,
		'default' => 0
	));
}
?>
<#4359>
<?php

if(!$ilDB->tableExists('loc_rnd_qpl') )
{
	$ilDB->createTable('loc_rnd_qpl', array(
		'container_id' => array(
			'type' => 'integer',
			'length' => 4,
			'notnull' => true,
			'default' => 0
		),
		'objective_id' => array(
			'type' => 'integer',
			'length' => 4,
			'notnull' => true,
			'default' => 0
		),
		'tst_type' => array(
			'type' => 'integer',
			'length' => 1,
			'notnull' => true,
			'default' => 0
		),
		'tst_id' => array(
			'type' => 'integer',
			'length' => 4,
			'notnull' => true,
			'default' => 0
		),
		'qp_seq' => array(
			'type' => 'integer',
			'length' => 4,
			'notnull' => true,
			'default' => 0
		),
		'percentage' => array(
			'type' => 'integer',
			'length' => 4,
			'notnull' => true,
			'default' => 0
		),
	));
	$ilDB->addPrimaryKey('loc_rnd_qpl', array('container_id', 'objective_id', 'tst_type'));
}
?>
<#4360>
<?php

$query = 'INSERT INTO adm_settings_template '.
		'(id, type, title, description, auto_generated) '.
		'VALUES( '.
		$ilDB->quote($ilDB->nextId('adm_settings_template'),'integer').', '.
		$ilDB->quote('tst','text').', '.
		$ilDB->quote('il_astpl_loc_initial','text').', '.
		$ilDB->quote('il_astpl_loc_initial_desc','text').', '.
		$ilDB->quote(1,'integer').' '.
		')';
$ilDB->manipulate($query);
?>
<#4361>
<?php

$query = 'INSERT INTO adm_settings_template '.
		'(id, type, title, description, auto_generated) '.
		'VALUES( '.
		$ilDB->quote($ilDB->nextId('adm_settings_template'),'integer').', '.
		$ilDB->quote('tst','text').', '.
		$ilDB->quote('il_astpl_loc_qualified','text').', '.
		$ilDB->quote('il_astpl_loc_qualified_desc','text').', '.
		$ilDB->quote(1,'integer').' '.
		')';
$ilDB->manipulate($query);
?>

<#4362>
<?php

if( !$ilDB->tableExists('loc_user_results') )
{
	$ilDB->createTable('loc_user_results', array(
		'user_id' => array(
			'type' => 'integer',
			'length' => 4,
			'notnull' => true,
			'default' => 0
		),
		'course_id' => array(
			'type' => 'integer',
			'length' => 4,
			'notnull' => true,
			'default' => 0
		),
		'objective_id' => array(
			'type' => 'integer',
			'length' => 4,
			'notnull' => true,
			'default' => 0
		),
		'type' => array(
			'type' => 'integer',
			'length' => 1,
			'notnull' => true,
			'default' => 0
		),
		'status' => array(
			'type' => 'integer',
			'length' => 1,
			'notnull' => false,
			'default' => 0
		),
		'result_perc' => array(
			'type' => 'integer',
			'length' => 1,
			'notnull' => false,
			'default' => 0
		),
		'limit_perc' => array(
			'type' => 'integer',
			'length' => 1,
			'notnull' => false,
			'default' => 0
		),
		'tries' => array(
			'type' => 'integer',
			'length' => 1,
			'notnull' => false,
			'default' => 0
		),
		'is_final' => array(
			'type' => 'integer',
			'length' => 1,
			'notnull' => false,
			'default' => 0
		),
		'tstamp' => array(
			'type' => 'integer',
			'length' => 4,
			'notnull' => false,
			'default' => 0
		)
	));

	$ilDB->addPrimaryKey('loc_user_results', array('user_id', 'course_id', 'objective_id', 'type'));
}
?>
<#4363>
<?php
if(!$ilDB->tableColumnExists('loc_settings', 'qt_vis_all'))
{
	$ilDB->addTableColumn('loc_settings', 'qt_vis_all', array(
		'type' => 'integer',
		'length' => 1,
		'notnull' => false,
		'default' => 1
	));
}
?>

<#4364>
<?php
if(!$ilDB->tableColumnExists('loc_settings', 'qt_vis_obj'))
{
	$ilDB->addTableColumn('loc_settings', 'qt_vis_obj', array(
		'type' => 'integer',
		'length' => 1,
		'notnull' => false,
		'default' => 0
	));
}
?>

<#4365>
<?php
if(!$ilDB->tableColumnExists('crs_objectives', 'active'))
{
	$ilDB->addTableColumn('crs_objectives', 'active', array(
		'type' => 'integer',
		'length' => 1,
		'notnull' => false,
		'default' => 1
	));
}
?>

<#4366>
<?php
if(!$ilDB->tableColumnExists('crs_objectives', 'passes'))
{
	$ilDB->addTableColumn('crs_objectives', 'passes', array(
		'type' => 'integer',
		'length' => 2,
		'notnull' => false,
		'default' => 0
	));
}
?>

<#4367>
<?php
if(!$ilDB->tableExists('loc_tst_run'))
{
	$ilDB->createTable('loc_tst_run', array(
		'container_id' => array(
			'type' => 'integer',
			'length' => 4,
			'notnull' => true,
			'default' => 0
		),
		'user_id' => array(
			'type' => 'integer',
			'length' => 4,
			'notnull' => true,
			'default' => 0
		),
		'test_id' => array(
			'type' => 'integer',
			'length' => 4,
			'notnull' => true,
			'default' => 0
		),
		'objective_id' => array(
			'type' => 'integer',
			'length' => 4,
			'notnull' => true,
			'default' => 0
		),
		'max_points' => array(
			'type' => 'integer',
			'length' => 4,
			'notnull' => false,
			'default' => 0
		),
		'questions' => array(
			'type' => 'text',
			'length' => 1000,
			'notnull' => false,
			'default' => 0
		)
	));
	$ilDB->addPrimaryKey('loc_tst_run', array('container_id', 'user_id', 'test_id', 'objective_id'));
}
?>
<#4368>
<?php
if(!$ilDB->tableColumnExists('loc_settings','reset_results'))
{
    $ilDB->addTableColumn(
        'loc_settings',
        'reset_results',
        array(
            'type' => 'integer',
			'length' => 1,
            'notnull' => false,
            'default' => 0
        ));
}
?>
<#4369>
<?php
$ilCtrlStructureReader->getStructure();
?>
<#4370>
<?php
if(!$ilDB->tableColumnExists('il_bibl_settings', 'show_in_list'))
{
	$ilDB->addTableColumn('il_bibl_settings', 'show_in_list', array(
		'type' => 'integer',
		'length' => 1,
		'notnull' => false,
		'default' => 0
	));
}
?>
<#4371>
<?php

	$a_obj_id = array();
	$a_scope_id = array();
	$a_scope_id_one = array();
	//select targetobjectiveid = cmi_gobjective.objective_id
	$res = $ilDB->query('SELECT cp_mapinfo.targetobjectiveid 
		FROM cp_package, cp_mapinfo, cp_node 
		WHERE cp_package.global_to_system = 0 AND cp_package.obj_id = cp_node.slm_id AND cp_node.cp_node_id = cp_mapinfo.cp_node_id 
		GROUP BY cp_mapinfo.targetobjectiveid');
	while($data = $ilDB->fetchAssoc($res)) 
	{
		$a_obj_id[] = $data['targetobjectiveid'];
	}
	//make arrays
	for ($i=0;$i<count($a_obj_id);$i++) {
		$a_scope_id[$a_obj_id[$i]] = array();
		$a_scope_id_one[$a_obj_id[$i]] = array();
	}
	//only global_to_system=0 -> should be updated
	$res = $ilDB->query('SELECT cp_mapinfo.targetobjectiveid, cp_package.obj_id 
		FROM cp_package, cp_mapinfo, cp_node 
		WHERE cp_package.global_to_system = 0 AND cp_package.obj_id = cp_node.slm_id AND cp_node.cp_node_id = cp_mapinfo.cp_node_id');
	while($data = $ilDB->fetchAssoc($res)) 
	{
		$a_scope_id[$data['targetobjectiveid']][] = $data['obj_id'];
	}
	//only global_to_system=1 -> should maintain
	$res = $ilDB->query('SELECT cp_mapinfo.targetobjectiveid, cp_package.obj_id 
		FROM cp_package, cp_mapinfo, cp_node 
		WHERE cp_package.global_to_system = 1 AND cp_package.obj_id = cp_node.slm_id AND cp_node.cp_node_id = cp_mapinfo.cp_node_id');
	while($data = $ilDB->fetchAssoc($res)) 
	{
		$a_scope_id_one[$data['targetobjectiveid']][] = $data['obj_id'];
	}

	//for all targetobjectiveid
	for ($i=0;$i<count($a_obj_id);$i++) {
		$a_toupdate = array();
		//get old data without correct scope_id
		$res = $ilDB->queryF(
			"SELECT * FROM cmi_gobjective WHERE scope_id = %s AND objective_id = %s",
			array('integer', 'text'),
			array(0, $a_obj_id[$i])
		);
		while($data = $ilDB->fetchAssoc($res)) 
		{
			$a_toupdate[] = $data;
		}
		//check specific possible scope_ids with global_to_system=0 -> a_o
		$a_o = $a_scope_id[$a_obj_id[$i]];
		for ($z=0; $z<count($a_o); $z++) {
			//for all existing entries
			for ($y=0; $y<count($a_toupdate); $y++) {
				$a_t=$a_toupdate[$y];
				//only users attempted
				$res = $ilDB->queryF('SELECT user_id FROM sahs_user WHERE obj_id=%s AND user_id=%s',
					array('integer', 'integer'),
					array($a_o[$z], $a_t['user_id'])
				);
				if($ilDB->numRows($res)) {
				//check existing entry
					$res = $ilDB->queryF('SELECT user_id FROM cmi_gobjective WHERE scope_id=%s AND user_id=%s AND objective_id=%s',
						array('integer', 'integer','text'),
						array($a_o[$z], $a_t['user_id'],$a_t['objective_id'])
					);
					if(!$ilDB->numRows($res)) {
						$ilDB->manipulate("INSERT INTO cmi_gobjective (user_id, satisfied, measure, scope_id, status, objective_id, score_raw, score_min, score_max, progress_measure, completion_status) VALUES"
						." (".$ilDB->quote($a_t['user_id'], "integer")
						.", ".$ilDB->quote($a_t['satisfied'], "text")
						.", ".$ilDB->quote($a_t['measure'], "text")
						.", ".$ilDB->quote($a_o[$z], "integer")
						.", ".$ilDB->quote($a_t['status'], "text")
						.", ".$ilDB->quote($a_t['objective_id'], "text")
						.", ".$ilDB->quote($a_t['score_raw'], "text")
						.", ".$ilDB->quote($a_t['score_min'], "text")
						.", ".$ilDB->quote($a_t['score_max'], "text")
						.", ".$ilDB->quote($a_t['progress_measure'], "text")
						.", ".$ilDB->quote($a_t['completion_status'], "text")
						.")");
					}
				}
			}
		}
		//delete entries if global_to_system=1 is not used by any learning module
		if (count($a_scope_id_one[$a_obj_id[$i]]) == 0) {
			$ilDB->queryF(
				'DELETE FROM cmi_gobjective WHERE scope_id = %s AND objective_id = %s',
				array('integer', 'text'),
				array(0, $a_obj_id[$i])
			);
		}
	}
	
	
?>
<#4372>
<?php
	if($ilDB->getDBType() == 'innodb')
	{
		$query = "show index from cmi_gobjective where Key_name = 'PRIMARY'";
		$res = $ilDB->query($query);
		if (!$ilDB->numRows($res)) {
			$ilDB->addPrimaryKey('cmi_gobjective', array('user_id', 'scope_id', 'objective_id'));
		}
	}
?>
<#4373>
<?php
	if($ilDB->getDBType() == 'innodb')
	{
		$query = "show index from cp_suspend where Key_name = 'PRIMARY'";
		$res = $ilDB->query($query);
		if (!$ilDB->numRows($res)) {
			$ilDB->addPrimaryKey('cp_suspend', array('user_id', 'obj_id'));
		}
	}
?>
<#4374>
<?php
	if(!$ilDB->tableColumnExists('frm_posts', 'is_author_moderator'))
	{
		$ilDB->addTableColumn('frm_posts', 'is_author_moderator', array(
			'type' => 'integer',
			'length' => 1,
			'notnull' => false,
			'default' => null)
		);
	}
?>
<#4375>
<?php
if(!$ilDB->tableColumnExists('ecs_part_settings','token'))
{
    $ilDB->addTableColumn(
        'ecs_part_settings',
        'token',
        array(
            'type' => 'integer',
			'length' => 1,
            'notnull' => false,
            'default' => 1
        ));
}
?>
<#4376>
<?php
$ilCtrlStructureReader->getStructure();
?>
<#4377>
<?php
if(!$ilDB->tableColumnExists('ecs_part_settings','export_types'))
{
    $ilDB->addTableColumn(
        'ecs_part_settings',
        'export_types',
        array(
            'type' => 'text',
			'length' => 4000,
            'notnull' => FALSE,
        ));
}
?>
<#4378>
<?php
if(!$ilDB->tableColumnExists('ecs_part_settings','import_types'))
{
    $ilDB->addTableColumn(
        'ecs_part_settings',
        'import_types',
        array(
            'type' => 'text',
			'length' => 4000,
            'notnull' => FALSE,
        ));
}
?>
<#4379>
<?php

	$query = 'UPDATE ecs_part_settings SET export_types = '.$ilDB->quote(serialize(array('cat','crs','file','glo','grp','wiki','lm')),'text');
	$ilDB->manipulate($query);

?>

<#4380>
<?php

	$query = 'UPDATE ecs_part_settings SET import_types = '.$ilDB->quote(serialize(array('cat','crs','file','glo','grp','wiki','lm')),'text');
	$ilDB->manipulate($query);

?>
<#4381>
<?php
if(!$ilDB->tableColumnExists('reg_registration_codes','reg_enabled'))
{
    $ilDB->addTableColumn(
        'reg_registration_codes',
        'reg_enabled',
        array(
            'type' => 'integer',
			'length' => 1,
            'notnull' => TRUE,
			'default' => 1
        ));
}
?>

<#4382>
<?php
if(!$ilDB->tableColumnExists('reg_registration_codes','ext_enabled'))
{
    $ilDB->addTableColumn(
        'reg_registration_codes',
        'ext_enabled',
        array(
            'type' => 'integer',
			'length' => 1,
            'notnull' => TRUE,
			'default' => 0
        ));
}
?>
<#4383>
<?php

$query = 'SELECT * FROM usr_account_codes ';
$res = $ilDB->query($query);
while($row = $res->fetchRow(DB_FETCHMODE_OBJECT))
{
	$until = $row->valid_until;
	if($until === '0')
	{
		$alimit = 'unlimited';
		$a_limitdt = null;
	}
	elseif(is_numeric($until))
	{
		$alimit = 'relative';
		$a_limitdt = array(
			'd' => (string) $until,
			'm' => '',
			'y' => ''
		);
		$a_limitdt = serialize($a_limitdt);
	}
	else
	{
		$alimit = 'absolute';
		$a_limitdt = $until;
	}
	
	$next_id = $ilDB->nextId('reg_registration_codes');
	$query = 'INSERT INTO reg_registration_codes '.
			'(code_id, code, role, generated, used, role_local, alimit, alimitdt, reg_enabled, ext_enabled ) '.
			'VALUES ( '.
			$ilDB->quote($next_id,'integer').', '.
			$ilDB->quote($row->code,'text').', '.
			$ilDB->quote(0,'integer').', '.
			$ilDB->quote($row->generated,'integer').', '.
			$ilDB->quote($row->used,'integer').', '.
			$ilDB->quote('','text').', '.
			$ilDB->quote($alimit,'text').', '.
			$ilDB->quote($a_limitdt,'text').', '.
			$ilDB->quote(0,'integer').', '.
			$ilDB->quote(1,'integer').' '.
			')';
	$ilDB->manipulate($query);
}
?>
<#4384>
<?php
$ilCtrlStructureReader->getStructure();
?>
<#4385>
<?php
$ilCtrlStructureReader->getStructure();
?>
<#4386>
<?php
	$ilSetting = new ilSetting("assessment");
	$ilSetting->set("use_javascript", "1");
?>
<#4387>
<?php
	$ilDB->update('tst_tests', 
		array('forcejs' => array('integer', 1)),
		array('forcejs' => array('integer', 0))
	);
?>
<#4388>
<?php
$ilCtrlStructureReader->getStructure();
?>
<#4389>
<?php
$ilDB->addTableColumn("tst_test_defaults", "marks_tmp", array(
	"type" => "clob",
	"notnull" => false,
	"default" => null)
);

$ilDB->manipulate('UPDATE tst_test_defaults SET marks_tmp = marks');
$ilDB->dropTableColumn('tst_test_defaults', 'marks');
$ilDB->renameTableColumn("tst_test_defaults", "marks_tmp", "marks");
?>
<#4390>
<?php
$ilDB->addTableColumn("tst_test_defaults", "defaults_tmp", array(
	"type" => "clob",
	"notnull" => false,
	"default" => null)
);

$ilDB->manipulate('UPDATE tst_test_defaults SET defaults_tmp = defaults');
$ilDB->dropTableColumn('tst_test_defaults', 'defaults');
$ilDB->renameTableColumn("tst_test_defaults", "defaults_tmp", "defaults");
?>

<#4391>
<?php

if( !$ilDB->tableExists('tst_seq_qst_tracking') )
{
	$ilDB->createTable('tst_seq_qst_tracking', array(
		'active_fi' => array(
			'type' => 'integer',
			'length' => 4,
			'notnull' => true,
			'default' => 0
		),
		'pass' => array(
			'type' => 'integer',
			'length' => 4,
			'notnull' => true,
			'default' => 0
		),
		'question_fi' => array(
			'type' => 'integer',
			'length' => 4,
			'notnull' => true,
			'default' => 0
		),
		'status' => array(
			'type' => 'text',
			'length' => 16,
			'notnull' => false
		),
		'orderindex' => array(
			'type' => 'integer',
			'length' => 4,
			'notnull' => true,
			'default' => 0
		)
	));
	
	$ilDB->addPrimaryKey('tst_seq_qst_tracking', array('active_fi', 'pass', 'question_fi'));
	$ilDB->addIndex('tst_seq_qst_tracking', array('active_fi', 'pass'), 'i1');
	$ilDB->addIndex('tst_seq_qst_tracking', array('active_fi', 'question_fi'), 'i2');
}

?>

<#4392>
<?php

$query = "
	SELECT active_fi, pass, sequence
	FROM tst_tests
	INNER JOIN tst_active
	ON test_fi = test_id
	INNER JOIN tst_sequence
	ON active_fi = active_id
	AND sequence IS NOT NULL
	WHERE question_set_type = %s
";

$res = $ilDB->queryF($query, array('text'), array('DYNAMIC_QUEST_SET'));

while( $row = $ilDB->fetchAssoc($res) )
{
	$tracking = unserialize($row['sequence']);
	
	if( is_array($tracking) )
	{
		foreach($tracking as $index => $question)
		{
			$ilDB->replace('tst_seq_qst_tracking',
				array(
					'active_fi' => array('integer', $row['active_fi']),
					'pass' => array('integer', $row['pass']),
					'question_fi' => array('integer', $question['qid'])
				),
				array(
					'status' => array('text', $question['status']),
					'orderindex' => array('integer', $index + 1)
				)
			);
		}
		
		$ilDB->update('tst_sequence',
			array(
				'sequence' => array('text', null)
			),
			array(
				'active_fi' => array('integer', $row['active_fi']),
				'pass' => array('integer', $row['pass'])
			)
		);
	}
}

?>

<#4393>
<?php

if( !$ilDB->tableExists('tst_seq_qst_postponed') )
{
	$ilDB->createTable('tst_seq_qst_postponed', array(
		'active_fi' => array(
			'type' => 'integer',
			'length' => 4,
			'notnull' => true,
			'default' => 0
		),
		'pass' => array(
			'type' => 'integer',
			'length' => 4,
			'notnull' => true,
			'default' => 0
		),
		'question_fi' => array(
			'type' => 'integer',
			'length' => 4,
			'notnull' => true,
			'default' => 0
		),
		'cnt' => array(
			'type' => 'integer',
			'length' => 4,
			'notnull' => true,
			'default' => 0
		)
	));
	
	$ilDB->addPrimaryKey('tst_seq_qst_postponed', array('active_fi', 'pass', 'question_fi'));
	$ilDB->addIndex('tst_seq_qst_postponed', array('active_fi', 'pass'), 'i1');
	$ilDB->addIndex('tst_seq_qst_postponed', array('active_fi', 'question_fi'), 'i2');
}

?>

<#4394>
<?php

$query = "
	SELECT active_fi, pass, postponed
	FROM tst_tests
	INNER JOIN tst_active
	ON test_fi = test_id
	INNER JOIN tst_sequence
	ON active_fi = active_id
	AND postponed IS NOT NULL
	WHERE question_set_type = %s
";

$res = $ilDB->queryF($query, array('text'), array('DYNAMIC_QUEST_SET'));

while( $row = $ilDB->fetchAssoc($res) )
{
	$postponed = unserialize($row['postponed']);
	
	if( is_array($postponed) )
	{
		foreach($postponed as $questionId => $postponeCount)
		{
			$ilDB->replace('tst_seq_qst_postponed',
				array(
					'active_fi' => array('integer', $row['active_fi']),
					'pass' => array('integer', $row['pass']),
					'question_fi' => array('integer', $questionId)
				),
				array(
					'cnt' => array('integer', $postponeCount)
				)
			);
		}
		
		$ilDB->update('tst_sequence',
			array(
				'postponed' => array('text', null)
			),
			array(
				'active_fi' => array('integer', $row['active_fi']),
				'pass' => array('integer', $row['pass'])
			)
		);
	}
}

?>

<#4395>
<?php

if( !$ilDB->tableExists('tst_seq_qst_answstatus') )
{
	$ilDB->createTable('tst_seq_qst_answstatus', array(
		'active_fi' => array(
			'type' => 'integer',
			'length' => 4,
			'notnull' => true,
			'default' => 0
		),
		'pass' => array(
			'type' => 'integer',
			'length' => 4,
			'notnull' => true,
			'default' => 0
		),
		'question_fi' => array(
			'type' => 'integer',
			'length' => 4,
			'notnull' => true,
			'default' => 0
		),
		'correctness' => array(
			'type' => 'integer',
			'length' => 1,
			'notnull' => true,
			'default' => 0
		)
	));
	
	$ilDB->addPrimaryKey('tst_seq_qst_answstatus', array('active_fi', 'pass', 'question_fi'));
	$ilDB->addIndex('tst_seq_qst_answstatus', array('active_fi', 'pass'), 'i1');
	$ilDB->addIndex('tst_seq_qst_answstatus', array('active_fi', 'question_fi'), 'i2');
}

?>

<#4396>
<?php

$query = "
	SELECT active_fi, pass, hidden
	FROM tst_tests
	INNER JOIN tst_active
	ON test_fi = test_id
	INNER JOIN tst_sequence
	ON active_fi = active_id
	AND hidden IS NOT NULL
	WHERE question_set_type = %s
";

$res = $ilDB->queryF($query, array('text'), array('DYNAMIC_QUEST_SET'));

while( $row = $ilDB->fetchAssoc($res) )
{
	$answerStatus = unserialize($row['hidden']);
	
	if( is_array($answerStatus) )
	{
		foreach($answerStatus['correct'] as $questionId)
		{
			$ilDB->replace('tst_seq_qst_answstatus',
				array(
					'active_fi' => array('integer', $row['active_fi']),
					'pass' => array('integer', $row['pass']),
					'question_fi' => array('integer', $questionId)
				),
				array(
					'correctness' => array('integer', 1)
				)
			);
		}
		
		foreach($answerStatus['wrong'] as $questionId)
		{
			$ilDB->replace('tst_seq_qst_answstatus',
				array(
					'active_fi' => array('integer', $row['active_fi']),
					'pass' => array('integer', $row['pass']),
					'question_fi' => array('integer', $questionId)
				),
				array(
					'correctness' => array('integer', 0)
				)
			);
		}
		
		$ilDB->update('tst_sequence',
			array(
				'hidden' => array('text', null)
			),
			array(
				'active_fi' => array('integer', $row['active_fi']),
				'pass' => array('integer', $row['pass'])
			)
		);
	}
}

?>

<#4397>
<?php

//$ilDB->addPrimaryKey('tst_dyn_quest_set_cfg', array('test_fi'));

?>

<#4398>
<?php

$indexName = $ilDB->constraintName('tst_dyn_quest_set_cfg', $ilDB->getPrimaryKeyIdentifier());

if( ($ilDB->db->options['portability'] & MDB2_PORTABILITY_FIX_CASE) && $ilDB->db->options['field_case'] == CASE_LOWER )
{
	$indexName = strtolower($indexName);
}
else
{
	$indexName = strtoupper($indexName);
}

$indexDefinition = $ilDB->db->loadModule('Reverse')->getTableConstraintDefinition('tst_dyn_quest_set_cfg', $indexName);

if( $indexDefinition instanceof MDB2_Error )
{
	$res = $ilDB->query("
		SELECT test_fi, source_qpl_fi, source_qpl_title, answer_filter_enabled, tax_filter_enabled, order_tax
		FROM tst_dyn_quest_set_cfg
		GROUP BY test_fi, source_qpl_fi, source_qpl_title, answer_filter_enabled, tax_filter_enabled, order_tax
		HAVING COUNT(*) > 1
	");

	$insertStmt = $ilDB->prepareManip("
		INSERT INTO tst_dyn_quest_set_cfg (
			test_fi, source_qpl_fi, source_qpl_title, answer_filter_enabled, tax_filter_enabled, order_tax
		) VALUES (?, ?, ?, ?, ?, ?)
		", array('integer', 'integer', 'text', 'integer', 'integer', 'integer')
	);
	
	while($row = $ilDB->fetchAssoc($res) )
	{
		$expressions = array();
		
		foreach($row as $field => $value)
		{
			if($value === null)
			{
				$expressions[] = "$field IS NULL";
			}
			else
			{
				if( $field == 'source_qpl_title' )
				{
					$value = $ilDB->quote($value, 'text');
				}
				else
				{
					$value = $ilDB->quote($value, 'integer');
				}
				
				$expressions[] = "$field = $value";
			}
		}
		
		$expressions = implode(' AND ', $expressions);
		
		$ilDB->manipulate("DELETE FROM tst_dyn_quest_set_cfg WHERE $expressions");
		
		$ilDB->execute($insertStmt, array_values($row));
	}
	
	$ilDB->addPrimaryKey('tst_dyn_quest_set_cfg', array('test_fi'));
}

?>

<#4399>
<?php
if(!$ilDB->tableColumnExists('tst_dyn_quest_set_cfg', 'prev_quest_list_enabled'))
{
    $ilDB->addTableColumn(
        'tst_dyn_quest_set_cfg',
        'prev_quest_list_enabled',
        array(
            'type' => 'integer',
			'length' => 1,
            'notnull' => TRUE,
			'default' => 0
        ));
}
?>
<#4400>
<?php
$set = $ilDB->query('SELECT * FROM il_dcl_datatype_prop WHERE id = 14');
if (!$ilDB->numRows($set)) {
    $ilDB->insert('il_dcl_datatype_prop', array(
        'id' => array('integer', 14),
        'datatype_id' => array('integer', 2),
        'title' => array('text', 'link_detail_page'),
        'inputformat' => array('integer', 4),
    ));
}
$set = $ilDB->query('SELECT * FROM il_dcl_datatype_prop WHERE id = 15');
if (!$ilDB->numRows($set)) {
    $ilDB->insert('il_dcl_datatype_prop', array(
        'id' => array('integer', 15),
        'datatype_id' => array('integer', 9),
        'title' => array('text', 'link_detail_page'),
        'inputformat' => array('integer', 4),
    ));
}
?>
<#4401>
<?php
$ilDB->dropIndex("page_object", $a_name = "i2");
?>
<#4402>
<?php

$ilDB->manipulate("DELETE FROM settings".
	" WHERE module = ".$ilDB->quote("common", "text").
	" AND keyword = ".$ilDB->quote("obj_dis_creation_rcrs", "text"));

?>
<#4403>
<?php

$settings = new ilSetting();
if( !$settings->get('ommit_legacy_ou_dbtable_deletion', 0) )
{
	$ilDB->dropSequence('org_unit_data');
	$ilDB->dropTable('org_unit_data');
	$ilDB->dropTable('org_unit_tree');
	$ilDB->dropTable('org_unit_assignments');
}

?>
<#4404>
<?php
	$ilDB->manipulate("UPDATE frm_posts SET pos_update = pos_date WHERE pos_update IS NULL");
?>
<#4405>
<?php
$ilCtrlStructureReader->getStructure();
?>
<#4406>
<?php
$ilDB->insert('il_dcl_datatype_prop', array(
    'id' => array('integer', 16),
    'datatype_id' => array('integer', 9),
    'title' => array('text', 'allowed_file_types'),
    'inputformat' => array('integer', 12),
));
?>
<#4407>
<?php
$setting = new ilSetting();
$fixState = $setting->get('dbupdate_randtest_pooldef_migration_fix', '0');

if( $fixState === '0' )
{
	$query = "
		SELECT		tst_tests.test_id, COUNT(tst_rnd_quest_set_qpls.def_id)
		 
		FROM		tst_tests

		LEFT JOIN	tst_rnd_quest_set_qpls
		ON			tst_tests.test_id = tst_rnd_quest_set_qpls.test_fi
		 
		WHERE		question_set_type = %s
		
		GROUP BY	tst_tests.test_id
		
		HAVING		COUNT(tst_rnd_quest_set_qpls.def_id) < 1
	";

	$res = $ilDB->queryF($query, array('text'), array('RANDOM_QUEST_SET'));

	$testsWithoutDefinitionsDetected = false;

	while( $row = $ilDB->fetchAssoc($res) )
	{
		$testsWithoutDefinitionsDetected = true;
		break;
	}

	if( $testsWithoutDefinitionsDetected )
	{
		echo "<pre>

		Dear Administrator,
		
		DO NOT REFRESH THIS PAGE UNLESS YOU HAVE READ THE FOLLOWING INSTRUCTIONS

		The update process has been stopped, because your attention is required.
		
		If you did not migrate ILIAS from version 4.3 to 4.4, but installed a 4.4 version from scratch,
		please ignore this message and simply refresh the page.

		Otherwise please have a look to: http://www.ilias.de/mantis/view.php?id=12700

		A bug in the db migration for ILIAS 4.4.x has lead to missing source pool definitions within several random tests.
		Your installation could be affected, because random tests without any source pool definition were detected.
		Perhaps, these tests were just created, but the update process has to assume that these tests are broken.
		
		If you have a backup of your old ILIAS 4.3.x database the update process can repair these tests.
		Therefor please restore the table > tst_test_random < from your ILIAS 4.3.x backup database to your productive ILIAS 4.4.x database.
		
		If you try to rerun the update process by refreshing the page, this message will be skipped.
		
		Possibly broken random tests will be repaired, if the old database table mentioned above is available.
		After repairing the tests, the old database table will be dropped again.
		
		Best regards,
		The Test Maintainers
		
		</pre>";

		$setting->set('dbupdate_randtest_pooldef_migration_fix', '1');

		exit; // db update step MUST NOT finish in a normal way, so step will be processed again
	}
	else
	{
		$setting->set('dbupdate_randtest_pooldef_migration_fix', '2');
	}
}
elseif( $fixState === '1' )
{
	if( $ilDB->tableExists('tst_test_random') )
	{
		$query = "
			SELECT		tst_test_random.test_fi,
						tst_test_random.questionpool_fi,
						tst_test_random.num_of_q,
						tst_test_random.tstamp,
						tst_test_random.sequence,
						object_data.title pool_title
			 
			FROM		tst_tests
			 
			INNER JOIN	tst_test_random
			ON			tst_tests.test_id = tst_test_random.test_fi
			 
			LEFT JOIN	tst_rnd_quest_set_qpls
			ON			tst_tests.test_id = tst_rnd_quest_set_qpls.test_fi
			
			LEFT JOIN	object_data
			ON 			object_data.obj_id = tst_test_random.questionpool_fi
			 
			WHERE		question_set_type = %s
			AND			tst_rnd_quest_set_qpls.def_id IS NULL
		";

		$res = $ilDB->queryF($query, array('text'), array('RANDOM_QUEST_SET'));

		$syncTimes = array();

		while( $row = $ilDB->fetchAssoc($res) )
		{
			if( !(int)$row['num_of_q'] )
			{
				$row['num_of_q'] = null;
			}

			if( !strlen($row['pool_title']) )
			{
				$row['pool_title'] = '*** unknown/deleted ***';
			}

			$nextId = $ilDB->nextId('tst_rnd_quest_set_qpls');

			$ilDB->insert('tst_rnd_quest_set_qpls', array(
				'def_id' => array('integer', $nextId),
				'test_fi' => array('integer', $row['test_fi']),
				'pool_fi' => array('integer', $row['questionpool_fi']),
				'pool_title' => array('text', $row['pool_title']),
				'origin_tax_fi' => array('integer', null),
				'origin_node_fi' => array('integer', null),
				'mapped_tax_fi' => array('integer', null),
				'mapped_node_fi' => array('integer', null),
				'quest_amount' => array('integer', $row['num_of_q']),
				'sequence_pos' => array('integer', $row['sequence'])
			));

			if( !is_array($syncTimes[$row['test_fi']]) )
			{
				$syncTimes[$row['test_fi']] = array();
			}

			$syncTimes[$row['test_fi']][] = $row['tstamp'];
		}

		foreach($syncTimes as $testId => $times)
		{
			$assumedSyncTS = max($times);

			$ilDB->update('tst_rnd_quest_set_cfg',
				array(
					'quest_sync_timestamp' => array('integer', $assumedSyncTS)
				),
				array(
					'test_fi' => array('integer', $testId)
				)
			);
		}
	}

	$setting->set('dbupdate_randtest_pooldef_migration_fix', '2');
}
?>
<#4408>
<?php
if( $ilDB->tableExists('tst_test_random') )
{
	$ilDB->dropTable('tst_test_random');
}
?>

<#4409>
<?php
	$ilCtrlStructureReader->getStructure();
?>
<#4410>
<?php
	$ilCtrlStructureReader->getStructure();
?>
<#4411>
<?php
if (!$ilDB->sequenceExists('il_bibl_settings')) {
	$ilDB->createSequence('il_bibl_settings');
	$set = $ilDB->query('SELECT MAX(id) new_seq FROM il_bibl_settings');
	$rec = $ilDB->fetchObject($set);
	$ilDB->insert('il_bibl_settings_seq', array('sequence' => array('integer', $rec->new_seq)));
}
?>
<#4412>
<?php
if(!$ilDB->tableColumnExists('ecs_part_settings', 'dtoken'))
{
    $ilDB->addTableColumn(
        'ecs_part_settings',
        'dtoken',
        array(
            'type' => 'integer',
			'length' => 1,
            'notnull' => TRUE,
			'default' => 1
        ));
}
?>
<#4413>
<?php
if($ilDB->tableColumnExists('crs_objectives', 'description'))
{
	$ilDB->modifyTableColumn(
		'crs_objectives',
		'description',
		array(
			"type" => "text",
			"length" => 500,
			"notnull" => false,
			"default" => ""
		)
	);
}
?>
<#4414>
<?php

$ilDB->insert("payment_settings", array(
			"keyword" => array("text", 'enable_topics'),
			"value" => array("clob", 1),
			"scope" => array("text", 'gui')));

?>
<#4415>
<?php

if( !$ilDB->uniqueConstraintExists('tst_active', array('user_fi', 'test_fi', 'anonymous_id')) )
{
	$ilDB->createTable('tmp_active_fix', array(
		'test_fi' => array(
			'type' => 'integer',
			'length' => 4,
			'notnull' => true,
			'default' => 0
		),
		'user_fi' => array(
			'type' => 'integer',
			'length' => 4,
			'notnull' => true,
			'default' => 0
		),
		'anonymous_id' => array(
			'type' => 'text',
			'length' => 255,
			'notnull' => true,
			'default' => '-'
		),
		'active_id' => array(
			'type' => 'integer',
			'length' => 4,
			'notnull' => false,
			'default' => null
		)
	));

	$ilDB->addPrimaryKey('tmp_active_fix', array('test_fi', 'user_fi', 'anonymous_id'));
	
	$res = $ilDB->query("
		SELECT COUNT(*), test_fi, user_fi, anonymous_id
		FROM tst_active
		GROUP BY user_fi, test_fi, anonymous_id
		HAVING COUNT(*) > 1
	");

	while($row = $ilDB->fetchAssoc($res))
	{
		if( is_null($row['anonymous_id']) || !strlen($row['anonymous_id']) )
		{
			$row['anonymous_id'] = '-';
		}
		
		$ilDB->replace('tmp_active_fix',
			array(
				'test_fi' => array('integer', $row['test_fi']),
				'user_fi' => array('integer', (int)$row['user_fi']),
				'anonymous_id' => array('text', $row['anonymous_id'])
			),
			array()
		);
	}
}

?>
<#4416>
<?php

if( $ilDB->tableExists('tmp_active_fix') )
{
	$selectUser = $ilDB->prepare("
			SELECT active_id, max_points, reached_points, passed FROM tst_active
			LEFT JOIN tst_result_cache ON active_fi = active_id
			WHERE test_fi = ? AND user_fi = ? AND anonymous_id IS NULL
		", array('integer', 'integer')
	);

	$selectAnonym = $ilDB->prepare("
			SELECT active_id, max_points, reached_points, passed FROM tst_active
			LEFT JOIN tst_result_cache ON active_fi = active_id
			WHERE test_fi = ? AND user_fi IS NULL AND anonymous_id = ?
		", array('integer', 'text')
	);

	$select = $ilDB->prepare("
			SELECT active_id, max_points, reached_points, passed FROM tst_active
			LEFT JOIN tst_result_cache ON active_fi = active_id
			WHERE test_fi = ? AND user_fi = ? AND anonymous_id = ?
		", array('integer', 'integer', 'text')
	);

	$update = $ilDB->prepareManip("
			UPDATE tmp_active_fix SET active_id = ?
			WHERE test_fi = ? AND user_fi = ? AND anonymous_id = ?
		", array('integer', 'integer', 'integer', 'text')
	);

	$res1 = $ilDB->query("SELECT * FROM tmp_active_fix WHERE active_id IS NULL");
	
	while($row1 = $ilDB->fetchAssoc($res1))
	{
		if(!$row1['user_fi'])
		{
			$res2 = $ilDB->execute($selectAnonym, array(
				$row1['test_fi'], $row1['anonymous_id']
			));
		}
		elseif($row1['anonymous_id'] == '-')
		{
			$res2 = $ilDB->execute($selectUser, array(
				$row1['test_fi'], $row1['user_fi']
			));
		}
		else
		{
			$res2 = $ilDB->execute($select, array(
				$row1['test_fi'], $row1['user_fi'], $row1['anonymous_id']
			));
		}
		
		$activeId = null;
		$passed = null;
		$points = null;
		
		while($row2 = $ilDB->fetchAssoc($res2))
		{
			if($activeId === null)
			{
				$activeId = $row2['active_id'];
				$passed = $row2['passed'];
				$points = $row2['reached_points'];
				continue;
			}
			
			if( !$row2['max_points'] )
			{
				continue;
			}

			if(!$passed && $row2['passed'])
			{
				$activeId = $row2['active_id'];
				$passed = $row2['passed'];
				$points = $row2['reached_points'];
				continue;
			}
			
			if($passed && !$row2['passed'])
			{
				continue;
			}

			if($row2['reached_points'] > $points)
			{
				$activeId = $row2['active_id'];
				$passed = $row2['passed'];
				$points = $row2['reached_points'];
				continue;
			}
		}
		
		$ilDB->execute($update, array(
			$activeId, $row1['test_fi'], $row1['user_fi'], $row1['anonymous_id']
		));
	}
}

?>
<#4417>
<?php

if( $ilDB->tableExists('tmp_active_fix') )
{
	$deleteUserActives = $ilDB->prepareManip(
		"DELETE FROM tst_active WHERE active_id != ? AND test_fi = ? AND user_fi = ? AND anonymous_id IS NULL",
		array('integer', 'integer', 'integer')
	);

	$deleteAnonymActives = $ilDB->prepareManip(
		"DELETE FROM tst_active WHERE active_id != ? AND test_fi = ? AND user_fi IS NULL AND anonymous_id = ?",
		array('integer', 'integer', 'text')
	);

	$deleteActives = $ilDB->prepareManip(
		"DELETE FROM tst_active WHERE active_id != ? AND test_fi = ? AND user_fi = ? AND anonymous_id = ?",
		array('integer', 'integer', 'integer', 'text')
	);

	$deleteLp = $ilDB->prepareManip(
		"DELETE FROM ut_lp_marks WHERE obj_id = ? AND usr_id = ?",
		array('integer', 'integer')
	);

	$deleteTmpRec = $ilDB->prepareManip(
		"DELETE FROM tmp_active_fix WHERE test_fi = ? AND user_fi = ? AND anonymous_id = ?",
		array('integer', 'integer', 'text')
	);
	
	$res = $ilDB->query("
		SELECT tmp_active_fix.*, obj_fi FROM tmp_active_fix INNER JOIN tst_tests ON test_id = test_fi
	");
	
	while($row = $ilDB->fetchAssoc($res))
	{
		if(!$row['user_fi'])
		{
			$ilDB->execute($deleteAnonymActives, array(
				$row['active_id'], $row['test_fi'], $row['anonymous_id']
			));
		}
		elseif( $row['anonymous_id'] == '-' )
		{
			$ilDB->execute($deleteUserActives, array(
				$row['active_id'], $row['test_fi'], $row['user_fi']
			));
		}
		else
		{
			$ilDB->execute($deleteActives, array(
				$row['active_id'], $row['test_fi'], $row['user_fi'], $row['anonymous_id']
			));
		}

		$ilDB->execute($deleteLp, array(
			$row['obj_fi'], $row['user_fi']
		));

		$ilDB->execute($deleteTmpRec, array(
			$row['test_fi'], $row['user_fi'], $row['anonymous_id']
		));
	}
	
	$ilDB->dropTable('tmp_active_fix');
}

?>
<#4418>
<?php

if( !$ilDB->uniqueConstraintExists('tst_active', array('user_fi', 'test_fi', 'anonymous_id')) )
{
	$ilDB->addUniqueConstraint('tst_active', array('user_fi', 'test_fi', 'anonymous_id'), 'uc1');
}

?>
<#4419>
<?php

$ilDB->manipulate('delete from ecs_course_assignments');

?>
<#4420>
<?php
	$ilCtrlStructureReader->getStructure();
?>
<#4421>
<?php
	$ilCtrlStructureReader->getStructure();
?>
<#4422>
<?php

$settings = new ilSetting('assessment');

if( !(int)$settings->get('quest_process_lock_mode_autoinit', 0) )
{
	if( $settings->get('quest_process_lock_mode', 'none') == 'none' )
	{
		$settings->set('quest_process_lock_mode', 'db');
	}

	$settings->set('quest_process_lock_mode_autoinit_done', 1);
}

?>
<#4423>
<?php

if($ilDB->tableColumnExists("usr_portfolio", "comments"))
{
	// #14661 - centralized public comments setting
	include_once "Services/Notes/classes/class.ilNote.php";

	$data = array();

	$set = $ilDB->query("SELECT prtf.id,prtf.comments,od.type".
		" FROM usr_portfolio prtf".
		" JOIN object_data od ON (prtf.id = od.obj_id)");
	while($row = $ilDB->fetchAssoc($set))
	{		
		$row["comments"] = (bool)$row["comments"];
		$data[] = $row;
	}

	$set = $ilDB->query("SELECT id,notes comments".
		" FROM il_blog");
	while($row = $ilDB->fetchAssoc($set))
	{		
		$row["type"] = "blog";
		$row["comments"] = (bool)$row["comments"];
		$data[] = $row;
	}

	$set = $ilDB->query("SELECT cobj.id,cobj.pub_notes comments,od.type".
		" FROM content_object cobj".
		" JOIN object_data od ON (cobj.id = od.obj_id)");
	while($row = $ilDB->fetchAssoc($set))
	{		
		$row["comments"] = ($row["comments"] == "y" ? true : false);
		$data[] = $row;
	}
	
	$set = $ilDB->query("SELECT id,show_comments comments".
		" FROM il_poll");
	while($row = $ilDB->fetchAssoc($set))
	{		
		$row["type"] = "poll";
		$row["comments"] = (bool)$row["comments"];
		$data[] = $row;
	}

	if(sizeof($data))
	{	
		foreach($data as $item)
		{
			if($item["id"] && $item["type"])
			{
				$ilDB->manipulate("DELETE FROM note_settings".
					" WHERE rep_obj_id = ".$ilDB->quote($item["id"], "integer").
					" AND obj_id = ".$ilDB->quote(0, "integer").
					" AND obj_type = ".$ilDB->quote($item["type"], "text"));

				if($item["comments"])
				{
					$ilDB->manipulate("INSERT INTO note_settings".
						" (rep_obj_id, obj_id, obj_type, activated)".
						" VALUES (".$ilDB->quote($item["id"], "integer").
						", ".$ilDB->quote(0, "integer").
						", ".$ilDB->quote($item["type"], "text").
						", ".$ilDB->quote(1, "integer").")");
				}
			}
		}		
	}
}

?>
<#4424>
<?php

if($ilDB->tableColumnExists("usr_portfolio", "comments"))
{
	$ilDB->dropTableColumn("usr_portfolio", "comments");
	$ilDB->dropTableColumn("il_blog", "notes");
	$ilDB->dropTableColumn("content_object", "pub_notes");
	$ilDB->dropTableColumn("il_poll", "show_comments");
}

?>

<#4425>
<?php

if($ilDB->tableColumnExists('ecs_cms_data','cms_id'))
{
	$ilDB->renameTableColumn('ecs_cms_data','cms_id','cms_bak');
	$ilDB->addTableColumn('ecs_cms_data', 'cms_id', array(
			"type" => "text",
			"notnull" => FALSE,
			"length" => 512
		)
	);
	
	$query = 'UPDATE ecs_cms_data SET cms_id = cms_bak ';
	$ilDB->manipulate($query);
	
	$ilDB->dropTableColumn('ecs_cms_data','cms_bak');
}
?>
<#4426>
<?php
	$ilCtrlStructureReader->getStructure();
?>
<#4427>
<?php

if($ilDB->tableColumnExists('ecs_import','econtent_id'))
{
	$ilDB->renameTableColumn('ecs_import','econtent_id','econtent_id_bak');
	$ilDB->addTableColumn('ecs_import', 'econtent_id', array(
			"type" => "text",
			"notnull" => FALSE,
			"length" => 512
		)
	);
	
	$query = 'UPDATE ecs_import SET econtent_id = econtent_id_bak ';
	$ilDB->manipulate($query);
	
	$ilDB->dropTableColumn('ecs_import','econtent_id_bak');
}
?>
<#4428>
<?php

include_once('./Services/Migration/DBUpdate_3560/classes/class.ilDBUpdateNewObjectType.php');
$tgt_ops_id = ilDBUpdateNewObjectType::getCustomRBACOperationId('edit_learning_progress');	
if($tgt_ops_id)
{				
	$lp_type_id = ilDBUpdateNewObjectType::getObjectTypeId('sess');
	if($lp_type_id)
	{			
		// add "edit_learning_progress" to session
		ilDBUpdateNewObjectType::addRBACOperation($lp_type_id, $tgt_ops_id);				
									
		// clone settings from "write" to "edit_learning_progress"
		$src_ops_id = ilDBUpdateNewObjectType::getCustomRBACOperationId('write');	
		ilDBUpdateNewObjectType::cloneOperation('sess', $src_ops_id, $tgt_ops_id);
		
		// clone settings from "write" to "read_learning_progress" (4287 did not work for sessions)
		$tgt_ops_id = ilDBUpdateNewObjectType::getCustomRBACOperationId('read_learning_progress');	
		if($tgt_ops_id)
		{
			ilDBUpdateNewObjectType::cloneOperation('sess', $src_ops_id, $tgt_ops_id);
		}
	}	
}

?>

<#4429>
<?php

$query = 'DELETE from cal_recurrence_rules WHERE cal_id IN ( select cal_id from cal_entries where is_milestone =  '.$ilDB->quote(1,'integer').')';
$ilDB->manipulate($query);

?>

<#4430>
<?php
if(! $ilDB->tableColumnExists('qpl_a_cloze_combi_res', 'row_id'))
{
	$query = 'DELETE from qpl_a_cloze_combi_res';
	$ilDB->manipulate($query);
	$ilDB->addTableColumn(
		 'qpl_a_cloze_combi_res',
			 'row_id',
			 array(
				 'type' => 'integer',
				 'length' => 4,
				 'default' => 0
			 ));
}
?>
<#4431>
<?php
$ilCtrlStructureReader->getStructure();
?>
<#4432>
<?php
$ilCtrlStructureReader->getStructure();
?>
<#4433>
<?php
$ilCtrlStructureReader->getStructure();
?>
<#4434>
<?php
if( $ilDB->tableColumnExists('tst_tests', 'examid_in_kiosk') )
{
	$ilDB->renameTableColumn('tst_tests', 'examid_in_kiosk', 'examid_in_test_pass');
}
?>
<#4435>
<?php
if( $ilDB->tableColumnExists('tst_tests', 'show_exam_id') )
{
	$ilDB->renameTableColumn('tst_tests', 'show_exam_id', 'examid_in_test_res');
}
?>
<#4436>
<?php
if(! $ilDB->tableColumnExists('il_wiki_page', 'hide_adv_md'))
{	
	$ilDB->addTableColumn('il_wiki_page', 'hide_adv_md',
		array(
			'type' => 'integer',
			'length' => 1,
			'default' => 0
		));
}
?>
<#4437>
<?php
if( !$ilDB->tableColumnExists('tst_active', 'start_lock'))
{	
	$ilDB->addTableColumn('tst_active', 'start_lock',
		array(
			'type' => 'text',
			'length' => 128,
			'notnull' => false,
			'default' => null
		));
}
?>
<#4438>
<?php

$row = $ilDB->fetchAssoc($ilDB->queryF(
	"SELECT count(*) cnt FROM settings WHERE module = %s AND keyword = %s",
	array('text', 'text'), array('assessment', 'ass_process_lock_mode')
));

if( $row['cnt'] )
{
	$ilDB->manipulateF(
		"DELETE FROM settings WHERE module = %s AND keyword = %s",
		array('text', 'text'), array('assessment', 'quest_process_lock_mode')
	);
}
else
{
	$ilDB->update('settings',
		array(
			'keyword' => array('text', 'ass_process_lock_mode')
		),
		array(
			'module' => array('text', 'assessment'),
			'keyword' => array('text', 'quest_process_lock_mode')
		)
	);
}	

?>
<#4439>
<?php
if( !$ilDB->tableColumnExists('file_based_lm', 'show_lic'))
{	
	$ilDB->addTableColumn('file_based_lm', 'show_lic',
		array(
			'type' => 'integer',
			'length' => 1,
			'notnull' => false,
			'default' => null
		));
}
if( !$ilDB->tableColumnExists('file_based_lm', 'show_bib'))
{	
	$ilDB->addTableColumn('file_based_lm', 'show_bib',
		array(
			'type' => 'integer',
			'length' => 1,
			'notnull' => false,
			'default' => null
		));
}
?>
<#4440>
<?php

$ilDB->manipulate("UPDATE settings ".
	"SET value = ".$ilDB->quote(1370, "text").
	" WHERE module = ".$ilDB->quote("blga", "text").
	" AND keyword = ".$ilDB->quote("banner_width", "text").
	" AND value = ".$ilDB->quote(880, "text"));

$ilDB->manipulate("UPDATE settings ".
	"SET value = ".$ilDB->quote(1370, "text").
	" WHERE module = ".$ilDB->quote("prfa", "text").
	" AND keyword = ".$ilDB->quote("banner_width", "text").
	" AND value = ".$ilDB->quote(880, "text"));

?>
<#4441>
<?php

include_once('./Services/Migration/DBUpdate_3560/classes/class.ilDBUpdateNewObjectType.php');
$tgt_ops_id = ilDBUpdateNewObjectType::getCustomRBACOperationId('copy');	
if($tgt_ops_id)
{				
	$feed_type_id = ilDBUpdateNewObjectType::getObjectTypeId('feed');
	if($feed_type_id)
	{			
		// add "copy" to (external) feed
		ilDBUpdateNewObjectType::addRBACOperation($feed_type_id, $tgt_ops_id);				
									
		// clone settings from "write" to "copy"
		$src_ops_id = ilDBUpdateNewObjectType::getCustomRBACOperationId('write');	
		ilDBUpdateNewObjectType::cloneOperation('feed', $src_ops_id, $tgt_ops_id);		
	}	
}

?>
<#4442>
<?php
	$ilCtrlStructureReader->getStructure();
?>
<#4443>
<?php
	$ilCtrlStructureReader->getStructure();
?>
<#4444>
<?php
	$ilCtrlStructureReader->getStructure();
?>
<#4445>
<?php
	$ilCtrlStructureReader->getStructure();
?>
<#4446>
<?php
	$ilCtrlStructureReader->getStructure();
?>
<#4447>
<?php
	if (!$ilDB->tableColumnExists('skl_user_has_level', 'self_eval'))
	{
		$ilDB->addTableColumn("skl_user_has_level", "self_eval", array(
			"type" => "integer",
			"length" => 1,
			"notnull" => true,
			"default" => 0
		));
	}
?>
<#4448>
<?php
	if (!$ilDB->tableColumnExists('skl_user_skill_level', 'self_eval'))
	{
		$ilDB->addTableColumn("skl_user_skill_level", "self_eval", array(
			"type" => "integer",
			"length" => 1,
			"notnull" => true,
			"default" => 0
		));
	}
?>
<#4449>
<?php
		$ilDB->dropPrimaryKey("skl_user_has_level");
		$ilDB->addPrimaryKey("skl_user_has_level",
			array("level_id", "user_id", "trigger_obj_id", "tref_id", "self_eval"));
?>
<#4450>
<?php
		$ilDB->modifyTableColumn("skl_user_has_level", "trigger_obj_type",
			array(
				"type" => "text",
				"length" => 4,
				"notnull" => false
			));

		$ilDB->modifyTableColumn("skl_user_skill_level", "trigger_obj_type",
			array(
				"type" => "text",
				"length" => 4,
				"notnull" => false
			));
?>
<#4451>
<?php
	$ilSetting = new ilSetting();
	if ((int) $ilSetting->get("optes_360_db") <= 0)
	{
		/*$ilDB->manipulate("DELETE FROM skl_user_has_level WHERE ".
			" self_eval = ".$ilDB->quote(1, "integer")
		);
		$ilDB->manipulate("DELETE FROM skl_user_skill_level WHERE ".
			" self_eval = ".$ilDB->quote(1, "integer")
		);*/

		$set = $ilDB->query("SELECT * FROM skl_self_eval_level ORDER BY last_update ASC");
		$writtenkeys = array();
		while ($rec = $ilDB->fetchAssoc($set))
		{
			if (!in_array($rec["level_id"].":".$rec["user_id"].":".$rec["tref_id"], $writtenkeys))
			{
				$writtenkeys[] = $rec["level_id"].":".$rec["user_id"].":".$rec["tref_id"];
				$q = "INSERT INTO skl_user_has_level ".
					"(level_id, user_id, status_date, skill_id, trigger_ref_id, trigger_obj_id, trigger_title, tref_id, trigger_obj_type, self_eval) VALUES (".
					$ilDB->quote($rec["level_id"], "integer").",".
					$ilDB->quote($rec["user_id"], "integer").",".
					$ilDB->quote($rec["last_update"], "timestamp").",".
					$ilDB->quote($rec["skill_id"], "integer").",".
					$ilDB->quote(0, "integer").",".
					$ilDB->quote(0, "integer").",".
					$ilDB->quote("", "text").",".
					$ilDB->quote($rec["tref_id"], "integer").",".
					$ilDB->quote("", "text").",".
					$ilDB->quote(1, "integer").
					")";
				$ilDB->manipulate($q);
			}
			else
			{
				$ilDB->manipulate("UPDATE skl_user_has_level SET ".
					" status_date = ".$ilDB->quote($rec["last_update"], "timestamp").",".
					" skill_id = ".$ilDB->quote($rec["skill_id"], "integer").
					" WHERE level_id = ".$ilDB->quote($rec["level_id"], "integer").
					" AND user_id = ".$ilDB->quote($rec["user_id"], "integer").
					" AND trigger_obj_id = ".$ilDB->quote(0, "integer").
					" AND tref_id = ".$ilDB->quote($rec["tref_id"], "integer").
					" AND self_eval = ".$ilDB->quote(1, "integer")
					);
			}
			$q = "INSERT INTO skl_user_skill_level ".
				"(level_id, user_id, status_date, skill_id, trigger_ref_id, trigger_obj_id, trigger_title, tref_id, trigger_obj_type, self_eval, status, valid) VALUES (".
				$ilDB->quote($rec["level_id"], "integer").",".
				$ilDB->quote($rec["user_id"], "integer").",".
				$ilDB->quote($rec["last_update"], "timestamp").",".
				$ilDB->quote($rec["skill_id"], "integer").",".
				$ilDB->quote(0, "integer").",".
				$ilDB->quote(0, "integer").",".
				$ilDB->quote("", "text").",".
				$ilDB->quote($rec["tref_id"], "integer").",".
				$ilDB->quote("", "text").",".
				$ilDB->quote(1, "integer").",".
				$ilDB->quote(1, "integer").",".
				$ilDB->quote(1, "integer").
				")";
			$ilDB->manipulate($q);
		}
	}
?>
<#4452>
<?php
	$ilCtrlStructureReader->getStructure();
?>
<#4453>
<?php
	$ilCtrlStructureReader->getStructure();
?>
<#4454>
<?php
	$ilCtrlStructureReader->getStructure();
?>
<#4455>
<?php
	if(!$ilDB->sequenceExists('booking_reservation_group'))
	{
		$ilDB->createSequence('booking_reservation_group');
	}
?>
<#4456>
<?php

	if(!$ilDB->tableColumnExists('crs_objective_tst','tst_limit_p'))
	{
		$ilDB->addTableColumn('crs_objective_tst', 'tst_limit_p', array(
			'type' => 'integer',
			'length' => 2,
			'notnull' => true,
			'default' => 0
		));
	}
?>
<#4457>
<?php

// update question assignment limits
$query = 'SELECT objective_id, ref_id, question_id FROM crs_objective_qst ';
$res = $ilDB->query($query);

$questions = array();
while($row = $res->fetchRow(DB_FETCHMODE_OBJECT))
{
	$questions[$row->objective_id.'_'.$row->ref_id][] = $row->question_id;
}

$GLOBALS['ilLog']->write(__METHOD__.': '.print_r($questions,TRUE));

foreach($questions as $objective_ref_id => $qst_ids)
{
	$parts = explode('_', $objective_ref_id);
	$objective_id = $parts[0];
	$tst_ref_id = $parts[1];
	
	$sum = 0;
	foreach((array) $qst_ids as $qst_id)
	{
		$query = 'SELECT points FROM qpl_questions WHERE question_id = ' . $ilDB->quote($qst_id,'integer');
		$res_qst = $ilDB->query($query);
		while($row = $res_qst->fetchRow(DB_FETCHMODE_OBJECT))
		{
			$sum += $row->points;
		}
		if($sum > 0)
		{
			// read limit
			$query = 'SELECT tst_limit FROM crs_objective_tst '.
					'WHERE objective_id = '.$ilDB->quote($objective_id,'integer');
			$res_limit = $ilDB->query($query);
			
			$limit_points = 0;
			while($row = $res_limit->fetchRow(DB_FETCHMODE_OBJECT))
			{
				$limit_points = $row->tst_limit;
			}
			// calculate percentage
			$limit_p = $limit_points / $sum * 100;
			$limit_p = intval($limit_p);
			$limit_p = ($limit_p >= 100 ? 100 : $limit_p);
			
			// update
			$query = 'UPDATE crs_objective_tst '.
					'SET tst_limit_p = '.$ilDB->quote($limit_p,'integer').' '.
					'WHERE objective_id = '.$ilDB->quote($objective_id,'integer').' '.
					'AND ref_id = '.$ilDB->quote($tst_ref_id,'integer');
			$ilDB->manipulate($query);
		}
	}
}
?>
<#4458>
<?php
if(!$ilDB->tableColumnExists('tst_tests','intro_enabled'))
{
	$ilDB->addTableColumn('tst_tests', 'intro_enabled', array(
		'type' => 'integer',
		'length' => 1,
		'notnull' => false,
		'default' => null
	));
}
?>
<#4459>
<?php
if(!$ilDB->tableColumnExists('tst_tests','starting_time_enabled'))
{
	$ilDB->addTableColumn('tst_tests', 'starting_time_enabled', array(
		'type' => 'integer',
		'length' => 1,
		'notnull' => false,
		'default' => null
	));
}
?>
<#4460>
<?php
if(!$ilDB->tableColumnExists('tst_tests','ending_time_enabled'))
{
	$ilDB->addTableColumn('tst_tests', 'ending_time_enabled', array(
		'type' => 'integer',
		'length' => 1,
		'notnull' => false,
		'default' => null
	));
}
?>
<#4461>
<?php
if($ilDB->tableColumnExists('tst_tests','intro_enabled'))
{
	$ilDB->dropTableColumn('tst_tests', 'intro_enabled');
}
?>
<#4462>
<?php
if($ilDB->tableColumnExists('tst_tests','starting_time_enabled'))
{
	$ilDB->dropTableColumn('tst_tests', 'starting_time_enabled');
}
?>
<#4463>
<?php
if($ilDB->tableColumnExists('tst_tests','ending_time_enabled'))
{
	$ilDB->dropTableColumn('tst_tests', 'ending_time_enabled');
}
?>
<#4464>
<?php
if(!$ilDB->tableColumnExists('tst_tests','intro_enabled'))
{
	$ilDB->addTableColumn('tst_tests', 'intro_enabled', array(
		'type' => 'integer',
		'length' => 1,
		'notnull' => false,
		'default' => null
	));

	$ilDB->queryF(
		"UPDATE tst_tests SET intro_enabled = %s WHERE LENGTH(introduction) > %s",
		array('integer', 'integer'), array(1, 0)
	);

	$ilDB->queryF(
		"UPDATE tst_tests SET intro_enabled = %s WHERE LENGTH(introduction) = %s OR LENGTH(introduction) IS NULL",
		array('integer', 'integer'), array(0, 0)
	);
}
?>
<#4465>
<?php
if(!$ilDB->tableColumnExists('tst_tests','starting_time_enabled'))
{
	$ilDB->addTableColumn('tst_tests', 'starting_time_enabled', array(
		'type' => 'integer',
		'length' => 1,
		'notnull' => false,
		'default' => null
	));

	$ilDB->queryF(
		"UPDATE tst_tests SET starting_time_enabled = %s WHERE LENGTH(starting_time) > %s",
		array('integer', 'integer'), array(1, 0)
	);

	$ilDB->queryF(
		"UPDATE tst_tests SET starting_time_enabled = %s WHERE LENGTH(starting_time) = %s OR LENGTH(starting_time) IS NULL",
		array('integer', 'integer'), array(0, 0)
	);
}
?>
<#4466>
<?php
if(!$ilDB->tableColumnExists('tst_tests','ending_time_enabled'))
{
	$ilDB->addTableColumn('tst_tests', 'ending_time_enabled', array(
		'type' => 'integer',
		'length' => 1,
		'notnull' => false,
		'default' => null
	));

	$ilDB->queryF(
		"UPDATE tst_tests SET ending_time_enabled = %s WHERE LENGTH(ending_time) > %s",
		array('integer', 'integer'), array(1, 0)
	);

	$ilDB->queryF(
		"UPDATE tst_tests SET ending_time_enabled = %s WHERE LENGTH(ending_time) = %s OR LENGTH(ending_time) IS NULL",
		array('integer', 'integer'), array(0, 0)
	);
}
?>
<#4467>
<?php
if(!$ilDB->tableColumnExists('tst_tests','password_enabled'))
{
	$ilDB->addTableColumn('tst_tests', 'password_enabled', array(
		'type' => 'integer',
		'length' => 1,
		'notnull' => false,
		'default' => null
	));

	$ilDB->queryF(
		"UPDATE tst_tests SET password_enabled = %s WHERE LENGTH(password) > %s",
		array('integer', 'integer'), array(1, 0)
	);

	$ilDB->queryF(
		"UPDATE tst_tests SET password_enabled = %s WHERE LENGTH(password) = %s OR LENGTH(password) IS NULL",
		array('integer', 'integer'), array(0, 0)
	);
}
?>
<#4468>
<?php
if(!$ilDB->tableColumnExists('tst_tests','limit_users_enabled'))
{
	$ilDB->addTableColumn('tst_tests', 'limit_users_enabled', array(
		'type' => 'integer',
		'length' => 1,
		'notnull' => false,
		'default' => null
	));

	$ilDB->queryF(
		"UPDATE tst_tests SET limit_users_enabled = %s WHERE allowedusers IS NOT NULL AND allowedusers > %s",
		array('integer', 'integer'), array(1, 0)
	);

	$ilDB->queryF(
		"UPDATE tst_tests SET limit_users_enabled = %s WHERE allowedusers IS NULL OR allowedusers <= %s",
		array('integer', 'integer'), array(0, 0)
	);
}
?>
<#4469>
<?php
// @ukonhle: Please do not commit empty database steps ;-)
?>
<#4470>
<?php
$ilDB->queryF(
	'DELETE FROM settings WHERE keyword = %s',
	array('text'),
	array('ps_export_scorm')
);
$ilDB->queryF(
	'INSERT INTO settings (module, keyword, value) VALUES (%s,%s,%s)',
	array('text','text','text'),
	array('common','ps_export_scorm','1')
);
?>
<#4471>
<?php
$ilDB->manipulate('DELETE FROM addressbook WHERE login NOT IN(SELECT login FROM usr_data) AND email IS NULL');
$ilDB->manipulate(
	'DELETE FROM addressbook_mlist_ass WHERE addr_id NOT IN(
		SELECT addr_id FROM addressbook
	)'
);
?>
<#4472>
<?php
	if(!$ilDB->indexExistsByFields('page_question',array('page_parent_type','page_id', 'page_lang')))
	{
		$ilDB->addIndex('page_question',array('page_parent_type','page_id', 'page_lang'),'i1');
	}
?>
<#4473>
<?php
	$ilCtrlStructureReader->getStructure();
?>
<#4474>
<?php

include_once('./Services/Migration/DBUpdate_3560/classes/class.ilDBUpdateNewObjectType.php');				
$lp_type_id = ilDBUpdateNewObjectType::getObjectTypeId('svy');
if($lp_type_id)
{				
	$src_ops_id = ilDBUpdateNewObjectType::getCustomRBACOperationId('write');	

	// clone settings from "write" to "edit_learning_progress"
	$tgt_ops_id = ilDBUpdateNewObjectType::getCustomRBACOperationId('edit_learning_progress');	
	if($tgt_ops_id)
	{
		ilDBUpdateNewObjectType::addRBACOperation($lp_type_id, $tgt_ops_id);				
		ilDBUpdateNewObjectType::cloneOperation('svy', $src_ops_id, $tgt_ops_id);
	}

	// clone settings from "write" to "read_learning_progress"
	$tgt_ops_id = ilDBUpdateNewObjectType::getCustomRBACOperationId('read_learning_progress');	
	if($tgt_ops_id)
	{
		ilDBUpdateNewObjectType::addRBACOperation($lp_type_id, $tgt_ops_id);		
		ilDBUpdateNewObjectType::cloneOperation('svy', $src_ops_id, $tgt_ops_id);
	}
}	

?>
<#4475>
<?php

if($ilDB->tableColumnExists('obj_stat', 'tstamp'))
{
	$ilDB->dropTableColumn('obj_stat', 'tstamp');
}

?>
<#4476>
<?php
if(!$ilDB->uniqueConstraintExists('usr_data', array('login')))
{
	$res = $ilDB->query("
		SELECT COUNT(*) cnt
		FROM (
			SELECT login
			FROM usr_data
			GROUP BY login
			HAVING COUNT(*) > 1
		) duplicatelogins
	");
	$data = $ilDB->fetchAssoc($res);
	if($data['cnt'] > 0)
	{
		echo "<pre>
				Dear Administrator,

				PLEASE READ THE FOLLOWING INSTRUCTIONS

				The update process has been stopped due to data inconsistency reasons.
				We found multiple ILIAS user accounts with the same login. You have to fix this issue manually.

				Database table: usr_data
				Field: login

				You can determine these accounts by executing the following SQL statement:
				SELECT * FROM usr_data WHERE login IN(SELECT login FROM usr_data GROUP BY login HAVING COUNT(*) > 1)

				Please manipulate the affected records by choosing different login names.
				If you try to rerun the update process, this warning will apear again if the issue is still not solved.

				Best regards,
				The ILIAS developers
			</pre>";
		exit();
	}

	$ilDB->addUniqueConstraint('usr_data', array('login'), 'uc1');
}
?>
<#4477>
<?php

$query = "
	UPDATE tst_rnd_quest_set_qpls SET pool_title = (
		COALESCE(
			(SELECT title FROM object_data WHERE obj_id = pool_fi), %s 
		)
	) WHERE pool_title IS NULL OR pool_title = %s
";

$ilDB->manipulateF($query, array('text', 'text'), array('*** unknown/deleted ***', ''));

?>
<#4478>
<?php

if( !$ilDB->tableColumnExists('tst_tests', 'broken'))
{
	$ilDB->addTableColumn('tst_tests', 'broken',
		array(
			'type' => 'integer',
			'length' => 1,
			'notnull' => false,
			'default' => null
		)
	);

	$ilDB->queryF("UPDATE tst_tests SET broken = %s", array('integer'), array(0));
}

?>
<#4479>
<?php
$ilDB->manipulate("UPDATE style_data SET ".
	" uptodate = ".$ilDB->quote(0, "integer")
	);
?>
<#4480>
<?php
	$ilCtrlStructureReader->getStructure();
?>
<#4481>
<?php
$ilDB->manipulate("UPDATE tst_active SET last_finished_pass = (tries - 1) WHERE last_finished_pass IS NULL");
?>
<#4482>
<?php
$ilDB->manipulate("DELETE FROM il_dcl_datatype_prop WHERE title = " . $ilDB->quote('allowed_file_types', 'text'));
?>
<#4483>
<?php
	$ilCtrlStructureReader->getStructure();
?>
<#4484>
<?php
if( !$ilDB->tableColumnExists('qpl_questionpool', 'skill_service') )
{
	$ilDB->addTableColumn('qpl_questionpool', 'skill_service', array(
		'type' => 'integer',
		'length' => 1,
		'notnull' => false,
		'default' => null
	));

	$ilDB->manipulateF(
		'UPDATE qpl_questionpool SET skill_service = %s',
		array('integer'), array(0)
	);
}
?>
<#4485>
<?php
if( !$ilDB->tableExists('qpl_qst_skl_assigns') )
{
	$ilDB->createTable('qpl_qst_skl_assigns', array(
		'obj_fi' => array(
			'type' => 'integer',
			'length' => 4,
			'notnull' => true,
			'default' => 0
		),
		'question_fi' => array(
			'type' => 'integer',
			'length' => 4,
			'notnull' => true,
			'default' => 0
		),
		'skill_base_fi' => array(
			'type' => 'integer',
			'length' => 4,
			'notnull' => true,
			'default' => 0
		),
		'skill_tref_fi' => array(
			'type' => 'integer',
			'length' => 4,
			'notnull' => true,
			'default' => 0
		),
		'skill_points' => array(
			'type' => 'integer',
			'length' => 4,
			'notnull' => true,
			'default' => 0
		)
	));

	$ilDB->addPrimaryKey('qpl_qst_skl_assigns', array('obj_fi', 'question_fi', 'skill_base_fi', 'skill_tref_fi'));

	if( $ilDB->tableExists('tst_skl_qst_assigns') )
	{
		$res = $ilDB->query("
			SELECT tst_skl_qst_assigns.*, tst_tests.obj_fi
			FROM tst_skl_qst_assigns
			INNER JOIN tst_tests ON test_id = test_fi
		");

		while( $row = $ilDB->fetchAssoc($res) )
		{
			$ilDB->replace('qpl_qst_skl_assigns',
				array(
					'obj_fi' => array('integer', $row['obj_fi']),
					'question_fi' => array('integer', $row['question_fi']),
					'skill_base_fi' => array('integer', $row['skill_base_fi']),
					'skill_tref_fi' => array('integer', $row['skill_tref_fi'])
				),
				array(
					'skill_points' => array('integer', $row['skill_points'])
				)
			);
		}

		$ilDB->dropTable('tst_skl_qst_assigns');
	}
}
?>
<#4486>
<?php
$setting = new ilSetting();

if( !$setting->get('dbup_tst_skl_thres_mig_done', 0) )
{
	if( !$ilDB->tableExists('tst_threshold_tmp') )
	{
		$ilDB->createTable('tst_threshold_tmp', array(
			'test_id' => array(
				'type' => 'integer',
				'length' => 4,
				'notnull' => true,
				'default' => 0
			),
			'obj_id' => array(
				'type' => 'integer',
				'length' => 4,
				'notnull' => true,
				'default' => 0
			)
		));

		$ilDB->addPrimaryKey('tst_threshold_tmp', array('test_id'));
	}

	$res = $ilDB->query("
		SELECT DISTINCT tst_tests.test_id, obj_fi FROM tst_tests
		INNER JOIN tst_skl_thresholds ON test_fi = tst_tests.test_id
		LEFT JOIN tst_threshold_tmp ON tst_tests.test_id = tst_threshold_tmp.test_id
		WHERE tst_threshold_tmp.test_id IS NULL
	");

	while( $row = $ilDB->fetchAssoc($res) )
	{
		$ilDB->replace('tst_threshold_tmp',
			array('test_id' => array('integer', $row['test_id'])),
			array('obj_id' => array('integer', $row['obj_fi']))
		);
	}

	if( !$ilDB->tableColumnExists('tst_skl_thresholds', 'tmp') )
	{
		$ilDB->addTableColumn('tst_skl_thresholds', 'tmp', array(
			'type' => 'integer',
			'length' => 4,
			'notnull' => false,
			'default' => null
		));
	}

	$setting->set('dbup_tst_skl_thres_mig_done', 1);
}
?>
<#4487>
<?php
if( $ilDB->tableExists('tst_threshold_tmp') )
{
	$stmtSelectSklPointSum = $ilDB->prepare(
		"SELECT skill_base_fi, skill_tref_fi, SUM(skill_points) points_sum FROM qpl_qst_skl_assigns
			WHERE obj_fi = ? GROUP BY skill_base_fi, skill_tref_fi", array('integer')
	);

	$stmtUpdatePercentThresholds = $ilDB->prepareManip(
		"UPDATE tst_skl_thresholds SET tmp = ROUND( ((threshold * 100) / ?), 0 )
			WHERE test_fi = ? AND skill_base_fi = ? AND skill_tref_fi = ?",
		array('integer', 'integer', 'integer', 'integer')
	);

	$res1 = $ilDB->query("
		SELECT DISTINCT test_id, obj_id FROM tst_threshold_tmp
		INNER JOIN tst_skl_thresholds ON test_fi = test_id
		WHERE tmp IS NULL
	");

	while( $row1 = $ilDB->fetchAssoc($res1) )
	{
		$res2 = $ilDB->execute($stmtSelectSklPointSum, array($row1['obj_id']));

		while( $row2 = $ilDB->fetchAssoc($res2) )
		{
			$ilDB->execute($stmtUpdatePercentThresholds, array(
				$row2['points_sum'], $row1['test_id'], $row2['skill_base_fi'], $row2['skill_tref_fi']
			));
		}
	}
}
?>
<#4488>
<?php
if( $ilDB->tableExists('tst_threshold_tmp') )
{
	$ilDB->dropTable('tst_threshold_tmp');
}
?>
<#4489>
<?php
if( $ilDB->tableColumnExists('tst_skl_thresholds', 'tmp') )
{
	$ilDB->manipulate("UPDATE tst_skl_thresholds SET threshold = tmp");
	$ilDB->dropTableColumn('tst_skl_thresholds', 'tmp');
}
?>
<#4490>
<?php
if( !$ilDB->tableColumnExists('qpl_qst_skl_assigns', 'eval_mode') )
{
	$ilDB->addTableColumn('qpl_qst_skl_assigns', 'eval_mode', array(
		'type' => 'text',
		'length' => 16,
		'notnull' => false,
		'default' => null
	));

	$ilDB->manipulateF(
		"UPDATE qpl_qst_skl_assigns SET eval_mode = %s", array('text'), array('result')
	);
}
?>
<#4491>
<?php
if( !$ilDB->tableExists('qpl_qst_skl_sol_expr') )
{
	$ilDB->createTable('qpl_qst_skl_sol_expr', array(
		'question_fi' => array(
			'type' => 'integer',
			'length' => 4,
			'notnull' => true,
			'default' => 0
		),
		'skill_base_fi' => array(
			'type' => 'integer',
			'length' => 4,
			'notnull' => true,
			'default' => 0
		),
		'skill_tref_fi' => array(
			'type' => 'integer',
			'length' => 4,
			'notnull' => true,
			'default' => 0
		),
		'order_index' => array(
			'type' => 'integer',
			'length' => 4,
			'notnull' => true,
			'default' => 0
		),
		'expression' => array(
			'type' => 'text',
			'length' => 255,
			'notnull' => true,
			'default' => ''
		),
		'points' => array(
			'type' => 'integer',
			'length' => 4,
			'notnull' => true,
			'default' => 0
		)
	));

	$ilDB->addPrimaryKey('qpl_qst_skl_sol_expr', array(
		'question_fi', 'skill_base_fi', 'skill_tref_fi', 'order_index'
	));
}
?>
<#4492>
<?php
$res = $ilDB->query("
	SELECT DISTINCT(question_fi) FROM qpl_qst_skl_assigns
	LEFT JOIN qpl_questions ON question_fi = question_id
	WHERE question_id IS NULL
");

$deletedQuestionIds = array();

while($row = $ilDB->fetchAssoc($res))
{
	$deletedQuestionIds[] = $row['question_fi'];
}

$inDeletedQuestionIds = $ilDB->in('question_fi', $deletedQuestionIds, false, 'integer');

$ilDB->query("
	DELETE FROM qpl_qst_skl_assigns WHERE $inDeletedQuestionIds
");
?>
<#4493>
<?php
$row = $ilDB->fetchAssoc($ilDB->queryF(
	'SELECT COUNT(*) cnt FROM qpl_qst_skl_assigns LEFT JOIN skl_tree_node ON skill_base_fi = obj_id WHERE type = %s',
	array('text'), array('sktr')
));

if( $row['cnt'] )
{
	$res = $ilDB->queryF(
		'SELECT obj_fi, question_fi, skill_base_fi, skill_tref_fi FROM qpl_qst_skl_assigns LEFT JOIN skl_tree_node ON skill_base_fi = obj_id WHERE type = %s',
		array('text'), array('sktr')
	);

	while($row = $ilDB->fetchAssoc($res))
	{
		$ilDB->update('qpl_qst_skl_assigns',
			array(
				'skill_base_fi' => array('integer', $row['skill_tref_fi']),
				'skill_tref_fi' => array('integer', $row['skill_base_fi'])
			),
			array(
				'obj_fi' => array('integer', $row['obj_fi']),
				'question_fi' => array('integer', $row['question_fi']),
				'skill_base_fi' => array('integer', $row['skill_base_fi']),
				'skill_tref_fi' => array('integer', $row['skill_tref_fi'])
			)
		);
	}
}
?>
<#4494>
<?php
$ilDB->manipulateF(
	"UPDATE qpl_qst_skl_assigns SET eval_mode = %s WHERE eval_mode IS NULL", array('text'), array('result')
);
?>
<#4495>
<?php
	$ilCtrlStructureReader->getStructure();
?>
<#4496>
<?php
if( !$ilDB->tableExists('mail_cron_orphaned') )
{
	$ilDB->createTable('mail_cron_orphaned', array(
		'mail_id' => array(
			'type' => 'integer',
			'length' => 4,
			'notnull' => true
		),
		'folder_id' => array(
			'type' => 'integer',
			'length' => 4,
			'notnull' => true
		),
		'ts_do_delete' => array(
			'type' => 'integer',
			'length' => 4,
			'notnull' => true
		)
	));

	$ilDB->addPrimaryKey('mail_cron_orphaned', array('mail_id', 'folder_id'));
}
?>
<#4497>
<?php
if($ilDB->tableExists('chat_blocked'))
{
	$ilDB->dropTable('chat_blocked');
}
?>
<#4498>
<?php
// Don't remove this comment
?>
<#4499>
<?php
if($ilDB->tableExists('chat_invitations'))
{
	$ilDB->dropTable('chat_invitations');
}
?>
<#4500>
<?php
if($ilDB->tableExists('chat_records'))
{
	$ilDB->dropTable('chat_records');
}
?>
<#4501>
<?php
if($ilDB->sequenceExists('chat_records'))
{
	$ilDB->dropSequence('chat_records');
}
?>
<#4502>
<?php
if($ilDB->sequenceExists('chat_rooms'))
{
	$ilDB->dropSequence('chat_rooms');
}
?>
<#4503>
<?php
if($ilDB->tableExists('chat_rooms'))
{
	$ilDB->dropTable('chat_rooms');
}
?>
<#4504>
<?php
if($ilDB->tableExists('chat_room_messages'))
{
	$ilDB->dropTable('chat_room_messages');
}
?>
<#4505>
<?php
if($ilDB->sequenceExists('chat_room_messages'))
{
	$ilDB->dropSequence('chat_room_messages');
}
?>
<#4506>
<?php
if($ilDB->sequenceExists('chat_smilies'))
{
	$ilDB->dropSequence('chat_smilies');
}
?>
<#4507>
<?php
if($ilDB->tableExists('chat_smilies'))
{
	$ilDB->dropTable('chat_smilies');
}
?>
<#4508>
<?php
if($ilDB->tableExists('chat_user'))
{
	$ilDB->dropTable('chat_user');
}
?>
<#4509>
<?php
if($ilDB->tableExists('chat_record_data'))
{
	$ilDB->dropTable('chat_record_data');
}
?>
<#4510>
<?php
if($ilDB->sequenceExists('chat_record_data'))
{
	$ilDB->dropSequence('chat_record_data');
}
?>
<#4511>
<?php
if($ilDB->tableExists('ilinc_data'))
{
	$ilDB->dropTable('ilinc_data');
}
?>
<#4512>
<?php
if($ilDB->tableExists('ilinc_registration'))
{
	$ilDB->dropTable('ilinc_registration');
}
?>
<#4513>
<?php
if($ilDB->tableColumnExists('usr_data', 'ilinc_id'))
{
	$ilDB->dropTableColumn('usr_data', 'ilinc_id');
}

if($ilDB->tableColumnExists('usr_data', 'ilinc_login'))
{
	$ilDB->dropTableColumn('usr_data', 'ilinc_login');
}

if($ilDB->tableColumnExists('usr_data', 'ilinc_passwd'))
{
	$ilDB->dropTableColumn('usr_data', 'ilinc_passwd');
}
?>
<#4514>
<?php
if( $ilDB->uniqueConstraintExists('tst_sequence', array('active_fi', 'pass')) )
{
	$ilDB->dropUniqueConstraintByFields('tst_sequence', array('active_fi', 'pass'));
	$ilDB->addPrimaryKey('tst_sequence', array('active_fi', 'pass'));
}
?>
<#4515>
<?php
if( $ilDB->uniqueConstraintExists('tst_pass_result', array('active_fi', 'pass')) )
{
	$ilDB->dropUniqueConstraintByFields('tst_pass_result', array('active_fi', 'pass'));
	$ilDB->addPrimaryKey('tst_pass_result', array('active_fi', 'pass'));
}
?>
<#4516>
<?php
$crpra_dup_query_num = "
SELECT COUNT(*) cnt
FROM (
	SELECT proom_id, user_id
    FROM chatroom_proomaccess
    GROUP BY proom_id, user_id
    HAVING COUNT(*) > 1
) duplicateChatProoms
";
$res  = $ilDB->query($crpra_dup_query_num);
$data = $ilDB->fetchAssoc($res);
if($data['cnt'])
{
	$mopt_dup_query = "
	SELECT proom_id, user_id
	FROM chatroom_proomaccess
	GROUP BY proom_id, user_id
	HAVING COUNT(*) > 1
	";
	$res = $ilDB->query($mopt_dup_query);

	$stmt_del = $ilDB->prepareManip("DELETE FROM chatroom_proomaccess WHERE proom_id = ? AND user_id = ?", array('integer', 'integer'));
	$stmt_in  = $ilDB->prepareManip("INSERT INTO chatroom_proomaccess (proom_id, user_id) VALUES(?, ?)", array('integer', 'integer'));

	while($row = $ilDB->fetchAssoc($res))
	{
		$ilDB->execute($stmt_del, array($row['proom_id'], $row['user_id']));
		$ilDB->execute($stmt_in, array($row['proom_id'], $row['user_id']));
	}
}

$res  = $ilDB->query($crpra_dup_query_num);
$data = $ilDB->fetchAssoc($res);
if($data['cnt'] > 0)
{
	throw new Exception("There are still duplicate entries in table 'chatroom_proomaccess'. Please execute this database update step again.");
}

$ilDB->addPrimaryKey('chatroom_proomaccess', array('proom_id', 'user_id'));
?>
<#4517>
<?php
$mopt_dup_query_num = "
SELECT COUNT(*) cnt
FROM (
	SELECT user_id
    FROM mail_options
    GROUP BY user_id
    HAVING COUNT(*) > 1
) duplicateMailOptions
";
$res  = $ilDB->query($mopt_dup_query_num);
$data = $ilDB->fetchAssoc($res);
if($data['cnt'])
{
	$mopt_dup_query = "
	SELECT user_id
	FROM mail_options
	GROUP BY user_id
	HAVING COUNT(*) > 1
	";
	$res = $ilDB->query($mopt_dup_query);

	$stmt_sel = $ilDB->prepare("SELECT * FROM mail_options WHERE user_id = ?", array('integer'));
	$stmt_del = $ilDB->prepareManip("DELETE FROM mail_options WHERE user_id = ?", array('integer'));
	$stmt_in  = $ilDB->prepareManip("INSERT INTO mail_options (user_id, linebreak, signature, incoming_type, cronjob_notification) VALUES(?, ?, ?, ?, ?)", array('integer', 'integer', 'text', 'integer', 'integer'));

	while($row = $ilDB->fetchAssoc($res))
	{
		$opt_res = $ilDB->execute($stmt_sel, array($row['user_id']));
		$opt_row = $ilDB->fetchAssoc($opt_res);
		if($opt_row)
		{
			$ilDB->execute($stmt_del, array($opt_row['user_id']));
			$ilDB->execute($stmt_in, array($opt_row['user_id'], $opt_row['linebreak'], $opt_row['signature'], $opt_row['incoming_type'], $opt_row['cronjob_notification']));
		}
	}
}

$res  = $ilDB->query($mopt_dup_query_num);
$data = $ilDB->fetchAssoc($res);
if($data['cnt'] > 0)
{
	throw new Exception("There are still duplicate entries in table 'mail_options'. Please execute this database update step again.");
}

$ilDB->addPrimaryKey('mail_options', array('user_id'));
?>
<#4518>
<?php
$psc_dup_query_num = "
SELECT COUNT(*) cnt
FROM (
	SELECT psc_ps_fk, psc_pc_fk, psc_pcc_fk
    FROM payment_statistic_coup
    GROUP BY psc_ps_fk, psc_pc_fk, psc_pcc_fk
    HAVING COUNT(*) > 1
) duplicatePaymentStatistics
";
$res  = $ilDB->query($psc_dup_query_num);
$data = $ilDB->fetchAssoc($res);
if($data['cnt'])
{
	$psc_dup_query = "
	SELECT psc_ps_fk, psc_pc_fk, psc_pcc_fk
	FROM payment_statistic_coup
	GROUP BY psc_ps_fk, psc_pc_fk, psc_pcc_fk
	HAVING COUNT(*) > 1
	";
	$res = $ilDB->query($psc_dup_query);

	$stmt_del = $ilDB->prepareManip("DELETE FROM payment_statistic_coup WHERE psc_ps_fk = ? AND psc_pc_fk = ? AND psc_pcc_fk = ?", array('integer', 'integer', 'integer'));
	$stmt_in  = $ilDB->prepareManip("INSERT INTO payment_statistic_coup (psc_ps_fk, psc_pc_fk, psc_pcc_fk) VALUES(?, ?, ?)", array('integer', 'integer', 'integer'));

	while($row = $ilDB->fetchAssoc($res))
	{
		$ilDB->execute($stmt_del, array($row['psc_ps_fk'], $row['psc_pc_fk'], $row['psc_pcc_fk']));
		$ilDB->execute($stmt_in, array($row['psc_ps_fk'], $row['psc_pc_fk'], $row['psc_pcc_fk']));
	}
}

$res  = $ilDB->query($psc_dup_query_num);
$data = $ilDB->fetchAssoc($res);
if($data['cnt'] > 0)
{
	throw new Exception("There are still duplicate entries in table 'payment_statistic_coup'. Please execute this database update step again.");
}

$ilDB->addPrimaryKey('payment_statistic_coup', array('psc_ps_fk', 'psc_pc_fk', 'psc_pcc_fk'));
?>
<#4519>
<?php
$msave_dup_query_num = "
SELECT COUNT(*) cnt
FROM (
	SELECT user_id
    FROM mail_saved
    GROUP BY user_id
    HAVING COUNT(*) > 1
) duplicateMailSaved
";
$res  = $ilDB->query($msave_dup_query_num);
$data = $ilDB->fetchAssoc($res);
if($data['cnt'])
{
	$msave_dup_query = "
	SELECT user_id
	FROM mail_saved
	GROUP BY user_id
	HAVING COUNT(*) > 1
	";
	$res = $ilDB->query($msave_dup_query);

	$stmt_sel = $ilDB->prepare("SELECT * FROM mail_saved WHERE user_id = ?", array('integer'));
	$stmt_del = $ilDB->prepareManip("DELETE FROM mail_saved WHERE user_id = ?", array('integer'));

	while($row = $ilDB->fetchAssoc($res))
	{
		$opt_res = $ilDB->execute($stmt_sel, array($row['user_id']));
		$opt_row = $ilDB->fetchAssoc($opt_res);
		if($opt_row)
		{
			$ilDB->execute($stmt_del, array($opt_row['user_id']));
			$ilDB->insert(
				'mail_saved',
				array(
					'user_id'          => array('integer', $opt_row['user_id']),
					'm_type'           => array('text', $opt_row['m_type']),
					'm_email'          => array('integer', $opt_row['m_email']),
					'm_subject'        => array('text', $opt_row['m_subject']),
					'use_placeholders' => array('integer', $opt_row['use_placeholders']),
					'm_message'        => array('clob', $opt_row['m_message']),
					'rcp_to'           => array('clob', $opt_row['rcp_to']),
					'rcp_cc'           => array('clob', $opt_row['rcp_cc']),
					'rcp_bcc'          => array('clob', $opt_row['rcp_bcc']),
					'attachments'      => array('clob', $opt_row['attachments'])
				)
			);
		}
	}
}

$res  = $ilDB->query($msave_dup_query_num);
$data = $ilDB->fetchAssoc($res);
if($data['cnt'])
{
	throw new ilException("There are still duplicate entries in table 'mail_saved'. Please execute this database update step again.");
}

$ilDB->addPrimaryKey('mail_saved', array('user_id'));
?>
<#4520>
<?php
$chrban_dup_query_num = "
SELECT COUNT(*) cnt
FROM (
	SELECT room_id, user_id
    FROM chatroom_bans
    GROUP BY room_id, user_id
    HAVING COUNT(*) > 1
) duplicateChatroomBans
";
$res  = $ilDB->query($chrban_dup_query_num);
$data = $ilDB->fetchAssoc($res);
if($data['cnt'])
{
	$chrban_dup_query = "
	SELECT DISTINCT finalDuplicateChatroomBans.room_id, finalDuplicateChatroomBans.user_id, finalDuplicateChatroomBans.timestamp, finalDuplicateChatroomBans.remark
	FROM (
		SELECT chatroom_bans.*
		FROM chatroom_bans
		INNER JOIN (
			SELECT room_id, user_id, MAX(timestamp) ts
			FROM chatroom_bans
			GROUP BY room_id, user_id
			HAVING COUNT(*) > 1
		) duplicateChatroomBans
			ON duplicateChatroomBans.room_id = chatroom_bans.room_id
			AND duplicateChatroomBans.user_id = chatroom_bans.user_id 
			AND duplicateChatroomBans.ts = chatroom_bans.timestamp 
	) finalDuplicateChatroomBans
	";
	$res = $ilDB->query($chrban_dup_query);

	$stmt_del = $ilDB->prepareManip("DELETE FROM chatroom_bans WHERE room_id = ? AND user_id = ?", array('integer', 'integer'));
	$stmt_in  = $ilDB->prepareManip("INSERT INTO chatroom_bans (room_id, user_id, timestamp, remark) VALUES(?, ?, ?, ?)", array('integer', 'integer',  'integer',  'text'));

	while($row = $ilDB->fetchAssoc($res))
	{
		$ilDB->execute($stmt_del, array($row['room_id'], $row['user_id']));
		$ilDB->execute($stmt_in, array($row['room_id'], $row['user_id'], $row['timestamp'], $row['remark']));
	}
}

$res  = $ilDB->query($chrban_dup_query_num);
$data = $ilDB->fetchAssoc($res);
if($data['cnt'])
{
	throw new ilException("There are still duplicate entries in table 'chatroom_bans'. Please execute this database update step again.");
}

$ilDB->addPrimaryKey('chatroom_bans', array('room_id', 'user_id'));
?>
<#4521>
<?php
if(!$ilDB->sequenceExists('chatroom_psessionstmp'))
{
	$ilDB->createSequence('chatroom_psessionstmp');
}
?>
<#4522>
<?php
if(!$ilDB->tableExists('chatroom_psessionstmp'))
{
	$fields = array(
		'psess_id'     => array('type' => 'integer', 'length' => 8, 'notnull' => true, 'default' => 0),
		'proom_id'     => array('type' => 'integer', 'length' => 4, 'notnull' => true, 'default' => 0),
		'user_id'      => array('type' => 'integer', 'length' => 4, 'notnull' => true, 'default' => 0),
		'connected'    => array('type' => 'integer', 'length' => 4, 'notnull' => true, 'default' => 0),
		'disconnected' => array('type' => 'integer', 'length' => 4, 'notnull' => true, 'default' => 0)
	);
	$ilDB->createTable('chatroom_psessionstmp', $fields);
	$ilDB->addPrimaryKey('chatroom_psessionstmp', array('psess_id'));
}
?>
<#4523>
<?php
$query = '
SELECT chatroom_psessions.proom_id, chatroom_psessions.user_id, chatroom_psessions.connected, chatroom_psessions.disconnected
FROM chatroom_psessions
LEFT JOIN chatroom_psessionstmp
	ON chatroom_psessionstmp.proom_id = chatroom_psessions.proom_id
	AND chatroom_psessionstmp.user_id = chatroom_psessions.user_id
	AND chatroom_psessionstmp.connected = chatroom_psessions.connected
	AND chatroom_psessionstmp.disconnected = chatroom_psessions.disconnected
WHERE chatroom_psessionstmp.psess_id IS NULL
GROUP BY chatroom_psessions.proom_id, chatroom_psessions.user_id, chatroom_psessions.connected, chatroom_psessions.disconnected
';
$res = $ilDB->query($query);

$stmt_in = $ilDB->prepareManip('INSERT INTO chatroom_psessionstmp (psess_id, proom_id, user_id, connected, disconnected) VALUES(?, ?, ?, ?, ?)', array('integer', 'integer', 'integer', 'integer','integer'));

while($row = $ilDB->fetchAssoc($res))
{
	$psess_id = $ilDB->nextId('chatroom_psessionstmp');
	$ilDB->execute($stmt_in, array($psess_id, (int)$row['proom_id'], (int)$row['user_id'], (int)$row['connected'], (int)$row['disconnected']));
}
?>
<#4524>
<?php
$ilDB->dropTable('chatroom_psessions');
?>
<#4525>
<?php
$ilDB->renameTable('chatroom_psessionstmp', 'chatroom_psessions');
?>
<#4526>
<?php
if(!$ilDB->sequenceExists('chatroom_psessions'))
{
	$query = "SELECT MAX(psess_id) mpsess_id FROM chatroom_psessions";
	$row = $ilDB->fetchAssoc($ilDB->query($query));
	$ilDB->createSequence('chatroom_psessions', (int)$row['mpsess_id'] + 1);
}
?>
<#4527>
<?php
if($ilDB->sequenceExists('chatroom_psessionstmp'))
{
	$ilDB->dropSequence('chatroom_psessionstmp');
}
?>
<#4528>
<?php
$ilDB->addIndex('chatroom_psessions', array('proom_id', 'user_id'), 'i1');
?>
<#4529>
<?php
$ilDB->addIndex('chatroom_psessions', array('disconnected'), 'i2');
?>
<#4530>
<?php
if(!$ilDB->sequenceExists('chatroom_sessionstmp'))
{
	$ilDB->createSequence('chatroom_sessionstmp');
}
?>
<#4531>
<?php
if(!$ilDB->tableExists('chatroom_sessionstmp'))
{
	$fields = array(
		'sess_id'     => array('type' => 'integer', 'length' => 8, 'notnull' => true, 'default' => 0),
		'room_id'      => array('type' => 'integer', 'length' => 4, 'notnull' => true, 'default' => 0),
		'user_id'      => array('type' => 'integer', 'length' => 4, 'notnull' => true, 'default' => 0),
		'userdata'     => array('type' => 'text', 'length' => 4000, 'notnull' => false, 'default' => null),
		'connected'    => array('type' => 'integer', 'length' => 4, 'notnull' => true, 'default' => 0),
		'disconnected' => array('type' => 'integer', 'length' => 4, 'notnull' => true, 'default' => 0)
	);
	$ilDB->createTable('chatroom_sessionstmp', $fields);
	$ilDB->addPrimaryKey('chatroom_sessionstmp', array('sess_id'));
}
?>
<#4532>
<?php
$query = '
SELECT chatroom_sessions.room_id, chatroom_sessions.user_id, chatroom_sessions.connected, chatroom_sessions.disconnected, chatroom_sessions.userdata
FROM chatroom_sessions
LEFT JOIN chatroom_sessionstmp
	ON chatroom_sessionstmp.room_id = chatroom_sessions.room_id
	AND chatroom_sessionstmp.user_id = chatroom_sessions.user_id
	AND chatroom_sessionstmp.connected = chatroom_sessions.connected
	AND chatroom_sessionstmp.disconnected = chatroom_sessions.disconnected
	AND chatroom_sessionstmp.userdata = chatroom_sessions.userdata
WHERE chatroom_sessionstmp.sess_id IS NULL
GROUP BY chatroom_sessions.room_id, chatroom_sessions.user_id, chatroom_sessions.connected, chatroom_sessions.disconnected, chatroom_sessions.userdata
';
$res = $ilDB->query($query);

$stmt_in = $ilDB->prepareManip('INSERT INTO chatroom_sessionstmp (sess_id, room_id, user_id, connected, disconnected, userdata) VALUES(?, ?, ?, ?, ?, ?)', array('integer', 'integer', 'integer', 'integer','integer', 'text'));

while($row = $ilDB->fetchAssoc($res))
{
	$sess_id = $ilDB->nextId('chatroom_sessionstmp');
	$ilDB->execute($stmt_in, array($sess_id, (int)$row['room_id'], (int)$row['user_id'], (int)$row['connected'], (int)$row['disconnected'], (string)$row['userdata']));
}
?>
<#4533>
<?php
$ilDB->dropTable('chatroom_sessions');
?>
<#4534>
<?php
$ilDB->renameTable('chatroom_sessionstmp', 'chatroom_sessions');
?>
<#4535>
<?php
if(!$ilDB->sequenceExists('chatroom_sessions'))
{
	$query = "SELECT MAX(sess_id) msess_id FROM chatroom_sessions";
	$row = $ilDB->fetchAssoc($ilDB->query($query));
	$ilDB->createSequence('chatroom_sessions', (int)$row['msess_id'] + 1);
}
?>
<#4536>
<?php
if($ilDB->sequenceExists('chatroom_sessionstmp'))
{
	$ilDB->dropSequence('chatroom_sessionstmp');
}
?>
<#4537>
<?php
$ilDB->addIndex('chatroom_sessions', array('room_id', 'user_id'), 'i1');
?>
<#4538>
<?php
$ilDB->addIndex('chatroom_sessions', array('disconnected'), 'i2');
?>
<#4539>
<?php
$ilDB->addIndex('chatroom_sessions', array('user_id'), 'i3');
?>
<#4540>
<?php
// qpl_a_cloze_combi_res - primary key step 1/8

$dupsCountRes = $ilDB->query("
		SELECT COUNT(*) dups_cnt FROM (
			SELECT combination_id, question_fi, gap_fi, row_id
			FROM qpl_a_cloze_combi_res
			GROUP BY combination_id, question_fi, gap_fi, row_id
		HAVING COUNT(*) > 1
	) dups");

$dupsCountRow = $ilDB->fetchAssoc($dupsCountRes);

if($dupsCountRow['dups_cnt'] > 0)
{
	if( !$ilDB->tableExists('dups_clozecombis_qst') )
	{
		$ilDB->createTable('dups_clozecombis_qst', array(
			'qst' => array(
				'type' => 'integer',
				'length' => 4,
				'notnull' => true
			),
			'num' => array(
				'type' => 'integer',
				'length' => 4,
				'notnull' => false
			)
		));

		$ilDB->addPrimaryKey('dups_clozecombis_qst', array('qst'));
	}

	if( !$ilDB->tableExists('dups_clozecombis_rows') )
	{
		$ilDB->createTable('dups_clozecombis_rows', array(
			'combination_id' => array(
				'type' => 'integer',
				'length' => 4,
				'notnull' => true
			),
			'question_fi' => array(
				'type' => 'integer',
				'length' => 4,
				'notnull' => true
			),
			'gap_fi' => array(
				'type' => 'integer',
				'length' => 4,
				'notnull' => true
			),
			'answer' => array(
				'type' => 'text',
				'length' => 1000,
				'notnull' => false
			),
			'points' => array(
				'type' => 'float',
				'notnull' => false
			),
			'best_solution' => array(
				'type' => 'integer',
				'length' => 1,
				'notnull' => false
			),
			'row_id' => array(
				'type' => 'integer',
				'length' => 4,
				'notnull' => false,
				'default' => 0
			)
		));

		$ilDB->addPrimaryKey('dups_clozecombis_rows', array(
			'combination_id', 'question_fi', 'gap_fi', 'row_id'
		));
	}
}
?>
<#4541>
<?php
// qpl_a_cloze_combi_res - primary key step 2/8

// break safe update step

if( $ilDB->tableExists('dups_clozecombis_qst') )
{
	$res = $ilDB->query("
			SELECT combination_id, question_fi, gap_fi, row_id, COUNT(*)
			FROM qpl_a_cloze_combi_res
			LEFT JOIN dups_clozecombis_qst ON qst = question_fi
			WHERE qst IS NULL
			GROUP BY combination_id, question_fi, gap_fi, row_id
			HAVING COUNT(*) > 1
		");

	while( $row = $ilDB->fetchAssoc($res) )
	{
		$ilDB->replace('dups_clozecombis_qst',
			array(
				'qst' => array('integer', $row['question_fi'])
			),
			array(
				'num' => array('integer', null)
			)
		);
	}
}
?>
<#4542>
<?php
// qpl_a_cloze_combi_res - primary key step 3/8

// break safe update step

if( $ilDB->tableExists('dups_clozecombis_qst') )
{
	$selectNumQuery = "
			SELECT COUNT(*) num FROM (
				SELECT question_fi FROM qpl_a_cloze_combi_res WHERE question_fi = ?
				GROUP BY combination_id, question_fi, gap_fi, row_id
			) numrows
		";
	$selectNumStmt = $ilDB->prepare($selectNumQuery, array('integer'));

	$updateNumQuery = "
			UPDATE dups_clozecombis_qst SET num = ? WHERE qst = ?
		";
	$updateNumStmt = $ilDB->prepareManip($updateNumQuery, array('integer', 'integer'));

	$qstRes = $ilDB->query("SELECT qst FROM dups_clozecombis_qst WHERE num IS NULL");

	while( $qstRow = $ilDB->fetchAssoc($qstRes) )
	{
		$selectNumRes = $ilDB->execute($selectNumStmt, array($qstRow['qst']));
		$selectNumRow = $ilDB->fetchAssoc($selectNumRes);

		$ilDB->execute($updateNumStmt, array($selectNumRow['num'], $qstRow['qst']));
	}
}
?>
<#4543>
<?php
// qpl_a_cloze_combi_res - primary key step 4/8

// break safe update step

if( $ilDB->tableExists('dups_clozecombis_qst') )
{
	$deleteRowsStmt = $ilDB->prepareManip(
		"DELETE FROM dups_clozecombis_rows WHERE question_fi = ?", array('integer')
	);

	$selectRowsStmt = $ilDB->prepare(
		"SELECT * FROM qpl_a_cloze_combi_res WHERE question_fi = ? ORDER BY combination_id, row_id, gap_fi",
		array('integer')
	);

	$insertRowStmt = $ilDB->prepareManip(
		"INSERT INTO dups_clozecombis_rows (combination_id, question_fi, gap_fi, answer, points, best_solution, row_id)
			VALUES (?, ?, ?, ?, ?, ?, ?)", array('integer', 'integer', 'integer', 'text', 'float', 'integer', 'integer')
	);

	$qstRes = $ilDB->query("
			SELECT qst, num
			FROM dups_clozecombis_qst
			LEFT JOIN dups_clozecombis_rows
			ON question_fi = qst
			GROUP BY qst, num, question_fi
			HAVING COUNT(question_fi) < num
		");

	while( $qstRow = $ilDB->fetchAssoc($qstRes) )
	{
		$ilDB->execute($deleteRowsStmt, array($qstRow['qst']));

		$selectRowsRes = $ilDB->execute($selectRowsStmt, array($qstRow['qst']));

		$existingRows = array();
		while( $selectRowsRow = $ilDB->fetchAssoc($selectRowsRes) )
		{
			$combinationId = $selectRowsRow['combination_id'];
			$rowId = $selectRowsRow['row_id'];
			$gapFi = $selectRowsRow['gap_fi'];

			if( !isset($existingRows[$combinationId]) )
			{
				$existingRows[$combinationId] = array();
			}

			if( !isset($existingRows[$combinationId][$rowId]) )
			{
				$existingRows[$combinationId][$rowId] = array();
			}

			if( !isset($existingRows[$combinationId][$rowId][$gapFi]) )
			{
				$existingRows[$combinationId][$rowId][$gapFi] = array();
			}

			$existingRows[$combinationId][$rowId][$gapFi][] = array(
				'answer' => $selectRowsRow['answer'],
				'points' => $selectRowsRow['points']
			);
		}

		$newRows = array();
		foreach($existingRows as $combinationId => $combination)
		{
			if( !isset($newRows[$combinationId]) )
			{
				$newRows[$combinationId] = array();
			}

			$maxPointsForCombination = null;
			$maxPointsRowIdForCombination = null;
			foreach($combination as $rowId => $row)
			{
				if( !isset($newRows[$combinationId][$rowId]) )
				{
					$newRows[$combinationId][$rowId] = array();
				}

				$maxPointsForRow = null;
				foreach($row as $gapFi => $gap)
				{
					foreach($gap as $dups)
					{
						if( !isset($newRows[$combinationId][$rowId][$gapFi]) )
						{
							$newRows[$combinationId][$rowId][$gapFi] = array(
								'answer' => $dups['answer']
							);

							if($maxPointsForRow === null || $maxPointsForRow < $dups['points'] )
							{
								$maxPointsForRow = $dups['points'];
							}
						}
					}
				}

				foreach($newRows[$combinationId][$rowId] as $gapFi => $gap)
				{
					$newRows[$combinationId][$rowId][$gapFi]['points'] = $maxPointsForRow;
				}

				if( $maxPointsForCombination === null || $maxPointsForCombination < $maxPointsForRow )
				{
					$maxPointsForCombination = $maxPointsForRow;
					$maxPointsRowIdForCombination = $rowId;
				}
			}

			foreach($combination as $rowId => $row)
			{
				foreach($newRows[$combinationId][$rowId] as $gapFi => $gap)
				{
					$newRows[$combinationId][$rowId][$gapFi]['best_solution'] = ($rowId == $maxPointsRowIdForCombination ? 1 : 0);
				}
			}
		}

		foreach($newRows as $combinationId => $combination)
		{
			foreach($combination as $rowId => $row)
			{
				foreach($row as $gapFi => $gap)
				{
					$ilDB->execute($insertRowStmt, array(
						$combinationId, $qstRow['qst'], $gapFi, $gap['answer'],
						$gap['points'], $gap['best_solution'], $rowId
					));
				}
			}
		}
	}
}
?>
<#4544>
<?php
// qpl_a_cloze_combi_res - primary key step 5/8

if( $ilDB->tableExists('dups_clozecombis_rows') )
{
	$ilDB->manipulate("
		DELETE FROM qpl_a_cloze_combi_res WHERE question_fi IN(
			SELECT DISTINCT question_fi FROM dups_clozecombis_rows
		)
	");
}
?>
<#4545>
<?php
// qpl_a_cloze_combi_res - primary key step 6/8

if( $ilDB->tableExists('dups_clozecombis_rows') )
{
	$ilDB->manipulate("
		INSERT INTO qpl_a_cloze_combi_res (
			combination_id, question_fi, gap_fi, answer, points, best_solution, row_id
		) SELECT combination_id, question_fi, gap_fi, answer, points, best_solution, row_id
		FROM dups_clozecombis_rows
	");
}
?>
<#4546>
<?php
// qpl_a_cloze_combi_res - primary key step 7/8

if( $ilDB->tableExists('dups_clozecombis_qst') )
{
	$ilDB->dropTable('dups_clozecombis_qst');
}

if( $ilDB->tableExists('dups_clozecombis_rows') )
{
	$ilDB->dropTable('dups_clozecombis_rows');
}
?>
<#4547>
<?php
// qpl_a_cloze_combi_res - primary key step 8/8

$ilDB->addPrimaryKey('qpl_a_cloze_combi_res', array(
	'combination_id', 'question_fi', 'gap_fi', 'row_id'
));
?>
<#4548>
<?php
if(!$ilDB->sequenceExists('chatroom_historytmp'))
{
	$ilDB->createSequence('chatroom_historytmp');
}
?>
<#4549>
<?php
if(!$ilDB->tableExists('chatroom_historytmp'))
{
	$fields = array(
		'hist_id'   => array('type' => 'integer', 'length' => 8, 'notnull' => true, 'default' => 0),
		'room_id'   => array('type' => 'integer', 'length' => 4, 'notnull' => true, 'default' => 0),
		'message'   => array('type' => 'text', 'length' => 4000, 'notnull' => false, 'default' => null),
		'timestamp' => array('type' => 'integer', 'length' => 4, 'notnull' => true, 'default' => 0),
		'sub_room'  => array('type' => 'integer', 'length' => 4, 'notnull' => true, 'default' => 0)
	);
	$ilDB->createTable('chatroom_historytmp', $fields);
	$ilDB->addPrimaryKey('chatroom_historytmp', array('hist_id'));
}
?>
<#4550>
<?php
require_once 'Services/Migration/DBUpdate_4550/classes/class.ilDBUpdate4550.php';
ilDBUpdate4550::cleanupOrphanedChatRoomData();

$query = '
SELECT chatroom_history.room_id, chatroom_history.timestamp, chatroom_history.sub_room, chatroom_history.message
FROM chatroom_history
LEFT JOIN chatroom_historytmp
	ON chatroom_historytmp.room_id = chatroom_history.room_id
	AND chatroom_historytmp.timestamp = chatroom_history.timestamp
	AND chatroom_historytmp.sub_room = chatroom_history.sub_room
	AND chatroom_historytmp.message = chatroom_history.message
WHERE chatroom_historytmp.hist_id IS NULL
GROUP BY chatroom_history.room_id, chatroom_history.timestamp, chatroom_history.sub_room, chatroom_history.message
';
$res = $ilDB->query($query);

$stmt_in = $ilDB->prepareManip('INSERT INTO chatroom_historytmp (hist_id, room_id, timestamp, sub_room, message) VALUES(?, ?, ?, ?, ?)', array('integer', 'integer', 'integer', 'integer', 'text'));

while($row = $ilDB->fetchAssoc($res))
{
	$hist_id = $ilDB->nextId('chatroom_historytmp');
	$ilDB->execute($stmt_in, array($hist_id, (int)$row['room_id'], (int)$row['timestamp'], (int)$row['sub_room'], (string)$row['message']));
}
?>
<#4551>
<?php
$ilDB->dropTable('chatroom_history');
?>
<#4552>
<?php
$ilDB->renameTable('chatroom_historytmp', 'chatroom_history');
?>
<#4553>
<?php
if(!$ilDB->sequenceExists('chatroom_history'))
{
	$query = "SELECT MAX(hist_id) mhist_id FROM chatroom_history";
	$row = $ilDB->fetchAssoc($ilDB->query($query));
	$ilDB->createSequence('chatroom_history', (int)$row['mhist_id'] + 1);
}
?>
<#4554>
<?php
if($ilDB->sequenceExists('chatroom_historytmp'))
{
	$ilDB->dropSequence('chatroom_historytmp');
}
?>
<#4555>
<?php
$ilDB->addIndex('chatroom_history', array('room_id', 'sub_room'), 'i1');
?>
<#4556>
<?php
require_once 'Services/Migration/DBUpdate_4550/classes/class.ilDBUpdate4550.php';
ilDBUpdate4550::cleanupOrphanedChatRoomData();
?>
<#4557>
<?php
$ilDB->addIndex('chatroom_prooms', array('parent_id'), 'i1');
?>
<#4558>
<?php
$ilDB->addIndex('chatroom_prooms', array('owner'), 'i2');
?>
<#4559>
<?php
if($ilDB->getDBType() == 'postgres')
{
	$ilDB->manipulate("ALTER TABLE chatroom_prooms ALTER COLUMN parent_id SET DEFAULT 0");
	$ilDB->manipulate("ALTER TABLE chatroom_prooms ALTER parent_id TYPE INTEGER USING (parent_id::INTEGER)");
}
else
{
	$ilDB->modifyTableColumn('chatroom_prooms', 'parent_id', array(
		'type'    => 'integer',
		'length'  => 4,
		'notnull' => true,
		'default' => 0
	));
}
?>
<#4560>
<?php
if($ilDB->sequenceExists('chatroom_smilies'))
{
	$ilDB->dropSequence('chatroom_smilies');
}
?>
<#4561>
<?php
$query = "SELECT MAX(smiley_id) msmiley_id FROM chatroom_smilies";
$row = $ilDB->fetchAssoc($ilDB->query($query));
$ilDB->createSequence('chatroom_smilies', (int)$row['msmiley_id'] + 1);
?>
<#4562>
<?php
if(!$ilDB->tableColumnExists('frm_settings', 'file_upload_allowed'))
{
	$ilDB->addTableColumn('frm_settings', 'file_upload_allowed',
		array(
			"type"    => "integer",
			"notnull" => true,
			"length"  => 1,
			"default" => 0
		)
	);
}
?>
<#4563>
<?php

if($ilDB->tableExists('sysc_groups'))
{
	$ilDB->dropTable('sysc_groups');
}

if(!$ilDB->tableExists('sysc_groups'))
{
	$fields = array (
    'id'    => array(
    		'type' => 'integer',
    		'length'  => 4,
    		'notnull' => true),
	'component' => array(
			"type" => "text",
			"notnull" => false,
		 	"length" => 16,
		 	"fixed" => true),

	'last_update' => array(
			"type" => "timestamp",
			"notnull" => false),
		
	'status' => array(
			"type" => "integer",
			"notnull" => true,
			'length' => 1,
			'default' => 0)
	  );
  $ilDB->createTable('sysc_groups', $fields);
  $ilDB->addPrimaryKey('sysc_groups', array('id'));
  $ilDB->createSequence("sysc_groups");
}
?>
<#4564>
<?php

if(!$ilDB->tableExists('sysc_tasks'))
{
	$fields = array (
    'id'    => array(
    		'type' => 'integer',
    		'length'  => 4,
    		'notnull' => true),
	'grp_id' => array(
			"type" => "integer",
			"notnull" => TRUE,
		 	"length" => 4),

	'last_update' => array(
			"type" => "timestamp",
			"notnull" => false),
		
	'status' => array(
			"type" => "integer",
			"notnull" => true,
			'length' => 1,
			'default' => 0),
	'identifier' => array(
			"type" => "text",
			"notnull" => FALSE,
			'length' => 64)
	  );
	$ilDB->createTable('sysc_tasks', $fields);
	$ilDB->addPrimaryKey('sysc_tasks', array('id'));
	$ilDB->createSequence("sysc_tasks");
}

?>
<#4565>
<?php
// primary key for tst_addtime - step 1/8

$cntRes = $ilDB->query("
	SELECT COUNT(active_fi) cnt FROM (
		SELECT active_fi FROM tst_addtime
		GROUP BY active_fi HAVING COUNT(active_fi) > 1
	) actives
");

$cntRow = $ilDB->fetchAssoc($cntRes);

if( $cntRow['cnt'] > 0 )
{
	$ilDB->createTable('tst_addtime_tmp', array(
		'active_fi' => array(
			'type'  => 'integer',
			'length'=> 8,
			'notnull' => true,
			'default' => 0
		),
		'additionaltime' => array(
			'type'  => 'integer',
			'length'=> 8,
			'notnull' => false,
			'default' => null,
		),
		'tstamp' => array (
			'type' => 'integer',
			'length' => 8,
			'notnull' => false,
			'default' => null
		)
	));

	$ilDB->addPrimaryKey('tst_addtime_tmp', array('active_fi'));
}
?>
<#4566>
<?php
// primary key for tst_addtime - step 2/8

// break safe

if( $ilDB->tableExists('tst_addtime_tmp') )
{
	$res = $ilDB->query("
		SELECT orig.active_fi FROM tst_addtime orig
		LEFT JOIN tst_addtime_tmp tmp ON tmp.active_fi = orig.active_fi
		WHERE tmp.active_fi IS NULL
		GROUP BY orig.active_fi HAVING COUNT(orig.active_fi) > 1
	");

	while( $row = $ilDB->fetchAssoc($res) )
	{
		$ilDB->replace('tst_addtime_tmp',
			array(
				'additionaltime' => array('integer', null),
				'tstamp' => array('integer', null)
			),
			array(
				'active_fi' => array('integer', $row['active_fi'])
			)
		);
	}
}
?>
<#4567>
<?php
// primary key for tst_addtime - step 3/8

// break safe

if( $ilDB->tableExists('tst_addtime_tmp') )
{
	$res = $ilDB->query("
		SELECT orig.*
		FROM tst_addtime_tmp tmp
		INNER JOIN tst_addtime orig ON orig.active_fi = tmp.active_fi
		WHERE tmp.additionaltime IS NULL
		AND tmp.tstamp IS NULL
		ORDER BY tmp.active_fi ASC, orig.tstamp ASC
	");

	$active_fi = null;
	$addtime = null;
	$tstamp = null;

	while( $row = $ilDB->fetchAssoc($res) )
	{
		if( $active_fi === null )
		{
			// first loop
			$active_fi = $row['active_fi'];
		}
		elseif( $row['active_fi'] != $active_fi )
		{
			// update last active
			$ilDB->update('tst_addtime_tmp',
				array(
					'additionaltime' => array('integer', $addtime),
					'tstamp' => array('integer', $tstamp)
				),
				array(
					'active_fi' => array('integer', $active_fi)
				)
			);

			// process next active
			$active_fi = $row['active_fi'];
			$addtime = null;
			$tstamp = null;
		}

		if( $addtime === null || $row['additionaltime'] >= $addtime )
		{
			$addtime = $row['additionaltime'];
			$tstamp = $row['tstamp'];
		}
	}

	$ilDB->update('tst_addtime_tmp',
		array(
			'additionaltime' => array('integer', $addtime),
			'tstamp' => array('integer', $tstamp)
		),
		array(
			'active_fi' => array('integer', $active_fi)
		)
	);
}
?>
<#4568>
<?php
// primary key for tst_addtime - step 4/8

if( $ilDB->tableExists('tst_addtime_tmp') )
{
	$ilDB->manipulate("
		DELETE FROM tst_addtime WHERE active_fi IN(
			SELECT DISTINCT active_fi FROM tst_addtime_tmp
		)
	");
}
?>
<#4569>
<?php
// primary key for tst_addtime - step 5/8

if( $ilDB->tableExists('tst_addtime_tmp') )
{
	$ilDB->manipulate("
		INSERT INTO tst_addtime (active_fi, additionaltime, tstamp)
		SELECT active_fi, additionaltime, tstamp
		FROM tst_addtime_tmp
	");
}
?>
<#4570>
<?php
// primary key for tst_addtime - step 6/8

if( $ilDB->tableExists('tst_addtime_tmp') )
{
	$ilDB->dropTable('tst_addtime_tmp');
}
?>
<#4571>
<?php
// primary key for tst_addtime - step 7/8

if( $ilDB->indexExistsByFields('tst_addtime', array('active_fi')) )
{
	$ilDB->dropIndexByFields('tst_addtime', array('active_fi'));
}
?>
<#4572>
<?php
// primary key for tst_addtime - step 8/8

$ilDB->addPrimaryKey('tst_addtime', array('active_fi'));
?>
<#4573>
<?php 
if($ilDB->indexExistsByFields('ctrl_calls', array('parent')))
{
	$ilDB->dropIndexByFields('ctrl_calls', array('parent'));
}
$ilDB->addPrimaryKey('ctrl_calls', array('parent','child'));
?>
<#4574>
<?php
global $ilDB;
if(!$ilDB->tableColumnExists('il_dcl_table', 'delete_by_owner')) {
	$ilDB->addTableColumn('il_dcl_table', 'delete_by_owner',
		array(
		"type"    => "integer",
		"notnull" => true,
		"length"  => 1,
		"default" => 0
		)
	);
	// Migrate tables: Set new setting to true if "edit by owner" is true
	// Set edit permission to true if edit
	$ilDB->manipulate("UPDATE il_dcl_table SET delete_by_owner = 1, edit_perm = 1, delete_perm = 1 WHERE edit_by_owner = 1");
}
?>
<#4575>
<?php
// primary key for tst_result_cache - step 1/7

$res = $ilDB->query("
	SELECT COUNT(active_fi) cnt FROM (
		SELECT active_fi FROM tst_result_cache
		GROUP BY active_fi HAVING COUNT(active_fi) > 1
	) actives
");

$row = $ilDB->fetchAssoc($res);

if( $row['cnt'] > 0 )
{
	$ilDB->createTable('tst_result_cache_tmp', array(
		'active_fi' => array(
			'type'  => 'integer',
			'length'=> 8,
			'notnull' => true,
			'default' => 0
		)
	));

	$ilDB->addPrimaryKey('tst_result_cache_tmp', array('active_fi'));
}
?>
<#4576>
<?php
// primary key for tst_result_cache - step 2/7

// break safe

if( $ilDB->tableExists('tst_result_cache_tmp') )
{
	$res = $ilDB->query("
		SELECT active_fi FROM tst_result_cache
		GROUP BY active_fi HAVING COUNT(active_fi) > 1
	");

	while( $row = $ilDB->fetchAssoc($res) )
	{
		$ilDB->replace('tst_result_cache_tmp', array(), array(
			'active_fi' => array('integer', $row['active_fi'])
		));
	}
}
?>
<#4577>
<?php
// primary key for tst_result_cache - step 3/7

if( $ilDB->tableExists('tst_result_cache_tmp') )
{
	$ilDB->manipulate("
		DELETE FROM tst_result_cache WHERE active_fi IN(
			SELECT DISTINCT active_fi FROM tst_result_cache_tmp
		)
	");
}
?>
<#4578>
<?php
// primary key for tst_result_cache - step 4/7

if( $ilDB->indexExistsByFields('tst_result_cache', array('active_fi')) )
{
	$ilDB->dropIndexByFields('tst_result_cache', array('active_fi'));
}
?>
<#4579>
<?php
// primary key for tst_result_cache - step 5/7

$ilDB->addPrimaryKey('tst_result_cache', array('active_fi'));
?>
<#4580>
<?php
// primary key for tst_result_cache - step 6/7

// break safe

if( $ilDB->tableExists('tst_result_cache_tmp') )
{
	include_once 'Services/Migration/DBUpdate_4209/classes/class.DBUpdateTestResultCalculator.php';

	$res = $ilDB->query("
		SELECT tmp.active_fi, pass_scoring FROM tst_result_cache_tmp tmp
		INNER JOIN tst_active ON active_id = tmp.active_fi
		INNER JOIN tst_tests ON test_id = test_fi
		LEFT JOIN tst_result_cache orig ON orig.active_fi = tmp.active_fi
		WHERE orig.active_fi IS NULL
	");

	while( $row = $ilDB->fetchAssoc($res) )
	{
		DBUpdateTestResultCalculator::_updateTestResultCache(
			$row['active_fi'], $row['pass_scoring']
		);
	}
}
?>
<#4581>
<?php
// primary key for tst_result_cache - step 7/7

if( $ilDB->tableExists('tst_result_cache_tmp') )
{
	$ilDB->dropTable('tst_result_cache_tmp');
}
?>
<#4582>
<?php
$ilDB->addIndex('mail_obj_data', array('obj_id', 'user_id'), 'i2');
?>
<#4583>
<?php
$ilDB->dropPrimaryKey('mail_obj_data');
?>
<#4584>
<?php
$mod_dup_query_num = "
SELECT COUNT(*) cnt
FROM (
	SELECT obj_id
    FROM mail_obj_data
    GROUP BY obj_id
    HAVING COUNT(*) > 1
) duplicateMailFolders
";

$res  = $ilDB->query($mod_dup_query_num);
$data = $ilDB->fetchAssoc($res);

$ilSetting = new ilSetting();
$setting   = $ilSetting->get('mail_mod_dupl_warn_51x_shown', 0);
if($data['cnt'] > 0 && !(int)$setting)
{
	echo "<pre>

		Dear Administrator,
		
		DO NOT REFRESH THIS PAGE UNLESS YOU HAVE READ THE FOLLOWING INSTRUCTIONS
		
		The update process has been stopped due to a data consistency issue in table 'mail_obj_data'.
		The values in field 'obj_id' should be unique, but there are different values in field 'user_id', associated to the same 'obj_id'.
		You have the opportunity to review the data and apply manual fixes on your own risk. The duplicates can be determined with the following SQL string:

		SELECT mail_obj_data.* FROM mail_obj_data INNER JOIN (SELECT obj_id FROM mail_obj_data GROUP BY obj_id HAVING COUNT(*) > 1) duplicateMailFolders ON duplicateMailFolders.obj_id = mail_obj_data.obj_id ORDER BY mail_obj_data.obj_id
		
		If you try to rerun the update process, this warning will be skipped.
		The remaining duplicates will be removed automatically by the criteria documented below.

		Foreach each duplicate record, ...
		
		1. ILIAS temporarily stores the value of the duplicate 'obj_id' in a variable: \$old_folder_id .
		2. ILIAS deletes every duplicate row in table 'mail_obj_data' determined by \$old_folder_id (field: 'obj_id') and the respective 'user_id'.
		3. ILIAS creates a new record for the user account (with a unique 'obj_id') and stores this value in a variable: \$new_folder_id .
		4. All messages of the user stored in table 'mail' and related to the \$old_folder_id will be updated to \$new_folder_id (field: 'folder_id').
		5. The existing tree entries of the old \$old_folder_id in table 'mail_tree' will be replaced by the \$new_folder_id (fields: 'child' and 'parent').

		Please ensure to backup your current database before reloading this page or executing the database update in general.
		Furthermore disable your client while executing the following 2 update steps.

		Best regards,
		The mail system maintainer
		
	</pre>";

	$ilSetting->set('mail_mod_dupl_warn_51x_shown', 1);
	exit();
}


if($data['cnt'] > 0)
{
	$db_step = 4584;

	$ps_delete_mf_by_obj_and_usr = $ilDB->prepareManip(
		"DELETE FROM mail_obj_data WHERE obj_id = ? AND user_id = ?",
		array('integer', 'integer')
	);

	$ps_create_mf_by_obj_and_usr = $ilDB->prepareManip(
		"INSERT INTO mail_obj_data (obj_id, user_id, title, m_type) VALUES(?, ?, ?, ?)",
		array('integer','integer', 'text', 'text')
	);

	$ps_update_mail_by_usr_and_folder = $ilDB->prepareManip(
		"UPDATE mail SET folder_id = ? WHERE folder_id = ? AND user_id = ?",
		array('integer', 'integer', 'integer')
	);

	$ps_update_tree_entry_by_child_and_usr = $ilDB->prepareManip(
		"UPDATE mail_tree SET child = ? WHERE child = ? AND tree = ?",
		array('integer', 'integer', 'integer')
	);

	$ps_update_tree_par_entry_by_child_and_usr = $ilDB->prepareManip(
		"UPDATE mail_tree SET parent = ? WHERE parent = ? AND tree = ?",
		array('integer', 'integer', 'integer')
	);

	$mod_dup_query = "
	SELECT mail_obj_data.*
	FROM mail_obj_data
	INNER JOIN (
		SELECT obj_id
		FROM mail_obj_data
		GROUP BY obj_id
		HAVING COUNT(*) > 1
	) duplicateMailFolders ON duplicateMailFolders.obj_id = mail_obj_data.obj_id
	ORDER BY mail_obj_data.obj_id
	";
	$res = $ilDB->query($mod_dup_query);
	while($row = $ilDB->fetchAssoc($res))
	{
		$old_folder_id = $row['obj_id'];
		$user_id       = $row['user_id'];
		$title         = $row['title'];
		$type          = $row['m_type'];

		// Delete old folder entry
		$ilDB->execute($ps_delete_mf_by_obj_and_usr, array($old_folder_id, $user_id));
		$GLOBALS['ilLog']->write(sprintf(
			"DB Step %s: Deleted folder %s of user %s .",
			$db_step, $old_folder_id, $user_id
		));

		$new_folder_id = $ilDB->nextId('mail_obj_data');
		// create new folder entry
		$ilDB->execute($ps_create_mf_by_obj_and_usr, array($new_folder_id, $user_id, $title, $type));
		$GLOBALS['ilLog']->write(sprintf(
			"DB Step %s: Created new folder %s for user %s .",
			$db_step, $new_folder_id, $user_id
		));

		// Move mails to new folder
		$ilDB->execute($ps_update_mail_by_usr_and_folder, array($new_folder_id, $old_folder_id, $user_id));
		$GLOBALS['ilLog']->write(sprintf(
			"DB Step %s: Moved mails from %s to %s for user %s .",
			$db_step, $old_folder_id, $new_folder_id,  $user_id
		));

		// Change existing tree entry
		$ilDB->execute($ps_update_tree_entry_by_child_and_usr, array($new_folder_id, $old_folder_id, $user_id));
		$GLOBALS['ilLog']->write(sprintf(
			"DB Step %s: Changed child in table 'mail_tree' from %s to %s for tree %s .",
			$db_step, $old_folder_id, $new_folder_id, $user_id
		));
		// Change existing tree parent entry
		$ilDB->execute($ps_update_tree_par_entry_by_child_and_usr, array($new_folder_id, $old_folder_id, $user_id));
		$GLOBALS['ilLog']->write(sprintf(
			"DB Step %s: Changed parent in table 'mail_tree' from %s to %s for tree %s .",
			$db_step, $old_folder_id, $new_folder_id, $user_id
		));
	}
}

$res  = $ilDB->query($mod_dup_query_num);
$data = $ilDB->fetchAssoc($res);
if($data['cnt'] > 0)
{
	throw new ilException("There are still duplicate entries in table 'mail_obj_data'. Please execute this database update step again.");
}
$ilSetting->delete('mail_mod_dupl_warn_51x_shown');
?>
<#4585>
<?php
$mod_dup_query_num = "
SELECT COUNT(*) cnt
FROM (
	SELECT obj_id
    FROM mail_obj_data
    GROUP BY obj_id
    HAVING COUNT(*) > 1
) duplicateMailFolders
";
$res  = $ilDB->query($mod_dup_query_num);
$data = $ilDB->fetchAssoc($res);
if($data['cnt'] > 0)
{
	throw new ilException("There are still duplicate entries in table 'mail_obj_data'. Please execute database update step 4584 again. Execute the following SQL string manually: UPDATE settings SET value = 4583 WHERE keyword = 'db_version'; ");
}
$ilDB->addPrimaryKey('mail_obj_data', array('obj_id'));
?>
<#4586>
<?php
$fields = array(
	'id' => array(
		'type' => 'integer',
		'length' => '8',
		),
	'status' => array(
		'type' => 'integer',
		'length' => '1',
		),
	'host' => array(
		'type' => 'text',
		'length' => '256',
		),
	'port' => array(
		'type' => 'integer',
		'length' => '8',
		),
	'weight' => array(
		'type' => 'integer',
		'length' => '2',
		),
	'flush_needed' => array(
		'type' => 'integer',
		'length' => '1',
		),
	);
if (! $ilDB->tableExists('il_gc_memcache_server')) {
	$ilDB->createTable('il_gc_memcache_server', $fields);
	$ilDB->addPrimaryKey('il_gc_memcache_server', array( 'id' ));
	$ilDB->createSequence('il_gc_memcache_server');
}
?>
<#4587>
<?php
include_once("./Services/Migration/DBUpdate_3136/classes/class.ilDBUpdate3136.php");
ilDBUpdate3136::addStyleClass("Sup", "sup", "sup",
	array());
ilDBUpdate3136::addStyleClass("Sub", "sub", "sub",
	array());
?>
<#4588>
<?php
$ilDB->addTableColumn("il_wiki_data", "link_md_values",array (
	"type" => "integer",
	"length" => 1,
	"notnull" => false,
	"default" => 0,
));
?>
<#4589>
<?php
$mt_dup_query_num = "
SELECT COUNT(*) cnt
FROM (
    SELECT child
    FROM mail_tree
    GROUP BY child
    HAVING COUNT(*) > 1
) duplicateMailFolderNodes
";
$res  = $ilDB->query($mt_dup_query_num);
$data = $ilDB->fetchAssoc($res);

$ilSetting = new ilSetting();
$setting   = $ilSetting->get('mail_mt_dupl_warn_51x_shown', 0);
if($data['cnt'] > 0 && !(int)$setting)
{
	echo "<pre>

		Dear Administrator,

		DO NOT REFRESH THIS PAGE UNLESS YOU HAVE READ THE FOLLOWING INSTRUCTIONS

		The update process has been stopped due to a data consistency issue in table 'mail_tree'.
		The values in field 'child' should be unique, but there are different values in field 'tree', associated to the same 'child'.
		You have the opportunity to review the data and apply manual fixes on your own risk. The duplicates can be determined with the following SQL string:

		SELECT * FROM mail_tree INNER JOIN (SELECT child FROM mail_tree GROUP BY child HAVING COUNT(*) > 1) duplicateMailFolderNodes ON duplicateMailFolderNodes.child = mail_tree.child

		If you try to rerun the update process, this warning will be skipped.
		The remaining duplicates will be removed automatically by the criteria documented below.
		
		1. ILIAS determines the relevant unique users for the duplicate entries (field: tree)
		2. ILIAS ensures that the default folders (root, inbox, trash, drafts, sent, local) exist in table 'mail_obj_data'
		3. For every affected user ILIAS deletes all records in table 'mail_tree'
		4. For every affected user ILIAS creates a new root node in table 'mail_tree'
		5. For every affected user ILIAS creates new nodes (inbox, trash, drafts, sent, local) below the root node
		6. For every affected user ILIAS creates new nodes for the custom folters below the 'local' folder

		Please ensure to backup your current database before reloading this page or executing the database update in general.
		Furthermore disable your client while executing the following 3 update steps.

		Best regards,
		The mail system maintainer
		
	</pre>";

	$ilSetting->set('mail_mt_dupl_warn_51x_shown', 1);
	exit();
}

if($data['cnt'] > 0)
{
	if(!$ilDB->tableExists('mail_tree_migr'))
	{
		$ilDB->createTable('mail_tree_migr', array(
			'usr_id' => array(
				'type'    => 'integer',
				'length'  => 4,
				'notnull' => true,
				'default' => 0
			)
		));
		$ilDB->addPrimaryKey('mail_tree_migr', array('usr_id'));
	}
}
?>
<#4590>
<?php
if($ilDB->tableExists('mail_tree_migr'))
{
	$db_step = $nr;

	$ps_create_mtmig_rec = $ilDB->prepareManip(
		"INSERT INTO mail_tree_migr (usr_id) VALUES(?)",
		array('integer')
	);

	$mt_dup_query = "
	SELECT DISTINCT mail_tree.tree
	FROM mail_tree
	INNER JOIN (
		SELECT child
		FROM mail_tree
		GROUP BY child
		HAVING COUNT(*) > 1
	) duplicateMailFolderNodes ON duplicateMailFolderNodes.child = mail_tree.child
	LEFT JOIN mail_tree_migr ON mail_tree_migr.usr_id = mail_tree.tree
	WHERE mail_tree_migr.usr_id IS NULL
	";
	$res = $ilDB->query($mt_dup_query);
	while($row = $ilDB->fetchAssoc($res))
	{
		$ilDB->execute($ps_create_mtmig_rec, array($row['tree']));

		$GLOBALS['ilLog']->write(sprintf(
			"DB Step %s: Detected duplicate entries (field: child) in table 'mail_tree' for user (field: tree) %s .",
			$db_step, $row['tree']
		));
	}
}
?>
<#4591>
<?php
if($ilDB->tableExists('mail_tree_migr'))
{
	$db_step = $nr;

	$ps_del_tree_entries = $ilDB->prepareManip(
		"DELETE FROM mail_tree WHERE tree = ?",
		array('integer')
	);

	$ps_sel_fold_entries = $ilDB->prepare(
		"SELECT obj_id, title, m_type FROM mail_obj_data WHERE user_id = ?",
		array('integer')
	);

	$default_folders_title_to_type_map = array(
		'a_root'   => 'root',
		'b_inbox'  => 'inbox',
		'c_trash'  => 'trash',
		'd_drafts' => 'drafts',
		'e_sent'   => 'sent',
		'z_local'  => 'local'
	);
	$default_folder_type_to_title_map = array_flip($default_folders_title_to_type_map);

	$ps_in_fold_entry = $ilDB->prepareManip(
		"INSERT INTO mail_obj_data (obj_id, user_id, title, m_type) VALUES(?, ?, ?, ?)",
		array('integer','integer', 'text', 'text')
	);
	
	$ps_in_tree_entry = $ilDB->prepareManip(
		"INSERT INTO mail_tree (tree, child, parent, lft, rgt, depth) VALUES(?, ?, ?, ?, ?, ?)",
		array('integer', 'integer', 'integer', 'integer', 'integer', 'integer')
	);
	
	$ps_sel_tree_entry = $ilDB->prepare(
		"SELECT rgt, lft, parent FROM mail_tree WHERE child = ? AND tree = ?",
		array('integer', 'integer')
	);

	$ps_up_tree_entry = $ilDB->prepareManip(
		"UPDATE mail_tree SET lft = CASE WHEN lft > ? THEN lft + 2 ELSE lft END, rgt = CASE WHEN rgt >= ? THEN rgt + 2 ELSE rgt END WHERE tree = ?",
		array('integer', 'integer', 'integer')
	);

	$ps_del_mtmig_rec = $ilDB->prepareManip(
		"DELETE FROM mail_tree_migr WHERE usr_id = ?",
		array('integer')
	);

	$res = $ilDB->query("SELECT usr_id FROM mail_tree_migr");
	$num = $ilDB->numRows($res);

	$GLOBALS['ilLog']->write(sprintf(
		"DB Step %s: Found %s duplicates in table 'mail_tree'.",
		$db_step, $num
	));

	$i = 0;
	while($row = $ilDB->fetchAssoc($res))
	{
		++$i;

		$usr_id = $row['usr_id'];

		$ilDB->execute($ps_del_tree_entries, array($usr_id));
		$GLOBALS['ilLog']->write(sprintf(
			"DB Step %s: Started 'mail_tree' migration for user %s. Deleted all records referring this user (field: tree)",
			$db_step, $usr_id
		));

		$fold_res = $ilDB->execute($ps_sel_fold_entries, array($usr_id));
		$user_folders         = array();
		$user_default_folders = array();
		while($fold_row = $ilDB->fetchAssoc($fold_res))
		{
			$user_folders[$fold_row['obj_id']] = $fold_row;
			if(isset($default_folder_type_to_title_map[strtolower($fold_row['m_type'])]))
			{
				$user_default_folders[$fold_row['m_type']] = $fold_row['title'];
			}
		}

		// Create missing default folders
		$folders_to_create = array_diff_key($default_folder_type_to_title_map, $user_default_folders);
		foreach($folders_to_create as $type => $title)
		{
			$folder_id = $ilDB->nextId('mail_obj_data');
			$ilDB->execute($ps_in_fold_entry, array($folder_id, $usr_id, $title, $type));

			$user_folders[$folder_id] = array(
				'obj_id' => $folder_id,
				'user_id'=> $usr_id,
				'title'  => $title,
				'm_type' => $type
			);
			$GLOBALS['ilLog']->write(sprintf(
				"DB Step %s, iteration %s: Created 'mail_obj_data' record (missing folder type): %s, %s, %s, %s .",
				$db_step, $i, $folder_id, $usr_id, $title, $type
			));
		}		

		// Create a new root folder node
		$root_id  = null;
		foreach($user_folders as $folder_id => $data)
		{
			if('root' != $data['m_type'])
			{
				continue;
			}

			$root_id = $folder_id;
			$ilDB->execute($ps_in_tree_entry, array($usr_id, $root_id, 0, 1, 2, 1));

			$GLOBALS['ilLog']->write(sprintf(
				"DB Step %s, iteration %s: Created root node with id %s for user %s in 'mail_tree'.",
				$db_step, $i, $root_id, $usr_id
			));
			break;
		}

		if(!$root_id)
		{
			// Did not find root folder, skip user and move to the next one
			$GLOBALS['ilLog']->write(sprintf(
				"DB Step %s, iteration %s: No root folder found for user %s . Skipped user.",
				$db_step, $i, $usr_id
			));
			continue;
		}

		$custom_folder_root_id = null;
		// Create all default folders below 'root'
		foreach($user_folders as $folder_id => $data)
		{
			if('root' == $data['m_type'] || !isset($default_folder_type_to_title_map[strtolower($data['m_type'])]))
			{
				continue;
			}

			if(null === $custom_folder_root_id && 'local' == $data['m_type'])
			{
				$custom_folder_root_id = $folder_id;
			}

			$res_parent = $ilDB->execute($ps_sel_tree_entry, array($root_id, $usr_id));
			$parent_row = $ilDB->fetchAssoc($res_parent);

			$right = $parent_row['rgt'];
			$lft   = $right;
			$rgt   = $right + 1;

			$ilDB->execute($ps_up_tree_entry, array($right, $right, $usr_id));
			$ilDB->execute($ps_in_tree_entry, array($usr_id, $folder_id, $root_id, $lft, $rgt, 2));
			$GLOBALS['ilLog']->write(sprintf(
				"DB Step %s, iteration %s: Created node with id %s (lft: %s | rgt: %s) for user % in 'mail_tree'.",
				$db_step, $i, $folder_id, $lft, $rgt, $usr_id
			));

		}

		if(!$custom_folder_root_id)
		{
			// Did not find custom folder root, skip user and move to the next one
			$GLOBALS['ilLog']->write(sprintf(
				"DB Step %s, iteration %s: No custom folder root found for user %s . Skipped user.",
				$db_step, $i, $usr_id
			));
			continue;
		}

		// Create all custom folders below 'local'
		foreach($user_folders as $folder_id => $data)
		{
			if(isset($default_folder_type_to_title_map[strtolower($data['m_type'])]))
			{
				continue;
			}

			$res_parent = $ilDB->execute($ps_sel_tree_entry, array($custom_folder_root_id, $usr_id));
			$parent_row = $ilDB->fetchAssoc($res_parent);

			$right = $parent_row['rgt'];
			$lft   = $right;
			$rgt   = $right + 1;

			$ilDB->execute($ps_up_tree_entry, array($right, $right, $usr_id));
			$ilDB->execute($ps_in_tree_entry, array($usr_id, $folder_id, $custom_folder_root_id, $lft, $rgt, 3));
			$GLOBALS['ilLog']->write(sprintf(
				"DB Step %s, iteration %s: Created custom folder node with id %s (lft: %s | rgt: %s) for user % in 'mail_tree'.",
				$db_step, $i, $folder_id, $lft, $rgt, $usr_id
			));
		}

		// Tree completely created, remove migration record
		$ilDB->execute($ps_del_mtmig_rec, array($usr_id));

		$GLOBALS['ilLog']->write(sprintf(
			"DB Step %s, iteration %s: Finished 'mail_tree' migration for user %s .",
			$db_step, $i, $usr_id
		));
	}

	$res = $ilDB->query("SELECT usr_id FROM mail_tree_migr");
	$num = $ilDB->numRows($res);
	if($num > 0)
	{
		throw new ilException("There are still duplicate entries in table 'mail_tree'. Please execute this database update step again.");
	}
}
?>
<#4592>
<?php
if($ilDB->tableExists('mail_tree_migr'))
{
	$ilDB->dropTable('mail_tree_migr');
}

$ilSetting = new ilSetting();
$ilSetting->delete('mail_mt_dupl_warn_51x_shown');

$mt_dup_query_num = "
SELECT COUNT(*) cnt
FROM (
	SELECT child
	FROM mail_tree
	GROUP BY child
	HAVING COUNT(*) > 1
) duplicateMailFolderNodes
";
$res  = $ilDB->query($mt_dup_query_num);
$data = $ilDB->fetchAssoc($res);
if($data['cnt'] > 0)
{
	throw new ilException("There are still duplicate entries in table 'mail_tree'. Please execute database update step 4589 again. Execute the following SQL string manually: UPDATE settings SET value = 4588 WHERE keyword = 'db_version'; ");
}

$ilDB->addPrimaryKey('mail_tree', array('child'));
?>
<#4593>
<?php
$ilDB->dropIndex('mail_tree', 'i1');
?>
<#4594>
<?php
	if (!$ilDB->tableColumnExists("booking_schedule", "av_from"))
	{
		$ilDB->addTableColumn("booking_schedule", "av_from", array(
			"type" => "integer",
			"notnull" => false,
			"length" => 4
		));
	}
	if (!$ilDB->tableColumnExists("booking_schedule", "av_to"))
	{
		$ilDB->addTableColumn("booking_schedule", "av_to", array(
			"type" => "integer",
			"notnull" => false,
			"length" => 4
		));
	}
?>
<#4595>
<?php
include_once("./Services/Migration/DBUpdate_3136/classes/class.ilDBUpdate3136.php");
ilDBUpdate3136::addStyleClass("CarouselCntr", "ca_cntr", "div",
	array());
?>
<#4596>
<?php
include_once("./Services/Migration/DBUpdate_3136/classes/class.ilDBUpdate3136.php");
ilDBUpdate3136::addStyleClass("CarouselICntr", "ca_icntr", "div",
	array());
?>
<#4597>
<?php
include_once("./Services/Migration/DBUpdate_3136/classes/class.ilDBUpdate3136.php");
ilDBUpdate3136::addStyleClass("CarouselIHead", "ca_ihead", "div",
	array());
?>
<#4598>
<?php
include_once("./Services/Migration/DBUpdate_3136/classes/class.ilDBUpdate3136.php");
ilDBUpdate3136::addStyleClass("CarouselICont", "ca_icont", "div",
	array());
?>
<#4599>
<?php

if( !$ilDB->tableExists('member_noti') )
{
	$ilDB->createTable('member_noti', array(
		'ref_id' => array(
			'type' => 'integer',
			'length' => 4,
			'notnull' => true,
			'default' => 0
		),
		'nmode' => array(
			'type' => 'integer',
			'length' => 1,
			'notnull' => true,
			'default' => 0
		)
	));
		
	$ilDB->addPrimaryKey('member_noti', array('ref_id'));
}

?>
<#4600>
<?php

if( !$ilDB->tableExists('member_noti_user') )
{
	$ilDB->createTable('member_noti_user', array(
		'ref_id' => array(
			'type' => 'integer',
			'length' => 4,
			'notnull' => true,
			'default' => 0
		),
		'user_id' => array(
			'type' => 'integer',
			'length' => 4,
			'notnull' => true,
			'default' => 0
		),
		'status' => array(
			'type' => 'integer',
			'length' => 1,
			'notnull' => true,
			'default' => 0
		)
	));
		
	$ilDB->addPrimaryKey('member_noti_user', array('ref_id', 'user_id'));
}

?>
<#4601>
<?php
if(!$ilDB->tableColumnExists('frm_posts', 'pos_cens_date'))
{
	$ilDB->addTableColumn('frm_posts', 'pos_cens_date', array(
			'type'    => 'timestamp',
			'notnull' => false)
	);
}
?>
<#4602>
<?php
if(!$ilDB->tableExists('frm_posts_deleted'))
{
	$ilDB->createTable('frm_posts_deleted',
		array(
			'deleted_id'          => array(
				'type'    => 'integer',
				'length'  => 4,
				'notnull' => true
			),
			'deleted_date'        => array(
				'type'    => 'timestamp',
				'notnull' => true
			),
			'deleted_by'          => array(
				'type'    => 'text',
				'length'  => 255,
				'notnull' => true
			),
			'forum_title'         => array(
				'type'    => 'text',
				'length'  => 255,
				'notnull' => true
			),
			'thread_title'        => array(
				'type'    => 'text',
				'length'  => 255,
				'notnull' => true
			),
			'post_title'          => array(
				'type'    => 'text',
				'length'  => 255,
				'notnull' => true
			),
			'post_message'        => array(
				'type'    => 'clob',
				'notnull' => true
			),
			'post_date'           => array(
				'type'    => 'timestamp',
				'notnull' => true
			),
			'obj_id'              => array(
				'type'    => 'integer',
				'length'  => 4,
				'notnull' => true
			),
			'ref_id'              => array(
				'type'    => 'integer',
				'length'  => 4,
				'notnull' => true
			),
			'thread_id'           => array(
				'type'    => 'integer',
				'length'  => 4,
				'notnull' => true
			),
			'forum_id'            => array(
				'type'    => 'integer',
				'length'  => 4,
				'notnull' => true
			),
			'pos_display_user_id' => array(
				'type'    => 'integer',
				'length'  => 4,
				'notnull' => true,
				'default' => 0
			),
			'pos_usr_alias'       => array(
				'type'    => 'text',
				'length'  => 255,
				'notnull' => false
			)
		));

	$ilDB->addPrimaryKey('frm_posts_deleted', array('deleted_id'));
	$ilDB->createSequence('frm_posts_deleted');
}
?>
<#4603>
<?php
	$ilCtrlStructureReader->getStructure();
?>
<#4604>
<?php
if(!$ilDB->tableColumnExists('frm_posts_deleted','is_thread_deleted'))
{
	$ilDB->addTableColumn('frm_posts_deleted', 'is_thread_deleted', array(
			'type'    => 'integer',
			'length'  => 1,
			'notnull' => true,
			'default' => 0)
	);
}
?>
<#4605>
<?php

$res = $ilDB->query("SELECT a.id, a.tpl_id, od.obj_id , od.title FROM ".
	"(didactic_tpl_a a JOIN ".
	"(didactic_tpl_alr alr JOIN ".
	"object_data od ".
	"ON (alr.role_template_id = od.obj_id)) ".
	"ON ( a.id = alr.action_id)) ".
	"WHERE a.type_id = " . $ilDB->quote(2,'integer'));

$names = array();
$templates = array();

while($row = $ilDB->fetchAssoc($res))
{
	$names[$row["tpl_id"]][$row["id"]] = array(
		"action_id" => $row["id"],
		"role_template_id" => $row["obj_id"],
		"role_title" => $row["title"]);

	$templates[$row["tpl_id"]] = $row["tpl_id"];
}

$res = $ilDB->query("SELECT * FROM didactic_tpl_objs");

while($row = $ilDB->fetchAssoc($res))
{
	if(in_array($row["tpl_id"],$templates))
	{
		$roles = array();
		$rol_res = $ilDB->query("SELECT rol_id FROM rbac_fa ".
			"WHERE parent = ".$ilDB->quote($row["ref_id"],'integer'). " AND assign = ".$ilDB->quote('y','text'));

		while($rol_row = $ilDB->fetchObject($rol_res))
		{
			$roles[] = $rol_row->rol_id;
		}

		foreach($names[$row["tpl_id"]] as $name)
		{
			$concat = $ilDB->concat(array(
				array("title", "text"),
				array($ilDB->quote("_".$row["ref_id"], "text"), "text")
			), false);

			$ilDB->manipulate("UPDATE object_data".
				" SET title = ".$concat .
				" WHERE ".$ilDB->in("obj_id",$roles, "", "integer").
				" AND title = " . $ilDB->quote($name['role_title']));
		}
	}
}
?>
<#4606>
<?php
if(!$ilDB->tableColumnExists('exc_assignment','peer_char'))
{
	$ilDB->addTableColumn('exc_assignment', 'peer_char', array(
		'type' => 'integer',
		'length' => 2,
		'notnull' => false
	));
}
?>
<#4607>
<?php
if(!$ilDB->tableColumnExists('exc_assignment','peer_unlock'))
{
	$ilDB->addTableColumn('exc_assignment', 'peer_unlock', array(
		'type' => 'integer',
		'length' => 1,
		'notnull' => true,
		'default' => 0
	));
}
?>
<#4608>
<?php
if(!$ilDB->tableColumnExists('exc_assignment','peer_valid'))
{
	$ilDB->addTableColumn('exc_assignment', 'peer_valid', array(
		'type' => 'integer',
		'length' => 1,
		'notnull' => true,
		'default' => 1
	));
}
?>
<#4609>
<?php
if(!$ilDB->tableColumnExists('exc_assignment','team_tutor'))
{
	$ilDB->addTableColumn('exc_assignment', 'team_tutor', array(
		'type' => 'integer',
		'length' => 1,
		'notnull' => true,
		'default' => 0
	));
}
?>
<#4610>
<?php
if(!$ilDB->tableColumnExists('exc_assignment','max_file'))
{
	$ilDB->addTableColumn('exc_assignment', 'max_file', array(
		'type' => 'integer',
		'length' => 1,
		'notnull' => false
	));
}
?>
<#4611>
<?php
if(!$ilDB->tableColumnExists('exc_assignment','deadline2'))
{
	$ilDB->addTableColumn('exc_assignment', 'deadline2', array(
		'type' => 'integer',
		'length' => 4,
		'notnull' => false
	));
}
?>
<#4612>
<?php
	$ilCtrlStructureReader->getStructure();
?>
<#4613>
<?php
if(!$ilDB->tableColumnExists('exc_returned','late'))
{
	$ilDB->addTableColumn('exc_returned', 'late', array(
		'type' => 'integer',
		'length' => 1,
		'notnull' => true,
		'default' => 0
	));
}
?>
<#4614>
<?php

if(!$ilDB->tableExists('exc_crit_cat'))
{
	$ilDB->createTable('exc_crit_cat', array(
		'id' => array(
			'type' => 'integer',
			'length' => 4,
			'notnull' => true,
			'default' => 0
		),
		'parent' => array(
			'type' => 'integer',
			'length' => 4,
			'notnull' => true,
			'default' => 0
		),
		'title' => array(
			'type' => 'text',
			'length' => 255,
			'notnull' => false
		),
		'pos' => array(
			'type' => 'integer',
			'length' => 4,
			'notnull' => true,
			'default' => 0
		)
	));	
	$ilDB->addPrimaryKey('exc_crit_cat',array('id'));
	$ilDB->createSequence('exc_crit_cat');
}

?>
<#4615>
<?php

if(!$ilDB->tableExists('exc_crit'))
{
	$ilDB->createTable('exc_crit', array(
		'id' => array(
			'type' => 'integer',
			'length' => 4,
			'notnull' => true,
			'default' => 0
		),
		'parent' => array(
			'type' => 'integer',
			'length' => 4,
			'notnull' => true,
			'default' => 0
		),
		'type' => array(
			'type' => 'text',
			'length' => 255,
			'notnull' => false
		),
		'title' => array(
			'type' => 'text',
			'length' => 255,
			'notnull' => false
		),
		'descr' => array(
			'type' => 'text',
			'length' => 1000,
			'notnull' => false
		),
		'pos' => array(
			'type' => 'integer',
			'length' => 4,
			'notnull' => true,
			'default' => 0
		)
	));	
	$ilDB->addPrimaryKey('exc_crit',array('id'));
	$ilDB->createSequence('exc_crit');
}

?>
<#4616>
<?php

if(!$ilDB->tableColumnExists('exc_crit','required'))
{
	$ilDB->addTableColumn('exc_crit', 'required', array(
		'type' => 'integer',
		'length' => 1,
		'notnull' => true,
		'default' => 0
	));
}

?>
<#4617>
<?php

if(!$ilDB->tableColumnExists('exc_crit','def'))
{
	$ilDB->addTableColumn('exc_crit', 'def', array(
		'type' => 'text',
		'length' => 4000,
		'notnull' => false
	));
}

?>
<#4618>
<?php
	$ilCtrlStructureReader->getStructure();
?>
<#4619>
<?php

if(!$ilDB->tableColumnExists('exc_assignment','peer_text'))
{
	$ilDB->addTableColumn('exc_assignment', 'peer_text', array(
		'type' => 'integer',
		'length' => 1,
		'notnull' => true,
		'default' => 1
	));
}

?>
<#4620>
<?php

if(!$ilDB->tableColumnExists('exc_assignment','peer_rating'))
{
	$ilDB->addTableColumn('exc_assignment', 'peer_rating', array(
		'type' => 'integer',
		'length' => 1,
		'notnull' => true,
		'default' => 1
	));
}

?>
<#4621>
<?php

if(!$ilDB->tableColumnExists('exc_assignment','peer_crit_cat'))
{
	$ilDB->addTableColumn('exc_assignment', 'peer_crit_cat', array(
		'type' => 'integer',
		'length' => 4,
		'notnull' => false
	));
}

?>
<#4622>
<?php

include_once('./Services/Migration/DBUpdate_3560/classes/class.ilDBUpdateNewObjectType.php');				
$blog_type_id = ilDBUpdateNewObjectType::getObjectTypeId('blog');
if($blog_type_id)
{					
	// not sure if we want to clone "write" or "contribute"?
	$new_ops_id = ilDBUpdateNewObjectType::addCustomRBACOperation('redact', 'Redact', 'object', 3204);	
	if($new_ops_id)
	{
		ilDBUpdateNewObjectType::addRBACOperation($blog_type_id, $new_ops_id);						
	}
}	

?>
<#4623>
<?php

include_once('./Services/Migration/DBUpdate_3560/classes/class.ilDBUpdateNewObjectType.php');
$redact_ops_id = ilDBUpdateNewObjectType::getCustomRBACOperationId('redact');
if($redact_ops_id)
{
	ilDBUpdateNewObjectType::addRBACTemplate('blog', 'il_blog_editor', 'Editor template for blogs', 
		array(
			ilDBUpdateNewObjectType::RBAC_OP_VISIBLE,
			ilDBUpdateNewObjectType::RBAC_OP_READ,
			ilDBUpdateNewObjectType::RBAC_OP_WRITE,
			$redact_ops_id)
	);
}

?>
<#4624>
<?php

if (!$ilDB->tableColumnExists('adv_md_record_objs', 'optional'))
{
	$ilDB->addTableColumn('adv_md_record_objs', 'optional', array(
		"type" => "integer",
		"notnull" => true,
		"length" => 1,
		"default" => 0
	));
}
	
?>
<#4625>
<?php

if (!$ilDB->tableColumnExists('adv_md_record', 'parent_obj'))
{
	$ilDB->addTableColumn('adv_md_record', 'parent_obj', array(
		"type" => "integer",
		"notnull" => false,
		"length" => 4
	));
}
	
?>
<#4626>
<?php
	$ilCtrlStructureReader->getStructure();
?>
<#4627>
<?php
	if (!$ilDB->tableExists("copg_section_timings"))
	{
		$fields = array (
			'pm_id'    => array ('type' => 'integer', 'length'  => 4,'notnull' => true, 'default' => 0),
			'pm_title'   => array ('type' => 'text', 'notnull' => true, 'length' => 60, 'fixed' => false),
			'pm_enabled'    => array ('type' => 'integer', 'length'  => 1,"notnull" => true,"default" => 0),
			'save_usr_adr'  => array ('type' => 'integer', 'length'  => 1,"notnull" => true,"default" => 0)
		);


		$fields = array(
			"page_id" => array (
				"type" => "integer",
				"length" => 4,
				"notnull" => true
			),
			"parent_type" => array (
				"type" => "text",
				"length" => 10,
				"notnull" => true
			),
			"utc_ts" => array (
				"type" => "timestamp",
				"notnull" => true
			)
		);

		$ilDB->createTable("copg_section_timings", $fields);
	}
?>
<#4628>
<?php
	$ilDB->dropTableColumn("copg_section_timings", "utc_ts");
	$ilDB->addTableColumn('copg_section_timings', 'unix_ts',
		array(
			"type"    => "integer",
			"notnull" => true,
			"length"  => 4,
			"default" => 0
		)
	);
?>
<#4629>
<?php
if(!$ilDB->tableColumnExists('skl_user_skill_level', 'unique_identifier'))
{
    $ilDB->addTableColumn('skl_user_skill_level', 'unique_identifier', array(
        'type' => 'text',
        'length' => 80,
        'notnull' => false
    ));
}
?>
<#4630>
<?php
	$ilCtrlStructureReader->getStructure();
?>
<#4631>
<?php
	if (!$ilDB->tableColumnExists('crs_settings', 'crs_start'))
	{
		$ilDB->addTableColumn('crs_settings', 'crs_start', array(
			"type" => "integer",
			"notnull" => false,
			"length" => 4
		));
	}
	if (!$ilDB->tableColumnExists('crs_settings', 'crs_end'))
	{
		$ilDB->addTableColumn('crs_settings', 'crs_end', array(
			"type" => "integer",
			"notnull" => false,
			"length" => 4
		));
	}
?>
<#4632>
<?php
	if (!$ilDB->tableColumnExists('crs_settings', 'leave_end'))
	{
		$ilDB->addTableColumn('crs_settings', 'leave_end', array(
			"type" => "integer",
			"notnull" => false,
			"length" => 4
		));
	}
?>
<#4633>
<?php
	if (!$ilDB->tableColumnExists('crs_settings', 'auto_wait'))
	{
		$ilDB->addTableColumn('crs_settings', 'auto_wait', array(
			"type" => "integer",
			"notnull" => true,
			"length" => 1,
			"default" => 0
		));
	}
?>
<#4634>
<?php
	if (!$ilDB->tableColumnExists('crs_settings', 'min_members'))
	{
		$ilDB->addTableColumn('crs_settings', 'min_members', array(
			"type" => "integer",
			"notnull" => false,
			"length" => 2
		));
	}
?>
<#4635>
<?php
	if (!$ilDB->tableColumnExists('grp_settings', 'registration_min_members'))
	{
		$ilDB->addTableColumn('grp_settings', 'registration_min_members', array(
			"type" => "integer",
			"notnull" => false,
			"length" => 2
		));
	}
?>
<#4636>
<?php
	if (!$ilDB->tableColumnExists('grp_settings', 'leave_end'))
	{
		$ilDB->addTableColumn('grp_settings', 'leave_end', array(
			"type" => "integer",
			"notnull" => false,
			"length" => 4
		));
	}
?>
<#4637>
<?php
	if (!$ilDB->tableColumnExists('grp_settings', 'auto_wait'))
	{
		$ilDB->addTableColumn('grp_settings', 'auto_wait', array(
			"type" => "integer",
			"notnull" => true,
			"length" => 1,
			"default" => 0
		));
	}
?>
<#4638>
<?php
	if (!$ilDB->tableColumnExists('event', 'reg_min_users'))
	{
		$ilDB->addTableColumn('event', 'reg_min_users', array(
			"type" => "integer",
			"notnull" => false,
			"length" => 2
		));
	}
?>
<#4639>
<?php
	if (!$ilDB->tableColumnExists('event', 'reg_auto_wait'))
	{
		$ilDB->addTableColumn('event', 'reg_auto_wait', array(
			"type" => "integer",
			"notnull" => true,
			"length" => 1,
			"default" => 0
		));
	}
?>
<#4640>
<?php
if(!$ilDB->tableExists('mail_man_tpl'))
{
	$ilDB->createTable('mail_man_tpl', array(
		'tpl_id'    => array(
			'type'    => 'integer',
			'length'  => 4,
			'notnull' => true,
			'default' => 0
		),
		'title'     => array(
			'type'    => 'text',
			'length'  => 255,
			'notnull' => true
		),
		'context'   => array(
			'type'    => 'text',
			'length'  => 100,
			'notnull' => true
		),
		'lang'      => array(
			'type'    => 'text',
			'length'  => 2,
			'notnull' => true
		),
		'm_subject' => array(
			'type'    => 'text',
			'length'  => 255,
			'notnull' => false,
			'default' => null
		),
		'm_message' => array(
			'type'    => 'clob',
			'notnull' => false,
			'default' => null
		)
	));

	$ilDB->addPrimaryKey('mail_man_tpl', array('tpl_id'));
	$ilDB->createSequence('mail_man_tpl');
}
?>
<#4641>
<?php
if(!$ilDB->tableExists('mail_tpl_ctx'))
{
	$ilDB->createTable('mail_tpl_ctx', array(
		'id'             => array(
			'type'    => 'text',
			'length'  => 100,
			'notnull' => true
		),
		'component'      => array(
			'type'    => 'text',
			'length'  => 100,
			'notnull' => true
		),
		'class' => array(
			'type'    => 'text',
			'length'  => 100,
			'notnull' => true
		),
		'path'           => array(
			'type'    => 'text',
			'length'  => 4000,
			'notnull' => false,
			'default' => null
		)
	));
	$ilDB->addPrimaryKey('mail_tpl_ctx', array('id'));
}
?>
<#4642>
<?php
$ilDB->addIndex('mail_man_tpl', array('context'), 'i1');
?>
<#4643>
<?php
if(!$ilDB->tableColumnExists('mail_saved', 'tpl_ctx_id'))
{
	$ilDB->addTableColumn(
		'mail_saved',
		'tpl_ctx_id',
		array(
			'type'    => 'text',
			'length'  => '100',
			'notnull' => false,
			'default' => null
		)
	);
}

if(!$ilDB->tableColumnExists('mail_saved', 'tpl_ctx_params'))
{
	$ilDB->addTableColumn(
		'mail_saved',
		'tpl_ctx_params',
		array(
			'type'    => 'blob',
			'notnull' => false,
			'default' => null
		)
	);
}
?>
<#4644>
<?php
if(!$ilDB->tableColumnExists('mail', 'tpl_ctx_id'))
{
	$ilDB->addTableColumn(
		'mail',
		'tpl_ctx_id',
		array(
			'type'    => 'text',
			'length'  => '100',
			'notnull' => false,
			'default' => null
		)
	);
}

if(!$ilDB->tableColumnExists('mail', 'tpl_ctx_params'))
{
	$ilDB->addTableColumn(
		'mail',
		'tpl_ctx_params',
		array(
			'type'    => 'blob',
			'notnull' => false,
			'default' => null
		)
	);
}
?>
<#4645>
<?php
$ilCtrlStructureReader->getStructure();
?>
<#4646>
<?php
if(!$ilDB->tableExists('itgr_data'))
{
	$ilDB->createTable('itgr_data', array(
		'id' => array(
			'type' => 'integer',
			'length' => 4,
			'notnull' => true
		),
		'hide_title' => array(
			'type' => 'integer',
			'length' => 1,
			'notnull' => true,
			'default' => 0
		)
	));

	$ilDB->addPrimaryKey('itgr_data',array('id'));
}
?>
<#4647>
<?php
$set = $ilDB->query("SELECT * FROM object_data ".
	" WHERE type = ".$ilDB->quote("itgr", "text")
	);
while ($rec = $ilDB->fetchAssoc($set))
{
	$ilDB->manipulate("INSERT INTO itgr_data ".
		"(id, hide_title) VALUES (".
		$ilDB->quote($rec["obj_id"], "integer").",".
		$ilDB->quote(0, "integer").
		")");
}
?>
<#4648>
<?php
$ilDB->query('ALTER TABLE il_dcl_record_field ADD INDEX (record_id)');
$ilDB->query('ALTER TABLE il_dcl_record_field ADD INDEX (field_id)');
$ilDB->query('ALTER TABLE il_dcl_record ADD INDEX (table_id)');
$ilDB->query('ALTER TABLE il_dcl_stloc1_value ADD INDEX (record_field_id)');
$ilDB->query('ALTER TABLE il_dcl_stloc2_value ADD INDEX (record_field_id)');
$ilDB->query('ALTER TABLE il_dcl_stloc3_value ADD INDEX (record_field_id)');
$ilDB->query('ALTER TABLE il_dcl_field ADD INDEX (table_id)');
$ilDB->query('ALTER TABLE il_dcl_field_prop ADD INDEX (field_id)');
$ilDB->query('ALTER TABLE il_dcl_field_prop ADD INDEX (datatype_prop_id)');
$ilDB->query('ALTER TABLE il_dcl_viewdefinition ADD INDEX (view_id)');
$ilDB->query('ALTER TABLE il_dcl_view ADD INDEX (table_id)');
$ilDB->query('ALTER TABLE il_dcl_view ADD INDEX (type)');
$ilDB->query('ALTER TABLE il_dcl_data ADD INDEX (main_table_id)');
$ilDB->query('ALTER TABLE il_dcl_table ADD INDEX (obj_id)');
?>
<#4649>
<?php
if (!$ilDB->tableColumnExists("content_object", "for_translation"))
{
	$ilDB->addTableColumn("content_object", "for_translation", array(
		"type" => "integer",
		"notnull" => true,
		"length" => 1,
		"default" => 0));
}
?>
<#4650>
<?php
$set = $ilDB->query("SELECT * FROM mep_item JOIN mep_tree ON (mep_item.obj_id = mep_tree.child) ".
	" WHERE mep_item.type = ".$ilDB->quote("pg", "text")
	);
while ($rec = $ilDB->fetchAssoc($set))
{
	$q = "UPDATE page_object SET ".
		" parent_id = ".$ilDB->quote($rec["mep_id"], "integer").
		" WHERE parent_type = ".$ilDB->quote("mep", "text").
		" AND page_id = ".$ilDB->quote($rec["obj_id"], "integer");
	//echo "<br>".$q;
	$ilDB->manipulate($q);
}
?>
<#4651>
<?php
if (!$ilDB->tableColumnExists("mep_data", "for_translation"))
{
	$ilDB->addTableColumn("mep_data", "for_translation", array(
		"type" => "integer",
		"notnull" => true,
		"length" => 1,
		"default" => 0));
}
?>
<#4652>
<?php
if (!$ilDB->tableColumnExists("mep_item", "import_id"))
{
	$ilDB->addTableColumn("mep_item", "import_id", array(
		"type" => "text",
		"notnull" => false,
		"length" => 50));
}
?>
<#4653>
<?php
	$ilCtrlStructureReader->getStructure();
?>
<#4654>
<?php

include_once('./Services/Migration/DBUpdate_3560/classes/class.ilDBUpdateNewObjectType.php');

$wiki_type_id = ilDBUpdateNewObjectType::getObjectTypeId('wiki');
if($wiki_type_id)
{
	$new_ops_id = ilDBUpdateNewObjectType::addCustomRBACOperation('edit_wiki_navigation', 'Edit Wiki Navigation', 'object', 3220);
	if($new_ops_id)
	{
		ilDBUpdateNewObjectType::addRBACOperation($wiki_type_id, $new_ops_id);
	}
}
?>
<#4655>
<?php

include_once('./Services/Migration/DBUpdate_3560/classes/class.ilDBUpdateNewObjectType.php');

$wiki_type_id = ilDBUpdateNewObjectType::getObjectTypeId('wiki');
if($wiki_type_id)
{
	$new_ops_id = ilDBUpdateNewObjectType::addCustomRBACOperation('delete_wiki_pages', 'Delete Wiki Pages', 'object', 3300);
	if($new_ops_id)
	{
		ilDBUpdateNewObjectType::addRBACOperation($wiki_type_id, $new_ops_id);
	}
}

?>
<#4656>
<?php

include_once('./Services/Migration/DBUpdate_3560/classes/class.ilDBUpdateNewObjectType.php');

$wiki_type_id = ilDBUpdateNewObjectType::getObjectTypeId('wiki');
if($wiki_type_id)
{
	$new_ops_id = ilDBUpdateNewObjectType::addCustomRBACOperation('activate_wiki_protection', 'Set Read-Only', 'object', 3240);
	if($new_ops_id)
	{
		ilDBUpdateNewObjectType::addRBACOperation($wiki_type_id, $new_ops_id);
	}
}

?>
<#4657>
<?php
	$ilCtrlStructureReader->getStructure();
?>
<#4658>
<?php
	if(!$ilDB->tableExists('wiki_user_html_export') )
	{
		$ilDB->createTable('wiki_user_html_export', array(
			'wiki_id' => array(
				'type' => 'integer',
				'length' => 4,
				'notnull' => true
			),
			'usr_id' => array(
				'type' => 'integer',
				'length' => 4,
				'notnull' => true
			),
			'progress' => array(
				'type' => 'integer',
				'length' => 4,
				'notnull' => true
			),
			'start_ts' => array(
				'type' => 'timestamp',
				'notnull' => false
			),
			'status' => array(
				'type' => 'integer',
				'length' => 1,
				'notnull' => true,
				'default' => 0
			)
		));
		$ilDB->addPrimaryKey('wiki_user_html_export', array('wiki_id'));
	}
?>
<#4659>
<?php

include_once('./Services/Migration/DBUpdate_3560/classes/class.ilDBUpdateNewObjectType.php');

$wiki_type_id = ilDBUpdateNewObjectType::getObjectTypeId('wiki');
if($wiki_type_id)
{
	$new_ops_id = ilDBUpdateNewObjectType::addCustomRBACOperation('wiki_html_export', 'Wiki HTML Export', 'object', 3242);
	if($new_ops_id)
	{
		ilDBUpdateNewObjectType::addRBACOperation($wiki_type_id, $new_ops_id);
	}
}

?>

<#4660>
<?php

if(!$ilDB->tableColumnExists('loc_settings','it_type')) 
{
    $ilDB->addTableColumn(
        'loc_settings',
        'it_type',
        array(
            'type' => 'integer',
			'length' => 1,
            'notnull' => false,
            'default' => 5
        ));
}
?>
<#4661>
<?php

if(!$ilDB->tableColumnExists('loc_settings','qt_type')) 
{
    $ilDB->addTableColumn(
        'loc_settings',
        'qt_type',
        array(
            'type' => 'integer',
			'length' => 1,
            'notnull' => false,
            'default' => 1
        ));
}

?>

<#4662>
<?php

if(!$ilDB->tableColumnExists('loc_settings','it_start')) 
{
    $ilDB->addTableColumn(
        'loc_settings',
        'it_start',
        array(
            'type' => 'integer',
			'length' => 1,
            'notnull' => false,
            'default' => 1
        ));
}

?>

<#4663>
<?php

if(!$ilDB->tableColumnExists('loc_settings','qt_start')) 
{
    $ilDB->addTableColumn(
        'loc_settings',
        'qt_start',
        array(
            'type' => 'integer',
			'length' => 1,
            'notnull' => false,
            'default' => 1
        ));
}
?>

<#4664>
<?php


$query = 'UPDATE loc_settings SET it_type = '.$ilDB->quote(1,'integer').' WHERE type = '.$ilDB->quote(1,'integer');
$res = $ilDB->manipulate($query);

?>

<#4665>
<?php


$query = 'UPDATE loc_settings SET qt_start = '.$ilDB->quote(0,'integer').' WHERE type = '.$ilDB->quote(4,'integer');
$res = $ilDB->manipulate($query);

?>

<#4666>
<?php

if(!$ilDB->tableExists('loc_tst_assignments'))
{
	$ilDB->createTable('loc_tst_assignments', array(
		'assignment_id' => array(
			'type' => 'integer',
			'length' => 4,
			'notnull' => true,
			'default' => 0
		),
		'container_id' => array(
			'type' => 'integer',
			'length' => 4,
			'notnull' => true,
			'default' => 0
		),
		'assignment_type' => array(
			'type' => 'integer',
			'length' => 1,
			'notnull' => true,
			'default' => 0
		),
		'objective_id' => array(
			'type' => 'integer',
			'length' => 4,
			'notnull' => true,
			'default' => 0
		),
		'tst_ref_id' => array(
			'type' => 'integer',
			'length' => 4,
			'notnull' => true,
			'default' => 0
		)
	));

	$ilDB->addPrimaryKey('loc_tst_assignments', array('assignment_id'));
	$ilDB->createSequence('loc_tst_assignments');

}
?>


<#4667>
<?php

if(!$ilDB->tableColumnExists('loc_settings','passed_obj_mode')) 
{
    $ilDB->addTableColumn(
        'loc_settings',
        'passed_obj_mode',
        array(
            'type' => 'integer',
			'length' => 1,
            'notnull' => false,
            'default' => 1
        ));
}
?>

<#4668>
<?php
if( !$ilDB->tableExists('tst_seq_qst_optional') )
{
	$ilDB->createTable('tst_seq_qst_optional', array(
		'active_fi' => array(
			'type' => 'integer',
			'length' => 4,
			'notnull' => true,
			'default' => 0
		),
		'pass' => array(
			'type' => 'integer',
			'length' => 4,
			'notnull' => true,
			'default' => 0
		),
		'question_fi' => array(
			'type' => 'integer',
			'length' => 4,
			'notnull' => true,
			'default' => 0
		)
	));
	
	$ilDB->addPrimaryKey('tst_seq_qst_optional', array(
		'active_fi', 'pass', 'question_fi'
	));
}	
?>

<#4669>
<?php
if( !$ilDB->tableColumnExists('tst_sequence', 'ans_opt_confirmed') )
{
	$ilDB->addTableColumn('tst_sequence', 'ans_opt_confirmed', array(
		'type' => 'integer',
		'length' => 1,
		'notnull' => true,
		'default' => 0
	));
}
?>

<#4670>
<?php
if (! $ilDB->tableExists('il_wac_secure_path')) {
	$fields = array(
		'path' => array(
			'type' => 'text',
			'length' => '256',

		),
		'component_directory' => array(
			'type' => 'text',
			'length' => '256',

		),
		'checking_class' => array(
			'type' => 'text',
			'length' => '256',

		),
		'in_sec_folder' => array(
			'type' => 'integer',
			'length' => '1',

		),

	);

	$ilDB->createTable('il_wac_secure_path', $fields);
	$ilDB->addPrimaryKey('il_wac_secure_path', array( 'path' ));
}
?>
<#4671>
	<?php
	//step 1/5 search for dublicates and store it in desktop_item_tmp

	if ($ilDB->tableExists('desktop_item'))
	{
		$res = $ilDB->query("
		SELECT first.item_id, first.user_id
		FROM desktop_item first
		WHERE EXISTS (
			SELECT second.item_id, second.user_id
			FROM desktop_item second
			WHERE first.item_id = second.item_id AND first.user_id = second.user_id
			GROUP BY second.item_id, second.user_id
			HAVING COUNT(second.item_id) > 1
		)
		GROUP BY first.item_id, first.user_id
	");

		if($ilDB->numRows($res))
		{
			if(!$ilDB->tableExists('desktop_item_tmp'))
			{
				$ilDB->createTable('desktop_item_tmp', array(
					'item_id' => array(
						'type'  => 'integer',
						'length'=> 8,
						'notnull' => true,
						'default' => 0
					),
					'user_id' => array(
						'type'  => 'integer',
						'length'=> 8,
						'notnull' => true,
						'default' => 0
					)
				));
				$ilDB->addPrimaryKey('desktop_item_tmp', array('item_id','user_id'));
			}

			while($row = $ilDB->fetchAssoc($res))
			{
				$ilDB->replace('desktop_item_tmp', array(), array(
					'item_id' => array('integer', $row['item_id']),
					'user_id' => array('integer', $row['user_id'])
				));
			}
		}
	}
	?>
<#4672>
	<?php
	//step 2/5 deletes dublicates stored in desktop_item_tmp

	if ($ilDB->tableExists('desktop_item_tmp'))
	{
		$res = $ilDB->query("
		SELECT item_id, user_id
		FROM desktop_item_tmp
	");

		while($row = $ilDB->fetchAssoc($res))
		{
			$res_data = $ilDB->query("
			SELECT *
			FROM desktop_item
			WHERE
			item_id = ".$ilDB->quote($row['item_id'] ,'integer')." AND
			user_id = ".$ilDB->quote($row['user_id'] ,'integer')
			);
			$data = $ilDB->fetchAssoc($res_data);

			$ilDB->manipulate("DELETE FROM desktop_item WHERE".
				" item_id = " . $ilDB->quote($row['item_id'] ,'integer').
				" AND user_id = " . $ilDB->quote($row['user_id'] ,'integer')
			);

			$ilDB->manipulate("INSERT INTO desktop_item (item_id,user_id,type,parameters) ".
				"VALUES ( ".
				$ilDB->quote($data['item_id'] ,'integer').', '.
				$ilDB->quote($data['user_id'] ,'integer').', '.
				$ilDB->quote($data['type'] ,'text').', '.
				$ilDB->quote($data['parameters'] ,'text').
				")");
		}
	}
	?>
<#4673>
	<?php
	//step 3/5 drop desktop_item_tmp

	if( $ilDB->tableExists('desktop_item_tmp') )
	{
		$ilDB->dropTable('desktop_item_tmp');
	}
	?>
<#4674>
	<?php
	//step 4/5 drops not used indexes

	if( $ilDB->indexExistsByFields('desktop_item', array('item_id')) )
	{
		$ilDB->dropIndexByFields('desktop_item', array('item_id'));
	}
	if( $ilDB->indexExistsByFields('desktop_item', array('user_id')) )
	{
		$ilDB->dropIndexByFields('desktop_item', array('user_id'));
	}
	?>
<#4675>
<?php
//step 5/5 adding primary keys and useful indexes

if($ilDB->tableExists('desktop_item'))
{
	$ilDB->addPrimaryKey('desktop_item', array('user_id', 'item_id'));
}
?>
<#4676>
<?php
if(!$ilDB->tableExists('buddylist'))
{
	$ilDB->createTable('buddylist', array(
		'usr_id' => array(
			'type' => 'integer',
			'length' => 4,
			'notnull' => true,
			'default' => 0
		),
		'buddy_usr_id' => array(
			'type' => 'integer',
			'length' => 4,
			'notnull' => true,
			'default' => 0
		),
		'ts' => array(
			'type' => 'integer',
			'length' => 4,
			'notnull' => true,
			'default' => 0
		)
	));
	$ilDB->addPrimaryKey('buddylist', array('usr_id', 'buddy_usr_id'));
}
?>
<#4677>
<?php
if(!$ilDB->tableExists('buddylist_requests'))
{
	$ilDB->createTable('buddylist_requests', array(
		'usr_id' => array(
			'type' => 'integer',
			'length' => 4,
			'notnull' => true,
			'default' => 0
		),
		'buddy_usr_id' => array(
			'type' => 'integer',
			'length' => 4,
			'notnull' => true,
			'default' => 0
		),
		'ignored' => array(
			'type' => 'integer',
			'length' => 1,
			'notnull' => true,
			'default' => 0
		),
		'ts' => array(
			'type' => 'integer',
			'length' => 4,
			'notnull' => true,
			'default' => 0
		)
	));
	$ilDB->addPrimaryKey('buddylist_requests', array('usr_id', 'buddy_usr_id'));
	$ilDB->addIndex('buddylist_requests', array('buddy_usr_id', 'ignored'), 'i1');
}
?>
<#4678>
<?php
$ilDB->manipulate('DELETE FROM addressbook_mlist_ass');
if($ilDB->tableColumnExists('addressbook_mlist_ass', 'addr_id'))
{
	$ilDB->renameTableColumn('addressbook_mlist_ass', 'addr_id', 'usr_id');
}
?>
<#4679>
<?php
if($ilDB->tableExists('addressbook'))
{
	$query = "
		SELECT ud1.usr_id 'u1', ud2.usr_id 'u2'
		FROM addressbook a1
		INNER JOIN usr_data ud1 ON ud1.usr_id = a1.user_id
		INNER JOIN usr_data ud2 ON ud2.login = a1.login
		INNER JOIN addressbook a2 ON a2.user_id = ud2.usr_id AND a2.login = ud1.login
		WHERE ud1.usr_id != ud2.usr_id
	";
	$res = $ilDB->query($query);
	while($row = $ilDB->fetchAssoc($res))
	{
		$this->db->replace(
			'buddylist',
			array(
				'usr_id'       => array('integer', $row['u1']),
				'buddy_usr_id' => array('integer', $row['u2'])
			),
			array(
				'ts' => array('integer', time())
			)
		);

		$this->db->replace(
			'buddylist',
			array(
				'usr_id'       => array('integer', $row['u2']),
				'buddy_usr_id' => array('integer', $row['u1'])
			),
			array(
				'ts' => array('integer', time())
			)
		);
	}

	$query = "
		SELECT ud1.usr_id 'u1', ud2.usr_id 'u2'
		FROM addressbook a1
		INNER JOIN usr_data ud1 ON ud1.usr_id = a1.user_id
		INNER JOIN usr_data ud2 ON ud2.login = a1.login
		LEFT JOIN addressbook a2 ON a2.user_id = ud2.usr_id AND a2.login = ud1.login
		WHERE a2.addr_id IS NULL AND ud1.usr_id != ud2.usr_id
	";
	$res = $ilDB->query($query);
	while($row = $ilDB->fetchAssoc($res))
	{
		$this->db->replace(
			'buddylist_requests',
			array(
				'usr_id'       => array('integer', $row['u1']),
				'buddy_usr_id' => array('integer', $row['u2'])
			),
			array(
				'ts'      => array('integer', time()),
				'ignored' => array('integer', 0)
			)
		);
	}

	$ilDB->dropTable('addressbook');
}
?>
<#4680>
<?php
if($ilDB->sequenceExists('addressbook'))
{
	$ilDB->dropSequence('addressbook');
}
?>
<#4681>
<?php
$ilCtrlStructureReader->getStructure();
?>
<#4682>
<?php
$res = $ilDB->queryF(
	'SELECT * FROM notification_usercfg WHERE usr_id = %s AND module = %s AND channel = %s',
	array('integer', 'text', 'text'),
	array(-1,  'buddysystem_request', 'mail')
);
$num = $ilDB->numRows($res);
if(!$ilDB->numRows($res))
{
	$ilDB->insert(
		'notification_usercfg',
		array(
			'usr_id'  => array('integer', -1),
			'module'  => array('text', 'buddysystem_request'),
			'channel' => array('text', 'mail')
		)
	);
}

$res = $ilDB->queryF(
	'SELECT * FROM notification_usercfg WHERE usr_id = %s AND module = %s AND channel = %s',
	array('integer', 'text', 'text'),
	array(-1,  'buddysystem_request', 'osd')
);
if(!$ilDB->numRows($res))
{
	$ilDB->insert(
		'notification_usercfg',
		array(
			'usr_id'  => array('integer', -1),
			'module'  => array('text', 'buddysystem_request'),
			'channel' => array('text', 'osd')
		)
	);
}
?>
<#4683>
<?php
if(!$ilDB->tableColumnExists('obj_members','contact'))
{
	$ilDB->addTableColumn(
		'obj_members',
		'contact',
		array(
			'type' => 'integer',
			'length' => 1,
			'notnull' => false,
			'default' => 0
		));
}
?>
<#4684>
<?php
	// register new object type 'awra' for awareness tool administration
	$id = $ilDB->nextId("object_data");
	$ilDB->manipulateF("INSERT INTO object_data (obj_id, type, title, description, owner, create_date, last_update) ".
		"VALUES (%s, %s, %s, %s, %s, %s, %s)",
		array("integer", "text", "text", "text", "integer", "timestamp", "timestamp"),
		array($id, "typ", "awra", "Awareness Tool Administration", -1, ilUtil::now(), ilUtil::now()));
	$typ_id = $id;

	// create object data entry
	$id = $ilDB->nextId("object_data");
	$ilDB->manipulateF("INSERT INTO object_data (obj_id, type, title, description, owner, create_date, last_update) ".
		"VALUES (%s, %s, %s, %s, %s, %s, %s)",
		array("integer", "text", "text", "text", "integer", "timestamp", "timestamp"),
		array($id, "awra", "__AwarenessToolAdministration", "Awareness Tool Administration", -1, ilUtil::now(), ilUtil::now()));

	// create object reference entry
	$ref_id = $ilDB->nextId('object_reference');
	$res = $ilDB->manipulateF("INSERT INTO object_reference (ref_id, obj_id) VALUES (%s, %s)",
		array("integer", "integer"),
		array($ref_id, $id));

	// put in tree
	$tree = new ilTree(ROOT_FOLDER_ID);
	$tree->insertNode($ref_id, SYSTEM_FOLDER_ID);

	// add rbac operations
	// 1: edit_permissions, 2: visible, 3: read, 4:write
	$ilDB->manipulateF("INSERT INTO rbac_ta (typ_id, ops_id) VALUES (%s, %s)",
		array("integer", "integer"),
		array($typ_id, 1));
	$ilDB->manipulateF("INSERT INTO rbac_ta (typ_id, ops_id) VALUES (%s, %s)",
		array("integer", "integer"),
		array($typ_id, 2));
	$ilDB->manipulateF("INSERT INTO rbac_ta (typ_id, ops_id) VALUES (%s, %s)",
		array("integer", "integer"),
		array($typ_id, 3));
	$ilDB->manipulateF("INSERT INTO rbac_ta (typ_id, ops_id) VALUES (%s, %s)",
		array("integer", "integer"),
		array($typ_id, 4));
?>
<#4685>
<?php
	$ilCtrlStructureReader->getStructure();
?>
<#4686>
<?php
	$ilCtrlStructureReader->getStructure();
?>
<#4687>
<?php
	$ilCtrlStructureReader->getStructure();
?>
<#4688>
<?php
	$s = new ilSetting("awrn");
	$s->set("max_nr_entries", 50);
?>
<#4689>
<?php
	$ilCtrlStructureReader->getStructure();
?>
<#4690>
<?php
<<<<<<< HEAD
//step 1/4 rbac_log renames old table

if ($ilDB->tableExists('rbac_log') && !$ilDB->tableExists('rbac_log_old'))
{
	$ilDB->renameTable("rbac_log", "rbac_log_old");
}
?>
<#4691>
<?php
//step 2/4 rbac_log creates new table with unique id and sequenz

if (!$ilDB->tableExists('rbac_log'))
{
	$ilDB->createTable('rbac_log',array(
		'log_id'		=> array(
			'type'	=> 'integer',
			'length' => 4,
			'notnull' => true
		),
		'user_id'	=> array(
			'type'	=> 'integer',
			'length'=> 4,
			'notnull' => TRUE
		),
		'created'	=> array(
			'type'	=> 'integer',
			'length'=> 4,
			'notnull' => TRUE
		),
		'ref_id'	=> array(
			'type'	=> 'integer',
			'length'=> 4,
			'notnull' => TRUE
		),
		'action'	=> array(
			'type'	=> 'integer',
			'length'=> 1,
			'notnull' => TRUE
		),
		'data' 		=> array(
			'type'    => 'clob',
			'notnull' => false,
			'default' => null
		)
	));
	$ilDB->addPrimaryKey('rbac_log', array('log_id'));
	$ilDB->addIndex('rbac_log',array('ref_id'),'i1');
	$ilDB->createSequence('rbac_log');
}
?>
<#4692>
<?php
//step 3/4 rbac_log moves all data to new table

if ($ilDB->tableExists('rbac_log') && $ilDB->tableExists('rbac_log_old'))
{
	$res = $ilDB->query("
		SELECT *
		FROM rbac_log_old
	");

	while($row = $ilDB->fetchAssoc($res))
	{
		$id = $ilDB->nextId('rbac_log');

		$ilDB->manipulate("INSERT INTO rbac_log (log_id, user_id, created, ref_id, action, data)".
			" VALUES (".
			$ilDB->quote($id, "integer").
			",".$ilDB->quote($row['user_id'], "integer").
			",".$ilDB->quote($row['created'], "integer").
			",".$ilDB->quote($row['ref_id'], "integer").
			",".$ilDB->quote($row['action'], "integer").
			",".$ilDB->quote($row['data'], "text").
			")"
		);

		$ilDB->manipulateF(
			"DELETE FROM rbac_log_old WHERE user_id = %s AND created = %s AND ref_id = %s AND action = %s",
			array('integer', 'integer', 'integer', 'integer'),
			array($row['user_id'], $row['created'], $row['ref_id'], $row['action'])
        );
	}
}
?>
<#4693>
<?php
//step 4/4 rbac_log removes all table

if ($ilDB->tableExists('rbac_log_old'))
{
	$ilDB->dropTable('rbac_log_old');
}
?>
<#4694>
<?php
//step 1/3 rbac_templates removes all dublicates
if ($ilDB->tableExists('rbac_templates'))
{
	$res = $ilDB->query("
		SELECT first.rol_id rol_id, first.type type, first.ops_id ops_id, first.parent parent
		FROM rbac_templates first
		WHERE EXISTS (
			SELECT second.rol_id, second.type, second.ops_id, second.parent
			FROM rbac_templates second
			WHERE first.rol_id = second.rol_id
				AND first.type = second.type
				AND first.ops_id = second.ops_id
				AND first.parent = second.parent
			GROUP BY second.rol_id, second.type, second.ops_id, second.parent
			HAVING COUNT(second.rol_id) > 1
		)
		GROUP BY first.rol_id, first.type, first.ops_id, first.parent
	");

	while($row = $ilDB->fetchAssoc($res))
	{
		$ilDB->manipulateF(
			"DELETE FROM rbac_templates WHERE rol_id = %s AND type = %s AND ops_id = %s AND parent = %s",
			array('integer', 'integer', 'integer', 'integer'),
			array($row['rol_id'], $row['type'], $row['ops_id'], $row['parent'])
		);

		$ilDB->manipulate("INSERT INTO rbac_templates (rol_id, type, ops_id, parent)".
			" VALUES (".
			$ilDB->quote($row['rol_id'], "integer").
			",".$ilDB->quote($row['type'], "integer").
			",".$ilDB->quote($row['ops_id'], "integer").
			",".$ilDB->quote($row['parent'], "integer").
			")"
		);
	}
}
?>
<#4695>
<?php
//step 2/3 rbac_templates remove indexes
if( $ilDB->indexExistsByFields('rbac_templates', array('rol_id')) )
{
	$ilDB->dropIndexByFields('rbac_templates', array('rol_id'));
}
if( $ilDB->indexExistsByFields('rbac_templates', array('type')) )
{
	$ilDB->dropIndexByFields('rbac_templates', array('type'));
}
if( $ilDB->indexExistsByFields('rbac_templates', array('ops_id')) )
{
	$ilDB->dropIndexByFields('rbac_templates', array('ops_id'));
}
if( $ilDB->indexExistsByFields('rbac_templates', array('parent')) )
{
	$ilDB->dropIndexByFields('rbac_templates', array('parent'));
}
if( $ilDB->indexExistsByFields('rbac_templates', array('rol_id','parent')) )
{
	$ilDB->dropIndexByFields('rbac_templates', array('rol_id','parent'));
}
?>
<#4696>
<?php
//step 3/3 rbac_templates add primary
if ($ilDB->tableExists('rbac_templates'))
{
	$ilDB->addPrimaryKey('rbac_templates', array('rol_id','parent', 'type', 'ops_id'));
}
?>
<#4697>
<?php
//remove unused table search_tree
if ($ilDB->tableExists('search_tree'))
{
	$ilDB->dropTable('search_tree');
}
?>
<#4698>
<?php
	if(!$ilDB->tableColumnExists('sahs_lm','mastery_score'))
	{
		$ilDB->addTableColumn(
			'sahs_lm',
			'mastery_score',
			array(
				'type' 		=> 'integer',
				'length' 	=> 1,
				'notnull'	=> false
			)
		);
	}
?>
<#4699>
<?php
//step 1/2 adm_set_templ_hide_tab removes all dublicates
if ($ilDB->tableExists('adm_set_templ_hide_tab'))
{
	$res = $ilDB->query("
		SELECT first.template_id template_id, first.tab_id tab_id
		FROM adm_set_templ_hide_tab first
		WHERE EXISTS (
			SELECT second.template_id, second.tab_id
			FROM adm_set_templ_hide_tab second
			WHERE first.template_id = second.template_id AND first.tab_id = second.tab_id
			GROUP BY second.template_id, second.tab_id HAVING COUNT(second.template_id) > 1
		)
		GROUP BY first.template_id, first.tab_id;
	");

	while($row = $ilDB->fetchAssoc($res))
	{
		$ilDB->manipulateF(
			"DELETE FROM adm_set_templ_hide_tab WHERE template_id = %s AND tab_id = %s",
			array('integer', 'text'),
			array($row['template_id'], $row['tab_id'])
		);

		$ilDB->manipulate("INSERT INTO adm_set_templ_hide_tab (template_id, tab_id)".
			" VALUES (".
			$ilDB->quote($row['template_id'], "integer").
			", ".$ilDB->quote($row['tab_id'], "text").
			")"
		);
	}
}
?>
<#4700>
<?php
//step 2/2 adm_set_templ_hide_tab add primary
if ($ilDB->tableExists('adm_set_templ_hide_tab'))
{
	$ilDB->addPrimaryKey('adm_set_templ_hide_tab', array('template_id','tab_id'));
}
?>
<#4701>
<?php
//step 1/4 adm_set_templ_value search for dublicates and store it in adm_set_tpl_val_tmp

if ($ilDB->tableExists('adm_set_templ_value'))
{
	$res = $ilDB->query("
		SELECT first.template_id template_id, first.setting setting
		FROM adm_set_templ_value first
		WHERE EXISTS (
			SELECT second.template_id, second.setting
			FROM adm_set_templ_value second
			WHERE first.template_id = second.template_id AND first.setting = second.setting
			GROUP BY second.template_id, second.setting
			HAVING COUNT(second.template_id) > 1
		)
		GROUP BY first.template_id, first.setting
	");

	if($ilDB->numRows($res))
	{
		if(!$ilDB->tableExists('adm_set_tpl_val_tmp'))
		{
			$ilDB->createTable('adm_set_tpl_val_tmp', array(
				'template_id' => array(
					'type'  => 'integer',
					'length'=> 8,
					'notnull' => true,
					'default' => 0
				),
				'setting' => array(
					'type'  => 'text',
					'length'=> 40,
					'notnull' => true,
					'default' => 0
				)
			));
			$ilDB->addPrimaryKey('adm_set_tpl_val_tmp', array('template_id','setting'));
		}

		while($row = $ilDB->fetchAssoc($res))
		{
			$ilDB->replace('adm_set_tpl_val_tmp', array(), array(
				'template_id' => array('integer', $row['template_id']),
				'setting' => array('text', $row['setting'])
			));
		}
	}
}
?>
<#4702>
<?php
//step 2/4 adm_set_templ_value deletes dublicates stored in adm_set_tpl_val_tmp

if ($ilDB->tableExists('adm_set_tpl_val_tmp'))
{
	$res = $ilDB->query("
		SELECT template_id, setting
		FROM adm_set_tpl_val_tmp
	");

	while($row = $ilDB->fetchAssoc($res))
	{
		$res_data = $ilDB->query("
			SELECT *
			FROM adm_set_templ_value
			WHERE
			template_id = ".$ilDB->quote($row['template_id'] ,'integer')." AND
			setting = ".$ilDB->quote($row['setting'] ,'text')
		);
		$data = $ilDB->fetchAssoc($res_data);

		$ilDB->manipulate("DELETE FROM adm_set_templ_value WHERE".
			" template_id = " . $ilDB->quote($row['template_id'] ,'integer').
			" AND setting = " . $ilDB->quote($row['setting'] ,'text')
		);

		$ilDB->manipulate("INSERT INTO adm_set_templ_value (template_id,setting,value,hide) ".
			"VALUES ( ".
			$ilDB->quote($data['template_id'] ,'integer').', '.
			$ilDB->quote($data['setting'] ,'text').', '.
			$ilDB->quote($data['value'] ,'text').', '.
			$ilDB->quote($data['hide'] ,'integer').
		")");

		$ilDB->manipulate("DELETE FROM adm_set_tpl_val_tmp WHERE".
			" template_id = " . $ilDB->quote($row['template_id'] ,'integer').
			" AND setting = " . $ilDB->quote($row['setting'] ,'text')
		);
	}
}
?>
<#4703>
<?php
//step 3/4 adm_set_templ_value drop adm_set_tpl_val_tmp

if( $ilDB->tableExists('adm_set_tpl_val_tmp') )
{
	$ilDB->dropTable('adm_set_tpl_val_tmp');
}
?>
<#4704>
<?php
//step 4/4 adm_set_templ_value adding primary keys

if($ilDB->tableExists('adm_set_templ_value'))
{
	$ilDB->addPrimaryKey('adm_set_templ_value', array('template_id', 'setting'));
}
?>
<#4705>
<?php
//step 1/4 svy_times renames old table

if ($ilDB->tableExists('svy_times') && !$ilDB->tableExists('svy_times_old'))
{
	$ilDB->renameTable("svy_times", "svy_times_old");
}
?>
<#4706>
<?php
//step 2/4 svy_times creates new table with unique id, sequenz and index

if (!$ilDB->tableExists('svy_times'))
{
	$ilDB->createTable('svy_times',array(
		'id'		=> array(
			'type'	=> 'integer',
			'length' => 4,
			'notnull' => true
		),
		'finished_fi'	=> array(
			'type'	=> 'integer',
			'length'=> 4,
			'notnull' => TRUE
		),
		'entered_page'	=> array(
			'type'	=> 'integer',
			'length'=> 4,
		),
		'left_page'	=> array(
			'type'	=> 'integer',
			'length'=> 4,
		),
		'first_question'	=> array(
			'type'	=> 'integer',
			'length'=> 1,
		)
	));
	$ilDB->addPrimaryKey('svy_times', array('id'));
	$ilDB->addIndex('svy_times',array('finished_fi'),'i1');
	$ilDB->createSequence('svy_times');
}
?>
<#4707>
<?php
//step 3/4 svy_times moves all data to new table

if ($ilDB->tableExists('svy_times') && $ilDB->tableExists('svy_times_old'))
{
	$res = $ilDB->query("
		SELECT *
		FROM svy_times_old
	");

	while($row = $ilDB->fetchAssoc($res))
	{
		$id = $ilDB->nextId('svy_times');

		$ilDB->manipulate("INSERT INTO svy_times (id, finished_fi, entered_page, left_page, first_question)".
			" VALUES (".
			$ilDB->quote($id, "integer").
			",".$ilDB->quote($row['finished_fi'], "integer").
			",".$ilDB->quote($row['entered_page'], "integer").
			",".$ilDB->quote($row['left_page'], "integer").
			",".$ilDB->quote($row['first_question'], "integer").
			")"
		);

		$ilDB->manipulateF(
			"DELETE FROM svy_times_old WHERE finished_fi = %s AND entered_page = %s AND left_page = %s AND first_question = %s",
			array('integer', 'integer', 'integer', 'integer'),
			array($row['finished_fi'], $row['entered_page'], $row['left_page'], $row['first_question'])
		);
	}
}
?>
<#4708>
<?php
//step 4/4 svy_times removes old table

if ($ilDB->tableExists('svy_times_old'))
{
	$ilDB->dropTable('svy_times_old');
}
?>

<#4709>
<?php

if(!$ilDB->tableColumnExists("ldap_server_settings", "username_filter"))
{
        $ilDB->addTableColumn("ldap_server_settings", "username_filter", array(
                'type' => 'text',
                'length' => 255,
        ));
}
?>
<#4710>
<?php
$query = "SELECT max(server_id) id FROM ldap_server_settings";
$res = $ilDB->query($query);
$set = $res->fetchRow(DB_FETCHMODE_OBJECT);

if(!$set->id)
{
        $set->id = 1;
}

$query = "UPDATE ldap_role_assignments ".
        "SET server_id = ".$set->id.
        " WHERE server_id = 0";
$ilDB->manipulate($query);

=======
if(!$ilDB->tableColumnExists('usr_search','creation_filter'))
{
                $ilDB->addTableColumn("usr_search", "creation_filter", array(
                        "type" => "text",
                        "notnull" => false,
                        "length" => 1000,
                        "fixed" => false));
}
>>>>>>> 45ff111c
?><|MERGE_RESOLUTION|>--- conflicted
+++ resolved
@@ -9879,7 +9879,6 @@
 ?>
 <#4690>
 <?php
-<<<<<<< HEAD
 //step 1/4 rbac_log renames old table
 
 if ($ilDB->tableExists('rbac_log') && !$ilDB->tableExists('rbac_log_old'))
@@ -10334,7 +10333,9 @@
         " WHERE server_id = 0";
 $ilDB->manipulate($query);
 
-=======
+?>
+<#4711>
+<?php
 if(!$ilDB->tableColumnExists('usr_search','creation_filter'))
 {
                 $ilDB->addTableColumn("usr_search", "creation_filter", array(
@@ -10343,5 +10344,4 @@
                         "length" => 1000,
                         "fixed" => false));
 }
->>>>>>> 45ff111c
-?>+?>
