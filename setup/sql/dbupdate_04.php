--- conflicted
+++ resolved
@@ -18582,7 +18582,198 @@
 ?>
 <#5090>
 <?php
-<<<<<<< HEAD
+$fields = array(
+	'id' => array(
+		'type' => 'integer',
+		'length' => '8',
+
+	),
+	'user_id' => array(
+		'type' => 'integer',
+		'length' => '8',
+
+	),
+	'root_task_id' => array(
+		'type' => 'integer',
+		'length' => '8',
+
+	),
+	'current_task_id' => array(
+		'type' => 'integer',
+		'length' => '8',
+
+	),
+	'state' => array(
+		'type' => 'integer',
+		'length' => '2',
+
+	),
+	'total_number_of_tasks' => array(
+		'type' => 'integer',
+		'length' => '4',
+
+	),
+	'percentage' => array(
+		'type' => 'integer',
+		'length' => '2',
+
+	),
+	'title' => array(
+		'type' => 'text',
+		'length' => '255',
+
+	),
+	'description' => array(
+		'type' => 'text',
+		'length' => '255',
+
+	),
+
+);
+if (! $ilDB->tableExists('il_bt_bucket')) {
+	$ilDB->createTable('il_bt_bucket', $fields);
+	$ilDB->addPrimaryKey('il_bt_bucket', array( 'id' ));
+
+	if (! $ilDB->sequenceExists('il_bt_bucket')) {
+		$ilDB->createSequence('il_bt_bucket');
+	}
+
+}
+
+$fields = array(
+	'id' => array(
+		'type' => 'integer',
+		'length' => '8',
+
+	),
+	'type' => array(
+		'type' => 'text',
+		'length' => '256',
+
+	),
+	'class_path' => array(
+		'type' => 'text',
+		'length' => '256',
+
+	),
+	'class_name' => array(
+		'type' => 'text',
+		'length' => '256',
+
+	),
+	'bucket_id' => array(
+		'type' => 'integer',
+		'length' => '8',
+
+	),
+
+);
+if (! $ilDB->tableExists('il_bt_task')) {
+	$ilDB->createTable('il_bt_task', $fields);
+	$ilDB->addPrimaryKey('il_bt_task', array( 'id' ));
+
+	if (! $ilDB->sequenceExists('il_bt_task')) {
+		$ilDB->createSequence('il_bt_task');
+	}
+
+}
+
+$fields = array(
+	'id' => array(
+		'type' => 'integer',
+		'length' => '8',
+
+	),
+	'has_parent_task' => array(
+		'type' => 'integer',
+		'length' => '1',
+
+	),
+	'parent_task_id' => array(
+		'type' => 'integer',
+		'length' => '8',
+
+	),
+	'hash' => array(
+		'type' => 'text',
+		'length' => '256',
+
+	),
+	'type' => array(
+		'type' => 'text',
+		'length' => '256',
+
+	),
+	'class_path' => array(
+		'type' => 'text',
+		'length' => '256',
+
+	),
+	'class_name' => array(
+		'type' => 'text',
+		'length' => '256',
+
+	),
+	'serialized' => array(
+		'type' => 'clob',
+
+	),
+	'bucket_id' => array(
+		'type' => 'integer',
+		'length' => '8',
+
+	),
+
+);
+if (! $ilDB->tableExists('il_bt_value')) {
+	$ilDB->createTable('il_bt_value', $fields);
+	$ilDB->addPrimaryKey('il_bt_value', array( 'id' ));
+
+	if (! $ilDB->sequenceExists('il_bt_value')) {
+		$ilDB->createSequence('il_bt_value');
+	}
+
+}
+
+$fields = array(
+	'id' => array(
+		'type' => 'integer',
+		'length' => '8',
+
+	),
+	'task_id' => array(
+		'type' => 'integer',
+		'length' => '8',
+
+	),
+	'value_id' => array(
+		'type' => 'integer',
+		'length' => '8',
+
+	),
+	'bucket_id' => array(
+		'type' => 'integer',
+		'length' => '8',
+
+	),
+
+);
+if (! $ilDB->tableExists('il_bt_value_to_task')) {
+	$ilDB->createTable('il_bt_value_to_task', $fields);
+	$ilDB->addPrimaryKey('il_bt_value_to_task', array( 'id' ));
+
+	if (! $ilDB->sequenceExists('il_bt_value_to_task')) {
+		$ilDB->createSequence('il_bt_value_to_task');
+	}
+
+}
+?>
+<#5091>
+<?php
+	$ilCtrlStructureReader->getStructure();
+?>
+<#5092>
+<?php
 if(!$ilDB->tableExists('saml_attribute_mapping'))
 {
 	$ilDB->createTable(
@@ -18608,11 +18799,11 @@
 	);
 }
 ?>
-<#5091>
+<#5093>
 <?php
 $ilDB->addPrimaryKey('saml_attribute_mapping', array('idp_id', 'attribute'));
 ?>
-<#5092>
+<#5094>
 <?php
 $ilDB->modifyTableColumn('saml_attribute_mapping', 'idp_attribute', array(
 	'type'    => 'text',
@@ -18621,7 +18812,7 @@
 	'default' => null
 ));
 ?>
-<#5093>
+<#5095>
 <?php
 $ilDB->addTableColumn('saml_attribute_mapping', 'update_automatically', array(
 	'type'    => 'integer',
@@ -18630,11 +18821,11 @@
 	'default' => 0
 ));
 ?>
-<#5094>
+<#5096>
 <?php
 $ilCtrlStructureReader->getStructure();
 ?>
-<#5095>
+<#5097>
 <?php
 if(!$ilDB->tableExists('saml_idp_settings'))
 {
@@ -18655,11 +18846,11 @@
 	);
 }
 ?>
-<#5096>
+<#5098>
 <?php
 $ilDB->addPrimaryKey('saml_idp_settings', array('idp_id'));
 ?>
-<#5097>
+<#5099>
 <?php
 if(!$ilDB->tableColumnExists('saml_idp_settings', 'allow_local_auth'))
 {
@@ -18727,196 +18918,4 @@
 		)
 	);
 }
-?>
-=======
-$fields = array(
-	'id' => array(
-		'type' => 'integer',
-		'length' => '8',
-
-	),
-	'user_id' => array(
-		'type' => 'integer',
-		'length' => '8',
-
-	),
-	'root_task_id' => array(
-		'type' => 'integer',
-		'length' => '8',
-
-	),
-	'current_task_id' => array(
-		'type' => 'integer',
-		'length' => '8',
-
-	),
-	'state' => array(
-		'type' => 'integer',
-		'length' => '2',
-
-	),
-	'total_number_of_tasks' => array(
-		'type' => 'integer',
-		'length' => '4',
-
-	),
-	'percentage' => array(
-		'type' => 'integer',
-		'length' => '2',
-
-	),
-	'title' => array(
-		'type' => 'text',
-		'length' => '255',
-
-	),
-	'description' => array(
-		'type' => 'text',
-		'length' => '255',
-
-	),
-
-);
-if (! $ilDB->tableExists('il_bt_bucket')) {
-	$ilDB->createTable('il_bt_bucket', $fields);
-	$ilDB->addPrimaryKey('il_bt_bucket', array( 'id' ));
-
-	if (! $ilDB->sequenceExists('il_bt_bucket')) {
-		$ilDB->createSequence('il_bt_bucket');
-	}
-
-}
-
-$fields = array(
-	'id' => array(
-		'type' => 'integer',
-		'length' => '8',
-
-	),
-	'type' => array(
-		'type' => 'text',
-		'length' => '256',
-
-	),
-	'class_path' => array(
-		'type' => 'text',
-		'length' => '256',
-
-	),
-	'class_name' => array(
-		'type' => 'text',
-		'length' => '256',
-
-	),
-	'bucket_id' => array(
-		'type' => 'integer',
-		'length' => '8',
-
-	),
-
-);
-if (! $ilDB->tableExists('il_bt_task')) {
-	$ilDB->createTable('il_bt_task', $fields);
-	$ilDB->addPrimaryKey('il_bt_task', array( 'id' ));
-
-	if (! $ilDB->sequenceExists('il_bt_task')) {
-		$ilDB->createSequence('il_bt_task');
-	}
-
-}
-
-$fields = array(
-	'id' => array(
-		'type' => 'integer',
-		'length' => '8',
-
-	),
-	'has_parent_task' => array(
-		'type' => 'integer',
-		'length' => '1',
-
-	),
-	'parent_task_id' => array(
-		'type' => 'integer',
-		'length' => '8',
-
-	),
-	'hash' => array(
-		'type' => 'text',
-		'length' => '256',
-
-	),
-	'type' => array(
-		'type' => 'text',
-		'length' => '256',
-
-	),
-	'class_path' => array(
-		'type' => 'text',
-		'length' => '256',
-
-	),
-	'class_name' => array(
-		'type' => 'text',
-		'length' => '256',
-
-	),
-	'serialized' => array(
-		'type' => 'clob',
-
-	),
-	'bucket_id' => array(
-		'type' => 'integer',
-		'length' => '8',
-
-	),
-
-);
-if (! $ilDB->tableExists('il_bt_value')) {
-	$ilDB->createTable('il_bt_value', $fields);
-	$ilDB->addPrimaryKey('il_bt_value', array( 'id' ));
-
-	if (! $ilDB->sequenceExists('il_bt_value')) {
-		$ilDB->createSequence('il_bt_value');
-	}
-
-}
-
-$fields = array(
-	'id' => array(
-		'type' => 'integer',
-		'length' => '8',
-
-	),
-	'task_id' => array(
-		'type' => 'integer',
-		'length' => '8',
-
-	),
-	'value_id' => array(
-		'type' => 'integer',
-		'length' => '8',
-
-	),
-	'bucket_id' => array(
-		'type' => 'integer',
-		'length' => '8',
-
-	),
-
-);
-if (! $ilDB->tableExists('il_bt_value_to_task')) {
-	$ilDB->createTable('il_bt_value_to_task', $fields);
-	$ilDB->addPrimaryKey('il_bt_value_to_task', array( 'id' ));
-
-	if (! $ilDB->sequenceExists('il_bt_value_to_task')) {
-		$ilDB->createSequence('il_bt_value_to_task');
-	}
-
-}
-?>
-<#5091>
-<?php
-	$ilCtrlStructureReader->getStructure();
-?>
->>>>>>> e2666b58
+?>