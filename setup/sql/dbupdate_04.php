--- conflicted
+++ resolved
@@ -9122,158 +9122,6 @@
 $ilDB->query('ALTER TABLE il_dcl_data ADD INDEX (main_table_id)');
 $ilDB->query('ALTER TABLE il_dcl_table ADD INDEX (obj_id)');
 ?>
-<<<<<<< HEAD
-
-<#4660>
-<?php
-
-if(!$ilDB->tableColumnExists('loc_settings','it_type')) 
-{
-    $ilDB->addTableColumn(
-        'loc_settings',
-        'it_type',
-        array(
-            'type' => 'integer',
-			'length' => 1,
-            'notnull' => false,
-            'default' => 5
-        ));
-}
-?>
-<#4661>
-<?php
-
-if(!$ilDB->tableColumnExists('loc_settings','qt_type')) 
-{
-    $ilDB->addTableColumn(
-        'loc_settings',
-        'qt_type',
-        array(
-            'type' => 'integer',
-			'length' => 1,
-            'notnull' => false,
-            'default' => 1
-        ));
-}
-
-?>
-
-<#4662>
-<?php
-
-if(!$ilDB->tableColumnExists('loc_settings','it_start')) 
-{
-    $ilDB->addTableColumn(
-        'loc_settings',
-        'it_start',
-        array(
-            'type' => 'integer',
-			'length' => 1,
-            'notnull' => false,
-            'default' => 1
-        ));
-}
-
-?>
-
-<#4663>
-<?php
-
-if(!$ilDB->tableColumnExists('loc_settings','qt_start')) 
-{
-    $ilDB->addTableColumn(
-        'loc_settings',
-        'qt_start',
-        array(
-            'type' => 'integer',
-			'length' => 1,
-            'notnull' => false,
-            'default' => 1
-        ));
-}
-?>
-
-<#4664>
-<?php
-
-
-$query = 'UPDATE loc_settings SET it_type = '.$ilDB->quote(1,'integer').' WHERE type = '.$ilDB->quote(1,'integer');
-$res = $ilDB->manipulate($query);
-
-?>
-
-<#4665>
-<?php
-
-
-$query = 'UPDATE loc_settings SET qt_start = '.$ilDB->quote(0,'integer').' WHERE type = '.$ilDB->quote(4,'integer');
-$res = $ilDB->manipulate($query);
-
-?>
-
-<#4666>
-<?php
-
-if(!$ilDB->tableExists('loc_tst_assignments'))
-{
-	$ilDB->createTable('loc_tst_assignments', array(
-		'assignment_id' => array(
-			'type' => 'integer',
-			'length' => 4,
-			'notnull' => true,
-			'default' => 0
-		),
-		'container_id' => array(
-			'type' => 'integer',
-			'length' => 4,
-			'notnull' => true,
-			'default' => 0
-		),
-		'assignment_type' => array(
-			'type' => 'integer',
-			'length' => 1,
-			'notnull' => true,
-			'default' => 0
-		),
-		'objective_id' => array(
-			'type' => 'integer',
-			'length' => 4,
-			'notnull' => true,
-			'default' => 0
-		),
-		'tst_ref_id' => array(
-			'type' => 'integer',
-			'length' => 4,
-			'notnull' => true,
-			'default' => 0
-		)
-	));
-
-	$ilDB->addPrimaryKey('loc_tst_assignments', array('assignment_id'));
-	$ilDB->createSequence('loc_tst_assignments');
-
-}
-?>
-
-
-<#4667>
-<?php
-
-if(!$ilDB->tableColumnExists('loc_settings','passed_obj_mode')) 
-{
-    $ilDB->addTableColumn(
-        'loc_settings',
-        'passed_obj_mode',
-        array(
-            'type' => 'integer',
-			'length' => 1,
-            'notnull' => false,
-            'default' => 1
-        ));
-}
-?>
-
-=======
 <#4649>
 <?php
 if (!$ilDB->tableColumnExists("content_object", "for_translation"))
@@ -9426,4 +9274,152 @@
 }
 
 ?>
->>>>>>> 06203f37
+
+<#4660>
+<?php
+
+if(!$ilDB->tableColumnExists('loc_settings','it_type')) 
+{
+    $ilDB->addTableColumn(
+        'loc_settings',
+        'it_type',
+        array(
+            'type' => 'integer',
+			'length' => 1,
+            'notnull' => false,
+            'default' => 5
+        ));
+}
+?>
+<#4661>
+<?php
+
+if(!$ilDB->tableColumnExists('loc_settings','qt_type')) 
+{
+    $ilDB->addTableColumn(
+        'loc_settings',
+        'qt_type',
+        array(
+            'type' => 'integer',
+			'length' => 1,
+            'notnull' => false,
+            'default' => 1
+        ));
+}
+
+?>
+
+<#4662>
+<?php
+
+if(!$ilDB->tableColumnExists('loc_settings','it_start')) 
+{
+    $ilDB->addTableColumn(
+        'loc_settings',
+        'it_start',
+        array(
+            'type' => 'integer',
+			'length' => 1,
+            'notnull' => false,
+            'default' => 1
+        ));
+}
+
+?>
+
+<#4663>
+<?php
+
+if(!$ilDB->tableColumnExists('loc_settings','qt_start')) 
+{
+    $ilDB->addTableColumn(
+        'loc_settings',
+        'qt_start',
+        array(
+            'type' => 'integer',
+			'length' => 1,
+            'notnull' => false,
+            'default' => 1
+        ));
+}
+?>
+
+<#4664>
+<?php
+
+
+$query = 'UPDATE loc_settings SET it_type = '.$ilDB->quote(1,'integer').' WHERE type = '.$ilDB->quote(1,'integer');
+$res = $ilDB->manipulate($query);
+
+?>
+
+<#4665>
+<?php
+
+
+$query = 'UPDATE loc_settings SET qt_start = '.$ilDB->quote(0,'integer').' WHERE type = '.$ilDB->quote(4,'integer');
+$res = $ilDB->manipulate($query);
+
+?>
+
+<#4666>
+<?php
+
+if(!$ilDB->tableExists('loc_tst_assignments'))
+{
+	$ilDB->createTable('loc_tst_assignments', array(
+		'assignment_id' => array(
+			'type' => 'integer',
+			'length' => 4,
+			'notnull' => true,
+			'default' => 0
+		),
+		'container_id' => array(
+			'type' => 'integer',
+			'length' => 4,
+			'notnull' => true,
+			'default' => 0
+		),
+		'assignment_type' => array(
+			'type' => 'integer',
+			'length' => 1,
+			'notnull' => true,
+			'default' => 0
+		),
+		'objective_id' => array(
+			'type' => 'integer',
+			'length' => 4,
+			'notnull' => true,
+			'default' => 0
+		),
+		'tst_ref_id' => array(
+			'type' => 'integer',
+			'length' => 4,
+			'notnull' => true,
+			'default' => 0
+		)
+	));
+
+	$ilDB->addPrimaryKey('loc_tst_assignments', array('assignment_id'));
+	$ilDB->createSequence('loc_tst_assignments');
+
+}
+?>
+
+
+<#4667>
+<?php
+
+if(!$ilDB->tableColumnExists('loc_settings','passed_obj_mode')) 
+{
+    $ilDB->addTableColumn(
+        'loc_settings',
+        'passed_obj_mode',
+        array(
+            'type' => 'integer',
+			'length' => 1,
+            'notnull' => false,
+            'default' => 1
+        ));
+}
+?>