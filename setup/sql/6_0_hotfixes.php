<#1>
<?php
if (!$ilDB->tableColumnExists("exc_ass_reminders", "last_send_day")) {
    $field = array(
        'type' => 'date',
        'notnull' => false,
    );
    $ilDB->addTableColumn("exc_ass_reminders", "last_send_day", $field);
}
?>
<#2>
<?php
$set = $ilDB->queryF(
    "SELECT * FROM exc_ass_reminders " .
    " WHERE last_send > %s ",
    ["integer"],
    [0]
);
while ($rec = $ilDB->fetchAssoc($set)) {
    $last_send_day = date("Y-m-d", $rec["last_send"]);
    $ilDB->update(
        "exc_ass_reminders",
        [
        "last_send_day" => ["date", $last_send_day]
    ],
        [    // where
            "ass_id" => ["integer", $rec["ass_id"]],
            "last_send" => ["integer", $rec["last_send"]]
        ]
    );
}
?>
<#3>
<?php
    $ilCtrlStructureReader->getStructure();
?>
<#4>
<?php
$ilDB->manipulateF(
    'DELETE FROM ctrl_classfile WHERE class = %s',
    ['text'],
    ['ilwkhtmltopdfconfigformgui']
);
?>
<#5>
<?php
$ilDB->manipulateF(
    'DELETE FROM pdfgen_renderer WHERE renderer = %s',
    ['text'],
    ['WkhtmlToPdf']
);
?>
<#6>
<?php
$ilDB->manipulateF(
    'DELETE FROM pdfgen_renderer_avail WHERE renderer = %s',
    ['text'],
    ['WkhtmlToPdf']
);
?>
<#7>
<?php
require_once './Services/PDFGeneration/classes/class.ilPDFCompInstaller.php';
$renderer = 'WkhtmlToPdf';
$path = 'Services/PDFGeneration/classes/renderer/wkhtmltopdf/class.ilWkhtmlToPdfRenderer.php';
ilPDFCompInstaller::registerRenderer($renderer, $path);
$service = 'Test';
$purpose = 'UserResult'; // According to name given. Call multiple times.
ilPDFCompInstaller::registerRendererAvailability($renderer, $service, $purpose);

$purpose = 'PrintViewOfQuestions'; // According to name given. Call multiple times.
ilPDFCompInstaller::registerRendererAvailability($renderer, $service, $purpose);
?>
<#8>
<?php
$ilCtrlStructureReader->getStructure();
?>
<#9>
<?php
$query = 'select obd.obj_id from object_data obd left join crs_reference_settings crs on obd.obj_id = crs.obj_id  ' .
    'where crs.obj_id IS NULL and type = ' . $ilDB->quote('crsr', \ilDBConstants::T_TEXT);
$res = $ilDB->query($query);
while ($row = $res->fetchRow(\ilDBConstants::FETCHMODE_OBJECT)) {
    $query = 'insert into crs_reference_settings (obj_id, member_update ) values (' .
        $ilDB->quote($row->obj_id, \ilDBConstants::T_INTEGER) . ', ' .
        $ilDB->quote(0, \ilDBConstants::T_INTEGER) .
        ')';
    $ilDB->manipulate($query);
}
?>
<#10>
<?php
<<<<<<< HEAD
$ilDB->manipulate(
    "UPDATE il_cert_cron_queue SET adapter_class = " . $ilDB->quote('ilTestPlaceHolderValues', 'text') . " WHERE adapter_class = " . $ilDB->quote('ilTestPlaceholderValues', 'text')
);
$ilDB->manipulate(
    "UPDATE il_cert_cron_queue SET adapter_class = " . $ilDB->quote('ilExercisePlaceHolderValues', 'text') . " WHERE adapter_class = " . $ilDB->quote('ilExercisePlaceholderValues', 'text')
);
=======
$set = $ilDB->queryF(
    "SELECT * FROM object_description ",
    [],
    []
);
while ($rec = $ilDB->fetchAssoc($set)) {
    if ($rec["description"] != "") {
        $ilDB->update(
            "object_translation",
            [
            "description" => ["text", $rec["description"]]
        ],
            [    // where
                "obj_id" => ["integer", $rec["obj_id"]],
                "lang_default" => ["integer", 1]
            ]
        );
    }
}
?>
<#11>
<?php
if ($ilDB->tableColumnExists('prg_settings', 'access_ctrl_org_pos')) {
    $ilDB->dropTableColumn('prg_settings', 'access_ctrl_org_pos');
}
?>
<#12>
<?php
$ilCtrlStructureReader->getStructure();
?>
<#13>
<?php
$ilCtrlStructureReader->getStructure();
?>

<#14>
<?php
global $DIC;
$ilDB = $DIC['ilDB'];

if ($ilDB->tableColumnExists('iass_members', 'record')) {
    $field_infos = [
        'type' => 'clob',
        'notnull' => false,
        'default' => ''
    ];
    $ilDB->modifyTableColumn('iass_members', 'record', $field_infos);
}

if ($ilDB->tableColumnExists('iass_members', 'internal_note')) {
    $field_infos = [
        'type' => 'clob',
        'notnull' => false,
        'default' => ''
    ];
    $ilDB->modifyTableColumn('iass_members', 'internal_note', $field_infos);
}

if ($ilDB->tableColumnExists('iass_settings', 'content')) {
    $field_infos = [
        'type' => 'clob',
        'notnull' => false,
        'default' => ''
    ];
    $ilDB->modifyTableColumn('iass_settings', 'content', $field_infos);
}

if ($ilDB->tableColumnExists('iass_settings', 'record_template')) {
    $field_infos = [
        'type' => 'clob',
        'notnull' => false,
        'default' => ''
    ];
    $ilDB->modifyTableColumn('iass_settings', 'record_template', $field_infos);
}

if ($ilDB->tableColumnExists('iass_info_settings', 'mails')) {
    $field_infos = [
        'type' => 'clob',
        'notnull' => false,
        'default' => ''
    ];
    $ilDB->modifyTableColumn('iass_info_settings', 'mails', $field_infos);
}
?>

<#15>
<?php
    $ilCtrlStructureReader->getStructure();
?>

<#16>
<?php
include_once('./Services/Migration/DBUpdate_3560/classes/class.ilDBUpdateNewObjectType.php');
ilDBUpdateNewObjectType::addAdminNode('lsos', 'LearningSequenceAdmin');
>>>>>>> 30779e66
?><|MERGE_RESOLUTION|>--- conflicted
+++ resolved
@@ -90,14 +90,6 @@
 ?>
 <#10>
 <?php
-<<<<<<< HEAD
-$ilDB->manipulate(
-    "UPDATE il_cert_cron_queue SET adapter_class = " . $ilDB->quote('ilTestPlaceHolderValues', 'text') . " WHERE adapter_class = " . $ilDB->quote('ilTestPlaceholderValues', 'text')
-);
-$ilDB->manipulate(
-    "UPDATE il_cert_cron_queue SET adapter_class = " . $ilDB->quote('ilExercisePlaceHolderValues', 'text') . " WHERE adapter_class = " . $ilDB->quote('ilExercisePlaceholderValues', 'text')
-);
-=======
 $set = $ilDB->queryF(
     "SELECT * FROM object_description ",
     [],
@@ -193,5 +185,13 @@
 <?php
 include_once('./Services/Migration/DBUpdate_3560/classes/class.ilDBUpdateNewObjectType.php');
 ilDBUpdateNewObjectType::addAdminNode('lsos', 'LearningSequenceAdmin');
->>>>>>> 30779e66
+?>
+<#16>
+<?php
+$ilDB->manipulate(
+    "UPDATE il_cert_cron_queue SET adapter_class = " . $ilDB->quote('ilTestPlaceHolderValues', 'text') . " WHERE adapter_class = " . $ilDB->quote('ilTestPlaceholderValues', 'text')
+);
+$ilDB->manipulate(
+    "UPDATE il_cert_cron_queue SET adapter_class = " . $ilDB->quote('ilExercisePlaceHolderValues', 'text') . " WHERE adapter_class = " . $ilDB->quote('ilExercisePlaceholderValues', 'text')
+);
 ?>