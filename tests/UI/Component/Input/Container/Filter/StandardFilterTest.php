<?php

/* Copyright (c) 2018 Thomas Famula <famula@leifos.de> Extended GPL, see docs/LICENSE */

require_once(__DIR__ . "/../../../../../../libs/composer/vendor/autoload.php");
require_once(__DIR__ . "/../../../../Base.php");
require_once(__DIR__ . "/FilterTest.php");

use ILIAS\UI\Implementation\Component\SignalGenerator;
use \ILIAS\Data;
use ILIAS\Refinery;

class WithNoUIFactories extends NoUIFactory
{
    protected $button_factory;
    protected $symbol_factory;
    protected $popover_factory;
    protected $legacy_factory;
    protected $listing_factory;


    public function __construct($button_factory, $symbol_factory, $popover_factory, $legacy_factory, $listing_factory)
    {
        $this->button_factory = $button_factory;
        $this->symbol_factory = $symbol_factory;
        $this->popover_factory = $popover_factory;
        $this->legacy_factory = $legacy_factory;
        $this->listing_factory = $listing_factory;
    }


    public function button()
    {
        return $this->button_factory;
    }

    public function symbol() : \ILIAS\UI\Component\Symbol\Factory
    {
        return $this->symbol_factory;
    }

    public function popover()
    {
        return $this->popover_factory;
    }

    public function legacy($content)
    {
        return $this->legacy_factory->legacy("");
    }

    public function listing()
    {
        return $this->listing_factory;
    }
}

/**
 * Test on standard filter implementation.
 */

class StandardFilterTest extends ILIAS_UI_TestBase
{
    protected function buildFactory()
    {
        return new ILIAS\UI\Implementation\Component\Input\Container\Filter\Factory(
            new SignalGenerator(),
            $this->buildInputFactory()
        );
    }

    protected function buildInputFactory()
    {
        $df = new Data\Factory();
        $language = $this->createMock(\ilLanguage::class);
        return new ILIAS\UI\Implementation\Component\Input\Field\Factory(
            new SignalGenerator(),
            $df,
            new ILIAS\Refinery\Factory($df, $language),
            $language
        );
    }

    protected function buildButtonFactory()
    {
        return new ILIAS\UI\Implementation\Component\Button\Factory;
    }

    protected function buildSymbolFactory()
    {
        return new ILIAS\UI\Implementation\Component\Symbol\Factory(
            new ILIAS\UI\Implementation\Component\Symbol\Icon\Factory,
            new ILIAS\UI\Implementation\Component\Symbol\Glyph\Factory,
            new ILIAS\UI\Implementation\Component\Symbol\Avatar\Factory
        );
    }

    protected function buildPopoverFactory()
    {
        return new ILIAS\UI\Implementation\Component\Popover\Factory(new SignalGenerator());
    }

    protected function buildLegacyFactory()
    {
        return new ILIAS\UI\Implementation\Component\Legacy\Factory(new SignalGenerator());
    }

    protected function buildListingFactory()
    {
        return new ILIAS\UI\Implementation\Component\Listing\Factory;
    }

    public function getUIFactory()
    {
        return new WithNoUIFactories(
            $this->buildButtonFactory(),
            $this->buildSymbolFactory(),
            $this->buildPopoverFactory(),
            $this->buildLegacyFactory(),
            $this->buildListingFactory()
        );
    }

    public function test_render_activated_collapsed()
    {
        $f = $this->buildFactory();
        $if = $this->buildInputFactory();
        $inputs = [
            $if->text("Title"),
            $if->select("Selection", ["one" => "One", "two" => "Two", "three" => "Three"]),
            $if->multiSelect("Multi Selection", ["one" => "Num One", "two" => "Num Two", "three" => "Num Three"])
        ];
        $inputs_rendered = [true, false, true];

        $filter = $f->standard(
            "#",
            "#",
            "#",
            "#",
            "#",
            "#",
            $inputs,
            $inputs_rendered,
            true,
            false
        );

        $r = $this->getDefaultRenderer();
        $html = $r->render($filter);

        $expected = <<<EOT
<div class="il-filter enabled" id="id_1">
    <form class="il-standard-form form-horizontal" enctype="multipart/formdata" method="get" novalidate="novalidate" data-cmd-expand="#" data-cmd-collapse="#" data-cmd-apply="#" data-cmd-toggleOn="#" data-cmd-toggleOff="#">
        <div class="il-filter-bar">
		<span class="il-filter-bar-opener" data-toggle="collapse" data-target=".il-filter-inputs-active,.il-filter-input-section" aria-expanded="false">
			<button class="btn btn-bulky" data-action="" id="id_2">
				<span class="glyph" aria-label="collapse_content">
				    <span class="glyphicon glyphicon-triangle-bottom" aria-hidden="true"></span>
                </span>
				<span class="bulky-label">filter</span>
			</button>
			<button class="btn btn-bulky" data-action="" id="id_3">
				<span class="glyph" aria-label="expand_content">
				    <span class="glyphicon glyphicon-triangle-right" aria-hidden="true"></span>
                </span>
				<span class="bulky-label">filter</span>
			</button>
		</span>
		<span class="il-filter-bar-toggle">
			<button class="il-toggle-button on" id="id_6" aria-pressed="false">
				<span class="il-toggle-label-on">toggle_on</span>
				<span class="il-toggle-label-off">toggle_off</span>
				<span class="il-toggle-switch"></span>
			</button>
		</span>
        </div>
        <div class="il-filter-inputs-active clearfix collapse in">
            <span id="1"></span>
            <span id="2"></span>
            <span id="3"></span>
        </div>
        <div class="il-filter-input-section row collapse ">
			<div class="col-md-4 il-popover-container">
				<div class="input-group">
					<span class="input-group-addon leftaddon">Title</span>
					<input id="id_7" type="text" name="filter_input_1" class="form-control form-control-sm" />
					<span class="input-group-addon rightaddon">
						<a class="glyph" href="" aria-label="remove" id="id_8">
							<span class="glyphicon glyphicon-minus-sign" aria-hidden="true"></span>
						</a>
					</span>
				</div>
			</div>
			<div class="col-md-4 il-popover-container">
				<div class="input-group">
					<span class="input-group-addon leftaddon">Selection</span>
					<select id="id_9" name="filter_input_2">
                        <option selected="selected" value="">-</option>
                        <option value="one">One</option>
                        <option value="two">Two</option>
                        <option value="three">Three</option>
                    </select>
					<span class="input-group-addon rightaddon">
						<a class="glyph" href="" aria-label="remove" id="id_10">
							<span class="glyphicon glyphicon-minus-sign" aria-hidden="true"></span>
						</a>
					</span>
				</div>
			</div>
			<div class="col-md-4 il-popover-container">
                <div class="input-group">
                    <span class="input-group-addon leftaddon">Multi Selection</span>
                    <span role="button" tabindex="0" class="form-control il-filter-field" id="id_14" data-placement="bottom"></span>
                    <div class="il-standard-popover-content" style="display:none;" id="id_12"></div>
                    <span class="input-group-addon rightaddon">
                        <a class="glyph" href="" aria-label="remove" id="id_15">
                            <span class="glyphicon glyphicon-minus-sign" aria-hidden="true"></span>
                        </a>
                    </span>
                </div>
            </div>
			<div class="col-md-4 il-popover-container">
    			<div class="input-group">
					<button class="btn btn-bulky" id="id_21">
        				<span class="glyph" aria-label="add">
							<span class="glyphicon glyphicon-plus-sign" aria-hidden="true"></span>
						</span>
					    <span class="bulky-label"></span>
					</button>
    			</div>
    			<div class="il-standard-popover-content" style="display:none;" id="id_19"></div>
			</div>
			<div class="il-filter-controls">
			    <button class="btn btn-bulky" data-action="" id="id_4">
			        <span class="glyph" aria-label="apply">
			            <span class="glyphicon glyphicon-ok" aria-hidden="true"></span>
                    </span>
                    <span class="bulky-label">apply</span>
                </button>
                <button class="btn btn-bulky" data-action="#" id="id_5">
                    <span class="glyph" aria-label="reset">
                        <span class="glyphicon glyphicon-repeat" aria-hidden="true"></span>
                    </span>
                    <span class="bulky-label">reset</span>
                </button>
            </div>
 		</div>
        <input class="il-filter-field-status" type="hidden" name="__filter_status_0" value="1" />
        <input class="il-filter-field-status" type="hidden" name="__filter_status_1" value="0" />
        <input class="il-filter-field-status" type="hidden" name="__filter_status_2" value="1" />
    </form>
</div>
EOT;

        $this->assertHTMLEquals($this->brutallyTrimHTML($expected), $this->brutallyTrimHTML($html));
    }

    public function test_render_deactivated_collapsed()
    {
        $f = $this->buildFactory();
        $if = $this->buildInputFactory();
        $inputs = [
            $if->text("Title"),
            $if->select("Selection", ["one" => "One", "two" => "Two", "three" => "Three"]),
            $if->multiSelect("Multi Selection", ["one" => "Num One", "two" => "Num Two", "three" => "Num Three"])
        ];
        $inputs_rendered = [true, false, true];

        $filter = $f->standard(
            "#",
            "#",
            "#",
            "#",
            "#",
            "#",
            $inputs,
            $inputs_rendered,
            false,
            false
        );

        $r = $this->getDefaultRenderer();
        $html = $r->render($filter);

        $expected = <<<EOT
<div class="il-filter disabled" id="id_1">
    <form class="il-standard-form form-horizontal" enctype="multipart/formdata" method="get" novalidate="novalidate" data-cmd-expand="#" data-cmd-collapse="#" data-cmd-apply="#" data-cmd-toggleOn="#" data-cmd-toggleOff="#">
        <div class="il-filter-bar">
		<span class="il-filter-bar-opener" data-toggle="collapse" data-target=".il-filter-inputs-active,.il-filter-input-section" aria-expanded="false">
			<button class="btn btn-bulky" data-action="" id="id_2">
				<span class="glyph" aria-label="collapse_content">
				    <span class="glyphicon glyphicon-triangle-bottom" aria-hidden="true"></span>
                </span>
				<span class="bulky-label">filter</span>
			</button>
			<button class="btn btn-bulky" data-action="" id="id_3">
				<span class="glyph" aria-label="expand_content">
				    <span class="glyphicon glyphicon-triangle-right" aria-hidden="true"></span>
                </span>
				<span class="bulky-label">filter</span>
			</button>
		</span>
<<<<<<< HEAD
		<span class="il-filter-bar-toggle">
			<button class="il-toggle-button off" id="id_6" aria-pressed="false">
=======
		<span class="il-filter-bar-controls">
			<button class="btn btn-bulky" data-action="" disabled="disabled">
				<span class="glyph" aria-label="apply"><span class="glyphicon glyphicon-ok" aria-hidden="true"></span></span>
				<span class="bulky-label">apply</span>
			</button>
			<button class="btn btn-bulky" data-action=""  disabled="disabled">
				<span class="glyph" aria-label="reset"><span class="glyphicon glyphicon-repeat" aria-hidden="true"></span></span>
				<span class="bulky-label">reset</span>
			</button>
			<button class="il-toggle-button off" id="id_4" aria-pressed="false">
				<span class="il-toggle-label-on">toggle_on</span>
				<span class="il-toggle-label-off">toggle_off</span>
>>>>>>> 77e49858
				<span class="il-toggle-switch"></span>
			</button>
		</span>
        </div>
        <div class="il-filter-inputs-active clearfix collapse in">
            <span id="1"></span>
            <span id="2"></span>
            <span id="3"></span>
        </div>
        <div class="il-filter-input-section row collapse ">
			<div class="col-md-4 il-popover-container">
				<div class="input-group">
					<span class="input-group-addon leftaddon">Title</span>
					<input id="id_7" type="text" name="filter_input_1" class="form-control form-control-sm" />
					<span class="input-group-addon rightaddon">
						<a class="glyph" href="" aria-label="remove" id="id_8">
							<span class="glyphicon glyphicon-minus-sign" aria-hidden="true"></span>
						</a>
					</span>
				</div>
			</div>
			<div class="col-md-4 il-popover-container">
				<div class="input-group">
					<span class="input-group-addon leftaddon">Selection</span>
					<select id="id_9" name="filter_input_2">
                        <option selected="selected" value="">-</option>
                        <option value="one">One</option>
                        <option value="two">Two</option>
                        <option value="three">Three</option>
                    </select>
					<span class="input-group-addon rightaddon">
						<a class="glyph" href="" aria-label="remove" id="id_10">
							<span class="glyphicon glyphicon-minus-sign" aria-hidden="true"></span>
						</a>
					</span>
				</div>
			</div>
			<div class="col-md-4 il-popover-container">
                <div class="input-group">
                    <span class="input-group-addon leftaddon">Multi Selection</span>
                    <span role="button" tabindex="0" class="form-control il-filter-field" id="id_14" data-placement="bottom"></span>
                    <div class="il-standard-popover-content" style="display:none;" id="id_12"></div>
                    <span class="input-group-addon rightaddon">
                        <a class="glyph" href="" aria-label="remove" id="id_15">
                            <span class="glyphicon glyphicon-minus-sign" aria-hidden="true"></span>
                        </a>
                    </span>
                </div>
            </div>
			<div class="col-md-4 il-popover-container">
    			<div class="input-group">
					<button class="btn btn-bulky" id="id_21">
        				<span class="glyph" aria-label="add">
							<span class="glyphicon glyphicon-plus-sign" aria-hidden="true"></span>
						</span>
					    <span class="bulky-label"></span>
					</button>
    			</div>
    			<div class="il-standard-popover-content" style="display:none;" id="id_19"></div>
			</div>
			<div class="il-filter-controls">
			    <button class="btn btn-bulky" data-action="" id="id_4">
			        <span class="glyph" aria-label="apply">
			            <span class="glyphicon glyphicon-ok" aria-hidden="true"></span>
                    </span>
                    <span class="bulky-label">apply</span>
                </button>
                <button class="btn btn-bulky" data-action="#" id="id_5">
                    <span class="glyph" aria-label="reset">
                        <span class="glyphicon glyphicon-repeat" aria-hidden="true"></span>
                    </span>
                    <span class="bulky-label">reset</span>
                </button>
            </div>
 		</div>
        <input class="il-filter-field-status" type="hidden" name="__filter_status_0" value="1" />
        <input class="il-filter-field-status" type="hidden" name="__filter_status_1" value="0" />
        <input class="il-filter-field-status" type="hidden" name="__filter_status_2" value="1" />
    </form>
</div>
EOT;

        $this->assertHTMLEquals($this->brutallyTrimHTML($expected), $this->brutallyTrimHTML($html));
    }

    public function test_render_activated_expanded()
    {
        $f = $this->buildFactory();
        $if = $this->buildInputFactory();
        $inputs = [
            $if->text("Title"),
            $if->select("Selection", ["one" => "One", "two" => "Two", "three" => "Three"]),
            $if->multiSelect("Multi Selection", ["one" => "Num One", "two" => "Num Two", "three" => "Num Three"])
        ];
        $inputs_rendered = [true, false, true];

        $filter = $f->standard(
            "#",
            "#",
            "#",
            "#",
            "#",
            "#",
            $inputs,
            $inputs_rendered,
            true,
            true
        );

        $r = $this->getDefaultRenderer();
        $html = $r->render($filter);

        $expected = <<<EOT
<div class="il-filter enabled" id="id_1">
    <form class="il-standard-form form-horizontal" enctype="multipart/formdata" method="get" novalidate="novalidate" data-cmd-expand="#" data-cmd-collapse="#" data-cmd-apply="#" data-cmd-toggleOn="#" data-cmd-toggleOff="#">
        <div class="il-filter-bar">
		<span class="il-filter-bar-opener" data-toggle="collapse" data-target=".il-filter-inputs-active,.il-filter-input-section" aria-expanded="true">
			<button class="btn btn-bulky" data-action="" id="id_2">
				<span class="glyph" aria-label="expand_content">
				    <span class="glyphicon glyphicon-triangle-right" aria-hidden="true"></span>
                </span>
				<span class="bulky-label">filter</span>
			</button>
			<button class="btn btn-bulky" data-action="" id="id_3">
				<span class="glyph" aria-label="collapse_content">
				    <span class="glyphicon glyphicon-triangle-bottom" aria-hidden="true"></span>
                </span>
				<span class="bulky-label">filter</span>
			</button>
		</span>
		<span class="il-filter-bar-toggle">
			<button class="il-toggle-button on" id="id_6" aria-pressed="false">
				<span class="il-toggle-label-on">toggle_on</span>
				<span class="il-toggle-label-off">toggle_off</span>
				<span class="il-toggle-switch"></span>
			</button>
		</span>
        </div>
        <div class="il-filter-inputs-active clearfix collapse ">
            <span id="1"></span>
            <span id="2"></span>
            <span id="3"></span>
        </div>
        <div class="il-filter-input-section row collapse in">
			<div class="col-md-4 il-popover-container">
				<div class="input-group">
					<span class="input-group-addon leftaddon">Title</span>
					<input id="id_7" type="text" name="filter_input_1" class="form-control form-control-sm" />
					<span class="input-group-addon rightaddon">
						<a class="glyph" href="" aria-label="remove" id="id_8">
							<span class="glyphicon glyphicon-minus-sign" aria-hidden="true"></span>
						</a>
					</span>
				</div>
			</div>
			<div class="col-md-4 il-popover-container">
				<div class="input-group">
					<span class="input-group-addon leftaddon">Selection</span>
					<select id="id_9" name="filter_input_2">
                        <option selected="selected" value="">-</option>
                        <option value="one">One</option>
                        <option value="two">Two</option>
                        <option value="three">Three</option>
                    </select>
					<span class="input-group-addon rightaddon">
						<a class="glyph" href="" aria-label="remove" id="id_10">
							<span class="glyphicon glyphicon-minus-sign" aria-hidden="true"></span>
						</a>
					</span>
				</div>
			</div>
			<div class="col-md-4 il-popover-container">
                <div class="input-group">
                    <span class="input-group-addon leftaddon">Multi Selection</span>
                    <span role="button" tabindex="0" class="form-control il-filter-field" id="id_14" data-placement="bottom"></span>
                    <div class="il-standard-popover-content" style="display:none;" id="id_12"></div>
                    <span class="input-group-addon rightaddon">
                        <a class="glyph" href="" aria-label="remove" id="id_15">
                            <span class="glyphicon glyphicon-minus-sign" aria-hidden="true"></span>
                        </a>
                    </span>
                </div>
            </div>
			<div class="col-md-4 il-popover-container">
    			<div class="input-group">
					<button class="btn btn-bulky" id="id_21">
        				<span class="glyph" aria-label="add">
							<span class="glyphicon glyphicon-plus-sign" aria-hidden="true"></span>
						</span>
					    <span class="bulky-label"></span>
					</button>
    			</div>
    			<div class="il-standard-popover-content" style="display:none;" id="id_19"></div>
			</div>
			<div class="il-filter-controls">
			    <button class="btn btn-bulky" data-action="" id="id_4">
			        <span class="glyph" aria-label="apply">
			            <span class="glyphicon glyphicon-ok" aria-hidden="true"></span>
                    </span>
                    <span class="bulky-label">apply</span>
                </button>
                <button class="btn btn-bulky" data-action="#" id="id_5">
                    <span class="glyph" aria-label="reset">
                        <span class="glyphicon glyphicon-repeat" aria-hidden="true"></span>
                    </span>
                    <span class="bulky-label">reset</span>
                </button>
            </div>
 		</div>
        <input class="il-filter-field-status" type="hidden" name="__filter_status_0" value="1" />
        <input class="il-filter-field-status" type="hidden" name="__filter_status_1" value="0" />
        <input class="il-filter-field-status" type="hidden" name="__filter_status_2" value="1" />
    </form>
</div>
EOT;

        $this->assertHTMLEquals($this->brutallyTrimHTML($expected), $this->brutallyTrimHTML($html));
    }

    public function test_render_deactivated_expanded()
    {
        $f = $this->buildFactory();
        $if = $this->buildInputFactory();
        $inputs = [
            $if->text("Title"),
            $if->select("Selection", ["one" => "One", "two" => "Two", "three" => "Three"]),
            $if->multiSelect("Multi Selection", ["one" => "Num One", "two" => "Num Two", "three" => "Num Three"])
        ];
        $inputs_rendered = [true, false, true];

        $filter = $f->standard(
            "#",
            "#",
            "#",
            "#",
            "#",
            "#",
            $inputs,
            $inputs_rendered,
            false,
            true
        );

        $r = $this->getDefaultRenderer();
        $html = $r->render($filter);

        $expected = <<<EOT
<div class="il-filter disabled" id="id_1">
    <form class="il-standard-form form-horizontal" enctype="multipart/formdata" method="get" novalidate="novalidate" data-cmd-expand="#" data-cmd-collapse="#" data-cmd-apply="#" data-cmd-toggleOn="#" data-cmd-toggleOff="#">
        <div class="il-filter-bar">
		<span class="il-filter-bar-opener" data-toggle="collapse" data-target=".il-filter-inputs-active,.il-filter-input-section" aria-expanded="true">
			<button class="btn btn-bulky" data-action="" id="id_2">
				<span class="glyph" aria-label="expand_content">
				    <span class="glyphicon glyphicon-triangle-right" aria-hidden="true"></span>
                </span>
				<span class="bulky-label">filter</span>
			</button>
			<button class="btn btn-bulky" data-action="" id="id_3">
				<span class="glyph" aria-label="collapse_content">
				    <span class="glyphicon glyphicon-triangle-bottom" aria-hidden="true"></span>
                </span>
				<span class="bulky-label">filter</span>
			</button>
		</span>
<<<<<<< HEAD
		<span class="il-filter-bar-toggle">
			<button class="il-toggle-button off" id="id_6" aria-pressed="false">
=======
		<span class="il-filter-bar-controls">
			<button class="btn btn-bulky" data-action="" disabled="disabled">
				<span class="glyph" aria-label="apply"><span class="glyphicon glyphicon-ok" aria-hidden="true"></span></span>
				<span class="bulky-label">apply</span>
			</button>
			<button class="btn btn-bulky" data-action="" disabled="disabled">
				<span class="glyph" aria-label="reset"><span class="glyphicon glyphicon-repeat" aria-hidden="true"></span></span>
				<span class="bulky-label">reset</span>
			</button>
			<button class="il-toggle-button off" id="id_4" aria-pressed="false">
				<span class="il-toggle-label-on">toggle_on</span>
				<span class="il-toggle-label-off">toggle_off</span>
>>>>>>> 77e49858
				<span class="il-toggle-switch"></span>
			</button>
		</span>
        </div>
        <div class="il-filter-inputs-active clearfix collapse ">
            <span id="1"></span>
            <span id="2"></span>
            <span id="3"></span>
        </div>
        <div class="il-filter-input-section row collapse in">
			<div class="col-md-4 il-popover-container">
				<div class="input-group">
					<span class="input-group-addon leftaddon">Title</span>
					<input id="id_7" type="text" name="filter_input_1" class="form-control form-control-sm" />
					<span class="input-group-addon rightaddon">
						<a class="glyph" href="" aria-label="remove" id="id_8">
							<span class="glyphicon glyphicon-minus-sign" aria-hidden="true"></span>
						</a>
					</span>
				</div>
			</div>
			<div class="col-md-4 il-popover-container">
				<div class="input-group">
					<span class="input-group-addon leftaddon">Selection</span>
					<select id="id_9" name="filter_input_2">
                        <option selected="selected" value="">-</option>
                        <option value="one">One</option>
                        <option value="two">Two</option>
                        <option value="three">Three</option>
                    </select>
					<span class="input-group-addon rightaddon">
						<a class="glyph" href="" aria-label="remove" id="id_10">
							<span class="glyphicon glyphicon-minus-sign" aria-hidden="true"></span>
						</a>
					</span>
				</div>
			</div>
			<div class="col-md-4 il-popover-container">
                <div class="input-group">
                    <span class="input-group-addon leftaddon">Multi Selection</span>
                    <span role="button" tabindex="0" class="form-control il-filter-field" id="id_14" data-placement="bottom"></span>
                    <div class="il-standard-popover-content" style="display:none;" id="id_12"></div>
                    <span class="input-group-addon rightaddon">
                        <a class="glyph" href="" aria-label="remove" id="id_15">
                            <span class="glyphicon glyphicon-minus-sign" aria-hidden="true"></span>
                        </a>
                    </span>
                </div>
            </div>
			<div class="col-md-4 il-popover-container">
    			<div class="input-group">
					<button class="btn btn-bulky" id="id_21">
        				<span class="glyph" aria-label="add">
							<span class="glyphicon glyphicon-plus-sign" aria-hidden="true"></span>
						</span>
					    <span class="bulky-label"></span>
					</button>
    			</div>
    			<div class="il-standard-popover-content" style="display:none;" id="id_19"></div>
			</div>
			<div class="il-filter-controls">
			    <button class="btn btn-bulky" data-action="" id="id_4">
			        <span class="glyph" aria-label="apply">
			            <span class="glyphicon glyphicon-ok" aria-hidden="true"></span>
                    </span>
                    <span class="bulky-label">apply</span>
                </button>
                <button class="btn btn-bulky" data-action="#" id="id_5">
                    <span class="glyph" aria-label="reset">
                        <span class="glyphicon glyphicon-repeat" aria-hidden="true"></span>
                    </span>
                    <span class="bulky-label">reset</span>
                </button>
            </div>
 		</div>
        <input class="il-filter-field-status" type="hidden" name="__filter_status_0" value="1" />
        <input class="il-filter-field-status" type="hidden" name="__filter_status_1" value="0" />
        <input class="il-filter-field-status" type="hidden" name="__filter_status_2" value="1" />
    </form>
</div>
EOT;

        $this->assertHTMLEquals($this->brutallyTrimHTML($expected), $this->brutallyTrimHTML($html));
    }
}<|MERGE_RESOLUTION|>--- conflicted
+++ resolved
@@ -300,23 +300,10 @@
 				<span class="bulky-label">filter</span>
 			</button>
 		</span>
-<<<<<<< HEAD
 		<span class="il-filter-bar-toggle">
 			<button class="il-toggle-button off" id="id_6" aria-pressed="false">
-=======
-		<span class="il-filter-bar-controls">
-			<button class="btn btn-bulky" data-action="" disabled="disabled">
-				<span class="glyph" aria-label="apply"><span class="glyphicon glyphicon-ok" aria-hidden="true"></span></span>
-				<span class="bulky-label">apply</span>
-			</button>
-			<button class="btn btn-bulky" data-action=""  disabled="disabled">
-				<span class="glyph" aria-label="reset"><span class="glyphicon glyphicon-repeat" aria-hidden="true"></span></span>
-				<span class="bulky-label">reset</span>
-			</button>
-			<button class="il-toggle-button off" id="id_4" aria-pressed="false">
 				<span class="il-toggle-label-on">toggle_on</span>
 				<span class="il-toggle-label-off">toggle_off</span>
->>>>>>> 77e49858
 				<span class="il-toggle-switch"></span>
 			</button>
 		</span>
@@ -581,23 +568,10 @@
 				<span class="bulky-label">filter</span>
 			</button>
 		</span>
-<<<<<<< HEAD
 		<span class="il-filter-bar-toggle">
 			<button class="il-toggle-button off" id="id_6" aria-pressed="false">
-=======
-		<span class="il-filter-bar-controls">
-			<button class="btn btn-bulky" data-action="" disabled="disabled">
-				<span class="glyph" aria-label="apply"><span class="glyphicon glyphicon-ok" aria-hidden="true"></span></span>
-				<span class="bulky-label">apply</span>
-			</button>
-			<button class="btn btn-bulky" data-action="" disabled="disabled">
-				<span class="glyph" aria-label="reset"><span class="glyphicon glyphicon-repeat" aria-hidden="true"></span></span>
-				<span class="bulky-label">reset</span>
-			</button>
-			<button class="il-toggle-button off" id="id_4" aria-pressed="false">
 				<span class="il-toggle-label-on">toggle_on</span>
 				<span class="il-toggle-label-off">toggle_off</span>
->>>>>>> 77e49858
 				<span class="il-toggle-switch"></span>
 			</button>
 		</span>
