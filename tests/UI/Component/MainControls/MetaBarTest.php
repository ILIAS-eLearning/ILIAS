--- conflicted
+++ resolved
@@ -149,13 +149,8 @@
 			</div>
 			<span class="bulky-label">TestEntry</span>
 		</button>
-<<<<<<< HEAD
 		<button class="btn btn-bulky" id="id_3" role="menuitem" aria-haspopup="true" aria-pressed="false" >
-			<span class="glyph" aria-label="disclosure">
-=======
-		<button class="btn btn-bulky" id="id_3" aria-pressed="false" >
 			<span class="glyph" aria-label="disclose">
->>>>>>> eb1aa414
 				<span class="glyphicon glyphicon-option-vertical" aria-hidden="true"></span>
 				<span class="il-counter">
 					<span class="badge badge-notify il-counter-status" style="display:none">0</span>
