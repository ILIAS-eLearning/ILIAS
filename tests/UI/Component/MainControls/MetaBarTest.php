<?php

/* Copyright (c) 2018 Nils Haagen <nils.haagen@concepts-and-training.de> Extended GPL, see docs/LICENSE */

require_once("libs/composer/vendor/autoload.php");
require_once(__DIR__ . "/../../Base.php");

use \ILIAS\UI\Component as C;
use \ILIAS\UI\Implementation as I;
use \ILIAS\UI\Implementation\Component\MainControls\Slate\Legacy;
use \ILIAS\UI\Component\Signal;

/**
 * Tests for the Meta Bar.
 */
class MetaBarTest extends ILIAS_UI_TestBase
{
    public function setUp() : void
    {
        $sig_gen = 	new I\Component\SignalGenerator();
        $this->button_factory = new I\Component\Button\Factory($sig_gen);
        $this->icon_factory = new I\Component\Symbol\Icon\Factory();
<<<<<<< HEAD
        $this->counter_factory = new I\Component\Counter\Factory();
        $slate_factory = new I\Component\MainControls\Slate\Factory($sig_gen, $this->counter_factory );
=======
        $counter_factory = new I\Component\Counter\Factory();
        $slate_factory = new I\Component\MainControls\Slate\Factory($sig_gen, $counter_factory,
            new I\Component\Symbol\Factory(
                new I\Component\Symbol\Icon\Factory(),
                new I\Component\Symbol\Glyph\Factory()
            ));
>>>>>>> 2933ca4b
        $this->factory = new I\Component\MainControls\Factory($sig_gen, $slate_factory);
        $this->metabar = $this->factory->metabar();
    }

    public function testConstruction()
    {
        $this->assertInstanceOf(
            "ILIAS\\UI\\Component\\MainControls\\MetaBar",
            $this->metabar
        );
    }

    protected function getButton()
    {
        $symbol = $this->icon_factory->custom('', '');
        return $this->button_factory->bulky($symbol, 'TestEntry', '#');
    }

    protected function getSlate()
    {
        $mock = $this->getMockBuilder(Legacy::class)
            ->disableOriginalConstructor()
            ->setMethods(["transformToLegacyComponent"])
            ->getMock();

        $mock->method('transformToLegacyComponent')->willReturn('content');
        return $mock;
    }

    public function testAddEntry()
    {
        $button = $this->getButton();
        $slate = $this->getSlate();
        $mb = $this->metabar
            ->withAdditionalEntry('button', $button)
            ->withAdditionalEntry('slate', $slate);
        $entries = $mb->getEntries();
        $this->assertEquals($button, $entries['button']);
        $this->assertEquals($slate, $entries['slate']);
    }

    public function testDisallowedEntry()
    {
        $this->expectException(\InvalidArgumentException::class);
        $mb = $this->metabar->withAdditionalEntry('test', 'wrong_param');
    }

    public function testSignalsPresent()
    {
        $this->assertInstanceOf(Signal::class, $this->metabar->getEntryClickSignal());
    }

    public function getUIFactory()
    {
        $factory = new class extends NoUIFactory {
            public function button()
            {
                return $this->button_factory;
            }
            public function mainControls() : C\MainControls\Factory
            {
                return $this->mc_factory;
            }
            public function symbol() : C\Symbol\Factory
            {
                return new I\Component\Symbol\Factory(
                    new I\Component\Symbol\Icon\Factory(),
                    new I\Component\Symbol\Glyph\Factory()
                );
            }
            public function counter() : C\Counter\Factory
            {
                return $this->counter_factory;
            }
        };
        $factory->button_factory = $this->button_factory;
        $factory->mc_factory = $this->factory;
        $factory->counter_factory = $this->counter_factory;
        return $factory;
    }

    public function testRendering()
    {
        $r = $this->getDefaultRenderer();

        $button = $this->getButton();
        $slate = $this->getSlate();
        $mb = $this->metabar
            ->withAdditionalEntry('button', $button)
            ->withAdditionalEntry('button2', $button);

        $html = $r->render($mb);

        $expected = <<<EOT
		<div class="il-maincontrols-metabar" id="id_5">
			<div class="il-metabar-entries">
				<button class="btn btn-bulky" data-action="#" id="id_1" >
					<div class="icon custom small" aria-label=""><img src="" /></div>
					<div><span class="bulky-label">TestEntry</span></div>
				</button>
				<button class="btn btn-bulky" data-action="#" id="id_2" >
					<div class="icon custom small" aria-label=""><img src="" /></div>
					<div><span class="bulky-label">TestEntry</span></div>
				</button>
				<button class="btn btn-bulky" id="id_3" aria-pressed="false" >
				    <span class="glyph" aria-label="more">
				        <span class="glyphicon glyphicon-option-horizontal" aria-hidden="true"></span>
				        <span class="badge badge-notify il-counter-status">0</span>
				        <span class="badge badge-notify il-counter-novelty">0</span>
				    </span>
				    <div><span class="bulky-label">more</span></div>
				</button>
			</div>
			<div class="il-metabar-slates">
				<div class="il-maincontrols-slate disengaged" id="id_4">
					<div class="il-maincontrols-slate-content" data-replace-marker="content"></div>
				</div>
			</div>
		</div>
EOT;

        $this->assertEquals(
            $this->brutallyTrimHTML($expected),
            $this->brutallyTrimHTML($html)
        );
    }
}<|MERGE_RESOLUTION|>--- conflicted
+++ resolved
@@ -20,17 +20,14 @@
         $sig_gen = 	new I\Component\SignalGenerator();
         $this->button_factory = new I\Component\Button\Factory($sig_gen);
         $this->icon_factory = new I\Component\Symbol\Icon\Factory();
-<<<<<<< HEAD
         $this->counter_factory = new I\Component\Counter\Factory();
-        $slate_factory = new I\Component\MainControls\Slate\Factory($sig_gen, $this->counter_factory );
-=======
-        $counter_factory = new I\Component\Counter\Factory();
-        $slate_factory = new I\Component\MainControls\Slate\Factory($sig_gen, $counter_factory,
+
+        $slate_factory = new I\Component\MainControls\Slate\Factory($sig_gen, $this->counter_factory,
             new I\Component\Symbol\Factory(
                 new I\Component\Symbol\Icon\Factory(),
                 new I\Component\Symbol\Glyph\Factory()
             ));
->>>>>>> 2933ca4b
+
         $this->factory = new I\Component\MainControls\Factory($sig_gen, $slate_factory);
         $this->metabar = $this->factory->metabar();
     }
