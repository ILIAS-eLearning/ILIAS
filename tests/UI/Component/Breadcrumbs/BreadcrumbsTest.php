<?php

/* Copyright (c) 2017 Nils Haagen <nils.haagen@concepts-and-training.de> Extended GPL, see docs/LICENSE */

require_once("libs/composer/vendor/autoload.php");
require_once(__DIR__ . "/../../Base.php");

use \ILIAS\UI\Component as C;
use \ILIAS\UI\Implementation as I;

/**
 * Tests for the Breadcrumbs-component
 */
class BreadcrumbsTest extends ILIAS_UI_TestBase
{
    public function getFactory()
    {
        return new class extends NoUIFactory {
            public function breadcrumbs(array $crumbs)
            {
                return new I\Component\Breadcrumbs\Breadcrumbs($crumbs);
            }
        };
    }

    public function test_implements_factory_interface()
    {
        $f = $this->getFactory();
        $c = $f->breadcrumbs(array());

        $this->assertInstanceOf("ILIAS\\UI\\Factory", $f);
        $this->assertInstanceOf(
            "ILIAS\\UI\\Component\\Breadcrumbs\\Breadcrumbs",
            $f->breadcrumbs(array())
        );
    }

    public function testCrumbs()
    {
        $f = $this->getFactory();
        $crumbs = array(
            new I\Component\Link\Standard("label", '#'),
            new I\Component\Link\Standard("label2", '#')
        );

        $c = $f->breadcrumbs($crumbs);
        $this->assertEquals($crumbs, $c->getItems());
    }

    public function testAppending()
    {
        $f = $this->getFactory();
        $crumb = new I\Component\Link\Standard("label2", '#');

        $c = $f->Breadcrumbs(array())
            ->withAppendedItem($crumb);
        $this->assertEquals(array($crumb), $c->getItems());
    }

    public function testRendering()
    {
        $f = $this->getFactory();
        $r = $this->getDefaultRenderer();

        $crumbs = array(
            new I\Component\Link\Standard("label", '#'),
            new I\Component\Link\Standard("label2", '#')
        );
        $c = $f->Breadcrumbs($crumbs);

        $html = $this->normalizeHTML($r->render($c));
<<<<<<< HEAD
        $expected = '<nav aria-label="breadcrumbs_aria_label">'
            . '	<ul class="breadcrumb">'
            . '		<li class="crumb">'
=======
        $expected = '<nav role="navigation" aria-label="breadcrumbs" class="breadcrumb_wrapper">'
            . '	<div class="breadcrumb">'
            . '		<span class="crumb">'
>>>>>>> 69cf7012
            . '			<a href="#">label</a>'
            . '		</span>'
            . '		<span class="crumb">'
            . '			<a href="#">label2</a>'
            . '		</span>'
            . '	</div>'
            . '</nav>';

        $this->assertHTMLEquals($expected, $html);
    }
}<|MERGE_RESOLUTION|>--- conflicted
+++ resolved
@@ -69,15 +69,9 @@
         $c = $f->Breadcrumbs($crumbs);
 
         $html = $this->normalizeHTML($r->render($c));
-<<<<<<< HEAD
-        $expected = '<nav aria-label="breadcrumbs_aria_label">'
-            . '	<ul class="breadcrumb">'
-            . '		<li class="crumb">'
-=======
         $expected = '<nav role="navigation" aria-label="breadcrumbs" class="breadcrumb_wrapper">'
             . '	<div class="breadcrumb">'
             . '		<span class="crumb">'
->>>>>>> 69cf7012
             . '			<a href="#">label</a>'
             . '		</span>'
             . '		<span class="crumb">'
