--- conflicted
+++ resolved
@@ -36,11 +36,8 @@
 			$this->createMock(C\Card\Factory::class),
 			$this->createMock(C\Layout\Factory::class),
 			$this->createMock(C\MainControls\Factory::class),
-<<<<<<< HEAD
+			$this->createMock(C\Tree\Factory::class),
 			$this->createMock(C\Menu\Factory::class)
-=======
-			$this->createMock(C\Tree\Factory::class)
->>>>>>> 94c84bdf
 		);
 	}
 
