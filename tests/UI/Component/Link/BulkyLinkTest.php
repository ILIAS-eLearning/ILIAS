--- conflicted
+++ resolved
@@ -129,25 +129,4 @@
             $r->render($b)
         );
     }
-<<<<<<< HEAD
-
-    public function testRenderingWithAriaRoleMenuItem()
-    {
-        $r = $this->getDefaultRenderer();
-        $b = $this->factory->bulky($this->icon, "label", $this->target)->withAriaRole("menuitem");
-
-        $expected = ''
-            . '<a class="il-link link-bulky" href="http://www.ilias.de" aria-role="menuitem">'
-            . '<img class="icon someExample small" src="./templates/default/images/icon_default.svg" alt="Example"/>'
-            . ' <span class="bulky-label">label</span>'
-            . '</a>';
-
-        $this->assertHTMLEquals(
-            $expected,
-            $r->render($b)
-        );
-    }
-
-=======
->>>>>>> 93dc9432
 }