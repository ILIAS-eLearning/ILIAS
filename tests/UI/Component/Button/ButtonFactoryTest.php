<?php declare(strict_types=1);

require_once 'tests/UI/AbstractFactoryTest.php';

class ButtonFactoryTest extends AbstractFactoryTest
{
<<<<<<< HEAD
    public $kitchensink_info_settings = array( "standard" => array("context" => false)
        , "close" => array("context" => false)
        , "minimize" => array("context" => false)
        , "shy" => array("context" => false)
        , "tag" => array("context" => false)
        , "bulky" => array("context" => false)
        , "toggle" => array("context" => false)
        );
=======
    public array $kitchensink_info_settings = [
        "standard" => ["context" => false],
        "close" => ["context" => false],
        "minimize" => ["context" => false],
        "shy" => ["context" => false],
        "tag" => ["context" => false],
        "bulky" => ["context" => false],
        "toggle" => ["context" => false]
    ];
>>>>>>> 2c4fb43e

    public string $factory_title = 'ILIAS\\UI\\Component\\Button\\Factory';
}<|MERGE_RESOLUTION|>--- conflicted
+++ resolved
@@ -4,16 +4,6 @@
 
 class ButtonFactoryTest extends AbstractFactoryTest
 {
-<<<<<<< HEAD
-    public $kitchensink_info_settings = array( "standard" => array("context" => false)
-        , "close" => array("context" => false)
-        , "minimize" => array("context" => false)
-        , "shy" => array("context" => false)
-        , "tag" => array("context" => false)
-        , "bulky" => array("context" => false)
-        , "toggle" => array("context" => false)
-        );
-=======
     public array $kitchensink_info_settings = [
         "standard" => ["context" => false],
         "close" => ["context" => false],
@@ -23,7 +13,6 @@
         "bulky" => ["context" => false],
         "toggle" => ["context" => false]
     ];
->>>>>>> 2c4fb43e
 
     public string $factory_title = 'ILIAS\\UI\\Component\\Button\\Factory';
 }