--- conflicted
+++ resolved
@@ -18,16 +18,14 @@
 	static $canonical_css_classes = array
 		( "standard" =>	 "btn btn-default"
 		, "primary"	 =>	 "btn btn-default btn-primary"
-<<<<<<< HEAD
+		, "shy"	 =>	 "btn btn-link"
 		, "tag"	 =>	 "btn btn-tag btn-tag-relevance-veryhigh"
-=======
-		, "shy"	 =>	 "btn btn-link"
->>>>>>> cbf34aef
 		);
 
 	static $canonical_css_inactivation_classes = array
 		( "standard" =>	"ilSubmitInactive"
 		, "primary"	=> "ilSubmitInactive"
+		, "shy"	=> "ilSubmitInactive"
 		, "tag"	=> "btn-tag-inactive"
 		);
 
@@ -304,13 +302,10 @@
 			$b->getCSSClasses()
 		);
 
-
 		$html = $this->normalizeHTML($r->render($b));
 		$expected = '<a class="btn btn-tag btn-tag-relevance-veryhigh cl1 cl2" href="#" data-action="#">tag</a>';
 		$this->assertEquals($expected, $html);
 	}
-
-
 
 
 
@@ -319,11 +314,8 @@
 		return array
 			( array("standard")
 			, array("primary")
-<<<<<<< HEAD
+			, array("shy")
 			, array("tag")
-=======
-			, array("shy")
->>>>>>> cbf34aef
 			);
 	}
 
