<?php

/* Copyright (c) 2016 Richard Klees <richard.klees@concepts-and-training.de> Extended GPL, see docs/LICENSE */

require_once(__DIR__."/../../../../libs/composer/vendor/autoload.php");
require_once(__DIR__."/../../Base.php");

use \ILIAS\UI\Component as C;

/**
 * Test on button implementation.
 */
class ButtonTest extends ILIAS_UI_TestBase {
	public function getButtonFactory() {
		return new \ILIAS\UI\Implementation\Component\Button\Factory();
	}

	static $canonical_css_classes = array
		( "standard" =>	 "btn btn-default"
		, "primary"	 =>	 "btn btn-default btn-primary"
		, "shy"	 =>	 "btn btn-link"
		, "tag"	 =>	 "btn btn-tag btn-tag-relevance-veryhigh"
		);

	static $canonical_css_inactivation_classes = array
		( "standard" =>	"ilSubmitInactive"
		, "primary"	=> "ilSubmitInactive"
		, "shy"	=> "ilSubmitInactive"
		, "tag"	=> "btn-tag-inactive"
		);


	public function test_implements_factory_interface() {
		$f = $this->getButtonFactory();

		$this->assertInstanceOf("ILIAS\\UI\\Component\\Button\\Factory", $f);
		$this->assertInstanceOf
			( "ILIAS\\UI\\Component\\Button\\Standard"
			, $f->standard("label", "http://www.ilias.de")
			);
		$this->assertInstanceOf
			( "ILIAS\\UI\\Component\\Button\\Primary"
			, $f->primary("label", "http://www.ilias.de")
			);
		$this->assertInstanceOf
			( "ILIAS\\UI\\Component\\Button\\Close"
			, $f->close()
			);
		$this->assertInstanceOf
			( "ILIAS\\UI\\Component\\Button\\Shy"
			, $f->shy("label", "http://www.ilias.de")
			);

	}

	/**
	 * @dataProvider button_type_provider
	 */
	public function test_button_label_or_glyph_only($factory_method) {
		$f = $this->getButtonFactory();
		try {
			$f->$factory_method($this, "http://www.ilias.de");
			$this->assertFalse("This should not happen");
		}
		catch (\InvalidArgumentException $e) {}
	}

	/**
	 * @dataProvider button_type_provider
	 */
	public function test_button_string_action_only($factory_method) {
		$f = $this->getButtonFactory();
		try {
			$f->$factory_method("label", $this);
			$this->assertFalse("This should not happen");
		}
		catch (\InvalidArgumentException $e) {}
	}

	/**
	 * @dataProvider button_type_provider
	 */
	public function test_button_label($factory_method) {
		$f = $this->getButtonFactory();
		$b = $f->$factory_method("label", "http://www.ilias.de");

		$this->assertEquals("label", $b->getLabel());
	}

	/**
	 * @dataProvider button_type_provider
	 */
	public function test_button_with_label($factory_method) {
		$f = $this->getButtonFactory();
		$b = $f->$factory_method("label", "http://www.ilias.de");

		$b2 = $b->withLabel("label2");

		$this->assertEquals("label", $b->getLabel());
		$this->assertEquals("label2", $b2->getLabel());
	}

	/**
	 * @dataProvider button_type_provider
	 */
	public function test_button_action($factory_method) {
		$f = $this->getButtonFactory();
		$b = $f->$factory_method("label", "http://www.ilias.de");

		$this->assertEquals("http://www.ilias.de", $b->getAction());
	}

	/**
	 * @dataProvider button_type_provider
	 */
	public function test_button_activated_on_default($factory_method) {
		$f = $this->getButtonFactory();
		$b = $f->$factory_method("label", "http://www.ilias.de");

		$this->assertTrue($b->isActive());
	}

	/**
	 * @dataProvider button_type_provider
	 */
	public function test_button_deactivation($factory_method) {
		$f = $this->getButtonFactory();
		$b = $f->$factory_method("label", "http://www.ilias.de")
				->withUnavailableAction();

		$this->assertFalse($b->isActive());
		$this->assertEquals("http://www.ilias.de", $b->getAction());
	}

	/**
	 * @dataProvider button_type_provider
	 */
	public function test_render_button_label($factory_method) {
		$ln = "http://www.ilias.de";
		$f = $this->getButtonFactory();
		$b = $f->$factory_method("label", $ln);
		$r = $this->getDefaultRenderer();

		$html = $this->normalizeHTML($r->render($b));

		$css_classes = self::$canonical_css_classes[$factory_method];
		$expected = "<a class=\"$css_classes\" href=\"$ln\" data-action=\"$ln\">".
					"label".
					"</a>";
		$this->assertEquals($expected, $html);
	}

	/**
	 * @dataProvider button_type_provider
	 */
	public function test_render_button_disabled($factory_method) {
		$ln = "http://www.ilias.de";
		$f = $this->getButtonFactory();
		$b = $f->$factory_method("label", $ln)
				->withUnavailableAction();
		$r = $this->getDefaultRenderer();

		$html = $this->normalizeHTML($r->render($b));

		$css_classes = self::$canonical_css_classes[$factory_method];
<<<<<<< HEAD
		$css_class_inactive = self::$canonical_css_inactivation_classes[$factory_method];
		$expected = "<a class=\"$css_classes $css_class_inactive\" data-action=\"$ln\">".
=======
		$expected = "<a class=\"$css_classes ilSubmitInactive disabled\" data-action=\"$ln\">".
>>>>>>> e9aa018e
					"label".
					"</a>";
		$this->assertEquals($expected, $html);
	}

	public function test_render_close_button() {
		$f = $this->getButtonFactory();
		$r = $this->getDefaultRenderer();
		$b = $f->close();

		$html = $this->normalizeHTML($r->render($b));

		$expected = "<button type=\"button\" class=\"close\" data-dismiss=\"modal\">".
					"	<span aria-hidden=\"true\">&times;</span>".
					"	<span class=\"sr-only\">Close</span>".
					"</button>";
		$this->assertEquals($expected, $html);
	}

	/**
	 * @dataProvider button_type_provider
	 */
	public function test_render_button_with_on_load_code($factory_method) {
		$ln = "http://www.ilias.de";
		$f = $this->getButtonFactory();
		$r = $this->getDefaultRenderer();
		$ids = array();
		$b = $f->$factory_method("label", $ln)
				->withOnLoadCode(function($id) use (&$ids) {
					$ids[] = $id;
					return "";
				});

		$html = $this->normalizeHTML($r->render($b));

		$this->assertCount(1, $ids);

		$id = $ids[0];
		$css_classes = self::$canonical_css_classes[$factory_method];
		$expected = "<a class=\"$css_classes\" href=\"$ln\" data-action=\"$ln\" id=\"$id\">".
					"label".
					"</a>";
		$this->assertEquals($expected, $html);
	}

	public function test_____render_close_button_with_on_load_code() {
		$f = $this->getButtonFactory();
		$r = $this->getDefaultRenderer();
		$ids = array();
		$b = $f->close()
				->withOnLoadCode(function($id) use (&$ids) {
					$ids[] = $id;
					return "";
				});

		$html = $this->normalizeHTML($r->render($b));

		$this->assertCount(1, $ids);

		$id = $ids[0];
		$expected = "<button type=\"button\" class=\"close\" data-dismiss=\"modal\" id=\"$id\">".
					"	<span aria-hidden=\"true\">&times;</span>".
					"	<span class=\"sr-only\">Close</span>".
					"</button>";
		$this->assertEquals($expected, $html);
	}

	public function test_btn_tag_relevance() {
		$f = $this->getButtonFactory();
		$b = $f->tag('tag', '#');
		try {
			$b->withRelevance(0);
			$this->assertFalse("This should not happen");
		}
		catch (\InvalidArgumentException $e) {
			$this->assertTrue(true);
		}
		try {
			$b->withRelevance('notsoimportant');
			$this->assertFalse("This should not happen");
		}
		catch (\InvalidArgumentException $e) {
			$this->assertTrue(true);
		}
	}

	public function test_render_btn_tag_relevance() {
		$expectations = array(
			'<a class="btn btn-tag btn-tag-relevance-verylow" href="#" data-action="#">tag</a>',
			'<a class="btn btn-tag btn-tag-relevance-low" href="#" data-action="#">tag</a>',
			'<a class="btn btn-tag btn-tag-relevance-middle" href="#" data-action="#">tag</a>',
			'<a class="btn btn-tag btn-tag-relevance-high" href="#" data-action="#">tag</a>',
			'<a class="btn btn-tag btn-tag-relevance-veryhigh" href="#" data-action="#">tag</a>'
		);

		$f = $this->getButtonFactory();
		$r = $this->getDefaultRenderer();
		$t = $f->tag('tag', '#');
		$possible_relevances = array(
			$t::REL_VERYLOW,
			$t::REL_LOW,
			$t::REL_MID,
			$t::REL_HIGH,
			$t::REL_VERYHIGH
		);
		foreach($possible_relevances as $w) {
			$html = $this->normalizeHTML(
				$r->render($t->withRelevance($w))
			);
			$expected = $expectations[array_search($w, $possible_relevances)];
			$this->assertEquals($expected, $html);
		}
	}

	public function test_render_btn_tag_colors() {
		$f = $this->getButtonFactory();
		$r = $this->getDefaultRenderer();
		$df = new \ILIAS\Data\Factory;

		$bgcol = $df->color('#00ff00');

		$b = $f->tag('tag', '#')
			->withBackgroundColor($bgcol);
		$html = $this->normalizeHTML($r->render($b));
		$expected = '<a class="btn btn-tag btn-tag-relevance-veryhigh" style="background-color: #00ff00; color: #000000;" href="#" data-action="#">tag</a>';
		$this->assertEquals($expected, $html);

		$fcol = $df->color('#ddd');
		$b = $b->withForegroundColor($fcol);
		$html = $this->normalizeHTML($r->render($b));
		$expected = '<a class="btn btn-tag btn-tag-relevance-veryhigh" style="background-color: #00ff00; color: #dddddd;" href="#" data-action="#">tag</a>';
		$this->assertEquals($expected, $html);
	}

	public function test_render_btn_tag_classes() {
		$f = $this->getButtonFactory();
		$r = $this->getDefaultRenderer();
		$df = new \ILIAS\Data\Factory;

		$classes = array('cl1', 'cl2');
		$b = $f->tag('tag', '#')
			->withClasses($classes);
		$this->assertEquals($classes, $b->getClasses());

		$html = $this->normalizeHTML($r->render($b));
		$expected = '<a class="btn btn-tag btn-tag-relevance-veryhigh cl1 cl2" href="#" data-action="#">tag</a>';
		$this->assertEquals($expected, $html);
	}

	public function button_type_provider() {
		return array
			( array("standard")
			, array("primary")
			, array("shy")
			, array("tag")
			);
	}

}<|MERGE_RESOLUTION|>--- conflicted
+++ resolved
@@ -23,9 +23,9 @@
 		);
 
 	static $canonical_css_inactivation_classes = array
-		( "standard" =>	"ilSubmitInactive"
-		, "primary"	=> "ilSubmitInactive"
-		, "shy"	=> "ilSubmitInactive"
+		( "standard" =>	"ilSubmitInactive disabled"
+		, "primary"	=> "ilSubmitInactive disabled"
+		, "shy"	=> "ilSubmitInactive disabled"
 		, "tag"	=> "btn-tag-inactive"
 		);
 
@@ -163,12 +163,8 @@
 		$html = $this->normalizeHTML($r->render($b));
 
 		$css_classes = self::$canonical_css_classes[$factory_method];
-<<<<<<< HEAD
 		$css_class_inactive = self::$canonical_css_inactivation_classes[$factory_method];
 		$expected = "<a class=\"$css_classes $css_class_inactive\" data-action=\"$ln\">".
-=======
-		$expected = "<a class=\"$css_classes ilSubmitInactive disabled\" data-action=\"$ln\">".
->>>>>>> e9aa018e
 					"label".
 					"</a>";
 		$this->assertEquals($expected, $html);
