<?php

/* Copyright (c) 2016 Richard Klees <richard.klees@concepts-and-training.de> Extended GPL, see docs/LICENSE */

require_once("libs/composer/vendor/autoload.php");
require_once(__DIR__."/../../Base.php");

use \ILIAS\UI\Component as C;

/**
 * Test on glyph implementation.
 */
class GlyphTest extends ILIAS_UI_TestBase {
	public function getGlyphFactory() {
		return new \ILIAS\UI\Implementation\Component\Glyph\Factory();
	}

	public function getCounterFactory() {
		return new \ILIAS\UI\Implementation\Component\Counter\Factory();
	}

	static $canonical_css_classes = array
		( C\Glyph\Glyph::SETTINGS			=> "glyphicon glyphicon-cog"
		, C\Glyph\Glyph::EXPAND				=> "glyphicon glyphicon-triangle-right"
		, C\Glyph\Glyph::COLLAPSE			=> "glyphicon glyphicon-triangle-bottom"
		, C\Glyph\Glyph::ADD				=> "glyphicon glyphicon-plus-sign"
		, C\Glyph\Glyph::REMOVE				=> "glyphicon glyphicon-minus-sign"
		, C\Glyph\Glyph::UP					=> "glyphicon glyphicon-circle-arrow-up"
		, C\Glyph\Glyph::DOWN				=> "glyphicon glyphicon-circle-arrow-down"
		, C\Glyph\Glyph::BACK 				=> "glyphicon glyphicon-chevron-left"
		, C\Glyph\Glyph::NEXT				=> "glyphicon glyphicon-chevron-right"
		, C\Glyph\Glyph::SORT_ASCENDING		=> "glyphicon glyphicon-arrow-up"
		, C\Glyph\Glyph::SORT_DESCENDING	=> "glyphicon glyphicon-arrow-down"
		, C\Glyph\Glyph::USER				=> "glyphicon glyphicon-user"
		, C\Glyph\Glyph::MAIL 				=> "glyphicon glyphicon-envelope"
		, C\Glyph\Glyph::NOTIFICATION		=> "glyphicon glyphicon-bell"
		, C\Glyph\Glyph::TAG				=> "glyphicon glyphicon-tag"
		, C\Glyph\Glyph::NOTE				=> "glyphicon glyphicon-pushpin"
		, C\Glyph\Glyph::COMMENT			=> "glyphicon glyphicon-comment"
		, C\Glyph\Glyph::LIKE				=> "glyphicon il-glyphicon-like"
		, C\Glyph\Glyph::LOVE				=> "glyphicon il-glyphicon-love"
		, C\Glyph\Glyph::DISLIKE			=> "glyphicon il-glyphicon-dislike"
		, C\Glyph\Glyph::LAUGH				=> "glyphicon il-glyphicon-laugh"
		, C\Glyph\Glyph::ASTOUNDED			=> "glyphicon il-glyphicon-astounded"
		, C\Glyph\Glyph::SAD				=> "glyphicon il-glyphicon-sad"
		, C\Glyph\Glyph::ANGRY				=> "glyphicon il-glyphicon-angry"
		, C\Glyph\Glyph::ATTACHMENT			=> "glyphicon glyphicon-paperclip"
		, C\Glyph\Glyph::RESET				=> "glyphicon glyphicon-repeat"
<<<<<<< HEAD
=======
		, C\Glyph\Glyph::APPLY				=> "glyphicon glyphicon-ok"
>>>>>>> e6d314d5
		);

	static $aria_labels = array(
		  C\Glyph\Glyph::SETTINGS			=> "settings"
		, C\Glyph\Glyph::EXPAND				=> "expand_content"
		, C\Glyph\Glyph::COLLAPSE			=> "collapse_content"
		, C\Glyph\Glyph::ADD				=> "add"
		, C\Glyph\Glyph::REMOVE				=> "remove"
		, C\Glyph\Glyph::UP					=> "up"
		, C\Glyph\Glyph::DOWN				=> "down"
		, C\Glyph\Glyph::BACK 				=> "back"
		, C\Glyph\Glyph::NEXT				=> "next"
		, C\Glyph\Glyph::SORT_ASCENDING		=> "sort_ascending"
		, C\Glyph\Glyph::SORT_DESCENDING	=> "sort_descending"
		, C\Glyph\Glyph::USER				=> "show_who_is_online"
		, C\Glyph\Glyph::MAIL 				=> "mail"
		, C\Glyph\Glyph::NOTIFICATION		=> "notifications"
		, C\Glyph\Glyph::TAG				=> "tags"
		, C\Glyph\Glyph::NOTE				=> "notes"
		, C\Glyph\Glyph::COMMENT			=> "comments"
		, C\Glyph\Glyph::LIKE				=> "like"
		, C\Glyph\Glyph::LOVE				=> "love"
		, C\Glyph\Glyph::DISLIKE			=> "dislike"
		, C\Glyph\Glyph::LAUGH				=> "laugh"
		, C\Glyph\Glyph::ASTOUNDED			=> "astounded"
		, C\Glyph\Glyph::SAD				=> "sad"
		, C\Glyph\Glyph::ANGRY				=> "angry"
		, C\Glyph\Glyph::ATTACHMENT			=> "attachment"
		, C\Glyph\Glyph::RESET				=> "reset"
<<<<<<< HEAD
=======
		, C\Glyph\Glyph::APPLY				=> "apply"
>>>>>>> e6d314d5
	);

	/**
	 * @dataProvider glyph_type_provider
	 */
	public function test_implements_factory_interface($factory_method) {
		$f = $this->getGlyphFactory();

		$this->assertInstanceOf("ILIAS\\UI\\Component\\Glyph\\Factory", $f);
		$this->assertInstanceOf("ILIAS\\UI\\Component\\Glyph\\Glyph", $f->$factory_method("http://www.ilias.de"));
	}

	/**
	 * @dataProvider glyph_type_provider
	 */
	public function test_glyph_types($factory_method) {
		$f = $this->getGlyphFactory();
		$g = $f->$factory_method();

		$this->assertNotNull($g);
		$this->assertEquals($factory_method, $g->getType());
	}

	/**
	 * @dataProvider glyph_type_provider
	 */
	public function test_glyph_action($factory_method) {
		$f = $this->getGlyphFactory();
		$g = $f->$factory_method("http://www.ilias.de");

		$this->assertNotNull($g);
		$this->assertEquals("http://www.ilias.de", $g->getAction());
	}

	/**
	 * @dataProvider glyph_type_provider
	 */
	public function test_glyph_no_action($factory_method) {
		$f = $this->getGlyphFactory();
		$g = $f->$factory_method();

		$this->assertNotNull($g);
		$this->assertEquals(null, $g->getAction());
	}

	/**
	 * @dataProvider glyph_type_provider
	 */
	public function test_with_unavailable_action($factory_method) {
		$f = $this->getGlyphFactory();
		$g = $f->$factory_method();
		$g2 = $f->$factory_method()->withUnavailableAction();

		$this->assertTrue($g->isActive());
		$this->assertFalse($g2->isActive());
	}

	/**
	 * @dataProvider counter_type_provider
	 */
	public function test_with_highlight($counter_type) {
		$gf = $this->getGlyphFactory();

		$g = $gf
			->mail()
			;
		$g2 = $g->withHighlight();

		$this->assertFalse($g->isHighlighted());
		$this->assertTrue($g2->isHighlighted());
	}

	/**
	 * @dataProvider glyph_type_provider
	 */
	public function test_no_counter($factory_method) {
		$f = $this->getGlyphFactory();
		$g = $f->$factory_method();

		$this->assertCount(0, $g->getCounters());
	}

	/**
	 * @dataProvider counter_type_provider
	 */
	public function test_one_counter($counter_type) {
		$gf = $this->getGlyphFactory();
		$cf = $this->getCounterFactory();
		$number = 1;

		$g = $gf
			->mail()
			->withCounter(
				$cf->$counter_type($number)
			);

		$counters = $g->getCounters();
		$this->assertCount(1, $counters);
		$c = $counters[0];
		$this->assertEquals($counter_type, $c->getType());
		$this->assertEquals($number, $c->getNumber());
	}

	public function test_two_counters() {
		$gf = $this->getGlyphFactory();
		$cf = $this->getCounterFactory();
		$number_s = 1;
		$number_n = 2;

		$g = $gf
			->mail()
			->withCounter(
				$cf->status($number_s)
			)
			->withCounter(
				$cf->novelty($number_n)
			);

		$counters = $g->getCounters();
		$this->assertCount(2, $counters);
		$vals = array_map(function($c) {
			return array($c->getType(), $c->getNumber());
		}, $counters);
		$this->assertContains(array("status", $number_s), $vals);
		$this->assertContains(array("novelty", $number_n), $vals);
	}

	public function test_only_two_counters() {
		$gf = $this->getGlyphFactory();
		$cf = $this->getCounterFactory();
		$number_s = 1;
		$number_n1 = 2;
		$number_n2 = 2;

		$g = $gf
			->mail()
			->withCounter(
				$cf->status($number_s)
			)
			->withCounter(
				$cf->novelty($number_n1)
			)
			->withCounter(
				$cf->novelty($number_n2)
			);

		$counters = $g->getCounters();
		$this->assertCount(2, $counters);
		$vals = array_map(function($c) {
			return array($c->getType(), $c->getNumber());
		}, $counters);
		$this->assertContains(array("status", $number_s), $vals);
		$this->assertContains(array("novelty", $number_n2), $vals);
	}

	public function test_immutability_withCounter() {
		$gf = $this->getGlyphFactory();
		$cf = $this->getCounterFactory();

		$g = $gf->mail();
		$g2 = $g
			->withCounter(
				$cf->novelty(0)
			);

		$counters = $g->getCounters();
		$this->assertCount(0, $counters);
	}

	public function test_known_glyphs_only() {
		try {
			new \ILIAS\UI\Implementation\Component\Glyph\Glyph("FOO", "http://www.ilias.de");
			$this->assertFalse("We should not get here");
		}
		catch (\InvalidArgumentException $e) {}
	}

	public function glyph_type_provider() {
		return array
			( array(C\Glyph\Glyph::SETTINGS)
			, array(C\Glyph\Glyph::EXPAND)
			, array(C\Glyph\Glyph::COLLAPSE)
			, array(C\Glyph\Glyph::ADD)
			, array(C\Glyph\Glyph::REMOVE)
			, array(C\Glyph\Glyph::UP)
			, array(C\Glyph\Glyph::DOWN)
			, array(C\Glyph\Glyph::BACK)
			, array(C\Glyph\Glyph::NEXT)
			, array(C\Glyph\Glyph::SORT_ASCENDING)
			, array(C\Glyph\Glyph::SORT_DESCENDING)
			, array(C\Glyph\Glyph::USER)
			, array(C\Glyph\Glyph::MAIL)
			, array(C\Glyph\Glyph::NOTIFICATION)
			, array(C\Glyph\Glyph::TAG)
			, array(C\Glyph\Glyph::NOTE)
			, array(C\Glyph\Glyph::COMMENT)
			, array(C\Glyph\Glyph::LIKE)
			, array(C\Glyph\Glyph::LOVE)
			, array(C\Glyph\Glyph::DISLIKE)
			, array(C\Glyph\Glyph::LAUGH)
			, array(C\Glyph\Glyph::ASTOUNDED)
			, array(C\Glyph\Glyph::SAD)
			, array(C\Glyph\Glyph::ANGRY)
			, array(C\Glyph\Glyph::ATTACHMENT)
			, array(C\Glyph\Glyph::RESET)
<<<<<<< HEAD
=======
			, array(C\Glyph\Glyph::APPLY)
>>>>>>> e6d314d5
			);
	}

	public function counter_type_provider() {
		return array
			( array("status")
			, array("novelty")
			);
	}

	/**
	 * @dataProvider glyph_type_provider
	 */
	public function test_render_simple($type) {
		$f = $this->getGlyphFactory();
		$r = $this->getDefaultRenderer();
		$c = $f->$type("http://www.ilias.de");

		$html = $this->normalizeHTML($r->render($c));

		$css_classes = self::$canonical_css_classes[$type];
		$aria_label = self::$aria_labels[$type];

		$expected = "<a class=\"glyph\" href=\"http://www.ilias.de\" aria-label=\"$aria_label\"><span class=\"$css_classes\" aria-hidden=\"true\"></span></a>";
		$this->assertEquals($expected, $html);
	}

	/**
	 * @dataProvider glyph_type_provider
	 */
	public function test_render_with_unavailable_action($type) {
		$f = $this->getGlyphFactory();
		$r = $this->getDefaultRenderer();
		$c = $f->$type("http://www.ilias.de")->withUnavailableAction();

		$html = $this->normalizeHTML($r->render($c));

		$css_classes = self::$canonical_css_classes[$type];
		$aria_label = self::$aria_labels[$type];
<<<<<<< HEAD
		
=======

>>>>>>> e6d314d5
		$expected = "<a class=\"glyph disabled\" href=\"http://www.ilias.de\" aria-label=\"$aria_label\" ".
					"aria-disabled=\"true\"><span class=\"$css_classes\" aria-hidden=\"true\"></span></a>";
		$this->assertEquals($expected, $html);
	}

	/**
 	 * @dataProvider counter_type_provider
	 */
	public function test_render_withCounter($type) {
		$fg = $this->getGlyphFactory();
		$fc = $this->getCounterFactory();
		$r = $this->getDefaultRenderer();
		$c = $fg->mail("http://www.ilias.de")->withCounter($fc->$type(42));

		$html = $this->normalizeHTML($r->render($c));

		$css_classes = self::$canonical_css_classes[C\Glyph\Glyph::MAIL];
		$aria_label = self::$aria_labels[C\Glyph\Glyph::MAIL];

		$expected = "<a class=\"glyph\" href=\"http://www.ilias.de\" aria-label=\"$aria_label\">".
					"<span class=\"$css_classes\" aria-hidden=\"true\"></span>".
					"<span class=\"badge badge-notify il-counter-$type\">42</span>".
					"<span class=\"il-counter-spacer\">42</span>".
					"</a>";
		$this->assertEquals($expected, $html);
	}

	public function test_render_withTwoCounters() {
		$fg = $this->getGlyphFactory();
		$fc = $this->getCounterFactory();
		$r = $this->getDefaultRenderer();
		$c = $fg->mail("http://www.ilias.de")
				->withCounter($fc->novelty(42))
				->withCounter($fc->status(7));

		$html = $this->normalizeHTML($r->render($c));

		$css_classes = self::$canonical_css_classes[C\Glyph\Glyph::MAIL];
		$aria_label = self::$aria_labels[C\Glyph\Glyph::MAIL];
		$expected = "<a class=\"glyph\" href=\"http://www.ilias.de\" aria-label=\"$aria_label\">".
					"<span class=\"$css_classes\" aria-hidden=\"true\"></span>".
					"<span class=\"badge badge-notify il-counter-status\">7</span>".
					"<span class=\"badge badge-notify il-counter-novelty\">42</span>".
					"<span class=\"il-counter-spacer\">42</span>".
					"</a>";
		$this->assertEquals($expected, $html);
	}

	public function test_dont_render_counter() {
		$r = new \ILIAS\UI\Implementation\Component\Glyph\Renderer($this->getUIFactory(), $this->getTemplateFactory(),$this->getLanguage(), $this->getJavaScriptBinding());
		$f = $this->getCounterFactory();

		try {
			$r->render($f->status(0), $this->getDefaultRenderer());
			$this->assertFalse("This should not happen!");
		}
		catch (\LogicException $e) {}
	}

	/**
	 * @dataProvider glyph_type_provider
	 */
	public function test_render_with_on_load_code($type) {
		$f = $this->getGlyphFactory();
		$r = $this->getDefaultRenderer();
		$ids = array();
		$c = $f->$type("http://www.ilias.de")
				->withOnLoadCode(function($id) use (&$ids) {
					$ids[] = $id;
					return "";
				});

		$html = $this->normalizeHTML($r->render($c));

		$this->assertCount(1, $ids);

		$css_classes = self::$canonical_css_classes[$type];
		$aria_label = self::$aria_labels[$type];

		$id = $ids[0];
		$expected = "<a class=\"glyph\" href=\"http://www.ilias.de\" aria-label=\"$aria_label\" id=\"$id\"><span class=\"$css_classes\" aria-hidden=\"true\"></span></a>";
		$this->assertEquals($expected, $html);
	}
}<|MERGE_RESOLUTION|>--- conflicted
+++ resolved
@@ -46,10 +46,7 @@
 		, C\Glyph\Glyph::ANGRY				=> "glyphicon il-glyphicon-angry"
 		, C\Glyph\Glyph::ATTACHMENT			=> "glyphicon glyphicon-paperclip"
 		, C\Glyph\Glyph::RESET				=> "glyphicon glyphicon-repeat"
-<<<<<<< HEAD
-=======
 		, C\Glyph\Glyph::APPLY				=> "glyphicon glyphicon-ok"
->>>>>>> e6d314d5
 		);
 
 	static $aria_labels = array(
@@ -79,10 +76,7 @@
 		, C\Glyph\Glyph::ANGRY				=> "angry"
 		, C\Glyph\Glyph::ATTACHMENT			=> "attachment"
 		, C\Glyph\Glyph::RESET				=> "reset"
-<<<<<<< HEAD
-=======
 		, C\Glyph\Glyph::APPLY				=> "apply"
->>>>>>> e6d314d5
 	);
 
 	/**
@@ -288,10 +282,7 @@
 			, array(C\Glyph\Glyph::ANGRY)
 			, array(C\Glyph\Glyph::ATTACHMENT)
 			, array(C\Glyph\Glyph::RESET)
-<<<<<<< HEAD
-=======
 			, array(C\Glyph\Glyph::APPLY)
->>>>>>> e6d314d5
 			);
 	}
 
@@ -331,11 +322,7 @@
 
 		$css_classes = self::$canonical_css_classes[$type];
 		$aria_label = self::$aria_labels[$type];
-<<<<<<< HEAD
-		
-=======
-
->>>>>>> e6d314d5
+
 		$expected = "<a class=\"glyph disabled\" href=\"http://www.ilias.de\" aria-label=\"$aria_label\" ".
 					"aria-disabled=\"true\"><span class=\"$css_classes\" aria-hidden=\"true\"></span></a>";
 		$this->assertEquals($expected, $html);
