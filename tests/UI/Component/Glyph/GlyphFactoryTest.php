<?php

require_once 'tests/UI/AbstractFactoryTest.php';

class GlyphFactoryTest extends AbstractFactoryTest {
	public $kitchensink_info_settings = array
		( "collapse"		=> array("context" => false)
		, "expand"			=> array("context" => false)
		, "next"			=> array("context" => false)
		, "user"			=> array("context" => false)
		, "mail"			=> array("context" => false)
		, "notification"	=> array("context" => false)
		, "tag"				=> array("context" => false)
		, "note"			=> array("context" => false)
		, "comment"			=> array("context" => false)
		, "sortAscending"	=> array("context" => false)
		, "sortDescending"	=> array("context" => false)
		, "briefcase"	    => array("context" => false)
		, "attachment"      => array("context" => false)
<<<<<<< HEAD
		, "reset"			=> array("context" => false)
=======
		, "apply"			=> array("context" => false)
>>>>>>> bbb94173
		);

	public $factory_title = 'ILIAS\\UI\\Component\\Glyph\\Factory';
}<|MERGE_RESOLUTION|>--- conflicted
+++ resolved
@@ -17,11 +17,8 @@
 		, "sortDescending"	=> array("context" => false)
 		, "briefcase"	    => array("context" => false)
 		, "attachment"      => array("context" => false)
-<<<<<<< HEAD
 		, "reset"			=> array("context" => false)
-=======
 		, "apply"			=> array("context" => false)
->>>>>>> bbb94173
 		);
 
 	public $factory_title = 'ILIAS\\UI\\Component\\Glyph\\Factory';
