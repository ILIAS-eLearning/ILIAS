<?php

require_once 'tests/UI/AbstractFactoryTest.php';

class GlyphFactoryTest extends AbstractFactoryTest {
	public $kitchensink_info_settings = array
		( "collapse"		=> array("context" => false)
		, "expand"			=> array("context" => false)
		, "next"			=> array("context" => false)
		, "user"			=> array("context" => false)
		, "mail"			=> array("context" => false)
		, "notification"	=> array("context" => false)
		, "tag"				=> array("context" => false)
		, "note"			=> array("context" => false)
		, "comment"			=> array("context" => false)
		, "sortAscending"	=> array("context" => false)
		, "sortDescending"	=> array("context" => false)
		, "briefcase"	    => array("context" => false)
		, "attachment"      => array("context" => false)
		, "reset"			=> array("context" => false)
<<<<<<< HEAD
=======
		, "apply"			=> array("context" => false)
>>>>>>> e6d314d5
		);

	public $factory_title = 'ILIAS\\UI\\Component\\Glyph\\Factory';
}<|MERGE_RESOLUTION|>--- conflicted
+++ resolved
@@ -18,10 +18,7 @@
 		, "briefcase"	    => array("context" => false)
 		, "attachment"      => array("context" => false)
 		, "reset"			=> array("context" => false)
-<<<<<<< HEAD
-=======
 		, "apply"			=> array("context" => false)
->>>>>>> e6d314d5
 		);
 
 	public $factory_title = 'ILIAS\\UI\\Component\\Glyph\\Factory';
