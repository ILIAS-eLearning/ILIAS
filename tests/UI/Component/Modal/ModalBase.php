--- conflicted
+++ resolved
@@ -17,12 +17,9 @@
 			public function counter() {
 				return new I\Component\Counter\Factory();
 			}
-<<<<<<< HEAD
-=======
 			public function legacy($content) {
 				return new I\Component\Legacy\Legacy($content);
 			}
->>>>>>> 0ec4e4cd
 		};
 		return $factory;
 	}
