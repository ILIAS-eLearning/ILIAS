<?php declare(strict_types=1);

require_once("libs/composer/vendor/autoload.php");
require_once(__DIR__ . "/../Base.php");

use ILIAS\UI\Implementation\Crawler as Crawler;
use ILIAS\DI\Container;
use ILIAS\UI\NotImplementedException;
use ILIAS\FileUpload\FileUpload;

/**
 * Class ExamplesTest Checks if all examples are implemented and properly returning strings
 */
class ExamplesTest extends ILIAS_UI_TestBase
{
    protected string $path_to_base_factory = "src/UI/Factory.php";
    protected Container $dic;

    public function setUp() : void
    {
        //This avoids various index not set warnings, which are only relevant in test context.
        $_SERVER["REQUEST_URI"] = "";
        //This avoids Undefined index: ilfilehash for the moment
        $_POST["ilfilehash"] = "";
        $this->setUpMockDependencies();
    }

    /**
     * Some wiring up of dependencies to get all the examples running. If you examples needs additional dependencies,
     * please add them here. However, please check carefully if those deps are really needed. Even if the examples,
     * we try to keep them minimal. Note the most deps are wired up here as mocks only.
     */
    protected function setUpMockDependencies() : void
    {
        $this->dic = new Container();
        $this->dic["tpl"] = $this->getTemplateFactory()->getTemplate("tpl.main.html", false, false);
        $this->dic["lng"] = $this->getLanguage();
        $this->dic["refinery"] = $this->getRefinery();
        (new InitUIFramework())->init($this->dic);

        $this->dic["ui.template_factory"] = $this->getTemplateFactory();

<<<<<<< HEAD
        $this->dic["ilCtrl"] = $this->getMockBuilder(\ilCtrl::class)->disableOriginalConstructor()->onlyMethods([
            "getFormActionByClass","setParameterByClass","saveParameterByClass","getLinkTargetByClass"
=======
        $this->dic["ilCtrl"] = $this->getMockBuilder(ilCtrl::class)->onlyMethods([
            "getFormActionByClass",
            "setParameterByClass",
            "saveParameterByClass",
            "initBaseClass",
            "getLinkTargetByClass"
>>>>>>> 3892918e
        ])->getMock();
        $this->dic["ilCtrl"]->method("getFormActionByClass")->willReturn("Testing");
        $this->dic["ilCtrl"]->method("getLinkTargetByClass")->willReturn("2");

        $this->dic["upload"] = $this->getMockBuilder(FileUpload::class)->getMock();

        $this->dic["tree"] = $this->getMockBuilder(ilTree::class)
                                  ->disableOriginalConstructor()
                                  ->onlyMethods(["getNodeData"])->getMock();

        $this->dic["tree"]->method("getNodeData")->willReturn([
            "ref_id" => "1",
            "title" => "mock root node",
            "type" => "crs"
        ]);

        //ilPluginAdmin is still mocked with mockery due to static call of getActivePluginsForSlot
        $this->dic["ilPluginAdmin"] = Mockery::mock("\ilPluginAdmin");
        $this->dic["ilPluginAdmin"]->shouldReceive("getActivePluginsForSlot")->andReturn([]);

        (new InitHttpServices())->init($this->dic);
    }

    /**
     * @throws Crawler\Exception\CrawlerException
     */
    public function testAllNonAbstractComponentsShowcaseExamples() : void
    {
        global $DIC;
        $DIC = $this->dic;

        foreach ($this->getEntriesFromCrawler() as $entry) {
            if (!$entry->isAbstract()) {
                $this->assertGreaterThan(
                    0,
                    count($entry->getExamples()),
                    "Non abstract Component " . $entry->getNamespace()
                    . " does not provide any example. Please provide at least one in " . $entry->getExamplesNamespace()
                );
            }
        }
    }

    /**
     * @dataProvider provideExampleFullFunctionNamesAndPath
     */
    public function testAllExamplesRenderAString(string $example_function_name, string $example_path) : void
    {
        global $DIC;
        $DIC = $this->dic;

        include_once $example_path;
        try {
            $this->assertIsString($example_function_name(), " Example $example_function_name does not render a string");
        } catch (NotImplementedException $e) {
            $this->assertTrue(true);
        }
    }

    /**
     * @throws Crawler\Exception\CrawlerException
     */
    protected function getEntriesFromCrawler() : Crawler\Entry\ComponentEntries
    {
        $crawler = new Crawler\FactoriesCrawler();
        return $crawler->crawlFactory($this->path_to_base_factory);
    }

    public function provideExampleFullFunctionNamesAndPath() : array
    {
        $function_names = [];
        foreach ($this->getEntriesFromCrawler() as $entry) {
            foreach ($entry->getExamples() as $name => $example_path) {
                $function_names[$entry->getExamplesNamespace() . "\\" . $name] = [
                    $entry->getExamplesNamespace() . "\\" . $name,
                    $example_path
                ];
            }
        }
        return $function_names;
    }
}<|MERGE_RESOLUTION|>--- conflicted
+++ resolved
@@ -40,17 +40,8 @@
 
         $this->dic["ui.template_factory"] = $this->getTemplateFactory();
 
-<<<<<<< HEAD
         $this->dic["ilCtrl"] = $this->getMockBuilder(\ilCtrl::class)->disableOriginalConstructor()->onlyMethods([
             "getFormActionByClass","setParameterByClass","saveParameterByClass","getLinkTargetByClass"
-=======
-        $this->dic["ilCtrl"] = $this->getMockBuilder(ilCtrl::class)->onlyMethods([
-            "getFormActionByClass",
-            "setParameterByClass",
-            "saveParameterByClass",
-            "initBaseClass",
-            "getLinkTargetByClass"
->>>>>>> 3892918e
         ])->getMock();
         $this->dic["ilCtrl"]->method("getFormActionByClass")->willReturn("Testing");
         $this->dic["ilCtrl"]->method("getLinkTargetByClass")->willReturn("2");
