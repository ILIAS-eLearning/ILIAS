<?php

/* Copyright (c) 2016 Richard Klees <richard.klees@concepts-and-training.de> Extended GPL, see docs/LICENSE */

require_once("libs/composer/vendor/autoload.php");

require_once(__DIR__."/Renderer/ilIndependentTemplate.php");
require_once(__DIR__."/../../Services/Language/classes/class.ilLanguage.php");

use ILIAS\UI\Implementation\Render\TemplateFactory;
use ILIAS\UI\Implementation\Render\ResourceRegistry;
use ILIAS\UI\Implementation\Render\JavaScriptBinding;
use ILIAS\UI\Implementation\DefaultRenderer;
use ILIAS\UI\Factory;

class ilIndependentTemplateFactory implements TemplateFactory {
	public function getTemplate($path, $purge_unfilled_vars, $purge_unused_blocks) {
		return new ilIndependentTemplate($path, $purge_unfilled_vars, $purge_unused_blocks);
	}
}

class NoUIFactory implements Factory {
	public function counter() {}
	public function glyph() {}
	public function button() {}
	public function card($title, \ILIAS\UI\Component\Image\Image $image = null) {}
	public function deck(array $cards) {}
	public function listing() {}
	public function image() {}
	public function legacy($content) {}
	public function panel() {}
	public function modal() {}
	public function popover() {}
	public function divider() {}
	public function link() {}
	public function dropdown() {}
<<<<<<< HEAD
	public function form() {}
	public function input() {}
=======
	public function item() {}
	public function icon() {}
>>>>>>> bfd55c21
}

class LoggingRegistry implements ResourceRegistry {
	public $resources = array();

	public function register($name) {
		$this->resources[] = $name;
	}
}

class ilLanguageMock extends \ilLanguage {
	public $requested = array();
	public function __construct() {}
	public function txt($a_topic, $a_default_lang_fallback_mod = "") {
		$this->requested[] = $a_topic;
		return $a_topic;
	}
	public function toJS($a_key, ilTemplate $a_tpl = NULL) {
	}
}

class LoggingJavaScriptBinding implements JavaScriptBinding {
	private $count = 0;
	public $ids = array();
	public function createId() {
		$this->count++;
		$id = "id_".$this->count;
		$this->ids[] = $id;
		return $id;
	}
	public $on_load_code = array();
	public function addOnLoadCode($code) {
		$this->on_load_code[] = $code;
	}
	public function getOnLoadCodeAsync() {
	}
}

class IncrementalSignalGenerator extends \ILIAS\UI\Implementation\Component\SignalGenerator {

	protected $id = 0;

	protected function createId() {
		return 'signal_' . ++$this->id;
	}
}

class SignalGeneratorMock extends \ILIAS\UI\Implementation\Component\SignalGenerator {}

class DummyComponent implements \ILIAS\UI\Component\Component {}

/**
 * Provides common functionality for UI tests.
 */
abstract class ILIAS_UI_TestBase extends PHPUnit_Framework_TestCase {
	public function setUp() {
		assert_options(ASSERT_WARNING, 0);
		assert_options(ASSERT_CALLBACK, null);
	}

	public function tearDown() {
		assert_options(ASSERT_WARNING, 1);
		assert_options(ASSERT_CALLBACK, null);
	}

	public function getUIFactory() {
		return new NoUIFactory();
	}

	public function getTemplateFactory() {
		return new ilIndependentTemplateFactory();
	}

	public function getResourceRegistry() {
		return new LoggingRegistry();
	}

	public function getLanguage() {
		return new ilLanguageMock();
	}

	public function getJavaScriptBinding() {
		return new LoggingJavaScriptBinding();
	}

	public function getDefaultRenderer() {
		$ui_factory = $this->getUIFactory();
		$tpl_factory = $this->getTemplateFactory();
		$resource_registry = $this->getResourceRegistry();
		$lng = $this->getLanguage();
		$js_binding = $this->getJavaScriptBinding();
		return new DefaultRenderer(
				$ui_factory, $tpl_factory, $resource_registry, $lng, $js_binding);
	}

	public function normalizeHTML($html) {
		return trim(str_replace("\n", "", $html));
	}

	/**
	 * @param string $expected_html_as_string
	 * @param string $html_as_string
	 */
	public function assertHTMLEquals($expected_html_as_string,$html_as_string){
		$html = new DOMDocument();
		$html->formatOutput = true;
		$html->preserveWhiteSpace = false;
		$expected = new DOMDocument();
		$expected->formatOutput = true;
		$expected->preserveWhiteSpace = false;
		$html->loadXML($this->normalizeHTML($html_as_string));
		$expected->loadXML($this->normalizeHTML($expected_html_as_string));
		$this->assertEquals($expected->saveHTML(), $html->saveHTML());
	}
}<|MERGE_RESOLUTION|>--- conflicted
+++ resolved
@@ -34,13 +34,10 @@
 	public function divider() {}
 	public function link() {}
 	public function dropdown() {}
-<<<<<<< HEAD
+	public function item() {}
+	public function icon() {}
 	public function form() {}
 	public function input() {}
-=======
-	public function item() {}
-	public function icon() {}
->>>>>>> bfd55c21
 }
 
 class LoggingRegistry implements ResourceRegistry {
