<?php

/* Copyright (c) 2016 Richard Klees <richard.klees@concepts-and-training.de> Extended GPL, see docs/LICENSE */

require_once("libs/composer/vendor/autoload.php");

require_once(__DIR__."/Renderer/ilIndependentTemplate.php");
require_once(__DIR__."/../../Services/Language/classes/class.ilLanguage.php");

use ILIAS\UI\Implementation\Render\TemplateFactory;
use ILIAS\UI\Implementation\Render\ResourceRegistry;
use ILIAS\UI\Implementation\Render\JavaScriptBinding;
use ILIAS\UI\Implementation\DefaultRenderer;
use ILIAS\UI\Factory;

class ilIndependentTemplateFactory implements TemplateFactory {
	public function getTemplate($path, $purge_unfilled_vars, $purge_unused_blocks) {
		return new ilIndependentTemplate($path, $purge_unfilled_vars, $purge_unused_blocks);
	}
}

class NoUIFactory implements Factory {
	public function counter() {}
	public function glyph() {}
	public function button() {}
	public function card($title, \ILIAS\UI\Component\Image\Image $image = null) {}
	public function deck(array $cards) {}
	public function listing() {}
	public function image() {}
	public function legacy($content) {}
	public function panel() {}
	public function modal() {}
	public function popover() {}
	public function divider() {}
	public function link() {}
	public function dropdown() {}
	public function item() {}
<<<<<<< HEAD
	public function breadcrumbs($crumbs) {}
=======
	public function icon() {}
>>>>>>> cd819dc1
}

class LoggingRegistry implements ResourceRegistry {
	public $resources = array();

	public function register($name) {
		$this->resources[] = $name;
	}
}

class ilLanguageMock extends \ilLanguage {
	public $requested = array();
	public function __construct() {}
	public function txt($a_topic, $a_default_lang_fallback_mod = "") {
		$this->requested[] = $a_topic;
		return $a_topic;
	}
	public function toJS($a_key, ilTemplate $a_tpl = NULL) {
	}
}

class LoggingJavaScriptBinding implements JavaScriptBinding {
	private $count = 0;
	public $ids = array();
	public function createId() {
		$this->count++;
		$id = "id_".$this->count;
		$this->ids[] = $id;
		return $id;
	}
	public $on_load_code = array();
	public function addOnLoadCode($code) {
		$this->on_load_code[] = $code;
	}
	public function getOnLoadCodeAsync() {
	}
}

class IncrementalSignalGenerator extends \ILIAS\UI\Implementation\Component\SignalGenerator {

	protected $id = 0;

	protected function createId() {
		return 'signal_' . ++$this->id;
	}
}

class SignalGeneratorMock extends \ILIAS\UI\Implementation\Component\SignalGenerator {}

class DummyComponent implements \ILIAS\UI\Component\Component {}

/**
 * Provides common functionality for UI tests.
 */
abstract class ILIAS_UI_TestBase extends PHPUnit_Framework_TestCase {
	public function setUp() {
		assert_options(ASSERT_WARNING, 0);
		assert_options(ASSERT_CALLBACK, null);
	}

	public function tearDown() {
		assert_options(ASSERT_WARNING, 1);
		assert_options(ASSERT_CALLBACK, null);
	}

	public function getUIFactory() {
		return new NoUIFactory();
	}

	public function getTemplateFactory() {
		return new ilIndependentTemplateFactory();
	}

	public function getResourceRegistry() {
		return new LoggingRegistry();
	}

	public function getLanguage() {
		return new ilLanguageMock();
	}

	public function getJavaScriptBinding() {
		return new LoggingJavaScriptBinding();
	}

	public function getDefaultRenderer() {
		$ui_factory = $this->getUIFactory();
		$tpl_factory = $this->getTemplateFactory();
		$resource_registry = $this->getResourceRegistry();
		$lng = $this->getLanguage();
		$js_binding = $this->getJavaScriptBinding();
		return new DefaultRenderer(
				$ui_factory, $tpl_factory, $resource_registry, $lng, $js_binding);
	}

	public function normalizeHTML($html) {
		return trim(str_replace("\n", "", $html));
	}

	/**
	 * @param string $expected_html_as_string
	 * @param string $html_as_string
	 */
	public function assertHTMLEquals($expected_html_as_string,$html_as_string){
		$html = new DOMDocument();
		$html->formatOutput = true;
		$html->preserveWhiteSpace = false;
		$expected = new DOMDocument();
		$expected->formatOutput = true;
		$expected->preserveWhiteSpace = false;
		$html->loadXML($this->normalizeHTML($html_as_string));
		$expected->loadXML($this->normalizeHTML($expected_html_as_string));
		$this->assertEquals($expected->saveHTML(), $html->saveHTML());
	}
}<|MERGE_RESOLUTION|>--- conflicted
+++ resolved
@@ -35,11 +35,8 @@
 	public function link() {}
 	public function dropdown() {}
 	public function item() {}
-<<<<<<< HEAD
+	public function icon() {}
 	public function breadcrumbs($crumbs) {}
-=======
-	public function icon() {}
->>>>>>> cd819dc1
 }
 
 class LoggingRegistry implements ResourceRegistry {
