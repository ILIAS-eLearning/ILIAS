<?php

/* Copyright (c) 2016 Richard Klees <richard.klees@concepts-and-training.de> Extended GPL, see docs/LICENSE */

require_once("libs/composer/vendor/autoload.php");

require_once(__DIR__."/Renderer/ilIndependentTemplate.php");
require_once(__DIR__."/../../Services/Language/classes/class.ilLanguage.php");

use ILIAS\UI\Component\Component;
use ILIAS\UI\Implementation\Render\TemplateFactory;
use ILIAS\UI\Implementation\Render\ResourceRegistry;
use ILIAS\UI\Implementation\Render\JavaScriptBinding;
use ILIAS\UI\Implementation\DefaultRenderer;
use ILIAS\UI\Factory;

class ilIndependentTemplateFactory implements TemplateFactory {
	public function getTemplate($path, $purge_unfilled_vars, $purge_unused_blocks) {
		return new ilIndependentTemplate($path, $purge_unfilled_vars, $purge_unused_blocks);
	}
}

class NoUIFactory implements Factory {
	public function counter() {}
	public function glyph() {}
	public function button() {}
	public function card($title, \ILIAS\UI\Component\Image\Image $image = null) {}
	public function deck(array $cards) {}
	public function listing() {}
	public function image() {}
	public function legacy($content) {}
	public function panel() {}
	public function modal() {}
<<<<<<< HEAD
	public function popover($content) {}
	public function progressbar($percentage) {}
=======
	public function divider() {}
	public function link() {}
>>>>>>> 9614e5b2
}

class LoggingRegistry implements ResourceRegistry {
	public $resources = array();

	public function register($name) {
		$this->resources[] = $name;
	}
}

class ilLanguageMock extends \ilLanguage {
	public $requested = array();
	public function __construct() {}
	public function txt($a_topic, $a_default_lang_fallback_mod = "") {
		$this->requested[] = $a_topic;
		return $a_topic;
	}
}

class LoggingJavaScriptBinding implements JavaScriptBinding {
	private $count = 0;
	public $ids = array();
	public function createId() {
		$this->count++;
		$id = "id_".$this->count;
		$this->ids[] = $id;
		return $id;
	}
	public $on_load_code = array();
	public function addOnLoadCode($code) {
		$this->on_load_code[] = $code;
	}
	public function getOnLoadCodeAsync() {
	}
}

class IncrementalSignalGenerator extends \ILIAS\UI\Implementation\Component\SignalGenerator {

	protected $id = 0;

	protected function createId() {
		return 'signal_' . ++$this->id;
	}
}

class SignalGeneratorMock extends \ILIAS\UI\Implementation\Component\SignalGenerator {}

class DummyComponent implements \ILIAS\UI\Component\Component {}

/**
 * Provides common functionality for UI tests.
 */
abstract class ILIAS_UI_TestBase extends PHPUnit_Framework_TestCase {
	public function setUp() {
		assert_options(ASSERT_WARNING, 0);
		assert_options(ASSERT_CALLBACK, null);
	}

	public function tearDown() {
		assert_options(ASSERT_WARNING, 1);
		assert_options(ASSERT_CALLBACK, null);
	}

	public function getUIFactory() {
		return new NoUIFactory();
	}

	public function getTemplateFactory() {
		return new ilIndependentTemplateFactory();
	}

	public function getResourceRegistry() {
		return new LoggingRegistry();
	}

	public function getLanguage() {
		return new ilLanguageMock();
	}

	public function getJavaScriptBinding() {
		return new LoggingJavaScriptBinding();
	}

	public function getDefaultRenderer() {
		$ui_factory = $this->getUIFactory();
		$tpl_factory = $this->getTemplateFactory();
		$resource_registry = $this->getResourceRegistry();
		$lng = $this->getLanguage();
		$js_binding = $this->getJavaScriptBinding();
		return new DefaultRenderer(
				$ui_factory, $tpl_factory, $resource_registry, $lng, $js_binding);
	}

	public function normalizeHTML($html) {
		return trim(str_replace("\n", "", $html));
	}

	/**
	 * @param string $expected_html_as_string
	 * @param string $html_as_string
	 */
	public function assertHTMLEquals($expected_html_as_string,$html_as_string){
		$html = new DOMDocument();
		$html->formatOutput = true;
		$html->preserveWhiteSpace = false;
		$expected = new DOMDocument();
		$expected->formatOutput = true;
		$expected->preserveWhiteSpace = false;
		$html->loadXML($this->normalizeHTML($html_as_string));
		$expected->loadXML($this->normalizeHTML($expected_html_as_string));
		$this->assertEquals($expected->saveHTML(), $html->saveHTML());
	}
}<|MERGE_RESOLUTION|>--- conflicted
+++ resolved
@@ -31,13 +31,8 @@
 	public function legacy($content) {}
 	public function panel() {}
 	public function modal() {}
-<<<<<<< HEAD
-	public function popover($content) {}
-	public function progressbar($percentage) {}
-=======
 	public function divider() {}
 	public function link() {}
->>>>>>> 9614e5b2
 }
 
 class LoggingRegistry implements ResourceRegistry {
