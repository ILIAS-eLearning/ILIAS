<?php

/* Copyright (c) 2016 Richard Klees <richard.klees@concepts-and-training.de> Extended GPL, see docs/LICENSE */

require_once("libs/composer/vendor/autoload.php");

require_once(__DIR__."/Renderer/ilIndependentTemplate.php");
require_once(__DIR__."/../../Services/Language/classes/class.ilLanguage.php");

use ILIAS\UI\Implementation\Render\TemplateFactory;
use ILIAS\UI\Implementation\Render\ResourceRegistry;
use ILIAS\UI\Implementation\Render\JavaScriptBinding;
use ILIAS\UI\Implementation\DefaultRenderer;
use ILIAS\UI\Factory;

class ilIndependentTemplateFactory implements TemplateFactory {
	public function getTemplate($path, $purge_unfilled_vars, $purge_unused_blocks) {
		return new ilIndependentTemplate($path, $purge_unfilled_vars, $purge_unused_blocks);
	}
}

class NoUIFactory implements Factory {
	public function counter() {}
	public function glyph() {}
	public function button() {}
	public function card($title, \ILIAS\UI\Component\Image\Image $image = null) {}
	public function deck(array $cards) {}
	public function listing() {}
	public function image() {}
	public function legacy($content) {}
	public function panel() {}
	public function modal() {}
<<<<<<< HEAD
	public function popover() {}
=======
	public function divider() {}
	public function link() {}
>>>>>>> 9614e5b2
}

class LoggingRegistry implements ResourceRegistry {
	public $resources = array();

	public function register($name) {
		$this->resources[] = $name;
	}
}

class ilLanguageMock extends \ilLanguage {
	public $requested = array();
	public function __construct() {}
	public function txt($a_topic, $a_default_lang_fallback_mod = "") {
		$this->requested[] = $a_topic;
		return $a_topic;
	}
}

class LoggingJavaScriptBinding implements JavaScriptBinding {
	private $count = 0;
	public $ids = array();
	public function createId() {
		$this->count++;
		$id = "id_".$this->count;
		$this->ids[] = $id;
		return $id;
	}
	public $on_load_code = array();
	public function addOnLoadCode($code) {
		$this->on_load_code[] = $code;
	}
	public function getOnLoadCodeAsync() {
	}
}

class IncrementalSignalGenerator extends \ILIAS\UI\Implementation\Component\SignalGenerator {

	protected $id = 0;

	protected function createId() {
		return 'signal_' . ++$this->id;
	}
}

class SignalGeneratorMock extends \ILIAS\UI\Implementation\Component\SignalGenerator {}

class DummyComponent implements \ILIAS\UI\Component\Component {}

/**
 * Provides common functionality for UI tests.
 */
abstract class ILIAS_UI_TestBase extends PHPUnit_Framework_TestCase {
	public function setUp() {
		assert_options(ASSERT_WARNING, 0);
		assert_options(ASSERT_CALLBACK, null);
	}

	public function tearDown() {
		assert_options(ASSERT_WARNING, 1);
		assert_options(ASSERT_CALLBACK, null);
	}

	public function getUIFactory() {
		return new NoUIFactory();
	}

	public function getTemplateFactory() {
		return new ilIndependentTemplateFactory();
	}

	public function getResourceRegistry() {
		return new LoggingRegistry();
	}

	public function getLanguage() {
		return new ilLanguageMock();
	}

	public function getJavaScriptBinding() {
		return new LoggingJavaScriptBinding();
	}

	public function getDefaultRenderer() {
		$ui_factory = $this->getUIFactory();
		$tpl_factory = $this->getTemplateFactory();
		$resource_registry = $this->getResourceRegistry();
		$lng = $this->getLanguage();
		$js_binding = $this->getJavaScriptBinding();
		return new DefaultRenderer(
				$ui_factory, $tpl_factory, $resource_registry, $lng, $js_binding);
	}

	public function normalizeHTML($html) {
		return trim(str_replace("\n", "", $html));
	}

	/**
	 * @param string $expected_html_as_string
	 * @param string $html_as_string
	 */
	public function assertHTMLEquals($expected_html_as_string,$html_as_string){
		$html = new DOMDocument();
		$html->formatOutput = true;
		$html->preserveWhiteSpace = false;
		$expected = new DOMDocument();
		$expected->formatOutput = true;
		$expected->preserveWhiteSpace = false;
		$html->loadXML($this->normalizeHTML($html_as_string));
		$expected->loadXML($this->normalizeHTML($expected_html_as_string));
		$this->assertEquals($expected->saveHTML(), $html->saveHTML());
	}
}<|MERGE_RESOLUTION|>--- conflicted
+++ resolved
@@ -30,12 +30,9 @@
 	public function legacy($content) {}
 	public function panel() {}
 	public function modal() {}
-<<<<<<< HEAD
 	public function popover() {}
-=======
 	public function divider() {}
 	public function link() {}
->>>>>>> 9614e5b2
 }
 
 class LoggingRegistry implements ResourceRegistry {
