--- conflicted
+++ resolved
@@ -37,14 +37,11 @@
 	public function dropdown() {}
 	public function item() {}
 	public function icon() {}
-<<<<<<< HEAD
-	public function form() {}
-	public function input() {}
-=======
 	public function viewControl() {}
 	public function breadcrumbs(array $crumbs) {}
 	public function chart() {}
->>>>>>> 5a84e1a4
+	public function form() {}
+	public function input() {}
 }
 
 class LoggingRegistry implements ResourceRegistry {
