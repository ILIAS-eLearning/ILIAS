--- conflicted
+++ resolved
@@ -610,13 +610,10 @@
 cache_activate_tpl_blocks#:#Template (Blocks)
 cache_activate_tpl_variables#:#Template (Variables)
 cache_activate_all#:#All
-<<<<<<< HEAD
 error_log_path#:#Path to error log files
 error_log_path_comment#:#Please enter only the path. Files will be automaticly saved on error.
-=======
 enable_system_styles_management#:#Manage System Styles
 enable_system_styles_management_info#:#Manage (add, edit, delete) System Styles (Skins) in the Layout and Styles section of the Administration.
 lessc_path#:#Path to lessc
 lessc_path_comment#:#Lessc is needed to compile less files to CSS. This is a requirement for generating new css files for systems styles through manipulating less variables in the Administration.
-lessc#:#Path to lessc
->>>>>>> c65082a1
+lessc#:#Path to lessc