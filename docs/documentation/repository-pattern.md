--- conflicted
+++ resolved
@@ -82,20 +82,12 @@
 will most propably implement repositories over a relational database mostly, we are
 not limited to that. We could well implement a repository that adds chaching over
 another repository or reads its data from other sources like files.
-<<<<<<< HEAD
 * **The database schema is completely contained in the implementation of the
 repository.** - If we implement the repository over a relational database, no other
-component then the repository is allowed to access the data contained in the
+component than the repository is allowed to access the data contained in the
 repositories tables (by definition). We thus are free to change the schema whenever
 and however we want, because nobody besides the repository should ever need access
 to that tables.
-=======
-* **The database schema is completely contained in the implementation of the repository.**
-- If we implement the repository over a relational database, no other component
-then the repository is allowed to access the data contained in the repositories
-tables (by definition). We thus are free to change the schema whenever and however
-we want, because nobody besides the repository should ever need access to that tables.
->>>>>>> b2095061
 * **Database integrity can be handled in one place.** - Since all access to the
 database is mediated through the repository we have an obvious place to handle
 integrity constraints. We could use `ilAtomQuery` to coordinate writes to multiple
