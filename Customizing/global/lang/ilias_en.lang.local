<!-- language file start -->
<<<<<<< HEAD
assessment#:#essay_wildcard_alternate#:#Wildcards (*) May also be used to denote multiple spelling options. A wildcard prefix allows multiple characters to be added before a word only, a suffix allows additional characters at the end of a word and a wildcard internally allows additional characters inside a word. They can be combined if desired. To enter multiple alternate answer texts, please seperate them with the | character.
assessment#:#cloze_wildcard#:#Wildcards (*) May also be used to denote multiple spelling options. A wildcard prefix allows multiple characters to be added before a word only, a suffix allows additional characters at the end of a word and a wildcard internally allows additional characters inside a word. They can be combined if desired.
crs#:#crs_subscribe_member_body#:#Your registration to "%s" has been accepted.\n
crs#:#crs_mail_permanent_link#:#You can access this course from your dashboard, or by using the following link:
crs#:#crs_added_member_body#:#Your registration to "%s" has been accepted.\n\n
=======
common#:#repository#:#Course Library
common#:#obj_root#:#Course Library - Home
common#:#login_to_ilias#:#Login
content#:#cont_alternates#:#Alternate Spellings (comma separated)
>>>>>>> 0cc666d3
crs#:#crs_reject_subscriber_body#:#Thank you for your request to enroll into "%s".\n\nUnfortunately, we are unable to complete your request at this time.
crs#:#crs_dismiss_member_body#:#Your membership has been terminated in course "%s".
crs#:#crs_reg_user_already_subscribed#:#Waiting for approval of registration request
crs#:#crs_subscribe_member_body#:#Your registration to "%s" has been accepted.\n
crs#:#crs_mail_permanent_link#:#You can access this course from your dashboard, or by using the following link:
crs#:#crs_added_member_body#:#We are pleased to announce your registration for the course "%s".
form#:#form_link_internal#:#Inside LMS
grp#:#grp_already_assigned#:#Waiting for approval of registration request.
ldap#:#ldap_mapping_info_type#:#Show Information also in the Course Library
pwassist#:#pwassist_unknown_username_or_email#:#Could not process password assistance form (reason: no user found) %s / %s
pwassist#:#pwassist_unknown_email#:#Could not process password assistance form (reason: no user found) %s
pwassist#:#password_assistance#:#Password and Username Assistance
pwassist#:#pwassist_mail_body#:#You (or someone at %3$s) have requested password assistance for the user account "%4$s".\n\nTo reset your password, please:\n\n1. Click the link or enter the following address in your browser: \n%6$s\n\nImportant: The address is a single line. If you see this address split into multiple lines, then your e-mail program has inserted these line breaks.\n\n2. Enter your username and a new password.  Click Submit.\n\nFor security reasons, you can only perform this action once. The link will only remain active for a limited time before it becomes invalid.\n\nPlease note:\n\n- If you have made this request by accident: Delete this mail.\n\n- If you did not request password assistance: Please contact: %5$s.\n\n***************************************
pwassist#:#pwassist_mail_subject#:#Password and Username Assistance
pwassist#:#pwassist_username_mail_body#:#You (or somebody with IP  %3$s) have requested username assistance for the account listed under e-mail address '%4$s'.\n\nThe username found for this account is:\n%1$s\n\n If required please use this username to retrieve your password at: \n%6$s\n\nIf you do not require password assistance, please login as usual.\n\nPlease note:\n\n- If you have requested this e-mail by accident: Delete this e-mail.\n\n- If you did not request username assistance please contact: %5$s.\n\n***************************************
rep#:#rep_intro#:#Welcome to the Course Library!
trac#:#rubric_label#:#Label
trac#:#rubric_point#:#Points
trac#:#rubric_group#:#Group
trac#:#rubric_regrade#:#Regrade
trac#:#rubric_regraded_by#:#Regraded By
trac#:#rubric_regrade_warning#:#The student's current grade will be archived and your learning progress status will be reset. This action cannot be undone. Are you sure you want to proceed?
trac#:#rubric_current#:#Current Rubic
trac#:#rubric_comment#:#Comment
trac#:#rubric_group_name#:#Group Name
trac#:#rubric_total#:#Total
trac#:#rubric_grand_total#:#Grand Total
trac#:#rubric_criteria#:#Criteria
trac#:#rubric_criteria_name#:#Criteria Label
trac#:#rubric_behavior#:#Behavior
trac#:#rubric_behavior_name#:#Behavior Description
trac#:#rubric_label_excellent#:#Excellent
trac#:#rubric_label_good#:#Good
trac#:#rubric_label_acceptable#:#Acceptable
trac#:#rubric_label_fair#:#Fair
trac#:#rubric_label_poor#:#Poor
trac#:#rubric_label_bad#:#Bad
trac#:#mode_rubric#:#Manual By Rubric
trac#:#trac_rubric#:#Rubric Card
trac#:#trac_rubric_grader#:#Rubric Card
trac#:#trac_rubric_developer#:#Rubric Card
trac#:#trac_mode_rubric#:#Manual by Rubric
trac#:#trac_mode_rubric_info#:#The learning progress status will be determined by the Rubric.
trac#:#rubric_option_behavior_1#:#Enable 1 Behaviors
trac#:#rubric_option_behavior_2#:#Enable 2 Behaviors
trac#:#rubric_option_behavior_3#:#Enable 3 Behaviors
trac#:#rubric_option_behavior_4#:#Enable 4 Behaviors
trac#:#rubric_option_behavior_5#:#Enable 5 Behaviors
trac#:#rubric_option_behavior_6#:#Enable 6 Behaviors
trac#:#rubric_option_add_group#:#Add New Group
trac#:#rubric_option_del_group#:#Delete Selected Group
trac#:#rubric_option_add_criteria#:#Add Criteria to Selected Group
trac#:#rubric_option_del_criteria#:#Delete Selected Criteria
trac#:#rubric_overall_point#:#Overall Point Range For All Groups
trac#:#rubric_point_range_group#:#Point Range For Group
trac#:#rubric_grade_range#:#Range
trac#:#rubric_no_point#:#30 - 70 Points
trac#:#rubric_card_save#:#Rubric Card Saved
trac#:#rubric_card_not_defined#:#Rubric Card is not created for object.  First create the Rubric Card.
trac#:#rubric_out_of#:#out of
trac#:#rubric_passing_grade#:#Passing Grade
trac#:#rubric_grade#:#Grade
trac#:#rubric_card_lock#:#Lock
trac#:#rubric_option_export_pdf#:#Download Rubric Template
trac#:#rubric_card_unlock#:#Unlock
trac#:#rubric_locked_info#:#This Rubric Card has been locked for editing by:
trac#:#rubric_locked_grade_info#:#This Rubric has been locked for grading by:
trac#:#rubric_graded_by#:#Graded By
trac#:#no_current_rubric_grade#:#No Current Rubric Grade.
trac#:#rubric_option_export_graded_pdf#:#Export Graded PDF
trac#:#rubric_card_not_completed#:#Rubric Card is Incomplete.
trac#:#rubric_card_please_complete#:#Please Click Here to Continue Editing Rubric Card
trac#:#rubric_exercise_graded#:#Rubric Graded: 
trac#:#rubric_is_now_available#:#is now available.
trac#:#rubric_anonymized#:#Disable Anonymized under Statistics and Learning Progress to enable Rubric.
trac#:#trac_mode_gradebook#:#Manual by Gradebook
trac#:#trac_mode_gradebook_info#:#The learning progress status will be determined by the Grade Book
trac#:#trac_gradebook_gradebystudent#:#Grade By Student
trac#:#trac_gradebook#:#Grade Book
trac#:#trac_gradebookcourseparticipants#:#Course Participants
trac#:#gradebook_lptype#:#LP Type
trac#:#gradebook_depth#:#Depth
trac#:#gradebook_weight#:#Weight
trac#:#gradebook_actual#:#Actual
trac#:#gradebook_adjusted#:#Adjusted
trac#:#gradebook_status#:#Status
trac#:#gradebook_object#:#Object
trac#:#gradebook_title#:#Title
trac#:#gradebook_graded_on#:#Graded On
trac#:#gradebook_graded_by#:#Graded By
trac#:#gradebook_student#:#Student Name
trac#:#gradebook_students#:#Students
trac#:#gradebook_revision#:#Revision
trac#:#gradebook_overall_grade#:#Overall Grade
trac#:#gradebook_adjusted_grade#:#Adjusted Grade
trac#:#gradebook_overall_progress#:#Overall Progress
trac#:#gradebook_all_grades#:#All Grades
trac#:#gradebook_progress#:#Progress
trac#:#gradebook_passed#:#Passed
trac#:#gradebook_completed#:#Completed
trac#:#gradebook_average#:#Average Grade
trac#:#gradebook_overall_status#:#Student Overall Status
trac#:#gradebook_average_progress#:#Average Progress
trac#:#gradebook_passing_grade#:#Passing Grade
trac#:#gradebook_mark_gradebook#:#Item can be marked directly in the gradebook
trac#:#gradebook_mark_children#:#Learning progress is deteremined by its children
trac#:#gradebook_mark_automated#:#Learning progress is set in the item itself
trac#:#itgr#:#Item Group<|MERGE_RESOLUTION|>--- conflicted
+++ resolved
@@ -1,16 +1,10 @@
 <!-- language file start -->
-<<<<<<< HEAD
 assessment#:#essay_wildcard_alternate#:#Wildcards (*) May also be used to denote multiple spelling options. A wildcard prefix allows multiple characters to be added before a word only, a suffix allows additional characters at the end of a word and a wildcard internally allows additional characters inside a word. They can be combined if desired. To enter multiple alternate answer texts, please seperate them with the | character.
 assessment#:#cloze_wildcard#:#Wildcards (*) May also be used to denote multiple spelling options. A wildcard prefix allows multiple characters to be added before a word only, a suffix allows additional characters at the end of a word and a wildcard internally allows additional characters inside a word. They can be combined if desired.
-crs#:#crs_subscribe_member_body#:#Your registration to "%s" has been accepted.\n
-crs#:#crs_mail_permanent_link#:#You can access this course from your dashboard, or by using the following link:
-crs#:#crs_added_member_body#:#Your registration to "%s" has been accepted.\n\n
-=======
 common#:#repository#:#Course Library
 common#:#obj_root#:#Course Library - Home
 common#:#login_to_ilias#:#Login
 content#:#cont_alternates#:#Alternate Spellings (comma separated)
->>>>>>> 0cc666d3
 crs#:#crs_reject_subscriber_body#:#Thank you for your request to enroll into "%s".\n\nUnfortunately, we are unable to complete your request at this time.
 crs#:#crs_dismiss_member_body#:#Your membership has been terminated in course "%s".
 crs#:#crs_reg_user_already_subscribed#:#Waiting for approval of registration request
