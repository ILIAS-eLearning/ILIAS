--- conflicted
+++ resolved
@@ -20,18 +20,14 @@
 		 $this->setType("xrea");
 	}
 
-<<<<<<< HEAD
-	/**
-	 * @inheritdoc
-	 */
-=======
 	protected function createLocalReportSettings() {
 		$this->local_report_settings =
 			$this->s_f->reportSettings('rep_robj_rea');
 	}
 
-
->>>>>>> 4bdd77ee
+	/**
+	 * @inheritdoc
+	 */
 	protected function buildQuery($query) {
 		$query
 			->select("usr.user_id")
