--- conflicted
+++ resolved
@@ -9,8 +9,6 @@
 
 class ilObjReportEmplAtt extends ilObjReportBase {
 	protected $relevant_parameters = array();
-
-	protected $title_info_link;
 
 	public function __construct($ref_id = 0) {
 		parent::__construct($ref_id);
@@ -180,17 +178,10 @@
 
 	public function doCreate() {
 		$this->gIldb->manipulate("INSERT INTO rep_robj_rea ".
-<<<<<<< HEAD
-			"(id, is_online, title_info_link) VALUES (".
-			$this->gIldb->quote($this->getId(), "integer")
-			.",".$this->gIldb->quote(0, "integer")
-			.",NULL"
-=======
 			"(id, is_online, video_link) VALUES (".
 			$this->gIldb->quote($this->getId(), "integer")
 			.",".$this->gIldb->quote(0, "integer")
 			.",".$this->gIldb->quote($this->getVideoLink(), "text")
->>>>>>> 3953f85b
 			.")");
 	}
 
@@ -200,23 +191,14 @@
 			);
 		while ($rec = $this->gIldb->fetchAssoc($set)) {
 			$this->setOnline($rec["is_online"]);
-<<<<<<< HEAD
-			$this->setTitleInfoLink($rec["title_info_link"]);
-=======
 			$this->setVideoLink($rec["video_link"]);
->>>>>>> 3953f85b
 		}
 	}
 
 	public function doUpdate() {
-
 		$this->gIldb->manipulate("UPDATE rep_robj_rea SET "
 			." is_online = ".$this->gIldb->quote($this->getOnline(), "integer")
-<<<<<<< HEAD
-			.", title_info_link = ".$this->gIldb->quote($this->getTitleInfoLink(), "text")
-=======
 			.", video_link = ".$this->gIldb->quote($this->getVideoLink(), "text")
->>>>>>> 3953f85b
 			." WHERE id = ".$this->gIldb->quote($this->getId(), "integer")
 			);
 	}
@@ -226,19 +208,4 @@
 			" id = ".$this->gIldb->quote($this->getId(), "integer")
 		); 
 	}
-
-	public function getTitleInfoLink() {
-		return $this->title_info_link;
-	}
-
-	public function setTitleInfoLink($value) {
-		if($value && !preg_match("#^http://\w+#", $value) && !preg_match("#^https://\w+#", $value)) {
-			$value = "http://".$value;
-		}
-		$this->title_info_link = $value;
-	}
-
-	public function getTitleInfoLinkDescription() {
-		return $this->plugin->txt('title_info_link_description');
-	}
 }