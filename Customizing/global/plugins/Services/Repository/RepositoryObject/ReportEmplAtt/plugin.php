<?php

$id = "xrea";

<<<<<<< HEAD
$version = "0.0.4";
=======
$version = "0.0.3";
>>>>>>> 3953f85b
 

$ilias_min_version = "4.2.0";
$ilias_max_version = "5.0.0";

$responsible = "Denis Klöpfer";
$responsible_mail = "denis.kloepfer@concepts-and-training.de";
?><|MERGE_RESOLUTION|>--- conflicted
+++ resolved
@@ -2,11 +2,7 @@
 
 $id = "xrea";
 
-<<<<<<< HEAD
-$version = "0.0.4";
-=======
 $version = "0.0.3";
->>>>>>> 3953f85b
  
 
 $ilias_min_version = "4.2.0";
