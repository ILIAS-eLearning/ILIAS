<?php
namespace CaT\Plugins\TalentAssessment\Observations;
require_once 'Services/Utilities/classes/class.ilUtil.php';

class SVGConverter {
<<<<<<< HEAD
	public function __construct($img_markup_string) {
		$this->img = $img_markup_string;
	}

	public function convertAndReturnPath($format = 'png24') {
=======
	public function convertAndReturnPath($img_markup_string, $format = 'png24') {
>>>>>>> a7e0d5a3
		$svg_file_h = tmpfile();
		$png_file_h = tmpfile();
		fwrite($svg_file_h, $img_markup_string);
		$svg_filename = stream_get_meta_data($svg_file_h)['uri'];
		rename($svg_filename, $svg_filename.'.svg');
		$png_filename = stream_get_meta_data($png_file_h)['uri'];
		\ilUtil::convertImage($svg_filename.'.svg', $png_filename, $format);
		rename($svg_filename.'.svg', $svg_filename);
		rename($png_filename, $png_filename.'.png');
		$png_filename .= '.png';

		return $png_filename;
	}
}<|MERGE_RESOLUTION|>--- conflicted
+++ resolved
@@ -3,15 +3,7 @@
 require_once 'Services/Utilities/classes/class.ilUtil.php';
 
 class SVGConverter {
-<<<<<<< HEAD
-	public function __construct($img_markup_string) {
-		$this->img = $img_markup_string;
-	}
-
-	public function convertAndReturnPath($format = 'png24') {
-=======
 	public function convertAndReturnPath($img_markup_string, $format = 'png24') {
->>>>>>> a7e0d5a3
 		$svg_file_h = tmpfile();
 		$png_file_h = tmpfile();
 		fwrite($svg_file_h, $img_markup_string);
