--- conflicted
+++ resolved
@@ -102,11 +102,7 @@
 		}
 	}
 
-<<<<<<< HEAD
-	public function Output() {
-=======
 	public function Output($name='', $dest='') {
->>>>>>> 20eac447
 		if($this->PageNo() > 1) {
 			throw new \ilException("too long");
 		}
