--- conflicted
+++ resolved
@@ -64,11 +64,8 @@
 	protected function buildFilter($filter) {
 		$this->orgu_filter = new recursiveOrguFilter('org_unit', 'orgu_id', true, true);
 		$this->orgu_filter->setFilterOptionsAll();
-<<<<<<< HEAD
-		$this->crs_topics_filter = new courseTopicsFilter('crs_topics','hc.topic_set');
-=======
 		$this->crs_topics_filter = new courseTopicsFilter('crs_topics','hc.crs_id');
->>>>>>> 8cffcd4f
+
 		$filter ->dateperiod( "period"
 							 , $this->plugin->txt("period")
 							 , $this->plugin->txt("until")
@@ -243,13 +240,12 @@
 		if($this->sql_filter_orgus) {
 			$query	->raw_join(' JOIN ('.$this->sql_filter_orgus.') as orgu ON orgu.usr_id = hucs.usr_id ');
 		}
-<<<<<<< HEAD
-		$this->crs_topics_filter->addToQuery($query);
-=======
-			$query->where($this->crs_topics_filter->deliverQuery());
->>>>>>> 8cffcd4f
-			$query	->group_by('hc.type')
-					->compile();
+
+		$query->where($this->crs_topics_filter->deliverQuery());
+
+		$query	->group_by('hc.type')
+				->compile();
+
 		return $query;
 	}
 
