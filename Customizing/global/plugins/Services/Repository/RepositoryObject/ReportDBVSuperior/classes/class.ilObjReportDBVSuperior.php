--- conflicted
+++ resolved
@@ -155,11 +155,9 @@
 		); 
 	}
 
-<<<<<<< HEAD
 	public function doClone($a_target_id,$a_copy_id,$new_obj) {
-		$new_obj->setOnline($this->getOnline());
 		$new_obj->setYear($this->getYear());
-		$new_obj->update();
+		parent::doClone($a_target_id,$a_copy_id,$new_obj);
 	}
 
 	public function setYear($a_val) {
@@ -170,16 +168,6 @@
 		return $this->year;
 	}
 
-	public function setOnline($a_val) {
-		$this->online = (int)$a_val;
-	}
-
-	public function getOnline() {
-		return $this->online;
-	}
-
-=======
->>>>>>> 5710c2cb
 	public function getRelevantParameters() {
 		return $this->relevant_parameters;
 	}
