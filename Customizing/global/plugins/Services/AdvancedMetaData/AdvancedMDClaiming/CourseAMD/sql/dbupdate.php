<#1>
<?php

require_once("Services/AdvancedMetaData/classes/class.ilAdvancedMDFieldDefinition.php");
require_once("Services/GEV/Utils/classes/class.gevAMDUtils.php");
require_once("Services/GEV/Utils/classes/class.gevSettings.php");

$tselect = ilAdvancedMDFieldDefinition::TYPE_SELECT;
$ttext = ilAdvancedMDFieldDefinition::TYPE_TEXT;
$tdate = ilAdvancedMDFieldDefinition::TYPE_DATE;
$tdatetime = ilAdvancedMDFieldDefinition::TYPE_DATETIME;
$tinteger = ilAdvancedMDFieldDefinition::TYPE_INTEGER;
$tfloat = ilAdvancedMDFieldDefinition::TYPE_FLOAT;
$tlocation = ilAdvancedMDFieldDefinition::TYPE_LOCATION;
$tmultiselect = ilAdvancedMDFieldDefinition::TYPE_MULTI_SELECT;
$tvenue = ilAdvancedMDFieldDefinition::TYPE_VENUE_SELECT;
$tprovider = ilAdvancedMDFieldDefinition::TYPE_PROVIDER_SELECT;
$tlongtext = ilAdvancedMDFieldDefinition::TYPE_LONG_TEXT;
$tschedule = ilAdvancedMDFieldDefinition::TYPE_SCHEDULE;

$gev_set = gevSettings::getInstance();

$records = 
array( "Zeitraum"
	 	=> array(null,
	 	   array( "Startdatum" =>	
	 	   				array( gevSettings::CRS_AMD_START_DATE
	 	   					 , null
	 	   					 , true
	 	   					 , null
	 	   					 , $tdate
	 	   					 // if this is changed, gevUserUtils::getPotentiallyBookableCourses
				 			 // needs to be changed as well!!
	 	   					 )
	 	   		, "Enddatum" =>
	 	   				array( gevSettings::CRS_AMD_END_DATE
	 	   					 , null
	 	   					 , true
	 	   					 , null
	 	   					 , $tdate
	 	   					 )
	 	   		, "Zeitplan" =>
	 	   				array( gevSettings::CRS_AMD_SCHEDULE
	 	   					 , null
	 	   					 , false
	 	   					 , null
	 	   					 , $tschedule
	 	   					 )
	 	   		))
	 , "Orte und Anbieter"
	 	=> array( null, 
	 	   array( "Anbieter" =>
	 	   				array( gevSettings::CRS_AMD_PROVIDER
	 	   					 , null
	 	   					 , true
	 	   					 , null
	 	   					 , $tprovider
	 	   					 )
	 	   		, "Veranstaltungsort" =>
	 	   				array( gevSettings::CRS_AMD_VENUE
	 	   					 , null
	 	   					 , true
	 	   					 , null
	 	   					 , $tvenue
	 	   					 )
	 	   		, "Übernachtungsort" =>
	 	   				array( gevSettings::CRS_AMD_ACCOMODATION
	 	   					 , null
	 	   					 , true
	 	   					 , null
	 	   					 , $tvenue
	 	   					 )
	 	   		))
	 , "Buchungsmodalitäten"
	 	=> array( "Fristen und Teilnehmerzahlen", 
	 	   array( "Mindestteilnehmerzahl" =>
	 	   				array( gevSettings::CRS_AMD_MIN_PARTICIPANTS
	 	   					 , null
	 	   					 , false
	 	   					 , array("min" => 0)
	 	   					 , $tinteger
	 	   					 )
	 	   		, "Warteliste"	=>
	 	   				array( gevSettings::CRS_AMD_WAITING_LIST_ACTIVE
	 	   					 , null
	 	   					 , false
	 	   					 , array( "Ja"
	 	   					 		, "Nein"
	 	   					 		)
	 	   					 , $tselect
	 	   					 )
	 	   		, "Maximalteilnehmerzahl" =>
	 	   					array( gevSettings::CRS_AMD_MAX_PARTICIPANTS
	 	   						 , null
	 	   						 , false
	 	   						 , array("min" => 0)
	 	   						 , $tinteger
	 	   						 )
	 	   		, "Stornofrist" =>
	 	   				array( gevSettings::CRS_AMD_CANCEL_DEADLINE
	 	   					 , "Tage vor dem Seminar, bis zu denen noch kostenfrei storniert werden kann."
	 	   					 , false
	 	   					 , array("min" => 0)
	 	   					 , $tinteger
	 	   					 )
	 	   		, "Buchungsfrist" =>
	 	   				array( gevSettings::CRS_AMD_BOOKING_DEADLINE
	 	   					 , "Tage vor dem Seminar, bis zu denen das Seminar gebucht werden kann."
	 	   					 , false
	 	   					 , array("min" => 0)
	 	   					 , $tinteger
				 			 // if this is changed, gevUserUtils::getCourseHighlights
				 			 // needs to be changed as well!!
	 	   					 )
	 	   		, "Absage Wartelist" =>
	 	   				array( gevSettings::CRS_AMD_CANCEL_WAITING
	 	   					 , "Tag vor dem Seminar, an dem die Warteliste abgesagt wird."
	 	   					 , false
	 	   					 , array("min" => 0)
	 	   					 , $tinteger
	 	   					 )
	 	   		))
	 , "Inhalte" 
		=> array( "Inhalte und Medien des Trainings",
		   array( "Trainingskategorie" =>
				 		array( gevSettings::CRS_AMD_TOPIC
				 			 , null
				 			 , true
				 			 , array( "Fachwissen"
				 			 		, "SUHK - Privatkunden"
				 			 		, "SUHK - Firmenkunden"
				 			 		, "Leben und Rente"
				 			 		, "Betriebliche Altersvorsorge"
				 			 		, "Kooperationspartner"
				 			 		, "Vertrieb"
				 			 		, "Akquise / Verkauf"
				 			 		, "Beratungs- und Tarifierungstools"
				 			 		, "Büromanagment"
				 			 		, "Neue Medien"
				 			 		, "Unternehmensführung"
				 			 		, "Agenturmanagment"
				 			 		, "Führung"
				 			 		, "Persönlichkeit"
				 			 		, "Erstausbildung"
				 			 		, "Ausbilder"
				 			 		, "Azubi"
				 			 		, "Qualifizierungsprogramme")
				 			 , $tmultiselect
				 			 )
				, "Trainingsinhalte" =>
						array( gevSettings::CRS_AMD_CONTENTS
							 , "Beschreibung der Trainingsinhalte"
							 , false
							 , null
							 , $tlongtext
							 )
				, "Bildungsprogramm" =>
						array( gevSettings::CRS_AMD_EDU_PROGRAMM
							 , null
							 , true
							 , array( "zentrales Training"
									, "dezentrales Training"
									, "Grundausbildung"
									, "Azubi-Ausbildung"
							 	    )
							 , $tselect
							 )
				, "Ziele und Nutzen" =>
						array( gevSettings::CRS_AMD_GOALS
							 , "Beschreibung des Nutzens der Teilnehmer"
							 , false
							 , null
							 , $tlongtext 
							 )
				, "Methoden" =>
						array( gevSettings::CRS_AMD_METHODS
							 , "Beim Training eingesetzte Methoden"
							 , true
							 , array( "Vortrag"
							 		, "Gruppenarbeit"
							 		, "Partnerarbeit"
							 		, "Einzelarbeit"
							 		, "Diskussion"
							 		, "Brainstorming"
							 		, "Rollenspiele"
							 		)
							 , $tmultiselect
							 )
				, "Medien" =>
						array( gevSettings::CRS_AMD_MEDIA
							 , "Beim Training eingesetzte Medien"
							 , true
							 , array( "PowerPoint"
							 		, "Flipchart"
							 		, "Metakarten"
							 		, "myGenerali"
							 		, "Spezialsoftware"
							 		, "Arbeitsblatt / Handout"
							 		, "Film"
							 		, "Internet / Intranet"
							 		)
							 , $tmultiselect
							 )
				))
	 , "Zielgruppen"
		=> array( "Zielgruppen des Trainings",
		   array( "Zielgruppen" => 
		   				array( gevSettings::CRS_AMD_TARGET_GROUP
		   					 , "Zielgruppe des Trainings"
		   					 , true
		   					 , array( 
		   					 		"AD-Auszubildende (EVG)"
		   					 		, "Ausbildungsverantwortliche in Agenturen (EVG), die über einen Ausbildereignungsschein verfügen"
		   					 		, "Agenturleiter und Ausbilder in Agenturen (EVG)"
		   					 		, "Angestellter Außendienst (freie Vertriebe, EVG)"
		   					 		, "selbstständiger Außendienst (EVG)"
		   					 		, "Innenvertrieb (EVG)"
		   					 		, "Innenvertrieb gemeinsam mit Agenturleiter (EVG)"
		   					 		, "selbstständiger Außendienst (EVG) ab Karrierestufe GA"
		   					 		, "selbstständiger Außendienst (EVG) ab Karrierestufe HA"
		   					 		, "selbstständiger Außendienst (EVG) ab Karrierestufe BGA"
		   					 		, "Verkaufsleiter (EVG)"
		   					 		, "Agenturverkaufsleiter (EVG)"
							
		   					 		)
		   					 , $tmultiselect
		   					 )
		   		, "Zielgruppenbeschreibung" =>
		   				array( gevSettings::CRS_AMD_TARGET_GROUP_DESC
		   					 , "Beschreibung der Zielgruppe des Trainings"
		   					 , false
		   					 , null
		   					 , $tlongtext
		   					 )
		   ))
	 , "Bewertung"
	 	=> array("Bewertung des Trainings für die WBD und den ASTD-Report",
	 	   array( "Weiterbildungspunkte" =>
	 	   				array( gevSettings::CRS_AMD_CREDIT_POINTS
	 	   					 , "An die WBD zu meldende Zahl von Bildungspunkten"
	 	   					 , false
	 	   					 , array("min" => 0)
	 	   					 , $tinteger
	 	   					 )
	 	   		, "GDV-Lerninhalt" =>
	 	   				array( gevSettings::CRS_AMD_GDV_TOPIC
	 	   					 , "An die WBD zu meldendes Thema des Seminars"
	 	   					 , false
	 	   					 , array( "Privat-Vorsorge-Lebens-/Rentenversicherung"
	 	   					 		, "Privat-Vorsorge-Kranken-/Pflegeversicherung"
	 	   					 		, "Firmenkunden-Sach-/Schadensversicherung"
	 	   					 		, "Spartenübergreifend"
	 	   					 		, "Firmenkunden-Vorsorge (bAV/Personenversicherung)"
	 	   					 		, "Beratungskompetenz"
	 	   					 		, "Privat-Sach-/Schadenversicherung"
	 	   					 		)
	 	   					 , $tselect
	 	   					 )
	 	   		, "Fachschulung" =>
	 	   				array( gevSettings::CRS_AMD_EXPERT_TRAINING
	 	   					 , "Ist das Training eine Fachschulung?"
	 	   					 , false
	 	   					 , array( "Ja"
	 	   					 		, "Nein"
	 	   					 		)
	 	   					 , $tselect
	 	   					 )
	 	   		))
	 , "Abrechnung"
	 	=> array( null,
	 	   array( "Teilnahmegebühr" =>
	 	   				array( gevSettings::CRS_AMD_FEE
	 	   					 , ""
	 	   					 , false
	 	   					 , array("min" => 0
	 	   					 		,"decimals" => 2)
	 	   					 , $tfloat
	 	   					 )
	 			, "Mice-ID" =>
	 					array( gevSettings::CRS_AMD_MICE_ID
	 						 , ""
	 						 , false
	 						 , null
	 						 , $ttext
	 						 )
	 	   		))
	, "Verwaltung"
		=> 	array( "Einstellungen zur Verwaltung der Trainings", 
			array( "Trainingsnummer" => 
						array( gevSettings::CRS_AMD_CUSTOM_ID		# 0 to save in settings
							 , "Trainingsnummer oder Nummernkreis"  # 1 description
							 , true 								# 2 searchable
							 , null 								# 3 definition
							 , $ttext 								# 4 type
							 // if this is changed, the custom id logic in gevCourseUtils
							 // needs to be changed as well!!
							 )
				 , "Lernart" =>
				 		array( gevSettings::CRS_AMD_TYPE
				 			 , "Art des Trainings"
				 			 , true
				 			 // if this is changed, gevUserUtils::getPotentiallyBookableCourses
				 			 // needs to be changed as well!!
				 			 , array( "Präsenztraining"
				 			 		, "Webinar"
				 			 		, "Selbstlernkurs"
				 			 		, "Virtuelles Training"
									)
				 			 // if this is changed, gevUserUtils::getCourseHighlights
				 			 // needs to be changed as well!!
				 			 , $tselect
				 			 )
				 , "Vorlage" =>
				 		array( gevSettings::CRS_AMD_IS_TEMPLATE
				 			 , "Ist dieses Objekt ein Vorlagenobjekt?"
				 			 , false
				 			 , array ( "Ja"
				 			 		 , "Nein"
				 			 		 )
				 			 , $tselect
				 			 // if this is changed, gevUserUtils::getPotentiallyBookableCourses
				 			 // needs to be changed as well!!
				 			 )
				 , "Vorlagentitel" =>
				 		array( gevSettings::CRS_AMD_TEMPLATE_TITLE
				 			 , "Name der verwendeten Vorlage (nicht ändern)"
				 			 , true
				 			 , null
				 			 , $ttext
				 			 )
				 , "Referenz-Id der Vorlage" =>
				 		array( gevSettings::CRS_AMD_TEMPLATE_REF_ID
				 			 , "ILIAS-Referenz-Id der verwendeten Vorlage (nicht ändern)"
				 			 , false
				 			 , array("min" => 0)
				 			 , $tinteger
				 			 )
				 ))

	);

gevAMDUtils::createAMDRecords($records, array("crs"));
?>

<#2>
<?php

require_once("Services/AdvancedMetaData/classes/class.ilAdvancedMDFieldDefinition.php");
require_once("Services/GEV/Utils/classes/class.gevAMDUtils.php");
require_once("Services/GEV/Utils/classes/class.gevSettings.php");

gevAMDUtils::addAMDField( "Verwaltung"
						, "Nummernkreis"
						, gevSettings::CRS_AMD_CUSTOM_ID_TEMPLATE
						, "Zu verwendender Nummernkreis für diese Vorlage"
						, false
						, array( "AD20000 Veranstaltungen zum Vertriebswegebudget"
							   , "AD30000 Azubiseminare"
							   , "AD40000 FFS"
							   , "AD50000 Grund- und IHK-Ausbildung"
							   , "AD55000 GEP BA (ehem. Postphase)"
							   , "AD60000 Weiterbildung"
							   , "AD65000 Generali Entwicklungsprogramme"
							   , "AD70000 Webinare"
							   , "ST10000 Spezialistenveranstaltungen (SpezialistenTrainings)"
							   , "SL10000 Selbstlernkurse"
							   )
						, ilAdvancedMDFieldDefinition::TYPE_SELECT
						);

?>

<#3>
<?php

require_once("Services/AdvancedMetaData/classes/class.ilAdvancedMDFieldDefinition.php");
require_once("Services/GEV/Utils/classes/class.gevAMDUtils.php");
require_once("Services/GEV/Utils/classes/class.gevSettings.php");

gevAMDUtils::addAMDField( "Orte und Anbieter"
						, "Link WebEx"
						, gevSettings::CRS_AMD_WEBEX_LINK
						, "Link zum virtuellen Klassenraum"
						, false
						, null
						, ilAdvancedMDFieldDefinition::TYPE_TEXT
						);

?>

<#4>
<?php

require_once("Services/AdvancedMetaData/classes/class.ilAdvancedMDFieldDefinition.php");
require_once("Services/GEV/Utils/classes/class.gevAMDUtils.php");
require_once("Services/GEV/Utils/classes/class.gevSettings.php");

gevAMDUtils::addAMDField( "Zeitraum"
						, "geplant für"
						, gevSettings::CRS_AMD_SCHEDULED_FOR
						, ""
						, false
						, null
						, ilAdvancedMDFieldDefinition::TYPE_TEXT
						);

?>

<#5>
<?php

require_once("Services/AdvancedMetaData/classes/class.ilAdvancedMDFieldDefinition.php");
require_once("Services/GEV/Utils/classes/class.gevAMDUtils.php");
require_once("Services/GEV/Utils/classes/class.gevSettings.php");

global $ilDB;

gevAMDUtils::addAMDField( "Orte und Anbieter"
						, "Passwort WebEX"
						, gevSettings::CRS_AMD_WEBEX_PASSWORD
						, "Passwort zum virtuellen Klassenraum"
						, false
						, null
						, ilAdvancedMDFieldDefinition::TYPE_TEXT
						);

gevAMDUtils::addAMDField( "Orte und Anbieter"
						, "Link CSN"
						, gevSettings::CRS_AMD_CSN_LINK
						, "Link zu CSN"
						, false
						, null
						, ilAdvancedMDFieldDefinition::TYPE_TEXT
						);

?>

<#6>
<?php

require_once("Services/AdvancedMetaData/classes/class.ilAdvancedMDFieldDefinition.php");
require_once("Services/GEV/Utils/classes/class.gevAMDUtils.php");
require_once("Services/GEV/Utils/classes/class.gevSettings.php");

gevAMDUtils::addAMDField( "Orte und Anbieter"
						, "Organisatorisches"
						, gevSettings::CRS_AMD_ORGA
						, ""
						, false
						, null
						, ilAdvancedMDFieldDefinition::TYPE_LONG_TEXT
						);
?>

<#7>
<?php

global $ilDB;

$ilDB->manipulate("UPDATE adv_mdf_definition SET title = 'Webinar Link' WHERE title = 'Link WebEX'");
$ilDB->manipulate("UPDATE adv_mdf_definition SET title = 'Webinar Passwort' WHERE title = 'Passwort WebEX'");

?>

<#8>
<?php
require_once("Services/GEV/Utils/classes/class.gevSettings.php");
require_once("Services/GEV/Utils/classes/class.gevAMDUtils.php");

gevAMDUtils::removeAMDField(gevSettings::CRS_AMD_CSN_LINK);

?>

<#9>
<?php
$def = serialize(
	array( "AD20000 Veranstaltungen zum Vertriebswegebudget"
		   , "AD30000 Azubiseminare"
		   , "AD40000 FFS"
		   , "AD50000 Grund- und IHK-Ausbildung"
		   , "AD55000 GEP BA (ehem. Postphase)"
		   , "AD60000 Weiterbildung"
		   , "AD65000 Generali Entwicklungsprogramme"
		   , "AD70000 Webinare"
		   , "ST10000 Dezentrales Training"
		   , "SL10000 Selbstlernkurse"
		   , "AD80000 Weiterbildung / Bildungskatalog für Führungskräfte"
	)
);

global $ilDB;
$ilDB->manipulate("UPDATE adv_mdf_definition SET field_values = '$def' WHERE title = 'Nummernkreis'");
?>

<#10>
<?php
//Trainingstyp
require_once("Services/GEV/Utils/classes/class.gevSettings.php");
require_once("Services/GEV/Utils/classes/class.gevAMDUtils.php");
$amdutils = gevAMDUtils::getInstance();
$amdutils->updateTitleOfAMDField(gevSettings::CRS_AMD_TYPE, 'Trainingstyp', 'Typ des Trainings');

?>


<#11>
<?php
require_once("Services/GEV/Utils/classes/class.gevSettings.php");
require_once("Services/GEV/Utils/classes/class.gevAMDUtils.php");
$options = array(
	"Partnerverkäufer § 59"
	,"§ 84"
	,"Organisierende Partnerverkäufer"
	,"Leiter einer Filialdirektion" 
	,"Nebenberufsagenten"
	,"Vertriebsassistenten"
	,"DBV UVG"
	,"DBV EVG"
	,"Inhaber einer Unternehmeragentur" 
	,"Innenvertrieb FD / OD / BD"
	,"Innenvertrieb HV"
	,"Organisationsdirektor"
	,"Nachwuchsführungskräfte" 
	,"Unabhängige Vertriebspartner"
	,"Trainer"
	,"Auszubildende"
	,"Ausbildungsverantwortliche in den Agenturen mit ADA-Schein"
	,"Innenvertrieb Agenturen"

);

$amdutils = gevAMDUtils::getInstance();
$amdutils->updateOptionsOfAMDField(gevSettings::CRS_AMD_TARGET_GROUP, $options);

?>

<#12>
<?php

require_once("Services/AdvancedMetaData/classes/class.ilAdvancedMDFieldDefinition.php");
require_once("Services/GEV/Utils/classes/class.gevAMDUtils.php");
require_once("Services/GEV/Utils/classes/class.gevSettings.php");

gevAMDUtils::addAMDField( "Orte und Anbieter"
						, "für Organisationseinheit"
						, gevSettings::CRS_AMD_TEP_ORGU
						, ""
						, false
						, null
						, ilAdvancedMDFieldDefinition::TYPE_TEP_ORGU_SELECT
						);

?>

<#13>
<?php

require_once("Services/AdvancedMetaData/classes/class.ilAdvancedMDFieldDefinition.php");
require_once("Services/GEV/Utils/classes/class.gevAMDUtils.php");
require_once("Services/GEV/Utils/classes/class.gevSettings.php");

gevAMDUtils::addAMDField( "Buchungsmodalitäten"
						, "harte Stornofrist"
						, gevSettings::CRS_AMD_ABSOLUTE_CANCEL_DEADLINE
						, "Tage vor dem Seminar, bis zu denen noch storniert werden kann."
						, false
						, array("min" => 0)
						, ilAdvancedMDFieldDefinition::TYPE_INTEGER
						);

?>

<#14>
<?php
require_once("Services/AdvancedMetaData/classes/class.ilAdvancedMDFieldDefinition.php");
require_once("Services/GEV/Utils/classes/class.gevAMDUtils.php");
require_once("Services/GEV/Utils/classes/class.gevSettings.php");

gevAMDUtils::addAMDField( "Orte und Anbieter"
						, "Webinar Passwort Trainer"
						, gevSettings::CRS_AMD_WEBEX_PASSWORD_TUTOR
						, "Passwort zum virtuellen Klassenraum für den Trainer"
						, false
						, null
						, ilAdvancedMDFieldDefinition::TYPE_TEXT
						);
?>

<#15>
<?php
require_once("Services/GEV/Utils/classes/class.gevSettings.php");
require_once("Services/GEV/Utils/classes/class.gevAMDUtils.php");
//Reihenfolge im array ist gleich der Reihenfolge der neuen Position
$gev_settings = array(gevSettings::CRS_AMD_PROVIDER
					 ,gevSettings::CRS_AMD_VENUE
					 ,gevSettings::CRS_AMD_ACCOMODATION
					 ,gevSettings::CRS_AMD_WEBEX_LINK
					 ,gevSettings::CRS_AMD_WEBEX_PASSWORD
					 ,gevSettings::CRS_AMD_WEBEX_PASSWORD_TUTOR
					 ,gevSettings::CRS_AMD_ORGA
					 ,gevSettings::CRS_AMD_TEP_ORGU);

$amdutils = gevAMDUtils::getInstance();
$amdutils->updatePositionOrderAMDField($gev_settings);
?>

<#16>
<?php
require_once("Services/AdvancedMetaData/classes/class.ilAdvancedMDFieldDefinition.php");
require_once("Services/GEV/Utils/classes/class.gevAMDUtils.php");
require_once("Services/GEV/Utils/classes/class.gevSettings.php");

$amdutils = gevAMDUtils::getInstance();

$amdutils->addAMDField( "Orte und Anbieter"
						, "VC-Typ"
						, gevSettings::CRS_AMD_WEBEX_VC_CLASS_TYPE
						, ""
						, false
						, null
						, ilAdvancedMDFieldDefinition::TYPE_SELECT
						);

$options = array("AT&T Connect");
$amdutils->updateOptionsOfAMDField(gevSettings::CRS_AMD_WEBEX_VC_CLASS_TYPE, $options);

$gev_settings = array(gevSettings::CRS_AMD_PROVIDER
					 ,gevSettings::CRS_AMD_VENUE
					 ,gevSettings::CRS_AMD_ACCOMODATION
					 ,gevSettings::CRS_AMD_WEBEX_VC_CLASS_TYPE
					 ,gevSettings::CRS_AMD_WEBEX_LINK
					 ,gevSettings::CRS_AMD_WEBEX_PASSWORD
					 ,gevSettings::CRS_AMD_WEBEX_PASSWORD_TUTOR
					 ,gevSettings::CRS_AMD_ORGA
					 ,gevSettings::CRS_AMD_TEP_ORGU);

$amdutils->updatePositionOrderAMDField($gev_settings);
?>

<#17>
<?php
require_once("Services/AdvancedMetaData/classes/class.ilAdvancedMDFieldDefinition.php");
require_once("Services/GEV/Utils/classes/class.gevAMDUtils.php");
require_once("Services/GEV/Utils/classes/class.gevSettings.php");

$amdutils = gevAMDUtils::getInstance();

$amdutils->addAMDField( "Orte und Anbieter"
						, "Webinar Login Trainer"
						, gevSettings::CRS_AMD_WEBEX_LOGIN_TUTOR
						, "Login zum virtuellen Klassenraum für den Trainer"
						, false
						, null
						, ilAdvancedMDFieldDefinition::TYPE_TEXT
						);

$gev_settings = array(gevSettings::CRS_AMD_PROVIDER
					 ,gevSettings::CRS_AMD_VENUE
					 ,gevSettings::CRS_AMD_ACCOMODATION
					 ,gevSettings::CRS_AMD_WEBEX_VC_CLASS_TYPE
					 ,gevSettings::CRS_AMD_WEBEX_LINK
					 ,gevSettings::CRS_AMD_WEBEX_PASSWORD
					 ,gevSettings::CRS_AMD_WEBEX_LOGIN_TUTOR
					 ,gevSettings::CRS_AMD_WEBEX_PASSWORD_TUTOR
					 ,gevSettings::CRS_AMD_ORGA
					 ,gevSettings::CRS_AMD_TEP_ORGU);

$amdutils->updatePositionOrderAMDField($gev_settings);
?>

<#18>
<?php
require_once("Services/AdvancedMetaData/classes/class.ilAdvancedMDFieldDefinition.php");
require_once("Services/GEV/Utils/classes/class.gevAMDUtils.php");
require_once("Services/GEV/Utils/classes/class.gevSettings.php");

$amdutils = gevAMDUtils::getInstance();

$amdutils->addAMDField( "Inhalte"
						, "Relevante Themen"
						, gevSettings::CRS_AMD_DBV_HOT_TOPIC
						, "Auswahl aktuell relevanter Themen"
						, true
						, null
						, ilAdvancedMDFieldDefinition::TYPE_SELECT
						);

$gev_settings = array(gevSettings::CRS_AMD_PROVIDER
					 ,gevSettings::CRS_AMD_VENUE
					 ,gevSettings::CRS_AMD_ACCOMODATION
					 ,gevSettings::CRS_AMD_WEBEX_VC_CLASS_TYPE
					 ,gevSettings::CRS_AMD_WEBEX_LINK
					 ,gevSettings::CRS_AMD_WEBEX_PASSWORD
					 ,gevSettings::CRS_AMD_WEBEX_LOGIN_TUTOR
					 ,gevSettings::CRS_AMD_WEBEX_PASSWORD_TUTOR
					 ,gevSettings::CRS_AMD_ORGA
					 ,gevSettings::CRS_AMD_TEP_ORGU
					 ,gevSettings::CRS_AMD_DBV_HOT_TOPIC);

$options = array(
	"Rente Profil Plus",
	"bAV",
	"3D Pflegevorsorge");

$amdutils->updateOptionsOfAMDField(gevSettings::CRS_AMD_DBV_HOT_TOPIC, $options);
$amdutils->updatePositionOrderAMDField($gev_settings);
?>

<#19>
<?php
require_once("Services/GEV/Utils/classes/class.gevSettings.php");
require_once("Services/GEV/Utils/classes/class.gevAMDUtils.php");
require_once("Services/AdvancedMetaData/classes/class.ilAdvancedMDFieldDefinition.php");

gevAMDUtils::addAMDField( "Orte und Anbieter"
						, "Freitext Veranstaltungsort"
						, gevSettings::CRS_AMD_VENUE_FREE_TEXT
						, ""
						, false
						, null
						, ilAdvancedMDFieldDefinition::TYPE_TEXT
						);


//Reihenfolge im array ist gleich der Reihenfolge der neuen Position
$gev_settings = array(gevSettings::CRS_AMD_PROVIDER
					 ,gevSettings::CRS_AMD_VENUE
					 ,gevSettings::CRS_AMD_VENUE_FREE_TEXT
					 ,gevSettings::CRS_AMD_ACCOMODATION
					 ,gevSettings::CRS_AMD_WEBEX_LINK
					 ,gevSettings::CRS_AMD_WEBEX_PASSWORD
					 ,gevSettings::CRS_AMD_WEBEX_PASSWORD_TUTOR
					 ,gevSettings::CRS_AMD_ORGA
					 ,gevSettings::CRS_AMD_TEP_ORGU);

$amdutils = gevAMDUtils::getInstance();
$amdutils->updatePositionOrderAMDField($gev_settings);
?>

<#20>
<?php
	require_once("Services/AdvancedMetaData/classes/class.ilAdvancedMDFieldDefinition.php");
	require_once("Services/GEV/Utils/classes/class.gevAMDUtils.php");
	require_once("Services/GEV/Utils/classes/class.gevSettings.php");
	$amdutils = gevAMDUtils::getInstance();
	$options = array("AT&T Connect", "CSN", "Webex");
	$amdutils->updateOptionsOfAMDField(gevSettings::CRS_AMD_WEBEX_VC_CLASS_TYPE, $options);
?>

<#21>
<?php
	require_once("Services/AdvancedMetaData/classes/class.ilAdvancedMDFieldDefinition.php");
	require_once("Services/GEV/Utils/classes/class.gevAMDUtils.php");
	require_once("Services/GEV/Utils/classes/class.gevSettings.php");
	$gev_settings = array(gevSettings::CRS_AMD_PROVIDER
					 ,gevSettings::CRS_AMD_VENUE
					 ,gevSettings::CRS_AMD_ACCOMODATION
					 ,gevSettings::CRS_AMD_VC_CLASS_TYPE
					 ,gevSettings::CRS_AMD_VC_LINK
					 ,gevSettings::CRS_AMD_VC_PASSWORD
					 ,gevSettings::CRS_AMD_VC_LOGIN_TUTOR
					 ,gevSettings::CRS_AMD_VC_PASSWORD_TUTOR
					 ,gevSettings::CRS_AMD_ORGA
					 ,gevSettings::CRS_AMD_TEP_ORGU
					 ,gevSettings::CRS_AMD_DBV_HOT_TOPIC);
	
	$amdutils = gevAMDUtils::getInstance();
	$amdutils->updatePositionOrderAMDField($gev_settings);
	$options = array("AT&T Connect", "CSN", "Webex");
	$amdutils->updateOptionsOfAMDField(gevSettings::CRS_AMD_VC_CLASS_TYPE, $options);
?>

<#22>
<?php

require_once("Services/AdvancedMetaData/classes/class.ilAdvancedMDFieldDefinition.php");
require_once("Services/GEV/Utils/classes/class.gevAMDUtils.php");
require_once("Services/GEV/Utils/classes/class.gevSettings.php");

$records = 
array( "Highlight"
		=> array(null,
				array( "Highlight" =>
						array( gevSettings::CRS_AMD_HIGHLIGHT
							 , null
							 , false
							 , array("Ja")
							 , ilAdvancedMDFieldDefinition::TYPE_SELECT
							 )
				)
			)
	);

gevAMDUtils::createAMDRecords($records, array("crs"));
?>

<#23>
<?php

require_once("Services/AdvancedMetaData/classes/class.ilAdvancedMDFieldDefinition.php");
require_once("Services/GEV/Utils/classes/class.gevAMDUtils.php");
require_once("Services/GEV/Utils/classes/class.gevSettings.php");

gevAMDUtils::addAMDField( "Buchungsmodalitäten"
						, "Länge Warteliste"
						, gevSettings::CRS_AMD_MAX_WAITING_LIST_LENGTH
						, "Anzahl der Plätze auf der Warteliste."
						, false
						, array("min" => 0)
						, ilAdvancedMDFieldDefinition::TYPE_INTEGER
						);

$gev_settings = array(gevSettings::CRS_AMD_MIN_PARTICIPANTS
					 ,gevSettings::CRS_AMD_MAX_PARTICIPANTS
					 ,gevSettings::CRS_AMD_BOOKING_DEADLINE
					 ,gevSettings::CRS_AMD_CANCEL_DEADLINE
					 ,gevSettings::CRS_AMD_ABSOLUTE_CANCEL_DEADLINE
					 ,gevSettings::CRS_AMD_WAITING_LIST_ACTIVE
					 ,gevSettings::CRS_AMD_MAX_WAITING_LIST_LENGTH
					 ,gevSettings::CRS_AMD_CANCEL_WAITING);
	
	$amdutils = gevAMDUtils::getInstance();
	$amdutils->updatePositionOrderAMDField($gev_settings);
?>

<#24>
<?php
require_once("Services/AdvancedMetaData/classes/class.ilAdvancedMDFieldDefinition.php");
require_once("Services/GEV/Utils/classes/class.gevAMDUtils.php");
require_once("Services/GEV/Utils/classes/class.gevSettings.php");

$amdutils = gevAMDUtils::getInstance();

$options = array
	( "Fachwissen"
	, "SUHK - Privatkunden"
	, "SUHK - Firmenkunden"
	, "Leben und Rente"
	, "Betriebliche Altersvorsorge"
	, "Kooperationspartner"
	, "Vertrieb"
	, "Akquise / Verkauf"
	, "Beratungs- und Tarifierungstools"
	, "Büromanagment"
	, "Neue Medien"
	, "Unternehmensführung"
	, "Agenturmanagment"
	, "Führung"
	, "Persönlichkeit"
	, "Grundausbildung"
	, "Ausbilder"
	, "Erstausbildung"
	, "Qualifizierungsprogramme"
	, "Assistanceleistungen"
	, "Investment"
	, "Kranken und Pflege"
	, "Rechtsschutz"
	, "Bausparen und Finanzieren"
	);

$amdutils->updateOptionsOfAMDField(gevSettings::CRS_AMD_TOPIC, $options);
?>

<#25>
<?php
<<<<<<< HEAD
	require_once("Services/AdvancedMetaData/classes/class.ilAdvancedMDFieldDefinition.php");
=======
require_once("Services/AdvancedMetaData/classes/class.ilAdvancedMDFieldDefinition.php");
>>>>>>> 70a57cb5
require_once("Services/GEV/Utils/classes/class.gevAMDUtils.php");
require_once("Services/GEV/Utils/classes/class.gevSettings.php");

gevAMDUtils::addAMDField( "Verwaltung"
						, "Abgesagt"
						, gevSettings::CRS_AMD_IS_CANCELLED
						, "Dieser Kurs wurde abgesagt."
						, false
						, array("Nein","Ja")
						, ilAdvancedMDFieldDefinition::TYPE_SELECT
						);
<<<<<<< HEAD
=======
?>

<#26>
<?php
require_once("Services/AdvancedMetaData/classes/class.ilAdvancedMDFieldDefinition.php");
require_once("Services/GEV/Utils/classes/class.gevAMDUtils.php");
require_once("Services/GEV/Utils/classes/class.gevSettings.php");

gevAMDUtils::addAMDField( "Verwaltung"
						, "Trainingsersteller"
						, gevSettings::CRS_AMD_TRAINING_CREATOR
						, "User ID des Trainingserstellers."
						, false
						, null
						, ilAdvancedMDFieldDefinition::TYPE_TEXT
						);
>>>>>>> 70a57cb5
?><|MERGE_RESOLUTION|>--- conflicted
+++ resolved
@@ -863,11 +863,7 @@
 
 <#25>
 <?php
-<<<<<<< HEAD
-	require_once("Services/AdvancedMetaData/classes/class.ilAdvancedMDFieldDefinition.php");
-=======
-require_once("Services/AdvancedMetaData/classes/class.ilAdvancedMDFieldDefinition.php");
->>>>>>> 70a57cb5
+require_once("Services/AdvancedMetaData/classes/class.ilAdvancedMDFieldDefinition.php");
 require_once("Services/GEV/Utils/classes/class.gevAMDUtils.php");
 require_once("Services/GEV/Utils/classes/class.gevSettings.php");
 
@@ -879,8 +875,6 @@
 						, array("Nein","Ja")
 						, ilAdvancedMDFieldDefinition::TYPE_SELECT
 						);
-<<<<<<< HEAD
-=======
 ?>
 
 <#26>
@@ -897,5 +891,4 @@
 						, null
 						, ilAdvancedMDFieldDefinition::TYPE_TEXT
 						);
->>>>>>> 70a57cb5
 ?>