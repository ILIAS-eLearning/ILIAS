--- conflicted
+++ resolved
@@ -1,15 +1,15 @@
 <?php
 /**
- * Class ilBiblField
+ * Class ilField
  *
  * @author: Benjamin Seglias   <bs@studer-raimann.ch>
  */
 
-class ilBiblField extends ActiveRecord implements ilBiblFieldInterface {
+class ilBiblField extends ActiveRecord {
 
 	const TABLE_NAME = 'il_bibl_field';
-	const DATA_TYPE_RIS = ilBiblTypeFactoryInterface::DATA_TYPE_RIS;
-	const DATA_TYPE_BIBTEX = ilBiblTypeFactoryInterface::DATA_TYPE_BIBTEX;
+	const DATA_TYPE_RIS = 1;
+	const DATA_TYPE_BIBTEX = 2;
 
 
 	/**
@@ -65,7 +65,7 @@
 	 * @con_fieldtype  integer
 	 * @con_length     3
 	 */
-	protected $position = 9999;
+	protected $position;
 	/**
 	 * @var
 	 *
@@ -74,11 +74,7 @@
 	 * @con_length     1
 	 * @con_is_notnull true
 	 */
-<<<<<<< HEAD
-	protected $is_standard_field = true;
-=======
 	protected $is_standard_field;
->>>>>>> 4be95d9b
 
 
 	/**
@@ -112,7 +108,6 @@
 		$this->identifier = $identifier;
 	}
 
-
 	/**
 	 * @return integer
 	 */
@@ -132,7 +127,7 @@
 	/**
 	 * @return integer
 	 */
-	public function getIsStandardField() {
+	public function getisStandardField() {
 		return $this->is_standard_field;
 	}
 
@@ -144,10 +139,6 @@
 		$this->is_standard_field = $is_standard_field;
 	}
 
-<<<<<<< HEAD
-
-=======
->>>>>>> 4be95d9b
 	/**
 	 * @return mixed
 	 */
@@ -186,11 +177,9 @@
 		return $data;
 	}
 
-
 	public static function getBiblAttributeRecordById($id) {
 		global $DIC;
-		$result = $DIC->database()->query("SELECT * FROM il_bibl_attribute WHERE id = "
-		                                  . $DIC->database()->quote($id, "integer"));
+		$result = $DIC->database()->query("SELECT * FROM il_bibl_attribute WHERE id = ".$DIC->database()->quote($id, "integer"));
 
 		$data = [];
 		while ($d = $DIC->database()->fetchAssoc($result)) {
@@ -200,13 +189,10 @@
 		return $data['name'];
 	}
 
-
 	public static function deleteBiblAttributeRecordById($id) {
 		global $DIC;
-		$DIC->database()->manipulate("DELETE FROM il_bibl_attribute WHERE id = " . $DIC->database()
-		                                                                               ->quote($id, "integer"));
-	}
-
+		$DIC->database()->manipulate("DELETE FROM il_bibl_attribute WHERE id = ".$DIC->database()->quote($id, "integer"));
+	}
 
 	/**
 	 * @return array of string of all field-types in ILIAS-Object with the given obj_id
@@ -233,25 +219,22 @@
 		$i = 0;
 		while ($d = $DIC->database()->fetchAssoc($result)) {
 			$file_parts = pathinfo($d['filename']);
-			if ($file_parts['extension'] == $data_type) {
+			if($file_parts['extension'] == $data_type) {
 				$data[$i]['id'] = $d['id'];
 				$data[$i]['name'] = $d['name'];
 				$data[$i]['filename'] = $d['filename'];
-				$i ++;
+				$i++;
 			}
 		}
-
-		return $data;
-	}
-
+		return $data;
+	}
 
 	public static function getAllAttributeNamesByIdentifier($identifier) {
 		global $DIC;
 
 		$sql = "SELECT DISTINCT (il_bibl_attribute.id), (il_bibl_attribute.name), filename FROM il_bibl_attribute
 				JOIN il_bibl_entry ON il_bibl_attribute.entry_id = il_bibl_entry.id
-				JOIN il_bibl_data ON il_bibl_data.id = il_bibl_entry.data_id WHERE "
-		       . $DIC->database()->like("il_bibl_attribute.name", "text", "%" . $identifier . "%");
+				JOIN il_bibl_data ON il_bibl_data.id = il_bibl_entry.data_id WHERE ".$DIC->database()->like("il_bibl_attribute.name", "text", "%".$identifier."%");
 
 		$result = $DIC->database()->query($sql);
 
@@ -260,10 +243,8 @@
 		while ($d = $DIC->database()->fetchAssoc($result)) {
 			$data[] = $d;
 		}
-
-		return $data;
-	}
-
+		return $data;
+	}
 
 	/**
 	 * @return array of string of all field-types in ILIAS-Object with the given obj_id
@@ -281,12 +262,10 @@
 		while ($d = $DIC->database()->fetchAssoc($result)) {
 			$data[$i]['name'] = $d['name'];
 			$data[$i]['filename'] = $d['filename'];
-			$i ++;
-		}
-
-		return $data;
-	}
-
+			$i++;
+		}
+		return $data;
+	}
 
 	/**
 	 * @param $obj_id ILIAS-Object_ID
@@ -305,10 +284,8 @@
 		while ($d = $DIC->database()->fetchAssoc($result)) {
 			$data[] = $d['name'];
 		}
-
-		return $data;
-	}
-
+		return $data;
+	}
 
 	/**
 	 * @param $obj_id ILIAS-Object_ID
@@ -327,7 +304,6 @@
 		while ($d = $DIC->database()->fetchAssoc($result)) {
 			$data[] = $d['name'];
 		}
-
 		return $data;
 	}
 }