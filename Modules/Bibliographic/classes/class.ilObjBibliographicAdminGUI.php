<?php
/* Copyright (c) 1998-2010 ILIAS open source, Extended GPL, see docs/LICENSE */
include_once('./Services/Object/classes/class.ilObjectGUI.php');
include_once('./Modules/Bibliographic/classes/Admin/class.ilObjBibliographicAdminTableGUI.php');
include_once('./Modules/Bibliographic/classes/Admin/class.ilBibliographicSetting.php');
include_once('./Modules/Bibliographic/classes/Admin/class.ilObjBibliographicAdminLibrariesGUI.php');
include_once('./Modules/Bibliographic/classes/Admin/class.ilObjBibliographicAdminLibrariesFormGUI.php');

/**
 * Bibliographic Administration Settings.
 *
 * @author       Theodor Truffer <tt@studer-raimann.ch>
 * @author       Martin Studer <ms@studer-raimann.ch>
 * @author       Fabian Schmid <fs@studer-raimann.ch>
 *
 * @ilCtrl_Calls ilObjBibliographicAdminGUI: ilPermissionGUI, ilObjBibliographicAdminLibrariesGUI
 * @ilCtrl_Calls ilObjBibliographicAdminGUI: ilBiblAdminFieldGUI, ilBiblAdminFieldTranslateGUI
 * @ilCtrl_Calls ilObjBibliographicAdminGUI: ilBiblAdminRisFieldGUI, ilBiblAdminBibtexFieldGUI
 * @ilCtrl_Calls ilObjBibliographicAdminGUI: ilObjBibliographicAdminAttributeOrderGUI
 *
 * @ingroup      ModulesBibliographic
 */
class ilObjBibliographicAdminGUI extends ilObjectGUI {

	const TAB_FIELDS = 'fields';
	const TAB_SETTINGS = 'settings';
	/**
	 * @var ilTabsGUI
	 */
	protected $tabs_gui;


	/**
	 * @param      $a_data
	 * @param      $a_id
	 * @param bool $a_call_by_reference
	 * @param bool $a_prepare_output
	 */
	public function __construct($a_data, $a_id, $a_call_by_reference = true, $a_prepare_output = true) {
		$this->type = 'bibs';
		parent::__construct($a_data, $a_id, $a_call_by_reference, $a_prepare_output);
		$this->lng->loadLanguageModule('bibl');
		//Check Permissions globally for all SubGUIs. We only check write permissions
		$this->checkPermission('write');
	}


	/**
	 * @return bool|void
	 * @throws ilCtrlException
	 */
	public function executeCommand() {
		$next_class = $this->ctrl->getNextClass($this);
		switch ($next_class) {
			case 'ilpermissiongui':
				$this->prepareOutput();
				$this->tabs_gui->activateTab('perm_settings');
				include_once('Services/AccessControl/classes/class.ilPermissionGUI.php');
				$perm_gui = new ilPermissionGUI($this);
				$this->ctrl->forwardCommand($perm_gui);
				break;
<<<<<<< HEAD
			case 'ilbibladminrisfieldgui':
=======
			case strtolower(ilBiblAdminFieldGUI::class):
>>>>>>> 78510341
				$this->prepareOutput();
				$this->tabs_gui->activateTab(self::TAB_FIELDS);
				$ilbibladminrisfieldgui = new ilBiblAdminRisFieldGUI();
				$this->ctrl->forwardCommand($ilbibladminrisfieldgui);
				break;
<<<<<<< HEAD
			case 'ilbibladminbibtexfieldgui':
=======
			case strtolower(ilBiblAdminFieldTranslateGUI::class):
>>>>>>> 78510341
				$this->prepareOutput();
				$this->tabs_gui->activateTab(self::TAB_FIELDS);
				$ilbibladminbibtexfieldgui = new ilBiblAdminBibtexFieldGUI();
				$this->ctrl->forwardCommand($ilbibladminbibtexfieldgui);
				break;
/*			case 'ilbibladminfieldgui':
				$this->prepareOutput();
				$this->tabs_gui->activateTab(self::TAB_FIELDS);
				$ilbibladminfieldgui = new ilBiblAdminRisFieldGUI();
				$ilbibladminfieldgui->initType();
				$this->ctrl->forwardCommand($ilbibladminfieldgui);
				break;*/
			case 'ilbibladminfieldtranslategui':
				$this->prepareOutput();
				$this->tabs_gui->activateTab(self::TAB_FIELDS);
				$bibl_admin_field_translate_gui = new ilBiblAdminFieldTranslateGUI();
				$this->ctrl->forwardCommand($bibl_admin_field_translate_gui);
				break;
			default:
				$this->prepareOutput();
				$this->tabs_gui->activateTab(self::TAB_SETTINGS);
				$ilObjBibliographicAdminLibrariesGUI = new ilObjBibliographicAdminLibrariesGUI($this);
				$this->ctrl->forwardCommand($ilObjBibliographicAdminLibrariesGUI);
				break;
		}
	}


	public function getAdminTabs() {
		global $DIC;
		$rbacsystem = $DIC['rbacsystem'];
		/**
		 * @var $rbacsystem ilRbacSystem
		 */
		if ($rbacsystem->checkAccess('visible,read', $this->object->getRefId())) {
			$this->tabs_gui->addTab(self::TAB_SETTINGS, $this->lng->txt('settings'), $this->ctrl->getLinkTargetByClass(array(
				ilObjBibliographicAdminGUI::class,
				ilObjBibliographicAdminLibrariesGUI::class,
			), 'view'));
		}
		if ($rbacsystem->checkAccess('write', $this->object->getRefId())) {
			$this->tabs_gui->addTab('fields', $this->lng->txt('fields'),$this->ctrl->getLinkTargetByClass(array(
<<<<<<< HEAD
				'ilObjBibliographicAdminGUI',
				ilBiblAdminRisFieldGUI::class,
			), ilBiblAdminRisFieldGUI::CMD_STANDARD));
=======
				ilObjBibliographicAdminGUI::class,
				ilBiblAdminFieldGUI::class,
			), ilBiblAdminRisFieldGUI::CMD_SHOW_RIS));

>>>>>>> 78510341
		}
		if ($rbacsystem->checkAccess('edit_permission', $this->object->getRefId())) {
			$this->tabs_gui->addTarget('perm_settings', $this->ctrl->getLinkTargetByClass('ilpermissiongui', 'perm'), array(), 'ilpermissiongui');
		}
	}


	/**
	 * @return \ilTabsGUI
	 */
	public function getTabsGui() {
		return $this->tabs_gui;
	}


	/**
	 * @param \ilTabsGUI $tabs_gui
	 */
	public function setTabsGui($tabs_gui) {
		$this->tabs_gui = $tabs_gui;
	}
}<|MERGE_RESOLUTION|>--- conflicted
+++ resolved
@@ -59,34 +59,19 @@
 				$perm_gui = new ilPermissionGUI($this);
 				$this->ctrl->forwardCommand($perm_gui);
 				break;
-<<<<<<< HEAD
-			case 'ilbibladminrisfieldgui':
-=======
-			case strtolower(ilBiblAdminFieldGUI::class):
->>>>>>> 78510341
+			case strtolower(ilBiblAdminRisFieldGUI::class):
 				$this->prepareOutput();
 				$this->tabs_gui->activateTab(self::TAB_FIELDS);
 				$ilbibladminrisfieldgui = new ilBiblAdminRisFieldGUI();
 				$this->ctrl->forwardCommand($ilbibladminrisfieldgui);
 				break;
-<<<<<<< HEAD
-			case 'ilbibladminbibtexfieldgui':
-=======
-			case strtolower(ilBiblAdminFieldTranslateGUI::class):
->>>>>>> 78510341
+			case strtolower(ilBiblAdminBibtexFieldGUI::class):
 				$this->prepareOutput();
 				$this->tabs_gui->activateTab(self::TAB_FIELDS);
 				$ilbibladminbibtexfieldgui = new ilBiblAdminBibtexFieldGUI();
 				$this->ctrl->forwardCommand($ilbibladminbibtexfieldgui);
 				break;
-/*			case 'ilbibladminfieldgui':
-				$this->prepareOutput();
-				$this->tabs_gui->activateTab(self::TAB_FIELDS);
-				$ilbibladminfieldgui = new ilBiblAdminRisFieldGUI();
-				$ilbibladminfieldgui->initType();
-				$this->ctrl->forwardCommand($ilbibladminfieldgui);
-				break;*/
-			case 'ilbibladminfieldtranslategui':
+			case strtolower(ilBiblAdminFieldTranslateGUI::class):
 				$this->prepareOutput();
 				$this->tabs_gui->activateTab(self::TAB_FIELDS);
 				$bibl_admin_field_translate_gui = new ilBiblAdminFieldTranslateGUI();
@@ -116,16 +101,9 @@
 		}
 		if ($rbacsystem->checkAccess('write', $this->object->getRefId())) {
 			$this->tabs_gui->addTab('fields', $this->lng->txt('fields'),$this->ctrl->getLinkTargetByClass(array(
-<<<<<<< HEAD
-				'ilObjBibliographicAdminGUI',
+				ilObjBibliographicAdminGUI::class,
 				ilBiblAdminRisFieldGUI::class,
 			), ilBiblAdminRisFieldGUI::CMD_STANDARD));
-=======
-				ilObjBibliographicAdminGUI::class,
-				ilBiblAdminFieldGUI::class,
-			), ilBiblAdminRisFieldGUI::CMD_SHOW_RIS));
-
->>>>>>> 78510341
 		}
 		if ($rbacsystem->checkAccess('edit_permission', $this->object->getRefId())) {
 			$this->tabs_gui->addTarget('perm_settings', $this->ctrl->getLinkTargetByClass('ilpermissiongui', 'perm'), array(), 'ilpermissiongui');
