--- conflicted
+++ resolved
@@ -111,16 +111,6 @@
 	protected function initData() {
 		global $DIC;
 		$query = new ilBiblTableQueryInfo();
-<<<<<<< HEAD
-		if(!empty($this->applied_filter)) {
-			foreach ($this->applied_filter as $field_name => $field_value) {
-				$filter = new ilBiblTableQueryFilter();
-				$filter->setFieldName($field_name);
-				$filter->setFieldValue($field_value);
-				$filter->setOperator("LIKE");
-				$query->addFilter($filter);
-			}
-=======
 		/**
 		 * @var $filter \ilBiblFieldFilterInterface
 		 */
@@ -147,7 +137,6 @@
 			}
 
 			$query->addFilter($filter_info);
->>>>>>> dc2d5147
 		}
 
 		$entries = array();
