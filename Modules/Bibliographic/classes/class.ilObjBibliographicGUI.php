<?php

/* Copyright (c) 1998-2009 ILIAS open source, Extended GPL, see docs/LICENSE */

/**
 * Class ilObjBibliographicGUI
 *
 * @author            Oskar Truffer <ot@studer-raimann.ch>
 * @author            Gabriel Comte <gc@studer-raimann.ch>
 * @author            Martin Studer <ms@studer-raimann.ch>
 * @author            Fabian Schmid <fs@studer-raimann.ch>
 *
 * @ilCtrl_Calls      ilObjBibliographicGUI: ilInfoScreenGUI, ilNoteGUI
 * @ilCtrl_Calls      ilObjBibliographicGUI: ilCommonActionDispatcherGUI
 * @ilCtrl_Calls      ilObjBibliographicGUI: ilPermissionGUI, ilObjectCopyGUI, ilExportGUI
 * @ilCtrl_Calls      ilObjBibliographicGUI: ilObjUserGUI, ilBibliographicDetailsGUI
 * @ilCtrl_Calls      ilObjBibliographicGUI: ilBibliographicRecordListTableGUI
 * @ilCtrl_Calls      ilObjBibliographicGUI: ilBiblFieldFilterGUI
 * @ilCtrl_isCalledBy ilObjBibliographicGUI: ilRepositoryGUI
 */
class ilObjBibliographicGUI extends ilObject2GUI implements ilDesktopItemHandling {

	const P_ENTRY_ID = 'entry_id';
	const CMD_SHOW_CONTENT = 'showContent';
	const CMD_SEND_FILE = "sendFile";
	const TAB_CONTENT = "content";
	const SUB_TAB_FILTER = "filter";
	const CMD_VIEW = "view";
	const TAB_EXPORT = "export";
	const TAB_SETTINGS = self::SUBTAB_SETTINGS;
	const TAB_ID_RECORDS = "id_records";
	const TAB_ID_PERMISSIONS = "id_permissions";
	const TAB_ID_INFO = "id_info";
	const CMD_SHOW_DETAILS = "showDetails";
	const CMD_EDIT = "edit";
	const SUBTAB_SETTINGS = "settings";
	const CMD_EDIT_OBJECT = 'editObject';
	/**
	 * @var ilObjBibliographic
	 */
	public $object;
	/**
	 * @var \ilBiblFactoryFacade
	 */
	protected $facade;
	/**
	 * @var \ilBiblTranslationFactory
	 */
	protected $translation_factory;
	/**
	 * @var \ilBiblFieldFactory
	 */
	protected $field_factory;
	/**
	 * @var \ilBiblFieldFilterFactory
	 */
	protected $filter_factory;
	/**
	 * @var \ilBiblTypeFactory
	 */
	protected $type_factory;
	/**
	 * @var string
	 */
	protected $cmd = self::CMD_SHOW_CONTENT;


	/**
	 * @param int $a_id
	 * @param int $a_id_type
	 * @param int $a_parent_node_id
	 */
	public function __construct($a_id = 0, $a_id_type = self::REPOSITORY_NODE_ID, $a_parent_node_id = 0) {
		global $DIC;

		parent::__construct($a_id, $a_id_type, $a_parent_node_id);
		$DIC->language()->loadLanguageModule('bibl');

		if (is_object($this->object)) {
			$this->facade = new ilBiblFactoryFacade($this->object);
		}
	}


	/**
	 * getStandardCmd
	 *
	 * @return String
	 */
	public function getStandardCmd() {
		return self::CMD_VIEW;
	}


	/**
	 * getType
	 *
	 * @return String
	 */
	public function getType() {
		return "bibl";
	}


	/**
	 * executeCommand
	 */
	public function executeCommand() {
		global $DIC;
		$ilCtrl = $DIC['ilCtrl'];
		$ilTabs = $DIC['ilTabs'];
		$ilNavigationHistory = $DIC['ilNavigationHistory'];
		$tpl = $DIC['tpl'];

		// Navigation History
		$link = $ilCtrl->getLinkTarget($this, $this->getStandardCmd());
		if ($this->object != null) {
			$ilNavigationHistory->addItem($this->object->getRefId(), $link, "bibl");
			$this->addHeaderAction();
		}
		$next_class = $ilCtrl->getNextClass($this);
		$this->cmd = $ilCtrl->getCmd();
		switch ($next_class) {
			case strtolower(ilInfoScreenGUI::class):
				$this->prepareOutput();
				$ilTabs->activateTab(self::TAB_ID_INFO);
				$this->infoScreenForward();
				break;
			case strtolower(ilCommonActionDispatcherGUI::class):
				$gui = ilCommonActionDispatcherGUI::getInstanceFromAjaxCall();
				$this->ctrl->forwardCommand($gui);
				break;
			case strtolower(ilPermissionGUI::class):
				$this->prepareOutput();
				$ilTabs->activateTab(self::TAB_ID_PERMISSIONS);
				$this->ctrl->forwardCommand(new ilPermissionGUI($this));
				break;
			case strtolower(ilObjectCopyGUI::class):
				$cp = new ilObjectCopyGUI($this);
				$cp->setType('bibl');
				$tpl->getStandardTemplate();
				$this->ctrl->forwardCommand($cp);
				break;
			case strtolower(ilObjFileGUI::class):
				$this->prepareOutput();
				$ilTabs->setTabActive(self::TAB_ID_RECORDS);
				$this->ctrl->forwardCommand(new ilObjFile($this));
				break;
			case strtolower(ilExportGUI::class):
				$this->prepareOutput();
				$ilTabs->setTabActive(self::TAB_EXPORT);
				$exp_gui = new ilExportGUI($this);
				$exp_gui->addFormat("xml");
				$this->ctrl->forwardCommand($exp_gui);
				break;
			case strtolower(ilBiblFieldFilterGUI::class):
				$this->prepareOutput();
				$ilTabs->setTabActive(self::TAB_SETTINGS);
				$this->initSubTabs();
				$this->tabs_gui->activateSubTab(self::SUB_TAB_FILTER);
				$this->ctrl->forwardCommand(new ilBiblFieldFilterGUI($this->facade));
				break;
			default:
				$this->prepareOutput();
				$cmd = $this->ctrl->getCmd(self::CMD_SHOW_CONTENT);
				switch ($cmd) {
					case self::CMD_EDIT_OBJECT:
						$this->initSubTabs();
						$this->tabs_gui->activateSubTab(self::SUBTAB_SETTINGS);
						$this->{$cmd}();
						break;
					default:
						$this->{$cmd}();
						break;
				}
				break;
		}

		return true;
	}


	/**
	 * this one is called from the info button in the repository
	 * not very nice to set cmdClass/Cmd manually, if everything
	 * works through ilCtrl in the future this may be changed
	 */
	public function infoScreen() {
		$this->ctrl->setCmd("showSummary");
		$this->ctrl->setCmdClass(ilInfoScreenGUI::class);
		$this->infoScreenForward();
	}


	/**
	 * show information screen
	 */
	public function infoScreenForward() {
		global $DIC;

		if (!$this->checkPermissionBool("visible") && !$this->checkPermissionBool('read')) {
			ilUtil::sendFailure($DIC['lng']->txt("msg_no_perm_read"), true);
			$this->ctrl->redirectByClass('ilPersonalDesktopGUI', '');
		}
		$DIC->tabs()->activateTab(self::TAB_ID_INFO);
		$info = new ilInfoScreenGUI($this);
		$info->enablePrivateNotes();
		$info->addMetaDataSections($this->object->getId(), 0, $this->object->getType());
		$this->ctrl->forwardCommand($info);
	}


	/*
	 * addLocatorItems
	 */
	public function addLocatorItems() {
		global $DIC;
		$ilLocator = $DIC['ilLocator'];
		if (is_object($this->object)) {
			$ilLocator->addItem($this->object->getTitle(), $this->ctrl->getLinkTarget($this, ""), "", $this->node_id);
		}
	}


	/**
	 * _goto
	 * Deep link
	 *
	 * @param string $a_target
	 */
	public static function _goto($a_target) {
		global $DIC;

		$id = explode("_", $a_target);
		$DIC->ctrl()->setTargetScript("ilias.php");
		$DIC->ctrl()->initBaseClass(ilRepositoryGUI::class);
		$DIC->ctrl()->setParameterByClass(ilObjBibliographicGUI::class, "ref_id", $id[0]);
		// Detail-View
		if ($id[1]) {
			$DIC->ctrl()
			    ->setParameterByClass(ilObjBibliographicGUI::class, ilObjBibliographicGUI::P_ENTRY_ID, $id[1]);
			$DIC->ctrl()->redirectByClass(array(
				ilRepositoryGUI::class,
				ilObjBibliographicGUI::class,
			), self::CMD_SHOW_DETAILS);
		} else {
			$DIC->ctrl()->redirectByClass(array(
				ilRepositoryGUI::class,
				ilObjBibliographicGUI::class,
			), self::CMD_VIEW);
		}
	}


	/**
	 * @param string $a_new_type
	 *
	 * @return array
	 */
	protected function initCreationForms($a_new_type) {
		global $DIC;

		$forms = parent::initCreationForms($a_new_type);
		// Add File-Upload
<<<<<<< HEAD
		$in_file = new ilFileStandardDropzoneInputGUI($DIC->language()
		                                                  ->txt("bibliography file"), "bibliographic_file");
=======
		$in_file = new ilFileInputGUI($lng->txt("bibliography file"), "bibliographic_file");
>>>>>>> 2aa78a49
		$in_file->setSuffixes(array( "ris", "bib", "bibtex" ));
		$in_file->setRequired(true);
		$forms[self::CFORM_NEW]->addItem($in_file);
		$this->ctrl->saveParameterByClass('ilobjrootfoldergui', 'new_type');
		$forms[self::CFORM_NEW]->setFormAction($this->ctrl->getFormActionByClass('ilobjrootfoldergui', "save"));

		return $forms;
	}


	public function save() {
		global $DIC;

		$form = $this->initCreationForms($this->getType());
		if ($form[self::CFORM_NEW]->checkInput()) {
			parent::save();
		} else {
			$form = $form[self::CFORM_NEW];
			$form->setValuesByPost();
			$DIC->ui()->mainTemplate()->setContent($form->getHtml());
		}
	}


	/**
	 * @param \ilObject $a_new_object
	 */
	protected function afterSave(ilObject $a_new_object) {
		/**
		 * @var $a_new_object ilObjBibliographic
		 */
		assert($a_new_object instanceof ilObjBibliographic);
		$a_new_object->doUpdate();
		$this->addNews($a_new_object->getId(), 'created');
		$this->ctrl->redirect($this, self::CMD_EDIT);
	}


	/**
	 * setTabs
	 * create tabs (repository/workspace switch)
	 *
	 * this had to be moved here because of the context-specific permission tab
	 */
	public function setTabs() {
		global $DIC;

		$ilHelp = $DIC['ilHelp'];
		/**
		 * @var $ilHelp      ilHelpGUI
		 */
		$ilHelp->setScreenIdComponent('bibl');
		// info screen
		if ($DIC->access()->checkAccess('read', "", $this->object->getRefId())) {
			$DIC->tabs()->addTab(self::TAB_CONTENT, $DIC->language()
			                                            ->txt(self::TAB_CONTENT), $this->ctrl->getLinkTarget($this, self::CMD_SHOW_CONTENT));
		}
		// info screen
		if ($DIC->access()->checkAccess('visible', "", $this->object->getRefId())
		    || $DIC->access()->checkAccess('read', "", $this->object->getRefId())) {
			$DIC->tabs()->addTab(self::TAB_ID_INFO, $DIC->language()
			                                            ->txt("info_short"), $this->ctrl->getLinkTargetByClass("ilinfoscreengui", "showSummary"));
		}
		// settings
		if ($DIC->access()->checkAccess('write', "", $this->object->getRefId())) {
			$DIC->tabs()->addTab(self::SUBTAB_SETTINGS, $DIC->language()
			                                                ->txt(self::SUBTAB_SETTINGS), $this->ctrl->getLinkTarget($this, self::CMD_EDIT_OBJECT));
		}
		// export
		if ($DIC->access()->checkAccess("write", "", $this->object->getRefId())) {
			$DIC->tabs()->addTab(self::TAB_EXPORT, $DIC->language()
			                                           ->txt(self::TAB_EXPORT), $this->ctrl->getLinkTargetByClass("ilexportgui", ""));
		}
		// edit permissions
		if ($DIC->access()->checkAccess('edit_permission', "", $this->object->getRefId())) {
			$DIC->tabs()->addTab(self::TAB_ID_PERMISSIONS, $DIC->language()
			                                                   ->txt("perm_settings"), $this->ctrl->getLinkTargetByClass("ilpermissiongui", "perm"));
		}
	}


	protected function initSubTabs() {
		global $DIC;
		$DIC->tabs()->addSubTab(self::SUBTAB_SETTINGS, $DIC->language()
		                                                   ->txt(self::SUBTAB_SETTINGS), $this->ctrl->getLinkTarget($this, self::CMD_EDIT_OBJECT));
		$DIC->tabs()->addSubTab(self::SUB_TAB_FILTER, $DIC->language()
		                                                  ->txt("filter"), $this->ctrl->getLinkTargetByClass(ilBiblFieldFilterGUI::class, ilBiblFieldFilterGUI::CMD_STANDARD));
	}


	public function initEditForm() {
		global $DIC;

		$form = parent::initEditForm();
		// Add File-Upload
		$in_file = new ilFileStandardDropzoneInputGUI($DIC->language()
		                                                  ->txt("bibliographic_file"), "bibliographic_file");
		$in_file->setSuffixes(array( "ris", "bib", "bibtex" ));
		$in_file->setRequired(false);
		$cb_override = new ilCheckboxInputGUI($DIC->language()
		                                          ->txt("override_entries"), "override_entries");
		$cb_override->addSubItem($in_file);

		$form->addItem($cb_override);
		$form->setFormAction($DIC->ctrl()->getFormAction($this, "save"));

		return $form;
	}


	/**
	 * @param ilPropertyFormGUI $a_form
	 */
	protected function initEditCustomForm(ilPropertyFormGUI $a_form) {
		global $DIC;

		$DIC->tabs()->activateTab(self::SUBTAB_SETTINGS);
		// is_online
		$cb = new ilCheckboxInputGUI($DIC->language()->txt("online"), "is_online");
		$a_form->addItem($cb);
	}


	/**
	 * @param array $a_values
	 *
	 * @return array
	 */
	public function getEditFormCustomValues(array &$a_values) {
		$a_values["is_online"] = $this->object->getOnline();

		return $a_values;
	}


	public function render() {
		$this->showContent();
	}


	/**
	 * shows the overview page with all entries in a table
	 */
	public function showContent() {
		global $DIC;

		// if user has read permission and object is online OR user has write permissions
		$read_access = $DIC->access()->checkAccess('read', "", $this->object->getRefId());
		$online = $this->object->getOnline();
		$write_access = $DIC->access()->checkAccess('write', "", $this->object->getRefId());
		if (($read_access && $online) || $write_access) {
			$DIC->tabs()->activateTab(self::TAB_CONTENT);

			// With new UI service, currently not supported by ilToolbar
			//			$f = $DIC->ui()->factory()->button()
			//			         ->primary($lng->txt("download_original_file"), $ilCtrl->getLinkTargetByClass("ilBibliographicDetailsGUI", "sendFile"));
			//			$ilToolbar->addText($DIC->ui()->renderer()->render($f));

			$b = ilLinkButton::getInstance();
			$b->setCaption('download_original_file');
			$b->setUrl($DIC->ctrl()
			               ->getLinkTargetByClass(ilBibliographicDetailsGUI::class, self::CMD_SEND_FILE));
			$b->setPrimary(true);
			$DIC->toolbar()->addButtonInstance($b);

			$table = new ilBibliographicRecordListTableGUI($this, $this->facade);
			$html = $table->getHTML();
			$DIC->ui()->mainTemplate()->setContent($html);

			//Permanent Link
			$DIC->ui()->mainTemplate()->setPermanentLink("bibl", $this->object->getRefId());
		} else {
			$object_title = ilObject::_lookupTitle(ilObject::_lookupObjId($_GET["ref_id"]));
			ilUtil::sendFailure(sprintf($DIC->language()
			                                ->txt("msg_no_perm_read_item"), $object_title), true);
			//redirect to repository without any parameters
			unset($_GET);
			ilObjectGUI::_gotoRepositoryRoot();
		}
	}


	protected function applyFilter() {
		$table = new ilBibliographicRecordListTableGUI($this, $this->facade);
		$table->writeFilterToSession();
		$table->resetOffset();
		$this->ctrl->redirect($this, self::CMD_SHOW_CONTENT);
	}


	protected function resetFilter() {
		$table = new ilBibliographicRecordListTableGUI($this, $this->facade);
		$table->resetFilter();
		$table->resetOffset();
		$this->ctrl->redirect($this, self::CMD_SHOW_CONTENT);
	}


	/**
	 * provide file as a download
	 */
	public function sendFile() {
		global $DIC;

		if ($DIC['ilAccess']->checkAccess('read', "", $this->object->getRefId())) {
			$file_path = $this->object->getLegacyAbsolutePath();
			if ($file_path) {
				if (is_file($file_path)) {
					ilFileDelivery::deliverFileAttached($file_path, $this->object->getFilename(), 'application/octet-stream');
				} else {
					ilUtil::sendFailure($DIC['lng']->txt("file_not_found"));
					$this->showContent();
				}
			}
		} else {
			ilUtil::sendFailure($DIC['lng']->txt("no_permission"), true);
			ilObjectGUI::_gotoRepositoryRoot();
		}
	}


	public function showDetails() {
		global $DIC;

		if ($DIC->access()->checkAccess('read', "", $this->object->getRefId())) {
			$id = $DIC->http()->request()->getQueryParams()[self::P_ENTRY_ID];
			$entry = $this->facade->entryFactory()
			                      ->findByIdAndTypeString($id, $this->object->getFileTypeAsString());
			$bibGUI = new ilBibliographicDetailsGUI($entry, $this->facade);

			$DIC->ui()->mainTemplate()->setContent($bibGUI->getHTML());
		} else {
			ilUtil::sendFailure($DIC->language()->txt("no_permission"), true);
			ilObjectGUI::_gotoRepositoryRoot();
		}
	}


	public function view() {
		$this->showContent();
	}


	/**
	 * updateSettings
	 */
	public function updateCustom(ilPropertyFormGUI $a_form) {
		global $DIC;

		if ($DIC->access()->checkAccess('write', "", $this->object->getRefId())) {
			if ($this->object->getOnline() != $a_form->getInput("is_online")) {
				$this->object->setOnline($a_form->getInput("is_online"));
			}

			if (!empty($_FILES['bibliographic_file']['name'])) {
				$this->addNews($this->object->getId(), 'updated');
			}
		} else {
			ilUtil::sendFailure($DIC->language()->txt("no_permission"), true);
			ilObjectGUI::_gotoRepositoryRoot();
		}
	}


	public function toggleNotification() {
		global $DIC;

		switch ($_GET["ntf"]) {
			case 1:
				ilNotification::setNotification(ilNotification::TYPE_DATA_COLLECTION, $DIC->user()
				                                                                          ->getId(), $this->obj_id, false);
				break;
			case 2:
				ilNotification::setNotification(ilNotification::TYPE_DATA_COLLECTION, $DIC->user()
				                                                                          ->getId(), $this->obj_id, true);
				break;
		}
		$DIC->ctrl()->redirect($this, "");
	}


	/**
	 * @param string $change
	 */
	public function addNews($obj_id, $change = 'created') {
		global $DIC;

		$ilNewsItem = new ilNewsItem();
		$ilNewsItem->setTitle($DIC->language()->txt('news_title_' . $change));
		$ilNewsItem->setPriority(NEWS_NOTICE);
		$ilNewsItem->setContext($obj_id, $this->getType());
		$ilNewsItem->setUserId($DIC->user()->getId());
		$ilNewsItem->setVisibility(NEWS_USERS);
		$ilNewsItem->setContentTextIsLangVar(false);
		$ilNewsItem->create();
	}


	/**
	 * Add desktop item
	 *
	 * @access public
	 */
	public function addToDeskObject() {
		global $DIC;

		ilDesktopItemGUI::addToDesktop();
		ilUtil::sendSuccess($DIC->language()->txt("added_to_desktop"), true);
		$this->ctrl->redirect($this, self::CMD_VIEW);
	}


	/**
	 * Remove from desktop
	 *
	 * @access public
	 */
	public function removeFromDeskObject() {
		global $DIC;

		ilDesktopItemGUI::removeFromDesktop();
		ilUtil::sendSuccess($DIC->language()->txt("removed_from_desktop"), true);
		$this->ctrl->redirect($this, self::CMD_VIEW);
	}


	/**
	 * Add desktop item. Alias for addToDeskObject.
	 *
	 * @access public
	 */
	public function addToDesk() {
		$this->addToDeskObject();
	}


	/**
	 * Remove from desktop. Alias for removeFromDeskObject.
	 *
	 * @access public
	 */
	public function removeFromDesk() {
		$this->removeFromDeskObject();
	}


	/**
	 * @param \ilObject $a_new_object
	 */
	protected function afterImport(ilObject $a_new_object) {
		/**
		 * @var $a_new_object ilObjBibliographic
		 */
<<<<<<< HEAD
		$a_new_object->parseFileToDatabase();
=======
		$a_new_object->writeSourcefileEntriesToDb();
>>>>>>> 2aa78a49
		parent::afterImport($a_new_object);
	}
}<|MERGE_RESOLUTION|>--- conflicted
+++ resolved
@@ -262,12 +262,7 @@
 
 		$forms = parent::initCreationForms($a_new_type);
 		// Add File-Upload
-<<<<<<< HEAD
-		$in_file = new ilFileStandardDropzoneInputGUI($DIC->language()
-		                                                  ->txt("bibliography file"), "bibliographic_file");
-=======
-		$in_file = new ilFileInputGUI($lng->txt("bibliography file"), "bibliographic_file");
->>>>>>> 2aa78a49
+		$in_file = new ilFileInputGUI($DIC->language()->txt("bibliography file"), "bibliographic_file");
 		$in_file->setSuffixes(array( "ris", "bib", "bibtex" ));
 		$in_file->setRequired(true);
 		$forms[self::CFORM_NEW]->addItem($in_file);
@@ -621,11 +616,8 @@
 		/**
 		 * @var $a_new_object ilObjBibliographic
 		 */
-<<<<<<< HEAD
-		$a_new_object->parseFileToDatabase();
-=======
 		$a_new_object->writeSourcefileEntriesToDb();
->>>>>>> 2aa78a49
+
 		parent::afterImport($a_new_object);
 	}
 }