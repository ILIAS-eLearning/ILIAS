--- conflicted
+++ resolved
@@ -172,11 +172,6 @@
 
 		$tpl->setPermanentLink("dcl", $this->parent_obj->ref_id . "_" . $this->tableview_id);
 
-<<<<<<< HEAD
-		// bugfix mantis 0023295
-		$desc = $this->table_obj->getDescription();
-
-=======
 		if ($desc = $this->table_obj->getDescription()) {
 			$ilSetting = new ilSetting('advanced_editing');
 			if ((bool)$ilSetting->get('advanced_editing_javascript_editor')) {
@@ -185,7 +180,6 @@
 				$desc = "<div class='ilDclTableDescription'>" . nl2br(ilUtil::stripSlashes($desc)) . "</div>";
 			}
 		}
->>>>>>> e6d314d5
 		$tpl->setContent($desc . $list->getHTML());
 	}
 
