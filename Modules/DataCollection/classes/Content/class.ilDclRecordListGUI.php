<?php
/* Copyright (c) 1998-2009 ILIAS open source, Extended GPL, see docs/LICENSE */

/**
 * @author  Martin Studer <ms@studer-raimann.ch>
 * @author  Marcel Raimann <mr@studer-raimann.ch>
 * @author  Fabian Schmid <fs@studer-raimann.ch>
 * @author  Oskar Truffer <ot@studer-raimann.ch>
 * @version $Id:
 * @ingroup ModulesDataCollection
 */
class ilDclRecordListGUI
{
    const GET_TABLE_ID = 'table_id';
    const GET_TABLEVIEW_ID = 'tableview_id';
    const GET_MODE = 'mode';
    const MODE_VIEW = 1;
    const MODE_MANAGE = 2;
    const CMD_LIST_RECORDS = 'listRecords';
    const CMD_SHOW = 'show';
    const CMD_CONFIRM_DELETE_RECORDS = 'confirmDeleteRecords';
    const CMD_CANCEL_DELETE = 'cancelDelete';
    const CMD_DELETE_RECORDS = 'deleteRecords';
    const CMD_SHOW_IMPORT_EXCEL = 'showImportExcel';
    /**
     * Stores current mode active
     * @var int
     */
    protected $mode = self::MODE_VIEW;
    /**
     * @var ilDclTable
     */
    protected $table_obj;
    /**
     * @var ilCtrl
     */
    protected $ctrl;
    /**
     * @var ilLanguage
     */
    protected $lng;
    /**
     * @var integer
     */
    protected $tableview_id;
    /**
     * @var array
     */
    protected static $available_modes = array(self::MODE_VIEW, self::MODE_MANAGE);
    private \ilGlobalTemplateInterface $main_tpl;

    /**
     * @param ilObjDataCollectionGUI $a_parent_obj
     * @param                        $table_id
     */
    public function __construct(ilObjDataCollectionGUI $a_parent_obj, $table_id)
    {
        global $DIC;
        $this->main_tpl = $DIC->ui()->mainTemplate();
        $ilCtrl = $DIC['ilCtrl'];
        $lng = $DIC['lng'];
        $this->ctrl = $ilCtrl;
        $this->lng = $lng;

        $this->table_id = $table_id;
        if ($this->table_id == null) {
            $this->table_id = filter_input(INPUT_GET, self::GET_TABLE_ID);
        }

        $this->obj_id = $a_parent_obj->obj_id;
        $this->parent_obj = $a_parent_obj;
        $this->table_obj = ilDclCache::getTableCache($table_id);

        if ($tableview_id = filter_input(INPUT_GET, self::GET_TABLEVIEW_ID)) {
            $this->tableview_id = $tableview_id;
        } else {
            //get first visible tableview
            $this->tableview_id = $this->table_obj->getFirstTableViewId($this->parent_obj->ref_id);
            //this is for ilDclTextRecordRepresentation with link to detail page
            $_GET[self::GET_TABLEVIEW_ID] = $this->tableview_id; //TODO: find better way
        }

        $this->ctrl->setParameterByClass(ilDclRecordEditGUI::class, self::GET_TABLE_ID, $this->table_id);
        $this->ctrl->setParameterByClass(ilDclRecordEditGUI::class, self::GET_TABLEVIEW_ID, $this->tableview_id);
        $this->ctrl->setParameterByClass(ilDclDetailedViewGUI::class, self::GET_TABLEVIEW_ID, $this->tableview_id);
        $this->mode = (isset($_GET[self::GET_MODE]) && in_array($_GET[self::GET_MODE],
                self::$available_modes)) ? (int) $_GET[self::GET_MODE] : self::MODE_VIEW;
    }

    /**
     * execute command
     */
    public function executeCommand()
    {
        global $DIC;
        $ilTabs = $DIC['ilTabs'];

        if (!$this->checkAccess()) {
            $this->main_tpl->setOnScreenMessage('failure', $this->lng->txt('permission_denied'), true);

            return;
        }

        $this->ctrl->saveParameter($this, self::GET_MODE);
        $cmd = $this->ctrl->getCmd(self::CMD_SHOW);

        // 'show' fills all filters with the predefined values from the tableview,
        // whereas 'listRecords' handels the filters "normally", filling them from the POST-variable
        switch ($cmd) {
            case self::CMD_SHOW:
                $this->setSubTabs();
                $this->listRecords(true);
                break;
            case self::CMD_LIST_RECORDS:
                $this->setSubTabs();
                $this->listRecords();
                break;
            case self::CMD_CONFIRM_DELETE_RECORDS:
                $this->confirmDeleteRecords();
                break;
            case self::CMD_CANCEL_DELETE:
                $this->setSubTabs();
                $this->listRecords();
                break;
            case self::CMD_DELETE_RECORDS:
                $this->deleteRecords();
                break;
            case self::CMD_SHOW_IMPORT_EXCEL:
                $ilTabs->setBack2Target($this->lng->txt('back'), $this->ctrl->getLinkTarget($this));
                $this->$cmd();
                break;

            default:
                $this->$cmd();
                break;
        }
    }

    public function listRecords($use_tableview_filter = false)
    {
        global $DIC;
        $tpl = $DIC['tpl'];
        $ilToolbar = $DIC['ilToolbar'];
        /**
         * @var $ilToolbar ilToolbarGUI
         */
        // Show tables
        $tpl->addCss("./Modules/DataCollection/css/dcl_reference_hover.css");

        $list = $this->getRecordListTableGUI($use_tableview_filter);

        $this->createSwitchers();

        $permission_to_add_or_import = ilObjDataCollectionAccess::hasPermissionToAddRecord($this->parent_obj->ref_id,
            $this->table_id) and $this->table_obj->hasCustomFields();
        if ($permission_to_add_or_import) {
            $this->ctrl->setParameterByClass("ildclrecordeditgui", "record_id", null);

            $add_new = ilLinkButton::getInstance();
            $add_new->setPrimary(true);
            $add_new->setCaption("dcl_add_new_record");
            $add_new->setUrl($this->ctrl->getFormActionByClass("ildclrecordeditgui", "create"));
            $ilToolbar->addStickyItem($add_new);
        }

        if ($permission_to_add_or_import && $this->table_obj->getImportEnabled()) {
            $this->ctrl->setParameterByClass("ildclrecordeditgui", "record_id", null);

            $import = ilLinkButton::getInstance();
            $import->setCaption("dcl_import_records .xls");
            $import->setUrl($this->ctrl->getFormActionByClass("ildclrecordlistgui", self::CMD_SHOW_IMPORT_EXCEL));
            $ilToolbar->addButtonInstance($import);
        }

        if (count($this->table_obj->getRecordFields()) == 0) {
<<<<<<< HEAD
            ilUtil::sendInfo($this->lng->txt("dcl_no_fields_yet") . " "
                . (ilObjDataCollectionAccess::hasAccessToFields($this->parent_obj->ref_id,
                    $this->table_id) ? $this->lng->txt("dcl_create_fields") : ""));
=======
            $this->main_tpl->setOnScreenMessage('info', $this->lng->txt("dcl_no_fields_yet") . " "
                . (ilObjDataCollectionAccess::hasAccessToFields($this->parent_obj->ref_id, $this->table_id) ? $this->lng->txt("dcl_create_fields") : ""));
>>>>>>> c0e39425
        }

        $tpl->setPermanentLink("dcl", $this->parent_obj->ref_id, "_" . $this->tableview_id);

        if ($desc = $this->table_obj->getDescription()) {
            $ilSetting = new ilSetting('advanced_editing');
            if ((bool) $ilSetting->get('advanced_editing_javascript_editor')) {
                $desc = "<div class='ilDclTableDescription'>" . $desc . "</div>";
            } else {
                $desc = "<div class='ilDclTableDescription'>" . nl2br(ilUtil::stripSlashes($desc)) . "</div>";
            }
        }
        $tpl->setContent($desc . $list->getHTML());
    }

    public function showImportExcel($form = null)
    {
        global $DIC;
        $tpl = $DIC['tpl'];
        if (!$form) {
            $form = $this->initImportForm();
        }
        $tpl->setContent($form->getHTML());
    }

    /**
     * Init form
     * @return ilPropertyFormGUI
     */
    public function initImportForm()
    {
        $form = new ilPropertyFormGUI();

        $item = new ilCustomInputGUI();
        $item->setHtml($this->lng->txt('dcl_file_format_description'));
        $item->setTitle("Info");
        $form->addItem($item);

        $file = new ilFileInputGUI($this->lng->txt("import_file"), "import_file");
        $file->setRequired(true);
        $form->addItem($file);

        $cb = new ilCheckboxInputGUI($this->lng->txt("dcl_simulate_import"), "simulate");
        $cb->setInfo($this->lng->txt("dcl_simulate_info"));
        $form->addItem($cb);

        $form->addCommandButton("importExcel", $this->lng->txt("import"));

        return $form;
    }

    /**
     * Import Data from Excel sheet
     */
    public function importExcel()
    {
        if (!(ilObjDataCollectionAccess::hasPermissionToAddRecord($this->parent_obj->ref_id,
                $this->table_id)) || !$this->table_obj->getImportEnabled()) {
            throw new ilDclException($this->lng->txt("access_denied"));
        }
        $form = $this->initImportForm();
        if ($form->checkInput()) {
            $file = $form->getInput("import_file");
            $file_location = $file["tmp_name"];
            $simulate = $form->getInput("simulate");
            $this->importRecords($file_location, $simulate);
        } else {
            $this->showImportExcel($form);
        }
    }

    /**
     * Import records from Excel file
     * @param      $file
     * @param bool $simulate
     */
    private function importRecords($file, $simulate = false)
    {
        $importer = new ilDclContentImporter($this->parent_obj->object->getRefId(), $this->table_id);
        $result = $importer->import($file, $simulate);

        $this->endImport($result['line'], $result['warnings']);
    }

    /**
     * End import
     * @param $i
     * @param $warnings
     */
    public function endImport($i, $warnings)
    {
        global $DIC;
        $tpl = $DIC['tpl'];
        $output = new ilTemplate("tpl.dcl_import_terminated.html", true, true, "Modules/DataCollection");
        $output->setVariable("IMPORT_TERMINATED", $this->lng->txt("dcl_import_terminated") . ": " . $i);
        foreach ($warnings as $warning) {
            $output->setCurrentBlock("warnings");
            $output->setVariable("WARNING", $warning);
            $output->parseCurrentBlock();
        }
        if (!count($warnings)) {
            $output->setCurrentBlock("warnings");
            $output->setVariable("WARNING", $this->lng->txt("dcl_no_warnings"));
            $output->parseCurrentBlock();
        }
        $output->setVariable("BACK_LINK", $this->ctrl->getLinkTargetByClass("ilDclRecordListGUI", "listRecords"));
        $output->setVariable("BACK", $this->lng->txt("back"));
        $tpl->setContent($output->get());
    }

    /**
     * doTableSwitch
     */
    public function doTableSwitch()
    {
        $this->ctrl->clearParameters($this);
        $this->ctrl->setParameterByClass(ilObjDataCollectionGUI::class, "table_id", $_POST['table_id']);
        $this->ctrl->setParameter($this, "table_id", $_POST['table_id']);
        $this->ctrl->clearParametersByClass(ilObjDataCollectionGUI::class, 'tableview_id');
        $this->ctrl->redirect($this, self::CMD_SHOW);
    }

    /**
     * doTableViewSwitch
     */
    public function doTableViewSwitch()
    {
        $this->ctrl->setParameterByClass("ilObjDataCollectionGUI", "tableview_id", $_POST['tableview_id']);
        $this->ctrl->redirect($this, self::CMD_SHOW);
    }

    /**
     *
     */
    protected function applyFilter()
    {
        $table = new ilDclRecordListTableGUI($this, "listRecords", $this->table_obj, $this->tableview_id);
        $table->initFilter();
        $table->resetOffset();
        $table->writeFilterToSession();
        $this->ctrl->redirect($this, self::CMD_LIST_RECORDS);
    }

    /**
     *
     */
    protected function resetFilter()
    {
        $table = new ilDclRecordListTableGUI($this, "show", $this->table_obj, $this->tableview_id);
        $table->initFilter();
        $table->resetOffset();
        $table->resetFilter();
        $this->ctrl->redirect($this, self::CMD_LIST_RECORDS);
    }

    /**
     * send File to User
     */
    public function sendFile()
    {
        global $DIC;
        $ilAccess = $DIC['ilAccess'];
        $ilUser = $DIC['ilUser'];
        //need read access to receive file
        if ($ilAccess->checkAccess("read", "", $this->parent_obj->ref_id)) {

            // deliver temp-files
            if (isset($_GET['ilfilehash'])) {
                $filehash = $_GET['ilfilehash'];
                $field_id = $_GET['field_id'];
                ilDclPropertyFormGUI::rebuildTempFileByHash($filehash);

                $filepath = $_FILES["field_" . $field_id]['tmp_name'];
                $filetitle = $_FILES["field_" . $field_id]['name'];
            } else {
                $rec_id = $_GET['record_id'];
                $record = ilDclCache::getRecordCache($rec_id);
                $field_id = $_GET['field_id'];
                $file_obj = new ilObjFile($record->getRecordFieldValue($field_id), false);
                if (!$this->recordBelongsToCollection($record, $this->parent_obj->ref_id)) {
                    return;
                }
                $filepath = $file_obj->getFile();
                $filetitle = $file_obj->getTitle();
            }

            ilFileDelivery::deliverFileLegacy($filepath, $filetitle);
        }
    }

    /**
     * Confirm deletion of multiple records
     */
    public function confirmDeleteRecords()
    {
        global $DIC;
        $tpl = $DIC['tpl'];
        $ilTabs = $DIC['ilTabs'];
        /** @var ilTabsGUI $ilTabs */
        $ilTabs->clearSubTabs();

        $conf = new ilConfirmationGUI();
        $conf->setFormAction($this->ctrl->getFormAction($this));
        $conf->setHeaderText($this->lng->txt('dcl_confirm_delete_records'));
        $record_ids = isset($_POST['record_ids']) ? $_POST['record_ids'] : array();
        $all_fields = $this->table_obj->getRecordFields();
        foreach ($record_ids as $record_id) {
            /** @var ilDclBaseRecordModel $record */
            $record = ilDclCache::getRecordCache($record_id);
            if ($record) {
                $record_data = "";
                foreach ($all_fields as $key => $field) {
                    $field_record = ilDclCache::getRecordFieldCache($record, $field);

                    $record_representation = ilDclCache::getRecordRepresentation($field_record);
                    if ($record_representation->getConfirmationHTML() !== false) {
                        $record_data .= $field->getTitle() . ": " . $record_representation->getConfirmationHTML() . "<br />";
                    }
                }
                $conf->addItem('record_ids[]', $record->getId(), $record_data);
            }
        }
        $conf->addHiddenItem('table_id', $this->table_id);
        $conf->setConfirm($this->lng->txt('dcl_delete_records'), self::CMD_DELETE_RECORDS);
        $conf->setCancel($this->lng->txt('cancel'), self::CMD_CANCEL_DELETE);
        $tpl->setContent($conf->getHTML());
    }

    /**
     * Delete multiple records
     * @param array $record_ids
     */
    public function deleteRecords(array $record_ids = array())
    {
        $record_ids = count($record_ids) ? $record_ids : $_POST['record_ids'];
        $record_ids = (is_null($record_ids)) ? array() : $record_ids;

        // Invoke deletion
        $n_skipped = 0;
        foreach ($record_ids as $record_id) {
            /** @var ilDclBaseRecordModel $record */
            $record = ilDclCache::getRecordCache($record_id);
            if ($record) {
                if ($record->hasPermissionToDelete((int) $_GET['ref_id'])) {
                    $record->doDelete();
                } else {
                    $n_skipped++;
                }
            }
        }

        $n_deleted = (count($record_ids) - $n_skipped);
        if ($n_deleted) {
            $this->main_tpl->setOnScreenMessage('success', sprintf($this->lng->txt('dcl_deleted_records'), $n_deleted), true);
        }
        if ($n_skipped) {
            $this->main_tpl->setOnScreenMessage('info', sprintf($this->lng->txt('dcl_skipped_delete_records'), $n_skipped), true);
        }
        $this->ctrl->redirect($this, self::CMD_LIST_RECORDS);
    }

    /**
     * @param ilDclBaseRecordModel $record
     * @return bool
     */
    private function recordBelongsToCollection(ilDclBaseRecordModel $record)
    {
        $table = $record->getTable();
        $obj_id = $this->parent_obj->object->getId();
        $obj_id_rec = $table->getCollectionObject()->getId();

        return $obj_id == $obj_id_rec;
    }

    /**
     * Add subtabs
     */
    protected function setSubTabs($active_id = self::GET_MODE)
    {
        global $DIC;
        $ilTabs = $DIC['ilTabs'];

        /** @var ilTabsGUI $ilTabs */
        $this->ctrl->setParameter($this, self::GET_MODE, self::MODE_VIEW);
        $ilTabs->addSubTab('mode_1', $this->lng->txt('view'),
            $this->ctrl->getLinkTarget($this, self::CMD_LIST_RECORDS));
        $this->ctrl->clearParameters($this);

        if ($this->table_obj->hasPermissionToDeleteRecords((int) $_GET['ref_id'])) {
            $this->ctrl->setParameter($this, self::GET_MODE, self::MODE_MANAGE);
            $ilTabs->addSubTab('mode_2', $this->lng->txt('dcl_manage'),
                $this->ctrl->getLinkTarget($this, self::CMD_LIST_RECORDS));
            $this->ctrl->clearParameters($this);
        }

        if ($active_id == self::GET_MODE) {
            $active_id = 'mode_' . $this->mode;
        }

        $ilTabs->setSubTabActive($active_id);
    }

    /**
     * @return array
     */
    protected function getAvailableTables()
    {
        if (ilObjDataCollectionAccess::hasWriteAccess($this->parent_obj->ref_id)) {
            $tables = $this->parent_obj->object->getTables();
        } else {
            $tables = $this->parent_obj->object->getVisibleTables();
        }
        $options = array();
        foreach ($tables as $table) {
            $options[$table->getId()] = $table->getTitle();
        }

        return $options;
    }

    /**
     * @param $use_tableview_filter
     * @return array
     */
    protected function getRecordListTableGUI($use_tableview_filter)
    {
        $table_obj = $this->table_obj;

        $list = new ilDclRecordListTableGUI($this, "listRecords", $table_obj, $this->tableview_id, $this->mode);
        if ($use_tableview_filter) {
            $list->initFilter();
            $list->resetFilter();
            $list->initFilterFromTableView();
        } else {
            $list->initFilter();
        }

        $list->setExternalSegmentation(true);
        $list->setExternalSorting(true);
        $list->determineOffsetAndOrder();

        $limit = $list->getLimit();
        $offset = $list->getOffset();

        $num_records = count($table_obj->getPartialRecords($list->getOrderField(), $list->getOrderDirection(), $limit,
            $offset, $list->getFilter()));

        // Fix no data found on new filter application when on a site other than the first
        if ($num_records === 0) {
            $list->resetOffset();
            $offset = 0;
        }

        $data = $table_obj->getPartialRecords($list->getOrderField(), $list->getOrderDirection(), $limit, $offset,
            $list->getFilter());
        $records = $data['records'];
        $total = $data['total'];

        $list->setMaxCount($total);
        $list->setRecordData($records);

        $list->determineOffsetAndOrder();
        $list->determineLimit();

        return $list;
    }

    /**
     * @internal param $options
     * @internal param $ilToolbar
     */
    protected function createSwitchers()
    {
        global $DIC;
        $ilToolbar = $DIC['ilToolbar'];
        $ilToolbar->setFormAction($this->ctrl->getFormActionByClass("ilDclRecordListGUI", "doTableSwitch"));

        //table switcher
        $options = $this->getAvailableTables();
        if (count($options) > 1) {
            $table_selection = new ilSelectInputGUI('', 'table_id');
            $table_selection->setOptions($options);
            $table_selection->setValue($this->table_id);

            $ilToolbar->addText($this->lng->txt("dcl_table"));
            $ilToolbar->addInputItem($table_selection);
            $button = ilSubmitButton::getInstance();
            $button->setCaption('change');
            $button->setCommand('doTableSwitch');
            $ilToolbar->addButtonInstance($button);
            $ilToolbar->addSeparator();
        }

        //tableview switcher
        $options = array();
        foreach ($this->table_obj->getVisibleTableViews($this->parent_obj->ref_id) as $tableview) {
            $options[$tableview->getId()] = $tableview->getTitle();
        }

        if (count($options) > 1) {
            $tableview_selection = new ilSelectInputGUI('', 'tableview_id');
            $tableview_selection->setOptions($options);
            $tableview_selection->setValue($this->tableview_id);
            $ilToolbar->addText($this->lng->txt("dcl_tableview"));
            $ilToolbar->addInputItem($tableview_selection);

            $button = ilSubmitButton::getInstance();
            $button->setCaption('change');
            $button->setCommand('doTableViewSwitch');
            $ilToolbar->addButtonInstance($button);
            $ilToolbar->addSeparator();
        }
    }

    /**
     * @return bool
     */
    protected function checkAccess()
    {
        return ilObjDataCollectionAccess::hasAccessTo($this->parent_obj->ref_id, $this->table_id, $this->tableview_id);
    }
}<|MERGE_RESOLUTION|>--- conflicted
+++ resolved
@@ -173,14 +173,8 @@
         }
 
         if (count($this->table_obj->getRecordFields()) == 0) {
-<<<<<<< HEAD
-            ilUtil::sendInfo($this->lng->txt("dcl_no_fields_yet") . " "
-                . (ilObjDataCollectionAccess::hasAccessToFields($this->parent_obj->ref_id,
-                    $this->table_id) ? $this->lng->txt("dcl_create_fields") : ""));
-=======
             $this->main_tpl->setOnScreenMessage('info', $this->lng->txt("dcl_no_fields_yet") . " "
                 . (ilObjDataCollectionAccess::hasAccessToFields($this->parent_obj->ref_id, $this->table_id) ? $this->lng->txt("dcl_create_fields") : ""));
->>>>>>> c0e39425
         }
 
         $tpl->setPermanentLink("dcl", $this->parent_obj->ref_id, "_" . $this->tableview_id);
