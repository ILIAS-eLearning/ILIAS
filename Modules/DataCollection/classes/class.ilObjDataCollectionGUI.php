--- conflicted
+++ resolved
@@ -124,29 +124,12 @@
         return "render";
     }
 
-<<<<<<< HEAD
-    /**
-     * @return string
-     */
-    public function getType()
-=======
-
     public function getType() : ?string
->>>>>>> c0e39425
     {
         return "dcl";
     }
 
-<<<<<<< HEAD
-    /**
-     * @return bool
-     * @throws ilCtrlException
-     */
-    public function executeCommand()
-=======
-
     public function executeCommand() : void
->>>>>>> c0e39425
     {
         global $DIC;
 
@@ -335,12 +318,7 @@
         $this->ctrl->forwardCommand($info);
     }
 
-<<<<<<< HEAD
-    public function addLocatorItems()
-=======
-
     public function addLocatorItems() : void
->>>>>>> c0e39425
     {
         global $DIC;
         $ilLocator = $DIC['ilLocator'];
@@ -384,31 +362,14 @@
         ilObjectGUI::_gotoRepositoryRoot();
     }
 
-<<<<<<< HEAD
-    /**
-     * @param string $a_new_type
-     * @return array
-     */
-    protected function initCreationForms($a_new_type)
-=======
-
     protected function initCreationForms(string $new_type) : array
->>>>>>> c0e39425
     {
         $forms = parent::initCreationForms($new_type);
 
         return $forms;
     }
 
-<<<<<<< HEAD
-    /**
-     * @param ilObject $a_new_object
-     */
-    protected function afterSave(ilObject $a_new_object)
-=======
-
     protected function afterSave(ilObject $new_object) : void
->>>>>>> c0e39425
     {
         $this->tpl->setOnScreenMessage('success', $this->lng->txt("object_added"), true);
         $this->ctrl->redirectByClass("ilDclTableListGUI", "listTables");
@@ -492,13 +453,6 @@
         $tpl->setContent($form->getHTML());
     }
 
-    /**
-     * Init object edit form
-<<<<<<< HEAD
-     * @return ilPropertyFormGUI
-=======
->>>>>>> c0e39425
-     */
     protected function initEditForm() : ilPropertyFormGUI
     {
         $this->tabs_gui->activateTab("id_settings");
@@ -582,15 +536,7 @@
         $values["notification"] = $this->object->getNotification();
     }
 
-<<<<<<< HEAD
-    /**
-     * @param ilPropertyFormGUI $a_form
-     */
-    public function updateCustom(ilPropertyFormGUI $a_form)
-=======
-
     public function updateCustom(ilPropertyFormGUI $orm) : void
->>>>>>> c0e39425
     {
         $this->object->setOnline($orm->getInput("is_online"));
         $this->object->setRating($orm->getInput("rating"));
@@ -635,16 +581,7 @@
         $ilCtrl->redirectByClass("ildclrecordlistgui", "show");
     }
 
-<<<<<<< HEAD
-    /**
-     * @param bool $a_redraw
-     * @return string|void
-     */
-    public function addHeaderAction($a_redraw = false)
-=======
-
     public function addHeaderAction() : void
->>>>>>> c0e39425
     {
         global $DIC;
         $ilUser = $DIC['ilUser'];
