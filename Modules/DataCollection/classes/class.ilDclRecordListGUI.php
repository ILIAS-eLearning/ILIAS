--- conflicted
+++ resolved
@@ -194,26 +194,6 @@
 	}
 
 	/**
-<<<<<<< HEAD
-	 * Export DC as Excel sheet
-	 *
-	 */
-	public function exportExcel() {
-		if (!($this->table_obj->getExportEnabled() || $this->table_obj->hasPermissionToFields($this->parent_obj->ref_id))) {
-			echo $this->lng->txt("access_denied");
-			exit;
-		}
-		list( $list, $total ) = $this->getRecordListTableGUI(false);
-		if (!$list->dataExists()) {
-			$this->ctrl->redirect($this->parent_obj);
-		}
-		$list->exportData(ilTable2GUI::EXPORT_EXCEL, true);
-	}
-
-
-	/**
-=======
->>>>>>> 24bc07b6
 	 * Init form
 	 *
 	 * @return ilPropertyFormGUI
