--- conflicted
+++ resolved
@@ -162,19 +162,11 @@
 			$ilToolbar->addStickyItem($add_new);
 		}
 
-<<<<<<< HEAD
-		if (($this->table_obj->getExportEnabled() OR $this->table_obj->hasPermissionToFields($this->parent_obj->ref_id))) {
-			$export = ilDclLinkButton::getInstance();
-			$export->setCaption("dcl_export_table_excel");
-			$export->setUrl($this->ctrl->getFormActionByClass("ildclrecordlistgui", "exportExcel"));
-			if (count($this->table_obj->getExportableFields()) == 0 OR $total == 0) {
-=======
 		if (($this->table_obj->getExportEnabled() || $this->table_obj->hasPermissionToFields($this->parent_obj->ref_id))) {
 			$export = ilDclLinkButton::getInstance();
 			$export->setCaption("dcl_export_table_excel");
 			$export->setUrl($this->ctrl->getFormActionByClass("ildclrecordlistgui", "exportExcel"));
 			if (count($this->table_obj->getExportableFields()) == 0 || $total == 0) {
->>>>>>> 9251aa5c
 				$export->setUseWrapper(true);
 				$export->setDisabled(true);
 				$export->addAttribute('data-toggle', 'datacollection-tooltip', true);
@@ -184,11 +176,7 @@
 			$ilToolbar->addButtonInstance($export);
 		}
 
-<<<<<<< HEAD
-		if ($permission_to_add_or_import) {
-=======
 		if ($permission_to_add_or_import && $this->table_obj->getImportEnabled()) {
->>>>>>> 9251aa5c
 			$this->ctrl->setParameterByClass("ildclrecordeditgui", "record_id", NULL);
 
 			$import = ilLinkButton::getInstance();
@@ -225,14 +213,8 @@
 	 *
 	 */
 	public function exportExcel() {
-<<<<<<< HEAD
 		if (!($this->table_obj->getExportEnabled() || $this->table_obj->hasPermissionToFields($this->parent_obj->ref_id))) {
 			echo $this->lng->txt("access_denied");
-=======
-		global $ilCtrl, $lng;
-		if (!($this->table_obj->getExportEnabled() || $this->table_obj->hasPermissionToFields($this->parent_obj->ref_id))) {
-			echo $lng->txt("access_denied");
->>>>>>> 9251aa5c
 			exit;
 		}
 		list( $list, $total ) = $this->getRecordListTableGUI(false);
