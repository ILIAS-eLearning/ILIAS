--- conflicted
+++ resolved
@@ -77,12 +77,7 @@
         $role_titles = $tableHelper->getRoleTitlesWithoutReadRightOnAnyStandardView();
 
         if (count($role_titles) > 0) {
-<<<<<<< HEAD
-            ilUtil::sendInfo($DIC->language()->txt('dcl_rbac_roles_without_read_access_on_any_standard_view') . " " . implode(", ",
-                    $role_titles));
-=======
             $this->tpl->setOnScreenMessage('info', $DIC->language()->txt('dcl_rbac_roles_without_read_access_on_any_standard_view') . " " . implode(", ", $role_titles));
->>>>>>> c0e39425
         }
 
         switch ($next_class) {
