--- conflicted
+++ resolved
@@ -121,11 +121,7 @@
      *        array("permission" => "write", "cmd" => "edit", "lang_var" => "edit"),
      *    );
      */
-<<<<<<< HEAD
-    static function _getCommands($a_obj_id)
-=======
-    function _getCommands($a_obj_id = null)
->>>>>>> bf652a56
+    static function _getCommands($a_obj_id = null)
     {
         $commands = array
         (
