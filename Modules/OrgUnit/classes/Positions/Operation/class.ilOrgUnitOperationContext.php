--- conflicted
+++ resolved
@@ -15,7 +15,9 @@
     const CONTEXT_TST = "tst";
     const CONTEXT_EXC = "exc";
     const CONTEXT_SVY = "svy";
-<<<<<<< HEAD
+    const CONTEXT_USRF = "usrf";
+    const CONTEXT_PRG = "prg";
+
     /**
      * @var array
      */
@@ -27,12 +29,13 @@
         self::CONTEXT_TST,
         self::CONTEXT_EXC,
         self::CONTEXT_SVY,
+        self::CONTEXT_USRF,
+        self::CONTEXT_PRG,
     ];
 
-=======
-    const CONTEXT_USRF = "usrf";
-    const CONTEXT_PRG = "prg";
->>>>>>> 5edf965f
+
+
+
 
     /**
      * @return array if own and
