--- conflicted
+++ resolved
@@ -169,11 +169,7 @@
         $this->cancel();
     }
 
-<<<<<<< HEAD
     protected function cancel(): void
-=======
-    protected function cancel()
->>>>>>> 18a7dabe
     {
         $this->ctrl()->redirect($this, self::CMD_INDEX);
     }
