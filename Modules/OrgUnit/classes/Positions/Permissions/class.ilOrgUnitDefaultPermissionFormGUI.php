--- conflicted
+++ resolved
@@ -8,8 +8,6 @@
  */
 class ilOrgUnitDefaultPermissionFormGUI extends ilPropertyFormGUI
 {
-<<<<<<< HEAD
-
     public const F_OPERATIONS = 'operations';
     protected BaseCommands $parent_gui;
     /** @var ilOrgUnitPermission[] */
@@ -18,28 +16,9 @@
 
     /**
      * ilOrgUnitDefaultPermissionFormGUI constructor.
-     * @param ilOrgUnitPermission[] $ilOrgUnitPermissionsFilter
-=======
-    const F_OPERATIONS = 'operations';
-    /**
-     * @var \ILIAS\Modules\OrgUnit\ARHelper\BaseCommands
-     */
-    protected $parent_gui;
-    /**
-     * @var \ilOrgUnitPermission[]
-     */
-    protected $ilOrgUnitPermissions = [];
-    /**
-     * @var ilObjectDefinition
-     */
-    protected $objectDefinition;
-
-    /**
-     * ilOrgUnitDefaultPermissionFormGUI constructor.
      * @param \ILIAS\Modules\OrgUnit\ARHelper\BaseCommands $parent_gui
      * @param ilOrgUnitPermission[]                        $ilOrgUnitPermissionsFilter
      * @param ilObjectDefinition                           $objectDefinition
->>>>>>> 18a7dabe
      */
     public function __construct(
         BaseCommands $parent_gui,
