<?php

namespace ILIAS\OrgUnit\Provider;

use ILIAS\GlobalScreen\Scope\Tool\Provider\AbstractDynamicToolProvider;
use ILIAS\GlobalScreen\ScreenContext\Stack\CalledContexts;
use ILIAS\GlobalScreen\ScreenContext\Stack\ContextCollection;
use ILIAS\UI\Component\Tree\Tree;
use ILIAS\UI\Component\Tree\TreeRecursion;
use ilObjOrgUnit;
use ilObjOrgUnitGUI;
use ilOrgUnitExplorerGUI;
use ilTree;

/**
 * Class OrgUnitToolProvider
 *
 * @author Fabian Schmid <fs@studer-raimann.ch>
 */
class OrgUnitToolProvider extends AbstractDynamicToolProvider
{

    const SHOW_ORGU_TREE = 'show_orgu_tree';


    /**
     * @inheritDoc
     */
    public function isInterestedInContexts() : ContextCollection
    {
        return $this->context_collection->main()->administration();
    }


    /**
     * @inheritDoc
     */
    public function getToolsForContextStack(CalledContexts $called_contexts) : array
    {
        $tools = [];

        if ($called_contexts->current()->getAdditionalData()->is(self::SHOW_ORGU_TREE, true)) {

            $iff = function (string $id) { return $this->identification_provider->identifier($id); };

<<<<<<< HEAD
            $l = function (string $content) { return $this->dic->ui()->factory()->legacy($content); };
            $tools[] = $this->factory->tool($iff("tree"))
                ->withTitle("Tree")
                ->withContentWrapper(function () use ($l) {
                    return $l($this->getTree());
                });
=======
            $t = function (string $key) : string { return $this->dic->language()->txt($key); };

            $tools[] = $this->factory->treeTool($iff('tree_new'))
                ->withTitle($t('tree'))
                ->withSymbol($this->dic->ui()->factory()->symbol()->icon()->standard('orgu', 'Orgu'))
                ->withTree($this->getTree());
>>>>>>> 438ec351
        }

        return $tools;
    }


    private function getTree() : Tree
    {
        $tree = $this->getTreeRecursion();

        return $this->dic->ui()->factory()->tree()->expandable($tree)->withData($tree->getChildsOfNode((int) ilObjOrgUnit::getRootOrgRefId()));
    }


    private function getTreeRecursion() : TreeRecursion
    {
        $tree = new ilOrgUnitExplorerGUI("orgu_explorer", ilObjOrgUnitGUI::class, "showTree", new ilTree(1));
        $tree->setTypeWhiteList($this->getTreeWhiteList());

        return $tree;
    }


    private function getTreeWhiteList() : array
    {
        $whiteList = array("orgu");
        $pls = \ilOrgUnitExtension::getActivePluginIdsForTree();

        return array_merge($whiteList, $pls);
    }
}<|MERGE_RESOLUTION|>--- conflicted
+++ resolved
@@ -10,6 +10,7 @@
 use ilObjOrgUnit;
 use ilObjOrgUnitGUI;
 use ilOrgUnitExplorerGUI;
+use ilOrgUnitExtension;
 use ilTree;
 
 /**
@@ -20,7 +21,7 @@
 class OrgUnitToolProvider extends AbstractDynamicToolProvider
 {
 
-    const SHOW_ORGU_TREE = 'show_orgu_tree';
+    public const SHOW_ORGU_TREE = 'show_orgu_tree';
 
 
     /**
@@ -43,21 +44,12 @@
 
             $iff = function (string $id) { return $this->identification_provider->identifier($id); };
 
-<<<<<<< HEAD
-            $l = function (string $content) { return $this->dic->ui()->factory()->legacy($content); };
-            $tools[] = $this->factory->tool($iff("tree"))
-                ->withTitle("Tree")
-                ->withContentWrapper(function () use ($l) {
-                    return $l($this->getTree());
-                });
-=======
             $t = function (string $key) : string { return $this->dic->language()->txt($key); };
 
             $tools[] = $this->factory->treeTool($iff('tree_new'))
                 ->withTitle($t('tree'))
                 ->withSymbol($this->dic->ui()->factory()->symbol()->icon()->standard('orgu', 'Orgu'))
                 ->withTree($this->getTree());
->>>>>>> 438ec351
         }
 
         return $tools;
@@ -68,7 +60,7 @@
     {
         $tree = $this->getTreeRecursion();
 
-        return $this->dic->ui()->factory()->tree()->expandable($tree)->withData($tree->getChildsOfNode((int) ilObjOrgUnit::getRootOrgRefId()));
+        return $this->dic->ui()->factory()->tree()->expandable($tree)->withData($tree->getChildsOfNode(ilObjOrgUnit::getRootOrgRefId()));
     }
 
 
@@ -83,8 +75,8 @@
 
     private function getTreeWhiteList() : array
     {
-        $whiteList = array("orgu");
-        $pls = \ilOrgUnitExtension::getActivePluginIdsForTree();
+        $whiteList = array('orgu');
+        $pls = ilOrgUnitExtension::getActivePluginIdsForTree();
 
         return array_merge($whiteList, $pls);
     }
