<?php
/* Copyright (c) 1998-2009 ILIAS open source, Extended GPL, see docs/LICENSE */

/**
 * Class ilObjOrgUnit GUI class
 *
 * @author            : Oskar Truffer <ot@studer-raimann.ch>
 * @author            : Martin Studer <ms@studer-raimann.ch>
 * @author            : Stefan Wanzenried <sw@studer-raimann.ch>
 *
 * @ilCtrl_IsCalledBy ilObjOrgUnitGUI: ilAdministrationGUI
 * @ilCtrl_Calls      ilObjOrgUnitGUI: ilPermissionGUI, ilPageObjectGUI, ilContainerLinkListGUI, ilObjUserGUI, ilObjUserFolderGUI
 * @ilCtrl_Calls      ilObjOrgUnitGUI: ilInfoScreenGUI, ilObjStyleSheetGUI, ilCommonActionDispatcherGUI
 * @ilCtrl_Calls      ilObjOrgUnitGUI: ilColumnGUI, ilObjectCopyGUI, ilUserTableGUI, ilDidacticTemplateGUI, illearningprogressgui
 * @ilCtrl_Calls      ilObjOrgUnitGUI: ilTranslationGUI, ilLocalUserGUI, ilOrgUnitExportGUI, ilOrgUnitStaffGUI, ilExtIdGUI
 * @ilCtrl_Calls      ilObjOrgUnitGUI: ilOrgUnitSimpleImportGUI, ilOrgUnitSimpleUserImportGUI
 * @ilCtrl_Calls      ilObjOrgUnitGUI: ilOrgUnitTypeGUI, ilOrgUnitPositionGUI
 * @ilCtrl_Calls      ilObjOrgUnitGUI: ilOrgUnitUserAssignmentGUI
 */
class ilObjOrgUnitGUI extends ilContainerGUI {

	const TAB_POSITIONS = 'positions';
	const TAB_ORGU_TYPES = 'orgu_types';
	const TAB_SETTINGS = "settings";
	const TAB_STAFF = 'orgu_staff';
	/**
	 * @var ilCtrl
	 */
	public $ctrl;
	/**
	 * @var ilTemplate
	 */
	public $tpl;
	/**
	 * @var ilTabsGUI
	 */
	public $tabs_gui;
	/**
	 * @var ilAccessHandler
	 */
	protected $ilAccess;
	/**
	 * @var ilToolbarGUI
	 */
	protected $toolbar;
	/**
	 * @var ilLocatorGUI
	 */
	protected $ilLocator;
	/**
	 * @var ilTree
	 */
	public $tree;
	/**
	 * @var ilObjOrgUnit
	 */
	public $object;
	/**
	 * @var ilLog
	 */
	protected $ilLog;
	/**
	 * @var Ilias
	 */
	public $ilias;


	public function __construct() {
		global $DIC;
		$tpl = $DIC['tpl'];
		$ilCtrl = $DIC['ilCtrl'];
		$ilAccess = $DIC['ilAccess'];
		$ilToolbar = $DIC['ilToolbar'];
		$ilLocator = $DIC['ilLocator'];
		$tree = $DIC['tree'];
		$lng = $DIC['lng'];
		$ilLog = $DIC['ilLog'];
		$ilias = $DIC['ilias'];
		parent::__construct(array(), $_GET["ref_id"], true, false);

		$this->tpl = $tpl;
		$this->ctrl = $ilCtrl;
		$this->ilAccess = $ilAccess;
		$this->ilLocator = $ilLocator;
		$this->tree = $tree;
		$this->toolbar = $ilToolbar;
		$this->ilLog = $ilLog;
		$this->ilias = $ilias;
		$this->type = 'orgu';

		$lng->loadLanguageModule("orgu");
		$this->tpl->addCss('./Modules/OrgUnit/templates/default/orgu.css');
	}


	public function executeCommand() {
		$cmd = $this->ctrl->getCmd();
		$next_class = $this->ctrl->getNextClass($this);
		parent::prepareOutput();

		//Otherwise move-Objects would not work
		if ($cmd != "cut") {
			$this->showTree();
		}

		switch ($next_class) {
			case 'ilorgunitglobalsettingsgui':
				$this->tabs_gui->activateTab('global_settings');
				$global_settings = new ilOrgUnitGlobalSettingsGUI();
				$this->ctrl->forwardCommand($global_settings);
				break;
			case "illocalusergui":
				if (!ilObjOrgUnitAccess::_checkAccessAdministrateUsers((int)$_GET['ref_id'])) {
					ilUtil::sendFailure($this->lng->txt("permission_denied"), true);
					$this->ctrl->redirect($this);
				}
				$this->tabs_gui->setTabActive('administrate_users');
				$ilLocalUserGUI = new ilLocalUserGUI($this);
				$this->ctrl->forwardCommand($ilLocalUserGUI);
				break;
			case "ilorgunitsimpleimportgui":
				$this->tabs_gui->setTabActive("view");
				$this->setContentSubTabs();
				$this->tabs_gui->setSubTabActive('import');
				$ilOrgUnitSimpleImportGUI = new ilOrgUnitSimpleImportGUI($this);
				$this->ctrl->forwardCommand($ilOrgUnitSimpleImportGUI);
				break;
			case "ilorgunitsimpleuserimportgui":
				$ilOrgUnitSimpleUserImportGUI = new ilOrgUnitSimpleUserImportGUI($this);
				$this->ctrl->forwardCommand($ilOrgUnitSimpleUserImportGUI);
				break;
			case "ilorgunitstaffgui":
			case "ilrepositorysearchgui":
				$this->tabs_gui->setTabActive(self::TAB_STAFF);
				$ilOrgUnitStaffGUI = new ilOrgUnitStaffGUI($this);
				$this->ctrl->forwardCommand($ilOrgUnitStaffGUI);
				break;
			case "ilobjusergui":
				switch ($cmd) {
					case "create":
						$ilObjUserGUI = new ilObjUserGUI("", (int)$_GET['ref_id'], true, false);
						$ilObjUserGUI->setCreationMode(true);
						$this->ctrl->forwardCommand($ilObjUserGUI);
						$this->tabs_gui->setBackTarget($this->lng->txt("back"), $this->ctrl->getLinkTargetByClass("illocalusergui", 'index'));
						break;
					case "save":
						$ilObjUserGUI = new ilObjUserGUI("", $_GET['ref_id'], true, false);
						$ilObjUserGUI->setCreationMode(true);
						$this->ctrl->forwardCommand($ilObjUserGUI);
						$this->tabs_gui->clearTargets();
						$this->tabs_gui->setBackTarget($this->lng->txt("back"), $this->ctrl->getLinkTargetByClass("illocalusergui", 'index'));
						break;
					case "view":
					case "update":
						$ilObjUserGUI = new ilObjUserGUI("", (int)$_GET['obj_id'], false, false);
						$ilObjUserGUI->setCreationMode(false);
						$this->ctrl->forwardCommand($ilObjUserGUI);
						$this->tabs_gui->clearTargets();
						$this->tabs_gui->setBackTarget($this->lng->txt("back"), $this->ctrl->getLinkTargetByClass("illocalusergui", 'index'));
						break;
					case "cancel":
						$this->ctrl->redirectByClass("illocalusergui", "index");
						break;
				}
				break;
			case "ilobjuserfoldergui":
				switch ($cmd) {
					case "view":
						$this->ctrl->redirectByClass("illocalusergui", "index");
						break;
					default:
						$ilObjUserFolderGUI = new ilObjUserFolderGUI("", (int)$_GET['ref_id'], true, false);
						$ilObjUserFolderGUI->setUserOwnerId((int)$_GET['ref_id']);
						$ilObjUserFolderGUI->setCreationMode(true);
						$this->ctrl->forwardCommand($ilObjUserFolderGUI);
						$this->tabs_gui->clearTargets();
						$this->tabs_gui->setBackTarget($this->lng->txt("back"), $this->ctrl->getLinkTargetByClass("illocalusergui", 'index'));
						break;
				}
				break;
			case "ilinfoscreengui":
				$this->tabs_gui->setTabActive("info_short");
				if (!$this->ilAccess->checkAccess("read", "", $this->ref_id) AND !$this->ilAccess->checkAccess("visible", "", $this->ref_id)) {
					$this->ilias->raiseError($this->lng->txt("msg_no_perm_read"), $this->ilias->error_obj->MESSAGE);
				}
				$info = new ilInfoScreenGUI($this);
				$amd_gui = new ilAdvancedMDRecordGUI(ilAdvancedMDRecordGUI::MODE_INFO, 'orgu', $this->object->getId(), 'orgu_type', $this->object->getOrgUnitTypeId());
				$amd_gui->setInfoObject($info);
				$amd_gui->parse();
				$this->ctrl->forwardCommand($info);
				break;
			case 'ilpermissiongui':
				$this->tabs_gui->setTabActive('perm_settings');
				$ilPermissionGUI = new ilPermissionGUI($this);
				$this->ctrl->forwardCommand($ilPermissionGUI);
				break;
			case "ilcommonactiondispatchergui":
				$gui = ilCommonActionDispatcherGUI::getInstanceFromAjaxCall();
				$this->ctrl->forwardCommand($gui);
				break;
			case 'illearningprogressgui':
			case 'illplistofprogressgui':
				$this->tabs_gui->clearTargets();
				$this->tabs_gui->setBackTarget($this->lng->txt('backto_staff'), $this->ctrl->getLinkTargetByClass("ilOrgUnitStaffGUI", 'showStaff'));
				if (!ilObjOrgUnitAccess::_checkAccessToUserLearningProgress($this->object->getRefid(), $_GET['obj_id'])) {
					ilUtil::sendFailure($this->lng->txt("permission_denied"), true);
					$this->ctrl->redirectByClass("ilOrgUnitStaffGUI", "showStaff");
				}
				$this->ctrl->saveParameterByClass("illearningprogressgui", "obj_id");
				$this->ctrl->saveParameterByClass("illearningprogressgui", "recursive");
				$new_gui = new ilLearningProgressGUI(ilLearningProgressGUI::LP_CONTEXT_ORG_UNIT, $_GET["ref_id"], $_GET['obj_id']);
				$this->ctrl->forwardCommand($new_gui);
				break;
			case 'ilorgunitexportgui':
				$this->tabs_gui->setTabActive('export');;
				$ilOrgUnitExportGUI = new ilOrgUnitExportGUI($this);
				$ilOrgUnitExportGUI->addFormat('xml');
				$this->ctrl->forwardCommand($ilOrgUnitExportGUI);
				break;
			case strtolower(ilTranslationGUI::class):
				$this->tabs_gui->activateTab(self::TAB_SETTINGS);
				$this->setSubTabsSettings('edit_translations');
				$ilTranslationGui = new ilTranslationGUI($this);
				$this->ctrl->forwardCommand($ilTranslationGui);
				break;
			case strtolower(ilOrgUnitTypeGUI::class):
				$this->tabs_gui->activateTab(self::TAB_ORGU_TYPES);
				$types_gui = new ilOrgUnitTypeGUI($this);
				$this->ctrl->forwardCommand($types_gui);
				break;
			case strtolower(ilOrgUnitPositionGUI::class):
				$this->tabs_gui->activateTab(self::TAB_POSITIONS);
				$types_gui = new ilOrgUnitPositionGUI($this);
				$this->ctrl->forwardCommand($types_gui);
				break;
			case strtolower(ilOrgUnitUserAssignmentGUI::class):
				$this->tabs_gui->activateTab(self::TAB_STAFF);
				$ilOrgUnitUserAssignmentGUI = new ilOrgUnitUserAssignmentGUI();
				$this->ctrl->forwardCommand($ilOrgUnitUserAssignmentGUI);
				break;
			default:
				switch ($cmd) {
					case '':
					case 'view':
					case 'render':
					case 'cancel':
					case 'cancelDelete':
						$this->view();
						break;
					case 'performPaste':
						$this->performPaste();
						break;
					case 'paste':
						$this->performPaste();
						break;
					case 'performPasteIntoMultipleObjects':
						$this->performPasteIntoMultipleObjectsObject();
						break;
					case 'create':
						parent::createObject();
						break;
					case 'save':
						parent::saveObject();
						break;
					case 'delete':
						$this->tabs_gui->clearTargets();
						$this->tabs_gui->setBackTarget($this->lng->txt("back"), $this->ctrl->getLinkTarget($this));
						parent::deleteObject();
						break;
					case 'confirmedDelete':
						parent::confirmedDeleteObject();
						break;
					case 'cut':
						$this->tabs_gui->clearTargets();
						$this->tabs_gui->setBackTarget($this->lng->txt("back"), $this->ctrl->getLinkTarget($this));
						parent::cutObject();
						break;
					case 'clear':
						parent::clearObject();
						break;
					case 'enableAdministrationPanel':
						parent::enableAdministrationPanelObject();
						break;
					case 'disableAdministrationPanel':
						parent::disableAdministrationPanelObject();
						break;
					case 'getAsynchItemList':
						parent::getAsynchItemListObject();
						break;
					case 'editSettings':
						$this->tabs_gui->setTabActive(self::TAB_SETTINGS);
						$this->setSubTabsSettings('edit_settings');
						$this->editSettings();
						break;
					case 'updateSettings':
						$this->tabs_gui->setTabActive(self::TAB_SETTINGS);
						$this->setSubTabsSettings('edit_settings');
						$this->updateSettings();
						break;
					case 'editAdvancedSettings':
						$this->tabs_gui->setTabActive(self::TAB_SETTINGS);
						$this->setSubTabsSettings('edit_advanced_settings');
						$this->editAdvancedSettings();
						break;
					case 'updateAdvancedSettings':
						$this->tabs_gui->setTabActive(self::TAB_SETTINGS);
						$this->setSubTabsSettings('edit_advanced_settings');
						$this->updateAdvancedSettings();
						break;
					case 'importFile':
						$this->importFileObject();
						break;
				}
				break;
		}
	}


	public function view() {
		if (!$this->ilAccess->checkAccess("read", "", $_GET["ref_id"])) {
			if ($this->ilAccess->checkAccess("visible", "", $_GET["ref_id"])) {
				ilUtil::sendFailure($this->lng->txt("msg_no_perm_read"));
				$this->ctrl->redirectByClass('ilinfoscreengui', '');
			}

			$this->ilias->raiseError($this->lng->txt("msg_no_perm_read"), $this->ilias->error_obj->WARNING);
		}

		parent::renderObject();
		$this->tabs_gui->setTabActive("view_content");
		$this->tabs_gui->removeSubTab("page_editor");
		$this->tabs_gui->removeSubTab("ordering"); // Mantis 0014728

	}

	/**
	 * initCreationForms
	 *
	 * We override the method of class.ilObjectGUI because we have no copy functionality
	 * at the moment
	 *
	 * @param string $a_new_type
	 *
	 * @return array
	 */
	protected function initCreationForms($a_new_type) {
		$forms = array(
			self::CFORM_NEW => $this->initCreateForm($a_new_type),
			self::CFORM_IMPORT => $this->initImportForm($a_new_type),
		);

		return $forms;
	}


	public function showPossibleSubObjects() {
		$gui = new ilObjectAddNewItemGUI($this->object->getRefId());
		$gui->setMode(ilObjectDefinition::MODE_ADMINISTRATION);
		$gui->setCreationUrl("ilias.php?ref_id=" . $_GET["ref_id"] . "&admin_mode=settings&cmd=create&baseClass=ilAdministrationGUI");
		$gui->render();
	}


	public function showTree() {
		$tree = new ilOrgUnitExplorerGUI("orgu_explorer", "ilObjOrgUnitGUI", "showTree", new ilTree(1));
		$tree->setTypeWhiteList(
			$this->getTreeWhiteList()
		);
		if (!$tree->handleCommand()) {
			$this->tpl->setLeftNavContent($tree->getHTML());
		}
		$this->ctrl->setParameterByClass("ilObjOrgUnitGUI", "ref_id", $_GET["ref_id"]);
	}

	protected function getTreeWhiteList() {
		$whiteList = array("orgu");
		$pls = ilOrgUnitExtension::getActivePluginIdsForTree();
		return array_merge($whiteList, $pls);
	}


	/**
	 * called by prepare output
	 */
	public function setTitleAndDescription() {
		# all possible create permissions
		parent::setTitleAndDescription();
		if ($this->object->getTitle() == "__OrgUnitAdministration") {
			$this->tpl->setTitle($this->lng->txt("objs_orgu"));
			$this->tpl->setDescription($this->lng->txt("objs_orgu"));
		}

		// Check for custom icon of type
		if ($this->ilias->getSetting('custom_icons')) {
			$icons_cache = ilObjOrgUnit::getIconsCache();
			$icon_file = (isset($icons_cache[$this->object->getId()])) ? $icons_cache[$this->object->getId()] : '';
			if ($icon_file) {
				$this->tpl->setTitleIcon($icon_file, $this->lng->txt("obj_" . $this->object->getType()));
			}
		}
	}


	/**
	 * @param bool $a_do_not_add_object
	 */
	protected function addAdminLocatorItems($a_do_not_add_object = false) {
		$path = $this->tree->getPathFull($_GET["ref_id"], ilObjOrgUnit::getRootOrgRefId());
		// add item for each node on path
		foreach ((array)$path as $key => $row) {
			if ($row["title"] == "__OrgUnitAdministration") {
				$row["title"] = $this->lng->txt("objs_orgu");
			}
			$this->ctrl->setParameterByClass("ilobjorgunitgui", "ref_id", $row["child"]);
			$this->ilLocator->addItem($row["title"], $this->ctrl->getLinkTargetByClass("ilobjorgunitgui", "view"), ilFrameTargetInfo::_getFrame("MainContent"), $row["child"]);
			$this->ctrl->setParameterByClass("ilobjorgunitgui", "ref_id", $_GET["ref_id"]);
		}
	}


	/**
	 * @param int    $a_ref_id
	 * @param string $a_cmd
	 */
	protected function redirectToRefId($a_ref_id, $a_cmd = "") {
		$obj_type = ilObject::_lookupType($a_ref_id, true);
		if ($obj_type != "orgu") {
			parent::redirectToRefId($a_ref_id, $a_cmd);
		} else {
			$this->ctrl->setParameterByClass("ilObjOrgUnitGUI", "ref_id", $a_ref_id);
			$this->ctrl->redirectByClass("ilObjOrgUnitGUI", $a_cmd);
		}
	}


	/**
	 * @param ilTabsGUI $tabs_gui
	 */
	public function getTabs() {
		$read_access_ref_id = $this->ilAccess->checkAccess('read', '', $this->object->getRefId());
		if ($read_access_ref_id) {
			$this->tabs_gui->addTab("view_content", $this->lng->txt("content"), $this->ctrl->getLinkTarget($this, ""));
			$this->tabs_gui->addTab("info_short", "Info", $this->ctrl->getLinkTargetByClass("ilinfoscreengui", "showSummary"));
		}

		// Tabs for OrgUnits exclusive root!
		$write_access_ref_id = $this->ilAccess->checkAccess('write', '', $this->object->getRefId());
		if ($this->object->getRefId() != ilObjOrgUnit::getRootOrgRefId()) {
			if (ilObjOrgUnitAccess::_checkAccessStaff($this->object->getRefId())) {
				// $this->tabs_gui->addTab(self::TAB_STAFF, $this->lng->txt(self::TAB_STAFF), $this->ctrl->getLinkTargetByClass("ilOrgUnitStaffGUI", "showStaff"));
				$this->tabs_gui->addTab(self::TAB_STAFF, $this->lng->txt(self::TAB_STAFF), $this->ctrl->getLinkTargetByClass(ilOrgUnitUserAssignmentGUI::class, ilOrgUnitUserAssignmentGUI::CMD_INDEX));
			}
			if ($write_access_ref_id) {
				$this->tabs_gui->addTab(self::TAB_SETTINGS, $this->lng->txt(self::TAB_SETTINGS), $this->ctrl->getLinkTarget($this, 'editSettings'));
			}
			if (ilObjOrgUnitAccess::_checkAccessAdministrateUsers($this->object->getRefId())) {
				$this->tabs_gui->addTab("administrate_users", $this->lng->txt("administrate_users"), $this->ctrl->getLinkTargetByClass("ilLocalUserGUI", "index"));
			}
		}

<<<<<<< HEAD
		if ($write_access_ref_id) {
=======
		if ($this->ilAccess->checkAccess('write', '', $this->object->getRefId())) {
			
			$this->tabs_gui->addTab('global_settings', $this->lng->txt('settings'), $this->ctrl->getLinkTargetByClass('ilOrgUnitGlobalSettingsGUI'));
>>>>>>> 1c2dd81e
			$this->tabs_gui->addTarget('export', $this->ctrl->getLinkTargetByClass('ilorgunitexportgui', ''), 'export', 'ilorgunitexportgui');

			// Add OrgUnit types and positions tabs
			if ($this->object->getRefId() == ilObjOrgUnit::getRootOrgRefId()) {
				$this->tabs_gui->addTab(self::TAB_ORGU_TYPES, $this->lng->txt(self::TAB_ORGU_TYPES), $this->ctrl->getLinkTargetByClass(ilOrgUnitTypeGUI::class));
				$this->tabs_gui->addTab(self::TAB_POSITIONS, $this->lng->txt(self::TAB_POSITIONS), $this->ctrl->getLinkTargetByClass(ilOrgUnitPositionGUI::class));
			}
		}
		parent::getTabs();
	}


	/**
	 * @param $active_tab_id
	 */
	protected function setSubTabsSettings($active_tab_id) {
		$next_class = $this->ctrl->getNextClass($this);
		$cmd = $this->ctrl->getCmd();
		$this->tabs_gui->addSubTab('edit_settings', $this->lng->txt(self::TAB_SETTINGS), $this->ctrl->getLinkTarget($this, 'editSettings'));
		$this->tabs_gui->addSubTab("edit_translations", $this->lng->txt("obj_multilinguality"), $this->ctrl->getLinkTargetByClass("iltranslationgui", "editTranslations"));

		$ilOrgUnitType = $this->object->getOrgUnitType();
		if ($ilOrgUnitType instanceof ilOrgUnitType) {
			if (count($ilOrgUnitType->getAssignedAdvancedMDRecords(true))) {
				$this->tabs_gui->addSubTab('edit_advanced_settings', $this->lng->txt('orgu_adv_settings'), $this->ctrl->getLinkTarget($this, 'editAdvancedSettings'));
			}
		}

		$this->tabs_gui->setSubTabActive($active_tab_id);
		switch ($next_class) {
			case 'iltranslationgui':
				$this->tabs_gui->setSubTabActive("edit_translations");
				break;
			case '':
				switch ($cmd) {
					case 'editSettings':
						$this->tabs_gui->setSubTabActive('edit_settings');
						break;
					case 'editAdvancedSettings':
					case 'updateAdvancedSettings':
						$this->tabs_gui->setSubTabActive('edit_advanced_settings');
						break;
				}
				break;
		}

		return;
	}

	/**
	 * Set content sub tabs
	 */
	function setContentSubTabs()
	{
		$this->addStandardContainerSubTabs();
		//only display the import tab at the first level
		if ($this->ilAccess->checkAccess("write", "", $_GET["ref_id"]) AND $this->object->getRefId() == ilObjOrgUnit::getRootOrgRefId()) {
			$this->tabs_gui->addSubTab("import", $this->lng->txt("import"), $this->ctrl->getLinkTargetByClass("ilOrgUnitSimpleImportGUI", "chooseImport"));
		}
	}


	/**
	 * Initialize the form for editing advanced meta data
	 *
	 * @return ilPropertyFormGUI
	 */
	protected function initAdvancedSettingsForm() {
		$form = new ilPropertyFormGUI();
		$form->setFormAction($this->ctrl->getFormAction($this));
		$form->addCommandButton('updateAdvancedSettings', $this->lng->txt('save'));
		$form->addCommandButton('editSettings', $this->lng->txt('cancel'));

		return $form;
	}


	/**
	 * Edit Advanced Metadata
	 */
	protected function editAdvancedSettings() {
		if (!$this->ilAccess->checkAccess("write", "", $this->ref_id)) {
			ilUtil::sendFailure($this->lng->txt("permission_denied"), true);
			$this->ctrl->redirect($this);
		}
		$form = $this->initAdvancedSettingsForm();
		$gui = new ilAdvancedMDRecordGUI(ilAdvancedMDRecordGUI::MODE_EDITOR, 'orgu', $this->object->getId(), 'orgu_type', $this->object->getOrgUnitTypeId());
		$gui->setPropertyForm($form);
		$gui->parse();
		$this->tpl->setContent($form->getHTML());
	}


	/**
	 * Update Advanced Metadata
	 */
	protected function updateAdvancedSettings() {
		if (!$this->ilAccess->checkAccess("write", "", $this->ref_id)) {
			ilUtil::sendFailure($this->lng->txt("permission_denied"), true);
			$this->ctrl->redirect($this);
		}
		$form = $this->initAdvancedSettingsForm();
		$gui = new ilAdvancedMDRecordGUI(ilAdvancedMDRecordGUI::MODE_EDITOR, 'orgu', $this->object->getId(), 'orgu_type', $this->object->getOrgUnitTypeId());
		$gui->setPropertyForm($form);
		$form->checkInput();
		$gui->parse();
		if ($gui->importEditFormPostValues()) {
			$gui->writeEditForm();
			ilUtil::sendSuccess($this->lng->txt('settings_saved'), true);
			$this->ctrl->redirect($this, 'editAdvancedSettings');
		} else {
			$this->tpl->setContent($form->getHTML());
		}
	}

	public function editSettings() {
		if (!$this->ilAccess->checkAccess("write", "", $this->ref_id)) {
			ilUtil::sendFailure($this->lng->txt("permission_denied"), true);
			$this->ctrl->redirect($this);
		}
		$form = new ilObjOrgUnitSettingsFormGUI($this, $this->object);
		$this->tpl->setContent($form->getHTML());
	}


	public function updateSettings() {
		if (!$this->ilAccess->checkAccess("write", "", $this->ref_id)) {
			ilUtil::sendFailure($this->lng->txt("permission_denied"), true);
			$this->ctrl->redirect($this);
		}
		$form = new ilObjOrgUnitSettingsFormGUI($this, $this->object);
		if ($form->saveObject()) {
			ilUtil::sendSuccess($this->lng->txt('msg_obj_modified'), true);
			$this->ctrl->redirect($this, 'editSettings');
		} else {
			$this->tpl->setContent($form->getHTML());
		}
	}


	/**
	 * @param $tpl
	 */
	public function showAdministrationPanel(&$tpl) {
		parent::showAdministrationPanel($tpl);
		//an ugly encapsulation violation in order to remove the "verknüpfen"/"link" and copy button.
		/** @var $toolbar ilToolbarGUI */
		if (!$toolbar = $tpl->admin_panel_commands_toolbar) {
			return;
		}
		if (is_array($toolbar->items)) {
			foreach ($toolbar->items as $key => $item) {
				if ($item["cmd"] == "link" || $item["cmd"] == "copy" || $item["cmd"] == "download") {
					unset($toolbar->items[$key]);
				}
			}
		}
	}


	public static function _goto($ref_id) {
		global $DIC;
		$ilCtrl = $DIC['ilCtrl'];
		$ilCtrl->initBaseClass("ilAdministrationGUI");
		$ilCtrl->setTargetScript("ilias.php");
		$ilCtrl->setParameterByClass("ilObjOrgUnitGUI", "ref_id", $ref_id);
		$ilCtrl->setParameterByClass("ilObjOrgUnitGUI", "admin_mode", self::TAB_SETTINGS);
		$ilCtrl->setParameterByClass("IlObjPluginDispatchGUI", "admin_mode", self::TAB_SETTINGS);
		$ilCtrl->redirectByClass(array( "ilAdministrationGUI", "ilObjOrgUnitGUI" ), "view");
	}


	protected function getTreeSelectorGUI($cmd) {
		global $DIC;
		$tree = $DIC['tree'];
		$explorer = new ilOrgUnitExplorerGUI("rep_exp_sel", $this, "showPasteTree", $tree);
		$explorer->setAjax(false);
		$explorer->setSelectMode('nodes[]', false);

		return $explorer;
	}


	/**
	 * @param ilTabsGUI $tabs_gui
	 */
	public function getAdminTabs() {
		$this->getTabs();
	}


	/**
	 * @description Prepare $_POST for the generic method performPasteIntoMultipleObjectsObject
	 */
	public function performPaste() {

		if (!in_array($_SESSION['clipboard']['cmd'], array( 'cut' ))) {
			$message = __METHOD__ . ": cmd was not 'cut' ; may be a hack attempt!";
			$this->ilias->raiseError($message, $this->ilias->error_obj->WARNING);
		}
		if ($_SESSION['clipboard']['cmd'] == 'cut') {
			if (isset($_GET['ref_id']) && (int)$_GET['ref_id']) {
				$_POST['nodes'] = array( $_GET['ref_id'] );
				$this->performPasteIntoMultipleObjectsObject();
			}
		}
		$this->ctrl->returnToParent($this);
	}


	/**
	 * ??
	 */
	function doUserAutoCompleteObject() {
	}

	//
	// METHODS for local user administration.
	//
	/**
	 * @return ilTableGUI
	 * @description Make protected function avaiable for ilLocalUserGUI...
	 */
	public function &__initTableGUI() {
		return parent::__initTableGUI();
	}


	/**
	 * @return ilTableGUI
	 * @description Make protected function avaiable for ilLocalUserGUI...
	 */
	public function __setTableGUIBasicData(&$tbl, &$result_set, $a_from = "") {
		return parent::__setTableGUIBasicData($tbl, $result_set, $a_from);
	}
}<|MERGE_RESOLUTION|>--- conflicted
+++ resolved
@@ -23,6 +23,8 @@
 	const TAB_ORGU_TYPES = 'orgu_types';
 	const TAB_SETTINGS = "settings";
 	const TAB_STAFF = 'orgu_staff';
+	const TAB_GLOBAL_SETTINGS = 'global_settings';
+	const TAB_EXPORT = 'export';
 	/**
 	 * @var ilCtrl
 	 */
@@ -105,7 +107,7 @@
 
 		switch ($next_class) {
 			case 'ilorgunitglobalsettingsgui':
-				$this->tabs_gui->activateTab('global_settings');
+				$this->tabs_gui->activateTab(self::TAB_GLOBAL_SETTINGS);
 				$global_settings = new ilOrgUnitGlobalSettingsGUI();
 				$this->ctrl->forwardCommand($global_settings);
 				break;
@@ -212,7 +214,7 @@
 				$this->ctrl->forwardCommand($new_gui);
 				break;
 			case 'ilorgunitexportgui':
-				$this->tabs_gui->setTabActive('export');;
+				$this->tabs_gui->setTabActive(self::TAB_EXPORT);;
 				$ilOrgUnitExportGUI = new ilOrgUnitExportGUI($this);
 				$ilOrgUnitExportGUI->addFormat('xml');
 				$this->ctrl->forwardCommand($ilOrgUnitExportGUI);
@@ -458,14 +460,9 @@
 			}
 		}
 
-<<<<<<< HEAD
 		if ($write_access_ref_id) {
-=======
-		if ($this->ilAccess->checkAccess('write', '', $this->object->getRefId())) {
-			
-			$this->tabs_gui->addTab('global_settings', $this->lng->txt('settings'), $this->ctrl->getLinkTargetByClass('ilOrgUnitGlobalSettingsGUI'));
->>>>>>> 1c2dd81e
-			$this->tabs_gui->addTarget('export', $this->ctrl->getLinkTargetByClass('ilorgunitexportgui', ''), 'export', 'ilorgunitexportgui');
+			$this->tabs_gui->addTab(self::TAB_GLOBAL_SETTINGS, $this->lng->txt('settings'), $this->ctrl->getLinkTargetByClass(ilOrgUnitGlobalSettingsGUI::class));
+			$this->tabs_gui->addTab(self::TAB_EXPORT, $this->lng->txt(self::TAB_EXPORT), $this->ctrl->getLinkTargetByClass(ilOrgUnitExportGUI::class));
 
 			// Add OrgUnit types and positions tabs
 			if ($this->object->getRefId() == ilObjOrgUnit::getRootOrgRefId()) {
