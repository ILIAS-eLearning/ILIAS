<?php

/* Copyright (c) 1998-2010 ILIAS open source, Extended GPL, see docs/LICENSE */

/**
 * Stores object activation status of orgunit position settings. 
 *
 * @author Stefan Meyer <smeyer.ilias@gmx.de>
 *
 */
<<<<<<< HEAD
class ilOrgUnitObjectPositionSetting {

	const DEFAULT_OFF = 0;
	const DEFAULT_ON = 1;
=======
class ilOrgUnitObjectPositionSetting
{
	/**
	 * @var ilDBInterface
	 */
	protected $db;
	
>>>>>>> 373db0b1
	/**
	 * @var int
	 */
<<<<<<< HEAD
	private $type = '';
=======
	private $obj_id;
	
>>>>>>> 373db0b1
	/**
	 * @var bool
	 */
	private $active = false;
	/**
<<<<<<< HEAD
	 * @var bool
	 */
	private $changeable = false;
	/**
	 * @var int
	 */
	private $default = self::DEFAULT_OFF;
	/**
	 * @var bool
	 */
	private $entry_exists;


	/**
	 * Constructor
	 *
	 * @param string $a_obj_type
	 */
	public function __construct($a_obj_type) {
		$this->type = $a_obj_type;
		$this->read();
	}


	/**
	 * set active for object type
	 */
	public function setActive($a_active) {
		$this->active = $a_active;
=======
	 * Constructor 
	 * @param int $a_obj_id
	 */
	public function __construct($a_obj_id)
	{
		$this->db = $GLOBALS['DIC']->database();
		$this->obj_id = $a_obj_id;
		$this->readSettings();
>>>>>>> 373db0b1
	}


	/**
	 * Lookup activation status
	 * @param int $a_obj_id
	 * @return bool active status
	 */
<<<<<<< HEAD
	public function setActivationDefault($a_default) {
		$this->default = $a_default;
	}


	/**
	 * @param bool $a_status
	 */
	public function setChangeableForObject($a_status) {
		$this->changeable = $a_status;
=======
	public function lookupActive($a_obj_id)
	{
		$db = $GLOBALS['DIC']->database();
		
		$query = 'select *  from orgu_obj_pos_settings '.
			'where obj_id = '.$db->quote($a_obj_id,'integer');
		$res = $this->db->query($query);
		while($row = $res->fetchRow(ilDBConstants::FETCHMODE_OBJECT))
		{
			return (bool) $row->active;
		}
>>>>>>> 373db0b1
	}


	/**
<<<<<<< HEAD
	 * Check if active
	 *
	 * @return bool
=======
	 * Check if position access is active
>>>>>>> 373db0b1
	 */
	public function isActive() {
		return $this->active;
	}


	/**
<<<<<<< HEAD
	 * Get activation default
	 *
	 * @return int
	 */
	public function getActivationDefault() {
		return $this->default;
	}


	/**
	 * return bool
	 */
	public function isChangeableForObject() {
		return $this->changeable;
=======
	 * Set active for object
	 * @param bool $a_status
	 */
	public function setActive($a_status)
	{
		$this->active = $a_status;
>>>>>>> 373db0b1
	}


	/**
	 * @return string
	 */
	public function getType() {
		return $this->type;
	}


	/**
	 * Update object entry
	 */
<<<<<<< HEAD
	public function update() {
		$GLOBALS['DIC']->database()->replace('orgu_obj_type_settings', [
			'obj_type' => [ 'text', $this->type ],
		], [
			'active'             => [ 'integer', (int)$this->isActive() ],
			'activation_default' => [ 'integer', (int)$this->getActivationDefault() ],
			'changeable'         => [ 'integer', (int)$this->isChangeableForObject() ],
		]);
=======
	public function update()
	{
		$this->db->replace(
			'orgu_obj_pos_settings',
			[
				'obj_id' => ['integer', $this->obj_id]
			],
			[
				'active' => ['integer', (int) $this->isActive()]
			]
		);
>>>>>>> 373db0b1
	}


	/**
	 * Delete record
	 */
	public function delete()
	{
		$query = 'DELETE from orgu_obj_pos_settings '.
			'WHERE obj_id = '.$this->db->quote($this->obj_id, 'integer');
		$this->db->manipulate($query);
	}
	
	/**
	 * Read from db
	 */
<<<<<<< HEAD
	protected function read() {
		$query = 'SELECT * FROM orgu_obj_type_settings WHERE obj_type = %s';
		$res = $GLOBALS['DIC']->database()->queryF($query, array( 'text' ), array( $this->type ));
		while ($row = $res->fetchRow(ilDBConstants::FETCHMODE_OBJECT)) {
			$this->entry_exists = true;
			$this->setActive((bool)$row->active);
			$this->setActivationDefault((int)$row->activation_default);
			$this->setChangeableForObject((bool)$row->changeable);
=======
	protected function readSettings()
	{
		if(!$this->obj_id)
		{
			return;
		}
		$query = 'select * from orgu_obj_pos_settings '.
			'where obj_id = '. $this->db->quote($this->obj_id, 'integer');
		$res = $this->db->query($query);
		while($row = $res->fetchRow(ilDBConstants::FETCHMODE_OBJECT))
		{
			$this->active = (bool) $row->active;
>>>>>>> 373db0b1
		}
		return;
	}
}<|MERGE_RESOLUTION|>--- conflicted
+++ resolved
@@ -3,122 +3,60 @@
 /* Copyright (c) 1998-2010 ILIAS open source, Extended GPL, see docs/LICENSE */
 
 /**
- * Stores object activation status of orgunit position settings. 
+ * Stores object activation status of orgunit position settings.
  *
  * @author Stefan Meyer <smeyer.ilias@gmx.de>
  *
  */
-<<<<<<< HEAD
 class ilOrgUnitObjectPositionSetting {
 
-	const DEFAULT_OFF = 0;
-	const DEFAULT_ON = 1;
-=======
-class ilOrgUnitObjectPositionSetting
-{
 	/**
 	 * @var ilDBInterface
 	 */
 	protected $db;
-	
->>>>>>> 373db0b1
 	/**
 	 * @var int
 	 */
-<<<<<<< HEAD
-	private $type = '';
-=======
 	private $obj_id;
-	
->>>>>>> 373db0b1
 	/**
 	 * @var bool
 	 */
 	private $active = false;
-	/**
-<<<<<<< HEAD
-	 * @var bool
-	 */
-	private $changeable = false;
-	/**
-	 * @var int
-	 */
-	private $default = self::DEFAULT_OFF;
-	/**
-	 * @var bool
-	 */
-	private $entry_exists;
 
 
 	/**
 	 * Constructor
 	 *
-	 * @param string $a_obj_type
-	 */
-	public function __construct($a_obj_type) {
-		$this->type = $a_obj_type;
-		$this->read();
-	}
-
-
-	/**
-	 * set active for object type
-	 */
-	public function setActive($a_active) {
-		$this->active = $a_active;
-=======
-	 * Constructor 
 	 * @param int $a_obj_id
 	 */
-	public function __construct($a_obj_id)
-	{
+	public function __construct($a_obj_id) {
 		$this->db = $GLOBALS['DIC']->database();
 		$this->obj_id = $a_obj_id;
 		$this->readSettings();
->>>>>>> 373db0b1
 	}
 
 
 	/**
 	 * Lookup activation status
+	 *
 	 * @param int $a_obj_id
+	 *
 	 * @return bool active status
 	 */
-<<<<<<< HEAD
-	public function setActivationDefault($a_default) {
-		$this->default = $a_default;
+	public function lookupActive($a_obj_id) {
+		$db = $GLOBALS['DIC']->database();
+
+		$query = 'select *  from orgu_obj_pos_settings ' . 'where obj_id = '
+		         . $db->quote($a_obj_id, 'integer');
+		$res = $this->db->query($query);
+		while ($row = $res->fetchRow(ilDBConstants::FETCHMODE_OBJECT)) {
+			return (bool)$row->active;
+		}
 	}
 
 
 	/**
-	 * @param bool $a_status
-	 */
-	public function setChangeableForObject($a_status) {
-		$this->changeable = $a_status;
-=======
-	public function lookupActive($a_obj_id)
-	{
-		$db = $GLOBALS['DIC']->database();
-		
-		$query = 'select *  from orgu_obj_pos_settings '.
-			'where obj_id = '.$db->quote($a_obj_id,'integer');
-		$res = $this->db->query($query);
-		while($row = $res->fetchRow(ilDBConstants::FETCHMODE_OBJECT))
-		{
-			return (bool) $row->active;
-		}
->>>>>>> 373db0b1
-	}
-
-
-	/**
-<<<<<<< HEAD
-	 * Check if active
-	 *
-	 * @return bool
-=======
 	 * Check if position access is active
->>>>>>> 373db0b1
 	 */
 	public function isActive() {
 		return $this->active;
@@ -126,105 +64,51 @@
 
 
 	/**
-<<<<<<< HEAD
-	 * Get activation default
+	 * Set active for object
 	 *
-	 * @return int
-	 */
-	public function getActivationDefault() {
-		return $this->default;
-	}
-
-
-	/**
-	 * return bool
-	 */
-	public function isChangeableForObject() {
-		return $this->changeable;
-=======
-	 * Set active for object
 	 * @param bool $a_status
 	 */
-	public function setActive($a_status)
-	{
+	public function setActive($a_status) {
 		$this->active = $a_status;
->>>>>>> 373db0b1
-	}
-
-
-	/**
-	 * @return string
-	 */
-	public function getType() {
-		return $this->type;
 	}
 
 
 	/**
 	 * Update object entry
 	 */
-<<<<<<< HEAD
 	public function update() {
-		$GLOBALS['DIC']->database()->replace('orgu_obj_type_settings', [
-			'obj_type' => [ 'text', $this->type ],
-		], [
-			'active'             => [ 'integer', (int)$this->isActive() ],
-			'activation_default' => [ 'integer', (int)$this->getActivationDefault() ],
-			'changeable'         => [ 'integer', (int)$this->isChangeableForObject() ],
-		]);
-=======
-	public function update()
-	{
-		$this->db->replace(
-			'orgu_obj_pos_settings',
-			[
-				'obj_id' => ['integer', $this->obj_id]
-			],
-			[
-				'active' => ['integer', (int) $this->isActive()]
-			]
-		);
->>>>>>> 373db0b1
+		$this->db->replace('orgu_obj_pos_settings', [
+				'obj_id' => [ 'integer', $this->obj_id ],
+			], [
+				'active' => [ 'integer', (int)$this->isActive() ],
+			]);
 	}
 
 
 	/**
 	 * Delete record
 	 */
-	public function delete()
-	{
-		$query = 'DELETE from orgu_obj_pos_settings '.
-			'WHERE obj_id = '.$this->db->quote($this->obj_id, 'integer');
+	public function delete() {
+		$query = 'DELETE from orgu_obj_pos_settings ' . 'WHERE obj_id = '
+		         . $this->db->quote($this->obj_id, 'integer');
 		$this->db->manipulate($query);
 	}
-	
+
+
 	/**
 	 * Read from db
 	 */
-<<<<<<< HEAD
-	protected function read() {
-		$query = 'SELECT * FROM orgu_obj_type_settings WHERE obj_type = %s';
-		$res = $GLOBALS['DIC']->database()->queryF($query, array( 'text' ), array( $this->type ));
-		while ($row = $res->fetchRow(ilDBConstants::FETCHMODE_OBJECT)) {
-			$this->entry_exists = true;
-			$this->setActive((bool)$row->active);
-			$this->setActivationDefault((int)$row->activation_default);
-			$this->setChangeableForObject((bool)$row->changeable);
-=======
-	protected function readSettings()
-	{
-		if(!$this->obj_id)
-		{
+	protected function readSettings() {
+		if (!$this->obj_id) {
 			return;
 		}
-		$query = 'select * from orgu_obj_pos_settings '.
-			'where obj_id = '. $this->db->quote($this->obj_id, 'integer');
+		$query = 'select * from orgu_obj_pos_settings ' . 'where obj_id = '
+		         . $this->db->quote($this->obj_id, 'integer');
 		$res = $this->db->query($query);
-		while($row = $res->fetchRow(ilDBConstants::FETCHMODE_OBJECT))
-		{
-			$this->active = (bool) $row->active;
->>>>>>> 373db0b1
+		while ($row = $res->fetchRow(ilDBConstants::FETCHMODE_OBJECT)) {
+			$this->active = (bool)$row->active;
 		}
+
 		return;
 	}
 }