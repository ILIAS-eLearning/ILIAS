--- conflicted
+++ resolved
@@ -22,14 +22,14 @@
 	 * @var ilOrgUnitObjectTypePositionSetting[]
 	 */
 	private $position_settings = [];
-
-
 	/**
 	 * Array with key obj_id => active status
+	 *
 	 * @var array
 	 */
 	private $object_position_cache = [];
-	
+
+
 	/**
 	 * Singelton constructor
 	 */
@@ -57,12 +57,8 @@
 	 * Get object position settings by type
 	 *
 	 * @param string $a_obj_type
-<<<<<<< HEAD
 	 *
-	 * @return ilOrgUnitObjectPositionSetting
-=======
 	 * @return ilOrgUnitObjectTypePositionSetting
->>>>>>> 373db0b1
 	 * @throws \InvalidArgumentException
 	 */
 	public function getObjectPositionSettingsByType($a_obj_type) {
@@ -77,79 +73,75 @@
 
 	/**
 	 * Check of position access is activate for object
+	 *
 	 * @param int $a_obj_id
+	 *
 	 * @return bool
 	 */
-	public function isPositionAccessActiveForObject($a_obj_id)
-	{
-		if(isset($this->object_position_cache[$a_obj_id]))
-		{
+	public function isPositionAccessActiveForObject($a_obj_id) {
+		if (isset($this->object_position_cache[$a_obj_id])) {
 			return $a_obj_id;
 		}
 		$type = ilObject::_lookupType($a_obj_id);
 		try {
 			$type_settings = $this->getObjectPositionSettingsByType($type);
-		}
-		catch(\InvalidArgumentException $invalid_type_exception) {
+		} catch (\InvalidArgumentException $invalid_type_exception) {
 			$this->object_position_cache[$a_obj_id] = false;
+
 			return false;
 		}
-		
-		if(!$type_settings->isActive()) {
+
+		if (!$type_settings->isActive()) {
 			$this->object_position_cache[$a_obj_id] = false;
+
 			return false;
 		}
-		if(!$type_settings->isChangeableForObject()) {
+		if (!$type_settings->isChangeableForObject()) {
 			$this->object_position_cache[$a_obj_id] = false;
+
 			return false;
 		}
-		$object_position = new ilOrgUnitObjectPositionSetting($a_obj_id);
+		$object_position = new ilOrgUnitObjectTypePositionSetting($a_obj_id);
 		$this->object_position_cache[$a_obj_id] = $object_position->isActive();
+
 		return $this->object_position_cache[$a_obj_id];
 	}
-	
+
+
 	/**
 	 * Set and save the default activation status according to settings.
-	 * @param int obj_id
+	 *
+	 * @param int $a_obj_id
 	 */
-	public function saveDefaultPositionActivationStatus($a_obj_id)
-	{
+	public function saveDefaultPositionActivationStatus($a_obj_id) {
 		$type = ilObject::_lookupType($a_obj_id);
 		try {
 			$type_settings = $this->getObjectPositionSettingsByType($type);
-		} 
-		catch (\InvalidArgumentException $ex) {
+		} catch (\InvalidArgumentException $ex) {
 			return;
 		}
-		if($type_settings->isActive())
-		{
-			$object_setting = new ilOrgUnitObjectPositionSetting($a_obj_id);
+		if ($type_settings->isActive()) {
+			$object_setting = new ilOrgUnitObjectTypePositionSetting($a_obj_id);
 			$object_setting->setActive($type_settings->getActivationDefault());
 			$object_setting->update();
 		}
+
 		return;
 	}
-	
+
+
 	/**
 	 * read settings
 	 */
-<<<<<<< HEAD
 	protected function readSettings() {
 		foreach ($this->object_definition->getOrgUnitPermissionTypes() as $type) {
-			$this->position_settings[$type] = new ilOrgUnitObjectPositionSetting($type);
-=======
-	protected function readSettings()
-	{
-		foreach($this->object_definition->getOrgUnitPermissionTypes() as $type)
-		{
 			$this->position_settings[$type] = new ilOrgUnitObjectTypePositionSetting($type);
->>>>>>> 373db0b1
 		}
 	}
 
 
 	/**
-	 * @return \ilOrgUnitObjectPositionSetting[]
+	 * @return \ilOrgUnitObjectTypePositionSetting[]
 	 */
 	public function getPositionSettings() {
 		return $this->position_settings;
