<?php

namespace ILIAS\Modules\OrgUnit\ARHelper;

use ILIAS\HTTP\RawHTTPServices;

/**
 * Class DIC
 * @author Fabian Schmid <fs@studer-raimann.ch>
 */
trait DIC
{
    /**
     * @return \ILIAS\DI\Container
     */
    public function dic()
    {
        global $DIC;
        return $DIC;
    }

    protected function ctrl():  \ilCtrl
    {
        return $this->dic()->ctrl();
    }

    public function txt(string $variable): string
    {
        return $this->lng()->txt($variable);
    }

<<<<<<< HEAD

=======
>>>>>>> 320f61b9
    protected function tpl(): \ilGlobalTemplateInterface
    {
        return $this->dic()->ui()->mainTemplate();
    }

    protected function lng(): \ilLanguage
    {
        return $this->dic()->language();
    }

    protected function tabs(): \ilTabsGUI
    {
        return $this->dic()->tabs();
    }

    protected function ui(): \ILIAS\DI\UIServices
    {
        return $this->dic()->ui();
    }

    protected function user(): \ilObjUser
    {
        return $this->dic()->user();
    }

    protected function http(): \ILIAS\HTTP\Services
    {
        return $this->dic()->http();
    }

    protected function access(): \ilAccessHandler
    {
        return $this->dic()->access();
    }

    protected function toolbar(): \ilToolbarGUI
    {
        return $this->dic()->toolbar();
    }

    protected function database(): \ilDBInterface
    {
        return $this->dic()->database();
    }

    //
    // Helper
    //
    public function checkPermissionAndFail($a_perm)
    {
        if (!$this->checkPermissionBoolAndReturn($a_perm)) {
            throw new \ilObjectException($this->lng()->txt("permission_denied"));
        }
    }

    /**
     * @param $a_perm
     * @return bool
     */
    public function checkPermissionBoolAndReturn($a_perm)
    {
        return (bool) $this->access()->checkAccess($a_perm, '', $this->http()->request()->getQueryParams()['ref_id']);
    }
}<|MERGE_RESOLUTION|>--- conflicted
+++ resolved
@@ -29,10 +29,7 @@
         return $this->lng()->txt($variable);
     }
 
-<<<<<<< HEAD
-
-=======
->>>>>>> 320f61b9
+    
     protected function tpl(): \ilGlobalTemplateInterface
     {
         return $this->dic()->ui()->mainTemplate();
