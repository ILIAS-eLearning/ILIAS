--- conflicted
+++ resolved
@@ -193,20 +193,6 @@
         $sql = 'SELECT orgu_id, ot.id AS type_id FROM orgu_data
                 INNER JOIN orgu_types AS ot ON (ot.id = orgu_data.orgu_type_id)
                 WHERE ot.icon IS NOT NULL';
-<<<<<<< HEAD
-		$set = $ilDB->query($sql);
-		$icons_cache = array();
-		while ($row = $ilDB->fetchObject($set)) {
-			$type = ilOrgUnitType::getInstance($row->type_id);
-			if ($type && is_file($type->getIconPath(true))) {
-				$icons_cache[$row->orgu_id] = $type->getIconPath(true);
-			}
-		}
-		self::$icons_cache = $icons_cache;
-
-		return $icons_cache;
-	}
-=======
         $set = $ilDB->query($sql);
         $icons_cache = array();
         while ($row = $ilDB->fetchObject($set)) {
@@ -219,17 +205,12 @@
 
         return $icons_cache;
     }
->>>>>>> 6d087252
 
 
     /**
      * @return int
      */
-<<<<<<< HEAD
     public static function getRootOrgRefId() : int
-=======
-    public static function getRootOrgRefId()
->>>>>>> 6d087252
     {
         self::loadRootOrgRefIdAndId();
 
@@ -240,11 +221,7 @@
     /**
      * @return int
      */
-<<<<<<< HEAD
     public static function getRootOrgId() : int
-=======
-    public static function getRootOrgId()
->>>>>>> 6d087252
     {
         self::loadRootOrgRefIdAndId();
 
@@ -252,11 +229,7 @@
     }
 
 
-<<<<<<< HEAD
     private static function loadRootOrgRefIdAndId() : void
-=======
-    private static function loadRootOrgRefIdAndId()
->>>>>>> 6d087252
     {
         if (self::$root_ref_id === null || self::$root_id === null) {
             global $DIC;
@@ -266,395 +239,8 @@
 			WHERE title = " . $ilDB->quote('__OrgUnitAdministration', 'text') . "";
             $set = $ilDB->query($q);
             $res = $ilDB->fetchAssoc($set);
-<<<<<<< HEAD
             self::$root_id = (int) $res["obj_id"];
             self::$root_ref_id = (int) $res["ref_id"];
-        }
-    }
-
-
-	/**
-	 * Adds the user ids to the position employee.
-	 *
-	 * @param $user_ids
-	 */
-	public function assignUsersToEmployeeRole($user_ids) {
-		global $DIC;
-		$ilAppEventHandler = $DIC['ilAppEventHandler'];
-		$position_id = ilOrgUnitPosition::getCorePositionId(ilOrgUnitPosition::CORE_POSITION_EMPLOYEE);
-
-		foreach ($user_ids as $user_id) {
-			ilOrgUnitUserAssignment::findOrCreateAssignment($user_id, $position_id, $this->getRefId());
-
-			$ilAppEventHandler->raise('Modules/OrgUnit', 'assignUsersToEmployeeRole', array(
-				'object' => $this,
-				'obj_id' => $this->getId(),
-				'ref_id' => $this->getRefId(),
-				'position_id' => $position_id,
-				'user_id' => $user_id,
-			));
-		}
-	}
-
-
-	/**
-	 * Adds the user ids to the position superior.
-	 *
-	 * @param $user_ids
-	 */
-	public function assignUsersToSuperiorRole($user_ids) {
-		global $DIC;
-		$ilAppEventHandler = $DIC['ilAppEventHandler'];
-		$position_id = ilOrgUnitPosition::getCorePositionId(ilOrgUnitPosition::CORE_POSITION_SUPERIOR);
-
-		foreach ($user_ids as $user_id) {
-			ilOrgUnitUserAssignment::findOrCreateAssignment($user_id, $position_id, $this->getRefId());
-
-			$ilAppEventHandler->raise('Modules/OrgUnit', 'assignUsersToSuperiorRole', array(
-				'object' => $this,
-				'obj_id' => $this->getId(),
-				'ref_id' => $this->getRefId(),
-				'position_id' => $position_id,
-				'user_id' => $user_id,
-			));
-		}
-	}
-
-
-	public function deassignUserFromEmployeeRole($user_id) {
-		global $DIC;
-		$position_id = ilOrgUnitPosition::getCorePositionId(ilOrgUnitPosition::CORE_POSITION_EMPLOYEE);
-
-		$ilAppEventHandler = $DIC['ilAppEventHandler'];
-		ilOrgUnitUserAssignment::findOrCreateAssignment($user_id, $position_id, $this->getRefId())->delete();
-
-		$ilAppEventHandler->raise('Modules/OrgUnit', 'deassignUserFromEmployeeRole', array(
-			'object' => $this,
-			'obj_id' => $this->getId(),
-			'ref_id' => $this->getRefId(),
-			'position_id' => $position_id,
-			'user_id' => $user_id,
-		));
-	}
-
-
-	public function deassignUserFromSuperiorRole($user_id) {
-		global $DIC;
-		$position_id = ilOrgUnitPosition::getCorePositionId(ilOrgUnitPosition::CORE_POSITION_SUPERIOR);
-
-		$ilAppEventHandler = $DIC['ilAppEventHandler'];
-		ilOrgUnitUserAssignment::findOrCreateAssignment($user_id, $position_id, $this->getRefId())->delete();
-
-		$ilAppEventHandler->raise('Modules/OrgUnit', 'deassignUserFromSuperiorRole', array(
-			'object' => $this,
-			'obj_id' => $this->getId(),
-			'ref_id' => $this->getRefId(),
-			'position_id' => $position_id,
-			'user_id' => $user_id,
-		));
-	}
-
-
-	/**
-	 * Assign a given user to a given local role
-	 *
-	 * @param int $role_id
-	 * @param int $user_id
-	 *
-	 * @return bool
-	 */
-	public function assignUserToLocalRole($role_id, $user_id) {
-		global $DIC;
-		$rbacreview = $DIC['rbacreview'];
-		$rbacadmin = $DIC['rbacadmin'];
-		$ilAppEventHandler = $DIC['ilAppEventHandler'];
-
-		$arrLocalRoles = $rbacreview->getLocalRoles($this->getRefId());
-		if (!in_array($role_id, $arrLocalRoles)) {
-			return false;
-		}
-
-		$return = $rbacadmin->assignUser($role_id, $user_id);
-
-		$ilAppEventHandler->raise('Modules/OrgUnit', 'assignUserToLocalRole', array(
-			'object' => $this,
-			'obj_id' => $this->getId(),
-			'ref_id' => $this->getRefId(),
-			'role_id' => $role_id,
-			'user_id' => $user_id,
-		));
-
-		return $return;
-	}
-
-
-	/**
-	 * Deassign a given user to a given local role
-	 *
-	 * @param int $role_id
-	 * @param int $user_id
-	 *
-	 * @return bool
-	 */
-	public function deassignUserFromLocalRole($role_id, $user_id) {
-		global $DIC;
-		$rbacreview = $DIC['rbacreview'];
-		$rbacadmin = $DIC['rbacadmin'];
-		$ilAppEventHandler = $DIC['ilAppEventHandler'];
-
-		$arrLocalRoles = $rbacreview->getLocalRoles($this->getRefId());
-		if (!in_array($role_id, $arrLocalRoles)) {
-			return false;
-		}
-
-		$return = $rbacadmin->deassignUser($role_id, $user_id);
-
-		$ilAppEventHandler->raise('Modules/OrgUnit', 'deassignUserFromLocalRole', array(
-			'object' => $this,
-			'obj_id' => $this->getId(),
-			'ref_id' => $this->getRefId(),
-			'role_id' => $role_id,
-			'user_id' => $user_id,
-		));
-
-		return $return;
-	}
-
-
-	/**
-	 * @param        $a_id
-	 * @param bool   $a_reference
-	 * @param string $type
-	 *
-	 * @return bool
-	 */
-	public static function _exists($a_id, $a_reference = false, $type = "orgu") {
-		return parent::_exists($a_id, $a_reference, "orgu");
-	}
-
-
-	/**
-	 * Return title
-	 *
-	 * @return string
-	 */
-	public function getTitle() {
-		if (parent::getTitle() != "__OrgUnitAdministration") {
-			return parent::getTitle();
-		} else {
-			return $this->lng->txt("objs_orgu");
-		}
-	}
-
-
-	/**
-	 * get object long description (stored in object_description)
-	 *
-	 * @access    public
-	 * @return    string        object description
-	 */
-	public function getLongDescription() {
-		if (parent::getTitle() == "__OrgUnitAdministration") {
-			return $this->lng->txt("obj_orgu_description");
-		} else {
-			return parent::getLongDescription();
-		}
-	}
-
-
-	/**
-	 * @return array This catches if by some means there is no translation.
-	 */
-	public function getTranslations() {
-		global $DIC;
-		$lng = $DIC['lng'];
-		$ilDB = $DIC['ilDB'];
-
-		$q = "SELECT * FROM object_translation WHERE obj_id = " . $ilDB->quote($this->getId(), 'integer') . " ORDER BY lang_default DESC";
-		$r = $this->db->query($q);
-
-		$num = 0;
-		$data = [ "Fobject" => [] ];
-		while ($row = $r->fetchRow(ilDBConstants::FETCHMODE_OBJECT)) {
-			$data["Fobject"][$num] = array(
-				"title" => $row->title,
-				"desc" => $row->description,
-				"lang" => $row->lang_code,
-				'lang_default' => $row->lang_default,
-			);
-			$num ++;
-		}
-
-		$translations = $data;
-
-		if (!count($translations["Fobject"])) {
-			$this->addTranslation($this->getTitle(), "", $lng->getDefaultLanguage(), true);
-			$translations["Fobject"][] = array(
-				"title" => $this->getTitle(),
-				"desc" => "",
-				"lang" => $lng->getDefaultLanguage(),
-			);
-		}
-
-		return $translations;
-	}
-
-
-	/**
-	 * delete orgunit, childs and all related data
-	 *
-	 * @return    boolean    true if all object data were removed; false if only a references were
-	 *                       removed
-	 */
-	public function delete() {
-		global $DIC;
-		$ilDB = $DIC['ilDB'];
-		$ilAppEventHandler = $DIC['ilAppEventHandler'];
-
-		//Delete all Childs
-		foreach (ilObjOrgUnitTree::_getInstance()->getAllChildren($this->ref_id) as $child_ref_id) {
-			if (!ilObjOrgUnit::_exists($child_ref_id, true) || $this->ref_id == $child_ref_id) {
-				continue; //already deleted || the current org_unit
-			}
-			$org_unit = new ilObjOrgUnit($child_ref_id);
-			$org_unit->delete();
-		}
-
-		// always call parent delete function first!!
-		if (!parent::delete()) {
-			return false;
-		}
-
-		// put here category specific stuff
-		ilObjUserFolder::_updateUserFolderAssignment($this->ref_id, USER_FOLDER_ID);
-
-		$query = "DELETE FROM object_translation WHERE obj_id = " . $ilDB->quote($this->getId(), 'integer');
-		$ilDB->manipulate($query);
-
-		$ilAppEventHandler->raise('Modules/OrgUnit', 'delete', array(
-			'object' => $this,
-			'obj_id' => $this->getId(),
-		));
-
-		$sql = 'DELETE FROM ' . self::TABLE_NAME . ' WHERE orgu_id = ' . $ilDB->quote($this->getId(), 'integer');
-		$ilDB->manipulate($sql);
-
-		$path = ilOrgUnitPathStorage::find($this->getRefId());
-		if ($path instanceof ilOrgUnitPathStorage) {
-			$path->delete();
-		}
-
-		// Delete all position assignments to this object.
-		$assignments = ilOrgUnitUserAssignment::where(array(
-			'orgu_id' => $this->getRefId(),
-		))->get();
-		foreach ($assignments as $assignment) {
-			$assignment->delete();
-		}
-
-		return true;
-	}
-
-
-	/**
-	 * remove all Translations of current OrgUnit
-	 */
-	public function removeTranslations() {
-		global $DIC;
-		$ilDB = $DIC['ilDB'];
-
-		$query = "DELETE FROM object_translation WHERE obj_id= " . $ilDB->quote($this->getId(), 'integer');
-		$res = $ilDB->manipulate($query);
-	}
-
-
-	/**
-	 * remove translations of current OrgUnit
-	 *
-	 * @param $a_lang string en|de|...
-	 */
-	public function deleteTranslation($a_lang) {
-		global $DIC;
-		$ilDB = $DIC['ilDB'];
-
-		$query = "DELETE FROM object_translation WHERE obj_id= " . $ilDB->quote($this->getId(), 'integer') . " AND lang_code = "
-			. $ilDB->quote($a_lang, 'text');
-		$res = $ilDB->manipulate($query);
-	}
-
-
-	/**
-	 * add a new translation to current OrgUnit
-	 *
-	 * @param $a_title
-	 * @param $a_desc
-	 * @param $a_lang
-	 * @param $a_lang_default
-	 *
-	 * @return bool
-	 */
-	public function addTranslation($a_title, $a_desc, $a_lang, $a_lang_default) {
-		global $DIC;
-		$ilDB = $DIC['ilDB'];
-
-		if (empty($a_title)) {
-			$a_title = "NO TITLE";
-		}
-
-		$query = "INSERT INTO object_translation " . "(obj_id,title,description,lang_code,lang_default) " . "VALUES " . "("
-			. $ilDB->quote($this->getId(), 'integer') . "," . $ilDB->quote($a_title, 'text') . "," . $ilDB->quote($a_desc, 'text') . ","
-			. $ilDB->quote($a_lang, 'text') . "," . $ilDB->quote($a_lang_default, 'integer') . ")";
-		$res = $ilDB->manipulate($query);
-
-		return true;
-	}
-
-
-	/**
-	 * update a translation to current OrgUnit
-	 *
-	 * @param $a_title
-	 * @param $a_desc
-	 * @param $a_lang
-	 * @param $a_lang_default
-	 *
-	 * @return bool
-	 */
-	public function updateTranslation($a_title, $a_desc, $a_lang, $a_lang_default) {
-		global $DIC;
-		$ilDB = $DIC['ilDB'];
-
-		if (empty($a_title)) {
-			$a_title = "NO TITLE";
-		}
-
-		$query = "UPDATE object_translation SET ";
-
-		$query .= " title = " . $ilDB->quote($a_title, 'text');
-
-		if ($a_desc != "") {
-			$query .= ", description = " . $ilDB->quote($a_desc, 'text') . " ";
-		}
-
-		if ($a_lang_default) {
-			$query .= ", lang_default = " . $ilDB->quote($a_lang_default, 'integer') . " ";
-		}
-
-		$query .= " WHERE obj_id = " . $ilDB->quote($this->getId(), 'integer') . " AND lang_code = " . $ilDB->quote($a_lang, 'text');
-		$ilDB->manipulate($query);
-
-		return true;
-	}
-
-
-	public function writePath() {
-		if ($this->getRefId()) {
-			ilOrgUnitPathStorage::writePathByRefId($this->getRefId());
-		}
-	}
-=======
-            self::$root_id = $res["obj_id"];
-            self::$root_ref_id = $res["ref_id"];
         }
     }
 
@@ -1054,5 +640,4 @@
             ilOrgUnitPathStorage::writePathByRefId($this->getRefId());
         }
     }
->>>>>>> 6d087252
 }