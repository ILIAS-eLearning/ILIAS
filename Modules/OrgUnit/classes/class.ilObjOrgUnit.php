--- conflicted
+++ resolved
@@ -472,13 +472,6 @@
 		global $DIC;
 		$ilAppEventHandler = $DIC['ilAppEventHandler'];
 
-<<<<<<< HEAD
-		$role_emp = ilObjRole::createDefaultRole('il_orgu_employee_'
-		                                         . $this->getRefId(), "Emplyee of org unit obj_no."
-		                                                              . $this->getId(), 'il_orgu_superior', $this->getRefId());
-=======
-		include_once './Services/AccessControl/classes/class.ilObjRole.php';
->>>>>>> d7b281b7
 
         $role_emp = new ilObjRole();
         $role_emp->setTitle("il_orgu_employee_" . $this->getRefId());
