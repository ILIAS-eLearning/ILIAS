<?php

/**
 * Interface  ilOrgUnitPositionAccessHandler
 * Provides access checks due to a users OrgUnit-Positions
 * @author Fabian Schmid <fs@studer-raimann.ch>
 */
interface ilOrgUnitPositionAccessHandler
{

    /**
     * @param int[]  $user_ids           List of ILIAS-User-IDs which shall be filtered
     * @param string $permission
     * @return int[] Filtered List of ILIAS-User-IDs
     * @throws \ilOrgUnitAccessException when a unknown permission is used. See the list of
     *                                   available permissions in interface
     *                                   ilOrgUnitPositionAccessHandler
     * @see getAvailablePositionRelatedPermissions for available permissions
     */
    public function filterUserIdsForCurrentUsersPositionsAndPermission(array $user_ids, string $permission) : array;

    /**
     * @param int[]  $user_ids           List of ILIAS-User-IDs which shall be filtered
     * @param int    $for_user_id
     * @param string $permission
     * @return int[] Filtered List of ILIAS-User-IDs
     * @throws \ilOrgUnitAccessException when a unknown permission is used. See the list of
     *                                   available permissions in interface
     *                                   ilOrgUnitPositionAccessHandler
     * @see getAvailablePositionRelatedPermissions for available permissions
     */
<<<<<<< HEAD
    public function filterUserIdsForUsersPositionsAndPermission(
        array $user_ids,
        int $for_user_id,
        string $permission
    ) : array;
=======
    public function filterUserIdsForUsersPositionsAndPermission(array $user_ids, int $for_user_id, string $permission) : array;
>>>>>>> a2ec30ae

    /**
     * @param string $permission
     * @param int[]  $on_user_ids List of ILIAS-User-IDs
     * @return bool
     * @see getAvailablePositionRelatedPermissions for available permissions
     */
    public function isCurrentUserBasedOnPositionsAllowedTo(string $permission, array $on_user_ids) : bool;

    /**
     * @param int    $which_user_id Permission check for this ILIAS-User-ID
     * @param string $permission
     * @param int[]  $on_user_ids   List of ILIAS-User-IDs
     * @return bool
     * @see getAvailablePositionRelatedPermissions for available permissions
     */
    public function isUserBasedOnPositionsAllowedTo(int $which_user_id, string $permission, array $on_user_ids) : bool;

    /**
     * @param string $pos_perm
     * @param int    $ref_id Reference-ID of the desired Object in the tree
     * @return bool
     * @see getAvailablePositionRelatedPermissions for available permissions
     */
    public function checkPositionAccess(string $pos_perm, int $ref_id) : bool;

    /**
     * @param int $ref_id
     * @return bool
     */
    public function hasCurrentUserAnyPositionAccess(int $ref_id) : bool;

    /**
     * @param string $pos_perm
     * @param int    $ref_id
     * @param int[]  $user_ids
     * @return int[]
     * @see getAvailablePositionRelatedPermissions for available permissions
     */
    public function filterUserIdsByPositionOfCurrentUser(string $pos_perm, int $ref_id, array $user_ids) : array;

    /**
     * @param int    $user_id
     * @param string $pos_perm
     * @param int    $ref_id
     * @param int[]  $user_ids
     * @return int[]
     * @see getAvailablePositionRelatedPermissions for available permissions
     */
    public function filterUserIdsByPositionOfUser(int $user_id, string $pos_perm, int $ref_id, array $user_ids) : array;
}<|MERGE_RESOLUTION|>--- conflicted
+++ resolved
@@ -29,15 +29,7 @@
      *                                   ilOrgUnitPositionAccessHandler
      * @see getAvailablePositionRelatedPermissions for available permissions
      */
-<<<<<<< HEAD
-    public function filterUserIdsForUsersPositionsAndPermission(
-        array $user_ids,
-        int $for_user_id,
-        string $permission
-    ) : array;
-=======
     public function filterUserIdsForUsersPositionsAndPermission(array $user_ids, int $for_user_id, string $permission) : array;
->>>>>>> a2ec30ae
 
     /**
      * @param string $permission
