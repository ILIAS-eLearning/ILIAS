<?php

/* Copyright (c) 1998-2010 ILIAS open source, Extended GPL, see docs/LICENSE */

include_once "./Services/Container/classes/class.ilContainerGUI.php";
include_once('./Modules/Group/classes/class.ilObjGroup.php');

/**
* Class ilObjGroupGUI
*
* @author	Stefan Meyer <smeyer.ilias@gmx.de>
* @author	Sascha Hofmann <saschahofmann@gmx.de>
*
* @version	$Id$
*
* @ilCtrl_Calls ilObjGroupGUI: ilGroupRegistrationGUI, ilPermissionGUI, ilInfoScreenGUI,, ilLearningProgressGUI
* @ilCtrl_Calls ilObjGroupGUI: ilRepositorySearchGUI, ilPublicUserProfileGUI, ilObjCourseGroupingGUI, ilObjStyleSheetGUI
* @ilCtrl_Calls ilObjGroupGUI: ilCourseContentGUI, ilColumnGUI, ilContainerPageGUI, ilObjectCopyGUI
* @ilCtrl_Calls ilObjGroupGUI: ilObjectCustomUserFieldsGUI, ilMemberAgreementGUI, ilExportGUI, ilMemberExportGUI
* @ilCtrl_Calls ilObjGroupGUI: ilCommonActionDispatcherGUI, ilObjectServiceSettingsGUI, ilSessionOverviewGUI
* @ilCtrl_Calls ilObjGroupGUI: ilMailMemberSearchGUI
* 
*
* @extends ilObjectGUI
*/
class ilObjGroupGUI extends ilContainerGUI
{
	/**
	* Constructor
	* @access	public
	*/
	public function __construct($a_data,$a_id,$a_call_by_reference,$a_prepare_output = false)
	{
		$this->type = "grp";
		parent::__construct($a_data,$a_id,$a_call_by_reference,$a_prepare_output);

		$this->lng->loadLanguageModule('grp');
	}

	function executeCommand()
	{
		global $ilUser,$rbacsystem,$ilAccess, $ilNavigationHistory,$ilErr, $ilCtrl, $ilToolbar;

		$next_class = $this->ctrl->getNextClass($this);
		$cmd = $this->ctrl->getCmd();
		$this->prepareOutput();
		
		// show repository tree
		$this->showRepTree();

		// add entry to navigation history
		if (!$this->getCreationMode() &&
			$ilAccess->checkAccess("read", "", $_GET["ref_id"]))
		{
			include_once("./Services/Link/classes/class.ilLink.php");
			$ilNavigationHistory->addItem($_GET["ref_id"],
				ilLink::_getLink($_GET["ref_id"], "grp"), "grp");
		}

		switch($next_class)
		{			
			case 'ilgroupregistrationgui':
				$this->ctrl->setReturn($this,'');
				$this->tabs_gui->setTabActive('join');
				include_once('./Modules/Group/classes/class.ilGroupRegistrationGUI.php');
				$registration = new ilGroupRegistrationGUI($this->object);
				$this->ctrl->forwardCommand($registration);
				break;

			case 'ilusersgallerygui':
				$is_participant = (bool)ilGroupParticipants::_isParticipant($this->ref_id, $ilUser->getId());
				if(!$ilAccess->checkAccess('write', '', $this->ref_id) && !$is_participant)
				{
					$ilErr->raiseError($this->lng->txt('msg_no_perm_read'), $ilErr->MESSAGE);
				}

				$this->addMailToMemberButton($ilToolbar, 'jump2UsersGallery');

				require_once 'Services/User/classes/class.ilUsersGalleryParticipants.php';
				require_once 'Services/User/classes/class.ilUsersGalleryGUI.php';
				$this->setSubTabs('members');
				$this->tabs_gui->setTabActive('members');
				$this->tabs_gui->setSubTabActive('grp_members_gallery');

				$provider = new ilUsersGalleryParticipants($this->object->members_obj);
				$gallery_gui = new ilUsersGalleryGUI($provider);
				$this->ctrl->forwardCommand($gallery_gui);
				break;

			case 'ilpermissiongui':
				$this->tabs_gui->setTabActive('perm_settings');
				include_once("Services/AccessControl/classes/class.ilPermissionGUI.php");
				$perm_gui = new ilPermissionGUI($this);
				$ret =& $this->ctrl->forwardCommand($perm_gui);
				break;

			case 'ilrepositorysearchgui':
				include_once('./Services/Search/classes/class.ilRepositorySearchGUI.php');
				$rep_search = new ilRepositorySearchGUI();
				$rep_search->setCallback($this,
					'addUserObject',
					$this->getLocalRoles()
					);

				// Set tabs
				$this->tabs_gui->setTabActive('members');
				$this->ctrl->setReturn($this,'members');
				$ret =& $this->ctrl->forwardCommand($rep_search);
				$this->setSubTabs('members');
				$this->tabs_gui->setSubTabActive('members');
				break;

			case "ilinfoscreengui":
				$ret =& $this->infoScreen();
				break;

			case "illearningprogressgui":
				include_once './Services/Tracking/classes/class.ilLearningProgressGUI.php';

				$new_gui = new ilLearningProgressGUI(ilLearningProgressGUI::LP_CONTEXT_REPOSITORY,
													  $this->object->getRefId(),
													  $_GET['user_id'] ? $_GET['user_id'] : $ilUser->getId());
				$this->ctrl->forwardCommand($new_gui);
				$this->tabs_gui->setTabActive('learning_progress');
				break;

			case 'ilobjcoursegroupinggui':
				$this->setSubTabs('settings');
				
				include_once './Modules/Course/classes/class.ilObjCourseGroupingGUI.php';
				$this->ctrl->setReturn($this,'edit');
				$crs_grp_gui = new ilObjCourseGroupingGUI($this->object,(int) $_GET['obj_id']);
				$this->ctrl->forwardCommand($crs_grp_gui);
				
				$this->tabs_gui->setTabActive('settings');
				$this->tabs_gui->setSubTabActive('groupings');				
				break;

			case 'ilcoursecontentgui':

				include_once './Modules/Course/classes/class.ilCourseContentGUI.php';
				$course_content_obj = new ilCourseContentGUI($this);
				$this->ctrl->forwardCommand($course_content_obj);
				break;

			case 'ilpublicuserprofilegui':
				require_once './Services/User/classes/class.ilPublicUserProfileGUI.php';
				$this->setSubTabs('members');
				$this->tabs_gui->setTabActive('group_members');
				$this->tabs_gui->setSubTabActive('grp_members_gallery');
				$profile_gui = new ilPublicUserProfileGUI($_GET["user"]);
				$profile_gui->setBackUrl($this->ctrl->getLinkTargetByClass("ilUsersGalleryGUI",'view'));
				$html = $this->ctrl->forwardCommand($profile_gui);
				$this->tpl->setVariable("ADM_CONTENT", $html);
				break;

			case "ilcolumngui":
				$this->tabs_gui->setTabActive('none');
				$this->checkPermission("read");
				include_once("./Services/Style/Content/classes/class.ilObjStyleSheet.php");
				$this->tpl->setVariable("LOCATION_CONTENT_STYLESHEET",
					ilObjStyleSheet::getContentStylePath($this->object->getStyleSheetId()));
				$this->renderObject();
				break;

			// container page editing
			case "ilcontainerpagegui":
				$ret = $this->forwardToPageObject();
				if ($ret != "")
				{
					$this->tpl->setContent($ret);
				}
				break;

			case 'ilobjectcopygui':
				include_once './Services/Object/classes/class.ilObjectCopyGUI.php';
				$cp = new ilObjectCopyGUI($this);
				$cp->setType('grp');
				$this->ctrl->forwardCommand($cp);
				break;

			case "ilobjstylesheetgui":
				$this->forwardToStyleSheet();
				break;
				
			case 'ilobjectcustomuserfieldsgui':
				if(isset($_REQUEST['member_id']))
				{
					$this->ctrl->setReturn($this,'members');
				}
				include_once './Services/Membership/classes/class.ilObjectCustomUserFieldsGUI.php';
				$cdf_gui = new ilObjectCustomUserFieldsGUI($this->object->getId());
				$this->setSubTabs('settings');
				$this->tabs_gui->setTabActive('settings');
				$this->ctrl->forwardCommand($cdf_gui);
				break;
				
			case 'ilmemberagreementgui':
				include_once('Services/Membership/classes/class.ilMemberAgreementGUI.php');
				$this->ctrl->setReturn($this,'');
				$this->tabs_gui->setTabActive('view_content');
				$agreement = new ilMemberAgreementGUI($this->object->getRefId());
				$this->ctrl->forwardCommand($agreement);
				break;

			case 'ilexportgui':
				$this->tabs_gui->setTabActive('export');
				include_once './Services/Export/classes/class.ilExportGUI.php';
				$exp = new ilExportGUI($this);
				$exp->addFormat('xml');
				$this->ctrl->forwardCommand($exp);
				break;
				
			case 'ilmemberexportgui':
				include_once('./Services/Membership/classes/Export/class.ilMemberExportGUI.php');
				
				$this->setSubTabs('members');
				$this->tabs_gui->setTabActive('members');
				$this->tabs_gui->setSubTabActive('grp_export_members');
				$export = new ilMemberExportGUI($this->object->getRefId());
				$this->ctrl->forwardCommand($export);
				break;
				
			case "ilcommonactiondispatchergui":
				include_once("Services/Object/classes/class.ilCommonActionDispatcherGUI.php");
				$gui = ilCommonActionDispatcherGUI::getInstanceFromAjaxCall();
				$this->ctrl->forwardCommand($gui);
				break;
			
			case 'ilobjectservicesettingsgui':
				$this->ctrl->setReturn($this,'edit');
				$this->setSubTabs("settings");
				$this->tabs_gui->activateTab('settings');
				$this->tabs_gui->activateSubTab('tool_settings');
				
				include_once './Services/Object/classes/class.ilObjectServiceSettingsGUI.php';
				$service = new ilObjectServiceSettingsGUI(
						$this,
						$this->object->getId(),
						array(
							ilObjectServiceSettingsGUI::CALENDAR_VISIBILITY
						));
				$this->ctrl->forwardCommand($service);
				break;
			
			case 'ilsessionoverviewgui':								
				$this->setSubTabs('members');
				$this->tabs_gui->setTabActive('members');
				$this->tabs_gui->setSubTabActive('events');
				
				include_once './Modules/Group/classes/class.ilGroupParticipants.php';
				$prt = ilGroupParticipants::_getInstanceByObjId($this->object->getId());
				
				include_once('./Modules/Session/classes/class.ilSessionOverviewGUI.php');
				$overview = new ilSessionOverviewGUI($this->object->getRefId(), $prt);
				$this->ctrl->forwardCommand($overview);				
				break;
			case 'ilmailmembersearchgui':
				include_once 'Services/Mail/classes/class.ilMail.php';
				$mail = new ilMail($ilUser->getId());

				if(!($ilAccess->checkAccess('write','',$this->object->getRefId()) ||
					$this->object->getMailToMembersType() == ilObjGroup::MAIL_ALLOWED_ALL) &&
					$rbacsystem->checkAccess('internal_mail',$mail->getMailObjectReferenceId()))
				{
					$ilErr->raiseError($this->lng->txt("msg_no_perm_read"),$ilErr->MESSAGE);
				}

				$this->tabs_gui->setTabActive('members');
				
				include_once './Services/Contact/classes/class.ilMailMemberSearchGUI.php';
				include_once './Services/Contact/classes/class.ilMailMemberGroupRoles.php';

				$mail_search = new ilMailMemberSearchGUI($this, $this->object->getRefId(), new ilMailMemberGroupRoles());
				$mail_search->setObjParticipants(ilCourseParticipants::_getInstanceByObjId($this->object->getId()));
				$this->ctrl->forwardCommand($mail_search);
				break;
			default:
			
				// check visible permission
				if (!$this->getCreationMode() and
						!$ilAccess->checkAccess('visible','',$this->object->getRefId(),'grp') and
						!$ilAccess->checkAccess('read','',$this->object->getRefId(),'grp') )
				{
					$ilErr->raiseError($this->lng->txt("msg_no_perm_read"),$ilErr->MESSAGE);
				}
				
				// #9401 - see also ilStartupGUI::_checkGoto()
				if($cmd == 'infoScreenGoto')
				{										
					if($this->object->isRegistrationEnabled())
					{
						$cmd = 'join';						
					}
					else
					{
						$cmd = 'infoScreen';
					}
				}

				// check read permission
				if ((!$this->getCreationMode()
					&& !$rbacsystem->checkAccess('read',$this->object->getRefId()) && $cmd != 'infoScreen')
					|| $cmd == 'join')
				{
					// no join permission -> redirect to info screen
					if (!$rbacsystem->checkAccess('join',$this->object->getRefId()))
					{
						$this->ctrl->redirect($this, "infoScreen");
					}
					else	// no read -> show registration
					{
						include_once('./Modules/Group/classes/class.ilGroupRegistrationGUI.php');
						$this->ctrl->redirectByClass("ilGroupRegistrationGUI", "show");
					}
				}
				if(!$cmd)
				{
					$cmd = 'view';
				}
				$cmd .= 'Object';
				$this->$cmd();
				break;
		}
		
		$this->addHeaderAction();
	}
	
	function viewObject()
	{
		global $tree,$rbacsystem,$ilUser;

		include_once 'Services/Tracking/classes/class.ilLearningProgress.php';
		ilLearningProgress::_tracProgress($ilUser->getId(),$this->object->getId(),
			$this->object->getRefId(),'grp');

		if (strtolower($_GET["baseClass"]) == "iladministrationgui")
		{
			parent::viewObject();
			return true;
		}
		
		if(!$this->checkAgreement())
		{
			include_once('Services/Membership/classes/class.ilMemberAgreementGUI.php');
			$this->tabs_gui->setTabActive('view_content');
			$this->ctrl->setReturn($this,'view');
			$agreement = new ilMemberAgreementGUI($this->object->getRefId());
			$this->ctrl->setCmdClass(get_class($agreement));
			$this->ctrl->forwardCommand($agreement);
			return true;
		}
		
		$this->tabs_gui->setTabActive('view_content');
		$this->renderObject();
	}
	
	/**
	* Render group
	*/
	function renderObject()
	{
		global $ilTabs;
		
		$ilTabs->activateTab("view_content");
		$ret =  parent::renderObject();
		return $ret;

	}

	/**
	 * Modify Item ListGUI for presentation in container
	 * @global type $tree
	 * @param type $a_item_list_gui
	 * @param type $a_item_data
	 * @param type $a_show_path
	 */
	public function modifyItemGUI($a_item_list_gui, $a_item_data, $a_show_path)
	{
		global $tree;

		// if folder is in a course, modify item list gui according to course requirements
		if ($course_ref_id = $tree->checkForParentType($this->object->getRefId(),'crs'))
		{
			include_once("./Modules/Course/classes/class.ilObjCourse.php");
			include_once("./Modules/Course/classes/class.ilObjCourseGUI.php");
			$course_obj_id = ilObject::_lookupObjId($course_ref_id);
			ilObjCourseGUI::_modifyItemGUI(
					$a_item_list_gui,
					'ilcoursecontentgui',
					$a_item_data, 
					$a_show_path,
					ilObjCourse::_lookupAboStatus($course_obj_id), 
					$course_ref_id, 
					$course_obj_id,
					$this->object->getRefId()
			);
		}
	}
	
	protected function initCreateForm($a_new_type)
	{
		if(!is_object($this->object))
		{
			$this->object = new ilObjGroup();
		}
		
		return $this->initForm('create');
	}
	
	/**
	 * save object
	 *
	 * @global ilTree
	 * @access public
	 * @return
	 */
	public function saveObject()
	{
		global $ilErr,$ilUser,$tree,$ilSetting;
		
		$this->object = new ilObjGroup();

		// we reduced the form, only 3 values left
		// $this->load();
		
		$grp_type = ilUtil::stripSlashes($_POST['grp_type']);
		switch($grp_type)
		{
			case GRP_TYPE_PUBLIC:
				$this->object->setRegistrationType(GRP_REGISTRATION_DIRECT);
				break;
			
			default:
				$this->object->setRegistrationType(GRP_REGISTRATION_DEACTIVATED);
				break;
		}
		$this->object->setTitle(ilUtil::stripSlashes($_POST['title']));
		$this->object->setDescription(ilUtil::stripSlashes($_POST['desc']));
		$this->object->setGroupType(ilUtil::stripSlashes($_POST['grp_type']));
		$this->object->setViewMode(ilContainer::VIEW_INHERIT);

		$ilErr->setMessage('');
		
		if(!$this->object->validate())
		{
			$err = $this->lng->txt('err_check_input');
			ilUtil::sendFailure($err);
			$err = $ilErr->getMessage();
			ilUtil::sendInfo($err);
			$this->createObject();
			return true;
		}

		$this->object->create();
		$this->putObjectInTree($this->object, $_GET["ref_id"]);
		$this->object->initGroupStatus($this->object->getGroupType());
		
		// check for parent group or course => SORT_INHERIT
		$sort_mode = ilContainer::SORT_TITLE;
		if(
				$GLOBALS['tree']->checkForParentType($this->object->getRefId(),'crs') ||
				$GLOBALS['tree']->checkForParentType($this->object->getRefId(),'grp')
		)
		{
			$sort_mode = ilContainer::SORT_INHERIT;
		}
		// Save sorting
		include_once './Services/Container/classes/class.ilContainerSortingSettings.php';
		$sort = new ilContainerSortingSettings($this->object->getId());
		$sort->setSortMode($sort_mode);
		$sort->update();
		
		
		// Add user as admin and enable notification
		include_once('./Modules/Group/classes/class.ilGroupParticipants.php');
		$members_obj = ilGroupParticipants::_getInstanceByObjId($this->object->getId());
		$members_obj->add($ilUser->getId(),IL_GRP_ADMIN);
		$members_obj->updateNotification($ilUser->getId(),$ilSetting->get('mail_grp_admin_notification', true));
		

		ilUtil::sendSuccess($this->lng->txt("grp_added"),true);		
		$this->ctrl->setParameter($this,'ref_id',$this->object->getRefId());
		$this->ctrl->redirect($this, "edit");
	}
	
	/**
	 * Edit object
	 *
	 * @access public
	 * @param ilPropertyFormGUI 
	 * @return
	 */
	public function editObject(ilPropertyFormGUI $a_form = null)
	{
		$this->checkPermission("write");
		
		$this->setSubTabs('settings');
		$this->tabs_gui->setTabActive('settings');
		$this->tabs_gui->setSubTabActive('grp_settings');

		if(!$a_form)
		{
			$a_form = $this->initForm('edit');
		}

		$this->tpl->setVariable('ADM_CONTENT', $a_form->getHTML());
	}
	
	/**
	 * change group type
	 *
	 * @access public
	 * @param
	 * @return
	 */
	public function updateGroupTypeObject()
	{
		$type = $this->object->getGroupType() ? 
			$this->object->getGroupType() :
			$this->object->readGroupStatus();
			
		if($type == GRP_TYPE_PUBLIC)
		{
			$this->object->setGroupType(GRP_TYPE_CLOSED);
		}
		else
		{
			$this->object->setGroupType(GRP_TYPE_PUBLIC);
		}
		$this->object->updateGroupType();
		$this->object->update();
		ilUtil::sendSuccess($this->lng->txt('settings_saved'),true);
		$this->ctrl->redirect($this,'edit');
	}
	
	
	/**
	* update GroupObject
	* @param bool update group type
	* @access public
	*/
	public function updateObject()
	{
		global $ilErr;

		$this->checkPermission('write');
		
		
		$form = $this->initForm();
		$form->checkInput();
		
		$old_type = $this->object->getGroupType();
		$old_autofill = $this->object->hasWaitingListAutoFill();
		
		$this->load($form);
		$ilErr->setMessage('');
		
		if(!$this->object->validate())
		{
			/*
			$err = $this->lng->txt('err_check_input');
			ilUtil::sendFailure($err);
			$err = $ilErr->getMessage();
			ilUtil::sendInfo($err);			
			*/
			ilUtil::sendFailure($ilErr->getMessage()); // #16975
			
			// #17144
			$form->setValuesByPost();
			$this->editObject($form); 
			return true;
		}

		$modified = false;		
		if($this->object->isGroupTypeModified($old_type))
		{
			$modified = true;
			$this->object->setGroupType($old_type);
		}
		
		$this->object->update();
		
		
		include_once './Services/Object/classes/class.ilObjectServiceSettingsGUI.php';
		ilObjectServiceSettingsGUI::updateServiceSettingsForm(
			$this->object->getId(),
			$form,
			array(
				ilObjectServiceSettingsGUI::CALENDAR_VISIBILITY,
				ilObjectServiceSettingsGUI::NEWS_VISIBILITY,
				ilObjectServiceSettingsGUI::AUTO_RATING_NEW_OBJECTS,
				ilObjectServiceSettingsGUI::TAG_CLOUD
			)
		);
			
		// Save sorting
		$this->saveSortingSettings($form);
		
		// if autofill has been activated trigger process
		if(!$old_autofill &&
			$this->object->hasWaitingListAutoFill())
		{
			$this->object->handleAutoFill();
		}

		// BEGIN ChangeEvents: Record update Object.
		require_once('Services/Tracking/classes/class.ilChangeEvent.php');
		global $ilUser;
		ilChangeEvent::_recordWriteEvent($this->object->getId(), $ilUser->getId(), 'update');
		ilChangeEvent::_catchupWriteEvents($this->object->getId(), $ilUser->getId());		
		// END PATCH ChangeEvents: Record update Object.
		
		// Update ecs export settings
		include_once 'Modules/Group/classes/class.ilECSGroupSettings.php';	
		$ecs = new ilECSGroupSettings($this->object);			
		$ecs->handleSettingsUpdate();

		if($modified)
		{
			include_once './Services/Utilities/classes/class.ilConfirmationGUI.php';
			ilUtil::sendQuestion($this->lng->txt('grp_warn_grp_type_changed'));
			$confirm = new ilConfirmationGUI();
			$confirm->setFormAction($this->ctrl->getFormAction($this));
			$confirm->addItem(
				'grp_type',
				$this->object->getGroupType(),
				$this->lng->txt('grp_info_new_grp_type').': '.($this->object->getGroupType() == GRP_TYPE_CLOSED ? $this->lng->txt('il_grp_status_open') : $this->lng->txt('il_grp_status_closed'))
			);
			$confirm->addButton($this->lng->txt('grp_change_type'), 'updateGroupType');
			$confirm->setCancel($this->lng->txt('cancel'), 'edit');
			
			$this->tpl->setContent($confirm->getHTML());
			return true;
		}
		else
		{
			ilUtil::sendSuccess($this->lng->txt("msg_obj_modified"),true);
			$this->ctrl->redirect($this,'edit');
			return true;
		}
	}
	
	/**
	* edit container icons
	*/
	public function editGroupIconsObject($a_form = null)
	{
		global $tpl;

		$this->checkPermission('write');
		
		$this->setSubTabs("settings");
		$this->tabs_gui->setTabActive('settings');
		$this->tabs_gui->setSubTabActive('grp_icon_settings');

		if(!$a_form)
		{
			$a_form = $this->initGroupIconsForm();
		}
		
		$tpl->setContent($a_form->getHTML());
	}
	
	function initGroupIconsForm()
	{
		include_once "Services/Form/classes/class.ilPropertyFormGUI.php";
		$form = new ilPropertyFormGUI();
		$form->setFormAction($this->ctrl->getFormAction($this));	
		
		$this->showCustomIconsEditing(1, $form);
		
		// $form->setTitle($this->lng->txt('edit_grouping'));
		$form->addCommandButton('updateGroupIcons', $this->lng->txt('save'));					
		
		return $form;
	}
	
	/**
	 * update group icons
	 *
	 * @access public
	 * @return
	 */
	public function updateGroupIconsObject()
	{
		global $ilSetting;

		$this->checkPermission('write');
		
		$form = $this->initGroupIconsForm();
		if($form->checkInput())
		{
			//save custom icons
			if ($ilSetting->get("custom_icons"))
			{
				if($_POST["cont_icon_delete"])
				{
					$this->object->removeCustomIcon();
				}
				$this->object->saveIcons($_FILES["cont_icon"]['tmp_name']);
			}
			ilUtil::sendSuccess($this->lng->txt("msg_obj_modified"),true);
			$this->ctrl->redirect($this,"editGroupIcons");
		}

		$form->setValuesByPost();
		$this->editGroupIconsObject($form);	
	}
	
	/**
	* Edit Map Settings
	*/
	public function editMapSettingsObject()
	{
		global $ilUser, $ilCtrl, $ilUser, $ilAccess;

		$this->setSubTabs("settings");
		$this->tabs_gui->setTabActive('settings');
		$this->tabs_gui->setSubTabActive('grp_map_settings');
		
		include_once('./Services/Maps/classes/class.ilMapUtil.php');
		if (!ilMapUtil::isActivated() ||
			!$ilAccess->checkAccess("write", "", $this->object->getRefId()))
		{
			return;
		}

		$latitude = $this->object->getLatitude();
		$longitude = $this->object->getLongitude();
		$zoom = $this->object->getLocationZoom();
		
		// Get Default settings, when nothing is set
		if ($latitude == 0 && $longitude == 0 && $zoom == 0)
		{
			$def = ilMapUtil::getDefaultSettings();
			$latitude = $def["latitude"];
			$longitude = $def["longitude"];
			$zoom =  $def["zoom"];
		}


		include_once("./Services/Form/classes/class.ilPropertyFormGUI.php");
		$form = new ilPropertyFormGUI();
		$form->setFormAction($ilCtrl->getFormAction($this));
		
		$form->setTitle($this->lng->txt("grp_map_settings"));
			
		// enable map
		$public = new ilCheckboxInputGUI($this->lng->txt("grp_enable_map"),
			"enable_map");
		$public->setValue("1");
		$public->setChecked($this->object->getEnableGroupMap());
		$form->addItem($public);

		// map location
		$loc_prop = new ilLocationInputGUI($this->lng->txt("grp_map_location"),
			"location");
		$loc_prop->setLatitude($latitude);
		$loc_prop->setLongitude($longitude);
		$loc_prop->setZoom($zoom);
		$form->addItem($loc_prop);
		
		$form->addCommandButton("saveMapSettings", $this->lng->txt("save"));
		
		$this->tpl->setVariable("ADM_CONTENT", $form->getHTML());
	}

	public function saveMapSettingsObject()
	{
		global $ilCtrl, $ilUser;

		$this->object->setLatitude(ilUtil::stripSlashes($_POST["location"]["latitude"]));
		$this->object->setLongitude(ilUtil::stripSlashes($_POST["location"]["longitude"]));
		$this->object->setLocationZoom(ilUtil::stripSlashes($_POST["location"]["zoom"]));
		$this->object->setEnableGroupMap(ilUtil::stripSlashes($_POST["enable_map"]));
		$this->object->update();
		
		$ilCtrl->redirect($this, "editMapSettings");
	}
	
	/**
	* Members map
	*/
	public function membersMapObject()
	{
		global $tpl;
		
		$this->setSubTabs('members');
		$this->tabs_gui->setTabActive('members');
		
		include_once("./Services/Maps/classes/class.ilMapUtil.php");
		if (!ilMapUtil::isActivated() || !$this->object->getEnableGroupMap())
		{
			return;
		}
		
		$map = ilMapUtil::getMapGUI();
		$map->setMapId("group_map")
			->setWidth("700px")
			->setHeight("500px")
			->setLatitude($this->object->getLatitude())
			->setLongitude($this->object->getLongitude())
			->setZoom($this->object->getLocationZoom())
			->setEnableTypeControl(true)
			->setEnableNavigationControl(true)
			->setEnableCentralMarker(true);
		
		
		$member_ids = $this->object->getGroupMemberIds();
		$admin_ids = $this->object->getGroupAdminIds();
		
		// fetch all users data in one shot to improve performance
		$members = $this->object->getGroupMemberData($member_ids);
		foreach($member_ids as $user_id)
		{
			$map->addUserMarker($user_id);
		}
		$tpl->setContent($map->getHTML());
		$tpl->setLeftContent($map->getUserListHTML());
	}
	
	
	/**
	 * edit info
	 *
	 * @access public
	 * @return
	 */
	public function editInfoObject()
	{
		global $ilErr,$ilAccess;

		$this->checkPermission('write');
		
		$this->setSubTabs('settings');
		$this->tabs_gui->setTabActive('settings');
		$this->tabs_gui->setSubTabActive('grp_info_settings');
	 	
	 	$form = $this->initInfoEditor();
		$this->tpl->setContent($form->getHTML());
	}
	
	/**
	 * init info editor
	 *
	 * @access protected
	 * @return
	 */
	protected function initInfoEditor()
	{		
		include_once("./Services/Form/classes/class.ilPropertyFormGUI.php");
		$form = new ilPropertyFormGUI();
		$form->setFormAction($this->ctrl->getFormAction($this,'updateInfo'));
		$form->setTitle($this->lng->txt('grp_general_informations'));
		$form->addCommandButton('updateInfo',$this->lng->txt('save'));
		$form->addCommandButton('cancel',$this->lng->txt('cancel'));
		
		$area = new ilTextAreaInputGUI($this->lng->txt('grp_information'),'important');
		$area->setInfo($this->lng->txt('grp_information_info'));
		$area->setValue($this->object->getInformation());
		$area->setRows(8);
		$area->setCols(80);
		$form->addItem($area);
		
		return $form;
	}
	
	/**
	 * update info 
	 *
	 * @access public
	 * @return
	 */
	public function updateInfoObject()
	{
		$this->checkPermission('write');
		
		$this->object->setInformation(ilUtil::stripSlashes($_POST['important']));
		$this->object->update();
		
		ilUtil::sendSuccess($this->lng->txt("settings_saved"));
		$this->editInfoObject();
		return true;
	}
	
	/////////////////////////////////////////////////////////// Member section /////////////////////
	public function readMemberData($ids,$role = 'admin',$selected_columns = null)
	{
		include_once('./Services/PrivacySecurity/classes/class.ilPrivacySettings.php');
		$privacy = ilPrivacySettings::_getInstance();

		if($this->show_tracking)
		{
			include_once 'Services/Tracking/classes/class.ilLPStatusWrapper.php';
			$completed = ilLPStatusWrapper::_lookupCompletedForObject($this->object->getId());
			$in_progress = ilLPStatusWrapper::_lookupInProgressForObject($this->object->getId());
			$failed = ilLPStatusWrapper::_lookupFailedForObject($this->object->getId());
		}
		
		if($privacy->enabledGroupAccessTimes())
		{
			include_once('./Services/Tracking/classes/class.ilLearningProgress.php');
			$progress = ilLearningProgress::_lookupProgressByObjId($this->object->getId());
		}
		
		$do_prtf = (is_array($selected_columns) && 
			in_array('prtf', $selected_columns) &&
			is_array($ids));
		if($do_prtf)
		{
			include_once "Modules/Portfolio/classes/class.ilObjPortfolio.php";
			$all_prtf = ilObjPortfolio::getAvailablePortfolioLinksForUserIds($ids,
				$this->ctrl->getLinkTarget($this, "members"));
		}

		foreach($ids as $usr_id)
		{
			$name = ilObjUser::_lookupName($usr_id);
			$tmp_data['firstname'] = $name['firstname'];
			$tmp_data['lastname'] = $name['lastname'];
			$tmp_data['login'] = ilObjUser::_lookupLogin($usr_id);
			$tmp_data['notification'] = $this->object->members_obj->isNotificationEnabled($usr_id) ? 1 : 0;
			$tmp_data['usr_id'] = $usr_id;
			$tmp_data['login'] = ilObjUser::_lookupLogin($usr_id);

			if($this->show_tracking)
			{
				if(in_array($usr_id,$completed))
				{
					$tmp_data['progress'] = ilLPStatus::LP_STATUS_COMPLETED;
				}
				elseif(in_array($usr_id,$in_progress))
				{
					$tmp_data['progress'] = ilLPStatus::LP_STATUS_IN_PROGRESS;
				}
				elseif(in_array($usr_id,$failed))
				{
					$tmp_data['progress'] = ilLPStatus::LP_STATUS_FAILED;
				}
				else
				{
					$tmp_data['progress'] = ilLPStatus::LP_STATUS_NOT_ATTEMPTED;
				}
			}

			if($privacy->enabledGroupAccessTimes())
			{
				if(isset($progress[$usr_id]['ts']) and $progress[$usr_id]['ts'])
				{
					$tmp_data['access_time'] = ilDatePresentation::formatDate(
						$tmp_date = new ilDateTime($progress[$usr_id]['ts'],IL_CAL_UNIX));
					$tmp_data['access_time_unix'] = $tmp_date->get(IL_CAL_UNIX);
				}
				else
				{
					$tmp_data['access_time'] = $this->lng->txt('no_date');
					$tmp_data['access_time_unix'] = 0;
				}
			}
			
			if($do_prtf)
			{
				$tmp_data['prtf'] = $all_prtf[$usr_id];
			}

			$members[$usr_id] = $tmp_data;
		}
		return $members ? $members : array();
	}
	
	/**
	 * edit members
	 *
	 * @access public
	 * @return
	 */
	public function membersObject()
	{
		global $ilUser, $ilToolbar, $lng, $ilCtrl;
		
		include_once('./Modules/Group/classes/class.ilGroupParticipants.php');
		include_once('./Modules/Group/classes/class.ilGroupParticipantsTableGUI.php');
		
		$this->checkPermission('write');
		
		include_once './Services/Tracking/classes/class.ilObjUserTracking.php';
		$this->show_tracking = (ilObjUserTracking::_enabledLearningProgress() and 
			ilObjUserTracking::_enabledUserRelatedData());
		if($this->show_tracking)
		{
			include_once('./Services/Object/classes/class.ilObjectLP.php');
			$olp = ilObjectLP::getInstance($this->object->getId());
			$this->show_tracking = $olp->isActive();
		}
		
		$part = ilGroupParticipants::_getInstanceByObjId($this->object->getId());

		$this->setSubTabs('members');
		$this->tabs_gui->setTabActive('members');
		$this->tabs_gui->setSubTabActive('grp_edit_members');
		
		$this->tpl->addBlockfile('ADM_CONTENT','adm_content','tpl.grp_edit_members.html','Modules/Group');
		$this->tpl->setVariable('FORMACTION',$this->ctrl->getFormAction($this));
		
		// add members
		include_once './Services/Search/classes/class.ilRepositorySearchGUI.php';
		ilRepositorySearchGUI::fillAutoCompleteToolbar(
			$this,
			$ilToolbar,
			array(
				'auto_complete_name'	=> $lng->txt('user'),
				'user_type'				=> $this->getLocalRoles(),
				'submit_name'			=> $lng->txt('add')
			)
		);
		
		// spacer
		$ilToolbar->addSeparator();

		// search button
		$ilToolbar->addButton($this->lng->txt("grp_search_users"),
			$this->ctrl->getLinkTargetByClass('ilRepositorySearchGUI','start'));
		
		$ilToolbar->addSeparator();
			
		// print button
		$ilToolbar->addButton($this->lng->txt("grp_print_list"),
			$this->ctrl->getLinkTarget($this, 'printMembers'));

		$this->addMailToMemberButton($ilToolbar, "members", true);

		$this->setShowHidePrefs();
		
		
		// Waiting list table
		include_once('./Modules/Group/classes/class.ilGroupWaitingList.php');
		$waiting_list = new ilGroupWaitingList($this->object->getId());
		if(count($wait = $waiting_list->getAllUsers()))
		{
			include_once('./Services/Membership/classes/class.ilWaitingListTableGUI.php');
			if($ilUser->getPref('grp_wait_hide'))
			{
				$table_gui = new ilWaitingListTableGUI($this,$waiting_list,false);
				$this->ctrl->setParameter($this,'wait_hide',0);
				$table_gui->addHeaderCommand($this->ctrl->getLinkTarget($this,'members'),
					$this->lng->txt('show'));
				$this->ctrl->clearParameters($this);
			}
			else
			{
				$table_gui = new ilWaitingListTableGUI($this,$waiting_list,true);
				$this->ctrl->setParameter($this,'wait_hide',1);
				$table_gui->addHeaderCommand($this->ctrl->getLinkTarget($this,'members'),
					$this->lng->txt('hide'));
				$this->ctrl->clearParameters($this);
			}
			$table_gui->setUsers($wait);
			$table_gui->setTitle($this->lng->txt('grp_header_waiting_list'),'icon_usr.svg',$this->lng->txt('group_new_registrations'));
			$this->tpl->setVariable('TABLE_SUB',$table_gui->getHTML());
		}		

		
		// Subscriber table
		if($part->getSubscribers())
		{
			include_once('./Services/Membership/classes/class.ilSubscriberTableGUI.php');
			if($ilUser->getPref('grp_subscriber_hide'))
			{
				$table_gui = new ilSubscriberTableGUI($this,false);
				$this->ctrl->setParameter($this,'subscriber_hide',0);
				$table_gui->addHeaderCommand($this->ctrl->getLinkTarget($this,'members'),
					$this->lng->txt('show'));
				$this->ctrl->clearParameters($this);
			}
			else
			{
				$table_gui = new ilSubscriberTableGUI($this,true);
				$this->ctrl->setParameter($this,'subscriber_hide',1);
				$table_gui->addHeaderCommand($this->ctrl->getLinkTarget($this,'members'),
					$this->lng->txt('hide'));
				$this->ctrl->clearParameters($this);
			}
			$table_gui->readSubscriberData();
			$table_gui->setTitle($this->lng->txt('group_new_registrations'),'icon_usr.svg',$this->lng->txt('group_new_registrations'));
			$this->tpl->setVariable('TABLE_SUB',$table_gui->getHTML());
		}

		if(count($part->getAdmins()))
		{
			if($ilUser->getPref('grp_admin_hide'))
			{
				$table_gui = new ilGroupParticipantsTableGUI($this,'admin',false,false);
				$this->ctrl->setParameter($this,'admin_hide',0);
				$table_gui->addHeaderCommand($this->ctrl->getLinkTarget($this,'members'),
					$this->lng->txt('show'));
				$this->ctrl->clearParameters($this);
			}
			else
			{
				$table_gui = new ilGroupParticipantsTableGUI($this,'admin',true,false);
				$this->ctrl->setParameter($this,'admin_hide',1);
				$table_gui->addHeaderCommand($this->ctrl->getLinkTarget($this,'members'),
					$this->lng->txt('hide'));
				$this->ctrl->clearParameters($this);
			}
			$table_gui->setTitle($this->lng->txt('grp_admins'),'icon_usr.svg',$this->lng->txt('grp_admins'));
			$table_gui->parse($this->readMemberData($part->getAdmins()));
			$this->tpl->setVariable('ADMINS',$table_gui->getHTML());	
		}
		
		if($GLOBALS['rbacreview']->getNumberOfAssignedUsers(array($this->object->getDefaultMemberRole())))
		{
			if($ilUser->getPref('grp_member_hide'))
			{
				$table_gui = new ilGroupParticipantsTableGUI($this,'member',false,$this->show_tracking,$this->object->getDEfaultMemberRole());
				$this->ctrl->setParameter($this,'member_hide',0);
				$table_gui->addHeaderCommand($this->ctrl->getLinkTarget($this,'members'),
					$this->lng->txt('show'));
				$this->ctrl->clearParameters($this);
			}
			else
			{
				$table_gui = new ilGroupParticipantsTableGUI($this,'member',true,$this->show_tracking,$this->object->getDefaultMemberRole());
				$this->ctrl->setParameter($this,'member_hide',1);
				$table_gui->addHeaderCommand($this->ctrl->getLinkTarget($this,'members'),
					$this->lng->txt('hide'));
				$this->ctrl->clearParameters($this);
			}
				
			$table_gui->setTitle($this->lng->txt('grp_members'),'icon_usr.svg',$this->lng->txt('grp_members'));
			$table_gui->parse($this->readMemberData($GLOBALS['rbacreview']->assignedUsers($this->object->getDefaultMemberRole()),
				null, $table_gui->getSelectedColumns()));
			$this->tpl->setCurrentBlock('member_block');
			$this->tpl->setVariable('MEMBERS',$table_gui->getHTML());	
			$this->tpl->parseCurrentBlock();
		}
		
		foreach(ilGroupParticipants::getMemberRoles($this->object->getRefId()) as $role_id)
		{
			// Do not show table if no user is assigned
			if(!($GLOBALS['rbacreview']->getNumberOfAssignedUsers(array($role_id))))
			{
				continue;
			}
			if($ilUser->getPref('grp_role_hide'.$role_id))
			{
				$table_gui = new ilGroupParticipantsTableGUI($this,'role',false,$this->show_tracking,$role_id);
				$this->ctrl->setParameter($this,'role_hide_'.$role_id,0);
				$table_gui->addHeaderCommand($this->ctrl->getLinkTarget($this,'members'),
					$this->lng->txt('show'));
				$this->ctrl->clearParameters($this);
			}
			else
			{
				$table_gui = new ilGroupParticipantsTableGUI($this,'role',true,$this->show_tracking,$role_id);
				$this->ctrl->setParameter($this,'role_hide_'.$role_id,1);
				$table_gui->addHeaderCommand($this->ctrl->getLinkTarget($this,'members'),
					$this->lng->txt('hide'));
				$this->ctrl->clearParameters($this);
			}
				
			$table_gui->setTitle(ilObject::_lookupTitle($role_id),'icon_usr.gif',ilObject::_lookupTitle($role_id));
			$table_gui->parse($this->readMemberData($GLOBALS['rbacreview']->assignedUsers($role_id)));
			$this->tpl->setCurrentBlock('member_block');
			$this->tpl->setVariable('MEMBERS',$table_gui->getHTML());	
			$this->tpl->parseCurrentBlock();
		}

		$this->tpl->setVariable('TXT_SELECTED_USER',$this->lng->txt('grp_selected_users'));
		$this->tpl->setVariable('BTN_FOOTER_EDIT',$this->lng->txt('edit'));
		$this->tpl->setVariable('BTN_FOOTER_VAL',$this->lng->txt('remove'));
		$this->tpl->setVariable('BTN_FOOTER_MAIL',$this->lng->txt('grp_mem_send_mail'));
		$this->tpl->setVariable('ARROW_DOWN',ilUtil::getImagePath('arrow_downright.svg'));
		
	}
	
	/**
	 * assign subscribers
	 *
	 * @access public
	 * @return
	 */
	public function assignSubscribersObject()
	{
		global $lng, $ilIliasIniFile,$ilUser;

		$this->checkPermission('write');
		
		if(!count($_POST['subscribers']))
		{
			ilUtil::sendFailure($this->lng->txt('no_checkbox'));
			$this->membersObject();
			return false;
		}
		
		include_once './Modules/Group/classes/class.ilGroupMembershipMailNotification.php';
		foreach($_POST['subscribers'] as $usr_id)
		{
			$this->object->members_obj->sendNotification(
				ilGroupMembershipMailNotification::TYPE_ACCEPTED_SUBSCRIPTION_MEMBER,
				$usr_id
			);

			$this->object->members_obj->add($usr_id,IL_GRP_MEMBER);
			$this->object->members_obj->deleteSubscriber($usr_id);

		}
		ilUtil::sendSuccess($this->lng->txt("grp_msg_applicants_assigned"),true);
		$this->ctrl->redirect($this,'members');
		return true;
	}
	
	/**
	 * refuse subscribers
	 *
	 * @access public
	 * @return
	 */
	public function refuseSubscribersObject()
	{
		global $lng;

		$this->checkPermission('write');
		
		if(!count($_POST['subscribers']))
		{
			ilUtil::sendFailure($this->lng->txt('no_checkbox'));
			$this->membersObject();
			return false;
		}
		
		include_once './Modules/Group/classes/class.ilGroupMembershipMailNotification.php';
		foreach($_POST['subscribers'] as $usr_id)
		{
			$this->object->members_obj->sendNotification(
				ilGroupMembershipMailNotification::TYPE_REFUSED_SUBSCRIPTION_MEMBER,
				$usr_id
			);
			$this->object->members_obj->deleteSubscriber($usr_id);
		}
		ilUtil::sendSuccess($this->lng->txt("grp_msg_applicants_removed"));
		$this->membersObject();
		return true;
		
	}
	
	/**
	 * add from waiting list 
	 *
	 * @access public
	 * @param
	 * @return
	 */
	public function assignFromWaitingListObject()
	{
		$this->checkPermission('write');
		
		if(!count($_POST["waiting"]))
		{
			ilUtil::sendFailure($this->lng->txt("no_checkbox"));
			$this->membersObject();
			return false;
		}
		
		include_once('./Modules/Group/classes/class.ilGroupWaitingList.php');
		$waiting_list = new ilGroupWaitingList($this->object->getId());

		include_once './Modules/Group/classes/class.ilGroupMembershipMailNotification.php';

		$added_users = 0;
		foreach($_POST["waiting"] as $user_id)
		{
			if(!$tmp_obj = ilObjectFactory::getInstanceByObjId($user_id,false))
			{
				continue;
			}
			if($this->object->members_obj->isAssigned($user_id))
			{
				continue;
			}
			$this->object->members_obj->add($user_id,IL_GRP_MEMBER);
			$this->object->members_obj->sendNotification(
				ilGroupMembershipMailNotification::TYPE_ACCEPTED_SUBSCRIPTION_MEMBER,
				$user_id
			);
			$waiting_list->removeFromList($user_id);

			++$added_users;
		}
		if($added_users)
		{
			ilUtil::sendSuccess($this->lng->txt("grp_users_added"), true);
			$this->ctrl->redirect($this, "members");

			return true;
		}
		else
		{
			ilUtil::sendFailure($this->lng->txt("grp_users_already_assigned"));
			$this->searchObject();

			return false;
		}
	}
	
	/**
	 * refuse from waiting list
	 *
	 * @access public
	 * @return
	 */
	public function refuseFromListObject()
	{
		$this->checkPermission('write');
		
		if(!count($_POST['waiting']))
		{
			ilUtil::sendFailure($this->lng->txt('no_checkbox'));
			$this->membersObject();
			return false;
		}
		
		include_once('./Modules/Group/classes/class.ilGroupWaitingList.php');
		$waiting_list = new ilGroupWaitingList($this->object->getId());

		include_once './Modules/Group/classes/class.ilGroupMembershipMailNotification.php';
		foreach($_POST["waiting"] as $user_id)
		{
			$waiting_list->removeFromList($user_id);
			$this->object->members_obj->sendNotification(
				ilGroupMembershipMailNotification::TYPE_REFUSED_SUBSCRIPTION_MEMBER,
				$user_id
			);
		}
		
		ilUtil::sendSuccess($this->lng->txt('grp_users_removed_from_list'), true);
		$this->ctrl->redirect($this, "members");
		return true;
	}
	
	/**
	 * delete selected members
	 *
	 * @access public
	 */
	public function confirmDeleteMembersObject()
	{
		$this->checkPermission('write');
		
		$participants_to_delete = (array) array_unique(array_merge((array) $_POST['admins'],(array) $_POST['members'], (array) $_POST['roles']));
		
		if(!count($participants_to_delete))
		{
			ilUtil::sendFailure($this->lng->txt('no_checkbox'));
			$this->membersObject();
			return false;
		}
		
		// Check last admin
		$admins = (array) ilGroupParticipants::_getInstanceByObjId($this->object->getId())->getAdmins();
		
		$admins_after = (array) array_diff($admins, $participants_to_delete);
		if(!count($admins_after) and count($admins))		
		{
			ilUtil::sendFailure($this->lng->txt('grp_err_administrator_required'));
			$this->membersObject();
			return false;
		}

		$this->setSubTabs('members');
		$this->tabs_gui->setTabActive('members');
		$this->tabs_gui->setSubTabActive('grp_edit_members');
		
		include_once('./Services/Utilities/classes/class.ilConfirmationGUI.php');
		$confirm = new ilConfirmationGUI();
		$confirm->setFormAction($this->ctrl->getFormAction($this,'deleteMembers'));
		$confirm->setHeaderText($this->lng->txt('grp_dismiss_member'));
		$confirm->setConfirm($this->lng->txt('confirm'),'deleteMembers');
		$confirm->setCancel($this->lng->txt('cancel'),'members');
		
		foreach($this->readMemberData(array_merge((array) $_POST['admins'],(array) $_POST['members'], (array) $_POST['roles'])) as $participants)
		{
			$confirm->addItem('participants[]',
				$participants['usr_id'],
				$participants['lastname'].', '.$participants['firstname'].' ['.$participants['login'].']',
				ilUtil::getImagePath('icon_usr.svg'));
		}
		
		$this->tpl->setContent($confirm->getHTML());
	}
	
	/**
	 * delete members
	 *
	 * @access public
	 * @param
	 * @return
	 */
	public function deleteMembersObject()
	{
		$this->checkPermission('write');
		
		if(!count($_POST['participants']))
		{
			ilUtil::sendFailure($this->lng->txt('no_checkbox'));
			$this->membersObject();
			return true;
		}
	
		$this->object->members_obj->deleteParticipants($_POST['participants']);
		
		// Send notification
		include_once './Modules/Group/classes/class.ilGroupMembershipMailNotification.php';
		foreach($_POST['participants'] as $part)
		{
			$this->object->members_obj->sendNotification(
				ilGroupMembershipMailNotification::TYPE_DISMISS_MEMBER,
				$part
			);
		}
		
		
		ilUtil::sendSuccess($this->lng->txt("grp_msg_membership_annulled"), true);
		$this->ctrl->redirect($this, "members");
		return true;
	}
	
	/**
	 * show send mail
	 *
	 * @access public
	 * @param
	 * @return
	 */
	public function sendMailToSelectedUsersObject()
	{
		if(isset($_GET['member_id']))
		{
			$_POST['participants'] = array($_GET['member_id']);
		}
		else
		{
			$_POST['participants'] = array_unique(array_merge((array) $_POST['admins'],
				(array) $_POST['members'],
				(array) $_POST['roles'],
				(array) $_POST['waiting'],
				(array) $_POST['subscribers']));
		}
		if (!count($_POST['participants']))
		{
			ilUtil::sendFailure($this->lng->txt("no_checkbox"));
			$this->membersObject();
			return false;
		}
		foreach($_POST['participants'] as $usr_id)
		{
			$rcps[] = ilObjUser::_lookupLogin($usr_id);
		}

		require_once 'Services/Mail/classes/class.ilMailFormCall.php';
		ilMailFormCall::setRecipients($rcps);
		ilUtil::redirect(ilMailFormCall::getRedirectTarget(
			$this, 
			'members',
			array(), 
			array('type' => 'new', 'sig' => $this->createMailSignature())));
		return true;
	}
	
	/**
	 * set preferences (show/hide tabel content)
	 *
	 * @access public
	 * @return
	 */
	public function setShowHidePrefs()
	{
		global $ilUser;
		
		if(isset($_GET['admin_hide']))
		{
			$ilUser->writePref('grp_admin_hide',(int) $_GET['admin_hide']);
		}
		if(isset($_GET['member_hide']))
		{
			$ilUser->writePref('grp_member_hide',(int) $_GET['member_hide']);
		}
		if(isset($_GET['subscriber_hide']))
		{
			$ilUser->writePref('grp_subscriber_hide',(int) $_GET['subscriber_hide']);
		}
		if(isset($_GET['wait_hide']))
		{
			$ilUser->writePref('grp_wait_hide',(int) $_GET['wait_hide']);
		}
	}
	
	/**
	 * edit one member 
	 *
	 * @access public
	 */
	public function editMemberObject()
	{
		$_POST['members'] = array((int) $_GET['member_id']);
		$this->editMembersObject();
	}
	
	/**
	 * edit member(s)
	 *
	 * @access public
	 * @return
	 */
	public function editMembersObject()
	{
		$this->checkPermission('write');
		
		$post_participants = array_unique(array_merge((array) $_POST['admins'],(array) $_POST['members'], (array) $_POST['roles']));
		$real_participants = ilGroupParticipants::_getInstanceByObjId($this->object->getId())->getParticipants();
		$participants = array_intersect((array) $post_participants, (array) $real_participants);
		
		if(!count($participants))
		{
			ilUtil::sendFailure($this->lng->txt('no_checkbox'));
			$this->membersObject();
			return false;
		}
		
		$this->setSubTabs('members');
		$this->tabs_gui->setTabActive('members');
		$this->tabs_gui->setSubTabActive('grp_edit_members');
		
		include_once('./Modules/Group/classes/class.ilGroupEditParticipantsTableGUI.php');
		$table_gui = new ilGroupEditParticipantsTableGUI($this);
		$table_gui->setTitle($this->lng->txt('grp_mem_change_status'),'icon_usr.svg',$this->lng->txt('grp_mem_change_status'));
		$table_gui->setData($this->readMemberData($participants));

		$this->tpl->setContent($table_gui->getHTML());
		return true;
	}
	
	/**
	 * update members
	 *
	 * @access public
	 * @param
	 * @return
	 */
	public function updateMembersObject()
	{
		$this->checkPermission('write');
		
		if(!count($_POST['participants']))
		{
			ilUtil::sendFailure($this->lng->txt('no_checkbox'));
			$this->membersObject();
			return false;
		}
		
		// Check minimum one admin
		$has_admin = false;
		$admin_role = $this->object->getDefaultAdminRole();
		foreach(ilGroupParticipants::_getInstanceByObjId($this->object->getId())->getAdmins() as $admin_id)
		{
			if(!isset($_POST['roles'][$admin_id]))
			{
				$has_admin = true;
				break;
			}
			if(in_array($admin_role,$_POST['roles'][$admin_id]))
			{
				$has_admin = true;
				break;
			}
		}
		
		if(!$has_admin and ilGroupParticipants::_getInstanceByObjId($this->object->getId())->getCountAdmins())
		{
			ilUtil::sendFailure($this->lng->txt('grp_min_one_admin'));
			$_POST['members'] = $_POST['participants'];
			$this->editMembersObject();
			return false;
		}
	
		$admin_role = $this->object->getDefaultAdminRole();

		$notifications = $_POST['notification'] ? $_POST['notification'] : array();
		foreach($_POST['participants'] as $usr_id)
		{
			// Check if a status changed mail is required
			$notification = false;
			if($this->object->members_obj->isAdmin($usr_id) and !in_array($admin_role,(array) $_POST['roles'][$usr_id]))
			{
				$notification = true;
			}
			if(!$this->object->members_obj->isAdmin($usr_id) and in_array($admin_role,(array) $_POST['roles'][$usr_id]))
			{
				$notification = true;
			}
			
			// TODO: check no role, owner
			$this->object->members_obj->updateRoleAssignments($usr_id,(array) $_POST['roles'][$usr_id]);
			
			// Disable notification for all of them
			$this->object->members_obj->updateNotification($usr_id,0);
			
			if($this->object->members_obj->isAdmin($usr_id) and in_array($usr_id,$notifications))
			{
				$this->object->members_obj->updateNotification($usr_id,1);
			}
			
			if($notification)
			{
				include_once './Modules/Group/classes/class.ilGroupMembershipMailNotification.php';
				$this->object->members_obj->sendNotification(
					ilGroupMembershipMailNotification::TYPE_STATUS_CHANGED,
					$usr_id
				);
			}
		}
		ilUtil::sendSuccess($this->lng->txt("msg_obj_modified"), true);
		$this->ctrl->redirect($this, "members");
		return true;		
	}
	
	/**
	 * update status 
	 *
	 * @access public
	 * @param
	 * @return
	 */
	public function updateStatusObject()
	{
		$this->checkPermission('write');
		
		$notification = $_POST['notification'] ? $_POST['notification'] : array();
		foreach($this->object->members_obj->getAdmins() as $admin_id)
		{
			$this->object->members_obj->updateNotification($admin_id,(int) in_array($admin_id,$notification));
		}
		ilUtil::sendSuccess($this->lng->txt('settings_saved'));
		$this->membersObject();
	}
	




	/**
	* canceledObject is called when operation is canceled, method links back
	* @access	public
	*/
	function canceledObject()
	{
		$return_location = $_GET["cmd_return_location"];
		if (strcmp($return_location, "") == 0)
		{
			$return_location = "";
		}

		$this->ctrl->redirect($this, $return_location);
	}



	/**
	* leave Group
	* @access public
	*/
	public function leaveObject()
	{
		global $ilUser;
		
		$this->checkPermission('leave');
		
		$part = ilGroupParticipants::_getInstanceByObjId($this->object->getId());
		if($part->isLastAdmin($ilUser->getId()))
		{
			ilUtil::sendFailure($this->lng->txt('grp_err_administrator_required'));
			$this->viewObject();
			return false;
		}
		
		$this->tabs_gui->setTabActive('grp_btn_unsubscribe');
		
		include_once "Services/Utilities/classes/class.ilConfirmationGUI.php";
		$cgui = new ilConfirmationGUI();		
		$cgui->setHeaderText($this->lng->txt('grp_dismiss_myself'));
		$cgui->setFormAction($this->ctrl->getFormAction($this));
		$cgui->setCancel($this->lng->txt("cancel"), "cancel");
		$cgui->setConfirm($this->lng->txt("grp_btn_unsubscribe"), "unsubscribe");		
		$this->tpl->setContent($cgui->getHTML());	
	}
	
	/**
	 * unsubscribe from group
	 *
	 * @access public
	 * @return
	 */
	public function unsubscribeObject()
	{
		global $ilUser,$tree, $ilCtrl;
		
		$this->checkPermission('leave');
		
		$this->object->members_obj->delete($ilUser->getId());
		
		include_once './Modules/Group/classes/class.ilGroupMembershipMailNotification.php';
		$this->object->members_obj->sendNotification(
			ilGroupMembershipMailNotification::TYPE_UNSUBSCRIBE_MEMBER,
			$ilUser->getId()
		);
		$this->object->members_obj->sendNotification(
			ilGroupMembershipMailNotification::TYPE_NOTIFICATION_UNSUBSCRIBE,
			$ilUser->getId()
		);
		
		ilUtil::sendSuccess($this->lng->txt('grp_msg_membership_annulled'),true);
		$ilCtrl->setParameterByClass("ilrepositorygui", "ref_id",
			$tree->getParentId($this->object->getRefId()));
		$ilCtrl->redirectByClass("ilrepositorygui", "");
	}
	

	/**
	* displays confirmation formular with users that shall be assigned to group
	* @access public
	*/
	function assignMemberObject()
	{
		$user_ids = $_POST["id"];

		if (empty($user_ids[0]))
		{
			// TODO: jumps back to grp content. go back to last search result
			$this->ilErr->raiseError($this->lng->txt("no_checkbox"),$this->ilErr->MESSAGE);
		}

		foreach ($user_ids as $new_member)
		{
			if (!$this->object->addMember($new_member,$this->object->getDefaultMemberRole()))
			{
				$this->ilErr->raiseError("An Error occured while assigning user to group !",$this->ilErr->MESSAGE);
			}
		}

		unset($_SESSION["saved_post"]);

		ilUtil::sendSuccess($this->lng->txt("grp_msg_member_assigned"),true);
		$this->ctrl->redirect($this,'members');
	}

	/**
	* displays confirmation formular with users that shall be assigned to group
	* @access public
	*/
	public function addUserObject($user_ids, $a_type)
	{
		if (empty($user_ids[0]))
		{
			$GLOBALS['lng']->loadLanguageModule('search');
			ilUtil::sendFailure($this->lng->txt('search_err_user_not_exist'),true);
			return false;
		}

		$part = ilGroupParticipants::_getInstanceByObjId($this->object->getId());
		$assigned = FALSE;
		foreach((array) $user_ids as $new_member)
		{
			if($part->isAssigned($new_member))
			{
				continue;
			}
			switch($a_type)
			{
				case $this->object->getDefaultAdminRole():
					$part->add($new_member, IL_GRP_ADMIN);
					include_once './Modules/Group/classes/class.ilGroupMembershipMailNotification.php';
					$part->sendNotification(
						ilGroupMembershipMailNotification::TYPE_ADMISSION_MEMBER, 
						$new_member
					);
					$assigned = TRUE;
					break;
				
				default:
					$part->add($new_member, IL_GRP_MEMBER);
					include_once './Modules/Group/classes/class.ilGroupMembershipMailNotification.php';
					$part->sendNotification(
						ilGroupMembershipMailNotification::TYPE_ADMISSION_MEMBER, 
						$new_member
					);
					$assigned = TRUE;
					break;
			}
		}
		
		if($assigned)
		{
			ilUtil::sendSuccess($this->lng->txt("grp_msg_member_assigned"),true);
		}
		else
		{
			ilUtil::sendSuccess($this->lng->txt('grp_users_already_assigned'),TRUE);
		}
		$this->ctrl->redirect($this,'members');
	}

	/**
	* adds applicant to group as member
	* @access	public
	*/
	function refuseApplicantsObject()
	{
		$user_ids = $_POST["user_id"];

		if (empty($user_ids[0]))
		{
			$this->ilErr->raiseError($this->lng->txt("no_checkbox"),$this->ilErr->MESSAGE);
		}
		include_once 'Services/Mail/classes/class.ilMail.php';
		$mail = new ilMail($_SESSION["AccountId"]);

		foreach ($user_ids as $new_member)
		{
			$user =& $this->ilias->obj_factory->getInstanceByObjId($new_member);

			$this->object->deleteApplicationListEntry($new_member);
			$mail->sendMail($user->getLogin(),"","","Membership application refused: Group ".$this->object->getTitle(),"Your application has been refused.",array(),array('system'));
		}

		ilUtil::sendSuccess($this->lng->txt("grp_msg_applicants_removed"),true);
		$this->ctrl->redirect($this,'members');
	}

	// get tabs
	function getTabs()
	{
		global $rbacsystem, $ilUser, $ilAccess, $lng, $ilHelp;
		
		$ilHelp->setScreenIdComponent("grp");

		if ($rbacsystem->checkAccess('read',$this->ref_id))
		{
			$this->tabs_gui->addTab("view_content", $lng->txt("content"),
				$this->ctrl->getLinkTarget($this, ""));
		}
		if ($rbacsystem->checkAccess('visible',$this->ref_id))
		{
			$this->tabs_gui->addTarget("info_short",
								 $this->ctrl->getLinkTargetByClass(
								 array("ilobjgroupgui", "ilinfoscreengui"), "showSummary"),
								 "infoScreen",
								 "", "",false);
		}


		if ($ilAccess->checkAccess('write','',$this->object->getRefId()))
		{
			$this->tabs_gui->addTarget("settings",
				$this->ctrl->getLinkTarget($this, "edit"), array("edit", "editMapSettings"), get_class($this),
				"");
		}

		
		$is_participant = ilGroupParticipants::_isParticipant($this->ref_id, $ilUser->getId());
			
		// Members
		if($ilAccess->checkAccess('write', '', $this->ref_id))
		{
			$this->tabs_gui->addTarget('members', $this->ctrl->getLinkTarget($this, 'members'), array(), get_class($this));
		}
		else if($is_participant)
		{
			$this->tabs_gui->addTarget(
				'members',
				$this->ctrl->getLinkTargetByClass('ilUsersGalleryGUI','view'),
				'',
				'ilUsersGalleryGUI'
			);
		}
		// learning progress
		include_once './Services/Tracking/classes/class.ilLearningProgressAccess.php';
		if(ilLearningProgressAccess::checkAccess($this->object->getRefId(), $is_participant))
		{
			$this->tabs_gui->addTarget('learning_progress',
								 $this->ctrl->getLinkTargetByClass(array('ilobjgroupgui','illearningprogressgui'),''),
								 '',
								 array('illplistofobjectsgui','illplistofsettingsgui','illearningprogressgui','illplistofprogressgui'));
		}				
		

		if($ilAccess->checkAccess('write','',$this->object->getRefId()))
		{
			$this->tabs_gui->addTarget(
				'export',
				$this->ctrl->getLinkTargetByClass('ilexportgui',''),
				'export',
				'ilexportgui'
			);
		}

		// parent tabs (all container: edit_permission, clipboard, trash
		parent::getTabs();

		if($ilAccess->checkAccess('join','',$this->object->getRefId()) and
			!$this->object->members_obj->isAssigned($ilUser->getId()))
		{
			include_once './Modules/Group/classes/class.ilGroupWaitingList.php';
			if(ilGroupWaitingList::_isOnList($ilUser->getId(), $this->object->getId()))
			{
				$this->tabs_gui->addTab(
					'leave',
					$this->lng->txt('membership_leave'),
					$this->ctrl->getLinkTargetByClass('ilgroupregistrationgui','show','')
				);
					
			}
			else
			{			
				
				$this->tabs_gui->addTarget("join",
									 $this->ctrl->getLinkTargetByClass('ilgroupregistrationgui', "show"), 
									 'show',
									 "");
			}
		}
		if($ilAccess->checkAccess('leave','',$this->object->getRefId()) and
			$this->object->members_obj->isMember($ilUser->getId()))
		{
			$this->tabs_gui->addTarget("grp_btn_unsubscribe",
								 $this->ctrl->getLinkTarget($this, "leave"), 
								 '',
								 "");
		}
	}

	/**
	* this one is called from the info button in the repository
	* not very nice to set cmdClass/Cmd manually, if everything
	* works through ilCtrl in the future this may be changed
	*/
	function infoScreenObject()
	{
		$this->ctrl->setCmd("showSummary");
		$this->ctrl->setCmdClass("ilinfoscreengui");
		$this->infoScreen();
	}
	
	/**
	* show information screen
	*/
	function infoScreen()
	{
		global $rbacsystem, $ilUser, $ilSetting;
		
		$this->tabs_gui->setTabActive('info_short');

		if(!$rbacsystem->checkAccess("visible", $this->ref_id))
		{
			$this->ilias->raiseError($this->lng->txt("msg_no_perm_read"),$this->ilias->error_obj->MESSAGE);
		}

		include_once("./Services/InfoScreen/classes/class.ilInfoScreenGUI.php");
		$info = new ilInfoScreenGUI($this);
		
		if(strlen($this->object->getInformation()))
		{
			$info->addSection($this->lng->txt('grp_general_informations'));
			$info->addProperty($this->lng->txt('grp_information'), nl2br(
								ilUtil::makeClickable ($this->object->getInformation(), true)));
		}

		$info->enablePrivateNotes();
		$info->enableLearningProgress(true);

		$info->addSection($this->lng->txt('group_registration'));
		$info->showLDAPRoleGroupMappingInfo();

		if(!$this->object->isRegistrationEnabled())
		{
			$info->addProperty($this->lng->txt('group_registration_mode'),
				$this->lng->txt('grp_reg_deac_info_screen'));
			
		}
		else
		{
			switch($this->object->getRegistrationType())
			{
				case GRP_REGISTRATION_DIRECT:
					$info->addProperty($this->lng->txt('group_registration_mode'),
									   $this->lng->txt('grp_reg_direct_info_screen'));
					break;
													   
				case GRP_REGISTRATION_REQUEST:
					$info->addProperty($this->lng->txt('group_registration_mode'),
									   $this->lng->txt('grp_reg_req_info_screen'));
					break;
	
				case GRP_REGISTRATION_PASSWORD:
					$info->addProperty($this->lng->txt('group_registration_mode'),
									   $this->lng->txt('grp_reg_passwd_info_screen'));
					break;
					
			}
			/*			
			$info->addProperty($this->lng->txt('group_registration_time'),
				ilDatePresentation::formatPeriod(
					$this->object->getRegistrationStart(),
					$this->object->getRegistrationEnd()));
			*/
			if($this->object->isRegistrationUnlimited())
			{
				$info->addProperty($this->lng->txt('group_registration_time'),
					$this->lng->txt('grp_registration_unlimited'));
			}
			elseif($this->object->getRegistrationStart()->getUnixTime() < time())
			{
				$info->addProperty($this->lng->txt("group_registration_time"),
								   $this->lng->txt('cal_until').' '.
								   ilDatePresentation::formatDate($this->object->getRegistrationEnd()));
			}
			elseif($this->object->getRegistrationStart()->getUnixTime() >= time())
			{
				$info->addProperty($this->lng->txt("group_registration_time"),
								   $this->lng->txt('cal_from').' '.
								   ilDatePresentation::formatDate($this->object->getRegistrationStart()));
			}
			if ($this->object->isMembershipLimited()) 
			{
				if($this->object->getMinMembers())
				{
					$info->addProperty($this->lng->txt("mem_min_users"), 
						$this->object->getMinMembers());
				}
				if($this->object->getMaxMembers())
				{
					$info->addProperty($this->lng->txt("mem_free_places"),
									   max(0,$this->object->getMaxMembers() - $this->object->members_obj->getCountMembers()));
				}				
			}
			
			if($this->object->getCancellationEnd())
			{			
				$info->addProperty($this->lng->txt('grp_cancellation_end'),
					ilDatePresentation::formatDate( $this->object->getCancellationEnd()));
			}
		}
		
		// Confirmation
		include_once('Services/PrivacySecurity/classes/class.ilPrivacySettings.php');
		$privacy = ilPrivacySettings::_getInstance();
		
		include_once('Modules/Course/classes/Export/class.ilCourseDefinedFieldDefinition.php');
		if($privacy->groupConfirmationRequired() or ilCourseDefinedFieldDefinition::_getFields($this->object->getId()) or $privacy->enabledGroupExport())
		{
			include_once('Services/PrivacySecurity/classes/class.ilExportFieldsInfo.php');
			
			$field_info = ilExportFieldsInfo::_getInstanceByType($this->object->getType());
		
			$this->lng->loadLanguageModule('ps');
			$info->addSection($this->lng->txt('grp_user_agreement_info'));
			$info->addProperty($this->lng->txt('ps_export_data'),$field_info->exportableFieldsToInfoString());
			
			if($fields = ilCourseDefinedFieldDefinition::_fieldsToInfoString($this->object->getId()))
			{
				$info->addProperty($this->lng->txt('ps_grp_user_fields'),$fields);
			}
		}
		

		// forward the command
		$this->ctrl->forwardCommand($info);
	}

	/**
	 * :TEMP: Save notification setting (from infoscreen)
	 */
	function saveNotificationObject()
	{
		include_once "Services/Membership/classes/class.ilMembershipNotifications.php";
		$noti = new ilMembershipNotifications($this->ref_id);
		if($noti->canCurrentUserEdit())
		{
			if((bool)$_REQUEST["grp_ntf"])
			{
				$noti->activateUser();
			}
			else
			{
				$noti->deactivateUser();
			}
		}
		ilUtil::sendSuccess($this->lng->txt("settings_saved"), true);
		$this->ctrl->redirect($this, "infoScreen");
	}

	/**
	 * goto target group
	 */
	public static function _goto($a_target, $a_add = "")
	{
		global $ilAccess, $ilErr, $lng,$ilUser;

		include_once './Services/Membership/classes/class.ilMembershipRegistrationCodeUtils.php';
		if(substr($a_add,0,5) == 'rcode')
		{
			if($ilUser->getId() == ANONYMOUS_USER_ID)
			{
				// Redirect to login for anonymous
				ilUtil::redirect(
					"login.php?target=".$_GET["target"]."&cmd=force_login&lang=".
					$ilUser->getCurrentLanguage()
				);
			}
			
			// Redirects to target location after assigning user to course
			ilMembershipRegistrationCodeUtils::handleCode(
				$a_target,
				ilObject::_lookupType(ilObject::_lookupObjId($a_target)),
				substr($a_add,5)
			);
		}

		if ($a_add == "mem" && $ilAccess->checkAccess("write", "", $a_target))
		{
			ilObjectGUI::_gotoRepositoryNode($a_target, "members");
		}

		if ($ilAccess->checkAccess("read", "", $a_target))
		{
			ilObjectGUI::_gotoRepositoryNode($a_target);
		}
		else
		{
			// to do: force flat view
			if ($ilAccess->checkAccess("visible", "", $a_target))
			{
				ilObjectGUI::_gotoRepositoryNode($a_target, "infoScreenGoto");
			}
			else
			{
				if ($ilAccess->checkAccess("read", "", ROOT_FOLDER_ID))
				{
					ilUtil::sendFailure(sprintf($lng->txt("msg_no_perm_read_item"),
						ilObject::_lookupTitle(ilObject::_lookupObjId($a_target))), true);
					ilObjectGUI::_gotoRepositoryRoot();
				}
			}
		}
		$ilErr->raiseError($lng->txt("msg_no_perm_read"), $ilErr->FATAL);
	}

	
	/**
	 * init create/edit form
	 *
	 * @access protected
	 * @param string edit or create
	 * @return
	 */
	protected function initForm($a_mode = 'edit')
	{
		global $ilUser,$tpl,$tree;
		
		include_once("./Services/Form/classes/class.ilPropertyFormGUI.php");
		
		$form = new ilPropertyFormGUI();
		switch($a_mode)
		{
			case 'edit':
				$form->setFormAction($this->ctrl->getFormAction($this,'update'));
				break;
				
			default:
				$form->setTableWidth('600px');
				$form->setFormAction($this->ctrl->getFormAction($this,'save'));
				break;
		}
		
		// title
		$title = new ilTextInputGUI($this->lng->txt('title'),'title');
		$title->setSubmitFormOnEnter(true);
		$title->setValue($this->object->getTitle());
		$title->setSize(min(40, ilObject::TITLE_LENGTH));
		$title->setMaxLength(ilObject::TITLE_LENGTH);
		$title->setRequired(true);
		$form->addItem($title);
		
		// desc
		$desc = new ilTextAreaInputGUI($this->lng->txt('description'),'desc');
		$desc->setValue($this->object->getLongDescription());
		$desc->setRows(2);
		$desc->setCols(40);
		$form->addItem($desc);
		
		// Group type
		$grp_type = new ilRadioGroupInputGUI($this->lng->txt('grp_typ'),'grp_type');
		
		if($a_mode == 'edit')
		{
			$type = ($this->object->getGroupType() ? $this->object->getGroupType() : $this->object->readGroupStatus());
		}
		else
		{
			$type = ($this->object->getGroupType() ? $this->object->getGroupType() : GRP_TYPE_PUBLIC);
		}
		
		$grp_type->setValue($type);
		$grp_type->setRequired(true);

		
		// PUBLIC GROUP
		$opt_public = new ilRadioOption($this->lng->txt('grp_public'),GRP_TYPE_PUBLIC,$this->lng->txt('grp_public_info'));
		$grp_type->addOption($opt_public);


		// CLOSED GROUP
		$opt_closed = new ilRadioOption($this->lng->txt('grp_closed'),GRP_TYPE_CLOSED,$this->lng->txt('grp_closed_info'));
		$grp_type->addOption($opt_closed);

		$form->addItem($grp_type);

		if($a_mode == 'edit')
		{
			// Group registration ############################################################
			$pres = new ilFormSectionHeaderGUI();
			$pres->setTitle($this->lng->txt('grp_setting_header_registration'));
			$form->addItem($pres);

			// Registration type
			$reg_type = new ilRadioGroupInputGUI($this->lng->txt('group_registration_mode'),'registration_type');
			$reg_type->setValue($this->object->getRegistrationType());

			$opt_dir = new ilRadioOption($this->lng->txt('grp_reg_direct'),GRP_REGISTRATION_DIRECT);#$this->lng->txt('grp_reg_direct_info'));
			$reg_type->addOption($opt_dir);

			$opt_pass = new ilRadioOption($this->lng->txt('grp_pass_request'),GRP_REGISTRATION_PASSWORD);
			$pass = new ilTextInputGUI($this->lng->txt("password"),'password');
			$pass->setInfo($this->lng->txt('grp_reg_password_info'));
			$pass->setValue($this->object->getPassword());
			$pass->setSize(10);
			$pass->setMaxLength(32);
			$opt_pass->addSubItem($pass);
			$reg_type->addOption($opt_pass);

			$opt_req = new ilRadioOption($this->lng->txt('grp_reg_request'),GRP_REGISTRATION_REQUEST,$this->lng->txt('grp_reg_request_info'));
			$reg_type->addOption($opt_req);

			$opt_deact = new ilRadioOption($this->lng->txt('grp_reg_no_selfreg'),GRP_REGISTRATION_DEACTIVATED,$this->lng->txt('grp_reg_disabled_info'));
			$reg_type->addOption($opt_deact);

			// Registration codes
			$reg_code = new ilCheckboxInputGUI($this->lng->txt('grp_reg_code'),'reg_code_enabled');
			$reg_code->setChecked($this->object->isRegistrationAccessCodeEnabled());
			$reg_code->setValue(1);
			$reg_code->setInfo($this->lng->txt('grp_reg_code_enabled_info'));
			$form->addItem($reg_type);

			// Registration codes
			if(!$this->object->getRegistrationAccessCode())
			{
				include_once './Services/Membership/classes/class.ilMembershipRegistrationCodeUtils.php';
				$this->object->setRegistrationAccessCode(ilMembershipRegistrationCodeUtils::generateCode());
			}
			$reg_link = new ilHiddenInputGUI('reg_code');
			$reg_link->setValue($this->object->getRegistrationAccessCode());
			$form->addItem($reg_link);

			$link = new ilCustomInputGUI($this->lng->txt('grp_reg_code_link'));
			include_once './Services/Link/classes/class.ilLink.php';
			$val = ilLink::_getLink($this->object->getRefId(),$this->object->getType(),array(),'_rcode'.$this->object->getRegistrationAccessCode());
			$link->setHTML('<font class="small">'.$val.'</font>');
			$reg_code->addSubItem($link);
			$form->addItem($reg_code);

			// time limit			
			$this->lng->loadLanguageModule('dateplaner');
			include_once './Services/Form/classes/class.ilDateDurationInputGUI.php';			
			$dur = new ilDateDurationInputGUI($this->lng->txt('grp_reg_limited'),'reg');
			$dur->setShowTime(true);
			$dur->setStart($this->object->getRegistrationStart());
			$dur->setEnd($this->object->getRegistrationEnd());
<<<<<<< HEAD

			$time_limit->addSubItem($dur);
			$form->addItem($time_limit);
=======
			$this->form->addItem($dur);
>>>>>>> 1accb962
			
			// cancellation limit		
			$cancel = new ilDateTimeInputGUI($this->lng->txt('grp_cancellation_end'), 'cancel_end');
			$cancel->setInfo($this->lng->txt('grp_cancellation_end_info'));
<<<<<<< HEAD
			$cancel_end = $this->object->getCancellationEnd();
			$cancel->enableDateActivation('', 'cancel_end_tgl', (bool)$cancel_end);
			if($cancel_end)
			{
				$cancel->setDate($cancel_end);
			}
			$form->addItem($cancel);
=======
			$cancel->setDate($this->object->getCancellationEnd());			
			$this->form->addItem($cancel);
>>>>>>> 1accb962

			// max member
			$lim = new ilCheckboxInputGUI($this->lng->txt('reg_grp_max_members_short'),'registration_membership_limited');
			$lim->setValue(1);
//			$lim->setOptionTitle($this->lng->txt('reg_grp_max_members'));
			$lim->setChecked($this->object->isMembershipLimited());

			$min = new ilTextInputGUI($this->lng->txt('reg_grp_min_members'),'registration_min_members');
			$min->setSize(3);
			$min->setMaxLength(4);
			$min->setValue($this->object->getMinMembers() ? $this->object->getMinMembers() : '');
			$min->setInfo($this->lng->txt('grp_subscription_min_members_info'));			
			$lim->addSubItem($min);

			$max = new ilTextInputGUI($this->lng->txt('reg_grp_max_members'),'registration_max_members');
			$max->setValue($this->object->getMaxMembers() ? $this->object->getMaxMembers() : '');
			//$max->setTitle($this->lng->txt('members'));
			$max->setSize(3);
			$max->setMaxLength(4);
			$max->setInfo($this->lng->txt('grp_reg_max_members_info'));
			$lim->addSubItem($max);

			/*
			$wait = new ilCheckboxInputGUI($this->lng->txt('grp_waiting_list'),'waiting_list');
			$wait->setValue(1);
			//$wait->setOptionTitle($this->lng->txt('grp_waiting_list'));
			$wait->setInfo($this->lng->txt('grp_waiting_list_info'));
			$wait->setChecked($this->object->isWaitingListEnabled() ? true : false);
			$lim->addSubItem($wait);
			$form->addItem($lim);
			*/
			 
			$wait = new ilRadioGroupInputGUI($this->lng->txt('grp_waiting_list'), 'waiting_list');
			
			$option = new ilRadioOption($this->lng->txt('none'), 0);
			$wait->addOption($option);
			
			$option = new ilRadioOption($this->lng->txt('grp_waiting_list_no_autofill'), 1);
			$option->setInfo($this->lng->txt('grp_waiting_list_info'));
			$wait->addOption($option);
			
			$option = new ilRadioOption($this->lng->txt('grp_waiting_list_autofill'), 2);
			$option->setInfo($this->lng->txt('grp_waiting_list_autofill_info'));
			$wait->addOption($option);
			
			if($this->object->hasWaitingListAutoFill())
			{
				$wait->setValue(2);
			}
			else if($this->object->isWaitingListEnabled())
			{
				$wait->setValue(1);
			}
			
			$lim->addSubItem($wait);
			
			$form->addItem($lim);			
			

			// Group presentation
			$hasParentMembership = 
				(
					$tree->checkForParentType($this->object->getRefId(),'crs') ||
					$tree->checkForParentType($this->object->getRefId(),'grp')
				);
			
			$pres = new ilFormSectionHeaderGUI();
			$pres->setTitle($this->lng->txt('grp_setting_header_presentation'));
			$form->addItem($pres);
			
			// presentation type							
			$view_type = new ilRadioGroupInputGUI($this->lng->txt('grp_presentation_type'),'view_mode');		
			if($hasParentMembership)
			{								
				switch($this->object->getViewMode())
				{
					case ilContainer::VIEW_SESSIONS:							
						$course_view_mode = ': '.$this->lng->txt('cntr_view_sessions');
						break;

					case ilContainer::VIEW_SIMPLE:
						$course_view_mode = ': '.$this->lng->txt('cntr_view_simple');
						break;

					case ilContainer::VIEW_BY_TYPE:
						$course_view_mode = ': '.$this->lng->txt('cntr_view_by_type');
						break;
				}																		
				
				$opt = new ilRadioOption($this->lng->txt('grp_view_inherit').$course_view_mode,ilContainer::VIEW_INHERIT);
				$opt->setInfo($this->lng->txt('grp_view_inherit_info'));
				$view_type->addOption($opt);
			}	
			
			if($hasParentMembership &&
				$this->object->getViewMode() == ilContainer::VIEW_INHERIT)
			{
				$view_type->setValue(ilContainer::VIEW_INHERIT);
			}
			else
			{
				$view_type->setValue(
					ilObjGroup::translateViewMode(
						$this->object->getId(),
						$this->object->getViewMode(),
						$this->object->getRefId()
					)
				);
			}
			
			$opt = new ilRadioOption($this->lng->txt('cntr_view_simple'),ilContainer::VIEW_SIMPLE);
			$opt->setInfo($this->lng->txt('grp_view_info_simple'));
			$view_type->addOption($opt);
			
			$opt = new ilRadioOption($this->lng->txt('cntr_view_by_type'),  ilContainer::VIEW_BY_TYPE);
			$opt->setInfo($this->lng->txt('grp_view_info_by_type'));
			$view_type->addOption($opt);
			$form->addItem($view_type);

			
			// Sorting
			$sorting_settings = array();
			if($hasParentMembership)
			{
				$sorting_settings[] = ilContainer::SORT_INHERIT;
			}
			$sorting_settings[] = ilContainer::SORT_TITLE;
			$sorting_settings[] = ilContainer::SORT_CREATION;
			$sorting_settings[] = ilContainer::SORT_MANUAL;
			$this->initSortingForm($form, $sorting_settings);

			// additional features
			$feat = new ilFormSectionHeaderGUI();
			$feat->setTitle($this->lng->txt('obj_features'));
			$form->addItem($feat);

			include_once './Services/Object/classes/class.ilObjectServiceSettingsGUI.php';
			ilObjectServiceSettingsGUI::initServiceSettingsForm(
					$this->object->getId(),
					$form,
					array(
						ilObjectServiceSettingsGUI::CALENDAR_VISIBILITY,
						ilObjectServiceSettingsGUI::NEWS_VISIBILITY,
						ilObjectServiceSettingsGUI::AUTO_RATING_NEW_OBJECTS,
						ilObjectServiceSettingsGUI::TAG_CLOUD
					)
				);

			// Notification Settings
			/*$notification = new ilFormSectionHeaderGUI();
			$notification->setTitle($this->lng->txt('grp_notification'));
			$form->addItem($notification);*/
		
			// Show members type
			$mail_type = new ilRadioGroupInputGUI($this->lng->txt('grp_mail_type'), 'mail_type');
			$mail_type->setValue($this->object->getMailToMembersType());

			$mail_tutors = new ilRadioOption($this->lng->txt('grp_mail_tutors_only'), ilObjGroup::MAIL_ALLOWED_TUTORS,
				$this->lng->txt('grp_mail_tutors_only_info'));
			$mail_type->addOption($mail_tutors);

			$mail_all = new ilRadioOption($this->lng->txt('grp_mail_all'),  ilObjGroup::MAIL_ALLOWED_ALL,
				$this->lng->txt('grp_mail_all_info'));
			$mail_type->addOption($mail_all);
			$form->addItem($mail_type);
		}
		
		switch($a_mode)
		{
			case 'create':
				$form->setTitle($this->lng->txt('grp_new'));
				$form->setTitleIcon(ilUtil::getImagePath('icon_grp.svg'));
		
				$form->addCommandButton('save',$this->lng->txt('grp_new'));
				$form->addCommandButton('cancel',$this->lng->txt('cancel'));
				break;
			
			case 'edit':
				$form->setTitle($this->lng->txt('grp_edit'));
				$form->setTitleIcon(ilUtil::getImagePath('icon_grp.svg'));
				
				// Edit ecs export settings
				include_once 'Modules/Group/classes/class.ilECSGroupSettings.php';
				$ecs = new ilECSGroupSettings($this->object);		
				$ecs->addSettingsToForm($form, 'grp');
			
				$form->addCommandButton('update',$this->lng->txt('save'));
				$form->addCommandButton('cancel',$this->lng->txt('cancel'));
				break;
		}
		return $form;
	}
	
	/**
	 * load settings
	 *
	 * @access public
	 * @return
	 */
	public function load(ilPropertyFormGUI $a_form)
	{
		$this->object->setTitle(ilUtil::stripSlashes($_POST['title']));
		$this->object->setDescription(ilUtil::stripSlashes($_POST['desc']));
		$this->object->setGroupType(ilUtil::stripSlashes($_POST['grp_type']));
		$this->object->setRegistrationType(ilUtil::stripSlashes($_POST['registration_type']));
		$this->object->setPassword(ilUtil::stripSlashes($_POST['password']));
		$this->object->enableUnlimitedRegistration((bool) !$_POST['reg_limit_time']);		
		$this->object->enableMembershipLimitation((bool) $_POST['registration_membership_limited']);
		$this->object->setMinMembers((int) $_POST['registration_min_members']);
		$this->object->setMaxMembers((int) $_POST['registration_max_members']);		
		$this->object->enableRegistrationAccessCode((bool) $_POST['reg_code_enabled']);
		$this->object->setRegistrationAccessCode(ilUtil::stripSlashes($_POST['reg_code']));
		$this->object->setViewMode(ilUtil::stripSlashes($_POST['view_mode']));
		$this->object->setMailToMembersType((int) $_POST['mail_type']);
		
<<<<<<< HEAD
		$cancel_end = $a_form->getItemByPostVar('cancel_end');
		if($_POST[$cancel_end->getActivationPostVar()])
		{
			$dt = $cancel_end->getDate()->get(IL_CAL_DATETIME);
			$this->object->setCancellationEnd(new ilDate($dt, IL_CAL_DATETIME));
		}
		else
		{
			$this->object->setCancellationEnd(null);
		}
=======
		$reg = $this->form->getItemByPostVar("reg");	
		$this->object->setRegistrationStart($reg->getStart());
		$this->object->setRegistrationEnd($reg->getEnd());
		
		$cancel_end = $this->form->getItemByPostVar("cancel_end");		
		$this->object->setCancellationEnd($cancel_end->getDate());		
>>>>>>> 1accb962
		
		switch((int)$_POST['waiting_list'])
		{
			case 2:
				$this->object->enableWaitingList(true);
				$this->object->setWaitingListAutoFill(true);
				break;
			
			case 1:
				$this->object->enableWaitingList(true);
				$this->object->setWaitingListAutoFill(false);
				break;
			
			default:
				$this->object->enableWaitingList(false);
				$this->object->setWaitingListAutoFill(false);
				break;
		}
		
		return true;
	}
	
	/**
	 * set sub tabs
	 *
	 * @access protected
	 * @param
	 * @return
	 */
	protected function setSubTabs($a_tab)
	{
		global $rbacsystem,$ilUser,$ilAccess;
	
		switch($a_tab)
		{
			case 'members':
				// for admins
				if($ilAccess->checkAccess('write','',$this->object->getRefId()))
				{
					$this->tabs_gui->addSubTabTarget("grp_edit_members",
						$this->ctrl->getLinkTarget($this,'members'),
						"members",
						get_class($this));
				}
				// for all
				$this->tabs_gui->addSubTabTarget(
					'grp_members_gallery',
					$this->ctrl->getLinkTargetByClass('ilUsersGalleryGUI','view'),
					'',
					'ilUsersGalleryGUI'
				);
				
				// members map
				include_once("./Services/Maps/classes/class.ilMapUtil.php");
				if (ilMapUtil::isActivated() &&
					$this->object->getEnableGroupMap())
				{
					$this->tabs_gui->addSubTabTarget("grp_members_map",
						$this->ctrl->getLinkTarget($this,'membersMap'),
						"membersMap", get_class($this));
				}
				
				if($ilAccess->checkAccess('write','',$this->object->getRefId()))
				{
					$this->tabs_gui->addSubTabTarget("events",
													 $this->ctrl->getLinkTargetByClass('ilsessionoverviewgui','listSessions'),
													 "", 'ilsessionoverviewgui');
				}
				
				include_once 'Services/PrivacySecurity/classes/class.ilPrivacySettings.php';
				if(ilPrivacySettings::_getInstance()->checkExportAccess($this->object->getRefId()))
				{
					$this->tabs_gui->addSubTabTarget('grp_export_members',
													$this->ctrl->getLinkTargetByClass('ilmemberexportgui','show'),
													"", 'ilmemberexportgui');
				}

				break;

			case 'settings':
				$this->tabs_gui->addSubTabTarget("grp_settings",
												 $this->ctrl->getLinkTarget($this,'edit'),
												 "edit", get_class($this));

				$this->tabs_gui->addSubTabTarget("grp_info_settings",
												 $this->ctrl->getLinkTarget($this,'editInfo'),
												 "editInfo", get_class($this));

				// custom icon
				if ($this->ilias->getSetting("custom_icons"))
				{
					$this->tabs_gui->addSubTabTarget("grp_icon_settings",
													 $this->ctrl->getLinkTarget($this,'editGroupIcons'),
													 "editGroupIcons", get_class($this));
				}
				
				include_once("./Services/Maps/classes/class.ilMapUtil.php");
				if (ilMapUtil::isActivated())
				{
					$this->tabs_gui->addSubTabTarget("grp_map_settings",
												 $this->ctrl->getLinkTarget($this,'editMapSettings'),
												 "editMapSettings", get_class($this));
				}

				$this->tabs_gui->addSubTabTarget('groupings',
												 $this->ctrl->getLinkTargetByClass('ilobjcoursegroupinggui','listGroupings'),
												 'listGroupings',
												 get_class($this));

				include_once('Services/PrivacySecurity/classes/class.ilPrivacySettings.php');
				include_once('Modules/Course/classes/Export/class.ilCourseDefinedFieldDefinition.php');
				// only show if export permission is granted
				if(ilPrivacySettings::_getInstance()->checkExportAccess($this->object->getRefId()) or ilCourseDefinedFieldDefinition::_hasFields($this->object->getId()))
				{
					$this->tabs_gui->addSubTabTarget('grp_custom_user_fields',
													$this->ctrl->getLinkTargetByClass('ilobjectcustomuserfieldsgui'),
													'',
													'ilobjectcustomuserfieldsgui');
				}



				break;
				
				
		}
	}
	
	/**
	 * Check agreement and redirect if it is not accepted
	 *
	 * @access private
	 * 
	 */
	private function checkAgreement()
	{
		global $ilUser,$ilAccess;
		
		if($ilAccess->checkAccess('write','',$this->object->getRefId()))
		{
			return true;
		}
		
		// Disable aggrement if is not member of group
		if(!$this->object->members_obj->isAssigned($ilUser->getId()))
		{
			return true;
		}
		
		include_once './Services/Container/classes/class.ilMemberViewSettings.php';
		if(ilMemberViewSettings::getInstance()->isActive())
		{
			return true;
		}		
		
		include_once('Services/PrivacySecurity/classes/class.ilPrivacySettings.php');
		include_once('Services/Membership/classes/class.ilMemberAgreement.php');
		$privacy = ilPrivacySettings::_getInstance();
		
		// Check agreement
		if(($privacy->groupConfirmationRequired() or ilCourseDefinedFieldDefinition::_hasFields($this->object->getId())) 
			and !ilMemberAgreement::_hasAccepted($ilUser->getId(),$this->object->getId()))
		{
			return false;
		}
		// Check required fields
		include_once('Modules/Course/classes/Export/class.ilCourseUserData.php');
		if(!ilCourseUserData::_checkRequired($ilUser->getId(),$this->object->getId()))
		{
			return false;
		}
		return true;
	}
	
	
	/**
	 * Handle member view
	 * @return 
	 */
	public function prepareOutput($a_show_subobjects = true)
	{
		global $rbacsystem;
		if(!$this->getCreationMode())
		{
			/*
			include_once './Services/Container/classes/class.ilMemberViewSettings.php';
			$settings = ilMemberViewSettings::getInstance();
			if($settings->isActive() and $settings->getContainer() != $this->object->getRefId())
			{
				$settings->setContainer($this->object->getRefId());
				$rbacsystem->initMemberView();				
			}
			*/
		}
		parent::prepareOutput($a_show_subobjects);
	}
	
	/**
	 * Create a course mail signature
	 * @return string 
	 */
	public function createMailSignature()
	{
		$link = chr(13).chr(10).chr(13).chr(10);
		$link .= $this->lng->txt('grp_mail_permanent_link');
		$link .= chr(13).chr(10).chr(13).chr(10);
		include_once 'Services/Link/classes/class.ilLink.php';
		$link .= ilLink::_getLink($this->object->getRefId());
		return rawurlencode(base64_encode($link));
	}
	
	protected function initHeaderAction($a_sub_type = null, $a_sub_id = null) 
	{
		global $ilSetting, $ilUser;
		
		$lg = parent::initHeaderAction($a_sub_type, $a_sub_id);
				
		include_once('./Modules/Group/classes/class.ilGroupParticipants.php');
		if(ilGroupParticipants::_isParticipant($this->ref_id, $ilUser->getId()))
		{				
			include_once "Services/Membership/classes/class.ilMembershipNotifications.php";			
			if(ilMembershipNotifications::isActive())
			{
				$noti = new ilMembershipNotifications($this->ref_id);					
				if(!$noti->isCurrentUserActive())
				{
					$lg->addHeaderIcon("not_icon",
						ilUtil::getImagePath("notification_off.svg"),
						$this->lng->txt("grp_notification_deactivated"));

					$this->ctrl->setParameter($this, "grp_ntf", 1);
					$caption = "grp_activate_notification";
				}
				else
				{				
					$lg->addHeaderIcon("not_icon",
						ilUtil::getImagePath("notification_on.svg"),
						$this->lng->txt("grp_notification_activated"));

					$this->ctrl->setParameter($this, "grp_ntf", 0);
					$caption = "grp_deactivate_notification";
				}

				if($noti->canCurrentUserEdit())
				{
					$lg->addCustomCommand($this->ctrl->getLinkTarget($this, "saveNotification"),
						$caption);
				}

				$this->ctrl->setParameter($this, "grp_ntf", "");
			}
		}		
		
		return $lg;
	}	
	
	function printMembersObject()
	{		
		global $ilTabs;
		
		$this->checkPermission('write');
		
		$ilTabs->clearTargets();
		$ilTabs->setBackTarget($this->lng->txt('back'),
			$this->ctrl->getLinkTarget($this, 'members'));
		
		$list = $this->initAttendanceList();
		$form = $list->initForm('printMembersOutput');
		$this->tpl->setContent($form->getHTML());	
	}
	
	/**
	 * Init attendance list object
	 * 
	 * @return ilAttendanceList 
	 */
	protected function initAttendanceList()
	{
		include_once('./Modules/Group/classes/class.ilGroupParticipants.php');
		$members_obj = ilGroupParticipants::_getInstanceByObjId($this->object->getId());
		
		include_once('./Modules/Group/classes/class.ilGroupWaitingList.php');
		$waiting_list = new ilGroupWaitingList($this->object->getId());
		
		include_once 'Services/Membership/classes/class.ilAttendanceList.php';
		$list = new ilAttendanceList($this, $members_obj, $waiting_list);		
		$list->setId('grpmemlst');
				
		$list->setTitle($this->lng->txt('grp_members_print_title'),
			$this->lng->txt('obj_grp').': '.$this->object->getTitle());		
						
		include_once './Services/Tracking/classes/class.ilObjUserTracking.php';
		$this->show_tracking = (ilObjUserTracking::_enabledLearningProgress() and 
			ilObjUserTracking::_enabledUserRelatedData());		
		if($this->show_tracking)
		{
			include_once('./Services/Object/classes/class.ilObjectLP.php');
			$olp = ilObjectLP::getInstance($this->object->getId());
			$this->show_tracking = $olp->isActive();
		}	
		if($this->show_tracking)
		{
			$this->lng->loadLanguageModule('trac');		
			$list->addPreset('progress', $this->lng->txt('learning_progress'), true);
		}
		
		include_once('./Services/PrivacySecurity/classes/class.ilPrivacySettings.php');
		$privacy = ilPrivacySettings::_getInstance();
		if($privacy->enabledGroupAccessTimes())
		{
			$list->addPreset('access', $this->lng->txt('last_access'), true);
		}
		
		return $list;
	}
	
	public function getAttendanceListUserData($a_user_id)
	{		
		$data = $this->members_data[$a_user_id];
		$data['access'] = $data['access_time'];
		$data['progress'] = $this->lng->txt($data['progress']);
		
		return $data;
	}
	
	function printMembersOutputObject()
	{				
		$list = $this->initAttendanceList();		
		$list->initFromForm();
		$list->setCallback(array($this, 'getAttendanceListUserData'));	
		
		$part = ilGroupParticipants::_getInstanceByObjId($this->object->getId());
		$this->members_data = $this->readMemberData($part->getParticipants());
		$list->getNonMemberUserData($this->members_data);
		
		echo $list->getFullscreenHTML();
		exit();	
	}

	/**
	 * returns all local roles [role_id] => title
	 * @return array
	 */
	protected function getLocalRoles()
	{
		$local_roles = $this->object->getLocalGroupRoles(false);
		$grp_member = $this->object->getDefaultMemberRole();
		$grp_roles = array();

		//put the group member role to the top of the crs_roles array
		if(in_array($grp_member, $local_roles))
		{
			$grp_roles[$grp_member] = ilObjRole::_getTranslation(array_search ($grp_member, $local_roles));
			unset($local_roles[$grp_roles[$grp_member]]);
		}

		foreach($local_roles as $title => $role_id)
		{
			$grp_roles[$role_id] = ilObjRole::_getTranslation($title);
		}
		return $grp_roles;
	}


	/**
	 * add Mail to Member button to toolbar
	 *
	 * @param ilToolbarGUI $ilToolbar
	 * @param string $back_cmd
	 * @param bool $a_separator
	 */
	protected function addMailToMemberButton($ilToolbar, $back_cmd = null, $a_separator = false)
	{
		global $ilAccess, $ilUser, $rbacsystem;
		include_once 'Services/Mail/classes/class.ilMail.php';
		$mail = new ilMail($ilUser->getId());

		if(
		($ilAccess->checkAccess('write','',$this->object->getRefId()) or
			$this->object->getMailToMembersType() == ilObjGroup::MAIL_ALLOWED_ALL) and
			$rbacsystem->checkAccess('internal_mail',$mail->getMailObjectReferenceId()))
		{

			if($a_separator)
			{
				$ilToolbar->addSeparator();
			}

			if($back_cmd)
			{
				$this->ctrl->setParameter($this, "back_cmd", $back_cmd);
			}

			$ilToolbar->addButton($this->lng->txt("mail_members"),
				$this->ctrl->getLinkTargetByClass('ilMailMemberSearchGUI','')
			);
		}
	}

	/**
	 *
	 */
	protected function jump2UsersGalleryObject()
	{
		$this->ctrl->redirectByClass('ilUsersGalleryGUI');
	}

	public function confirmRefuseSubscribersObject()
	{
		if(!is_array($_POST["subscribers"]))
		{
			ilUtil::sendFailure($this->lng->txt("no_checkbox"));
			$this->membersObject();

			return false;
		}

		$this->lng->loadLanguageModule('mmbr');

		$this->checkPermission('write');
		$this->setSubTabs('members');
		$this->tabs_gui->setTabActive('members');
		$this->tabs_gui->setSubTabActive('grp_edit_members');

		include_once("Services/Utilities/classes/class.ilConfirmationGUI.php");
		$c_gui = new ilConfirmationGUI();

		// set confirm/cancel commands
		$c_gui->setFormAction($this->ctrl->getFormAction($this, "refuseSubscribers"));
		$c_gui->setHeaderText($this->lng->txt("info_refuse_sure"));
		$c_gui->setCancel($this->lng->txt("cancel"), "members");
		$c_gui->setConfirm($this->lng->txt("confirm"), "refuseSubscribers");

		foreach($_POST["subscribers"] as $subscribers)
		{
			$name = ilObjUser::_lookupName($subscribers);

			$c_gui->addItem('subscribers[]',
							$name['user_id'],
							$name['lastname'].', '.$name['firstname'].' ['.$name['login'].']',
							ilUtil::getImagePath('icon_usr.svg'));
		}

		$this->tpl->setContent($c_gui->getHTML());
	}

	public function confirmAssignSubscribersObject()
	{
		if(!is_array($_POST["subscribers"]))
		{
			ilUtil::sendFailure($this->lng->txt("no_checkbox"));
			$this->membersObject();

			return false;
		}
		$this->checkPermission('write');
		$this->setSubTabs('members');
		$this->tabs_gui->setTabActive('members');
		$this->tabs_gui->setSubTabActive('grp_edit_members');

		include_once("Services/Utilities/classes/class.ilConfirmationGUI.php");
		$c_gui = new ilConfirmationGUI();

		// set confirm/cancel commands
		$c_gui->setFormAction($this->ctrl->getFormAction($this, "assignSubscribers"));
		$c_gui->setHeaderText($this->lng->txt("info_assign_sure"));
		$c_gui->setCancel($this->lng->txt("cancel"), "members");
		$c_gui->setConfirm($this->lng->txt("confirm"), "assignSubscribers");

		foreach($_POST["subscribers"] as $subscribers)
		{
			$name = ilObjUser::_lookupName($subscribers);

			$c_gui->addItem('subscribers[]',
							$name['user_id'],
							$name['lastname'].', '.$name['firstname'].' ['.$name['login'].']',
							ilUtil::getImagePath('icon_usr.svg'));
		}

		$this->tpl->setContent($c_gui->getHTML());
		return true;
	}

	public function confirmRefuseFromListObject()
	{
		if(!is_array($_POST["waiting"]))
		{
			ilUtil::sendFailure($this->lng->txt("no_checkbox"));
			$this->membersObject();

			return false;
		}

		$this->lng->loadLanguageModule('mmbr');

		$this->checkPermission('write');
		$this->setSubTabs('members');
		$this->tabs_gui->setTabActive('members');
		$this->tabs_gui->setSubTabActive('grp_edit_members');

		include_once("Services/Utilities/classes/class.ilConfirmationGUI.php");
		$c_gui = new ilConfirmationGUI();

		// set confirm/cancel commands
		$c_gui->setFormAction($this->ctrl->getFormAction($this, "refuseFromList"));
		$c_gui->setHeaderText($this->lng->txt("info_refuse_sure"));
		$c_gui->setCancel($this->lng->txt("cancel"), "members");
		$c_gui->setConfirm($this->lng->txt("confirm"), "refuseFromList");

		foreach($_POST["waiting"] as $waiting)
		{
			$name = ilObjUser::_lookupName($waiting);

			$c_gui->addItem('waiting[]',
							$name['user_id'],
							$name['lastname'].', '.$name['firstname'].' ['.$name['login'].']',
							ilUtil::getImagePath('icon_usr.svg'));
		}

		$this->tpl->setContent($c_gui->getHTML());
		return true;
	}

	public function confirmAssignFromWaitingListObject()
	{
		if(!is_array($_POST["waiting"]))
		{
			ilUtil::sendFailure($this->lng->txt("no_checkbox"));
			$this->membersObject();

			return false;
		}
		$this->checkPermission('write');
		$this->setSubTabs('members');
		$this->tabs_gui->setTabActive('members');
		$this->tabs_gui->setSubTabActive('grp_edit_members');

		include_once("Services/Utilities/classes/class.ilConfirmationGUI.php");
		$c_gui = new ilConfirmationGUI();

		// set confirm/cancel commands
		$c_gui->setFormAction($this->ctrl->getFormAction($this, "assignFromWaitingList"));
		$c_gui->setHeaderText($this->lng->txt("info_assign_sure"));
		$c_gui->setCancel($this->lng->txt("cancel"), "members");
		$c_gui->setConfirm($this->lng->txt("confirm"), "assignFromWaitingList");

		foreach($_POST["waiting"] as $waiting)
		{
			$name = ilObjUser::_lookupName($waiting);

			$c_gui->addItem('waiting[]',
							$name['user_id'],
							$name['lastname'].', '.$name['firstname'].' ['.$name['login'].']',
							ilUtil::getImagePath('icon_usr.svg'));
		}

		$this->tpl->setContent($c_gui->getHTML());
		return true;
	}
} // END class.ilObjGroupGUI
?><|MERGE_RESOLUTION|>--- conflicted
+++ resolved
@@ -2285,29 +2285,13 @@
 			$dur->setShowTime(true);
 			$dur->setStart($this->object->getRegistrationStart());
 			$dur->setEnd($this->object->getRegistrationEnd());
-<<<<<<< HEAD
-
-			$time_limit->addSubItem($dur);
-			$form->addItem($time_limit);
-=======
 			$this->form->addItem($dur);
->>>>>>> 1accb962
 			
 			// cancellation limit		
 			$cancel = new ilDateTimeInputGUI($this->lng->txt('grp_cancellation_end'), 'cancel_end');
 			$cancel->setInfo($this->lng->txt('grp_cancellation_end_info'));
-<<<<<<< HEAD
-			$cancel_end = $this->object->getCancellationEnd();
-			$cancel->enableDateActivation('', 'cancel_end_tgl', (bool)$cancel_end);
-			if($cancel_end)
-			{
-				$cancel->setDate($cancel_end);
-			}
-			$form->addItem($cancel);
-=======
 			$cancel->setDate($this->object->getCancellationEnd());			
 			$this->form->addItem($cancel);
->>>>>>> 1accb962
 
 			// max member
 			$lim = new ilCheckboxInputGUI($this->lng->txt('reg_grp_max_members_short'),'registration_membership_limited');
@@ -2523,25 +2507,12 @@
 		$this->object->setViewMode(ilUtil::stripSlashes($_POST['view_mode']));
 		$this->object->setMailToMembersType((int) $_POST['mail_type']);
 		
-<<<<<<< HEAD
-		$cancel_end = $a_form->getItemByPostVar('cancel_end');
-		if($_POST[$cancel_end->getActivationPostVar()])
-		{
-			$dt = $cancel_end->getDate()->get(IL_CAL_DATETIME);
-			$this->object->setCancellationEnd(new ilDate($dt, IL_CAL_DATETIME));
-		}
-		else
-		{
-			$this->object->setCancellationEnd(null);
-		}
-=======
 		$reg = $this->form->getItemByPostVar("reg");	
 		$this->object->setRegistrationStart($reg->getStart());
 		$this->object->setRegistrationEnd($reg->getEnd());
 		
 		$cancel_end = $this->form->getItemByPostVar("cancel_end");		
 		$this->object->setCancellationEnd($cancel_end->getDate());		
->>>>>>> 1accb962
 		
 		switch((int)$_POST['waiting_list'])
 		{
