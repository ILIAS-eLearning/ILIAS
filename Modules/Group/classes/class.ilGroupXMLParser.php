<?php declare(strict_types=1);
/*
    +-----------------------------------------------------------------------------+
    | ILIAS open source                                                           |
    +-----------------------------------------------------------------------------+
    | Copyright (c) 1998-2001 ILIAS open source, University of Cologne            |
    |                                                                             |
    | This program is free software; you can redistribute it and/or               |
    | modify it under the terms of the GNU General Public License                 |
    | as published by the Free Software Foundation; either version 2              |
    | of the License, or (at your option) any later version.                      |
    |                                                                             |
    | This program is distributed in the hope that it will be useful,             |
    | but WITHOUT ANY WARRANTY; without even the implied warranty of              |
    | MERCHANTABILITY or FITNESS FOR A PARTICULAR PURPOSE.  See the               |
    | GNU General Public License for more details.                                |
    |                                                                             |
    | You should have received a copy of the GNU General Public License           |
    | along with this program; if not, write to the Free Software                 |
    | Foundation, Inc., 59 Temple Place - Suite 330, Boston, MA  02111-1307, USA. |
    +-----------------------------------------------------------------------------+
*/



/**
 * Group Import Parser
 *
 * @author Stefan Meyer <meyer@leifos.com>
 * @version $Id: class.ilGroupXMLParser.php 15678 2008-01-06 20:40:55Z akill $
 *
 * @extends ilSaxParser

 */
class ilGroupXMLParser extends ilMDSaxParser implements ilSaxSubsetParser
{
    public static $CREATE = 1;
    public static $UPDATE = 2;

    /**
     * @var ilLogger
     */
    private ilLogger $log;
    private ilObjGroup $group_obj;
    protected ilObjUser $user;
    protected ilRbacReview $rbacreview;
    protected ilSetting $settings;


    /**
     * @var bool
     */
    private bool $lom_parsing_active = false;

    protected ?ilSaxController $sax_controller;

    protected ?ilAdvancedMDValueParser $advanced_md_value_parser = null;

    private ?ilGroupParticipants $participants = null;
    private string $current_container_setting = '';
    private ?array $sort = null;

    private array $group_data = [];
    private bool $group_imported = false;
    private bool $in_period = false;
    private string $cdata = '';


    protected array $parent = [];
    protected int $counter = 0;

    protected int $mode;


    public function __construct(ilObjGroup $group, string $a_xml, int $a_parent_id)
    {
        global $DIC;

        define('EXPORT_VERSION', 2);

        parent::__construct(null);
        $this->user = $DIC->user();
        $this->rbacreview = $DIC->rbac()->review();
        $this->settings = $DIC->settings();
        $this->sax_controller = new ilSaxController();
        $this->mode = ilGroupXMLParser::$CREATE;
        $this->group_obj = $group;
        $this->log = $DIC->logger()->grp();
        $this->setXMLContent($a_xml);

        // init md parsing
        $this->setMDObject(
            new ilMD(
                $this->group_obj->getId(),
                $this->group_obj->getId(),
                $this->group_obj->getType()
            )
        );

        // SET MEMBER VARIABLES
        $this->pushParentId($a_parent_id);
    }

    public function pushParentId(int $a_id) : void
    {
        $this->parent[] = $a_id;
    }
    public function popParentId() : void
    {
        array_pop($this->parent);
    }

    public function getParentId() : int
    {
        return $this->parent[count($this->parent) - 1];
    }


    /**
     * @inheritDoc
     */
    public function setHandlers($a_xml_parser)
    {
        $this->sax_controller->setHandlers($a_xml_parser);
        $this->sax_controller->setDefaultElementHandler($this);

        $this->advanced_md_value_parser = new ilAdvancedMDValueParser(
            $this->group_obj->getId()
        );

        $this->sax_controller->setElementHandler(
            $this->advanced_md_value_parser,
            'AdvancedMetaData'
        );
    }



    /**
     * @inheritDoc
     */
    public function startParsing()
    {
        parent::startParsing();

        if ($this->mode == ilGroupXMLParser::$CREATE) {
            return is_object($this->group_obj) ? $this->group_obj->getRefId() : false;
        } else {
            return is_object($this->group_obj) ? $this->group_obj->update() : false;
        }
    }


    /**
     * @inheritDoc
     */
    public function handlerBeginTag($a_xml_parser, string $a_name, array $a_attribs) : void
    {
        global $DIC;

        $ilErr = $DIC['ilErr'];

        if ($this->lom_parsing_active) {
            parent::handlerBeginTag($a_xml_parser, $a_name, $a_attribs);
            return;
        }

        switch ($a_name) {
            case "MetaData":
                $this->lom_parsing_active = true;
                parent::handlerBeginTag($a_xml_parser, $a_name, $a_attribs);
                break;


            // GROUP DATA
            case "group":
                $this->group_data["admin"] = array();
                $this->group_data["member"] = array();

                $this->group_data["type"] = $a_attribs["type"];
                $this->group_data["id"] = $a_attribs["id"];

                break;

            case 'title':
                break;
                
            case "owner":
                $this->group_data["owner"] = $a_attribs["id"];
                break;

            case 'registration':
                $this->group_data['registration_type'] = $a_attribs['type'];
                $this->group_data['waiting_list_enabled'] = $a_attribs['waitingList'] == 'Yes' ? true : false;
                break;
            
            case 'period':
                $this->in_period = true;
                $this->group_data['period_with_time'] = $a_attribs['withTime'];
                break;
                
            case 'maxMembers':
                $this->group_data['max_members_enabled'] = $a_attribs['enabled'] == 'Yes' ? true : false;
                break;

            case "admin":
                if (!isset($a_attribs['action']) || $a_attribs['action'] == "Attach") {
                    $this->group_data["admin"]["attach"][] = $a_attribs["id"];
                } elseif (isset($a_attribs['action']) || $a_attribs['action'] == "Detach") {
                    $this->group_data["admin"]["detach"][] = $a_attribs["id"];
                }
                
                if (isset($a_attribs['notification']) and $a_attribs['notification'] == 'Yes') {
                    $this->group_data['notifications'][] = $a_attribs['id'];
                }
                
                break;

            case "member":
                if (!isset($a_attribs['action']) || $a_attribs['action'] == "Attach") {
                    $GLOBALS['DIC']->logger()->grp()->debug('New member with id ' . $a_attribs['id']);
                    $this->group_data["member"]["attach"][] = $a_attribs["id"];
                } elseif (isset($a_attribs['action']) || $a_attribs['action'] == "Detach") {
                    $GLOBALS['DIC']->logger()->grp()->debug('Deprecated member with id ' . $a_attribs['id']);
                    $this->group_data["member"]["detach"][] = $a_attribs["id"];
                }

                break;

            case 'ContainerSetting':
                $this->current_container_setting = $a_attribs['id'];
                break;

            case 'Sort':

                if ($this->group_imported) {
                    $this->initContainerSorting($a_attribs, $this->group_obj->getId());
                } else {
                    $this->sort = $a_attribs;
                }
                break;


            case 'SessionLimit':
                if (isset($a_attribs['active'])) {
                    $this->group_data['session_limit'] = (bool) $a_attribs['active'];
                }
                if (isset($a_attribs['previous'])) {
                    $this->group_data['session_previous'] = (int) $a_attribs['previous'];
                }
                if (isset($a_attribs['next'])) {
                    $this->group_data['session_next'] = (int) $a_attribs['next'];
                }
                break;

            
            case 'WaitingListAutoFill':
            case 'CancellationEnd':
            case 'minMembers':
            case 'mailMembersType':
                break;
        }
    }

<<<<<<< HEAD
    /**
     * @inheritDoc
     */
    public function handlerEndTag($a_xml_parser, $a_name)
=======

    public function handlerEndTag($a_xml_parser, string $a_name) : void
>>>>>>> 9aad2dbb
    {
        if ($this->lom_parsing_active) {
            parent::handlerEndTag($a_xml_parser, $a_name);
        }

        switch ($a_name) {
            case 'MetaData':
                $this->lom_parsing_active = false;
                parent::handlerEndTag($a_xml_parser, $a_name);
                break;


            case "title":
                $this->group_data["title"] = trim($this->cdata);
                break;

            case "description":
                $this->group_data["description"] = trim($this->cdata);
                break;
                
            case 'information':
                $this->group_data['information'] = trim($this->cdata);
                break;

            case 'password':
                $this->group_data['password'] = trim($this->cdata);
                break;
                
            case 'maxMembers':
                $this->group_data['max_members'] = trim($this->cdata);
                break;

            case 'expiration':
                $this->group_data['expiration_end'] = trim($this->cdata);
                break;
                
            case 'start':
                if ($this->in_period) {
                    $this->group_data['period_start'] = trim($this->cdata);
                } else {
                    $this->group_data['expiration_start'] = trim($this->cdata);
                }
                break;
                
            case 'end':
                if ($this->in_period) {
                    $this->group_data['period_end'] = trim($this->cdata);
                } else {
                    $this->group_data['expiration_end'] = trim($this->cdata);
                }
                break;
            
            case 'period':
                $this->in_period = false;
                break;

            case "group":
                $this->save();
                break;
            
            case 'ContainerSetting':
                if ($this->current_container_setting) {
                    ilContainer::_writeContainerSetting(
                        $this->group_obj->getId(),
                        $this->current_container_setting,
                        $this->cdata
                    );
                }
                break;
                
            case 'WaitingListAutoFill':
                $this->group_data['auto_wait'] = trim($this->cdata);
                break;
            
            case 'CancellationEnd':
                if ((int) $this->cdata) {
                    $this->group_data['cancel_end'] = new ilDate((int) $this->cdata, IL_CAL_UNIX);
                }
                break;
                
            case 'minMembers':
                if ((int) $this->cdata) {
                    $this->group_data['min_members'] = (int) $this->cdata;
                }
                break;

            case 'showMembers':
                if ((int) $this->cdata) {
                    $this->group_data['show_members'] = (int) $this->cdata;
                }
                break;

            case 'admissionNotification':
                if ((int) $this->cdata) {
                    $this->group_data['auto_notification'] = (bool) $this->cdata;
                }
                break;
            
            case 'mailMembersType':
                $this->group_data['mail_members_type'] = (int) $this->cdata;
                break;

            case 'ViewMode':
                $this->group_data['view_mode'] = (int) $this->cdata;
                break;
                
        }
        $this->cdata = '';
    }


    /**
     * @inheritDoc
     */
    public function handlerCharacterData($a_xml_parser, string $a_data) : void
    {
        if ($this->lom_parsing_active) {
            parent::handlerCharacterData($a_xml_parser, $a_data);
        }

        $a_data = str_replace("<", "&lt;", $a_data);
        $a_data = str_replace(">", "&gt;", $a_data);

        if (!empty($a_data)) {
            $this->cdata .= $a_data;
        }
    }

    public function save()
    {
        if ($this->group_imported) {
            return true;
        }

        $this->group_obj->setImportId($this->group_data["id"]);
        $this->group_obj->setTitle($this->group_data["title"]);
        $this->group_obj->setDescription($this->group_data["description"]);
        $this->group_obj->setInformation((string) $this->group_data['information']);
        
        if (
            $this->group_data['period_start'] &&
            $this->group_data['period_end']) {
            try {
                if ($this->group_data['period_with_time']) {
                    $this->group_obj->setPeriod(
                        new \ilDateTime($this->group_data['period_start'], IL_CAL_UNIX),
                        new \ilDateTime($this->group_data['period_end'], IL_CAL_UNIX)
                    );
                } else {
                    $this->group_obj->setPeriod(
                        new \ilDateTime($this->group_data['period_start'], IL_CAL_UNIX),
                        new \ilDateTime($this->group_data['period_end'], IL_CAL_UNIX)
                    );
                }
            } catch (Exception $e) {
                $this->log->warning('Ignoring invalid group period settings: ');
                $this->log->warning('Period start: ' . $this->group_data['period_start']);
                $this->log->warning('Period end: ' . $this->group_data['period_end']);
            }
        }
        
        $ownerChanged = false;
        if (isset($this->group_data["owner"])) {
            $owner = $this->group_data["owner"];
            if (!is_numeric($owner)) {
                $owner = ilUtil::__extractId($owner, IL_INST_ID);
            }
            if (is_numeric($owner) && $owner > 0) {
                $this->group_obj->setOwner($owner);
                $ownerChanged = true;
            }
        }

        /**
         * mode can be create or update
         */
        if ($this->mode == ilGroupXMLParser::$CREATE) {
            $this->group_obj->createReference();
            $this->group_obj->putInTree($this->getParentId());
            $this->group_obj->setPermissions($this->getParentId());
            if (
                array_key_exists('type', $this->group_data) &&
                $this->group_data['type'] == 'closed'
            ) {
                $this->group_obj->updateGroupType(GRP_TYPE_CLOSED);
            }
        } else {
            if (
                array_key_exists('type', $this->group_data) &&
                $this->group_data['type'] == 'closed'
            ) {
                $this->group_obj->updateGroupType(GRP_TYPE_CLOSED);
            } elseif (
                array_key_exists('type', $this->group_data) &&
                $this->group_data['type'] == 'open'
            ) {
                $this->group_obj->updateGroupType(GRP_TYPE_OPEN);
            }
        }
        // SET GROUP SPECIFIC DATA
        switch ($this->group_data['registration_type']) {
            case 'direct':
            case 'enabled':
                $flag = GRP_REGISTRATION_DIRECT;
                break;

            case 'disabled':
                $flag = GRP_REGISTRATION_DEACTIVATED;
                break;

            case 'confirmation':
                $flag = GRP_REGISTRATION_REQUEST;
                break;

            case 'password':
                $flag = GRP_REGISTRATION_PASSWORD;
                break;

            default:
                $flag = GRP_REGISTRATION_DIRECT;
        }
        $this->group_obj->setRegistrationType($flag);
        

        $registration_end = null;
        if ($this->group_data['expiration_end']) {
            $registration_end = new ilDateTime($this->group_data['expiration_end'], IL_CAL_UNIX);
        }

        $registration_start = null;
        if ($this->group_data['expiration_start']) {
            $registration_start = new ilDateTime($this->group_data['expiration_start'], IL_CAL_UNIX);
        }
        if (
            $registration_start instanceof ilDateTime &&
            $registration_end instanceof ilDateTime
        ) {
            $this->group_obj->enableUnlimitedRegistration(false);
            $this->group_obj->setRegistrationStart($registration_start);
            $this->group_obj->setRegistrationEnd($registration_end);
        } else {
            $this->group_obj->enableUnlimitedRegistration(true);
        }
        $this->group_obj->setPassword($this->group_data['password']);
        $this->group_obj->enableMembershipLimitation($this->group_data['max_members_enabled']);
        $this->group_obj->setMaxMembers($this->group_data['max_members'] ? $this->group_data['max_members'] : 0);
        $this->group_obj->enableWaitingList($this->group_data['waiting_list_enabled']);
        
        $this->group_obj->setWaitingListAutoFill($this->group_data['auto_wait']);
        $this->group_obj->setCancellationEnd($this->group_data['cancel_end']);
        $this->group_obj->setMinMembers($this->group_data['min_members']);
        $this->group_obj->setShowMembers($this->group_data['show_members'] ? $this->group_data['show_members'] : 0);
        $this->group_obj->setAutoNotification($this->group_data['auto_notification'] ? true : false);
        $this->group_obj->setMailToMembersType((int) $this->group_data['mail_members_type']);
        if (isset($this->group_data['view_mode'])) {
            $this->group_obj->setViewMode((int) $this->group_data['view_mode']);
        }
        if (isset($this->group_data['session_limit'])) {
            $this->group_obj->enableSessionLimit((bool) $this->group_data['session_limit']);
        }
        if (isset($this->group_data['session_previous'])) {
            $this->group_obj->setNumberOfPreviousSessions((int) $this->group_data['session_previous']);
        }
        if (isset($this->group_data['session_next'])) {
            $this->group_obj->setNumberOfNextSessions((int) $this->group_data['session_next']);
        }
        $this->group_obj->update();

        // ASSIGN ADMINS/MEMBERS
        $this->assignMembers();

        $this->pushParentId($this->group_obj->getRefId());

        if ($this->sort) {
            $this->initContainerSorting($this->sort, $this->group_obj->getId());
        }

        $this->group_imported = true;

        return true;
    }

    public function assignMembers() : void
    {
        $this->participants = new ilGroupParticipants($this->group_obj->getId());
        $this->participants->add($this->user->getId(), IL_GRP_ADMIN);
        $this->participants->updateNotification($this->user->getId(), (bool) $this->settings->get('mail_grp_admin_notification', "1"));
        
        // attach ADMINs
        if (isset($this->group_data["admin"]["attach"]) && count($this->group_data["admin"]["attach"])) {
            foreach ($this->group_data["admin"]["attach"] as $user) {
                if ($id_data = $this->parseId($user)) {
                    if ($id_data['local'] or $id_data['imported']) {
                        $this->participants->add($id_data['usr_id'], IL_GRP_ADMIN);
                        if (in_array($user, (array) $this->group_data['notifications'])) {
                            $this->participants->updateNotification($id_data['usr_id'], true);
                        }
                    }
                }
            }
        }
        // detach ADMINs
        if (isset($this->group_data["admin"]["detach"]) && count($this->group_data["admin"]["detach"])) {
            foreach ($this->group_data["admin"]["detach"] as $user) {
                if ($id_data = $this->parseId($user)) {
                    if ($id_data['local'] or $id_data['imported']) {
                        if ($this->participants->isAssigned($id_data['usr_id'])) {
                            $this->participants->delete($id_data['usr_id']);
                        }
                    }
                }
            }
        }
        // MEMBER
        if (isset($this->group_data["member"]["attach"]) && count($this->group_data["member"]["attach"])) {
            foreach ($this->group_data["member"]["attach"] as $user) {
                if ($id_data = $this->parseId($user)) {
                    if ($id_data['local'] or $id_data['imported']) {
                        $this->participants->add($id_data['usr_id'], IL_GRP_MEMBER);
                    }
                }
            }
        }

        if (isset($this->group_data["member"]["detach"]) && count($this->group_data["member"]["detach"])) {
            foreach ($this->group_data["member"]["detach"] as $user) {
                if ($id_data = $this->parseId($user)) {
                    if ($id_data['local'] or $id_data['imported']) {
                        if ($this->participants->isAssigned($id_data['usr_id'])) {
                            $this->participants->delete($id_data['usr_id']);
                        }
                    }
                }
            }
        }
    }

    public function parseId(string $a_id) : array
    {
        $fields = explode('_', $a_id);

        if (!is_array($fields) or
           $fields[0] != 'il' or
           !is_numeric($fields[1]) or
           $fields[2] != 'usr' or
           !is_numeric($fields[3])) {
            return [];
        }
        if ($id = ilObjUser::_getImportedUserId($a_id)) {
            return array('imported' => true,
                         'local' => false,
                         'usr_id' => $id);
        }
        if (($fields[1] == $this->settings->get('inst_id', "0")) and ($user = ilObjUser::_lookupName($fields[3]))) {
            if (strlen($user['login'])) {
                return array('imported' => false,
                             'local' => true,
                             'usr_id' => $fields[3]);
            }
        }
        $this->log->warning('Parsing id failed: ' . $a_id);
        return [];
    }


    public function setMode(int $mode) : void
    {
        $this->mode = $mode;
    }

    public function initContainerSorting(array $a_attribs, int $a_group_id) : void
    {
        ilContainerSortingSettings::_importContainerSortingSettings($a_attribs, $a_group_id);
    }
}<|MERGE_RESOLUTION|>--- conflicted
+++ resolved
@@ -262,15 +262,7 @@
         }
     }
 
-<<<<<<< HEAD
-    /**
-     * @inheritDoc
-     */
-    public function handlerEndTag($a_xml_parser, $a_name)
-=======
-
     public function handlerEndTag($a_xml_parser, string $a_name) : void
->>>>>>> 9aad2dbb
     {
         if ($this->lom_parsing_active) {
             parent::handlerEndTag($a_xml_parser, $a_name);
