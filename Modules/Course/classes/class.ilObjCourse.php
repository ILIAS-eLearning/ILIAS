--- conflicted
+++ resolved
@@ -2052,11 +2052,7 @@
 		foreach($this->getMembersObject()->getParticipants() as $user_id)
 		{
 		    // #15529 - force raise on sync
-<<<<<<< HEAD
-		    ilLPStatusWrapper::_updateStatus($this->getId(), $user_id, null, false, false, true);				
-=======
 		    ilLPStatusWrapper::_updateStatus($this->getId(), $user_id, null, false, false, true);			
->>>>>>> 60b0a231
 		}				
 	}
 			
