<?php
/* Copyright (c) 1998-2010 ILIAS open source, Extended GPL, see docs/LICENSE */


require_once "./Services/Container/classes/class.ilContainerGUI.php";

/**
* Class ilObjCourseGUI
*
* @author Stefan Meyer <smeyer.ilias@gmx.de> 
* $Id$
*
* @ilCtrl_Calls ilObjCourseGUI: ilCourseRegistrationGUI, ilCourseObjectivesGUI
* @ilCtrl_Calls ilObjCourseGUI: ilObjCourseGroupingGUI, ilInfoScreenGUI, ilLearningProgressGUI, ilPermissionGUI
* @ilCtrl_Calls ilObjCourseGUI: ilRepositorySearchGUI, ilConditionHandlerGUI
* @ilCtrl_Calls ilObjCourseGUI: ilCourseContentGUI, ilPublicUserProfileGUI, ilMemberExportGUI
* @ilCtrl_Calls ilObjCourseGUI: ilObjectCustomUserFieldsGUI, ilMemberAgreementGUI, ilSessionOverviewGUI
* @ilCtrl_Calls ilObjCourseGUI: ilColumnGUI, ilContainerPageGUI
* @ilCtrl_Calls ilObjCourseGUI: ilLicenseOverviewGUI, ilObjectCopyGUI, ilObjStyleSheetGUI
* @ilCtrl_Calls ilObjCourseGUI: ilCourseParticipantsGroupsGUI, ilExportGUI, ilCommonActionDispatcherGUI
* @ilCtrl_Calls ilObjCourseGUI: ilDidacticTemplateGUI, ilCertificateGUI, ilObjectServiceSettingsGUI
* @ilCtrl_Calls ilObjCourseGUI: ilContainerStartObjectsGUI, ilContainerStartObjectsPageGUI
* @ilCtrl_Calls ilObjCourseGUI: ilMailMemberSearchGUI
* @ilCtrl_Calls ilObjCourseGUI: ilLOPageGUI, ilObjectMetaDataGUI
*
* @extends ilContainerGUI
*/
class ilObjCourseGUI extends ilContainerGUI
{
	/**
	 * Constructor
	 * @access public
	 */
	public function __construct()
	{
		global $ilCtrl, $ilHelp;

		// CONTROL OPTIONS
		$this->ctrl = $ilCtrl;
		$this->ctrl->saveParameter($this,array("ref_id","cmdClass"));

		$this->type = "crs";
		parent::__construct('',(int) $_GET['ref_id'],true,false);

		$this->lng->loadLanguageModule('crs');

		$this->SEARCH_USER = 1;
		$this->SEARCH_GROUP = 2;
		$this->SEARCH_COURSE = 3;
	}

	function gatewayObject()
	{
		switch($_POST["action"])
		{

			case "deleteSubscribers":
				$this->deleteSubscribers();
				break;

			case "addSubscribers":
				$this->addSubscribers();
				break;

			case "addFromWaitingList":
				$this->addFromWaitingList();
				break;

			case "removeFromWaitingList":
				$this->removeFromWaitingList();
				break;

			default:
				$this->viewObject();
				break;
		}
		return true;
	}
	
	/**
	 * Gateway for member administration commands
	 *
	 * @access public
	 * 
	 */
	public function memberGatewayObject()
	{
		if(isset($_POST['btn_pressed']['deleteMembers']))
		{
			return $this->deleteMembersObject();
		}
		elseif($_POST['btn_pressed']['sendMailToSelectedUsers'])
		{
			return $this->sendMailToSelectedUsersObject();
		}		
		else
		{
			return $this->updateMembersObject();
		}
	}

	function sendMailToSelectedUsersObject()
	{
		if(isset($_GET['member_id']))
		{
			$_POST['member'] = array($_GET['member_id']);
		}
		else
		{
			$_POST['member'] = array_unique(array_merge((array) $_POST['members'],
				(array) $_POST['tutors'],
				(array) $_POST['admins'],
				(array) $_POST['waiting'],
				(array) $_POST['subscribers'],
				(array) $_POST['roles']
			));
		}
		
		if (!count($_POST["member"]))
		{
			ilUtil::sendFailure($this->lng->txt("no_checkbox"), true);
			$this->cancelMemberObject();
			return false;
		}
		
		foreach($_POST["member"] as $usr_id)
		{
			$rcps[] = ilObjUser::_lookupLogin($usr_id);
		}

		require_once 'Services/Mail/classes/class.ilMailFormCall.php';
		require_once 'Modules/Course/classes/class.ilCourseMailTemplateTutorContext.php';

		ilMailFormCall::setRecipients($rcps);
		ilUtil::redirect(
			ilMailFormCall::getRedirectTarget(
				$this, 
				'members',
				array(),
				array(
					'type'   => 'new',
					'sig' => $this->createMailSignature()
				),
				array(
					ilMailFormCall::CONTEXT_KEY => ilCourseMailTemplateTutorContext::ID,
					'ref_id' => $this->object->getRefId(),
					'ts'     => time()
				)
			)
		);		
	}
	
	/**
	* canceledObject is called when operation is canceled, method links back
	* @access	public
	*/
	function cancelMemberObject()
	{
		$this->__unsetSessionVariables();

		$return_location = "members";

		#ilUtil::sendSuccess($this->lng->txt("action_aborted"),true);
		ilUtil::redirect($this->ctrl->getLinkTarget($this,$return_location,"",false,false));
	}

	/**
	 * add course admin after import file
	 * @return 
	 */
	protected function afterImport(ilObject $a_new_object)
	{
		global $ilUser, $ilSetting;
		
		// #11895
		include_once './Modules/Course/classes/class.ilCourseParticipants.php';
		$part = ilCourseParticipants::_getInstanceByObjId($a_new_object->getId());
		$part->add($ilUser->getId(), ilCourseConstants::CRS_ADMIN);
		$part->updateNotification($ilUser->getId(), $ilSetting->get('mail_crs_admin_notification', true));

		parent::afterImport($a_new_object);
	}

	function renderObject()
	{
		$this->ctrl->setCmd("view");
		$this->viewObject();
	}
	
	/**
	 * 
	 * @param
	 * @return
	 */
	protected function forwardToTimingsView()
	{
		if(!$this->ctrl->getCmd() and $this->object->getViewMode() == ilContainer::VIEW_TIMING)
		{
			if(!isset($_SESSION['crs_timings'])) {
				$_SESSION['crs_timings'] = true;
			}
			
			if($_SESSION['crs_timings'] == true) {
				include_once './Modules/Course/classes/class.ilCourseContentGUI.php';
				$course_content_obj = new ilCourseContentGUI($this);
				$this->ctrl->setCmdClass(get_class($course_content_obj));
				$this->ctrl->setCmd('editUserTimings');
				$this->ctrl->forwardCommand($course_content_obj);
				return true;
			}	
		}
		$_SESSION['crs_timings'] = false;
		return false;
	}
	
	
	function viewObject()
	{
		global $rbacsystem, $ilUser, $ilCtrl;

		// CHECK ACCESS
		$this->checkPermission('read','view');
		/*
		if(!$rbacsystem->checkAccess("read",$this->object->getRefId()))
		{
			$this->ilias->raiseError($this->lng->txt("msg_no_perm_read"),$this->ilias->error_obj->MESSAGE);
		}
		*/
		if (strtolower($_GET["baseClass"]) == "iladministrationgui")
		{
			parent::viewObject();
			return true;
		}
		
		// Fill meta header tags
		include_once('Services/MetaData/classes/class.ilMDUtils.php');
		ilMDUtils::_fillHTMLMetaTags($this->object->getId(),$this->object->getId(),'crs');
		
		// Trac access
		if ($ilCtrl->getNextClass() != "ilcolumngui")
		{
			include_once 'Services/Tracking/classes/class.ilLearningProgress.php';
			ilLearningProgress::_tracProgress($ilUser->getId(),$this->object->getId(),
				$this->object->getRefId(),'crs');
		}
		
		if(!$this->checkAgreement())
		{
			include_once('Services/Membership/classes/class.ilMemberAgreementGUI.php');
			$this->tabs_gui->clearTargets();
			$this->ctrl->setReturn($this,'view_content');
			$agreement = new ilMemberAgreementGUI($this->object->getRefId());
			$this->ctrl->setCmdClass(get_class($agreement));
			$this->ctrl->forwardCommand($agreement);
			return true;
		}

		if(!$this->__checkStartObjects())
		{
			include_once "Services/Container/classes/class.ilContainerStartObjectsContentGUI.php";
			$stgui = new ilContainerStartObjectsContentGUI($this, $this->object);
			$stgui->enableDesktop($this->object->getAboStatus(), $this);
			return $stgui->getHTML();
		}

		// views handled by general container logic
		if ($this->object->getViewMode() == ilContainer::VIEW_SIMPLE ||
			$this->object->getViewMode() == ilContainer::VIEW_BY_TYPE ||
			$this->object->getViewMode() == ilContainer::VIEW_SESSIONS ||
			$this->object->getViewMode() == ilContainer::VIEW_TIMING ||
			$this->object->getViewMode() == ilContainer::VIEW_OBJECTIVE
			)
		{
			$ret = parent::renderObject();
			return $ret;
		}
		else
		{
			include_once './Modules/Course/classes/class.ilCourseContentGUI.php';
			$course_content_obj = new ilCourseContentGUI($this);
	
			$this->ctrl->setCmdClass(get_class($course_content_obj));
			$this->ctrl->forwardCommand($course_content_obj);
		}

		return true;
	}

	function renderContainer()
	{
		return parent::renderObject();
	}
	
	/**
	* this one is called from the info button in the repository
	* not very nice to set cmdClass/Cmd manually, if everything
	* works through ilCtrl in the future this may be changed
	*/
	function infoScreenObject()
	{
		$this->ctrl->setCmd("showSummary");
		$this->ctrl->setCmdClass("ilinfoscreengui");
		$this->infoScreen();
	}
	
	/**
	* show information screen
	*/
	function infoScreen()
	{
		global $ilErr,$ilAccess, $ilUser, $ilSetting;

		$this->checkPermission('visible');
		// Fill meta header tags
		include_once('Services/MetaData/classes/class.ilMDUtils.php');
		ilMDUtils::_fillHTMLMetaTags($this->object->getId(),$this->object->getId(),'crs');

		$this->tabs_gui->setTabActive('info_short');

		include_once("./Services/InfoScreen/classes/class.ilInfoScreenGUI.php");
		include_once 'Modules/Course/classes/class.ilCourseFile.php';

		$files =& ilCourseFile::_readFilesByCourse($this->object->getId());

		$info = new ilInfoScreenGUI($this);
		$info->enablePrivateNotes();
		$info->enableFeedback();
		$info->enableNews();
		if ($ilAccess->checkAccess("write", "", $_GET["ref_id"]))
		{
			$info->enableNewsEditing();
		}

		if(strlen($this->object->getImportantInformation()) or
		   strlen($this->object->getSyllabus()) or
		   count($files))
		{
			$info->addSection($this->lng->txt('crs_general_informations'));
		}

		if(strlen($this->object->getImportantInformation()))
		{
			$info->addProperty($this->lng->txt('crs_important_info'),
							   "<strong>".nl2br(
							   ilUtil::makeClickable($this->object->getImportantInformation(), true)."</strong>"));
		}
		if(strlen($this->object->getSyllabus()))
		{
			$info->addProperty($this->lng->txt('crs_syllabus'), nl2br(
								ilUtil::makeClickable ($this->object->getSyllabus(), true)));
		}
		// files
		if(count($files))
		{
			$tpl = new ilTemplate('tpl.event_info_file.html',true,true,'Modules/Course');
			
			foreach($files as $file)
			{
				$tpl->setCurrentBlock("files");
				$this->ctrl->setParameter($this,'file_id',$file->getFileId());
				$tpl->setVariable("DOWN_LINK",$this->ctrl->getLinkTarget($this,'sendfile'));
				$tpl->setVariable("DOWN_NAME",$file->getFileName());
				$tpl->setVariable("DOWN_INFO_TXT",$this->lng->txt('crs_file_size_info'));
				$tpl->setVariable("DOWN_SIZE",$file->getFileSize());
				$tpl->setVariable("TXT_BYTES",$this->lng->txt('bytes'));
				$tpl->parseCurrentBlock();
			}
			$info->addProperty($this->lng->txt('crs_file_download'),
							   $tpl->get());
		}

		include_once('Services/AdvancedMetaData/classes/class.ilAdvancedMDRecordGUI.php');
		$record_gui = new ilAdvancedMDRecordGUI(ilAdvancedMDRecordGUI::MODE_INFO,'crs',$this->object->getId());
		$record_gui->setInfoObject($info);
		$record_gui->parse();
		
		// meta data
		$info->addMetaDataSections($this->object->getId(),0, $this->object->getType());
			 
		// contact
		if($this->object->hasContactData())
		{
			$info->addSection($this->lng->txt("crs_contact"));
		}
		if(strlen($this->object->getContactName()))
		{
			$info->addProperty($this->lng->txt("crs_contact_name"),
							   $this->object->getContactName());
		}
		if(strlen($this->object->getContactResponsibility()))
		{
			$info->addProperty($this->lng->txt("crs_contact_responsibility"),
							   $this->object->getContactResponsibility());
		}
		if(strlen($this->object->getContactPhone()))
		{
			$info->addProperty($this->lng->txt("crs_contact_phone"),
							   $this->object->getContactPhone());
		}
		if($this->object->getContactEmail())
		{
			include_once './Modules/Course/classes/class.ilCourseMailTemplateMemberContext.php';
            require_once 'Services/Mail/classes/class.ilMailFormCall.php';
			
			$emails = explode(",",$this->object->getContactEmail());
			foreach ($emails as $email) {
				$email = trim($email);
				$etpl = new ilTemplate("tpl.crs_contact_email.html", true, true , 'Modules/Course');
				$etpl->setVariable(
					"EMAIL_LINK",
					ilMailFormCall::getLinkTarget(
						$info, 'showSummary', array(),
						array(
							'type'   => 'new',
							'rcp_to' => $email,
							'sig' => $this->createMailSignature()
						),
						array(
							ilMailFormCall::CONTEXT_KEY => ilCourseMailTemplateMemberContext::ID,
							'ref_id' => $this->object->getRefId(),
							'ts'     => time()
						)
					)
				);              
				$etpl->setVariable("CONTACT_EMAIL", $email);				
				$mailString .= $etpl->get()."<br />";
			}
			$info->addProperty($this->lng->txt("crs_contact_email"), $mailString);
		}
		if(strlen($this->object->getContactConsultation()))
		{
			$info->addProperty($this->lng->txt("crs_contact_consultation"),
							   nl2br($this->object->getContactConsultation()));
		}


		// support contacts
		$parts = ilParticipants::getInstanceByObjId($this->object->getId());
		$conts = $parts->getContacts();
		if (count($conts) > 0)
		{
			$info->addSection($this->lng->txt("crs_mem_contacts"));
			foreach ($conts as $c)
			{
				include_once("./Services/User/classes/class.ilPublicUserProfileGUI.php");
				$pgui = new ilPublicUserProfileGUI($c);
				$pgui->setBackUrl($this->ctrl->getLinkTargetByClass("ilinfoscreengui"));
				$pgui->setEmbedded(true);
				$info->addProperty("", $pgui->getHTML());
			}
		}



		//	
		// access
		//
		
		// #10360
		$this->lng->loadLanguageModule("rep");
		$info->addSection($this->lng->txt("rep_activation_availability"));
		$info->showLDAPRoleGroupMappingInfo();
								
		// activation
		if($this->object->getActivationUnlimitedStatus())
		{
			$info->addProperty($this->lng->txt("rep_activation_access"),
				$this->lng->txt('crs_visibility_limitless'));
		}
		else
		{
			$info->addProperty($this->lng->txt('rep_activation_access'),
				ilDatePresentation::formatPeriod(
					new ilDateTime($this->object->getActivationStart(),IL_CAL_UNIX),
					new ilDateTime($this->object->getActivationEnd(),IL_CAL_UNIX)));
					
		}
		switch($this->object->getSubscriptionLimitationType())
		{
			case IL_CRS_SUBSCRIPTION_DEACTIVATED:
				$txt = $this->lng->txt("crs_info_reg_deactivated");
				break;

			default:
				switch($this->object->getSubscriptionType())
				{
					case IL_CRS_SUBSCRIPTION_CONFIRMATION:
						$txt = $this->lng->txt("crs_info_reg_confirmation");
						break;
					case IL_CRS_SUBSCRIPTION_DIRECT:
						$txt = $this->lng->txt("crs_info_reg_direct");
						break;
					case IL_CRS_SUBSCRIPTION_PASSWORD:
						$txt = $this->lng->txt("crs_info_reg_password");
						break;
				}
		}
		
		// subscription
		$info->addProperty($this->lng->txt("crs_info_reg"),$txt);


		if($this->object->getSubscriptionLimitationType() != IL_CRS_SUBSCRIPTION_DEACTIVATED)
		{
			if($this->object->getSubscriptionUnlimitedStatus())
			{
				$info->addProperty($this->lng->txt("crs_reg_until"),
								   $this->lng->txt('crs_unlimited'));
			}
			elseif($this->object->getSubscriptionStart() < time())
			{
				$info->addProperty($this->lng->txt("crs_reg_until"),
								   $this->lng->txt('crs_to').' '.
								   ilDatePresentation::formatDate(new ilDateTime($this->object->getSubscriptionEnd(),IL_CAL_UNIX)));
			}
			elseif($this->object->getSubscriptionStart() > time())
			{
				$info->addProperty($this->lng->txt("crs_reg_until"),
								   $this->lng->txt('crs_from').' '.
								   ilDatePresentation::formatDate(new ilDateTime($this->object->getSubscriptionStart(),IL_CAL_UNIX)));
			}
			if ($this->object->isSubscriptionMembershipLimited()) 
			{
				if($this->object->getSubscriptionMinMembers())
				{				
					$info->addProperty(
						$this->lng->txt("mem_min_users"),
						$this->object->getSubscriptionMinMembers()
					);
				}		
				if($this->object->getSubscriptionMaxMembers())
				{
					include_once './Services/Membership/classes/class.ilParticipants.php';
					$info->addProperty(
						$this->lng->txt("mem_free_places"),
						max(
							0,
							$this->object->getSubscriptionMaxMembers() - ilParticipants::lookupNumberOfMembers($this->object->getRefId()))
					);
				}
			}
		}
		
		if($this->object->getCancellationEnd())
		{		
			$info->addProperty($this->lng->txt('crs_cancellation_end'),
				ilDatePresentation::formatDate( $this->object->getCancellationEnd()));
		}
				
		if($this->object->getCourseStart())
		{	
			$info->addProperty($this->lng->txt('crs_period'),
				ilDatePresentation::formatPeriod(
					$this->object->getCourseStart(),
					$this->object->getCourseEnd()
			));
		}
		
		// archive
		if($this->object->getViewMode() == IL_CRS_VIEW_ARCHIVE)
		{		
			if($this->object->getArchiveType() != IL_CRS_ARCHIVE_NONE)
			{
				$info->addProperty($this->lng->txt("crs_archive"),
					ilDatePresentation::formatPeriod(
						new ilDateTime($this->object->getArchiveStart(),IL_CAL_UNIX),
						new ilDateTime($this->object->getArchiveStart(),IL_CAL_UNIX)));
			}
		}
		// Confirmation
		include_once('Services/PrivacySecurity/classes/class.ilPrivacySettings.php');
		$privacy = ilPrivacySettings::_getInstance();
		
		include_once('Modules/Course/classes/Export/class.ilCourseDefinedFieldDefinition.php');
		if($privacy->courseConfirmationRequired() or ilCourseDefinedFieldDefinition::_getFields($this->object->getId()) or $privacy->enabledCourseExport())
		{
			include_once('Services/PrivacySecurity/classes/class.ilExportFieldsInfo.php');
			
			$field_info = ilExportFieldsInfo::_getInstanceByType($this->object->getType());
		
			$this->lng->loadLanguageModule('ps');
			$info->addSection($this->lng->txt('crs_user_agreement_info'));
			$info->addProperty($this->lng->txt('ps_export_data'),$field_info->exportableFieldsToInfoString());
			
			if($fields = ilCourseDefinedFieldDefinition::_fieldsToInfoString($this->object->getId()))
			{
				$info->addProperty($this->lng->txt('ps_crs_user_fields'),$fields);
			}
		}
		
		$info->enableLearningProgress(true);

		// forward the command
		$this->ctrl->forwardCommand($info);
	}

	/**
	 * :TEMP: Save notification setting (from infoscreen)
	 */
	function saveNotificationObject()
	{
		include_once "Services/Membership/classes/class.ilMembershipNotifications.php";
		$noti = new ilMembershipNotifications($this->ref_id);
		if($noti->canCurrentUserEdit())
		{
			if((bool)$_REQUEST["crs_ntf"])
			{
				$noti->activateUser();
			}
			else
			{
				$noti->deactivateUser();
			}
		}
		ilUtil::sendSuccess($this->lng->txt("settings_saved"), true);
		$this->ctrl->redirect($this, "");
	}
	
	/**
	 * Edit info page informations
	 *
	 * @access public
	 * 
	 */
	public function editInfoObject(ilPropertyFormGUI $a_form = null)
	{
		include_once 'Modules/Course/classes/class.ilCourseFile.php';

		global $ilErr,$ilAccess;

		$this->checkPermission('write');
		/*
		if(!$ilAccess->checkAccess('write','',$this->object->getRefId()))
		{
			$ilErr->raiseError($this->lng->txt('msg_no_perm_read'),$ilErr->MESSAGE);
		}
		*/
		$this->setSubTabs('properties');
		$this->tabs_gui->setTabActive('settings');
		$this->tabs_gui->setSubTabActive('crs_info_settings');
	 	
		if(!$a_form)
		{
			$a_form = $this->initInfoEditor();
		}
		$this->tpl->addBlockFile('ADM_CONTENT','adm_content','tpl.edit_info.html','Modules/Course');
		$this->tpl->setVariable('INFO_TABLE',$a_form->getHTML());
		
		if(!count($files = ilCourseFile::_readFilesByCourse($this->object->getId())))
		{
			return true;
		}
		$rows = array();
		foreach($files as $file)
		{
			$table_data['id'] = $file->getFileId();
			$table_data['filename'] = $file->getFileName();
			$table_data['filetype'] = $file->getFileType();
			$table_data['filesize'] = $file->getFileSize();
			
			$rows[] = $table_data; 
		}
		
		include_once("./Modules/Course/classes/class.ilCourseInfoFileTableGUI.php");
		$table_gui = new ilCourseInfoFileTableGUI($this, "edit");
		$table_gui->setTitle($this->lng->txt("crs_info_download"));
		$table_gui->setData($rows);
		$table_gui->addCommandButton("cancel", $this->lng->txt("cancel"));
		$table_gui->addMultiCommand("confirmDeleteInfoFiles", $this->lng->txt("delete"));
		$table_gui->setSelectAllCheckbox("file_id");
		$this->tpl->setVariable('INFO_FILE_TABLE',$table_gui->getHTML());

		return true;
		
	}
	
	/**
	 * show info file donfimation table
	 *
	 * @access public
	 * @param
	 * 
	 */
	public function confirmDeleteInfoFilesObject()
	{
		if(!count($_POST['file_id']))
		{
			ilUtil::sendFailure($this->lng->txt('select_one'));
			$this->editInfoObject();
			return false;
		}

		$this->setSubTabs('properties');
		$this->tabs_gui->setTabActive('settings');
		$this->tabs_gui->setSubTabActive('crs_info_settings');
		
		include_once("Services/Utilities/classes/class.ilConfirmationGUI.php");
		$c_gui = new ilConfirmationGUI();
		
		// set confirm/cancel commands
		$c_gui->setFormAction($this->ctrl->getFormAction($this, "deleteInfoFiles"));
		$c_gui->setHeaderText($this->lng->txt("info_delete_sure"));
		$c_gui->setCancel($this->lng->txt("cancel"), "editInfo");
		$c_gui->setConfirm($this->lng->txt("confirm"), "deleteInfoFiles");

		// add items to delete
		include_once('Modules/Course/classes/class.ilCourseFile.php');
		foreach($_POST["file_id"] as $file_id)
		{
			$file = new ilCourseFile($file_id);
			$c_gui->addItem("file_id[]", $file_id, $file->getFileName());
		}
		
		$this->tpl->setContent($c_gui->getHTML());
	}
	
	/**
	 * Delete info files
	 *
	 * @access public
	 * 
	 */
	public function deleteInfoFilesObject()
	{
		if(!count($_POST['file_id']))
		{
			ilUtil::sendFailure($this->lng->txt('select_one'));
			$this->editInfoObject();
			return false;
		}
		include_once('Modules/Course/classes/class.ilCourseFile.php');
		
		foreach($_POST['file_id'] as $file_id)
		{
			$file = new ilCourseFile($file_id);
			if($this->object->getId() == $file->getCourseId())
			{
				$file->delete();
			}
		}
		ilUtil::sendSuccess($this->lng->txt('settings_saved'));
		$this->editInfoObject();
		return true;	
	}
	 	
	/**
	 * init info editor
	 *
	 * @access public
	 * @param
	 * 
	 */
	public function initInfoEditor()
	{
		include_once("./Services/Form/classes/class.ilPropertyFormGUI.php");
		$form = new ilPropertyFormGUI();
		$form->setFormAction($this->ctrl->getFormAction($this,'updateInfo'));
		$form->setMultipart(true);
		$form->setTitle($this->lng->txt('crs_general_info'));
		$form->addCommandButton('updateInfo',$this->lng->txt('save'));
		$form->addCommandButton('cancel',$this->lng->txt('cancel'));
		
		$area = new ilTextAreaInputGUI($this->lng->txt('crs_important_info'),'important');
		$area->setValue($this->object->getImportantInformation());
		$area->setRows(6);
		$area->setCols(80);
		$form->addItem($area);
		
		$area = new ilTextAreaInputGUI($this->lng->txt('crs_syllabus'),'syllabus');
		$area->setValue($this->object->getSyllabus());
		$area->setRows(6);
		$area->setCols(80);
		$form->addItem($area);
		
		$section = new ilFormSectionHeaderGUI();
		$section->setTitle($this->lng->txt('crs_info_download'));
		$form->addItem($section);
		
		$file = new ilFileInputGUI($this->lng->txt('crs_file'),'file');
		$file->enableFileNameSelection('file_name');
		$form->addItem($file);
		
		$section = new ilFormSectionHeaderGUI();
		$section->setTitle($this->lng->txt('crs_contact'));
		$form->addItem($section);
		
		$text = new ilTextInputGUI($this->lng->txt('crs_contact_name'),'contact_name');
		$text->setValue($this->object->getContactName());
		$text->setSize(40);
		$text->setMaxLength(70);
		$form->addItem($text);
		
		$text = new ilTextInputGUI($this->lng->txt('crs_contact_responsibility'),'contact_responsibility');
		$text->setValue($this->object->getContactResponsibility());
		$text->setSize(40);
		$text->setMaxLength(70);
		$form->addItem($text);

		$text = new ilTextInputGUI($this->lng->txt('crs_contact_phone'),'contact_phone');
		$text->setValue($this->object->getContactPhone());
		$text->setSize(40);
		$text->setMaxLength(40);
		$form->addItem($text);

		$text = new ilTextInputGUI($this->lng->txt('crs_contact_email'),'contact_email');
		$text->setValue($this->object->getContactEmail());
		$text->setInfo($this->lng->txt('crs_contact_email_info'));
		$text->setSize(40);
		$text->setMaxLength(255);
		$form->addItem($text);

		$area = new ilTextAreaInputGUI($this->lng->txt('crs_contact_consultation'),'contact_consultation');
		$area->setValue($this->object->getContactConsultation());
		$area->setRows(6);
		$area->setCols(80);
		$form->addItem($area);
		
		include_once('Services/AdvancedMetaData/classes/class.ilAdvancedMDRecordGUI.php');
		$this->record_gui = new ilAdvancedMDRecordGUI(ilAdvancedMDRecordGUI::MODE_EDITOR,'crs',$this->object->getId());
		$this->record_gui->setPropertyForm($form);
		$this->record_gui->parse();

		return $form;
	}
	
	function updateInfoObject()
	{
		global $ilErr,$ilAccess;

		$this->checkPermission('write');
		
		include_once 'Modules/Course/classes/class.ilCourseFile.php';
		$file_obj = new ilCourseFile();
		$file_obj->setCourseId($this->object->getId());
		$file_obj->setFileName(strlen($_POST['file_name']) ?
							   ilUtil::stripSlashes($_POST['file_name']) :
							   $_FILES['file']['name']);
		$file_obj->setFileSize($_FILES['file']['size']);
		$file_obj->setFileType($_FILES['file']['type']);
		$file_obj->setTemporaryName($_FILES['file']['tmp_name']);
		$file_obj->setErrorCode($_FILES['file']['error']);

		$this->object->setImportantInformation(ilUtil::stripSlashes($_POST['important']));
		$this->object->setSyllabus(ilUtil::stripSlashes($_POST['syllabus']));
		$this->object->setContactName(ilUtil::stripSlashes($_POST['contact_name']));
		$this->object->setContactResponsibility(ilUtil::stripSlashes($_POST['contact_responsibility']));
		$this->object->setContactPhone(ilUtil::stripSlashes($_POST['contact_phone']));
		$this->object->setContactEmail(ilUtil::stripSlashes($_POST['contact_email']));
		$this->object->setContactConsultation(ilUtil::stripSlashes($_POST['contact_consultation']));
		
		
		// validate
		
		$error = false;		
		$ilErr->setMessage('');
		
		$file_obj->validate();
		$this->object->validateInfoSettings();
		if(strlen($ilErr->getMessage()))
		{
			$error = $ilErr->getMessage();
		}
			
		// needed for proper advanced MD validation	 		
		$form = $this->initInfoEditor();
		$form->checkInput();			
		if(!$this->record_gui->importEditFormPostValues())
		{	
			$error = true;
		}	
		
		if($error)
		{								
			if($error !== true)
			{
				ilUtil::sendFailure($ilErr->getMessage());
			}
			$this->editInfoObject($form);
			return false;
		}
		
		$this->object->update();
		$file_obj->create();
		$this->record_gui->writeEditForm();
		
		
		// Update ecs content
		include_once 'Modules/Course/classes/class.ilECSCourseSettings.php';
		$ecs = new ilECSCourseSettings($this->object);
		$ecs->handleContentUpdate();
	
		ilUtil::sendSuccess($this->lng->txt("crs_settings_saved"));
		$this->editInfoObject();
		return true;
	}

	function updateObject()
	{
		$form = $this->initEditForm();
		$form->checkInput();
		
		$this->object->setTitle(ilUtil::stripSlashes($_POST['title']));
		$this->object->setDescription(ilUtil::stripSlashes($_POST['desc']));		
					
		/*
		$archive_start = $this->loadDate('archive_start');
		$archive_end = $this->loadDate('archive_end');				 
		*/
		$period = $form->getItemByPostVar("access_period");										
		$sub_period = $form->getItemByPostVar("subscription_period");	
		
		// $act_type->setChecked($this->object->getActivationType() == IL_CRS_ACTIVATION_LIMITED);
		
		if($period->getStart() || $period->getEnd())
		{
			// if start or end is missing validation will fail, setting values for reload
			$this->object->setActivationType(IL_CRS_ACTIVATION_LIMITED);
			$this->object->setActivationStart($period->getStart() ? $period->getStart()->get(IL_CAL_UNIX) : null);
			$this->object->setActivationEnd($period->getEnd() ? $period->getEnd()->get(IL_CAL_UNIX) : null);			
			$this->object->setActivationVisibility((int)$_POST['activation_visibility']);		
		}
		else
		{
			$this->object->setActivationType(IL_CRS_ACTIVATION_UNLIMITED);
			$this->object->setActivationStart(null);
			$this->object->setActivationEnd(null);			
			// $this->object->setActivationVisibility(false);		
		}		
		
		$this->object->setOfflineStatus(!(bool)$_POST['activation_online']);		
				
		$this->object->setSubscriptionPassword(ilUtil::stripSlashes($_POST['subscription_password']));		
		$this->object->setSubscriptionStart(null);
		$this->object->setSubscriptionEnd(null);		
		
		$sub_type = (int)$_POST['subscription_type'];
		if($sub_type != IL_CRS_SUBSCRIPTION_DEACTIVATED)
		{		
			$this->object->setSubscriptionType($sub_type);
						
			if($sub_period->getStart() &&
				$sub_period->getEnd())
			{
				$this->object->setSubscriptionLimitationType(IL_CRS_SUBSCRIPTION_LIMITED);
				$this->object->setSubscriptionStart($sub_period->getStart()->get(IL_CAL_UNIX));
				$this->object->setSubscriptionEnd($sub_period->getEnd()->get(IL_CAL_UNIX));		
			}
			else
			{
				$this->object->setSubscriptionLimitationType(IL_CRS_SUBSCRIPTION_UNLIMITED);
			}
		}
		else
		{
			$this->object->setSubscriptionType(IL_CRS_SUBSCRIPTION_DIRECT);  // see ilObjCourse::__createDefaultSettings()
			$this->object->setSubscriptionLimitationType(IL_CRS_SUBSCRIPTION_DEACTIVATED);
		}		
		
		$this->object->enableRegistrationAccessCode((int) $_POST['reg_code_enabled']);
		$this->object->setRegistrationAccessCode(ilUtil::stripSlashes($_POST['reg_code']));
		
		$this->object->setCancellationEnd($form->getItemByPostVar("cancel_end")->getDate());		
				
		$this->object->enableSubscriptionMembershipLimitation((int) $_POST['subscription_membership_limitation']);		
		$this->object->setSubscriptionMaxMembers((int) $_POST['subscription_max']);		
		$this->object->setSubscriptionMinMembers((int)$_POST['subscription_min']);
		
		$old_autofill = $this->object->hasWaitingListAutoFill();
		
		switch((int) $_POST['waiting_list'])
		{
			case 2:
				$this->object->enableWaitingList(true);
				$this->object->setWaitingListAutoFill(true);
				break;
			
			case 1:
				$this->object->enableWaitingList(true);
				$this->object->setWaitingListAutoFill(false);
				break;
			
			default:
				$this->object->enableWaitingList(false);
				$this->object->setWaitingListAutoFill(false);
				break;
		}
				
		#$this->object->setSubscriptionNotify((int) $_POST['subscription_notification']);
					
		$crs_period = $form->getItemByPostVar("period");				
		$this->object->setCourseStart($crs_period->getStart());
		$this->object->setCourseEnd($crs_period->getEnd());		
		
		$this->object->setViewMode((int) $_POST['view_mode']);

		if($this->object->getViewMode() == IL_CRS_VIEW_TIMING)
		{
			$this->object->setOrderType(ilContainer::SORT_ACTIVATION);
		}
		else
		{
			$this->object->setOrderType($form->getInput('sorting'));
		}
		$this->saveSortingSettings($form);
		
		/*
		$this->object->setArchiveStart($archive_start->get(IL_CAL_UNIX));
		$this->object->setArchiveEnd($archive_end->get(IL_CAL_UNIX));		
		$this->object->setArchiveType($_POST['archive_type']);
		 */
		$this->object->setAboStatus((int) $_POST['abo']);
		$this->object->setShowMembers((int) $_POST['show_members']);
		$this->object->setMailToMembersType((int) $_POST['mail_type']);
		
		$this->object->enableSessionLimit((int) $_POST['sl']);
		$this->object->setNumberOfPreviousSessions(is_numeric($_POST['sp']) ? (int) $_POST['sp'] : -1 );
		$this->object->setNumberOfnextSessions(is_numeric($_POST['sn']) ? (int) $_POST['sn'] : -1 );

		$this->object->setAutoNotification($_POST['auto_notification'] == 1 ? true : false);
		
		
		$show_lp_sync_confirmation = false;
		
		// could be hidden in form
		if(isset($_POST['status_dt']))
		{
			if($this->object->getStatusDetermination() != ilObjCourse::STATUS_DETERMINATION_LP &&
				(int)$_POST['status_dt'] == ilObjCourse::STATUS_DETERMINATION_LP)
			{
				$show_lp_sync_confirmation = true;
			}
			else
			{
				$this->object->setStatusDetermination((int)$_POST['status_dt']);		
			}
		}	

		if($this->object->validate())
		{
			$this->object->update();
			
			// if autofill has been activated trigger process
			if(!$old_autofill &&
				$this->object->hasWaitingListAutoFill())
			{
				$this->object->handleAutoFill();
			}
			
			// BEGIN ChangeEvent: Record write event
			require_once('Services/Tracking/classes/class.ilChangeEvent.php');
			global $ilUser;
			ilChangeEvent::_recordWriteEvent($this->object->getId(), $ilUser->getId(), 'update');
			ilChangeEvent::_catchupWriteEvents($this->object->getId(), $ilUser->getId());			
			// END ChangeEvent: Record write event
			
			
			include_once './Services/Object/classes/class.ilObjectServiceSettingsGUI.php';
			ilObjectServiceSettingsGUI::updateServiceSettingsForm(
				$this->object->getId(),
				$form,
				array(
					ilObjectServiceSettingsGUI::CALENDAR_VISIBILITY,
					ilObjectServiceSettingsGUI::NEWS_VISIBILITY,
					ilObjectServiceSettingsGUI::AUTO_RATING_NEW_OBJECTS,				
					ilObjectServiceSettingsGUI::TAG_CLOUD,
					ilObjectServiceSettingsGUI::CUSTOM_METADATA
				)
			);
			
			// Update ecs export settings
			include_once 'Modules/Course/classes/class.ilECSCourseSettings.php';	
			$ecs = new ilECSCourseSettings($this->object);			
			if(!$ecs->handleSettingsUpdate())
			{
				$this->editObject();
				return false;
			}			
			
			if($show_lp_sync_confirmation)
			{
				return $this->confirmLPSync();
			}
			
			return $this->afterUpdate();
		}
		else
		{
			ilUtil::sendFailure($this->object->getMessage());
			$this->editObject();
			return false;
		}
	}
	
	protected function confirmLPSync()
	{
		global $tpl;
		
		include_once("./Services/Utilities/classes/class.ilConfirmationGUI.php");
		$cgui = new ilConfirmationGUI();
		$cgui->setFormAction($this->ctrl->getFormAction($this, "setLPSync"));
		$cgui->setHeaderText($this->lng->txt("crs_status_determination_sync"));
		$cgui->setCancel($this->lng->txt("cancel"), "edit");
		$cgui->setConfirm($this->lng->txt("confirm"), "setLPSync");
		
		$tpl->setContent($cgui->getHTML());
	}
	
	protected function setLPSyncObject()
	{
		$this->object->setStatusDetermination(ilObjCourse::STATUS_DETERMINATION_LP);
		$this->object->update();

		$this->object->syncMembersStatusWithLP();
		
		ilUtil::sendSuccess($this->lng->txt("settings_saved"), true);
		$this->ctrl->redirect($this, "edit");
	}
		
	/**
	 * edit object
	 *
	 * @access public
	 * @return
	 */
	public function editObject()
	{
		parent::editObject();
		
		$this->setSubTabs('properties');
		$this->tabs_gui->setSubTabActive('crs_settings');
	}
	
	/**
	 * init form
	 *
	 * @access protected
	 * @param
	 * @return
	 */
	protected function initEditForm()
	{
		include_once('./Services/Form/classes/class.ilPropertyFormGUI.php');
		include_once('./Services/Calendar/classes/class.ilDateTime.php');
		
		$form = new ilPropertyFormGUI();
		$form->setTitle($this->lng->txt('crs_edit'));
	
		$form->addCommandButton('update',$this->lng->txt('save'));
		$form->addCommandButton('cancel',$this->lng->txt('cancel'));
		
		$form->setFormAction($this->ctrl->getFormAction($this,'update'));
		
		// title
		$title = new ilTextInputGUI($this->lng->txt('title'),'title');
		$title->setSubmitFormOnEnter(true);
		$title->setValue($this->object->getTitle());
		$title->setSize(min(40, ilObject::TITLE_LENGTH));
		$title->setMaxLength(ilObject::TITLE_LENGTH);
		$title->setRequired(true);
		$form->addItem($title);
		
		// desc
		$desc = new ilTextAreaInputGUI($this->lng->txt('description'),'desc');
		$desc->setValue($this->object->getLongDescription());
		$desc->setRows(2);
		$desc->setCols(40);
		$form->addItem($desc);
		
		// Show didactic template type
		$this->initDidacticTemplate($form);
		
		// period		
		include_once "Services/Form/classes/class.ilDateDurationInputGUI.php";
		$cdur = new ilDateDurationInputGUI($this->lng->txt('crs_period'), 'period');			
		$cdur->setInfo($this->lng->txt('crs_period_info'));			
		if($this->object->getCourseStart())
		{
			$cdur->setStart($this->object->getCourseStart());
		}		
		if($this->object->getCourseStart())
		{
			$cdur->setEnd($this->object->getCourseEnd());
		}	
		$form->addItem($cdur);			
		
			
		// activation/availability
		
		$this->lng->loadLanguageModule('rep');
		
		$section = new ilFormSectionHeaderGUI();
		$section->setTitle($this->lng->txt('rep_activation_availability'));
		$form->addItem($section);
		
		$online = new ilCheckboxInputGUI($this->lng->txt('rep_activation_online'),'activation_online');
		$online->setChecked(!$this->object->getOfflineStatus());
		$online->setInfo($this->lng->txt('crs_activation_online_info'));
		$form->addItem($online);				
		
<<<<<<< HEAD
		$act_type = new ilCheckboxInputGUI($this->lng->txt('crs_visibility_until'), 'activation_type');
		$act_type->setInfo($this->lng->txt('crs_visibility_until_info'));
		$act_type->setChecked($this->object->getActivationType() == IL_CRS_ACTIVATION_LIMITED);
=======
		// $act_type = new ilCheckboxInputGUI($this->lng->txt('crs_visibility_until'), 'activation_type');
		// $act_type->setChecked($this->object->getActivationType() == IL_CRS_ACTIVATION_LIMITED);
>>>>>>> 1accb962
		// $act_type->setInfo($this->lng->txt('crs_availability_until_info'));
		
		// $this->tpl->addJavaScript('./Services/Form/js/date_duration.js');
		include_once "Services/Form/classes/class.ilDateDurationInputGUI.php";
		$dur = new ilDateDurationInputGUI($this->lng->txt('rep_time_period'), "access_period");
		// $dur->setRequired(true);
		$dur->setShowTime(true);																	
		$dur->setStart(new ilDateTime($this->object->getActivationStart(),IL_CAL_UNIX));				
		$dur->setEnd(new ilDateTime($this->object->getActivationEnd(),IL_CAL_UNIX));			
		$form->addItem($dur);

			$visible = new ilCheckboxInputGUI($this->lng->txt('rep_activation_limited_visibility'), 'activation_visibility');
			$visible->setInfo($this->lng->txt('crs_activation_limited_visibility_info'));
			$visible->setChecked($this->object->getActivationVisibility());
			$dur->addSubItem($visible);

		// $form->addItem($act_type);
		
		
		$section = new ilFormSectionHeaderGUI();
		$section->setTitle($this->lng->txt('crs_reg'));
		$form->addItem($section);
		
		$reg_proc = new ilRadioGroupInputGUI($this->lng->txt('crs_registration_type'),'subscription_type');
		$reg_proc->setValue(
			($this->object->getSubscriptionLimitationType() != IL_CRS_SUBSCRIPTION_DEACTIVATED)
				? $this->object->getSubscriptionType()
				: IL_CRS_SUBSCRIPTION_DEACTIVATED);
		// $reg_proc->setInfo($this->lng->txt('crs_reg_type_info'));

			$opt = new ilRadioOption($this->lng->txt('crs_subscription_options_direct'),IL_CRS_SUBSCRIPTION_DIRECT);
			$reg_proc->addOption($opt);
		
			$opt = new ilRadioOption($this->lng->txt('crs_subscription_options_password'),IL_CRS_SUBSCRIPTION_PASSWORD);
			
				$pass = new ilTextInputGUI($this->lng->txt("password"),'subscription_password');
				$pass->setInfo($this->lng->txt('crs_reg_password_info'));
				$pass->setSubmitFormOnEnter(true);
				$pass->setSize(12);
				$pass->setMaxLength(12);
				$pass->setValue($this->object->getSubscriptionPassword());
			
			$opt->addSubItem($pass);
			$reg_proc->addOption($opt);
		
			$opt = new ilRadioOption($this->lng->txt('crs_subscription_options_confirmation'),IL_CRS_SUBSCRIPTION_CONFIRMATION);
			$opt->setInfo($this->lng->txt('crs_registration_confirmation_info'));
			$reg_proc->addOption($opt);			
			
			$opt = new ilRadioOption($this->lng->txt('crs_reg_no_selfreg'),IL_CRS_SUBSCRIPTION_DEACTIVATED);
			$opt->setInfo($this->lng->txt('crs_registration_deactivated'));
			$reg_proc->addOption($opt);			

		$form->addItem($reg_proc);
		
		
		// Registration codes
		$reg_code = new ilCheckboxInputGUI($this->lng->txt('crs_reg_code'),'reg_code_enabled');
		$reg_code->setChecked($this->object->isRegistrationAccessCodeEnabled());
		$reg_code->setValue(1);
		$reg_code->setInfo($this->lng->txt('crs_reg_code_enabled_info'));
		
		/*
		$code = new ilNonEditableValueGUI($this->lng->txt('crs_reg_code_value'));
		$code->setValue($this->object->getRegistrationAccessCode());
		$reg_code->addSubItem($code);
		*/
		
		#$link = new ilNonEditableValueGUI($this->lng->txt('crs_reg_code_link'));
		// Create default access code
		if(!$this->object->getRegistrationAccessCode())
		{
			include_once './Services/Membership/classes/class.ilMembershipRegistrationCodeUtils.php';
			$this->object->setRegistrationAccessCode(ilMembershipRegistrationCodeUtils::generateCode());
		}
		$reg_link = new ilHiddenInputGUI('reg_code');
		$reg_link->setValue($this->object->getRegistrationAccessCode());
		$form->addItem($reg_link);
					
		$link = new ilCustomInputGUI($this->lng->txt('crs_reg_code_link'));
		include_once './Services/Link/classes/class.ilLink.php';
		$val = ilLink::_getLink($this->object->getRefId(),$this->object->getType(),array(),'_rcode'.$this->object->getRegistrationAccessCode()); 
		$link->setHTML('<font class="small">'.$val.'</font>');
		$reg_code->addSubItem($link);
		
		$form->addItem($reg_code);
		
		
<<<<<<< HEAD
		// time limit
		$time_limit = new ilCheckboxInputGUI($this->lng->txt('crs_registration_limited'),'subscription_limitation_type');
		$time_limit->setInfo($this->lng->txt('crs_registration_limited_info'));
		$time_limit->setChecked(($this->object->getSubscriptionLimitationType() ==  IL_CRS_SUBSCRIPTION_LIMITED) ? true : false);

			include_once "Services/Form/classes/class.ilDateDurationInputGUI.php";
			$sdur = new ilDateDurationInputGUI($this->lng->txt('crs_registration_period'), "subscription_period");
			$sdur->setShowTime(true);																	
			$sdur->setStart(new ilDateTime($this->object->getSubscriptionStart(),IL_CAL_UNIX));
			$sdur->setStartText($this->lng->txt('crs_start'));				
			$sdur->setEnd(new ilDateTime($this->object->getSubscriptionEnd(),IL_CAL_UNIX));
			$sdur->setEndText($this->lng->txt('crs_end'));				
			
		$time_limit->addSubItem($sdur);
		$form->addItem($time_limit);
=======
		// time limit		
		include_once "Services/Form/classes/class.ilDateDurationInputGUI.php";
		$sdur = new ilDateDurationInputGUI($this->lng->txt('crs_registration_limited'), "subscription_period");
		$sdur->setShowTime(true);		
		if($this->object->getSubscriptionStart())
		{
			$sdur->setStart(new ilDateTime($this->object->getSubscriptionStart(),IL_CAL_UNIX));			
		}
		if($this->object->getSubscriptionEnd())
		{
			$sdur->setEnd(new ilDateTime($this->object->getSubscriptionEnd(),IL_CAL_UNIX));			
		}
		$form->addItem($sdur);
>>>>>>> 1accb962
		
		// cancellation limit		
		$cancel = new ilDateTimeInputGUI($this->lng->txt('crs_cancellation_end'), 'cancel_end');
		$cancel->setInfo($this->lng->txt('crs_cancellation_end_info'));
		$cancel_end = $this->object->getCancellationEnd();	
		if($cancel_end)
		{
			$cancel->setDate($cancel_end);
		}
		$form->addItem($cancel);
		
		// Max members
		$lim = new ilCheckboxInputGUI($this->lng->txt('crs_subscription_max_members_short'),'subscription_membership_limitation');
		$lim->setInfo($this->lng->txt('crs_subscription_max_members_short_info'));
		$lim->setValue(1);
		$lim->setChecked($this->object->isSubscriptionMembershipLimited());
		
			$min = new ilTextInputGUI('','subscription_min');
			$min->setSubmitFormOnEnter(true);
			$min->setSize(4);
			$min->setMaxLength(4);
			$min->setValue($this->object->getSubscriptionMinMembers() ? $this->object->getSubscriptionMinMembers() : '');
			$min->setTitle($this->lng->txt('crs_subscription_min_members'));
			$min->setInfo($this->lng->txt('crs_subscription_min_members_info'));			
			$lim->addSubItem($min);
		
			$max = new ilTextInputGUI('','subscription_max');
			$max->setSubmitFormOnEnter(true);
			$max->setSize(4);
			$max->setMaxLength(4);
			$max->setValue($this->object->getSubscriptionMaxMembers() ? $this->object->getSubscriptionMaxMembers() : '');
			$max->setTitle($this->lng->txt('crs_subscription_max_members'));
			$max->setInfo($this->lng->txt('crs_reg_max_info'));
		
		$lim->addSubItem($max);
		
			/*
			$wait = new ilCheckboxInputGUI($this->lng->txt('crs_waiting_list'),'waiting_list');
			$wait->setChecked($this->object->enabledWaitingList());
			$wait->setInfo($this->lng->txt('crs_wait_info'));
			$lim->addSubItem($wait);
			
			$wait = new ilCheckboxInputGUI($this->lng->txt('crs_waiting_list'),'waiting_list');
			$wait->setChecked($this->object->enabledWaitingList());
			$wait->setInfo($this->lng->txt('crs_wait_info'));
			$lim->addSubItem($wait);
			
			$auto = new ilCheckboxInputGUI($this->lng->txt('crs_waiting_list_autofill'), 'auto_wait');
			$auto->setChecked($this->object->hasWaitingListAutoFill());
			$auto->setInfo($this->lng->txt('crs_waiting_list_autofill_info'));
			$wait->addSubItem($auto);
			*/
		
			$wait = new ilRadioGroupInputGUI($this->lng->txt('crs_waiting_list'), 'waiting_list');
			
			$option = new ilRadioOption($this->lng->txt('none'), 0);
			$wait->addOption($option);
			
			$option = new ilRadioOption($this->lng->txt('crs_waiting_list_no_autofill'), 1);
			$option->setInfo($this->lng->txt('crs_wait_info'));
			$wait->addOption($option);
			
			$option = new ilRadioOption($this->lng->txt('crs_waiting_list_autofill'), 2);
			$option->setInfo($this->lng->txt('crs_waiting_list_autofill_info'));
			$wait->addOption($option);
			
			if($this->object->hasWaitingListAutoFill())
			{
				$wait->setValue(2);
			}
			else if($this->object->enabledWaitingList())
			{
				$wait->setValue(1);
			}
			
		$lim->addSubItem($wait);
		
		$form->addItem($lim);
	

		$pres = new ilFormSectionHeaderGUI();
		$pres->setTitle($this->lng->txt('crs_view_mode'));
		
		$form->addItem($pres);		
		
		// presentation type
		$view_type = new ilRadioGroupInputGUI($this->lng->txt('crs_presentation_type'),'view_mode');
		$view_type->setValue($this->object->getViewMode());
		
			$opts = new ilRadioOption($this->lng->txt('cntr_view_sessions'),IL_CRS_VIEW_SESSIONS);
			$opts->setInfo($this->lng->txt('cntr_view_info_sessions'));
			$view_type->addOption($opts);

				// Limited sessions
				$sess = new ilCheckboxInputGUI($this->lng->txt('sess_limit'),'sl');
				$sess->setValue(1);
				$sess->setChecked($this->object->isSessionLimitEnabled());
				$sess->setInfo($this->lng->txt('sess_limit_info'));

					$prev = new ilNumberInputGUI($this->lng->txt('sess_num_prev'),'sp');
					#$prev->setSubmitFormOnEnter(true);
					$prev->setMinValue(0);
					$prev->setValue($this->object->getNumberOfPreviousSessions() == -1 ?
						'' :
						$this->object->getNumberOfPreviousSessions()
					);
					$prev->setSize(2);
					$prev->setMaxLength(3);
					$sess->addSubItem($prev);

					$next = new ilNumberInputGUI($this->lng->txt('sess_num_next'),'sn');
					#$next->setSubmitFormOnEnter(true);
					$next->setMinValue(0);
					$next->setValue($this->object->getNumberOfNextSessions() == -1 ?
						'' :
						$this->object->getNumberOfnextSessions()
					);
					$next->setSize(2);
					$next->setMaxLength(3);
					$sess->addSubItem($next);

				$opts->addSubItem($sess);



			
			$optsi = new ilRadioOption($this->lng->txt('cntr_view_simple'),IL_CRS_VIEW_SIMPLE);
			$optsi->setInfo($this->lng->txt('cntr_view_info_simple'));
			$view_type->addOption($optsi);

			$optbt = new ilRadioOption($this->lng->txt('cntr_view_by_type'),IL_CRS_VIEW_BY_TYPE);
			$optbt->setInfo($this->lng->txt('cntr_view_info_by_type'));
			$view_type->addOption($optbt);
			
			$opto = new ilRadioOption($this->lng->txt('crs_view_objective'),IL_CRS_VIEW_OBJECTIVE);
			$opto->setInfo($this->lng->txt('crs_view_info_objective'));
			$view_type->addOption($opto);

			$optt = new ilRadioOption($this->lng->txt('crs_view_timing'),IL_CRS_VIEW_TIMING);
			$optt->setInfo($this->lng->txt('crs_view_info_timing'));
			$view_type->addOption($optt);

		$form->addItem($view_type);
		
		$this->initSortingForm(
			$form, 
			array(
				ilContainer::SORT_TITLE,
				ilContainer::SORT_MANUAL,
				ilContainer::SORT_CREATION,
				ilContainer::SORT_ACTIVATION
			)
		);
		


		// lp vs. course status
		include_once("Services/Tracking/classes/class.ilObjUserTracking.php");
		if(ilObjUserTracking::_enabledLearningProgress())
		{
			include_once './Services/Object/classes/class.ilObjectLP.php';
			$olp = ilObjectLP::getInstance($this->object->getId());
			if($olp->getCurrentMode())
			{
				$lp_status = new ilFormSectionHeaderGUI();
				$lp_status->setTitle($this->lng->txt('crs_course_status_of_users'));
				$form->addItem($lp_status);

				$lp_status_options = new ilRadioGroupInputGUI($this->lng->txt('crs_status_determination'), "status_dt");
//				$lp_status_options->setRequired(true);
				$lp_status_options->setValue($this->object->getStatusDetermination());

				$lp_option = new ilRadioOption($this->lng->txt('crs_status_determination_lp'),
					ilObjCourse::STATUS_DETERMINATION_LP, $this->lng->txt('crs_status_determination_lp_info'));
				$lp_status_options->addOption($lp_option);
				$lp_status_options->addOption(new ilRadioOption($this->lng->txt('crs_status_determination_manual'),
					ilObjCourse::STATUS_DETERMINATION_MANUAL));

				$form->addItem($lp_status_options);
			}
		}

		// additional features
		$feat = new ilFormSectionHeaderGUI();
		$feat->setTitle($this->lng->txt('obj_features'));
		$form->addItem($feat);

		include_once './Services/Object/classes/class.ilObjectServiceSettingsGUI.php';
		ilObjectServiceSettingsGUI::initServiceSettingsForm(
				$this->object->getId(),
				$form,
				array(
					ilObjectServiceSettingsGUI::CALENDAR_VISIBILITY,
					ilObjectServiceSettingsGUI::NEWS_VISIBILITY,
					ilObjectServiceSettingsGUI::AUTO_RATING_NEW_OBJECTS,
					ilObjectServiceSettingsGUI::TAG_CLOUD,
					ilObjectServiceSettingsGUI::CUSTOM_METADATA
				)
			);

		$mem = new ilCheckboxInputGUI($this->lng->txt('crs_show_members'),'show_members');
		$mem->setChecked($this->object->getShowMembers());
		$mem->setInfo($this->lng->txt('crs_show_members_info'));
		$form->addItem($mem);

		// Show members type
		$mail_type = new ilRadioGroupInputGUI($this->lng->txt('crs_mail_type'), 'mail_type');
		$mail_type->setValue($this->object->getMailToMembersType());

		$mail_tutors = new ilRadioOption($this->lng->txt('crs_mail_tutors_only'), ilCourseConstants::MAIL_ALLOWED_TUTORS,
			$this->lng->txt('crs_mail_tutors_only_info'));
		$mail_type->addOption($mail_tutors);

		$mail_all = new ilRadioOption($this->lng->txt('crs_mail_all'),  ilCourseConstants::MAIL_ALLOWED_ALL,
			$this->lng->txt('crs_mail_all_info'));
		$mail_type->addOption($mail_all);
		$form->addItem($mail_type);

		// Notification Settings
		/*$notification = new ilFormSectionHeaderGUI();
		$notification->setTitle($this->lng->txt('crs_notification'));
		$form->addItem($notification);*/
		
		// Self notification
		$not = new ilCheckboxInputGUI($this->lng->txt('crs_auto_notification'), 'auto_notification');
		$not->setValue(1);
		$not->setInfo($this->lng->txt('crs_auto_notification_info'));
		$not->setChecked( $this->object->getAutoNotification() );
		$form->addItem($not);
		

		// Further information
		//$further = new ilFormSectionHeaderGUI();
		//$further->setTitle($this->lng->txt('crs_further_settings'));
		//$form->addItem($further);
		
		$desk = new ilCheckboxInputGUI($this->lng->txt('crs_add_remove_from_desktop'),'abo');
		$desk->setChecked($this->object->getAboStatus());
		$desk->setInfo($this->lng->txt('crs_add_remove_from_desktop_info'));
		$form->addItem($desk);
		

		// Edit ecs export settings
		include_once 'Modules/Course/classes/class.ilECSCourseSettings.php';
		$ecs = new ilECSCourseSettings($this->object);		
		$ecs->addSettingsToForm($form, 'crs');

		return $form;
	}

	protected function  getEditFormValues()
	{
		// values are done in initEditForm()
	}

	/**
	* edit container icons
	*/
	function editCourseIconsObject($a_form = null)
	{
		global $tpl;

		$this->checkPermission('write');
	
		$this->setSubTabs("properties");
		$this->tabs_gui->setTabActive('settings');
		
		if(!$a_form)
		{
			$a_form = $this->initCourseIconsForm();
		}
		
		$tpl->setContent($a_form->getHTML());
	}

	function initCourseIconsForm()
	{
		include_once "Services/Form/classes/class.ilPropertyFormGUI.php";
		$form = new ilPropertyFormGUI();
		$form->setFormAction($this->ctrl->getFormAction($this));	
		
		$this->showCustomIconsEditing(1, $form);
		
		// $form->setTitle($this->lng->txt('edit_grouping'));
		$form->addCommandButton('updateCourseIcons', $this->lng->txt('save'));					
		
		return $form;
	}

	function sendFileObject()
	{
		include_once 'Modules/Course/classes/class.ilCourseFile.php';
		$file = new ilCourseFile((int) $_GET['file_id']);
		ilUtil::deliverFile($file->getAbsolutePath(),$file->getFileName(),$file->getFileType());
		return true;
	}
	
	/**
	* update container icons
	*/
	function updateCourseIconsObject()
	{
		global $ilSetting;

		$this->checkPermission('write');
		
		$form = $this->initCourseIconsForm();
		if($form->checkInput())
		{
			//save custom icons
			if ($ilSetting->get("custom_icons"))
			{
				if($_POST["cont_icon_delete"])
				{
					$this->object->removeCustomIcon();
				}
				$this->object->saveIcons($_FILES["cont_icon"]['tmp_name']);
			}

			ilUtil::sendSuccess($this->lng->txt("msg_obj_modified"),true);
			$this->ctrl->redirect($this,"editCourseIcons");
		}

		$form->setValuesByPost();
		$this->editCourseIconsObject($form);	
	}


	/**
	* set sub tabs
	*/
	function setSubTabs($a_tab)
	{
		global $rbacsystem,$ilUser,$ilAccess,$tree;
		
		switch ($a_tab)
		{
			case "properties":
				$this->tabs_gui->addSubTabTarget("crs_settings",
												 $this->ctrl->getLinkTarget($this,'edit'),
												 "edit", get_class($this));

				$this->tabs_gui->addSubTabTarget("crs_info_settings",
												 $this->ctrl->getLinkTarget($this,'editInfo'),
												 "editInfo", get_class($this));
				
				$this->tabs_gui->addSubTabTarget("preconditions",
												 $this->ctrl->getLinkTargetByClass('ilConditionHandlerGUI','listConditions'),
												 "", "ilConditionHandlerGUI");

				$this->tabs_gui->addSubTabTarget("crs_start_objects",
												 $this->ctrl->getLinkTargetByClass('ilContainerStartObjectsGUI','listStructure'),
												 "listStructure", get_class($this));

				$this->tabs_gui->addSubTabTarget('groupings',
												 $this->ctrl->getLinkTargetByClass('ilobjcoursegroupinggui','listGroupings'),
												 'listGroupings',
												 get_class($this));

				// custom icon
				if ($this->ilias->getSetting("custom_icons"))
				{
					$this->tabs_gui->addSubTabTarget("icon_settings",
													 $this->ctrl->getLinkTarget($this,'editCourseIcons'),
													 "editCourseIcons", get_class($this));
				}
				
				// map settings
				include_once("./Services/Maps/classes/class.ilMapUtil.php");
				if (ilMapUtil::isActivated())
				{
					$this->tabs_gui->addSubTabTarget("crs_map_settings",
						 $this->ctrl->getLinkTarget($this,'editMapSettings'),
						 "editMapSettings", get_class($this));
				}

				
				include_once('Services/PrivacySecurity/classes/class.ilPrivacySettings.php');
				include_once('Modules/Course/classes/Export/class.ilCourseDefinedFieldDefinition.php');
				// only show if export permission is granted
				if(ilPrivacySettings::_getInstance()->checkExportAccess($this->object->getRefId()) or ilCourseDefinedFieldDefinition::_hasFields($this->object->getId()))
				{
					$this->tabs_gui->addSubTabTarget('crs_custom_user_fields',
													$this->ctrl->getLinkTargetByClass('ilobjectcustomuserfieldsgui'),
													'',
													'ilobjectcustomuserfieldsgui');
				}
				
				// certificates
				include_once "Services/Certificate/classes/class.ilCertificate.php";
				if(ilCertificate::isActive())
				{					
					$this->tabs_gui->addSubTabTarget(
						"certificate",
						$this->ctrl->getLinkTargetByClass("ilcertificategui", "certificateeditor"),
						"", "ilcertificategui");					
				}
				break;
			
			case 'members':
				if($ilAccess->checkAccess('write','',$this->object->getRefId()))
				{
					$this->tabs_gui->addSubTabTarget("crs_member_administration",
													 $this->ctrl->getLinkTarget($this,'members'),
													 "members", get_class($this));

					$this->tabs_gui->addSubTabTarget("crs_members_groups",
													 $this->ctrl->getLinkTargetByClass("ilCourseParticipantsGroupsGUI", "show"),
													 "", "ilCourseParticipantsGroupsGUI");

					$this->tabs_gui->addSubTabTarget(
						'crs_members_gallery',
						$this->ctrl->getLinkTargetByClass('ilUsersGalleryGUI', 'view'),
						'',
						'ilUsersGalleryGUI'
					);
				}
				elseif(
					$this->object->getShowMembers() == $this->object->SHOW_MEMBERS_ENABLED
				)
				{
					$this->tabs_gui->addSubTabTarget(
						'crs_members_gallery',
						$this->ctrl->getLinkTargetByClass('ilUsersGalleryGUI', 'view'),
						'',
						'ilUsersGalleryGUI'
					);
				}
				
				// members map
				include_once("./Services/Maps/classes/class.ilMapUtil.php");
				if (ilMapUtil::isActivated() && $this->object->getEnableCourseMap())
				{
					$this->tabs_gui->addSubTabTarget("crs_members_map",
						$this->ctrl->getLinkTarget($this,'membersMap'),
						"membersMap", get_class($this));
				}
				
				$childs = (array) $tree->getChildsByType($this->object->getRefId(),'sess');
				if(count($childs) && $ilAccess->checkAccess('write','',$this->object->getRefId()))
				{
					$this->tabs_gui->addSubTabTarget("events",
													 $this->ctrl->getLinkTargetByClass('ilsessionoverviewgui','listSessions'),
													 "", 'ilsessionoverviewgui');
				}

				include_once 'Services/PrivacySecurity/classes/class.ilPrivacySettings.php';
				if(ilPrivacySettings::_getInstance()->checkExportAccess($this->object->getRefId()))
				{
					$this->tabs_gui->addSubTabTarget('export_members',
													$this->ctrl->getLinkTargetByClass('ilmemberexportgui','show'),
													"", 'ilmemberexportgui');
				}
				
				break;

				
		}
	}

	/**
	 * show possible sub objects selection list
	 */
	function showPossibleSubObjects()
	{
		if ($this->object->getViewMode() == ilContainer::VIEW_OBJECTIVE
			&& !$this->isActiveAdministrationPanel())
		{
			return false;
		}
		parent::showPossibleSubObjects();
	}

	/**
	* remove small icon
	*
	* @access	public
	*/
	function removeSmallIconObject()
	{
		$this->object->removeSmallIcon();
		$this->ctrl->redirect($this,'editCourseIcons');		
	}

	/**
	* remove big icon
	*
	* @access	public
	*/
	function removeBigIconObject()
	{
		$this->object->removeBigIcon();
		$this->ctrl->redirect($this,'editCourseIcons');		
	}


	/**
	* remove small icon
	*
	* @access	public
	*/
	function removeTinyIconObject()
	{
		$this->object->removeTinyIcon();
		$this->ctrl->redirect($this,'editCourseIcons');		
	}

	/**
	* save object
	* @access	public
	*/
	protected function afterSave(ilObject $a_new_object)
	{
		global $rbacadmin, $ilUser, $ilSetting;
		
		$a_new_object->getMemberObject()->add($ilUser->getId(),IL_CRS_ADMIN);
		$a_new_object->getMemberObject()->updateNotification($ilUser->getId(),$ilSetting->get('mail_crs_admin_notification', true));
		// cognos-blu-patch: begin
		$a_new_object->getMemberObject()->updateContact($ilUser->getId(),1);
		// cognos-blu-patch: end
		$a_new_object->update();
		
		// BEGIN ChangeEvent: Record write event.
		require_once('Services/Tracking/classes/class.ilChangeEvent.php');
		global $ilUser;
		ilChangeEvent::_recordWriteEvent($a_new_object->getId(), $ilUser->getId(), 'create');		
		// END ChangeEvent: Record write event.

		// always send a message
		ilUtil::sendSuccess($this->lng->txt("crs_added"),true);
		
		$this->ctrl->setParameter($this, "ref_id", $a_new_object->getRefId());
		ilUtil::redirect($this->getReturnLocation("save",
			$this->ctrl->getLinkTarget($this, "edit", "", false, false)));
	}
	
	function downloadArchivesObject()
	{
		global $rbacsystem;

		$_POST["archives"] = $_POST["archives"] ? $_POST["archives"] : array();

		// MINIMUM ACCESS LEVEL = 'write'
		$this->checkPermission('read');
		/*
		if(!$rbacsystem->checkAccess("read", $this->object->getRefId()))
		{
			$this->ilias->raiseError($this->lng->txt("msg_no_perm_read"),$this->ilias->error_obj->MESSAGE);
		}
		*/
		if(!count($_POST['archives']))
		{
			ilUtil::sendFailure($this->lng->txt('crs_no_archive_selected'));
			$this->archiveObject();

			return false;
		}
		if(count($_POST['archives']) > 1)
		{
			ilUtil::sendFailure($this->lng->txt('crs_select_one_archive'));
			$this->archiveObject();

			return false;
		}

		$this->object->initCourseArchiveObject();
		
		$abs_path = $this->object->archives_obj->getArchiveFile((int) $_POST['archives'][0]);
		$basename = basename($abs_path);

		ilUtil::deliverFile($abs_path,$basename);
	}
	
	/**
	 * set preferences (show/hide tabel content)
	 *
	 * @access public
	 * @return
	 */
	public function setShowHidePrefs()
	{
		global $ilUser;
		
		if(isset($_GET['admin_hide']))
		{
			$ilUser->writePref('crs_admin_hide',(int) $_GET['admin_hide']);
		}
		if(isset($_GET['tutor_hide']))
		{
			$ilUser->writePref('crs_tutor_hide',(int) $_GET['tutor_hide']);
		}
		if(isset($_GET['member_hide']))
		{
			$ilUser->writePref('crs_member_hide',(int) $_GET['member_hide']);
		}
		if(isset($_GET['subscriber_hide']))
		{
			$ilUser->writePref('crs_subscriber_hide',(int) $_GET['subscriber_hide']);
		}
		if(isset($_GET['wait_hide']))
		{
			$ilUser->writePref('crs_wait_hide',(int) $_GET['wait_hide']);
		}
		include_once './Modules/Course/classes/class.ilCourseParticipants.php';
		foreach(ilCourseParticipants::getMemberRoles($this->object->getRefId()) as $role_id)
		{
			if(isset($_GET['role_hide_'.$role_id]))
			{
				$ilUser->writePref('crs_role_hide_'.$role_id,(int) $_GET['role_hide_'.$role_id]);
			}
		}
	}
	
	public function readMemberData($ids,$role = 'admin',$selected_columns = null)
	{		
		if($this->show_tracking)
		{
			include_once 'Services/Tracking/classes/class.ilLPStatusWrapper.php';
			$completed = ilLPStatusWrapper::_lookupCompletedForObject($this->object->getId());
			$in_progress = ilLPStatusWrapper::_lookupInProgressForObject($this->object->getId());
			$failed = ilLPStatusWrapper::_lookupFailedForObject($this->object->getId());
		}
		include_once('./Services/PrivacySecurity/classes/class.ilPrivacySettings.php');
		$privacy = ilPrivacySettings::_getInstance();

		if($privacy->enabledCourseAccessTimes())
		{
			include_once('./Services/Tracking/classes/class.ilLearningProgress.php');
			$progress = ilLearningProgress::_lookupProgressByObjId($this->object->getId());
		}

		$do_prtf = (is_array($selected_columns) && 
			in_array('prtf', $selected_columns) &&
			is_array($ids));
		if($do_prtf)
		{
			include_once "Modules/Portfolio/classes/class.ilObjPortfolio.php";
			$all_prtf = ilObjPortfolio::getAvailablePortfolioLinksForUserIds($ids,
				$this->ctrl->getLinkTarget($this, "members"));
		}

		foreach((array) $ids as $usr_id)
		{
			$name = ilObjUser::_lookupName($usr_id);
			$tmp_data['firstname'] = $name['firstname'];
			$tmp_data['lastname'] = $name['lastname'];
			$tmp_data['login'] = ilObjUser::_lookupLogin($usr_id);
			$tmp_data['passed'] = $this->object->getMembersObject()->hasPassed($usr_id) ? 1 : 0;
			if($this->object->getStatusDetermination() == ilObjCourse::STATUS_DETERMINATION_LP)
			{
				$tmp_data['passed_info'] = $this->object->getMembersObject()->getPassedInfo($usr_id);
			}
			$tmp_data['notification'] = $this->object->getMembersObject()->isNotificationEnabled($usr_id) ? 1 : 0;
			$tmp_data['blocked'] = $this->object->getMembersObject()->isBlocked($usr_id) ? 1 : 0;
			// cognos-blu-patch: begin
			$tmp_data['contact'] = $this->object->getMembersObject()->isContact($usr_id) ? 1 : 0;
			// cognos-blu-patch: end
			
			$tmp_data['usr_id'] = $usr_id;
		
			if($this->show_tracking)
			{
				if(in_array($usr_id,$completed))
				{
					$tmp_data['progress'] = ilLPStatus::LP_STATUS_COMPLETED;
				}
				elseif(in_array($usr_id,$in_progress))
				{
					$tmp_data['progress'] = ilLPStatus::LP_STATUS_IN_PROGRESS;
				}
				elseif(in_array($usr_id,$failed))
				{
					$tmp_data['progress'] = ilLPStatus::LP_STATUS_FAILED;
				}
				else
				{
					$tmp_data['progress'] = ilLPStatus::LP_STATUS_NOT_ATTEMPTED;
				}
			}

			if($privacy->enabledCourseAccessTimes())
			{
				if(isset($progress[$usr_id]['ts']) and $progress[$usr_id]['ts'])
				{
					$tmp_data['access_ut'] = $progress[$usr_id]['ts'];
					$tmp_data['access_time'] = ilDatePresentation::formatDate(new ilDateTime($progress[$usr_id]['ts'],IL_CAL_UNIX));
				}
				else
				{
					$tmp_data['access_ut'] = 0;
					$tmp_data['access_time'] = $this->lng->txt('no_date');
				}
			}
							
			if($do_prtf)
			{
				$tmp_data['prtf'] = $all_prtf[$usr_id];
			}
			
			$members[$usr_id] = $tmp_data;
		}
		return $members ? $members : array();
	}
	
	
	
	/**
	 * Member administration
	 *
	 * @global ilRbacReview $rbacreview
	 * @access protected
	 * @return
	 */
	protected function membersObject()
	{
		global $ilUser, $ilAccess, $ilToolbar, $lng, $ilCtrl, $tpl, $rbacreview;
		
		include_once('./Modules/Course/classes/class.ilCourseParticipants.php');
		include_once('./Modules/Course/classes/class.ilCourseParticipantsTableGUI.php');
		
		
		if(isset($_GET['member_table_nav']))
		{
			list($_SESSION['crs_print_sort'],$_SESSION['crs_print_order'],$tmp) = explode(':',$_GET['member_table_nav']);
		}

		$this->checkPermission('write');
		
		include_once './Services/Tracking/classes/class.ilObjUserTracking.php';
		$this->show_tracking = (ilObjUserTracking::_enabledLearningProgress() and 
			ilObjUserTracking::_enabledUserRelatedData());
		if($this->show_tracking)
		{			
			include_once('./Services/Object/classes/class.ilObjectLP.php');
			$olp = ilObjectLP::getInstance($this->object->getId());
			$this->show_tracking = $olp->isActive();
		}
			
		include_once('./Services/Object/classes/class.ilObjectActivation.php');
		$this->timings_enabled = (ilObjectActivation::hasTimings($this->object->getRefId()) and 
			($this->object->getViewMode() == IL_CRS_VIEW_TIMING));
			
		$this->setSubTabs('members');
		$this->tabs_gui->setTabActive('members');
		$this->tabs_gui->setSubTabActive('crs_member_administration');
		
		$this->tpl->addBlockfile('ADM_CONTENT','adm_content','tpl.crs_edit_members.html','Modules/Course');
		$this->tpl->setVariable('FORMACTION',$this->ctrl->getFormAction($this));
		
		// add members
		include_once './Services/Search/classes/class.ilRepositorySearchGUI.php';

		ilRepositorySearchGUI::fillAutoCompleteToolbar(
			$this,
			$ilToolbar,
			array(
				'auto_complete_name'	=> $lng->txt('user'),
				'user_type'				=> $this->getLocalRoles(),
				'submit_name'			=> $lng->txt('add')
			)
		);
		
		// spacer
		$ilToolbar->addSeparator();

		// search button
		$ilToolbar->addButton($this->lng->txt("crs_search_users"),
			$this->ctrl->getLinkTargetByClass('ilRepositorySearchGUI','start'));
			
		// separator
		$ilToolbar->addSeparator();
			
		// print button
		$ilToolbar->addButton($this->lng->txt("crs_print_list"),
			$this->ctrl->getLinkTarget($this, 'printMembers'));
		
		/* attendance list button
		$ilToolbar->addButton($this->lng->txt("sess_gen_attendance_list"),
			$this->ctrl->getLinkTarget($this, 'attendanceList'));
		*/
		$this->addMailToMemberButton($ilToolbar, "members", true);

		$this->setShowHidePrefs();
		
		// Waiting list table
		include_once('./Modules/Course/classes/class.ilCourseWaitingList.php');
		$waiting_list = new ilCourseWaitingList($this->object->getId());
		if(count($wait = $waiting_list->getAllUsers()))
		{
			include_once('./Services/Membership/classes/class.ilWaitingListTableGUI.php');
			if($ilUser->getPref('crs_wait_hide'))
			{
				$table_gui = new ilWaitingListTableGUI($this,$waiting_list,false);
				$this->ctrl->setParameter($this,'wait_hide',0);
				$table_gui->addHeaderCommand($this->ctrl->getLinkTarget($this,'members'),
					$this->lng->txt('show'));
				$this->ctrl->clearParameters($this);
			}
			else
			{
				$table_gui = new ilWaitingListTableGUI($this,$waiting_list,true);
				$this->ctrl->setParameter($this,'wait_hide',1);
				$table_gui->addHeaderCommand($this->ctrl->getLinkTarget($this,'members'),
					$this->lng->txt('hide'));
				$this->ctrl->clearParameters($this);
			}
			$table_gui->setUsers($wait);
			$table_gui->setTitle($this->lng->txt('crs_waiting_list'),'icon_usr.svg',$this->lng->txt('crs_waiting_list'));
			$this->tpl->setVariable('TABLE_WAIT',$table_gui->getHTML());
		}

		// Subscriber table
		if($subscribers = ilCourseParticipants::lookupSubscribers($this->object->getId()))
		{
			include_once('./Services/Membership/classes/class.ilSubscriberTableGUI.php');
			if($ilUser->getPref('crs_subscriber_hide'))
			{
				$table_gui = new ilSubscriberTableGUI($this,false);
				$this->ctrl->setParameter($this,'subscriber_hide',0);
				$table_gui->addHeaderCommand($this->ctrl->getLinkTarget($this,'members'),
					$this->lng->txt('show'));
				$this->ctrl->clearParameters($this);
			}
			else
			{
				$table_gui = new ilSubscriberTableGUI($this,true);
				$this->ctrl->setParameter($this,'subscriber_hide',1);
				$table_gui->addHeaderCommand($this->ctrl->getLinkTarget($this,'members'),
					$this->lng->txt('hide'));
				$this->ctrl->clearParameters($this);
			}
			$table_gui->readSubscriberData();
			$table_gui->setTitle($this->lng->txt('group_new_registrations'),'icon_usr.svg',$this->lng->txt('group_new_registrations'));
			$this->tpl->setVariable('TABLE_SUB',$table_gui->getHTML());
		}
				
		
		
		if($rbacreview->getNumberOfAssignedUsers(array($this->object->getDefaultAdminRole())))
		{
			// Security: display the list of course administrators read-only, 
			// if the user doesn't have the 'edit_permission' permission. 
 			$showEditLink = 
				(
					$ilAccess->checkAccess("edit_permission", '', $this->object->getRefId()) or 
					ilCourseParticipants::_getInstanceByObjId($this->object->getId())->isAdmin($ilUser->getId())
				);
			if($ilUser->getPref('crs_admin_hide'))
			{
				$table_gui = new ilCourseParticipantsTableGUI(
					$this,
					'admin',
					false,
					false,
					$this->timings_enabled,
					$showEditLink,
					$this->object->getDefaultAdminRole(),
					$this->object->getStatusDetermination() == ilObjCourse::STATUS_DETERMINATION_LP
				);
				$this->ctrl->setParameter($this,'admin_hide',0);
				$table_gui->addHeaderCommand($this->ctrl->getLinkTarget($this,'members'),
					$this->lng->txt('show'));
				$this->ctrl->clearParameters($this);
			}
			else
			{
				$table_gui = new ilCourseParticipantsTableGUI(
					$this,
					'admin',
					true,
					false,
					$this->timings_enabled,
					$showEditLink,
					$this->object->getDefaultAdminRole(),					
					$this->object->getStatusDetermination() == ilObjCourse::STATUS_DETERMINATION_LP
				);
				$this->ctrl->setParameter($this,'admin_hide',1);
				$table_gui->addHeaderCommand($this->ctrl->getLinkTarget($this,'members'),
					$this->lng->txt('hide'));
				$this->ctrl->clearParameters($this);
			}
			$table_gui->setTitle($this->lng->txt('crs_administrators'),'icon_usr.svg',$this->lng->txt('crs_administrators'));
			$table_gui->parse();
			$this->tpl->setVariable('ADMINS',$table_gui->getHTML());	
		}
		if($rbacreview->getNumberOfAssignedUsers(array($this->object->getDefaultTutorRole())))
		{
			if($ilUser->getPref('crs_tutor_hide'))
			{
				$table_gui = new ilCourseParticipantsTableGUI(
					$this,
					'tutor',
					false,
					false,
					$this->timings_enabled,
					true,
					$this->object->getDefaultTutorRole(),
					$this->object->getStatusDetermination() == ilObjCourse::STATUS_DETERMINATION_LP
				);
				$this->ctrl->setParameter($this,'tutor_hide',0);
				$table_gui->addHeaderCommand($this->ctrl->getLinkTarget($this,'members'),
					$this->lng->txt('show'));
				$this->ctrl->clearParameters($this);
			}
			else
			{
				$table_gui = new ilCourseParticipantsTableGUI(
					$this,
					'tutor',
					true,
					false,
					$this->timings_enabled,
					true,
					$this->object->getDefaultTutorRole(),
					$this->object->getStatusDetermination() == ilObjCourse::STATUS_DETERMINATION_LP
				);
				$this->ctrl->setParameter($this,'tutor_hide',1);
				$table_gui->addHeaderCommand($this->ctrl->getLinkTarget($this,'members'),
					$this->lng->txt('hide'));
				$this->ctrl->clearParameters($this);
			}
			$table_gui->setTitle($this->lng->txt('crs_tutors'),'icon_usr.svg',$this->lng->txt('crs_tutors'));
			$table_gui->parse();
			$this->tpl->setVariable('TUTORS',$table_gui->getHTML());	
		}
		if($rbacreview->getNumberOfAssignedUsers(array($this->object->getDefaultMemberRole())))
		{
			if($ilUser->getPref('crs_member_hide'))
			{
				$table_gui = new ilCourseParticipantsTableGUI(
					$this,
					'member',
					false,
					$this->show_tracking,
					$this->timings_enabled,
					true,
					$this->object->getDefaultMemberRole(),
					$this->object->getStatusDetermination() == ilObjCourse::STATUS_DETERMINATION_LP
				);

				$this->ctrl->setParameter($this,'member_hide',0);
				$table_gui->addHeaderCommand($this->ctrl->getLinkTarget($this,'members'),
					$this->lng->txt('show'));
				$this->ctrl->clearParameters($this);
			}
			else
			{
				$table_gui = new ilCourseParticipantsTableGUI(
					$this,
					'member',
					true,
					$this->show_tracking,
					$this->timings_enabled,
					true,
					$this->object->getDefaultMemberRole(),
					$this->object->getStatusDetermination() == ilObjCourse::STATUS_DETERMINATION_LP
				);
				$this->ctrl->setParameter($this,'member_hide',1);
				$table_gui->addHeaderCommand($this->ctrl->getLinkTarget($this,'members'),
					$this->lng->txt('hide'));
				$this->ctrl->clearParameters($this);
			}
			$table_gui->setTitle($this->lng->txt('crs_members'),'icon_usr.svg',$this->lng->txt('crs_members'));
			$table_gui->parse();
			$this->tpl->setCurrentBlock('member_block');
			$this->tpl->setVariable('MEMBERS',$table_gui->getHTML());
			$this->tpl->parseCurrentBlock();
			
		}
		foreach(ilCourseParticipants::getMemberRoles($this->object->getRefId()) as $role_id)
		{
			// Do not show table if no user is assigned
			if(!($GLOBALS['rbacreview']->getNumberOfAssignedUsers(array($role_id))))
			{
				continue;
			}
			if($ilUser->getPref('crs_role_hide_'.$role_id))
			{
				$table_gui = new ilCourseParticipantsTableGUI(
					$this,
					'role',
					false,
					$this->show_tracking,
					$this->timings_enabled,
					true,
					$role_id,
					$this->object->getStatusDetermination() == ilObjCourse::STATUS_DETERMINATION_LP
				);
				$this->ctrl->setParameter($this,'role_hide_'.$role_id,0);
				$table_gui->addHeaderCommand(
					$this->ctrl->getLinkTarget($this,'members'),
					$this->lng->txt('show')
				);
				$this->ctrl->clearParameters($this);
			}
			else
			{
				$table_gui = new ilCourseParticipantsTableGUI(
					$this,
					'role',
					true,
					$this->show_tracking,
					$this->timings_enabled,
					true,
					$role_id,
					$this->object->getStatusDetermination() == ilObjCourse::STATUS_DETERMINATION_LP
				);
				$this->ctrl->setParameter($this,'role_hide_'.$role_id,1);
				$table_gui->addHeaderCommand(
					$this->ctrl->getLinkTarget($this,'members'),
					$this->lng->txt('hide')
				);
				$this->ctrl->clearParameters($this);
			}

			$table_gui->setTitle(ilObject::_lookupTitle($role_id),'icon_usr.svg',$this->lng->txt('crs_members'));
			$table_gui->parse();
			$this->tpl->setCurrentBlock('member_block');
			$this->tpl->setVariable('MEMBERS',$table_gui->getHTML());
			$this->tpl->parseCurrentBlock();
		}
		
		
		$this->tpl->setVariable('TXT_SELECTED_USER',$this->lng->txt('crs_selected_users'));
		$this->tpl->setVariable('BTN_FOOTER_EDIT',$this->lng->txt('edit'));
		$this->tpl->setVariable('BTN_FOOTER_VAL',$this->lng->txt('remove'));
		$this->tpl->setVariable('BTN_FOOTER_MAIL',$this->lng->txt('crs_mem_send_mail'));
		$this->tpl->setVariable('ARROW_DOWN',ilUtil::getImagePath('arrow_downright.svg'));
		
	}
	


	/**
	 * update admin status
	 *
	 * @access public
	 * @param
	 * @return
	 */
	public function updateAdminStatusObject()
	{
		$this->checkPermission('write');
		
		$visible_members = array_intersect(array_unique((array) $_POST['visible_member_ids']),$this->object->getMembersObject()->getAdmins());
		$passed = is_array($_POST['passed']) ? $_POST['passed'] : array();
		$notification = is_array($_POST['notification']) ? $_POST['notification'] : array();
		// cognos-blu-patch: begin
		$contact = is_array($_POST['contact']) ? $_POST['contact'] : array();
		
		$this->updateParticipantsStatus('admins',$visible_members,$passed,$notification,array(),$contact);
		// cognos-blu-patch: end
	}
	
	/**
	 * update tuto status
	 *
	 * @access public
	 * @param
	 * @return
	 */
	public function updateTutorStatusObject()
	{
		$this->checkPermission('write');
		
		$visible_members = array_intersect(array_unique((array) $_POST['visible_member_ids']),$this->object->getMembersObject()->getTutors());
		$passed = is_array($_POST['passed']) ? $_POST['passed'] : array();
		$notification = is_array($_POST['notification']) ? $_POST['notification'] : array();
		// cognos-blu-patch: begin
		$contact = is_array($_POST['contact']) ? $_POST['contact'] : array();

		$this->updateParticipantsStatus('admins',$visible_members,$passed,$notification,array(),$contact);
		// cognos-blu-patch: end
	}
	
	/**
	 * updateMemberStatus
	 *
	 * @access public
	 * @param
	 * @return
	 */
	public function updateMemberStatusObject()
	{
		$this->checkPermission('write');

		$visible_members = array_intersect(array_unique((array) $_POST['visible_member_ids']),$this->object->getMembersObject()->getMembers());
		$passed = is_array($_POST['passed']) ? $_POST['passed'] : array();
		$blocked = is_array($_POST['blocked']) ? $_POST['blocked'] : array();
		// cognos-blu-patch: begin
		$contact = is_array($_POST['contact']) ? $_POST['contact'] : array();
		
		$this->updateParticipantsStatus('members',$visible_members,$passed,array(),$blocked, $contact);
		// cognos-blu-patch: end
	
	}

	/**
	 * Update status of additional course roles
	 */
	public function updateRoleStatusObject()
	{
		global $rbacreview;

		$this->checkPermission('write');

		include_once './Modules/Course/classes/class.ilCourseParticipants.php';

		$users = array();
		foreach(ilCourseParticipants::getMemberRoles($this->object->getRefId()) as $role_id)
		{
			$users = array_merge($users,$rbacreview->assignedUsers($role_id));
		}

		$passed = is_array($_POST['passed']) ? $_POST['passed'] : array();
		$blocked = is_array($_POST['blocked']) ? $_POST['blocked'] : array();
		// cognos-blu-patch: begin
		$contact = is_array($_POST['contact']) ? $_POST['contact'] : array();

		$this->updateParticipantsStatus('members',$users,$passed,array(),$blocked,$contact);
		// cognos-blu-patch: end
	}
	
	/**
	 * sync course status and lp status 
	 *  
	 * @param int $a_member_id
	 * @param bool $a_has_passed
	 */
	protected function updateLPFromStatus($a_member_id, $a_has_passed)
	{					
		global $ilUser;
		
		include_once("Services/Tracking/classes/class.ilObjUserTracking.php");
		if(ilObjUserTracking::_enabledLearningProgress() &&
			$this->object->getStatusDetermination() == ilObjCourse::STATUS_DETERMINATION_LP)
		{	
			include_once './Services/Object/classes/class.ilObjectLP.php';
			$olp = ilObjectLP::getInstance($this->object->getId());
			if($olp->getCurrentMode() == ilLPObjSettings::LP_MODE_MANUAL_BY_TUTOR)
			{
				include_once 'Services/Tracking/classes/class.ilLPMarks.php';
				$marks = new ilLPMarks($this->object->getId(), $a_member_id);
				
				// only if status has changed
				if($marks->getCompleted() != $a_has_passed)
				{
					$marks->setCompleted($a_has_passed);
					$marks->update();
					
					// as course is origin of LP status change, block syncing
					include_once("./Modules/Course/classes/class.ilCourseAppEventListener.php");
					ilCourseAppEventListener::setBlockedForLP(true);

					include_once("./Services/Tracking/classes/class.ilLPStatusWrapper.php");
					ilLPStatusWrapper::_updateStatus($this->object->getId(), $a_member_id);					
				}				
			}
		}
	}

	// cognos-blu-patch: begin
	function updateParticipantsStatus($type,$visible_members,$passed,$notification,$blocked,$contact)
	// cognos-blu-patch: end
	{
		global $ilAccess,$ilErr,$ilUser,$rbacadmin;
		foreach($visible_members as $member_id)
		{
			$this->object->getMembersObject()->updatePassed($member_id,in_array($member_id,$passed),true);
			
			$this->updateLPFromStatus($member_id, in_array($member_id, $passed));
			
			switch($type)
			{
				case 'admins';
					$this->object->getMembersObject()->updateNotification($member_id,in_array($member_id,$notification));
					// cognos-blu-patch: begin
					$this->object->getMembersObject()->updateContact($member_id,in_array($member_id,$contact) ? TRUE : FALSE);
					// cognos-blu-patch: end
					$this->object->getMembersObject()->updateBlocked($member_id,false);
					break;
					
				case 'members':
					if($this->object->getMembersObject()->isBlocked($member_id) and !in_array($member_id,$blocked))
					{
						$this->object->getMembersObject()->sendNotification($this->object->getMembersObject()->NOTIFY_UNBLOCK_MEMBER,$member_id);
					}
					if(!$this->object->getMembersObject()->isBlocked($member_id) and in_array($member_id,$blocked))
					{
						$this->object->getMembersObject()->sendNotification($this->object->getMembersObject()->NOTIFY_BLOCK_MEMBER,$member_id);
					}					
					$this->object->getMembersObject()->updateNotification($member_id,false);
					
					// cognos-blu-patch: begin
					
					// check if member is admin or tutor: otherwise reset contact flag
					if(!$this->object->getMembersObject()->isAdmin($member_id) and !$this->object->getMembersObject()->isTutor($member_id))
					{
						$this->object->getMembersObject()->updateContact($member_id,FALSE);
					}
					// cognos-blu-patch: end
					$this->object->getMembersObject()->updateBlocked($member_id,in_array($member_id,$blocked));
					
					break;
			}
		}
		
		ilUtil::sendSuccess($this->lng->txt('settings_saved'));
		$this->membersObject();
	}

	
	/**
	 * edit member 
	 *
	 * @access public
	 * @param
	 * @return
	 */
	public function editMemberObject()
	{
		$_POST['members'] = array((int) $_GET['member_id']);
		$this->editMembersObject();
		return true;
	}
	
	
	/**
	 * edit members
	 *
	 * @access public
	 * @return
	 */
	public function editMembersObject()
	{
		$this->checkPermission('write');
		
		$post_participants = array_unique(array_merge((array) $_POST['admins'],(array) $_POST['tutors'],(array) $_POST['members'], (array) $_POST['roles']));
		$real_participants = ilCourseParticipants::_getInstanceByObjId($this->object->getId())->getParticipants();
		$participants = array_intersect((array) $post_participants, (array) $real_participants);
		
		
		
		if(!count($participants))
		{
			ilUtil::sendFailure($this->lng->txt('no_checkbox'));
			$this->membersObject();
			return false;
		}
		
		$this->setSubTabs('members');
		$this->tabs_gui->setTabActive('members');
		$this->tabs_gui->setSubTabActive('crs_member_administration');
		
		include_once('./Modules/Course/classes/class.ilCourseEditParticipantsTableGUI.php');
		$table_gui = new ilCourseEditParticipantsTableGUI($this);
		$table_gui->setTitle($this->lng->txt('crs_header_edit_members'),'icon_usr.svg',$this->lng->txt('crs_header_edit_members'));
		$table_gui->setData($this->readMemberData($participants));

		$this->tpl->setContent($table_gui->getHTML());
		return true;
	}
	
	/**
	 * update members
	 *
	 * @access public
	 * @param
	 * @return
	 */
	public function updateMembersObject()
	{
		global $rbacsystem, $rbacreview, $ilUser, $ilAccess;
                
		$this->checkPermission('write');
		
		if(!count($_POST['participants']))
		{
			ilUtil::sendFailure($this->lng->txt('no_checkbox'));
			$this->membersObject();
			return false;
		}
		
		$notifications = $_POST['notification'] ? $_POST['notification'] : array();
		$passed = $_POST['passed'] ? $_POST['passed'] : array();
		$blocked = $_POST['blocked'] ? $_POST['blocked'] : array();
		// cognos-blu-patch: begin
		$contact = $_POST['contact'] ? $_POST['contact'] : array();
		// cognos-blu-patch: end
		
		// Determine whether the user has the 'edit_permission' permission
		$hasEditPermissionAccess = 
			(
				$ilAccess->checkAccess('edit_permission','',$this->object->getRefId()) or
				ilCourseParticipants::_getInstanceByObjId($this->object->getId())->isAdmin($ilUser->getId())
			);

		// Get all assignable local roles of the course object, and
		// determine the role id of the course administrator role.
		$assignableLocalCourseRoles = array();
        $courseAdminRoleId = $this->object->getDefaultAdminRole();
		foreach ($this->object->getLocalCourseRoles(false) as $title => $role_id)
		{
			$assignableLocalCourseRoles[$role_id] = $title;
		}
                
		// Validate the user ids and role ids in the post data
		foreach($_POST['participants'] as $usr_id)
		{
			$memberIsCourseAdmin = $rbacreview->isAssigned($usr_id, $courseAdminRoleId);
                        
			// If the current user doesn't have the 'edit_permission' 
			// permission, make sure he doesn't remove the course
			// administrator role of members who are course administrator.
			if (! $hasEditPermissionAccess && $memberIsCourseAdmin &&
				! in_array($courseAdminRoleId, $_POST['roles'][$usr_id])
			)
			{
				$_POST['roles'][$usr_id][] = $courseAdminRoleId;
			}
                        
			// Validate the role ids in the post data
			foreach ((array) $_POST['roles'][$usr_id] as $role_id)
			{
				if(!array_key_exists($role_id, $assignableLocalCourseRoles))
				{
					ilUtil::sendFailure($this->lng->txt('msg_no_perm_perm'));
					$this->membersObject();
					return false;
		        }
		        if(!$hasEditPermissionAccess && 
					$role_id == $courseAdminRoleId &&
					!$memberIsCourseAdmin)
				{
					ilUtil::sendFailure($this->lng->txt('msg_no_perm_perm'));
					$this->membersObject();
					return false;
				}
			}
		}
		
		$has_admin = false;
		foreach(ilCourseParticipants::_getInstanceByObjId($this->object->getId())->getAdmins() as $admin_id)
		{
			if(!isset($_POST['roles'][$admin_id]))
			{
				$has_admin = true;
				break;
			}
			if(in_array($courseAdminRoleId,$_POST['roles'][$admin_id]))
			{
				$has_admin = true;
				break;
			}
		}
		
		if(!$has_admin)
		{
			ilUtil::sendFailure($this->lng->txt('crs_min_one_admin'));
			$_POST['members'] = $_POST['participants'];
			$this->editMembersObject();
			return false;
		}

		foreach($_POST['participants'] as $usr_id)
		{
			$this->object->getMembersObject()->updateRoleAssignments($usr_id,(array) $_POST['roles'][$usr_id]);
			
			// Disable notification for all of them
			$this->object->getMembersObject()->updateNotification($usr_id,0);
			if(($this->object->getMembersObject()->isTutor($usr_id) or $this->object->getMembersObject()->isAdmin($usr_id)) and in_array($usr_id,$notifications))
			{
				$this->object->getMembersObject()->updateNotification($usr_id,1);
			}
			
			$this->object->getMembersObject()->updateBlocked($usr_id,0);
			if((!$this->object->getMembersObject()->isAdmin($usr_id) and !$this->object->getMembersObject()->isTutor($usr_id)) and in_array($usr_id,$blocked))
			{
				$this->object->getMembersObject()->updateBlocked($usr_id,1);
			}
			$this->object->getMembersObject()->updatePassed($usr_id,in_array($usr_id,$passed),true);
			$this->object->getMembersObject()->sendNotification(
				$this->object->getMembersObject()->NOTIFY_STATUS_CHANGED,
				$usr_id);
			
			// cognos-blu-patch: begin
			if(
				($GLOBALS['rbacreview']->isAssigned($usr_id, $this->object->getDefaultAdminRole()) or $GLOBALS['rbacreview']->isAssigned($usr_id, $this->object->getDefaultTutorRole())) and
				in_array($usr_id,$contact)
			)
			{
				$this->object->getMembersObject()->updateContact($usr_id,TRUE);
			}
			else
			{
				$this->object->getMembersObject()->updateContact($usr_id,FALSE);
			}
			// cognos-blu-patch: end
			
			$this->updateLPFromStatus($usr_id,in_array($usr_id,$passed));	
		}
		ilUtil::sendSuccess($this->lng->txt("msg_obj_modified"),true);
		$this->ctrl->redirect($this, "members");
		return true;		
	
	}
	
	


	function updateMemberObject()
	{
		global $rbacsystem, $ilUser;

		$this->checkPermission('write');

		// CHECK MEMBER_ID
		if(!isset($_GET["member_id"]) or !$this->object->getMembersObject()->isAssigned((int) $_GET["member_id"]))
		{
			$this->ilias->raiseError($this->lng->txt("crs_no_valid_member_id_given"),$this->ilias->error_obj->MESSAGE);
		}

		
		// Remember settings for notification
		$passed = $this->object->getMembersObject()->hasPassed((int) $_GET['member_id']);
		$notify = $this->object->getMembersObject()->isNotificationEnabled((int) $_GET['member_id']);
		$blocked = $this->object->getMembersObject()->isBlocked((int) $_GET['member_id']);
		
		$this->object->getMembersObject()->updateRoleAssignments((int) $_GET['member_id'],$_POST['roles']);
		$this->object->getMembersObject()->updatePassed((int) $_GET['member_id'],(int) $_POST['passed'],true);
		$this->object->getMembersObject()->updateNotification((int) $_GET['member_id'],(int) $_POST['notification']);
		$this->object->getMembersObject()->updateBlocked((int) $_GET['member_id'],(int) $_POST['blocked']);
		
		if($passed != $this->object->getMembersObject()->hasPassed((int) $_GET['member_id']) or
			$notify != $this->object->getMembersObject()->isNotificationEnabled((int) $_GET['member_id']) or
			$blocked != $this->object->getMembersObject()->isBlocked((int) $_GET['member_id']))
		{
			$this->object->getMembersObject()->sendNotification($this->object->getMembersObject()->NOTIFY_STATUS_CHANGED,(int) $_GET['member_id']);
		}

		$this->updateLPFromStatus((int) $_GET['member_id'], (bool) $_POST['passed']);	
		
		ilUtil::sendSuccess($this->lng->txt("crs_member_updated"));
		$this->membersObject();
		return true;		

	}

	
	/**
	 * callback from repository search gui
	 * @global ilRbacSystem $rbacsystem
	 * @param int $a_type role_id
	 * @param array $a_usr_ids
	 * @return bool
	 */
	public function assignMembersObject(array $a_usr_ids,$a_type)
	{
		global $rbacsystem;

		$this->checkPermission('write');
		if(!count($a_usr_ids))
		{
			ilUtil::sendFailure($this->lng->txt("crs_no_users_selected"),true);
			return false;
		}

		$added_users = 0;
		foreach($a_usr_ids as $user_id)
		{
			if(!$tmp_obj = ilObjectFactory::getInstanceByObjId($user_id,false))
			{
				continue;
			}
			if($this->object->getMembersObject()->isAssigned($user_id))
			{
				continue;
			}
			switch($a_type)
			{
				case $this->object->getDefaultMemberRole():
					$this->object->getMembersObject()->add($user_id,IL_CRS_MEMBER);
					break;
				case $this->object->getDefaultTutorRole():
					$this->object->getMembersObject()->add($user_id,IL_CRS_TUTOR);
					break;
				case $this->object->getDefaultAdminRole():
					$this->object->getMembersObject()->add($user_id,IL_CRS_ADMIN);
					break;
				default:
					if(in_array($a_type,$this->object->getLocalCourseRoles(true)))
					{
						$this->object->getMembersObject()->add($user_id,IL_CRS_MEMBER);
						$this->object->getMembersObject()->updateRoleAssignments($user_id,(array)$a_type);
					}
					else
					{
						$GLOBALS['ilLog']->write(__METHOD__.': Can\'t find role with role id "' . $a_type . '" to assign users to.');
						ilUtil::sendFailure($this->lng->txt("crs_cannot_find_role"),true);
						return false;
					}
					break;
			}
			$this->object->getMembersObject()->sendNotification($this->object->getMembersObject()->NOTIFY_ACCEPT_USER,$user_id);

			$this->object->checkLPStatusSync($user_id);

			++$added_users;
		}
		if($added_users)
		{
			ilUtil::sendSuccess($this->lng->txt("crs_users_added"),true);
			unset($_SESSION["crs_search_str"]);
			unset($_SESSION["crs_search_for"]);
			unset($_SESSION['crs_usr_search_result']);

			$this->checkLicenses(true);
			$this->ctrl->redirect($this,'members');
		}
		ilUtil::sendFailure($this->lng->txt("crs_users_already_assigned"),true);
		return false;
	}

	public function assignFromWaitingListObject()
	{
		global $rbacsystem;

		$this->checkPermission('write');

		if(!count($_POST["waiting"]))
		{
			ilUtil::sendFailure($this->lng->txt("crs_no_users_selected"));
			$this->membersObject();

			return false;
		}
		include_once('./Modules/Course/classes/class.ilCourseWaitingList.php');
		$waiting_list = new ilCourseWaitingList($this->object->getId());

		$added_users = 0;
		foreach($_POST["waiting"] as $user_id)
		{
			if(!$tmp_obj = ilObjectFactory::getInstanceByObjId($user_id,false))
			{
				continue;
			}
			if($this->object->getMembersObject()->isAssigned($user_id))
			{
				continue;
			}
			$this->object->getMembersObject()->add($user_id,IL_CRS_MEMBER);
			$this->object->getMembersObject()->sendNotification($this->object->getMembersObject()->NOTIFY_ACCEPT_USER,$user_id);
			$waiting_list->removeFromList($user_id);

			$this->object->checkLPStatusSync($user_id);
			
			++$added_users;
		}

		if($added_users)
		{
			ilUtil::sendSuccess($this->lng->txt("crs_users_added"));
			$this->membersObject();
			return true;
		}
		else
		{
			ilUtil::sendFailure($this->lng->txt("crs_users_already_assigned"));
			$this->membersObject();
			return false;
		}
	}
	
	/**
	 * refuse from waiting list
	 *
	 * @access public
	 * @return
	 */
	public function refuseFromListObject()
	{
		global $ilUser;
		
		$this->checkPermission('write');
		
		if(!count($_POST['waiting']))
		{
			ilUtil::sendFailure($this->lng->txt('no_checkbox'));
			$this->membersObject();
			return false;
		}
		
		include_once('./Modules/Course/classes/class.ilCourseWaitingList.php');
		$waiting_list = new ilCourseWaitingList($this->object->getId());

		foreach($_POST["waiting"] as $user_id)
		{
			$waiting_list->removeFromList($user_id);
			$this->object->getMembersObject()->sendNotification($this->object->getMembersObject()->NOTIFY_DISMISS_SUBSCRIBER,$user_id);
		}
		
		ilUtil::sendSuccess($this->lng->txt('crs_users_removed_from_list'));
		$this->membersObject();
		return true;
	}
	

	function performRemoveFromWaitingListObject()
	{
		global $rbacsystem;

		// MINIMUM ACCESS LEVEL = 'administrate'
		$this->checkPermission('write');
		/*
		if(!$rbacsystem->checkAccess("write", $this->object->getRefId()))
		{
			$this->ilias->raiseError($this->lng->txt("msg_no_perm_write"),$this->ilias->error_obj->MESSAGE);
		}
		*/
		if(!is_array($_SESSION["crs_delete_waiting_list_ids"]))
		{
			ilUtil::sendFailure($this->lng->txt("crs_no_users_selected"));
			$this->membersObject();

			return false;
		}

		$this->object->initWaitingList();
		foreach($_SESSION['crs_delete_waiting_list_ids'] as $usr_id)
		{
			$this->object->waiting_list_obj->removeFromList($usr_id);
		}
		ilUtil::sendSuccess($this->lng->txt('crs_users_removed_from_list'));
		$this->membersObject();

		return true;
	}

		
	public function assignSubscribersObject()
	{
		global $rbacsystem,$ilErr;


		$this->checkPermission('write');

		if(!is_array($_POST["subscribers"]))
		{
			ilUtil::sendFailure($this->lng->txt("crs_no_subscribers_selected"));
			$this->membersObject();

			return false;
		}
		
		if(!$this->object->getMembersObject()->assignSubscribers($_POST["subscribers"]))
		{
			ilUtil::sendFailure($ilErr->getMessage());
			$this->membersObject();
			return false;
		}
		else
		{
			foreach($_POST["subscribers"] as $usr_id)
			{
				$this->object->getMembersObject()->sendNotification($this->object->getMembersObject()->NOTIFY_ACCEPT_SUBSCRIBER,$usr_id);

				$this->object->checkLPStatusSync($usr_id);
			}
		}
		ilUtil::sendSuccess($this->lng->txt("crs_subscribers_assigned"));
		$this->membersObject();
		
		return true;
	}

	function autoFillObject()
	{
		global $rbacsystem;

		$this->checkPermission('write');

		if($this->object->isSubscriptionMembershipLimited() and $this->object->getSubscriptionMaxMembers() and 
		   $this->object->getSubscriptionMaxMembers() <= $this->object->getMembersObject()->getCountMembers())
		{
			ilUtil::sendFailure($this->lng->txt("crs_max_members_reached"));
			$this->membersObject();

			return false;
		}
		if($number = $this->object->getMembersObject()->autoFillSubscribers())
		{
			ilUtil::sendSuccess($this->lng->txt("crs_number_users_added")." ".$number);
		}
		else
		{
			ilUtil::sendFailure($this->lng->txt("crs_no_users_added"));
		}
		$this->membersObject();

		return true;
	}


	function deleteSubscribers()
	{
		global $rbacsystem;

		$this->tabs_gui->setTabActive('members');

		// MINIMUM ACCESS LEVEL = 'administrate'
		$this->checkPermission('write');
		/*
		if(!$rbacsystem->checkAccess("write", $this->object->getRefId()))
		{
			$this->ilias->raiseError($this->lng->txt("msg_no_perm_write"),$this->ilias->error_obj->MESSAGE);
		}
		*/
		if(!is_array($_POST["subscriber"]) or !count($_POST["subscriber"]))
		{
			ilUtil::sendFailure($this->lng->txt("crs_no_subscribers_selected"));
			$this->membersObject();

			return false;
		}
		ilUtil::sendQuestion($this->lng->txt("crs_delete_subscribers_sure"));

		// SHOW DELETE SCREEN
		$this->tpl->addBlockFile("ADM_CONTENT", "adm_content", "tpl.crs_editMembers.html",'Modules/Course');

		// SAVE IDS IN SESSION
		$_SESSION["crs_delete_subscriber_ids"] = $_POST["subscriber"];

		$counter = 0;
		$f_result = array();

		foreach($_POST["subscriber"] as $member_id)
		{
			$member_data = $this->object->getMembersObject()->getSubscriberData($member_id);

			// GET USER OBJ
			if($tmp_obj = ilObjectFactory::getInstanceByObjId($member_id,false))
			{
				$f_result[$counter][]	= $tmp_obj->getLogin();
				$f_result[$counter][]	= $tmp_obj->getFirstname();
				$f_result[$counter][]	= $tmp_obj->getLastname();
				$f_result[$counter][]   = ilDatePresentation::formatDate(new ilDateTime($member_data['time']),IL_CAL_UNIX);

				unset($tmp_obj);
				++$counter;
			}
		}
		return $this->__showDeleteSubscriberTable($f_result);
	}
		
	
	public function leaveObject()
	{
		global $ilUser;
		
		$this->checkPermission('leave');
		
		if($this->object->getMembersObject()->isLastAdmin($ilUser->getId()))
		{
			ilUtil::sendFailure($this->lng->txt('crs_min_one_admin'));
			$this->viewObject();
			return false;
		}
				
		$this->tabs_gui->setTabActive('crs_unsubscribe');
		
		include_once "Services/Utilities/classes/class.ilConfirmationGUI.php";
		$cgui = new ilConfirmationGUI();		
		$cgui->setHeaderText($this->lng->txt('crs_unsubscribe_sure'));
		$cgui->setFormAction($this->ctrl->getFormAction($this));
		$cgui->setCancel($this->lng->txt("cancel"), "cancel");
		$cgui->setConfirm($this->lng->txt("crs_unsubscribe"), "performUnsubscribe");		
		$this->tpl->setContent($cgui->getHTML());							
	}
	
	/**
	 * DEPRECATED? 
	 */
	function unsubscribeObject()
	{
		$this->leaveObject();
	}

	function performUnsubscribeObject()
	{
		global $ilUser, $ilCtrl;

		// CHECK ACCESS
		$this->checkPermission('leave');
		$this->object->getMembersObject()->delete($this->ilias->account->getId());
		$this->object->getMembersObject()->sendUnsubscribeNotificationToAdmins($this->ilias->account->getId());
		$this->object->getMembersObject()->sendNotification($this->object->getMembersObject()->NOTIFY_UNSUBSCRIBE,$ilUser->getId());
		
		ilUtil::sendSuccess($this->lng->txt('crs_unsubscribed_from_crs'),true);

		$ilCtrl->setParameterByClass("ilrepositorygui", "ref_id", $this->tree->getParentId($this->ref_id));
		$ilCtrl->redirectByClass("ilrepositorygui", "");
	}

	/**
	 * Delete members
	 * @global ilAccessHandler $ilAccess
	 * @return
	 */
	function deleteMembersObject()
	{
		global $ilAccess, $ilUser;
		
		$this->checkPermission('write');
		
		$participants = array_merge((array) $_POST['admins'],(array) $_POST['tutors'], (array) $_POST['members'], (array) $_POST['roles']);
		
		if(!$participants)
		{
			ilUtil::sendFailure($this->lng->txt('no_checkbox'));
			$this->membersObject();
			return true;
		}

		// Check last admin
		if(!$this->object->getMemberObject()->checkLastAdmin($participants))
		{
			ilUtil::sendFailure($this->lng->txt('crs_at_least_one_admin'));
			$this->membersObject();

			return false;
		}
		
		// Access check for admin deletion
		if(
			!$ilAccess->checkAccess('edit_permission', '',$this->object->getRefId()) and
			!ilCourseParticipants::_getInstanceByObjId($this->object->getId())->isAdmin($ilUser->getId())
		)
		{
			foreach ($participants as $usr_id)
			{
				$part = ilCourseParticipant::_getInstanceByObjId($this->object->getId(),$usr_id);
				if($part->isAdmin())
				{
					ilUtil::sendFailure($this->lng->txt("msg_no_perm_perm"));
					$this->membersObject();
					return false;
				}
			}
		}

		$this->setSubTabs('members');
		$this->tabs_gui->setTabActive('members');
		$this->tabs_gui->setSubTabActive('crs_member_administration');
		
		include_once('./Services/Utilities/classes/class.ilConfirmationGUI.php');
		$confirm = new ilConfirmationGUI();
		$confirm->setFormAction($this->ctrl->getFormAction($this,'deleteMembers'));
		$confirm->setHeaderText($this->lng->txt('crs_header_delete_members'));
		$confirm->setConfirm($this->lng->txt('confirm'),'removeMembers');
		$confirm->setCancel($this->lng->txt('cancel'),'members');
		
		foreach($participants as $usr_id)
		{
			$name = ilObjUser::_lookupName($usr_id);

			$confirm->addItem('participants[]',
				$name['user_id'],
				$name['lastname'].', '.$name['firstname'].' ['.$name['login'].']',
				ilUtil::getImagePath('icon_usr.svg'));
		}
		
		$this->tpl->setContent($confirm->getHTML());
		
	}

	/**
	 * Remove members
	 * @global ilRbacReview $rbacreview
	 * @global ilRbacSystem $rbacsystem
	 * @return boolean
	 */
	protected function removeMembersObject()
	{
		global $rbacreview, $rbacsystem, $ilAccess, $ilUser;
                
		$this->checkPermission('write');
		
		if(!is_array($_POST["participants"]) or !count($_POST["participants"]))
		{
			ilUtil::sendFailure($this->lng->txt("crs_no_member_selected"));
			$this->membersObject();

			return false;
		}
		
		// If the user doesn't have the edit_permission and is not administrator, he may not remove
		// members who have the course administrator role
		if (
			!$ilAccess->checkAccess('edit_permission', '', $this->object->getRefId()) and 
			!ilCourseParticipants::_getInstanceByObjId($this->object->getId())->isAdmin($ilUser->getId())
		)
		{
			// Determine the role id of the course administrator role.
			$courseAdminRoleId = null;
			foreach ($this->object->getLocalCourseRoles(false) as $title => $role_id)
			{
				if (substr($title, 0, 12) == 'il_crs_admin')
				{
					$courseAdminRoleId = $role_id;
				}
			}
                
			foreach ($_POST['participants'] as $usr_id)
			{
				if ($rbacreview->isAssigned($usr_id, $courseAdminRoleId))
				{
					ilUtil::sendFailure($this->lng->txt("msg_no_perm_perm"));
					$this->membersObject();
					return false;
				}
			}
		}
        
		if(!$this->object->getMembersObject()->deleteParticipants($_POST["participants"]))
		{
			ilUtil::sendFailure($this->object->getMessage());
			$this->membersObject();

			return false;
		}
		else
		{
			// SEND NOTIFICATION
			foreach($_POST["participants"] as $usr_id)
			{
				$this->object->getMembersObject()->sendNotification($this->object->getMembersObject()->NOTIFY_DISMISS_MEMBER,$usr_id);
			}
		}
		ilUtil::sendSuccess($this->lng->txt("crs_members_deleted"), true);
		$this->ctrl->redirect($this, "members");

		return true;
	}

	function refuseSubscribersObject()
	{
		global $rbacsystem;

		$this->checkPermission('write');
		
		if(!$_POST['subscribers'])
		{
			ilUtil::sendFailure($this->lng->txt("crs_no_subscribers_selected"));
			$this->membersObject();
			return false;
		}
	
		if(!$this->object->getMembersObject()->deleteSubscribers($_POST["subscribers"]))
		{
			ilUtil::sendFailure($this->object->getMessage());
			$this->membersObject();
			return false;
		}
		else
		{
			foreach($_POST['subscribers'] as $usr_id)
			{
				$this->object->getMembersObject()->sendNotification($this->object->getMembersObject()->NOTIFY_DISMISS_SUBSCRIBER,$usr_id);
			}
		}

		ilUtil::sendSuccess($this->lng->txt("crs_subscribers_deleted"));
		$this->membersObject();
		return true;
	}
	
	/**
	 * Get tabs for member agreement
	 */
	protected function getAgreementTabs()
	{
		
		if ($ilAccess->checkAccess('visible','',$this->ref_id))
		{
			$GLOBALS['ilTabs']->addTarget("info_short",
								 $this->ctrl->getLinkTargetByClass(
								 array("ilobjcoursegui", "ilinfoscreengui"), "showSummary"),
								 "infoScreen"
			);
		}
		if($ilAccess->checkAccess('leave','',$this->object->getRefId()) and $this->object->getMemberObject()->isMember())
		{
			$GLOBALS['ilTabs']->addTarget("crs_unsubscribe",
					$this->ctrl->getLinkTarget($this, "unsubscribe"), 
					'leave',
					 "");
		}
		
	}

	/**
	* Get tabs
	*/
	function getTabs()
	{
		global $rbacsystem,$ilAccess,$ilUser, $lng, $ilHelp;

		$ilHelp->setScreenIdComponent("crs");
		
		$this->ctrl->setParameter($this,"ref_id",$this->ref_id);

		if($ilAccess->checkAccess('read','',$this->ref_id))
		{
			$this->tabs_gui->addTab('view_content', $lng->txt("content"),
								 $this->ctrl->getLinkTarget($this,''));
		}
		
		// learning objectives
		if($ilAccess->checkAccess('write','',$this->ref_id))
		{
			include_once('./Modules/Course/classes/class.ilCourseObjective.php');
			if($this->object->getViewMode() == IL_CRS_VIEW_OBJECTIVE or ilCourseObjective::_getCountObjectives($this->object->getId()))
			{
				$this->tabs_gui->addTarget(
						'crs_objectives',
						$this->ctrl->getLinkTargetByClass('illoeditorgui',''),
						'illoeditorgui'
				);
						
			}
		}
		
		if ($ilAccess->checkAccess('visible','',$this->ref_id))
		{
			//$next_class = $this->ctrl->getNextClass($this);
			
			// this is not nice. tabs should be displayed in ilcoursegui
			// not via ilrepositorygui, then next_class == ilinfoscreengui
			// could be checked
			$force_active = (strtolower($_GET["cmdClass"]) == "ilinfoscreengui"
				|| strtolower($_GET["cmdClass"]) == "ilnotegui")
				? true
				: false;
			$this->tabs_gui->addTarget("info_short",
								 $this->ctrl->getLinkTargetByClass(
								 array("ilobjcoursegui", "ilinfoscreengui"), "showSummary"),
								 "infoScreen",
								 "", "", $force_active);
		}
		if ($ilAccess->checkAccess('write','',$this->ref_id))
		{
			$force_active = (strtolower($_GET["cmdClass"]) == "ilconditionhandlergui"
				&& $_GET["item_id"] == "")
				? true
				: false;
			$this->tabs_gui->addTarget("settings",
				$this->ctrl->getLinkTarget($this, "edit"),
				array("edit", "editMapSettings", "editCourseIcons", "listStructure"), "", "", $force_active);
		}
		
		
		$is_participant = ilCourseParticipants::_isParticipant($this->ref_id, $ilUser->getId());
		include_once './Services/Mail/classes/class.ilMail.php';
		$mail = new ilMail($GLOBALS['ilUser']->getId());
		
		// member list
		if($ilAccess->checkAccess('write','',$this->ref_id))
		{
			$this->tabs_gui->addTarget("members",
								 $this->ctrl->getLinkTarget($this, "members"), 
								 "members",
								 get_class($this));
		}			
		elseif(
			$this->object->getShowMembers() == $this->object->SHOW_MEMBERS_ENABLED and
			$is_participant
		)
		{
			$this->tabs_gui->addTarget(
				'members',
				$this->ctrl->getLinkTargetByClass('ilUsersGalleryGUI', 'view'),
				'',
				'ilUsersGalleryGUI'
			);
		}
		elseif(
			$this->object->getMailToMembersType() == ilCourseConstants::MAIL_ALLOWED_ALL and
			$GLOBALS['rbacsystem']->checkAccess('internal_mail',$mail->getMailObjectReferenceId ()) and
			$is_participant
		)
		{
			$this->tabs_gui->addTarget("members",
				$this->ctrl->getLinkTarget($this, "mailMembersBtn"),
				"members",
				get_class($this));
			
		}


		// learning progress
		include_once './Services/Tracking/classes/class.ilLearningProgressAccess.php';
		if(ilLearningProgressAccess::checkAccess($this->object->getRefId(), $is_participant))
		{
			$this->tabs_gui->addTarget('learning_progress',
								 $this->ctrl->getLinkTargetByClass(array('ilobjcoursegui','illearningprogressgui'),''),
								 '',
								 array('illplistofobjectsgui','illplistofsettingsgui','illearningprogressgui','illplistofprogressgui'));
		}
		
		

		// license overview
		include_once("Services/License/classes/class.ilLicenseAccess.php");
		if ($ilAccess->checkAccess('edit_permission', '', $this->ref_id)
		and ilLicenseAccess::_isEnabled())
		{
			$this->tabs_gui->addTarget("licenses",
				$this->ctrl->getLinkTargetByClass('illicenseoverviewgui', ''),
			"", "illicenseoverviewgui");
		}

		// meta data
		if ($ilAccess->checkAccess('write','',$this->ref_id))
		{
			include_once "Services/Object/classes/class.ilObjectMetaDataGUI.php";
			$mdgui = new ilObjectMetaDataGUI($this->object);					
			$mdtab = $mdgui->getTab();
			if($mdtab)
			{
				$this->tabs_gui->addTarget("meta_data",
									 $mdtab,
									 "",
									 "ilobjectmetadatagui");
			}
		}
		
		if($ilAccess->checkAccess('write','',$this->object->getRefId()))
		{
			$this->tabs_gui->addTarget(
				'export',
				$this->ctrl->getLinkTargetByClass('ilexportgui',''),
				'export',
				'ilexportgui'
			);
		}

		if ($ilAccess->checkAccess('edit_permission','',$this->ref_id))
		{
			$this->tabs_gui->addTarget("perm_settings",
								 $this->ctrl->getLinkTargetByClass(array(get_class($this),'ilpermissiongui'), "perm"),
								 array("perm","info","owner"), 'ilpermissiongui');
		}

		if ($this->ctrl->getTargetScript() == "adm_object.php")
		{
			$this->tabs_gui->addTarget("show_owner",
								 $this->ctrl->getLinkTarget($this, "owner"), "owner", get_class($this));
			
			if ($this->tree->getSavedNodeData($this->ref_id))
			{
				$this->tabs_gui->addTarget("trash",
									 $this->ctrl->getLinkTarget($this, "trash"), "trash", get_class($this));
			}
		}
		// Join/Leave
		if($ilAccess->checkAccess('join','',$this->ref_id)
			and !$this->object->getMemberObject()->isAssigned())
		{
			include_once './Modules/Course/classes/class.ilCourseWaitingList.php';
			if(ilCourseWaitingList::_isOnList($ilUser->getId(), $this->object->getId()))
			{
				$this->tabs_gui->addTab(
					'leave',
					$this->lng->txt('membership_leave'),
					$this->ctrl->getLinkTargetByClass('ilcourseregistrationgui','show','')
				);
					
			}
			else
			{			
				
				$this->tabs_gui->addTarget("join",
									 $this->ctrl->getLinkTargetByClass('ilcourseregistrationgui', "show"), 
									 'show',
									 "");
			}
		}
		if($ilAccess->checkAccess('leave','',$this->object->getRefId())
			and $this->object->getMemberObject()->isMember())
		{
			$this->tabs_gui->addTarget("crs_unsubscribe",
								 $this->ctrl->getLinkTarget($this, "unsubscribe"), 
								 'leave',
								 "");
			
		}
	}
	
	function fetchPrintSubscriberData($a_members)
	{
		foreach($a_members as $member_id)
		{
			
			$member_data = $this->object->getMembersObject()->getSubscriberData($member_id);

			if($tmp_obj = ilObjectFactory::getInstanceByObjId($member_id,false))
			{
				$print_member[$member_id]['login'] = $tmp_obj->getLogin();
				$print_member[$member_id]['name'] = $tmp_obj->getLastname().', '.$tmp_obj->getFirstname();
				$print_member[$member_id]['time'] = ilDatePresentation::formatDate(new ilDateTime($member_data['time'],IL_CAL_UNIX));
			}
		}
		switch($_SESSION['crs_print_sort'])
		{
			case 'lastname':
				return ilUtil::sortArray($print_member,'name',$_SESSION['crs_print_order'], false, true);
				
			case 'login':
				return ilUtil::sortArray($print_member,'login',$_SESSION['crs_print_order'], false, true);
			
			case 'sub_time':
				return ilUtil::sortArray($print_member,'time',$_SESSION['crs_print_order'], false, true);
			
			default:
				return ilUtil::sortArray($print_member,'name',$_SESSION['crs_print_order'], false, true);
		}
	}
	
	function fetchPrintMemberData($a_members)
	{
		global $ilAccess,$lng;

		$lng->loadLanguageModule('trac');

		#$is_admin = (bool) $ilAccess->checkAccess("write",'',$this->object->getRefId());
		$is_admin = true;
		
		include_once('./Services/PrivacySecurity/classes/class.ilPrivacySettings.php');
		$privacy = ilPrivacySettings::_getInstance();

		if($privacy->enabledCourseAccessTimes())
		{
			include_once('./Services/Tracking/classes/class.ilLearningProgress.php');
			$progress = ilLearningProgress::_lookupProgressByObjId($this->object->getId());
		}
		
		if($this->show_tracking)
		{
			include_once 'Services/Tracking/classes/class.ilLPStatusWrapper.php';
			$completed = ilLPStatusWrapper::_lookupCompletedForObject($this->object->getId());
			$in_progress = ilLPStatusWrapper::_lookupInProgressForObject($this->object->getId());
			$failed = ilLPStatusWrapper::_lookupFailedForObject($this->object->getId());
		}
		
		foreach($a_members as $member_id)
		{
			// GET USER OBJ
			if($tmp_obj = ilObjectFactory::getInstanceByObjId($member_id,false))
			{
				$print_member[$member_id]['login'] = $tmp_obj->getLogin();
				$print_member[$member_id]['name'] = $tmp_obj->getLastname().', '.$tmp_obj->getFirstname();

				if($this->object->getMembersObject()->isAdmin($member_id))
				{
					$print_member[$member_id]['role'] = $this->lng->txt("il_crs_admin");
				}
				elseif($this->object->getMembersObject()->isTutor($member_id))
				{
					$print_member[$member_id]['role'] = $this->lng->txt("il_crs_tutor");
				}
				elseif($this->object->getMembersObject()->isMember($member_id))
				{
					$print_member[$member_id]['role'] = $this->lng->txt("il_crs_member");
				}
				if($this->object->getMembersObject()->isAdmin($member_id) or $this->object->getMembersObject()->isTutor($member_id))
				{
					if($this->object->getMembersObject()->isNotificationEnabled($member_id))
					{
						$print_member[$member_id]['status'] = $this->lng->txt("crs_notify");
					}
					else
					{
						$print_member[$member_id]['status'] = $this->lng->txt("crs_no_notify");
					}
				}
				else
				{
					if($this->object->getMembersObject()->isBlocked($member_id))
					{
						$print_member[$member_id]['status'] = $this->lng->txt("crs_blocked");
					}
					else
					{
						$print_member[$member_id]['status'] = $this->lng->txt("crs_unblocked");
					}
				}
	
				if($is_admin)
				{
					$print_member[$member_id]['passed'] = $this->object->getMembersObject()->hasPassed($member_id) ?
									  $this->lng->txt('crs_member_passed') :
									  $this->lng->txt('crs_member_not_passed');
					
				}
				if($privacy->enabledCourseAccessTimes())
				{
					if(isset($progress[$member_id]['ts']) and $progress[$member_id]['ts'])
					{
						ilDatePresentation::setUseRelativeDates(false);
						$print_member[$member_id]['access'] = ilDatePresentation::formatDate(new ilDateTime($progress[$member_id]['ts'],IL_CAL_UNIX));
						ilDatePresentation::setUseRelativeDates(true);
					}
					else
					{
						$print_member[$member_id]['access'] = $this->lng->txt('no_date');
					}
				}
				if($this->show_tracking)
				{
					if(in_array($member_id,$completed))
					{
						$print_member[$member_id]['progress'] = $this->lng->txt(ilLPStatus::LP_STATUS_COMPLETED);
					}
					elseif(in_array($member_id,$in_progress))
					{
						$print_member[$member_id]['progress'] = $this->lng->txt(ilLPStatus::LP_STATUS_IN_PROGRESS);
					}
					elseif(in_array($member_id,$failed))
					{
						$print_member[$member_id]['progress'] = $this->lng->txt(ilLPStatus::LP_STATUS_FAILED);
					}
					else
					{
						$print_member[$member_id]['progress'] = $this->lng->txt(ilLPStatus::LP_STATUS_NOT_ATTEMPTED);
					}
				}
				
			}
		}
		
		switch($_SESSION['crs_print_sort'])
		{
			case 'progress':
				return ilUtil::sortArray($print_member,'progress',$_SESSION['crs_print_order'], false, true);
			
			case 'access_time':
				return ilUtil::sortArray($print_member,'access',$_SESSION['crs_print_order'], false, true);
			
			case 'lastname':
				return ilUtil::sortArray($print_member,'name',$_SESSION['crs_print_order'], false, true);
				
			case 'login':
				return ilUtil::sortArray($print_member,'login',$_SESSION['crs_print_order'], false, true);
			
			case 'passed':
				return ilUtil::sortArray($print_member,'passed',$_SESSION['crs_print_order'], false, true);
			
			case 'blocked':
			case 'notification':
				return ilUtil::sortArray($print_member,'status',$_SESSION['crs_print_order'], false, true);
			
			default:
				return ilUtil::sortArray($print_member,'name',$_SESSION['crs_print_order'], false, true);
		}
	}
		
	function printMembersObject()
	{		
		global $ilTabs;
		
		$this->checkPermission('write');
		
		$ilTabs->clearTargets();
		$ilTabs->setBackTarget($this->lng->txt('back'),
			$this->ctrl->getLinkTarget($this, 'members'));
		
		$list = $this->initAttendanceList();
		$form = $list->initForm('printMembersOutput');
		$this->tpl->setContent($form->getHTML());	
	}
	
	protected function initAttendanceList()
	{
		include_once('./Modules/Course/classes/class.ilCourseParticipants.php');
		$members_obj = ilCourseParticipants::_getInstanceByObjId($this->object->getId());
		
		include_once('./Modules/Course/classes/class.ilCourseWaitingList.php');
		$waiting_list = new ilCourseWaitingList($this->object->getId());
		
		include_once 'Services/Membership/classes/class.ilAttendanceList.php';
		$list = new ilAttendanceList($this, $members_obj, $waiting_list);		
		$list->setId('crsmemlst');
	
		$list->setTitle($this->lng->txt('crs_members_print_title'),
			$this->lng->txt('obj_crs').': '.$this->object->getTitle());
				
		include_once './Services/Tracking/classes/class.ilObjUserTracking.php';
		$this->show_tracking = (ilObjUserTracking::_enabledLearningProgress() and 
			ilObjUserTracking::_enabledUserRelatedData());
		if($this->show_tracking)
		{
			include_once('./Services/Object/classes/class.ilObjectLP.php');
			$olp = ilObjectLP::getInstance($this->object->getId());
			$this->show_tracking = $olp->isActive();
		}
		if($this->show_tracking)
		{
			$list->addPreset('progress', $this->lng->txt('learning_progress'), true);
		}
		
		include_once('./Services/PrivacySecurity/classes/class.ilPrivacySettings.php');
		$privacy = ilPrivacySettings::_getInstance();
		if($privacy->enabledCourseAccessTimes())
		{
			$list->addPreset('access', $this->lng->txt('last_access'), true);
		}
		
		$list->addPreset('status', $this->lng->txt('crs_status'), true);
		$list->addPreset('passed', $this->lng->txt('crs_passed'), true);
		
		return $list;
	}
	
	public function getAttendanceListUserData($a_user_id)
	{		
		return $this->members_data[$a_user_id];
	}
	
	function printMembersOutputObject()
	{		
		$list = $this->initAttendanceList();		
		$list->initFromForm();
		$list->setCallback(array($this, 'getAttendanceListUserData'));	
		
		$this->members_data = $this->fetchPrintMemberData($this->object->getMembersObject()->getParticipants());	
		$list->getNonMemberUserData($this->members_data);
		
		$list->getFullscreenHTML();
		exit();
	
	}



	function __unsetSessionVariables()
	{
		unset($_SESSION["crs_delete_member_ids"]);
		unset($_SESSION["crs_delete_subscriber_ids"]);
		unset($_SESSION["crs_search_str"]);
		unset($_SESSION["crs_search_for"]);
		unset($_SESSION["crs_group"]);
		unset($_SESSION["crs_role"]);
		unset($_SESSION["crs_archives"]);
	}

	function executeCommand()
	{
		global $rbacsystem,$ilUser,$ilAccess,$ilErr,$ilTabs,$ilNavigationHistory,$ilCtrl, $ilToolbar;

		$next_class = $this->ctrl->getNextClass($this);
		$cmd = $this->ctrl->getCmd();
	
		$this->prepareOutput();
		
		// show repository tree
		$this->showRepTree();
		
		// add entry to navigation history
		if(!$this->getCreationMode() &&
			$ilAccess->checkAccess('read', '', $_GET['ref_id']))
		{
			include_once("./Services/Link/classes/class.ilLink.php");
			$ilNavigationHistory->addItem($_GET["ref_id"],
				ilLink::_getLink($_GET["ref_id"], "crs"), "crs");
		}

		switch($next_class)
		{
			case "ilinfoscreengui":
				$this->infoScreen();	// forwards command
				break;
			
			case 'ilobjectmetadatagui';
				if(!$ilAccess->checkAccess('write','',$this->object->getRefId()))
				{
					$ilErr->raiseError($this->lng->txt('permission_denied'),$ilErr->WARNING);
				}
				$this->tabs_gui->setTabActive('meta_data');
				include_once 'Services/Object/classes/class.ilObjectMetaDataGUI.php';
				$md_gui = new ilObjectMetaDataGUI($this->object);	
				$this->ctrl->forwardCommand($md_gui);
				break;
				
			case 'ilcourseregistrationgui':
				$this->ctrl->setReturn($this,'');
				$this->tabs_gui->setTabActive('join');
				include_once('./Modules/Course/classes/class.ilCourseRegistrationGUI.php');
				$registration = new ilCourseRegistrationGUI($this->object, $this);
				$this->ctrl->forwardCommand($registration);
				break;
				
			case 'ilobjectcustomuserfieldsgui':
				include_once './Services/Membership/classes/class.ilObjectCustomUserFieldsGUI.php';
				
				if(isset($_REQUEST['member_id']))
				{
					$this->ctrl->setReturn($this,'members');
				}
				
				$cdf_gui = new ilObjectCustomUserFieldsGUI($this->object->getId());
				$this->setSubTabs('properties');
				$this->tabs_gui->setTabActive('settings');
				$this->ctrl->forwardCommand($cdf_gui);
				break;

			case "ilcourseobjectivesgui":
				include_once './Modules/Course/classes/class.ilCourseObjectivesGUI.php';

				$this->ctrl->setReturn($this,"");
				$reg_gui = new ilCourseObjectivesGUI($this->object->getRefId());
				$ret =& $this->ctrl->forwardCommand($reg_gui);
				break;

			case 'ilobjcoursegroupinggui':
				include_once './Modules/Course/classes/class.ilObjCourseGroupingGUI.php';

				$this->ctrl->setReturn($this,'edit');
				$this->setSubTabs('properties');
				$crs_grp_gui = new ilObjCourseGroupingGUI($this->object,(int) $_GET['obj_id']);
				$this->ctrl->forwardCommand($crs_grp_gui);
				$this->tabs_gui->setTabActive('settings');
				$this->tabs_gui->setSubTabActive('groupings');
				break;

			case "ilcolumngui":
				$this->tabs_gui->setTabActive('none');
				$this->checkPermission("read");
				//$this->prepareOutput();
				//include_once("./Services/Style/Content/classes/class.ilObjStyleSheet.php");
				//$this->tpl->setVariable("LOCATION_CONTENT_STYLESHEET",
				//	ilObjStyleSheet::getContentStylePath(0));
				//$this->renderObject();
				$this->viewObject();
				break;

			case "ilconditionhandlergui":
				include_once './Services/AccessControl/classes/class.ilConditionHandlerGUI.php';				
				// preconditions for whole course				
				$this->setSubTabs("properties");
				$this->tabs_gui->setTabActive('settings');
				$new_gui = new ilConditionHandlerGUI($this);
				$this->ctrl->forwardCommand($new_gui);				
				break;

			case "illearningprogressgui":
				include_once './Services/Tracking/classes/class.ilLearningProgressGUI.php';

				$new_gui = new ilLearningProgressGUI(ilLearningProgressGUI::LP_CONTEXT_REPOSITORY,
													  $this->object->getRefId(),
													  $_GET['user_id'] ? $_GET['user_id'] : $ilUser->getId());
				$this->ctrl->forwardCommand($new_gui);
				$this->tabs_gui->setTabActive('learning_progress');
				break;

			case 'ilusersgallerygui':
				$is_admin       = (bool)$ilAccess->checkAccess('write', '', $this->object->ref_id);
				$is_participant = (bool)ilCourseParticipants::_isParticipant($this->ref_id, $ilUser->getId());
				if(
					!$is_admin &&
					(
						$this->object->getShowMembers() == $this->object->SHOW_MEMBERS_DISABLED ||
						!$is_participant
					)
				)
				{
					$ilErr->raiseError($this->lng->txt('msg_no_perm_read'), $ilErr->MESSAGE);
				}

				$this->addMailToMemberButton($ilToolbar, 'jump2UsersGallery');

				require_once 'Services/User/classes/class.ilUsersGalleryGUI.php';
				require_once 'Services/User/classes/class.ilUsersGalleryParticipants.php';
				$this->setSubTabs('members');
				$this->tabs_gui->setTabActive('members');
				$this->tabs_gui->setSubTabActive('crs_members_gallery');

				$provider    = new ilUsersGalleryParticipants($this->object->getMembersObject());
				$gallery_gui = new ilUsersGalleryGUI($provider);
				$this->ctrl->forwardCommand($gallery_gui);
				break;

			case 'illicenseoverviewgui':
				include_once("./Services/License/classes/class.ilLicenseOverviewGUI.php");
				$license_gui = new ilLicenseOverviewGUI($this, ilLicenseOverviewGUI::LIC_MODE_REPOSITORY);
				$ret =& $this->ctrl->forwardCommand($license_gui);
				$this->tabs_gui->setTabActive('licenses');
				break;

			case 'ilpermissiongui':
				include_once("Services/AccessControl/classes/class.ilPermissionGUI.php");
				$this->tabs_gui->setTabActive('perm_settings');
				$perm_gui = new ilPermissionGUI($this);
				$ret =& $this->ctrl->forwardCommand($perm_gui);
				break;

			case 'ilrepositorysearchgui':
				include_once('./Services/Search/classes/class.ilRepositorySearchGUI.php');
				$rep_search = new ilRepositorySearchGUI();
				
				if(ilCourseParticipant::_getInstanceByObjId($this->object->getId(), $GLOBALS['ilUser']->getId())->isAdmin() or $this->checkPermissionBool('edit_permission'))
				{
					$rep_search->setCallback($this,
						'assignMembersObject',
						$this->getLocalRoles()
						);
				}
				else
				{
					//#18445 excludes admin role
					$rep_search->setCallback($this,
						'assignMembersObject',
					    $this->getLocalRoles(array($this->object->getDefaultAdminRole()))
						);
					
				}
				

				$this->checkLicenses();
						
				// Set tabs
				$this->ctrl->setReturn($this,'members');
				$ret =& $this->ctrl->forwardCommand($rep_search);
				$this->setSubTabs('members');
				$this->tabs_gui->setTabActive('members');
				$this->tabs_gui->setSubTabActive('crs_member_administration');
				break;

			case 'ilcoursecontentinterface':

				$this->initCourseContentInterface();
				$this->cci_obj->cci_setContainer($this);

				$this->ctrl->forwardCommand($this->cci_obj);
				$this->setSubTabs('content');
				$this->tabs_gui->setTabActive('content');
				break;

			case 'ilcoursecontentgui':
				$this->ctrl->setReturn($this,'members');
				include_once './Modules/Course/classes/class.ilCourseContentGUI.php';
				$course_content_obj = new ilCourseContentGUI($this);
				$this->ctrl->forwardCommand($course_content_obj);
				break;

			case 'ilpublicuserprofilegui':
				$this->tpl->enableDragDropFileUpload(null);				
				require_once './Services/User/classes/class.ilPublicUserProfileGUI.php';
				$this->setSubTabs('members');
				$this->tabs_gui->setTabActive('members');
				$profile_gui = new ilPublicUserProfileGUI($_GET["user"]);
				$profile_gui->setBackUrl($this->ctrl->getLinkTargetByClass("ilUsersGalleryGUI",'view'));
				$this->tabs_gui->setSubTabActive('crs_members_gallery');
				$html = $this->ctrl->forwardCommand($profile_gui);
				$this->tpl->setVariable("ADM_CONTENT", $html);				
				break;

			case 'ilmemberexportgui':
				include_once('./Services/Membership/classes/Export/class.ilMemberExportGUI.php');
				
				$this->setSubTabs('members');
				$this->tabs_gui->setTabActive('members');
				$this->tabs_gui->setSubTabActive('export_members');
				$export = new ilMemberExportGUI($this->object->getRefId());
				$this->ctrl->forwardCommand($export);
				break;
				
			case 'ilmemberagreementgui':
				include_once('Services/Membership/classes/class.ilMemberAgreementGUI.php');
				$this->tabs_gui->clearTargets();
				
				$this->ctrl->setReturn($this,'');
				$agreement = new ilMemberAgreementGUI($this->object->getRefId());
				$this->ctrl->forwardCommand($agreement);
				break;
				
			case 'ilsessionoverviewgui':								
				$this->setSubTabs('members');
				$this->tabs_gui->setTabActive('members');
				$this->tabs_gui->setSubTabActive('events');
				
				include_once './Modules/Course/classes/class.ilCourseParticipants.php';
				$prt = ilCourseParticipants::_getInstanceByObjId($this->object->getId());
			
				include_once('./Modules/Session/classes/class.ilSessionOverviewGUI.php');
				$overview = new ilSessionOverviewGUI($this->object->getRefId(), $prt);
				$this->ctrl->forwardCommand($overview);				
				break;
			
			// container page editing
			case "ilcontainerpagegui":
				$ret = $this->forwardToPageObject();
				if ($ret != "")
				{
					$this->tpl->setContent($ret);
				}
				break;
				
			case "ilcontainerstartobjectspagegui":
				// file downloads, etc. (currently not active)
				include_once "Services/Container/classes/class.ilContainerStartObjectsPageGUI.php";
				$pgui = new ilContainerStartObjectsPageGUI($this->object->getId());							
				$ret = $this->ctrl->forwardCommand($pgui);
				if($ret)
				{
					$this->tpl->setContent($ret);
				}
				break;
				
			case 'ilobjectcopygui':
				include_once './Services/Object/classes/class.ilObjectCopyGUI.php';
				$cp = new ilObjectCopyGUI($this);
				$cp->setType('crs');
				$this->ctrl->forwardCommand($cp);
				break;
				
			case "ilobjstylesheetgui":
				$this->forwardToStyleSheet();
				break;

			case 'ilcourseparticipantsgroupsgui':
				include_once './Modules/Course/classes/class.ilCourseParticipantsGroupsGUI.php';

				$cmg_gui = new ilCourseParticipantsGroupsGUI($this->object->getRefId());
				$this->setSubTabs('members');

				if($cmd == "show" || $cmd = "")
				{
					$this->addMailToMemberButton($ilToolbar, "members");
				}
				$this->tabs_gui->setTabActive('members');
				$this->ctrl->forwardCommand($cmg_gui);
				break;
				
			case 'ilexportgui':
				$this->tabs_gui->setTabActive('export');
				include_once './Services/Export/classes/class.ilExportGUI.php';
				$exp = new ilExportGUI($this);
				$exp->addFormat('xml');
				$this->ctrl->forwardCommand($exp);
				break;
			
			case "ilcommonactiondispatchergui":
				include_once("Services/Object/classes/class.ilCommonActionDispatcherGUI.php");
				$gui = ilCommonActionDispatcherGUI::getInstanceFromAjaxCall();
				$this->ctrl->forwardCommand($gui);
				break;

			case 'ildidactictemplategui':
				$this->ctrl->setReturn($this,'edit');
				include_once './Services/DidacticTemplate/classes/class.ilDidacticTemplateGUI.php';
				$did = new ilDidacticTemplateGUI($this);
				$this->ctrl->forwardCommand($did);
				break;
			
			case "ilcertificategui":
				$this->tabs_gui->activateTab("settings");
				$this->setSubTabs("properties");
				
				include_once "./Services/Certificate/classes/class.ilCertificateGUI.php";
				include_once "./Modules/Course/classes/class.ilCourseCertificateAdapter.php";
				$output_gui = new ilCertificateGUI(new ilCourseCertificateAdapter($this->object));
				$this->ctrl->forwardCommand($output_gui);
				break;
			
			case 'ilobjectservicesettingsgui':
				$this->ctrl->setReturn($this,'edit');
				$this->setSubTabs("properties");
				$this->tabs_gui->activateTab('settings');
				$this->tabs_gui->acltivateSubTab('tool_settings');
				
				include_once './Services/Object/classes/class.ilObjectServiceSettingsGUI.php';
				$service = new ilObjectServiceSettingsGUI(
						$this,
						$this->object->getId(),
						array(
							ilObjectServiceSettingsGUI::CALENDAR_VISIBILITY
						));
				$this->ctrl->forwardCommand($service);
				break;

			case 'illoeditorgui':
				#$this->tabs_gui->clearTargets();
				#$this->tabs_gui->setBackTarget($this->lng->txt('back'),$this->ctrl->getLinkTarget($this,''));
				$this->tabs_gui->activateTab('crs_objectives');
				
				include_once './Modules/Course/classes/Objectives/class.ilLOEditorGUI.php';
				$editor = new ilLOEditorGUI($this->object);
				$this->ctrl->forwardCommand($editor);
				break;
			
			case 'ilcontainerstartobjectsgui':
				$this->ctrl->setReturn($this,'edit');
				$this->tabs_gui->clearTargets();
				$this->tabs_gui->setBackTarget($this->lng->txt("back_to_crs_content"),
					$this->ctrl->getLinkTarget($this, "edit"));
				$this->tabs_gui->addTab("start",
					$this->lng->txt("crs_start_objects"),
					$this->ctrl->getLinkTargetByClass("ilcontainerstartobjectsgui", "listStructure"));
				global $ilHelp;
				$ilHelp->setScreenIdComponent("crs");
				
				include_once './Services/Container/classes/class.ilContainerStartObjectsGUI.php';
				$stgui = new ilContainerStartObjectsGUI($this->object);
				$this->ctrl->forwardCommand($stgui);
				break;		
			
			case 'illomembertestresultgui':
				include_once './Modules/Course/classes/Objectives/class.ilLOMemberTestResultGUI.php';
				$GLOBALS['ilCtrl']->setReturn($this, 'members');
				$GLOBALS['ilTabs']->clearTargets();
				$GLOBALS['ilTabs']->setBackTarget(
					$GLOBALS['lng']->txt('back'),
					$GLOBALS['ilCtrl']->getLinkTarget($this,'members')
				);
				
				$result_view = new ilLOMemberTestResultGUI($this, $this->object, (int) $_REQUEST['uid']);
				$this->ctrl->forwardCommand($result_view);
				break;

			case 'ilmailmembersearchgui':
				include_once 'Services/Mail/classes/class.ilMail.php';
				$mail = new ilMail($ilUser->getId());

				if(!($this->object->getMailToMembersType() == ilCourseConstants::MAIL_ALLOWED_ALL ||
					$ilAccess->checkAccess('write',"",$this->object->getRefId())) &&
					$rbacsystem->checkAccess('internal_mail',$mail->getMailObjectReferenceId()))
				{
					$ilErr->raiseError($this->lng->txt("msg_no_perm_read"),$ilErr->MESSAGE);
				}
				
				$this->tabs_gui->setTabActive('members');

				include_once './Services/Contact/classes/class.ilMailMemberSearchGUI.php';
				include_once './Services/Contact/classes/class.ilMailMemberCourseRoles.php';
				
				$mail_search = new ilMailMemberSearchGUI($this, $this->object->getRefId(), new ilMailMemberCourseRoles());
				$mail_search->setObjParticipants(ilCourseParticipants::_getInstanceByObjId($this->object->getId()));
				$this->ctrl->forwardCommand($mail_search);
				break;
            default:
/*                if(!$this->creation_mode)
                {
                    $this->checkPermission('visible');
                }*/
                /*
                if(!$this->creation_mode and !$ilAccess->checkAccess('visible','',$this->object->getRefId(),'crs'))
                {
                    $ilErr->raiseError($this->lng->txt("msg_no_perm_read"),$ilErr->MESSAGE);
                }
                */

                // #9401 - see also ilStartupGUI::_checkGoto()
                if($cmd == 'infoScreenGoto')
                {
                    if(ilObjCourse::_isActivated($this->object->getId()) &&
                        ilObjCourse::_registrationEnabled($this->object->getId()))
                    {
                        $cmd = 'join';
                    }
                    else
                    {
                        $cmd = 'infoScreen';
                    }
                }
                
            	if(!$this->creation_mode)
				{
					if ($cmd == "infoScreen")
					{
						$this->checkPermission("visible");
					}
					else
					{
//						$this->checkPermission("read");
					}
				}


                if( !$this->creation_mode
                    && $cmd != 'infoScreen'
                    && $cmd != 'sendfile'
                    && $cmd != 'unsubscribe'
                    && $cmd != 'performUnsubscribe'
                    && !$ilAccess->checkAccess("read",'',$this->object->getRefId())
                    || $cmd == 'join'
                    || $cmd == 'subscribe')
                {
                    include_once './Modules/Course/classes/class.ilCourseParticipants.php';
                    if($rbacsystem->checkAccess('join',$this->object->getRefId()) &&
                        !ilCourseParticipants::_isParticipant($this->object->getRefId(),$ilUser->getId()))
                    {
                        include_once('./Modules/Course/classes/class.ilCourseRegistrationGUI.php');
                        $this->ctrl->redirectByClass("ilCourseRegistrationGUI");
                    }
                    else
                    {
                        $this->infoScreenObject();
                        break;
                    }
                }

                if($cmd == 'listObjectives')
                {
                    include_once './Modules/Course/classes/class.ilCourseObjectivesGUI.php';

                    $this->ctrl->setReturn($this,"");
                    $obj_gui = new ilCourseObjectivesGUI($this->object->getRefId());
                    $ret =& $this->ctrl->forwardCommand($obj_gui);
                    break;
                }

                // Dirty hack for course timings view
                if($this->forwardToTimingsView())
                {
                    break;
                }

                if(!$cmd)
                {
                    $cmd = 'view';
                }
                $cmd .= 'Object';
                $this->$cmd();

                break;
		}
		
		$this->addHeaderAction();

		return true;
	}
	
	/**
	 * Check agreement and redirect if it is not accepted
	 *
	 * @access private
	 * 
	 */
	private function checkAgreement()
	{
		global $ilUser,$ilAccess;
		
		if($ilAccess->checkAccess('write','',$this->object->getRefId()))
		{
			return true;
		}
		
		// Disable aggrement if is not member of course
		if(!$this->object->getMemberObject()->isAssigned())
		{
			return true;
		}
		
		include_once './Services/Container/classes/class.ilMemberViewSettings.php';
		if(ilMemberViewSettings::getInstance()->isActive())
		{
			return true;
		}		
		
		include_once('Services/PrivacySecurity/classes/class.ilPrivacySettings.php');
		include_once('Services/Membership/classes/class.ilMemberAgreement.php');
		$privacy = ilPrivacySettings::_getInstance();
		
		// Check agreement
		if(($privacy->courseConfirmationRequired() or ilCourseDefinedFieldDefinition::_hasFields($this->object->getId())) 
			and !ilMemberAgreement::_hasAccepted($ilUser->getId(),$this->object->getId()))
		{
			$GLOBALS['ilLog']->write(__METHOD__.': Missing course confirmation.');
			return false;
		}
		// Check required fields
		include_once('Modules/Course/classes/Export/class.ilCourseUserData.php');
		if(!ilCourseUserData::_checkRequired($ilUser->getId(),$this->object->getId()))
		{
			$GLOBALS['ilLog']->write(__METHOD__.': Missing required fields');
			return false;
		}
		return true;
	}
	
	
	/**
	 * Check the remaining licenses of course objects and generate a message if raare
	 *
	 * @access private
	 *
	 */
	private function checkLicenses($a_keep = false)
	{
		global $lng;


		include_once("Services/License/classes/class.ilLicenseAccess.php");
		if (ilLicenseAccess::_isEnabled())
		{
			$lic_set = new ilSetting("license");
			$buffer = $lic_set->get("license_warning");

			include_once("./Services/License/classes/class.ilLicense.php");
			$licensed_items = ilLicense::_getLicensedChildObjects($this->object->getRefId());
			foreach ($licensed_items as $item)
			{
				$license = new ilLicense($item['obj_id']);
				$remaining = $license->getRemainingLicenses();
				if ($remaining <= $buffer)
				{
					$lng->loadlanguageModule("license");
					ilUtil::sendInfo(sprintf($this->lng->txt("course_licenses_rare"), $remaining), $a_keep);
					break;
				}
			}
		}
	}
	
	// STATIC
	public static function _forwards()
	{
		return array("ilCourseRegisterGUI",'ilConditionHandlerGUI');
	}

	function addLocatorItems()
	{
		global $ilLocator;
		switch ($this->ctrl->getCmd())
		{
			default:
				#$ilLocator->addItem($this->object->getTitle(), $this->ctrl->getLinkTarget($this, ""));
				break;
		}
	}

	/**
	* goto target course
	*/
	public static function _goto($a_target, $a_add = "")
	{
		global $ilAccess, $ilErr, $lng,$ilUser;
		
		include_once './Services/Membership/classes/class.ilMembershipRegistrationCodeUtils.php';
		if(substr($a_add,0,5) == 'rcode')
		{
			if($ilUser->getId() == ANONYMOUS_USER_ID)
			{
				// Redirect to login for anonymous
				ilUtil::redirect(
					"login.php?target=".$_GET["target"]."&cmd=force_login&lang=".
					$ilUser->getCurrentLanguage()
				);
			}
			
			// Redirects to target location after assigning user to course
			ilMembershipRegistrationCodeUtils::handleCode(
				$a_target,
				ilObject::_lookupType(ilObject::_lookupObjId($a_target)),
				substr($a_add,5)
			);
		}
		
		if ($a_add == "mem" && $ilAccess->checkAccess("write", "", $a_target))
		{
			ilObjectGUI::_gotoRepositoryNode($a_target, "members");
		}

		if ($ilAccess->checkAccess("read", "", $a_target))
		{
			ilObjectGUI::_gotoRepositoryNode($a_target);
		}
		else
		{
			// to do: force flat view
			if ($ilAccess->checkAccess("visible", "", $a_target))
			{
				ilObjectGUI::_gotoRepositoryNode($a_target, "infoScreenGoto");
			}
			else
			{
				if ($ilAccess->checkAccess("read", "", ROOT_FOLDER_ID))
				{
					ilUtil::sendFailure(sprintf($lng->txt("msg_no_perm_read_item"),
						ilObject::_lookupTitle(ilObject::_lookupObjId($a_target))), true);
					ilObjectGUI::_gotoRepositoryRoot();
				}
			}
		}
		$ilErr->raiseError($lng->txt("msg_no_perm_read"), $ilErr->FATAL);
	}


	/**
	* Edit Map Settings
	*/
	function editMapSettingsObject()
	{
		global $ilUser, $ilCtrl, $ilUser, $ilAccess;

		$this->setSubTabs("properties");
		$this->tabs_gui->setTabActive('settings');
		
		if (!ilMapUtil::isActivated() ||
			!$ilAccess->checkAccess("write", "", $this->object->getRefId()))
		{
			return;
		}

		$latitude = $this->object->getLatitude();
		$longitude = $this->object->getLongitude();
		$zoom = $this->object->getLocationZoom();
		
		// Get Default settings, when nothing is set
		if ($latitude == 0 && $longitude == 0 && $zoom == 0)
		{
			$def = ilMapUtil::getDefaultSettings();
			$latitude = $def["latitude"];
			$longitude = $def["longitude"];
			$zoom =  $def["zoom"];
		}

		include_once("./Services/Form/classes/class.ilPropertyFormGUI.php");
		$form = new ilPropertyFormGUI();
		$form->setFormAction($ilCtrl->getFormAction($this));
		
		$form->setTitle($this->lng->txt("crs_map_settings"));
			
		// enable map
		$public = new ilCheckboxInputGUI($this->lng->txt("crs_enable_map"),
			"enable_map");
		$public->setValue("1");
		$public->setChecked($this->object->getEnableCourseMap());
		$form->addItem($public);

		// map location
		$loc_prop = new ilLocationInputGUI($this->lng->txt("crs_map_location"),
			"location");
		$loc_prop->setLatitude($latitude);
		$loc_prop->setLongitude($longitude);
		$loc_prop->setZoom($zoom);
		$form->addItem($loc_prop);
		
		$form->addCommandButton("saveMapSettings", $this->lng->txt("save"));
		
		$this->tpl->setVariable("ADM_CONTENT", $form->getHTML());
		//$this->tpl->show();
	}

	function saveMapSettingsObject()
	{
		global $ilCtrl, $ilUser;

		$this->object->setLatitude(ilUtil::stripSlashes($_POST["location"]["latitude"]));
		$this->object->setLongitude(ilUtil::stripSlashes($_POST["location"]["longitude"]));
		$this->object->setLocationZoom(ilUtil::stripSlashes($_POST["location"]["zoom"]));
		$this->object->setEnableCourseMap(ilUtil::stripSlashes($_POST["enable_map"]));
		$this->object->update();
		
		$ilCtrl->redirect($this, "editMapSettings");
	}

	/**
	* Members map
	*/
	function membersMapObject()
	{
		global $tpl;

		$this->tabs_gui->setTabActive("members");
		$this->setSubTabs('members');
		$this->tabs_gui->setSubTabActive("crs_members_map");
		
		include_once("./Services/Maps/classes/class.ilMapUtil.php");
		if (!ilMapUtil::isActivated() || !$this->object->getEnableCourseMap())
		{
			return;
		}
		
		$map = ilMapUtil::getMapGUI();
		$map->setMapId("course_map")
			->setWidth("700px")
			->setHeight("500px")
			->setLatitude($this->object->getLatitude())
			->setLongitude($this->object->getLongitude())
			->setZoom($this->object->getLocationZoom())
			->setEnableTypeControl(true)
			->setEnableNavigationControl(true)
			->setEnableCentralMarker(true);

		include_once './Modules/Course/classes/class.ilCourseParticipants.php';
		$members = ilCourseParticipants::_getInstanceByObjId($this->object->getId())->getParticipants();
		if(count($members))
		{
			foreach($members as $user_id)
			{
				$map->addUserMarker($user_id);
			}
		}

		$tpl->setContent($map->getHTML());
		$tpl->setLeftContent($map->getUserListHTML());
	}

	/**
	 * Modify Item ListGUI for presentation in container
	 * @param type $a_item_list_gui
	 * @param type $a_item_data
	 * @param type $a_show_path
	 * @return type
	 */
	public function modifyItemGUI($a_item_list_gui, $a_item_data, $a_show_path)
	{
		return ilObjCourseGUI::_modifyItemGUI($a_item_list_gui, 'ilcoursecontentgui', $a_item_data, $a_show_path,
			$this->object->getAboStatus(), $this->object->getRefId(), $this->object->getId());
	}
	
	/**
	* We need a static version of this, e.g. in folders of the course
	*/
	public static function _modifyItemGUI($a_item_list_gui, $a_cmd_class, $a_item_data, $a_show_path,
		$a_abo_status, $a_course_ref_id, $a_course_obj_id, $a_parent_ref_id = 0)
	{
		global $lng, $ilAccess;
		
		// this is set for folders within the course
		if ($a_parent_ref_id == 0)
		{
			$a_parent_ref_id = $a_course_ref_id;
		}

		// Special handling for tests in courses with learning objectives
		if($a_item_data['type'] == 'tst' and
			ilObjCourse::_lookupViewMode($a_course_obj_id) == ilContainer::VIEW_OBJECTIVE)
		{
			$a_item_list_gui->addCommandLinkParameter(array('crs_show_result' => $a_course_ref_id));				
		}
				
		$a_item_list_gui->enableSubscribe($a_abo_status);
	
		$is_tutor = ($ilAccess->checkAccess('write','',
			$a_course_ref_id,'crs', $a_course_obj_id));
		
		if($a_show_path and $is_tutor)
		{
			$a_item_list_gui->addCustomProperty($lng->txt('path'),				
				ilContainer::_buildPath($a_item_data['ref_id'], $a_course_ref_id),
				false,
				true);
		}	
	}
	
	/**
	* Set content sub tabs
	*/
	function setContentSubTabs()
	{
		global $ilAccess, $lng, $ilCtrl;

		if ($this->object->getType() != 'crs')
		{
			return true;
		}
		if (!$ilAccess->checkAccess('write','',
			$this->object->getRefId(),'crs',$this->object->getId()))
		{
			$is_tutor = false;
			// No further tabs if objective view or archives
			if($this->object->enabledObjectiveView())
			{
				return false;
			}
		}
		else
		{
			$is_tutor = true;
		}

		// These subtabs should also work, if the command is called directly in
		// ilObjCourseGUI, so please use ...ByClass methods.
		// (see ilObjCourseGUI->executeCommand: case "ilcolumngui")
		
		if(!$_SESSION['crs_timings_panel'][$this->object->getId()] or 1)
		{
			if (!$this->isActiveAdministrationPanel())
			{
				$this->tabs_gui->addSubTab("view_content", $lng->txt("view"), $ilCtrl->getLinkTargetByClass("ilobjcoursegui", "view"));
			}
			else
			{
				$this->tabs_gui->addSubTab("view_content", $lng->txt("view"), $ilCtrl->getLinkTargetByClass("ilobjcoursegui", "disableAdministrationPanel"));
			}
		}
		if($this->object->getViewMode() == IL_CRS_VIEW_TIMING)
		{
			$this->tabs_gui->addSubTabTarget('timings_timings',
				$this->ctrl->getLinkTargetByClass('ilcoursecontentgui','editUserTimings'));
		}
		
		$this->addStandardContainerSubTabs(false);
		

		return true;
	}
	
	/**
	 * load date
	 *
	 * @access protected
	 * @param
	 * @return
	 */
	protected function loadDate($a_field)
	{
		global $ilUser;

		include_once('./Services/Calendar/classes/class.ilDateTime.php');
		
		// #10206 / #10217
		if(is_array($_POST[$a_field]['date']))
		{		
			$dt['year'] = (int) $_POST[$a_field]['date']['y'];
			$dt['mon'] = (int) $_POST[$a_field]['date']['m'];
			$dt['mday'] = (int) $_POST[$a_field]['date']['d'];
			$dt['hours'] = (int) $_POST[$a_field]['time']['h'];
			$dt['minutes'] = (int) $_POST[$a_field]['time']['m'];
			$dt['seconds'] = (int) $_POST[$a_field]['time']['s'];
		}
		else
		{
			$date = date_parse($_POST[$a_field]['date']." ".$_POST[$a_field]['time']);
			$dt['year'] = (int) $date['year'];
			$dt['mon'] = (int) $date['month'];
			$dt['mday'] = (int) $date['day'];
			$dt['hours'] = (int) $date['hour'];
			$dt['minutes'] = (int) $date['minute'];
			$dt['seconds'] = (int) $date['second'];
		}
		
		$date = new ilDateTime($dt,IL_CAL_FKT_GETDATE,$ilUser->getTimeZone());
		return $date;		
	}
	
	/**
	 * ask reset test results
	 *
	 * @access public
	 * @param
	 * @return
	 */
	public function askResetObject()
	{
		ilUtil::sendQuestion($this->lng->txt('crs_objectives_reset_sure'));
		
		include_once './Services/Utilities/classes/class.ilConfirmationGUI.php';
		$confirm = new ilConfirmationGUI();
		$confirm->setFormAction($this->ctrl->getFormAction($this));
		$confirm->setConfirm($this->lng->txt('reset'), 'reset');
		$confirm->setCancel($this->lng->txt('cancel'), 'cancel');
		
		$GLOBALS['tpl']->setContent($confirm->getHTML());
		return true;		
	}
	
	function resetObject()
	{
		global $ilUser;
		
		include_once './Modules/Course/classes/Objectives/class.ilLOUserResults.php';
		$usr_results = new ilLOUserResults($this->object->getId(), $GLOBALS['ilUser']->getId());
		$usr_results->delete();

		
		include_once './Modules/Course/classes/Objectives/class.ilLOTestRun.php';
		include_once './Modules/Course/classes/Objectives/class.ilLOSettings.php';
		ilLOTestRun::deleteRuns(
			$this->object->getId(), 
				$GLOBALS['ilUser']->getId()
		);
		
		include_once './Modules/Course/classes/class.ilCourseObjectiveResult.php';
		
		$tmp_obj_res = new ilCourseObjectiveResult($ilUser->getId());
		$tmp_obj_res->reset($this->object->getId());
		
		$ilUser->deletePref('crs_objectives_force_details_'.$this->object->getId());
		
		ilUtil::sendSuccess($this->lng->txt('crs_objectives_reseted'));
		$this->viewObject();
	}
	
	function __checkStartObjects()
	{		
		global $ilAccess,$ilUser;

		if($ilAccess->checkAccess('write','',$this->object->getRefId()))
		{
			return true;
		}
		
		include_once './Services/Container/classes/class.ilContainerStartObjects.php';
		$this->start_obj = new ilContainerStartObjects($this->object->getRefId(),
			$this->object->getId());
		if(count($this->start_obj->getStartObjects()) && 
			!$this->start_obj->allFullfilled($ilUser->getId()))
		{
			return false;
		}
		
		return true;
	}
	
	/**
	 * Handle member view
	 * @return 
	 */
	protected function prepareOutput($a_show_subobjects = true)
	{
		global $rbacsystem;
		if(!$this->getCreationMode())
		{
			include_once './Services/Container/classes/class.ilMemberViewSettings.php';
			$settings = ilMemberViewSettings::getInstance();
			if($settings->isActive() and $settings->getContainer() != $this->object->getRefId())
			{
				$settings->setContainer($this->object->getRefId());
				$rbacsystem->initMemberView();				
			}
		}
		parent::prepareOutput($a_show_subobjects);
	}
	
	/**
	 * Create a course mail signature
	 * @return string 
	 */
	public function createMailSignature()
	{
		$link = chr(13).chr(10).chr(13).chr(10);
		$link .= $this->lng->txt('crs_mail_permanent_link');
		$link .= chr(13).chr(10).chr(13).chr(10);
		include_once './Services/Link/classes/class.ilLink.php';
		$link .= ilLink::_getLink($this->object->getRefId());
		return rawurlencode(base64_encode($link));
	}
	
	protected function initHeaderAction($a_sub_type = null, $a_sub_id = null) 
	{
		global $ilSetting, $ilUser;
		
		$lg = parent::initHeaderAction($a_sub_type, $a_sub_id);
				
		if($lg && $this->ref_id && ilCourseParticipants::_isParticipant($this->ref_id, $ilUser->getId()))
		{							
			// certificate
			include_once "Services/Certificate/classes/class.ilCertificate.php";
			if (ilCertificate::isActive() &&
				ilCertificate::isObjectActive($this->object->getId()) && 
				ilCourseParticipants::getDateTimeOfPassed($this->object->getId(), $ilUser->getId()))
			{			    
				$cert_url = $this->ctrl->getLinkTarget($this, "deliverCertificate");
				
				$this->lng->loadLanguageModule("certificate");
				$lg->addCustomCommand($cert_url, "download_certificate");
				
				$lg->addHeaderIcon("cert_icon",
						ilUtil::getImagePath("icon_cert.svg"),
						$this->lng->txt("download_certificate"),
						null,
						null,
						$cert_url);
			}
			
			// notification
			include_once "Services/Membership/classes/class.ilMembershipNotifications.php";			
			if(ilMembershipNotifications::isActive())
			{
				$noti = new ilMembershipNotifications($this->ref_id);				
				if(!$noti->isCurrentUserActive())
				{
					$lg->addHeaderIcon("not_icon",
						ilUtil::getImagePath("notification_off.svg"),
						$this->lng->txt("crs_notification_deactivated"));

					$this->ctrl->setParameter($this, "crs_ntf", 1);
					$caption = "crs_activate_notification";
				}
				else
				{				
					$lg->addHeaderIcon("not_icon",
						ilUtil::getImagePath("notification_on.svg"),
						$this->lng->txt("crs_notification_activated"));

					$this->ctrl->setParameter($this, "crs_ntf", 0);
					$caption = "crs_deactivate_notification";
				}

				if($noti->canCurrentUserEdit())
				{
					$lg->addCustomCommand($this->ctrl->getLinkTarget($this, "saveNotification"),
						$caption);
				}

				$this->ctrl->setParameter($this, "crs_ntf", "");
			}
		}		
		
		return $lg;
	}	
	
	function deliverCertificateObject()
	{
		global $ilUser, $ilAccess;
	
		$user_id = null;
		if ($ilAccess->checkAccess('write','',$this->ref_id))
		{		
			$user_id = $_REQUEST["member_id"];
		}
		if(!$user_id)
		{
			$user_id = $ilUser->getId();
		}
		
		include_once "Services/Certificate/classes/class.ilCertificate.php";
		if(!ilCertificate::isActive() ||
			!ilCertificate::isObjectActive($this->object->getId()) ||
			!ilCourseParticipants::getDateTimeOfPassed($this->object->getId(), $user_id))
		{
			ilUtil::sendFailure($this->lng->txt("permission_denied"), true);
			$this->ctrl->redirect($this);
		}
		
		include_once "./Modules/Course/classes/class.ilCourseCertificateAdapter.php";
		$certificate = new ilCertificate(new ilCourseCertificateAdapter($this->object));
		$certificate->outCertificate(array("user_id" => $user_id), true);				
	}
	
	
	protected function afterSaveCallback()
	{
		$this->ctrl->redirectByClass(array('ilrepositorygui','ilobjcoursegui','illoeditorgui'),'materials');
	}
		
	public function saveSortingObject()
	{			
		if(isset($_POST['position']["lobj"]))
		{
			$lobj = $_POST['position']["lobj"];
			unset($_POST['position']["lobj"]);
			
			$objective_order = array();
			foreach($lobj as $objective_id => $materials)
			{
				$objective_order[$objective_id] = $materials[0];
				unset($lobj[$objective_id][0]);
			}
			
			// objective order
			include_once "Modules/Course/classes/class.ilCourseObjective.php";
			asort($objective_order);
			$pos = 0;
			foreach(array_keys($objective_order) as $objective_id)
			{
				$obj = new ilCourseObjective($this->object, $objective_id);
				$obj->writePosition(++$pos);
			}
			
			// material order
			include_once "Modules/Course/classes/class.ilCourseObjectiveMaterials.php";
			foreach($lobj as $objective_id => $materials)
			{
				$objmat = new ilCourseObjectiveMaterials($objective_id);
				
				asort($materials);
				$pos = 0;
				foreach(array_keys($materials) as $ass_id)
				{
					$objmat->writePosition($ass_id, ++$pos);
				}
			}
		}
		
		return parent::saveSortingObject();
	}
	
	/**
	 * 
	 * @return booleanRedirect ot test after confirmation of resetting completed objectives
	 */
	protected function redirectLocToTestConfirmedObject()
	{
		include_once './Services/Link/classes/class.ilLink.php';
		ilUtil::redirect(ilLink::_getLink((int) $_REQUEST['tid']));
		return TRUE;
		
	}
	
	/**
	 * Test redirection will be moved lo adapter
	 */
	protected function redirectLocToTestObject($a_force_new_run = NULL)
	{
		$objective_id = (int) $_REQUEST['objective_id'];
		$test_id = (int) $_REQUEST['tid'];
		
		include_once './Modules/Course/classes/Objectives/class.ilLOUserResults.php';
		include_once './Modules/Course/classes/Objectives/class.ilLOSettings.php';
		include_once './Modules/Course/classes/Objectives/class.ilLOTestAssignments.php';
		
		
		$res = new ilLOUserResults(
				$this->object->getId(),
				$GLOBALS['ilUser']->getId());
		$passed = $res->getCompletedObjectiveIds();

		$has_completed = FALSE;
		if($objective_id)
		{
			$objective_ids = array($objective_id);
			if(in_array($objective_id, $passed))
			{
				$has_completed = TRUE;
				$passed = array();
			}
		}
		else
		{
			include_once './Modules/Course/classes/class.ilCourseObjective.php';
			$objective_ids = ilCourseObjective::_getObjectiveIds($this->object->getId(),true);
			
			// do not disable objective question if all are passed
			if(count($objective_ids) == count($passed))
			{
				$has_completed = TRUE;
				$passed = array();
			}
		}
		
		if($has_completed)
		{
			// show confirmation
			$this->redirectLocToTestConfirmation($objective_id,$test_id);
			return TRUE;
		}
		
		include_once './Services/Link/classes/class.ilLink.php';
		ilUtil::redirect(ilLink::_getLink($test_id));
		return TRUE;
		
	}
	
	/**
	 * Show confirmation whether user wants to start a new run or resume a previous run
	 * @param type $a_objective_id
	 * @param type $a_test_id
	 */
	protected function redirectLocToTestConfirmation($a_objective_id, $a_test_id)
	{
		include_once './Services/Utilities/classes/class.ilConfirmationGUI.php';
		$confirm = new ilConfirmationGUI();
		$confirm->setFormAction($GLOBALS['ilCtrl']->getFormAction($this));
		
		if($a_objective_id)
		{
			$question = $this->lng->txt('crs_loc_objective_passed_confirmation');
		}
		else
		{
			$question = $this->lng->txt('crs_loc_objectives_passed_confirmation');
		}
		
		$confirm->addHiddenItem('objective_id', $a_objective_id);
		$confirm->addHiddenItem('tid', $a_test_id);
		$confirm->setConfirm($this->lng->txt('crs_loc_tst_start'), 'redirectLocToTestConfirmed');
		$confirm->setCancel($this->lng->txt('cancel'), 'view');
		
		ilUtil::sendQuestion($question);

		$GLOBALS['tpl']->setContent($confirm->getHTML());
		return true;
	}
	// end-patch lok

	/**
	 *
	 * @var int[] $a_exclude a list of role ids which will not added to the results (optional)
	 * returns all local roles [role_id] => title
	 * @return array localroles
	 */
	protected function getLocalRoles($a_exclude = array())
	{
		$crs_admin = $this->object->getDefaultAdminRole();
		$crs_member = $this->object->getDefaultMemberRole();
		$local_roles = $this->object->getLocalCourseRoles(false);
		$crs_roles = array();

		//put the course member role to the top of the crs_roles array
		if(in_array($crs_member, $local_roles))
		{
			$crs_roles[$crs_member] = ilObjRole::_getTranslation(array_search ($crs_member, $local_roles));
			unset($local_roles[$crs_roles[$crs_member]]);
		}

		foreach($local_roles as $title => $role_id)
		{
			if($role_id == $crs_admin && !$this->hasAdminPermission())
			{
				continue;
			}

			$crs_roles[$role_id] = ilObjRole::_getTranslation($title);
		}

		if(count($a_exclude) > 0)
		{
			foreach($a_exclude as $excluded_role)
			{
				if(isset($crs_roles[$excluded_role]))
				{
					unset($crs_roles[$excluded_role]);
				}
			}
		}
		return $crs_roles;
	}

	/**
	 * user has admin permission or "edit permission" permission on this course
	 * @return bool
	 */
	protected function hasAdminPermission()
	{
		global $ilUser;
		return ilCourseParticipant::_getInstanceByObjId($this->object->getId(), $ilUser->getId())->isAdmin()
		or $this->checkPermissionBool('edit_permission');
	}

	protected function mailMembersBtnObject()
	{
		global $ilToolbar;
		$this->checkPermission('read');

		$this->tabs_gui->setTabActive('members');

		$this->addMailToMemberButton($ilToolbar, "mailMembersBtn");
	}

	/**
	 * add Mail to Member button to toolbar
	 *
	 * @param ilToolbarGUI $ilToolbar
	 * @param string $back_cmd
	 * @param bool $a_separator
	 */
	protected function addMailToMemberButton($ilToolbar, $back_cmd = null, $a_separator = false)
	{
		global $ilUser, $rbacsystem, $ilAccess;
		include_once 'Services/Mail/classes/class.ilMail.php';
		$mail = new ilMail($ilUser->getId());

		if(
			($this->object->getMailToMembersType() == ilCourseConstants::MAIL_ALLOWED_ALL or
				$ilAccess->checkAccess('write',"",$this->object->getRefId())) and
			$rbacsystem->checkAccess('internal_mail',$mail->getMailObjectReferenceId()))
		{

			if($a_separator)
			{
				$ilToolbar->addSeparator();
			}

			if($back_cmd)
			{
				$this->ctrl->setParameter($this, "back_cmd", $back_cmd);
			}

			$ilToolbar->addButton($this->lng->txt("mail_members"),
				$this->ctrl->getLinkTargetByClass('ilMailMemberSearchGUI','')
			);
		}
	}

	/**
	 * 
	 */
	protected function jump2UsersGalleryObject()
	{
		$this->ctrl->redirectByClass('ilUsersGalleryGUI');
	}

	public function confirmRefuseSubscribersObject()
	{
		if(!is_array($_POST["subscribers"]))
		{
			ilUtil::sendFailure($this->lng->txt("crs_no_subscribers_selected"));
			$this->membersObject();

			return false;
		}

		$this->lng->loadLanguageModule('mmbr');

		$this->checkPermission('write');
		$this->setSubTabs('members');
		$this->tabs_gui->setTabActive('members');
		$this->tabs_gui->setSubTabActive('crs_member_administration');

		include_once("Services/Utilities/classes/class.ilConfirmationGUI.php");
		$c_gui = new ilConfirmationGUI();

		// set confirm/cancel commands
		$c_gui->setFormAction($this->ctrl->getFormAction($this, "refuseSubscribers"));
		$c_gui->setHeaderText($this->lng->txt("info_refuse_sure"));
		$c_gui->setCancel($this->lng->txt("cancel"), "members");
		$c_gui->setConfirm($this->lng->txt("confirm"), "refuseSubscribers");

		foreach($_POST["subscribers"] as $subscribers)
		{
			$name = ilObjUser::_lookupName($subscribers);

			$c_gui->addItem('subscribers[]',
							$name['user_id'],
							$name['lastname'].', '.$name['firstname'].' ['.$name['login'].']',
							ilUtil::getImagePath('icon_usr.svg'));
		}

		$this->tpl->setContent($c_gui->getHTML());
		return true;
	}

	public function confirmAssignSubscribersObject()
	{
		if(!is_array($_POST["subscribers"]))
		{
			ilUtil::sendFailure($this->lng->txt("crs_no_subscribers_selected"));
			$this->membersObject();

			return false;
		}
		$this->checkPermission('write');
		$this->setSubTabs('members');
		$this->tabs_gui->setTabActive('members');
		$this->tabs_gui->setSubTabActive('crs_member_administration');

		include_once("Services/Utilities/classes/class.ilConfirmationGUI.php");
		$c_gui = new ilConfirmationGUI();

		// set confirm/cancel commands
		$c_gui->setFormAction($this->ctrl->getFormAction($this, "assignSubscribers"));
		$c_gui->setHeaderText($this->lng->txt("info_assign_sure"));
		$c_gui->setCancel($this->lng->txt("cancel"), "members");
		$c_gui->setConfirm($this->lng->txt("confirm"), "assignSubscribers");

		foreach($_POST["subscribers"] as $subscribers)
		{
			$name = ilObjUser::_lookupName($subscribers);

			$c_gui->addItem('subscribers[]',
							$name['user_id'],
							$name['lastname'].', '.$name['firstname'].' ['.$name['login'].']',
							ilUtil::getImagePath('icon_usr.svg'));
		}

		$this->tpl->setContent($c_gui->getHTML());
		return true;
	}

	public function confirmRefuseFromListObject()
	{
		if(!is_array($_POST["waiting"]))
		{
			ilUtil::sendFailure($this->lng->txt("no_checkbox"));
			$this->membersObject();

			return false;
		}

		$this->lng->loadLanguageModule('mmbr');

		$this->checkPermission('write');
		$this->setSubTabs('members');
		$this->tabs_gui->setTabActive('members');
		$this->tabs_gui->setSubTabActive('crs_member_administration');

		include_once("Services/Utilities/classes/class.ilConfirmationGUI.php");
		$c_gui = new ilConfirmationGUI();

		// set confirm/cancel commands
		$c_gui->setFormAction($this->ctrl->getFormAction($this, "refuseFromList"));
		$c_gui->setHeaderText($this->lng->txt("info_refuse_sure"));
		$c_gui->setCancel($this->lng->txt("cancel"), "members");
		$c_gui->setConfirm($this->lng->txt("confirm"), "refuseFromList");

		foreach($_POST["waiting"] as $waiting)
		{
			$name = ilObjUser::_lookupName($waiting);

			$c_gui->addItem('waiting[]',
							$name['user_id'],
							$name['lastname'].', '.$name['firstname'].' ['.$name['login'].']',
							ilUtil::getImagePath('icon_usr.svg'));
		}

		$this->tpl->setContent($c_gui->getHTML());
		return true;
	}

	public function confirmAssignFromWaitingListObject()
	{
		if(!is_array($_POST["waiting"]))
		{
			ilUtil::sendFailure($this->lng->txt("crs_no_users_selected"));
			$this->membersObject();

			return false;
		}
		$this->checkPermission('write');
		$this->setSubTabs('members');
		$this->tabs_gui->setTabActive('members');
		$this->tabs_gui->setSubTabActive('crs_member_administration');

		include_once("Services/Utilities/classes/class.ilConfirmationGUI.php");
		$c_gui = new ilConfirmationGUI();

		// set confirm/cancel commands
		$c_gui->setFormAction($this->ctrl->getFormAction($this, "assignFromWaitingList"));
		$c_gui->setHeaderText($this->lng->txt("info_assign_sure"));
		$c_gui->setCancel($this->lng->txt("cancel"), "members");
		$c_gui->setConfirm($this->lng->txt("confirm"), "assignFromWaitingList");

		foreach($_POST["waiting"] as $waiting)
		{
			$name = ilObjUser::_lookupName($waiting);

			$c_gui->addItem('waiting[]',
							$name['user_id'],
							$name['lastname'].', '.$name['firstname'].' ['.$name['login'].']',
							ilUtil::getImagePath('icon_usr.svg'));
		}

		$this->tpl->setContent($c_gui->getHTML());
		return true;
	}
} // END class.ilObjCourseGUI
?><|MERGE_RESOLUTION|>--- conflicted
+++ resolved
@@ -1197,20 +1197,13 @@
 		$online->setInfo($this->lng->txt('crs_activation_online_info'));
 		$form->addItem($online);				
 		
-<<<<<<< HEAD
-		$act_type = new ilCheckboxInputGUI($this->lng->txt('crs_visibility_until'), 'activation_type');
-		$act_type->setInfo($this->lng->txt('crs_visibility_until_info'));
-		$act_type->setChecked($this->object->getActivationType() == IL_CRS_ACTIVATION_LIMITED);
-=======
 		// $act_type = new ilCheckboxInputGUI($this->lng->txt('crs_visibility_until'), 'activation_type');
+		// $act_type->setInfo($this->lng->txt('crs_visibility_until_info'));
 		// $act_type->setChecked($this->object->getActivationType() == IL_CRS_ACTIVATION_LIMITED);
->>>>>>> 1accb962
-		// $act_type->setInfo($this->lng->txt('crs_availability_until_info'));
-		
-		// $this->tpl->addJavaScript('./Services/Form/js/date_duration.js');
+		// $form->addItem($act_type);
+		
 		include_once "Services/Form/classes/class.ilDateDurationInputGUI.php";
 		$dur = new ilDateDurationInputGUI($this->lng->txt('rep_time_period'), "access_period");
-		// $dur->setRequired(true);
 		$dur->setShowTime(true);																	
 		$dur->setStart(new ilDateTime($this->object->getActivationStart(),IL_CAL_UNIX));				
 		$dur->setEnd(new ilDateTime($this->object->getActivationEnd(),IL_CAL_UNIX));			
@@ -1220,9 +1213,7 @@
 			$visible->setInfo($this->lng->txt('crs_activation_limited_visibility_info'));
 			$visible->setChecked($this->object->getActivationVisibility());
 			$dur->addSubItem($visible);
-
-		// $form->addItem($act_type);
-		
+				
 		
 		$section = new ilFormSectionHeaderGUI();
 		$section->setTitle($this->lng->txt('crs_reg'));
@@ -1292,24 +1283,6 @@
 		
 		$form->addItem($reg_code);
 		
-		
-<<<<<<< HEAD
-		// time limit
-		$time_limit = new ilCheckboxInputGUI($this->lng->txt('crs_registration_limited'),'subscription_limitation_type');
-		$time_limit->setInfo($this->lng->txt('crs_registration_limited_info'));
-		$time_limit->setChecked(($this->object->getSubscriptionLimitationType() ==  IL_CRS_SUBSCRIPTION_LIMITED) ? true : false);
-
-			include_once "Services/Form/classes/class.ilDateDurationInputGUI.php";
-			$sdur = new ilDateDurationInputGUI($this->lng->txt('crs_registration_period'), "subscription_period");
-			$sdur->setShowTime(true);																	
-			$sdur->setStart(new ilDateTime($this->object->getSubscriptionStart(),IL_CAL_UNIX));
-			$sdur->setStartText($this->lng->txt('crs_start'));				
-			$sdur->setEnd(new ilDateTime($this->object->getSubscriptionEnd(),IL_CAL_UNIX));
-			$sdur->setEndText($this->lng->txt('crs_end'));				
-			
-		$time_limit->addSubItem($sdur);
-		$form->addItem($time_limit);
-=======
 		// time limit		
 		include_once "Services/Form/classes/class.ilDateDurationInputGUI.php";
 		$sdur = new ilDateDurationInputGUI($this->lng->txt('crs_registration_limited'), "subscription_period");
@@ -1323,7 +1296,6 @@
 			$sdur->setEnd(new ilDateTime($this->object->getSubscriptionEnd(),IL_CAL_UNIX));			
 		}
 		$form->addItem($sdur);
->>>>>>> 1accb962
 		
 		// cancellation limit		
 		$cancel = new ilDateTimeInputGUI($this->lng->txt('crs_cancellation_end'), 'cancel_end');
