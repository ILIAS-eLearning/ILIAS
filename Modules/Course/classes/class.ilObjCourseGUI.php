<?php
/* Copyright (c) 1998-2010 ILIAS open source, Extended GPL, see docs/LICENSE */


require_once "./Services/Container/classes/class.ilContainerGUI.php";

/**
 * Class ilObjCourseGUI
 *
 * @author Stefan Meyer <smeyer.ilias@gmx.de> 
 * $Id$
 *
 * @ilCtrl_Calls ilObjCourseGUI: ilCourseRegistrationGUI, ilCourseObjectivesGUI
 * @ilCtrl_Calls ilObjCourseGUI: ilObjCourseGroupingGUI, ilInfoScreenGUI, ilLearningProgressGUI, ilPermissionGUI
 * @ilCtrl_Calls ilObjCourseGUI: ilRepositorySearchGUI, ilConditionHandlerGUI
 * @ilCtrl_Calls ilObjCourseGUI: ilCourseContentGUI, ilPublicUserProfileGUI, ilMemberExportGUI
 * @ilCtrl_Calls ilObjCourseGUI: ilObjectCustomUserFieldsGUI, ilMemberAgreementGUI, ilSessionOverviewGUI
 * @ilCtrl_Calls ilObjCourseGUI: ilColumnGUI, ilContainerPageGUI
 * @ilCtrl_Calls ilObjCourseGUI: ilLicenseOverviewGUI, ilObjectCopyGUI, ilObjStyleSheetGUI
 * @ilCtrl_Calls ilObjCourseGUI: ilCourseParticipantsGroupsGUI, ilExportGUI, ilCommonActionDispatcherGUI
 * @ilCtrl_Calls ilObjCourseGUI: ilDidacticTemplateGUI, ilCertificateGUI, ilObjectServiceSettingsGUI
 * @ilCtrl_Calls ilObjCourseGUI: ilContainerStartObjectsGUI, ilContainerStartObjectsPageGUI
 * @ilCtrl_Calls ilObjCourseGUI: ilMailMemberSearchGUI, ilBadgeManagementGUI
 * @ilCtrl_Calls ilObjCourseGUI: ilLOPageGUI, ilObjectMetaDataGUI, ilNewsTimelineGUI, ilContainerNewsSettingsGUI
 * @ilCtrl_Calls ilObjCourseGUI: ilCourseMembershipGUI
 *
 * @extends ilContainerGUI
 */
class ilObjCourseGUI extends ilContainerGUI
{
	/**
	 * Constructor
	 * @access public
	 */
	public function __construct()
	{
		global $ilCtrl, $ilHelp;

		// CONTROL OPTIONS
		$this->ctrl = $ilCtrl;
		$this->ctrl->saveParameter($this,array("ref_id","cmdClass"));

		$this->type = "crs";
		parent::__construct('',(int) $_GET['ref_id'],true,false);

		$this->lng->loadLanguageModule('crs');

		$this->SEARCH_USER = 1;
		$this->SEARCH_GROUP = 2;
		$this->SEARCH_COURSE = 3;
	}

	function gatewayObject()
	{
		switch($_POST["action"])
		{

			case "deleteSubscribers":
				$this->deleteSubscribers();
				break;

			case "addSubscribers":
				$this->addSubscribers();
				break;

			case "addFromWaitingList":
				$this->addFromWaitingList();
				break;

			case "removeFromWaitingList":
				$this->removeFromWaitingList();
				break;

			default:
				$this->viewObject();
				break;
		}
		return true;
	}
	
	/**
	 * add course admin after import file
	 * @return 
	 */
	protected function afterImport(ilObject $a_new_object)
	{
		global $ilUser, $ilSetting;
		
		// #11895
		include_once './Modules/Course/classes/class.ilCourseParticipants.php';
		$part = ilCourseParticipants::_getInstanceByObjId($a_new_object->getId());
		$part->add($ilUser->getId(), ilCourseConstants::CRS_ADMIN);
		$part->updateNotification($ilUser->getId(), $ilSetting->get('mail_crs_admin_notification', true));

		parent::afterImport($a_new_object);
	}

	function renderObject()
	{
		$this->ctrl->setCmd("view");
		$this->viewObject();
	}
	
	/**
	 * 
	 * @param
	 * @return
	 */
	protected function forwardToTimingsView()
	{
		if(!$this->ctrl->getCmd() and $this->object->getViewMode() == ilContainer::VIEW_TIMING)
		{
			if(!isset($_SESSION['crs_timings'])) {
				$_SESSION['crs_timings'] = true;
			}
			
			if($_SESSION['crs_timings'] == true) {
				include_once './Modules/Course/classes/class.ilCourseContentGUI.php';
				$course_content_obj = new ilCourseContentGUI($this);
				$this->ctrl->setCmdClass(get_class($course_content_obj));
				$this->ctrl->setCmd('editUserTimings');
				$this->ctrl->forwardCommand($course_content_obj);
				return true;
			}	
		}
		$_SESSION['crs_timings'] = false;
		return false;
	}
	
	
	function viewObject()
	{
		global $rbacsystem, $ilUser, $ilCtrl;

		$this->tabs_gui->setTabActive('view_content');

		// CHECK ACCESS
		$this->checkPermission('read','view');
		/*
		if(!$rbacsystem->checkAccess("read",$this->object->getRefId()))
		{
			$this->ilias->raiseError($this->lng->txt("msg_no_perm_read"),$this->ilias->error_obj->MESSAGE);
		}
		*/
		if (strtolower($_GET["baseClass"]) == "iladministrationgui")
		{
			parent::viewObject();
			return true;
		}
		
		// Fill meta header tags
		include_once('Services/MetaData/classes/class.ilMDUtils.php');
		ilMDUtils::_fillHTMLMetaTags($this->object->getId(),$this->object->getId(),'crs');
		
		// Trac access
		if ($ilCtrl->getNextClass() != "ilcolumngui")
		{
			include_once 'Services/Tracking/classes/class.ilLearningProgress.php';
			ilLearningProgress::_tracProgress($ilUser->getId(),$this->object->getId(),
				$this->object->getRefId(),'crs');
		}
		
		if(!$this->checkAgreement())
		{
			include_once('Services/Membership/classes/class.ilMemberAgreementGUI.php');
			$this->tabs_gui->clearTargets();
			$this->ctrl->setReturn($this,'view_content');
			$agreement = new ilMemberAgreementGUI($this->object->getRefId());
			$this->ctrl->setCmdClass(get_class($agreement));
			$this->ctrl->forwardCommand($agreement);
			return true;
		}

		if(!$this->__checkStartObjects())
		{
			include_once "Services/Container/classes/class.ilContainerStartObjectsContentGUI.php";
			$stgui = new ilContainerStartObjectsContentGUI($this, $this->object);
			$stgui->enableDesktop($this->object->getAboStatus(), $this);
			return $stgui->getHTML();
		}

		// views handled by general container logic
		if ($this->object->getViewMode() == ilContainer::VIEW_SIMPLE ||
			$this->object->getViewMode() == ilContainer::VIEW_BY_TYPE ||
			$this->object->getViewMode() == ilContainer::VIEW_SESSIONS ||
			$this->object->getViewMode() == ilContainer::VIEW_TIMING ||
			$this->object->getViewMode() == ilContainer::VIEW_OBJECTIVE
			)
		{
			$ret = parent::renderObject();
			return $ret;
		}
		else
		{
			include_once './Modules/Course/classes/class.ilCourseContentGUI.php';
			$course_content_obj = new ilCourseContentGUI($this);
	
			$this->ctrl->setCmdClass(get_class($course_content_obj));
			$this->ctrl->forwardCommand($course_content_obj);
		}

		return true;
	}

	function renderContainer()
	{
		return parent::renderObject();
	}
	
	/**
	* this one is called from the info button in the repository
	* not very nice to set cmdClass/Cmd manually, if everything
	* works through ilCtrl in the future this may be changed
	*/
	function infoScreenObject()
	{
		$this->ctrl->setCmd("showSummary");
		$this->ctrl->setCmdClass("ilinfoscreengui");
		$this->infoScreen();
	}
	
	/**
	* show information screen
	*/
	function infoScreen()
	{
		global $ilErr,$ilAccess, $ilUser, $ilSetting;

		$this->checkPermission('visible');
		// Fill meta header tags
		include_once('Services/MetaData/classes/class.ilMDUtils.php');
		ilMDUtils::_fillHTMLMetaTags($this->object->getId(),$this->object->getId(),'crs');

		$this->tabs_gui->setTabActive('info_short');

		include_once("./Services/InfoScreen/classes/class.ilInfoScreenGUI.php");
		include_once 'Modules/Course/classes/class.ilCourseFile.php';

		$files =& ilCourseFile::_readFilesByCourse($this->object->getId());

		$info = new ilInfoScreenGUI($this);
		$info->enablePrivateNotes();
		$info->enableFeedback();
		$info->enableNews();
		if ($ilAccess->checkAccess("write", "", $_GET["ref_id"]))
		{
			$info->enableNewsEditing();
		}

		if(strlen($this->object->getImportantInformation()) or
		   strlen($this->object->getSyllabus()) or
		   count($files))
		{
			$info->addSection($this->lng->txt('crs_general_informations'));
		}

		if(strlen($this->object->getImportantInformation()))
		{
			$info->addProperty($this->lng->txt('crs_important_info'),
							   "<strong>".nl2br(
							   ilUtil::makeClickable($this->object->getImportantInformation(), true)."</strong>"));
		}
		if(strlen($this->object->getSyllabus()))
		{
			$info->addProperty($this->lng->txt('crs_syllabus'), nl2br(
								ilUtil::makeClickable ($this->object->getSyllabus(), true)));
		}
		// files
		if(count($files))
		{
			$tpl = new ilTemplate('tpl.event_info_file.html',true,true,'Modules/Course');
			
			foreach($files as $file)
			{
				$tpl->setCurrentBlock("files");
				$this->ctrl->setParameter($this,'file_id',$file->getFileId());
				$tpl->setVariable("DOWN_LINK",$this->ctrl->getLinkTarget($this,'sendfile'));
				$tpl->setVariable("DOWN_NAME",$file->getFileName());
				$tpl->setVariable("DOWN_INFO_TXT",$this->lng->txt('crs_file_size_info'));
				$tpl->setVariable("DOWN_SIZE",$file->getFileSize());
				$tpl->setVariable("TXT_BYTES",$this->lng->txt('bytes'));
				$tpl->parseCurrentBlock();
			}
			$info->addProperty($this->lng->txt('crs_file_download'),
							   $tpl->get());
		}

		include_once('Services/AdvancedMetaData/classes/class.ilAdvancedMDRecordGUI.php');
		$record_gui = new ilAdvancedMDRecordGUI(ilAdvancedMDRecordGUI::MODE_INFO,'crs',$this->object->getId());
		$record_gui->setInfoObject($info);
		$record_gui->parse();
		
		// meta data
		$info->addMetaDataSections($this->object->getId(),0, $this->object->getType());
			 
		// contact
		if($this->object->hasContactData())
		{
			$info->addSection($this->lng->txt("crs_contact"));
		}
		if(strlen($this->object->getContactName()))
		{
			$info->addProperty($this->lng->txt("crs_contact_name"),
							   $this->object->getContactName());
		}
		if(strlen($this->object->getContactResponsibility()))
		{
			$info->addProperty($this->lng->txt("crs_contact_responsibility"),
							   $this->object->getContactResponsibility());
		}
		if(strlen($this->object->getContactPhone()))
		{
			$info->addProperty($this->lng->txt("crs_contact_phone"),
							   $this->object->getContactPhone());
		}
		if($this->object->getContactEmail())
		{
			include_once './Modules/Course/classes/class.ilCourseMailTemplateMemberContext.php';
            require_once 'Services/Mail/classes/class.ilMailFormCall.php';
			
			$emails = explode(",",$this->object->getContactEmail());
			foreach ($emails as $email) {
				$email = trim($email);
				$etpl = new ilTemplate("tpl.crs_contact_email.html", true, true , 'Modules/Course');
				$etpl->setVariable(
					"EMAIL_LINK",
					ilMailFormCall::getLinkTarget(
						$info, 'showSummary', array(),
						array(
							'type'   => 'new',
							'rcp_to' => $email,
							'sig' => $this->createMailSignature()
						),
						array(
							ilMailFormCall::CONTEXT_KEY => ilCourseMailTemplateMemberContext::ID,
							'ref_id' => $this->object->getRefId(),
							'ts'     => time()
						)
					)
				);              
				$etpl->setVariable("CONTACT_EMAIL", $email);				
				$mailString .= $etpl->get()."<br />";
			}
			$info->addProperty($this->lng->txt("crs_contact_email"), $mailString);
		}
		if(strlen($this->object->getContactConsultation()))
		{
			$info->addProperty($this->lng->txt("crs_contact_consultation"),
							   nl2br($this->object->getContactConsultation()));
		}


		// support contacts
		$parts = ilParticipants::getInstanceByObjId($this->object->getId());
		$conts = $parts->getContacts();
		if (count($conts) > 0)
		{
			$info->addSection($this->lng->txt("crs_mem_contacts"));
			foreach ($conts as $c)
			{
				include_once("./Services/User/classes/class.ilPublicUserProfileGUI.php");
				$pgui = new ilPublicUserProfileGUI($c);
				$pgui->setBackUrl($this->ctrl->getLinkTargetByClass("ilinfoscreengui"));
				$pgui->setEmbedded(true);
				$info->addProperty("", $pgui->getHTML());
			}
		}



		//	
		// access
		//
		
		// #10360
		$this->lng->loadLanguageModule("rep");
		$info->addSection($this->lng->txt("rep_activation_availability"));
		$info->showLDAPRoleGroupMappingInfo();
								
		// activation
		if($this->object->getActivationUnlimitedStatus())
		{
			$info->addProperty($this->lng->txt("rep_activation_access"),
				$this->lng->txt('crs_visibility_limitless'));
		}
		else
		{
			$info->addProperty($this->lng->txt('rep_activation_access'),
				ilDatePresentation::formatPeriod(
					new ilDateTime($this->object->getActivationStart(),IL_CAL_UNIX),
					new ilDateTime($this->object->getActivationEnd(),IL_CAL_UNIX)));
					
		}
		switch($this->object->getSubscriptionLimitationType())
		{
			case IL_CRS_SUBSCRIPTION_DEACTIVATED:
				$txt = $this->lng->txt("crs_info_reg_deactivated");
				break;

			default:
				switch($this->object->getSubscriptionType())
				{
					case IL_CRS_SUBSCRIPTION_CONFIRMATION:
						$txt = $this->lng->txt("crs_info_reg_confirmation");
						break;
					case IL_CRS_SUBSCRIPTION_DIRECT:
						$txt = $this->lng->txt("crs_info_reg_direct");
						break;
					case IL_CRS_SUBSCRIPTION_PASSWORD:
						$txt = $this->lng->txt("crs_info_reg_password");
						break;
				}
		}
		
		// subscription
		$info->addProperty($this->lng->txt("crs_info_reg"),$txt);


		if($this->object->getSubscriptionLimitationType() != IL_CRS_SUBSCRIPTION_DEACTIVATED)
		{
			if($this->object->getSubscriptionUnlimitedStatus())
			{
				$info->addProperty($this->lng->txt("crs_reg_until"),
								   $this->lng->txt('crs_unlimited'));
			}
			elseif($this->object->getSubscriptionStart() < time())
			{
				$info->addProperty($this->lng->txt("crs_reg_until"),
								   $this->lng->txt('crs_to').' '.
								   ilDatePresentation::formatDate(new ilDateTime($this->object->getSubscriptionEnd(),IL_CAL_UNIX)));
			}
			elseif($this->object->getSubscriptionStart() > time())
			{
				$info->addProperty($this->lng->txt("crs_reg_until"),
								   $this->lng->txt('crs_from').' '.
								   ilDatePresentation::formatDate(new ilDateTime($this->object->getSubscriptionStart(),IL_CAL_UNIX)));
			}
			if ($this->object->isSubscriptionMembershipLimited()) 
			{
				if($this->object->getSubscriptionMinMembers())
				{				
					$info->addProperty(
						$this->lng->txt("mem_min_users"),
						$this->object->getSubscriptionMinMembers()
					);
				}		
				if($this->object->getSubscriptionMaxMembers())
				{
					include_once './Modules/Course/classes/class.ilObjCourseAccess.php';
					$reg_info = ilObjCourseAccess::lookupRegistrationInfo($this->object->getId());

					$info->addProperty(
						$this->lng->txt('mem_free_places'),
						$reg_info['reg_info_free_places']
					);
				}
			}
		}
		
		if($this->object->getCancellationEnd())
		{		
			$info->addProperty($this->lng->txt('crs_cancellation_end'),
				ilDatePresentation::formatDate( $this->object->getCancellationEnd()));
		}
				
		if($this->object->getCourseStart())
		{	
			$info->addProperty($this->lng->txt('crs_period'),
				ilDatePresentation::formatPeriod(
					$this->object->getCourseStart(),
					$this->object->getCourseEnd()
			));
		}
		
		// Confirmation
		include_once('Services/PrivacySecurity/classes/class.ilPrivacySettings.php');
		$privacy = ilPrivacySettings::_getInstance();
		
		include_once('Modules/Course/classes/Export/class.ilCourseDefinedFieldDefinition.php');
		if($privacy->courseConfirmationRequired() or ilCourseDefinedFieldDefinition::_getFields($this->object->getId()) or $privacy->enabledCourseExport())
		{
			include_once('Services/PrivacySecurity/classes/class.ilExportFieldsInfo.php');
			
			$field_info = ilExportFieldsInfo::_getInstanceByType($this->object->getType());
		
			$this->lng->loadLanguageModule('ps');
			$info->addSection($this->lng->txt('crs_user_agreement_info'));
			$info->addProperty($this->lng->txt('ps_export_data'),$field_info->exportableFieldsToInfoString());
			
			if($fields = ilCourseDefinedFieldDefinition::_fieldsToInfoString($this->object->getId()))
			{
				$info->addProperty($this->lng->txt('ps_crs_user_fields'),$fields);
			}
		}
		
		$info->enableLearningProgress(true);

		// forward the command
		$this->ctrl->forwardCommand($info);
	}

	/**
	 * :TEMP: Save notification setting (from infoscreen)
	 */
	function saveNotificationObject()
	{
		include_once "Services/Membership/classes/class.ilMembershipNotifications.php";
		$noti = new ilMembershipNotifications($this->ref_id);
		if($noti->canCurrentUserEdit())
		{
			if((bool)$_REQUEST["crs_ntf"])
			{
				$noti->activateUser();
			}
			else
			{
				$noti->deactivateUser();
			}
		}
		ilUtil::sendSuccess($this->lng->txt("settings_saved"), true);
		$this->ctrl->redirect($this, "");
	}
	
	/**
	 * Edit info page informations
	 *
	 * @access public
	 * 
	 */
	public function editInfoObject(ilPropertyFormGUI $a_form = null)
	{
		include_once 'Modules/Course/classes/class.ilCourseFile.php';

		global $ilErr,$ilAccess;

		$this->checkPermission('write');
		/*
		if(!$ilAccess->checkAccess('write','',$this->object->getRefId()))
		{
			$ilErr->raiseError($this->lng->txt('msg_no_perm_read'),$ilErr->MESSAGE);
		}
		*/
		$this->setSubTabs('properties');
		$this->tabs_gui->setTabActive('settings');
		$this->tabs_gui->setSubTabActive('crs_info_settings');
	 	
		if(!$a_form)
		{
			$a_form = $this->initInfoEditor();
		}
		$this->tpl->addBlockFile('ADM_CONTENT','adm_content','tpl.edit_info.html','Modules/Course');
		$this->tpl->setVariable('INFO_TABLE',$a_form->getHTML());
		
		if(!count($files = ilCourseFile::_readFilesByCourse($this->object->getId())))
		{
			return true;
		}
		$rows = array();
		foreach($files as $file)
		{
			$table_data['id'] = $file->getFileId();
			$table_data['filename'] = $file->getFileName();
			$table_data['filetype'] = $file->getFileType();
			$table_data['filesize'] = $file->getFileSize();
			
			$rows[] = $table_data; 
		}
		
		include_once("./Modules/Course/classes/class.ilCourseInfoFileTableGUI.php");
		$table_gui = new ilCourseInfoFileTableGUI($this, "edit");
		$table_gui->setTitle($this->lng->txt("crs_info_download"));
		$table_gui->setData($rows);
		$table_gui->addCommandButton("cancel", $this->lng->txt("cancel"));
		$table_gui->addMultiCommand("confirmDeleteInfoFiles", $this->lng->txt("delete"));
		$table_gui->setSelectAllCheckbox("file_id");
		$this->tpl->setVariable('INFO_FILE_TABLE',$table_gui->getHTML());

		return true;
		
	}
	
	/**
	 * show info file donfimation table
	 *
	 * @access public
	 * @param
	 * 
	 */
	public function confirmDeleteInfoFilesObject()
	{
		if(!count($_POST['file_id']))
		{
			ilUtil::sendFailure($this->lng->txt('select_one'));
			$this->editInfoObject();
			return false;
		}

		$this->setSubTabs('properties');
		$this->tabs_gui->setTabActive('settings');
		$this->tabs_gui->setSubTabActive('crs_info_settings');
		
		include_once("Services/Utilities/classes/class.ilConfirmationGUI.php");
		$c_gui = new ilConfirmationGUI();
		
		// set confirm/cancel commands
		$c_gui->setFormAction($this->ctrl->getFormAction($this, "deleteInfoFiles"));
		$c_gui->setHeaderText($this->lng->txt("info_delete_sure"));
		$c_gui->setCancel($this->lng->txt("cancel"), "editInfo");
		$c_gui->setConfirm($this->lng->txt("confirm"), "deleteInfoFiles");

		// add items to delete
		include_once('Modules/Course/classes/class.ilCourseFile.php');
		foreach($_POST["file_id"] as $file_id)
		{
			$file = new ilCourseFile($file_id);
			$c_gui->addItem("file_id[]", $file_id, $file->getFileName());
		}
		
		$this->tpl->setContent($c_gui->getHTML());
	}
	
	/**
	 * Delete info files
	 *
	 * @access public
	 * 
	 */
	public function deleteInfoFilesObject()
	{
		if(!count($_POST['file_id']))
		{
			ilUtil::sendFailure($this->lng->txt('select_one'));
			$this->editInfoObject();
			return false;
		}
		include_once('Modules/Course/classes/class.ilCourseFile.php');
		
		foreach($_POST['file_id'] as $file_id)
		{
			$file = new ilCourseFile($file_id);
			if($this->object->getId() == $file->getCourseId())
			{
				$file->delete();
			}
		}
		ilUtil::sendSuccess($this->lng->txt('settings_saved'));
		$this->editInfoObject();
		return true;	
	}
	 	
	/**
	 * init info editor
	 *
	 * @access public
	 * @param
	 * 
	 */
	public function initInfoEditor()
	{
		include_once("./Services/Form/classes/class.ilPropertyFormGUI.php");
		$form = new ilPropertyFormGUI();
		$form->setFormAction($this->ctrl->getFormAction($this,'updateInfo'));
		$form->setMultipart(true);
		$form->setTitle($this->lng->txt('crs_general_info'));
		$form->addCommandButton('updateInfo',$this->lng->txt('save'));
		$form->addCommandButton('cancel',$this->lng->txt('cancel'));
		
		$area = new ilTextAreaInputGUI($this->lng->txt('crs_important_info'),'important');
		$area->setValue($this->object->getImportantInformation());
		$area->setRows(6);
		$area->setCols(80);
		$form->addItem($area);
		
		$area = new ilTextAreaInputGUI($this->lng->txt('crs_syllabus'),'syllabus');
		$area->setValue($this->object->getSyllabus());
		$area->setRows(6);
		$area->setCols(80);
		$form->addItem($area);
		
		$section = new ilFormSectionHeaderGUI();
		$section->setTitle($this->lng->txt('crs_info_download'));
		$form->addItem($section);
		
		$file = new ilFileInputGUI($this->lng->txt('crs_file'),'file');
		$file->enableFileNameSelection('file_name');
		$form->addItem($file);
		
		$section = new ilFormSectionHeaderGUI();
		$section->setTitle($this->lng->txt('crs_contact'));
		$form->addItem($section);
		
		$text = new ilTextInputGUI($this->lng->txt('crs_contact_name'),'contact_name');
		$text->setValue($this->object->getContactName());
		$text->setSize(40);
		$text->setMaxLength(70);
		$form->addItem($text);
		
		$text = new ilTextInputGUI($this->lng->txt('crs_contact_responsibility'),'contact_responsibility');
		$text->setValue($this->object->getContactResponsibility());
		$text->setSize(40);
		$text->setMaxLength(70);
		$form->addItem($text);

		$text = new ilTextInputGUI($this->lng->txt('crs_contact_phone'),'contact_phone');
		$text->setValue($this->object->getContactPhone());
		$text->setSize(40);
		$text->setMaxLength(40);
		$form->addItem($text);

		$text = new ilTextInputGUI($this->lng->txt('crs_contact_email'),'contact_email');
		$text->setValue($this->object->getContactEmail());
		$text->setInfo($this->lng->txt('crs_contact_email_info'));
		$text->setSize(40);
		$text->setMaxLength(255);
		$form->addItem($text);

		$area = new ilTextAreaInputGUI($this->lng->txt('crs_contact_consultation'),'contact_consultation');
		$area->setValue($this->object->getContactConsultation());
		$area->setRows(6);
		$area->setCols(80);
		$form->addItem($area);
		
		include_once('Services/AdvancedMetaData/classes/class.ilAdvancedMDRecordGUI.php');
		$this->record_gui = new ilAdvancedMDRecordGUI(ilAdvancedMDRecordGUI::MODE_EDITOR,'crs',$this->object->getId());
		$this->record_gui->setPropertyForm($form);
		$this->record_gui->parse();

		return $form;
	}
	
	function updateInfoObject()
	{
		global $ilErr,$ilAccess;

		$this->checkPermission('write');
		
		include_once 'Modules/Course/classes/class.ilCourseFile.php';
		$file_obj = new ilCourseFile();
		$file_obj->setCourseId($this->object->getId());
		$file_obj->setFileName(strlen($_POST['file_name']) ?
							   ilUtil::stripSlashes($_POST['file_name']) :
							   $_FILES['file']['name']);
		$file_obj->setFileSize($_FILES['file']['size']);
		$file_obj->setFileType($_FILES['file']['type']);
		$file_obj->setTemporaryName($_FILES['file']['tmp_name']);
		$file_obj->setErrorCode($_FILES['file']['error']);

		$this->object->setImportantInformation(ilUtil::stripSlashes($_POST['important']));
		$this->object->setSyllabus(ilUtil::stripSlashes($_POST['syllabus']));
		$this->object->setContactName(ilUtil::stripSlashes($_POST['contact_name']));
		$this->object->setContactResponsibility(ilUtil::stripSlashes($_POST['contact_responsibility']));
		$this->object->setContactPhone(ilUtil::stripSlashes($_POST['contact_phone']));
		$this->object->setContactEmail(ilUtil::stripSlashes($_POST['contact_email']));
		$this->object->setContactConsultation(ilUtil::stripSlashes($_POST['contact_consultation']));
		
		
		// validate
		
		$error = false;		
		$ilErr->setMessage('');
		
		$file_obj->validate();
		$this->object->validateInfoSettings();
		if(strlen($ilErr->getMessage()))
		{
			$error = $ilErr->getMessage();
		}
			
		// needed for proper advanced MD validation	 		
		$form = $this->initInfoEditor();
		$form->checkInput();			
		if(!$this->record_gui->importEditFormPostValues())
		{	
			$error = true;
		}	
		
		if($error)
		{								
			if($error !== true)
			{
				ilUtil::sendFailure($ilErr->getMessage());
			}
			$this->editInfoObject($form);
			return false;
		}
		
		$this->object->update();
		$file_obj->create();
		$this->record_gui->writeEditForm();
		
		
		// Update ecs content
		include_once 'Modules/Course/classes/class.ilECSCourseSettings.php';
		$ecs = new ilECSCourseSettings($this->object);
		$ecs->handleContentUpdate();
	
		ilUtil::sendSuccess($this->lng->txt("crs_settings_saved"));
		$this->editInfoObject();
		return true;
	}

	
	/**
	 * Update course settings
	 * @global type $ilUser
	 * @return boolean
	 */
	public function updateObject()
	{
		$form = $this->initEditForm();

		if(!$form->checkInput())
		{
			$form->setValuesByPost();
			ilUtil::sendFailure($GLOBALS['DIC']->language()->txt('err_check_input'));
			return $this->editObject($form);
		}

		// check successful

		// title/desc
		$this->object->setTitle($form->getInput('title'));
		$this->object->setDescription($form->getInput('desc'));

		// period
		$crs_period = $form->getItemByPostVar("period");
		$this->object->setCourseStart($crs_period->getStart());
		$this->object->setCourseEnd($crs_period->getEnd());

		// activation/online
		$this->object->setOfflineStatus((bool) !$form->getInput('activation_online'));

		// activation period
		$period = $form->getItemByPostVar("access_period");
		if($period->getStart() && $period->getEnd())
		{
			$this->object->setActivationType(IL_CRS_ACTIVATION_LIMITED);
			$this->object->setActivationStart($period->getStart()->get(IL_CAL_UNIX));
			$this->object->setActivationEnd($period->getEnd()->get(IL_CAL_UNIX));
			$this->object->setActivationVisibility((int) $form->getInput('activation_visibility'));
		}
		else
		{
			$this->object->setActivationType(IL_CRS_ACTIVATION_UNLIMITED);
			$this->object->setActivationStart(null);
			$this->object->setActivationEnd(null);			
		}
			
		// subscription settings
		$this->object->setSubscriptionPassword($form->getInput('subscription_password'));
		$this->object->setSubscriptionStart(null);
		$this->object->setSubscriptionEnd(null);
			
		$sub_type = $form->getInput('subscription_type');
		$sub_period = $form->getItemByPostVar('subscription_period');
		
		$this->object->setSubscriptionType($sub_type);
		if($sub_type != IL_CRS_SUBSCRIPTION_DEACTIVATED)
		{
			if($sub_period->getStart() && $sub_period->getEnd())
			{
				$this->object->setSubscriptionLimitationType(IL_CRS_SUBSCRIPTION_LIMITED);
				$this->object->setSubscriptionStart($sub_period->getStart()->get(IL_CAL_UNIX));
				$this->object->setSubscriptionEnd($sub_period->getEnd()->get(IL_CAL_UNIX));
			}
			else
			{
				$this->object->setSubscriptionLimitationType(IL_CRS_SUBSCRIPTION_UNLIMITED);
			}
		}
		else
		{
			$this->object->setSubscriptionType(IL_CRS_SUBSCRIPTION_DIRECT);
			$this->object->setSubscriptionLimitationType(IL_CRS_SUBSCRIPTION_DEACTIVATED);
		}
		
		// registration code
		$this->object->enableRegistrationAccessCode((int) $form->getInput('reg_code_enabled'));
		$this->object->setRegistrationAccessCode($form->getInput('reg_code'));
		
		// cancellation end
		$this->object->setCancellationEnd($form->getItemByPostVar("cancel_end")->getDate());	
		
		// waiting list
		$this->object->enableSubscriptionMembershipLimitation((int) $form->getInput('subscription_membership_limitation'));
		$this->object->setSubscriptionMaxMembers((int) $form->getInput('subscription_max'));		
		$this->object->setSubscriptionMinMembers((int) $form->getInput('subscription_min'));
		$old_autofill = $this->object->hasWaitingListAutoFill();
		switch((int) $form->getInput('waiting_list'))
		{
			case 2:
				$this->object->enableWaitingList(true);
				$this->object->setWaitingListAutoFill(true);
				break;
			
			case 1:
				$this->object->enableWaitingList(true);
				$this->object->setWaitingListAutoFill(false);
				break;
			
			default:
				$this->object->enableWaitingList(false);
				$this->object->setWaitingListAutoFill(false);
				break;
		}
		
		// view mode settings
		$this->object->setViewMode((int) $form->getInput('view_mode'));
		if($this->object->getViewMode() == IL_CRS_VIEW_TIMING)
		{
			$this->object->setOrderType(ilContainer::SORT_ACTIVATION);
		}
		else
		{
			$this->object->setOrderType($form->getInput('sorting'));
		}
		$this->saveSortingSettings($form);
		
		$this->object->setAboStatus((int) $form->getInput('abo'));
		$this->object->setShowMembers((int) $form->getInput('show_members'));
		$this->object->setMailToMembersType((int) $form->getInput('mail_type'));
		
		$this->object->enableSessionLimit((int) $form->getInput('sl'));
		
		$session_sp = $form->getInput('sp');
		$this->object->setNumberOfPreviousSessions(is_numeric($session_sp) ? (int) $session_sp : -1 );
		$session_sn = $form->getInput('sn');
		$this->object->setNumberOfnextSessions(is_numeric($session_sn) ? (int) $session_sn : -1 );
		$this->object->setAutoNotification($form->getInput('auto_notification') == 1 ? true : false);

		// lp sync
		$show_lp_sync_confirmation = false;
		
		// could be hidden in form
		if(isset($_POST['status_dt']))
		{
			if(
				$this->object->getStatusDetermination() != ilObjCourse::STATUS_DETERMINATION_LP &&
				(int)$_POST['status_dt'] == ilObjCourse::STATUS_DETERMINATION_LP
			)
			{
				$show_lp_sync_confirmation = true;
			}
			else
			{
				$this->object->setStatusDetermination((int) $form->getInput('status_dt'));
			}
		}
		
		if(!$old_autofill && $this->object->hasWaitingListAutoFill())
		{
<<<<<<< HEAD
			$this->object->update();
			
			// if autofill has been activated trigger process
			if(!$old_autofill &&
				$this->object->hasWaitingListAutoFill())
			{
				$this->object->handleAutoFill();
			}
			
			// BEGIN ChangeEvent: Record write event
			require_once('Services/Tracking/classes/class.ilChangeEvent.php');
			global $ilUser;
			ilChangeEvent::_recordWriteEvent($this->object->getId(), $ilUser->getId(), 'update');
			ilChangeEvent::_catchupWriteEvents($this->object->getId(), $ilUser->getId());			
			// END ChangeEvent: Record write event
			
			
			include_once './Services/Object/classes/class.ilObjectServiceSettingsGUI.php';
			ilObjectServiceSettingsGUI::updateServiceSettingsForm(
				$this->object->getId(),
				$form,
				array(
					ilObjectServiceSettingsGUI::CALENDAR_VISIBILITY,
					ilObjectServiceSettingsGUI::USE_NEWS,
					ilObjectServiceSettingsGUI::AUTO_RATING_NEW_OBJECTS,				
					ilObjectServiceSettingsGUI::TAG_CLOUD,
					ilObjectServiceSettingsGUI::CUSTOM_METADATA,
					ilObjectServiceSettingsGUI::BADGES,
					ilObjectServiceSettingsGUI::LTI_RELEASE
				)
			);
			
			// Update ecs export settings
			include_once 'Modules/Course/classes/class.ilECSCourseSettings.php';	
			$ecs = new ilECSCourseSettings($this->object);			
			if(!$ecs->handleSettingsUpdate())
			{
				$this->editObject();
				return false;
			}			
			
			if($show_lp_sync_confirmation)
			{
				return $this->confirmLPSync();
			}
			
			return $this->afterUpdate();
=======
			$this->object->handleAutoFill();
>>>>>>> b83f34f8
		}
		$this->object->update();
		
		
		include_once './Services/Object/classes/class.ilObjectServiceSettingsGUI.php';
		ilObjectServiceSettingsGUI::updateServiceSettingsForm(
			$this->object->getId(),
			$form,
			array(
				ilObjectServiceSettingsGUI::CALENDAR_VISIBILITY,
				ilObjectServiceSettingsGUI::USE_NEWS,
				ilObjectServiceSettingsGUI::AUTO_RATING_NEW_OBJECTS,				
				ilObjectServiceSettingsGUI::TAG_CLOUD,
				ilObjectServiceSettingsGUI::CUSTOM_METADATA,
				ilObjectServiceSettingsGUI::BADGES
			)
		);
		
		require_once('Services/Tracking/classes/class.ilChangeEvent.php');
		global $ilUser;
		ilChangeEvent::_recordWriteEvent($this->object->getId(), $ilUser->getId(), 'update');
		ilChangeEvent::_catchupWriteEvents($this->object->getId(), $ilUser->getId());			

		// lp sync confirmation required
		if($show_lp_sync_confirmation)
		{
			return $this->confirmLPSync();
		}
		
		// Update ecs export settings
		include_once 'Modules/Course/classes/class.ilECSCourseSettings.php';	
		$ecs = new ilECSCourseSettings($this->object);			
		if(!$ecs->handleSettingsUpdate())
		{
			$form->setValuesByPost();
			ilUtil::sendFailure($GLOBALS['DIC']->language()->txt('err_check_input'));
			return $this->editObject($form);
		}			

		return $this->afterUpdate();
	}
	
	protected function confirmLPSync()
	{
		global $tpl;
		
		include_once("./Services/Utilities/classes/class.ilConfirmationGUI.php");
		$cgui = new ilConfirmationGUI();
		$cgui->setFormAction($this->ctrl->getFormAction($this, "setLPSync"));
		$cgui->setHeaderText($this->lng->txt("crs_status_determination_sync"));
		$cgui->setCancel($this->lng->txt("cancel"), "edit");
		$cgui->setConfirm($this->lng->txt("confirm"), "setLPSync");
		
		$tpl->setContent($cgui->getHTML());
	}
	
	protected function setLPSyncObject()
	{
		$this->object->setStatusDetermination(ilObjCourse::STATUS_DETERMINATION_LP);
		$this->object->update();

		$this->object->syncMembersStatusWithLP();
		
		ilUtil::sendSuccess($this->lng->txt("settings_saved"), true);
		$this->ctrl->redirect($this, "edit");
	}
		
	/**
	 * edit object
	 *
	 * @access public
	 * @return
	 */
	public function editObject(ilPropertyFormGUI $form = null)
	{
		$this->setSubTabs('properties');
		$this->tabs_gui->setSubTabActive('crs_settings');

		if($form instanceof ilPropertyFormGUI)
		{
			$GLOBALS['tpl']->setContent($form->getHTML());
			return true;
		}
		else
		{
			parent::editObject();
		}
	}
	
	/**
	 * init form
	 *
	 * @access protected
	 * @param
	 * @return
	 */
	protected function initEditForm()
	{
		include_once('./Services/Form/classes/class.ilPropertyFormGUI.php');
		include_once('./Services/Calendar/classes/class.ilDateTime.php');
		
		$form = new ilPropertyFormGUI();
		$form->setTitle($this->lng->txt('crs_edit'));
	
		$form->addCommandButton('update',$this->lng->txt('save'));
		$form->addCommandButton('cancel',$this->lng->txt('cancel'));
		
		$form->setFormAction($this->ctrl->getFormAction($this,'update'));
		
		// title
		$title = new ilTextInputGUI($this->lng->txt('title'),'title');
		$title->setSubmitFormOnEnter(true);
		$title->setValue($this->object->getTitle());
		$title->setSize(min(40, ilObject::TITLE_LENGTH));
		$title->setMaxLength(ilObject::TITLE_LENGTH);
		$title->setRequired(true);
		$form->addItem($title);
		
		// desc
		$desc = new ilTextAreaInputGUI($this->lng->txt('description'),'desc');
		$desc->setValue($this->object->getLongDescription());
		$desc->setRows(2);
		$desc->setCols(40);
		$form->addItem($desc);
		
		// Show didactic template type
		$this->initDidacticTemplate($form);
		
		// period		
		include_once "Services/Form/classes/class.ilDateDurationInputGUI.php";
		$cdur = new ilDateDurationInputGUI($this->lng->txt('crs_period'), 'period');			
		$cdur->setInfo($this->lng->txt('crs_period_info'));			
		if($this->object->getCourseStart())
		{
			$cdur->setStart($this->object->getCourseStart());
		}		
		if($this->object->getCourseStart())
		{
			$cdur->setEnd($this->object->getCourseEnd());
		}	
		$form->addItem($cdur);			
		
			
		// activation/availability
		
		$this->lng->loadLanguageModule('rep');
		
		$section = new ilFormSectionHeaderGUI();
		$section->setTitle($this->lng->txt('rep_activation_availability'));
		$form->addItem($section);
		
		$online = new ilCheckboxInputGUI($this->lng->txt('rep_activation_online'),'activation_online');
		$online->setChecked(!$this->object->getOfflineStatus());
		$online->setInfo($this->lng->txt('crs_activation_online_info'));
		$form->addItem($online);				
		
		// $act_type = new ilCheckboxInputGUI($this->lng->txt('crs_visibility_until'), 'activation_type');
		// $act_type->setInfo($this->lng->txt('crs_visibility_until_info'));
		// $act_type->setChecked($this->object->getActivationType() == IL_CRS_ACTIVATION_LIMITED);
		// $form->addItem($act_type);
		
		include_once "Services/Form/classes/class.ilDateDurationInputGUI.php";
		$dur = new ilDateDurationInputGUI($this->lng->txt('rep_time_period'), "access_period");
		$dur->setShowTime(true);																	
		$dur->setStart(new ilDateTime($this->object->getActivationStart(),IL_CAL_UNIX));				
		$dur->setEnd(new ilDateTime($this->object->getActivationEnd(),IL_CAL_UNIX));			
		$form->addItem($dur);

			$visible = new ilCheckboxInputGUI($this->lng->txt('rep_activation_limited_visibility'), 'activation_visibility');
			$visible->setInfo($this->lng->txt('crs_activation_limited_visibility_info'));
			$visible->setChecked($this->object->getActivationVisibility());
			$dur->addSubItem($visible);
				
		
		$section = new ilFormSectionHeaderGUI();
		$section->setTitle($this->lng->txt('crs_reg'));
		$form->addItem($section);
		
		$reg_proc = new ilRadioGroupInputGUI($this->lng->txt('crs_registration_type'),'subscription_type');
		$reg_proc->setValue(
			($this->object->getSubscriptionLimitationType() != IL_CRS_SUBSCRIPTION_DEACTIVATED)
				? $this->object->getSubscriptionType()
				: IL_CRS_SUBSCRIPTION_DEACTIVATED);
		// $reg_proc->setInfo($this->lng->txt('crs_reg_type_info'));

			$opt = new ilRadioOption($this->lng->txt('crs_subscription_options_direct'),IL_CRS_SUBSCRIPTION_DIRECT);
			$reg_proc->addOption($opt);
		
			$opt = new ilRadioOption($this->lng->txt('crs_subscription_options_password'),IL_CRS_SUBSCRIPTION_PASSWORD);
			
				$pass = new ilTextInputGUI($this->lng->txt("password"),'subscription_password');
				$pass->setInfo($this->lng->txt('crs_reg_password_info'));
				$pass->setSubmitFormOnEnter(true);
				$pass->setSize(12);
				$pass->setMaxLength(12);
				$pass->setValue($this->object->getSubscriptionPassword());
			
			$opt->addSubItem($pass);
			$reg_proc->addOption($opt);
		
			$opt = new ilRadioOption($this->lng->txt('crs_subscription_options_confirmation'),IL_CRS_SUBSCRIPTION_CONFIRMATION);
			$opt->setInfo($this->lng->txt('crs_registration_confirmation_info'));
			$reg_proc->addOption($opt);			
			
			$opt = new ilRadioOption($this->lng->txt('crs_reg_no_selfreg'),IL_CRS_SUBSCRIPTION_DEACTIVATED);
			$opt->setInfo($this->lng->txt('crs_registration_deactivated'));
			$reg_proc->addOption($opt);			

		$form->addItem($reg_proc);
		
		
		// Registration codes
		$reg_code = new ilCheckboxInputGUI($this->lng->txt('crs_reg_code'),'reg_code_enabled');
		$reg_code->setChecked($this->object->isRegistrationAccessCodeEnabled());
		$reg_code->setValue(1);
		$reg_code->setInfo($this->lng->txt('crs_reg_code_enabled_info'));
		
		/*
		$code = new ilNonEditableValueGUI($this->lng->txt('crs_reg_code_value'));
		$code->setValue($this->object->getRegistrationAccessCode());
		$reg_code->addSubItem($code);
		*/
		
		#$link = new ilNonEditableValueGUI($this->lng->txt('crs_reg_code_link'));
		// Create default access code
		if(!$this->object->getRegistrationAccessCode())
		{
			include_once './Services/Membership/classes/class.ilMembershipRegistrationCodeUtils.php';
			$this->object->setRegistrationAccessCode(ilMembershipRegistrationCodeUtils::generateCode());
		}
		$reg_link = new ilHiddenInputGUI('reg_code');
		$reg_link->setValue($this->object->getRegistrationAccessCode());
		$form->addItem($reg_link);
					
		$link = new ilCustomInputGUI($this->lng->txt('crs_reg_code_link'));
		include_once './Services/Link/classes/class.ilLink.php';
		$val = ilLink::_getLink($this->object->getRefId(),$this->object->getType(),array(),'_rcode'.$this->object->getRegistrationAccessCode()); 
		$link->setHTML('<font class="small">'.$val.'</font>');
		$reg_code->addSubItem($link);
		
		$form->addItem($reg_code);
		
		// time limit		
		include_once "Services/Form/classes/class.ilDateDurationInputGUI.php";
		$sdur = new ilDateDurationInputGUI($this->lng->txt('crs_registration_limited'), "subscription_period");
		$sdur->setShowTime(true);		
		if($this->object->getSubscriptionStart())
		{
			$sdur->setStart(new ilDateTime($this->object->getSubscriptionStart(),IL_CAL_UNIX));			
		}
		if($this->object->getSubscriptionEnd())
		{
			$sdur->setEnd(new ilDateTime($this->object->getSubscriptionEnd(),IL_CAL_UNIX));			
		}
		$form->addItem($sdur);
		
		// cancellation limit		
		$cancel = new ilDateTimeInputGUI($this->lng->txt('crs_cancellation_end'), 'cancel_end');
		$cancel->setInfo($this->lng->txt('crs_cancellation_end_info'));
		$cancel_end = $this->object->getCancellationEnd();	
		if($cancel_end)
		{
			$cancel->setDate($cancel_end);
		}
		$form->addItem($cancel);
		
		// Max members
		$lim = new ilCheckboxInputGUI($this->lng->txt('crs_subscription_max_members_short'),'subscription_membership_limitation');
		$lim->setInfo($this->lng->txt('crs_subscription_max_members_short_info'));
		$lim->setValue(1);
		$lim->setChecked($this->object->isSubscriptionMembershipLimited());
		
			$min = new ilTextInputGUI('','subscription_min');
			$min->setSubmitFormOnEnter(true);
			$min->setSize(4);
			$min->setMaxLength(4);
			$min->setValue($this->object->getSubscriptionMinMembers() ? $this->object->getSubscriptionMinMembers() : '');
			$min->setTitle($this->lng->txt('crs_subscription_min_members'));
			$min->setInfo($this->lng->txt('crs_subscription_min_members_info'));			
			$lim->addSubItem($min);
		
			$max = new ilTextInputGUI('','subscription_max');
			$max->setSubmitFormOnEnter(true);
			$max->setSize(4);
			$max->setMaxLength(4);
			$max->setValue($this->object->getSubscriptionMaxMembers() ? $this->object->getSubscriptionMaxMembers() : '');
			$max->setTitle($this->lng->txt('crs_subscription_max_members'));
			$max->setInfo($this->lng->txt('crs_reg_max_info'));
		
		$lim->addSubItem($max);
		
			/*
			$wait = new ilCheckboxInputGUI($this->lng->txt('crs_waiting_list'),'waiting_list');
			$wait->setChecked($this->object->enabledWaitingList());
			$wait->setInfo($this->lng->txt('crs_wait_info'));
			$lim->addSubItem($wait);
			
			$wait = new ilCheckboxInputGUI($this->lng->txt('crs_waiting_list'),'waiting_list');
			$wait->setChecked($this->object->enabledWaitingList());
			$wait->setInfo($this->lng->txt('crs_wait_info'));
			$lim->addSubItem($wait);
			
			$auto = new ilCheckboxInputGUI($this->lng->txt('crs_waiting_list_autofill'), 'auto_wait');
			$auto->setChecked($this->object->hasWaitingListAutoFill());
			$auto->setInfo($this->lng->txt('crs_waiting_list_autofill_info'));
			$wait->addSubItem($auto);
			*/
		
			$wait = new ilRadioGroupInputGUI($this->lng->txt('crs_waiting_list'), 'waiting_list');
			
			$option = new ilRadioOption($this->lng->txt('none'), 0);
			$wait->addOption($option);
			
			$option = new ilRadioOption($this->lng->txt('crs_waiting_list_no_autofill'), 1);
			$option->setInfo($this->lng->txt('crs_wait_info'));
			$wait->addOption($option);
			
			$option = new ilRadioOption($this->lng->txt('crs_waiting_list_autofill'), 2);
			$option->setInfo($this->lng->txt('crs_waiting_list_autofill_info'));
			$wait->addOption($option);
			
			if($this->object->hasWaitingListAutoFill())
			{
				$wait->setValue(2);
			}
			else if($this->object->enabledWaitingList())
			{
				$wait->setValue(1);
			}
			
		$lim->addSubItem($wait);
		
		$form->addItem($lim);
	

		$pres = new ilFormSectionHeaderGUI();
		$pres->setTitle($this->lng->txt('crs_view_mode'));
		
		$form->addItem($pres);		
		
		// presentation type
		$view_type = new ilRadioGroupInputGUI($this->lng->txt('crs_presentation_type'),'view_mode');
		$view_type->setValue($this->object->getViewMode());
		
			$opts = new ilRadioOption($this->lng->txt('cntr_view_sessions'),IL_CRS_VIEW_SESSIONS);
			$opts->setInfo($this->lng->txt('cntr_view_info_sessions'));
			$view_type->addOption($opts);

				// Limited sessions
				$sess = new ilCheckboxInputGUI($this->lng->txt('sess_limit'),'sl');
				$sess->setValue(1);
				$sess->setChecked($this->object->isSessionLimitEnabled());
				$sess->setInfo($this->lng->txt('sess_limit_info'));

					$prev = new ilNumberInputGUI($this->lng->txt('sess_num_prev'),'sp');
					#$prev->setSubmitFormOnEnter(true);
					$prev->setMinValue(0);
					$prev->setValue($this->object->getNumberOfPreviousSessions() == -1 ?
						'' :
						$this->object->getNumberOfPreviousSessions()
					);
					$prev->setSize(2);
					$prev->setMaxLength(3);
					$sess->addSubItem($prev);

					$next = new ilNumberInputGUI($this->lng->txt('sess_num_next'),'sn');
					#$next->setSubmitFormOnEnter(true);
					$next->setMinValue(0);
					$next->setValue($this->object->getNumberOfNextSessions() == -1 ?
						'' :
						$this->object->getNumberOfnextSessions()
					);
					$next->setSize(2);
					$next->setMaxLength(3);
					$sess->addSubItem($next);

				$opts->addSubItem($sess);



			
			$optsi = new ilRadioOption($this->lng->txt('cntr_view_simple'),IL_CRS_VIEW_SIMPLE);
			$optsi->setInfo($this->lng->txt('cntr_view_info_simple'));
			$view_type->addOption($optsi);

			$optbt = new ilRadioOption($this->lng->txt('cntr_view_by_type'),IL_CRS_VIEW_BY_TYPE);
			$optbt->setInfo($this->lng->txt('cntr_view_info_by_type'));
			$view_type->addOption($optbt);
			
			$opto = new ilRadioOption($this->lng->txt('crs_view_objective'),IL_CRS_VIEW_OBJECTIVE);
			$opto->setInfo($this->lng->txt('crs_view_info_objective'));
			$view_type->addOption($opto);

			$optt = new ilRadioOption($this->lng->txt('crs_view_timing'),IL_CRS_VIEW_TIMING);
			$optt->setInfo($this->lng->txt('crs_view_info_timing'));
			$view_type->addOption($optt);

		$form->addItem($view_type);
		
		$this->initSortingForm(
			$form, 
			array(
				ilContainer::SORT_TITLE,
				ilContainer::SORT_MANUAL,
				ilContainer::SORT_CREATION,
				ilContainer::SORT_ACTIVATION
			)
		);
		


		// lp vs. course status
		include_once("Services/Tracking/classes/class.ilObjUserTracking.php");
		if(ilObjUserTracking::_enabledLearningProgress())
		{
			include_once './Services/Object/classes/class.ilObjectLP.php';
			$olp = ilObjectLP::getInstance($this->object->getId());
			if($olp->getCurrentMode())
			{
				$lp_status = new ilFormSectionHeaderGUI();
				$lp_status->setTitle($this->lng->txt('crs_course_status_of_users'));
				$form->addItem($lp_status);

				$lp_status_options = new ilRadioGroupInputGUI($this->lng->txt('crs_status_determination'), "status_dt");
//				$lp_status_options->setRequired(true);
				$lp_status_options->setValue($this->object->getStatusDetermination());

				$lp_option = new ilRadioOption($this->lng->txt('crs_status_determination_lp'),
					ilObjCourse::STATUS_DETERMINATION_LP, $this->lng->txt('crs_status_determination_lp_info'));
				$lp_status_options->addOption($lp_option);
				$lp_status_options->addOption(new ilRadioOption($this->lng->txt('crs_status_determination_manual'),
					ilObjCourse::STATUS_DETERMINATION_MANUAL));

				$form->addItem($lp_status_options);
			}
		}

		// additional features
		$feat = new ilFormSectionHeaderGUI();
		$feat->setTitle($this->lng->txt('obj_features'));
		$form->addItem($feat);

		include_once './Services/Object/classes/class.ilObjectServiceSettingsGUI.php';
		ilObjectServiceSettingsGUI::initServiceSettingsForm(
				$this->object->getId(),
				$form,
				array(
					ilObjectServiceSettingsGUI::CALENDAR_VISIBILITY,
					ilObjectServiceSettingsGUI::USE_NEWS,
					ilObjectServiceSettingsGUI::AUTO_RATING_NEW_OBJECTS,
					ilObjectServiceSettingsGUI::TAG_CLOUD,
					ilObjectServiceSettingsGUI::CUSTOM_METADATA,
					ilObjectServiceSettingsGUI::BADGES,
				)
			);

		$mem = new ilCheckboxInputGUI($this->lng->txt('crs_show_members'),'show_members');
		$mem->setChecked($this->object->getShowMembers());
		$mem->setInfo($this->lng->txt('crs_show_members_info'));
		$form->addItem($mem);

		// Show members type
		$mail_type = new ilRadioGroupInputGUI($this->lng->txt('crs_mail_type'), 'mail_type');
		$mail_type->setValue($this->object->getMailToMembersType());

		$mail_tutors = new ilRadioOption($this->lng->txt('crs_mail_tutors_only'), ilCourseConstants::MAIL_ALLOWED_TUTORS,
			$this->lng->txt('crs_mail_tutors_only_info'));
		$mail_type->addOption($mail_tutors);

		$mail_all = new ilRadioOption($this->lng->txt('crs_mail_all'),  ilCourseConstants::MAIL_ALLOWED_ALL,
			$this->lng->txt('crs_mail_all_info'));
		$mail_type->addOption($mail_all);
		$form->addItem($mail_type);

		// Notification Settings
		/*$notification = new ilFormSectionHeaderGUI();
		$notification->setTitle($this->lng->txt('crs_notification'));
		$form->addItem($notification);*/
		
		// Self notification
		$not = new ilCheckboxInputGUI($this->lng->txt('crs_auto_notification'), 'auto_notification');
		$not->setValue(1);
		$not->setInfo($this->lng->txt('crs_auto_notification_info'));
		$not->setChecked( $this->object->getAutoNotification() );
		$form->addItem($not);
		

		// Further information
		//$further = new ilFormSectionHeaderGUI();
		//$further->setTitle($this->lng->txt('crs_further_settings'));
		//$form->addItem($further);
		
		$desk = new ilCheckboxInputGUI($this->lng->txt('crs_add_remove_from_desktop'),'abo');
		$desk->setChecked($this->object->getAboStatus());
		$desk->setInfo($this->lng->txt('crs_add_remove_from_desktop_info'));
		$form->addItem($desk);
		

		// Edit ecs export settings
		include_once 'Modules/Course/classes/class.ilECSCourseSettings.php';
		$ecs = new ilECSCourseSettings($this->object);		
		$ecs->addSettingsToForm($form, 'crs');
		
		include_once './Services/Object/classes/class.ilObjectServiceSettingsGUI.php';
		ilObjectServiceSettingsGUI::initServiceSettingsForm(
				$this->object->getId(),
				$form,
				array(
					ilObjectServiceSettingsGUI::LTI_RELEASE
				)
			);
		

		return $form;
	}

	protected function  getEditFormValues()
	{
		// values are done in initEditForm()
	}

	/**
	* edit container icons
	*/
	function editCourseIconsObject($a_form = null)
	{
		global $tpl;

		$this->checkPermission('write');
	
		$this->setSubTabs("properties");
		$this->tabs_gui->setTabActive('settings');
		$this->tabs_gui->activateSubTab('icon_settings');
		
		if(!$a_form)
		{
			$a_form = $this->initCourseIconsForm();
		}
		
		$tpl->setContent($a_form->getHTML());
	}

	function initCourseIconsForm()
	{
		include_once "Services/Form/classes/class.ilPropertyFormGUI.php";
		$form = new ilPropertyFormGUI();
		$form->setFormAction($this->ctrl->getFormAction($this));	
		
		$this->showCustomIconsEditing(1, $form);
		
		// $form->setTitle($this->lng->txt('edit_grouping'));
		$form->addCommandButton('updateCourseIcons', $this->lng->txt('save'));					
		
		return $form;
	}

	function sendFileObject()
	{
		include_once 'Modules/Course/classes/class.ilCourseFile.php';
		$file = new ilCourseFile((int) $_GET['file_id']);
		ilUtil::deliverFile($file->getAbsolutePath(),$file->getFileName(),$file->getFileType());
		return true;
	}
	
	/**
	* update container icons
	*/
	function updateCourseIconsObject()
	{
		global $ilSetting;

		$this->checkPermission('write');
		
		$form = $this->initCourseIconsForm();
		if($form->checkInput())
		{
			//save custom icons
			if ($ilSetting->get("custom_icons"))
			{
				if($_POST["cont_icon_delete"])
				{
					$this->object->removeCustomIcon();
				}
				$this->object->saveIcons($_FILES["cont_icon"]['tmp_name']);
			}

			ilUtil::sendSuccess($this->lng->txt("msg_obj_modified"),true);
			$this->ctrl->redirect($this,"editCourseIcons");
		}

		$form->setValuesByPost();
		$this->editCourseIconsObject($form);	
	}


	/**
	* set sub tabs
	*/
	function setSubTabs($a_tab)
	{
		global $rbacsystem,$ilUser,$ilAccess,$tree;
		
		switch ($a_tab)
		{
			case "properties":
				$this->tabs_gui->addSubTabTarget("crs_settings",
												 $this->ctrl->getLinkTarget($this,'edit'),
												 "edit", get_class($this));

				$this->tabs_gui->addSubTabTarget("crs_info_settings",
												 $this->ctrl->getLinkTarget($this,'editInfo'),
												 "editInfo", get_class($this));
				
				$this->tabs_gui->addSubTabTarget("preconditions",
												 $this->ctrl->getLinkTargetByClass('ilConditionHandlerGUI','listConditions'),
												 "", "ilConditionHandlerGUI");

				$this->tabs_gui->addSubTabTarget("crs_start_objects",
												 $this->ctrl->getLinkTargetByClass('ilContainerStartObjectsGUI','listStructure'),
												 "listStructure", get_class($this));

				$this->tabs_gui->addSubTabTarget('groupings',
												 $this->ctrl->getLinkTargetByClass('ilobjcoursegroupinggui','listGroupings'),
												 'listGroupings',
												 get_class($this));

				// custom icon
				if ($this->ilias->getSetting("custom_icons"))
				{
					$this->tabs_gui->addSubTabTarget("icon_settings",
													 $this->ctrl->getLinkTarget($this,'editCourseIcons'),
													 "editCourseIcons", get_class($this));
				}
				
				// map settings
				include_once("./Services/Maps/classes/class.ilMapUtil.php");
				if (ilMapUtil::isActivated())
				{
					$this->tabs_gui->addSubTabTarget("crs_map_settings",
						 $this->ctrl->getLinkTarget($this,'editMapSettings'),
						 "editMapSettings", get_class($this));
				}

				
				include_once('Services/PrivacySecurity/classes/class.ilPrivacySettings.php');
				include_once('Modules/Course/classes/Export/class.ilCourseDefinedFieldDefinition.php');
				// only show if export permission is granted
				if(ilPrivacySettings::_getInstance()->checkExportAccess($this->object->getRefId()) or ilCourseDefinedFieldDefinition::_hasFields($this->object->getId()))
				{
					$this->tabs_gui->addSubTabTarget('crs_custom_user_fields',
													$this->ctrl->getLinkTargetByClass('ilobjectcustomuserfieldsgui'),
													'',
													'ilobjectcustomuserfieldsgui');
				}
				
				// certificates
				include_once "Services/Certificate/classes/class.ilCertificate.php";
				if(ilCertificate::isActive())
				{					
					$this->tabs_gui->addSubTabTarget(
						"certificate",
						$this->ctrl->getLinkTargetByClass("ilcertificategui", "certificateeditor"),
						"", "ilcertificategui");					
				}
				// news settings
				if ($this->object->getUseNews())
				{
					$this->tabs_gui->addSubTab('obj_news_settings',
						$this->lng->txt("cont_news_settings"),
						$this->ctrl->getLinkTargetByClass('ilcontainernewssettingsgui'));
				}
				break;
				
		}
	}

	/**
	 * show possible sub objects selection list
	 */
	function showPossibleSubObjects()
	{
		if ($this->object->getViewMode() == ilContainer::VIEW_OBJECTIVE
			&& !$this->isActiveAdministrationPanel())
		{
			return false;
		}
		parent::showPossibleSubObjects();
	}

	/**
	* remove small icon
	*
	* @access	public
	*/
	function removeSmallIconObject()
	{
		$this->object->removeSmallIcon();
		$this->ctrl->redirect($this,'editCourseIcons');		
	}

	/**
	* remove big icon
	*
	* @access	public
	*/
	function removeBigIconObject()
	{
		$this->object->removeBigIcon();
		$this->ctrl->redirect($this,'editCourseIcons');		
	}


	/**
	* remove small icon
	*
	* @access	public
	*/
	function removeTinyIconObject()
	{
		$this->object->removeTinyIcon();
		$this->ctrl->redirect($this,'editCourseIcons');		
	}

	/**
	* save object
	* @access	public
	*/
	protected function afterSave(ilObject $a_new_object)
	{
		global $rbacadmin, $ilUser, $ilSetting;
		
		$a_new_object->getMemberObject()->add($ilUser->getId(),IL_CRS_ADMIN);
		$a_new_object->getMemberObject()->updateNotification($ilUser->getId(),$ilSetting->get('mail_crs_admin_notification', true));
		// cognos-blu-patch: begin
		$a_new_object->getMemberObject()->updateContact($ilUser->getId(),1);
		// cognos-blu-patch: end
		$a_new_object->update();
		
		// BEGIN ChangeEvent: Record write event.
		require_once('Services/Tracking/classes/class.ilChangeEvent.php');
		global $ilUser;
		ilChangeEvent::_recordWriteEvent($a_new_object->getId(), $ilUser->getId(), 'create');		
		// END ChangeEvent: Record write event.

		// always send a message
		ilUtil::sendSuccess($this->lng->txt("crs_added"),true);
		
		$this->ctrl->setParameter($this, "ref_id", $a_new_object->getRefId());
		ilUtil::redirect($this->getReturnLocation("save",
			$this->ctrl->getLinkTarget($this, "edit", "", false, false)));
	}
	
	/**
	 * set preferences (show/hide tabel content)
	 *
	 * @access public
	 * @return
	 */
	public function setShowHidePrefs()
	{
		global $ilUser;
		
		if(isset($_GET['admin_hide']))
		{
			$ilUser->writePref('crs_admin_hide',(int) $_GET['admin_hide']);
		}
		if(isset($_GET['tutor_hide']))
		{
			$ilUser->writePref('crs_tutor_hide',(int) $_GET['tutor_hide']);
		}
		if(isset($_GET['member_hide']))
		{
			$ilUser->writePref('crs_member_hide',(int) $_GET['member_hide']);
		}
		if(isset($_GET['subscriber_hide']))
		{
			$ilUser->writePref('crs_subscriber_hide',(int) $_GET['subscriber_hide']);
		}
		if(isset($_GET['wait_hide']))
		{
			$ilUser->writePref('crs_wait_hide',(int) $_GET['wait_hide']);
		}
		include_once './Modules/Course/classes/class.ilCourseParticipants.php';
		foreach(ilCourseParticipants::getMemberRoles($this->object->getRefId()) as $role_id)
		{
			if(isset($_GET['role_hide_'.$role_id]))
			{
				$ilUser->writePref('crs_role_hide_'.$role_id,(int) $_GET['role_hide_'.$role_id]);
			}
		}
	}
	
	public function readMemberData($ids,$selected_columns = null)
	{		
		include_once './Services/Tracking/classes/class.ilObjUserTracking.php';
		$this->show_tracking = 
			(ilObjUserTracking::_enabledLearningProgress() and 
			ilObjUserTracking::_enabledUserRelatedData()
		);
		if($this->show_tracking)
		{
			include_once('./Services/Object/classes/class.ilObjectLP.php');
			$olp = ilObjectLP::getInstance($this->object->getId());
			$this->show_tracking = $olp->isActive();
		}
	
		if($this->show_tracking)
		{
			include_once 'Services/Tracking/classes/class.ilLPStatusWrapper.php';
			$completed = ilLPStatusWrapper::_lookupCompletedForObject($this->object->getId());
			$in_progress = ilLPStatusWrapper::_lookupInProgressForObject($this->object->getId());
			$failed = ilLPStatusWrapper::_lookupFailedForObject($this->object->getId());
		}
		include_once('./Services/PrivacySecurity/classes/class.ilPrivacySettings.php');
		$privacy = ilPrivacySettings::_getInstance();

		if($privacy->enabledCourseAccessTimes())
		{
			include_once('./Services/Tracking/classes/class.ilLearningProgress.php');
			$progress = ilLearningProgress::_lookupProgressByObjId($this->object->getId());
		}

		$do_prtf = (is_array($selected_columns) && 
			in_array('prtf', $selected_columns) &&
			is_array($ids));
		if($do_prtf)
		{
			include_once "Modules/Portfolio/classes/class.ilObjPortfolio.php";
			$all_prtf = ilObjPortfolio::getAvailablePortfolioLinksForUserIds($ids,
				$this->ctrl->getLinkTarget($this, "members"));
		}

		foreach((array) $ids as $usr_id)
		{
			$name = ilObjUser::_lookupName($usr_id);
			$tmp_data['firstname'] = $name['firstname'];
			$tmp_data['lastname'] = $name['lastname'];
			$tmp_data['login'] = ilObjUser::_lookupLogin($usr_id);
			$tmp_data['passed'] = $this->object->getMembersObject()->hasPassed($usr_id) ? 1 : 0;
			if($this->object->getStatusDetermination() == ilObjCourse::STATUS_DETERMINATION_LP)
			{
				$tmp_data['passed_info'] = $this->object->getMembersObject()->getPassedInfo($usr_id);
			}
			$tmp_data['notification'] = $this->object->getMembersObject()->isNotificationEnabled($usr_id) ? 1 : 0;
			$tmp_data['blocked'] = $this->object->getMembersObject()->isBlocked($usr_id) ? 1 : 0;
			// cognos-blu-patch: begin
			$tmp_data['contact'] = $this->object->getMembersObject()->isContact($usr_id) ? 1 : 0;
			// cognos-blu-patch: end
			
			$tmp_data['usr_id'] = $usr_id;
		
			if($this->show_tracking)
			{
				if(in_array($usr_id,$completed))
				{
					$tmp_data['progress'] = ilLPStatus::LP_STATUS_COMPLETED;
				}
				elseif(in_array($usr_id,$in_progress))
				{
					$tmp_data['progress'] = ilLPStatus::LP_STATUS_IN_PROGRESS;
				}
				elseif(in_array($usr_id,$failed))
				{
					$tmp_data['progress'] = ilLPStatus::LP_STATUS_FAILED;
				}
				else
				{
					$tmp_data['progress'] = ilLPStatus::LP_STATUS_NOT_ATTEMPTED;
				}
			}

			if($privacy->enabledCourseAccessTimes())
			{
				if(isset($progress[$usr_id]['ts']) and $progress[$usr_id]['ts'])
				{
					$tmp_data['access_ut'] = $progress[$usr_id]['ts'];
					$tmp_data['access_time'] = ilDatePresentation::formatDate(new ilDateTime($progress[$usr_id]['ts'],IL_CAL_UNIX));
				}
				else
				{
					$tmp_data['access_ut'] = 0;
					$tmp_data['access_time'] = $this->lng->txt('no_date');
				}
			}
							
			if($do_prtf)
			{
				$tmp_data['prtf'] = $all_prtf[$usr_id];
			}
			
			$members[$usr_id] = $tmp_data;
		}
		return $members ? $members : array();
	}
	
	/**
	 * sync course status and lp status 
	 *  
	 * @param int $a_member_id
	 * @param bool $a_has_passed
	 */
	public function updateLPFromStatus($a_member_id, $a_has_passed)
	{					
		global $ilUser;
		
		include_once("Services/Tracking/classes/class.ilObjUserTracking.php");
		if(ilObjUserTracking::_enabledLearningProgress() &&
			$this->object->getStatusDetermination() == ilObjCourse::STATUS_DETERMINATION_LP)
		{	
			include_once './Services/Object/classes/class.ilObjectLP.php';
			$olp = ilObjectLP::getInstance($this->object->getId());
			if($olp->getCurrentMode() == ilLPObjSettings::LP_MODE_MANUAL_BY_TUTOR)
			{
				include_once 'Services/Tracking/classes/class.ilLPMarks.php';
				$marks = new ilLPMarks($this->object->getId(), $a_member_id);
				
				// only if status has changed
				if($marks->getCompleted() != $a_has_passed)
				{
					$marks->setCompleted($a_has_passed);
					$marks->update();
					
					// as course is origin of LP status change, block syncing
					include_once("./Modules/Course/classes/class.ilCourseAppEventListener.php");
					ilCourseAppEventListener::setBlockedForLP(true);

					include_once("./Services/Tracking/classes/class.ilLPStatusWrapper.php");
					ilLPStatusWrapper::_updateStatus($this->object->getId(), $a_member_id);					
				}				
			}
		}
	}



	function autoFillObject()
	{
		global $rbacsystem;

		$this->checkPermission('write');

		if($this->object->isSubscriptionMembershipLimited() and $this->object->getSubscriptionMaxMembers() and 
		   $this->object->getSubscriptionMaxMembers() <= $this->object->getMembersObject()->getCountMembers())
		{
			ilUtil::sendFailure($this->lng->txt("crs_max_members_reached"));
			$this->membersObject();

			return false;
		}
		if($number = $this->object->getMembersObject()->autoFillSubscribers())
		{
			ilUtil::sendSuccess($this->lng->txt("crs_number_users_added")." ".$number);
		}
		else
		{
			ilUtil::sendFailure($this->lng->txt("crs_no_users_added"));
		}
		$this->membersObject();

		return true;
	}

	public function leaveObject()
	{
		global $ilUser;
		
		$this->checkPermission('leave');
		
		if($this->object->getMembersObject()->isLastAdmin($ilUser->getId()))
		{
			ilUtil::sendFailure($this->lng->txt('crs_min_one_admin'));
			$this->viewObject();
			return false;
		}
				
		$this->tabs_gui->setTabActive('crs_unsubscribe');
		
		include_once "Services/Utilities/classes/class.ilConfirmationGUI.php";
		$cgui = new ilConfirmationGUI();		
		$cgui->setHeaderText($this->lng->txt('crs_unsubscribe_sure'));
		$cgui->setFormAction($this->ctrl->getFormAction($this));
		$cgui->setCancel($this->lng->txt("cancel"), "cancel");
		$cgui->setConfirm($this->lng->txt("crs_unsubscribe"), "performUnsubscribe");		
		$this->tpl->setContent($cgui->getHTML());							
	}
	
	/**
	 * DEPRECATED? 
	 */
	function unsubscribeObject()
	{
		$this->leaveObject();
	}

	function performUnsubscribeObject()
	{
		global $ilUser, $ilCtrl;

		// CHECK ACCESS
		$this->checkPermission('leave');
		$this->object->getMembersObject()->delete($this->ilias->account->getId());
		$this->object->getMembersObject()->sendUnsubscribeNotificationToAdmins($this->ilias->account->getId());
		$this->object->getMembersObject()->sendNotification($this->object->getMembersObject()->NOTIFY_UNSUBSCRIBE,$ilUser->getId());
		
		ilUtil::sendSuccess($this->lng->txt('crs_unsubscribed_from_crs'),true);

		$ilCtrl->setParameterByClass("ilrepositorygui", "ref_id", $this->tree->getParentId($this->ref_id));
		$ilCtrl->redirectByClass("ilrepositorygui", "");
	}

	/**
	 * Get tabs for member agreement
	 */
	protected function getAgreementTabs()
	{
		if ($GLOBALS['ilAccess']->checkAccess('visible','',$this->ref_id))
		{
			$GLOBALS['ilTabs']->addTarget("info_short",
								 $this->ctrl->getLinkTargetByClass(
								 array("ilobjcoursegui", "ilinfoscreengui"), "showSummary"),
								 "infoScreen"
			);
		}
		if($GLOBALS['ilAccess']->checkAccess('leave','',$this->object->getRefId()) and $this->object->getMemberObject()->isMember())
		{
			$GLOBALS['ilTabs']->addTarget("crs_unsubscribe",
					$this->ctrl->getLinkTarget($this, "unsubscribe"), 
					'leave',
					 "");
		}
		
	}

	/**
	 * Add content tab
	 *
	 * @param
	 * @return
	 */
	function addContentTab()
	{
		$this->tabs_gui->addTab("view_content", $this->lng->txt("content"),
			$this->ctrl->getLinkTarget($this, "view"));
	}

	/**
	* Get tabs
	*/
	function getTabs()
	{
		global $rbacsystem,$ilAccess,$ilUser, $lng, $ilHelp;

		$ilHelp->setScreenIdComponent("crs");
		
		$this->ctrl->setParameter($this,"ref_id",$this->ref_id);

		if($ilAccess->checkAccess('read','',$this->ref_id))
		{
			// default activation
			$this->tabs_gui->activateTab('view_content');
			if ($this->object->getNewsTimeline())
			{
				if (!$this->object->getNewsTimelineLandingPage())
				{
					$this->addContentTab();
				}
				$this->tabs_gui->addTab("news_timeline", $lng->txt("cont_news_timeline_tab"),
					$this->ctrl->getLinkTargetByClass("ilnewstimelinegui", "show"));
				if ($this->object->getNewsTimelineLandingPage())
				{
					$this->addContentTab();
				}
			}
			else
			{
				$this->addContentTab();
			}
		}
		
		// learning objectives
		if($ilAccess->checkAccess('write','',$this->ref_id))
		{
			include_once('./Modules/Course/classes/class.ilCourseObjective.php');
			if($this->object->getViewMode() == IL_CRS_VIEW_OBJECTIVE or ilCourseObjective::_getCountObjectives($this->object->getId()))
			{
				$this->tabs_gui->addTarget(
						'crs_objectives',
						$this->ctrl->getLinkTargetByClass('illoeditorgui',''),
						'illoeditorgui'
				);
						
			}
		}
		
		if ($ilAccess->checkAccess('visible','',$this->ref_id))
		{
			//$next_class = $this->ctrl->getNextClass($this);
			
			// this is not nice. tabs should be displayed in ilcoursegui
			// not via ilrepositorygui, then next_class == ilinfoscreengui
			// could be checked
			$force_active = (strtolower($_GET["cmdClass"]) == "ilinfoscreengui"
				|| strtolower($_GET["cmdClass"]) == "ilnotegui")
				? true
				: false;
			$this->tabs_gui->addTarget("info_short",
								 $this->ctrl->getLinkTargetByClass(
								 array("ilobjcoursegui", "ilinfoscreengui"), "showSummary"),
								 "infoScreen",
								 "", "", $force_active);
		}
		if ($ilAccess->checkAccess('write','',$this->ref_id))
		{
			$force_active = (strtolower($_GET["cmdClass"]) == "ilconditionhandlergui"
				&& $_GET["item_id"] == "")
				? true
				: false;
			$this->tabs_gui->addTarget("settings",
				$this->ctrl->getLinkTarget($this, "edit"),
				array("edit", "editMapSettings", "editCourseIcons", "listStructure"), "", "", $force_active);
		}
		
		
		$is_participant = ilCourseParticipants::_isParticipant($this->ref_id, $ilUser->getId());
		include_once './Services/Mail/classes/class.ilMail.php';
		$mail = new ilMail($GLOBALS['ilUser']->getId());
		
		include_once './Modules/Course/classes/class.ilCourseMembershipGUI.php';
		$membership_gui = new ilCourseMembershipGUI($this, $this->object);
		$membership_gui->addMemberTab($this->tabs_gui, $is_participant);

		// badges
		if($ilAccess->checkAccess('write','',$this->ref_id))
		{
			include_once 'Services/Badge/classes/class.ilBadgeHandler.php';
			if(ilBadgeHandler::getInstance()->isObjectActive($this->object->getId()))
			{
				$this->tabs_gui->addTarget("obj_tool_setting_badges",
					 $this->ctrl->getLinkTargetByClass("ilbadgemanagementgui", ""), 
					 "",
					 "ilbadgemanagementgui");
			}
		}		

		
		// learning progress
		include_once './Services/Tracking/classes/class.ilLearningProgressAccess.php';
		if(ilLearningProgressAccess::checkAccess($this->object->getRefId(), $is_participant))
		{
			$this->tabs_gui->addTarget('learning_progress',
								 $this->ctrl->getLinkTargetByClass(array('ilobjcoursegui','illearningprogressgui'),''),
								 '',
								 array('illplistofobjectsgui','illplistofsettingsgui','illearningprogressgui','illplistofprogressgui'));
		}
		
		// license overview
		include_once("Services/License/classes/class.ilLicenseAccess.php");
		if ($ilAccess->checkAccess('edit_permission', '', $this->ref_id)
		and ilLicenseAccess::_isEnabled())
		{
			$this->tabs_gui->addTarget("licenses",
				$this->ctrl->getLinkTargetByClass('illicenseoverviewgui', ''),
			"", "illicenseoverviewgui");
		}

		// meta data
		if ($ilAccess->checkAccess('write','',$this->ref_id))
		{
			include_once "Services/Object/classes/class.ilObjectMetaDataGUI.php";
			$mdgui = new ilObjectMetaDataGUI($this->object);					
			$mdtab = $mdgui->getTab();
			if($mdtab)
			{
				$this->tabs_gui->addTarget("meta_data",
									 $mdtab,
									 "",
									 "ilobjectmetadatagui");
			}
		}
		
		if($ilAccess->checkAccess('write','',$this->object->getRefId()))
		{
			$this->tabs_gui->addTarget(
				'export',
				$this->ctrl->getLinkTargetByClass('ilexportgui',''),
				'export',
				'ilexportgui'
			);
		}

		if ($ilAccess->checkAccess('edit_permission','',$this->ref_id))
		{
			$this->tabs_gui->addTarget("perm_settings",
								 $this->ctrl->getLinkTargetByClass(array(get_class($this),'ilpermissiongui'), "perm"),
								 array("perm","info","owner"), 'ilpermissiongui');
		}

		if ($this->ctrl->getTargetScript() == "adm_object.php")
		{
			$this->tabs_gui->addTarget("show_owner",
								 $this->ctrl->getLinkTarget($this, "owner"), "owner", get_class($this));
			
			if ($this->tree->getSavedNodeData($this->ref_id))
			{
				$this->tabs_gui->addTarget("trash",
									 $this->ctrl->getLinkTarget($this, "trash"), "trash", get_class($this));
			}
		}
		// Join/Leave
		if($ilAccess->checkAccess('join','',$this->ref_id)
			and !$this->object->getMemberObject()->isAssigned())
		{
			include_once './Modules/Course/classes/class.ilCourseWaitingList.php';
			if(ilCourseWaitingList::_isOnList($ilUser->getId(), $this->object->getId()))
			{
				$this->tabs_gui->addTab(
					'leave',
					$this->lng->txt('membership_leave'),
					$this->ctrl->getLinkTargetByClass('ilcourseregistrationgui','show','')
				);
					
			}
			else
			{			
				
				$this->tabs_gui->addTarget("join",
									 $this->ctrl->getLinkTargetByClass('ilcourseregistrationgui', "show"), 
									 'show',
									 "");
			}
		}
		if($ilAccess->checkAccess('leave','',$this->object->getRefId())
			and $this->object->getMemberObject()->isMember())
		{
			$this->tabs_gui->addTarget("crs_unsubscribe",
								 $this->ctrl->getLinkTarget($this, "unsubscribe"), 
								 'leave',
								 "");
			
		}
	}
	

	function executeCommand()
	{
		global $rbacsystem,$ilUser,$ilAccess,$ilErr,$ilTabs,$ilNavigationHistory,$ilCtrl, $ilToolbar;

		$next_class = $this->ctrl->getNextClass($this);
		$cmd = $this->ctrl->getCmd();
	
		$this->prepareOutput();
		
		// show repository tree
		$this->showRepTree();
		
		// add entry to navigation history
		if(!$this->getCreationMode() &&
			$ilAccess->checkAccess('read', '', $_GET['ref_id']))
		{
			include_once("./Services/Link/classes/class.ilLink.php");
			$ilNavigationHistory->addItem($_GET["ref_id"],
				ilLink::_getLink($_GET["ref_id"], "crs"), "crs");
		}

		switch($next_class)
		{
			case 'ilcoursemembershipgui':
				
				$this->tabs_gui->activateTab('members');
				
				include_once './Modules/Course/classes/class.ilCourseMembershipGUI.php';
				$mem_gui = new ilCourseMembershipGUI($this, $this->object);
				$this->ctrl->forwardCommand($mem_gui);
				break;
			
			case "ilinfoscreengui":
				$this->infoScreen();	// forwards command
				break;
			
			case 'ilobjectmetadatagui';
				if(!$ilAccess->checkAccess('write','',$this->object->getRefId()))
				{
					$ilErr->raiseError($this->lng->txt('permission_denied'),$ilErr->WARNING);
				}
				$this->tabs_gui->setTabActive('meta_data');
				include_once 'Services/Object/classes/class.ilObjectMetaDataGUI.php';
				$md_gui = new ilObjectMetaDataGUI($this->object);	
				$this->ctrl->forwardCommand($md_gui);
				break;
				
			case 'ilcourseregistrationgui':
				$this->ctrl->setReturn($this,'');
				$this->tabs_gui->setTabActive('join');
				include_once('./Modules/Course/classes/class.ilCourseRegistrationGUI.php');
				$registration = new ilCourseRegistrationGUI($this->object, $this);
				$this->ctrl->forwardCommand($registration);
				break;
				
			case 'ilobjectcustomuserfieldsgui':
				include_once './Services/Membership/classes/class.ilObjectCustomUserFieldsGUI.php';
				$cdf_gui = new ilObjectCustomUserFieldsGUI($this->object->getId());
				$this->setSubTabs('properties');
				$this->tabs_gui->setTabActive('settings');
				$this->ctrl->forwardCommand($cdf_gui);
				break;

			case "ilcourseobjectivesgui":
				include_once './Modules/Course/classes/class.ilCourseObjectivesGUI.php';

				$this->ctrl->setReturn($this,"");
				$reg_gui = new ilCourseObjectivesGUI($this->object->getRefId());
				$ret =& $this->ctrl->forwardCommand($reg_gui);
				break;

			case 'ilobjcoursegroupinggui':
				include_once './Modules/Course/classes/class.ilObjCourseGroupingGUI.php';

				$this->ctrl->setReturn($this,'edit');
				$this->setSubTabs('properties');
				$crs_grp_gui = new ilObjCourseGroupingGUI($this->object,(int) $_GET['obj_id']);
				$this->ctrl->forwardCommand($crs_grp_gui);
				$this->tabs_gui->setTabActive('settings');
				$this->tabs_gui->setSubTabActive('groupings');
				break;

			case "ilcolumngui":
				$this->tabs_gui->setTabActive('none');
				$this->checkPermission("read");
				//$this->prepareOutput();
				//include_once("./Services/Style/Content/classes/class.ilObjStyleSheet.php");
				//$this->tpl->setVariable("LOCATION_CONTENT_STYLESHEET",
				//	ilObjStyleSheet::getContentStylePath(0));
				//$this->renderObject();
				$this->viewObject();
				break;

			case "ilconditionhandlergui":
				include_once './Services/AccessControl/classes/class.ilConditionHandlerGUI.php';				
				// preconditions for whole course				
				$this->setSubTabs("properties");
				$this->tabs_gui->setTabActive('settings');
				$new_gui = new ilConditionHandlerGUI($this);
				$this->ctrl->forwardCommand($new_gui);				
				break;

			case "illearningprogressgui":
				include_once './Services/Tracking/classes/class.ilLearningProgressGUI.php';

				$new_gui = new ilLearningProgressGUI(ilLearningProgressGUI::LP_CONTEXT_REPOSITORY,
													  $this->object->getRefId(),
													  $_GET['user_id'] ? $_GET['user_id'] : $ilUser->getId());
				$this->ctrl->forwardCommand($new_gui);
				$this->tabs_gui->setTabActive('learning_progress');
				break;


			case 'illicenseoverviewgui':
				include_once("./Services/License/classes/class.ilLicenseOverviewGUI.php");
				$license_gui = new ilLicenseOverviewGUI($this, ilLicenseOverviewGUI::LIC_MODE_REPOSITORY);
				$ret =& $this->ctrl->forwardCommand($license_gui);
				$this->tabs_gui->setTabActive('licenses');
				break;

			case 'ilpermissiongui':
				include_once("Services/AccessControl/classes/class.ilPermissionGUI.php");
				$this->tabs_gui->setTabActive('perm_settings');
				$perm_gui = new ilPermissionGUI($this);
				$ret =& $this->ctrl->forwardCommand($perm_gui);
				break;


			case 'ilcoursecontentinterface':

				$this->initCourseContentInterface();
				$this->cci_obj->cci_setContainer($this);

				$this->ctrl->forwardCommand($this->cci_obj);
				$this->setSubTabs('content');
				$this->tabs_gui->setTabActive('content');
				break;

			case 'ilcoursecontentgui':
				$this->ctrl->setReturn($this,'members');
				include_once './Modules/Course/classes/class.ilCourseContentGUI.php';
				$course_content_obj = new ilCourseContentGUI($this);
				$this->ctrl->forwardCommand($course_content_obj);
				break;

			case 'ilpublicuserprofilegui':
				$this->tpl->enableDragDropFileUpload(null);				
				require_once './Services/User/classes/class.ilPublicUserProfileGUI.php';
				$this->setSubTabs('members');
				$this->tabs_gui->setTabActive('members');
				$profile_gui = new ilPublicUserProfileGUI($_GET["user"]);
				$profile_gui->setBackUrl($this->ctrl->getLinkTargetByClass("ilUsersGalleryGUI",'view'));
				$this->tabs_gui->setSubTabActive('crs_members_gallery');
				$html = $this->ctrl->forwardCommand($profile_gui);
				$this->tpl->setVariable("ADM_CONTENT", $html);				
				break;

				
			case 'ilmemberagreementgui':
				include_once('Services/Membership/classes/class.ilMemberAgreementGUI.php');
				$this->tabs_gui->clearTargets();
				
				$this->ctrl->setReturn($this,'');
				$agreement = new ilMemberAgreementGUI($this->object->getRefId());
				$this->ctrl->forwardCommand($agreement);
				break;
				
			
			// container page editing
			case "ilcontainerpagegui":
				$ret = $this->forwardToPageObject();
				if ($ret != "")
				{
					$this->tpl->setContent($ret);
				}
				break;
				
			case "ilcontainerstartobjectspagegui":
				// file downloads, etc. (currently not active)
				include_once "Services/Container/classes/class.ilContainerStartObjectsPageGUI.php";
				$pgui = new ilContainerStartObjectsPageGUI($this->object->getId());							
				$ret = $this->ctrl->forwardCommand($pgui);
				if($ret)
				{
					$this->tpl->setContent($ret);
				}
				break;
				
			case 'ilobjectcopygui':
				include_once './Services/Object/classes/class.ilObjectCopyGUI.php';
				$cp = new ilObjectCopyGUI($this);
				$cp->setType('crs');
				$this->ctrl->forwardCommand($cp);
				break;
				
			case "ilobjstylesheetgui":
				$this->forwardToStyleSheet();
				break;

				
			case 'ilexportgui':
				$this->tabs_gui->setTabActive('export');
				include_once './Services/Export/classes/class.ilExportGUI.php';
				$exp = new ilExportGUI($this);
				$exp->addFormat('xml');
				$this->ctrl->forwardCommand($exp);
				break;
			
			case "ilcommonactiondispatchergui":
				include_once("Services/Object/classes/class.ilCommonActionDispatcherGUI.php");
				$gui = ilCommonActionDispatcherGUI::getInstanceFromAjaxCall();
				$this->ctrl->forwardCommand($gui);
				break;

			case 'ildidactictemplategui':
				$this->ctrl->setReturn($this,'edit');
				include_once './Services/DidacticTemplate/classes/class.ilDidacticTemplateGUI.php';
				$did = new ilDidacticTemplateGUI($this);
				$this->ctrl->forwardCommand($did);
				break;
			
			case "ilcertificategui":
				$this->tabs_gui->activateTab("settings");
				$this->setSubTabs("properties");
				
				include_once "./Services/Certificate/classes/class.ilCertificateGUI.php";
				include_once "./Modules/Course/classes/class.ilCourseCertificateAdapter.php";
				$output_gui = new ilCertificateGUI(new ilCourseCertificateAdapter($this->object));
				$this->ctrl->forwardCommand($output_gui);
				break;
			
			case 'ilobjectservicesettingsgui':
				$this->ctrl->setReturn($this,'edit');
				$this->setSubTabs("properties");
				$this->tabs_gui->activateTab('settings');
				$this->tabs_gui->acltivateSubTab('tool_settings');
				
				include_once './Services/Object/classes/class.ilObjectServiceSettingsGUI.php';
				$service = new ilObjectServiceSettingsGUI(
						$this,
						$this->object->getId(),
						array(
							ilObjectServiceSettingsGUI::CALENDAR_VISIBILITY
						));
				$this->ctrl->forwardCommand($service);
				break;

			case 'illoeditorgui':
				#$this->tabs_gui->clearTargets();
				#$this->tabs_gui->setBackTarget($this->lng->txt('back'),$this->ctrl->getLinkTarget($this,''));
				$this->tabs_gui->activateTab('crs_objectives');
				
				include_once './Modules/Course/classes/Objectives/class.ilLOEditorGUI.php';
				$editor = new ilLOEditorGUI($this->object);
				$this->ctrl->forwardCommand($editor);
				break;
			
			case 'ilcontainerstartobjectsgui':
				$this->ctrl->setReturn($this,'edit');
				$this->tabs_gui->clearTargets();
				$this->tabs_gui->setBackTarget($this->lng->txt("back_to_crs_content"),
					$this->ctrl->getLinkTarget($this, "edit"));
				$this->tabs_gui->addTab("start",
					$this->lng->txt("crs_start_objects"),
					$this->ctrl->getLinkTargetByClass("ilcontainerstartobjectsgui", "listStructure"));
				global $ilHelp;
				$ilHelp->setScreenIdComponent("crs");
				
				include_once './Services/Container/classes/class.ilContainerStartObjectsGUI.php';
				$stgui = new ilContainerStartObjectsGUI($this->object);
				$this->ctrl->forwardCommand($stgui);
				break;		
			
			case 'illomembertestresultgui':
				include_once './Modules/Course/classes/Objectives/class.ilLOMemberTestResultGUI.php';
				$GLOBALS['ilCtrl']->setReturn($this, 'members');
				$GLOBALS['ilTabs']->clearTargets();
				$GLOBALS['ilTabs']->setBackTarget(
					$GLOBALS['lng']->txt('back'),
					$GLOBALS['ilCtrl']->getLinkTarget($this,'members')
				);
				
				$result_view = new ilLOMemberTestResultGUI($this, $this->object, (int) $_REQUEST['uid']);
				$this->ctrl->forwardCommand($result_view);
				break;

			case 'ilmailmembersearchgui':
				include_once 'Services/Mail/classes/class.ilMail.php';
				$mail = new ilMail($ilUser->getId());

				if(!($this->object->getMailToMembersType() == ilCourseConstants::MAIL_ALLOWED_ALL ||
					$ilAccess->checkAccess('manage_members',"",$this->object->getRefId())) &&
					$rbacsystem->checkAccess('internal_mail',$mail->getMailObjectReferenceId()))
				{
					$ilErr->raiseError($this->lng->txt("msg_no_perm_read"),$ilErr->MESSAGE);
				}
				
				$this->tabs_gui->setTabActive('members');

				include_once './Services/Contact/classes/class.ilMailMemberSearchGUI.php';
				include_once './Services/Contact/classes/class.ilMailMemberCourseRoles.php';
				
				$mail_search = new ilMailMemberSearchGUI($this, $this->object->getRefId(), new ilMailMemberCourseRoles());
				$mail_search->setObjParticipants(ilCourseParticipants::_getInstanceByObjId($this->object->getId()));
				$this->ctrl->forwardCommand($mail_search);
				break;

			case 'ilbadgemanagementgui':
				$this->tabs_gui->setTabActive('obj_tool_setting_badges');
				include_once 'Services/Badge/classes/class.ilBadgeManagementGUI.php';
				$bgui = new ilBadgeManagementGUI($this->object->getRefId(), $this->object->getId(), 'crs');
				$this->ctrl->forwardCommand($bgui);
				break;

			case "ilcontainernewssettingsgui":
				$this->setSubTabs("properties");
				$this->tabs_gui->setTabActive('settings');
				include_once("./Services/Container/classes/class.ilContainerNewsSettingsGUI.php");
				$news_set_gui = new ilContainerNewsSettingsGUI($this);
				$this->ctrl->forwardCommand($news_set_gui);
				break;

			case "ilnewstimelinegui":
				$this->tabs_gui->setTabActive('news_timeline');
				include_once("./Services/News/classes/class.ilNewsTimelineGUI.php");
				$t = ilNewsTimelineGUI::getInstance($this->object->getRefId(), $this->object->getNewsTimelineAutoENtries());
				$t->setUserEditAll($ilAccess->checkAccess('write','',$this->object->getRefId(),'grp'));
				$this->ctrl->forwardCommand($t);
				break;

			default:
/*                if(!$this->creation_mode)
                {
                    $this->checkPermission('visible');
                }*/
                /*
                if(!$this->creation_mode and !$ilAccess->checkAccess('visible','',$this->object->getRefId(),'crs'))
                {
                    $ilErr->raiseError($this->lng->txt("msg_no_perm_read"),$ilErr->MESSAGE);
                }
                */

                // #9401 - see also ilStartupGUI::_checkGoto()
                if($cmd == 'infoScreenGoto')
                {
                    if(ilObjCourse::_isActivated($this->object->getId()) &&
                        ilObjCourse::_registrationEnabled($this->object->getId()))
                    {
                        $cmd = 'join';
                    }
                    else
                    {
                        $cmd = 'infoScreen';
                    }
                }
                
            	if(!$this->creation_mode)
				{
					if ($cmd == "infoScreen")
					{
						$this->checkPermission("visible");
					}
					else
					{
//						$this->checkPermission("read");
					}
				}


                if( !$this->creation_mode
                    && $cmd != 'infoScreen'
                    && $cmd != 'sendfile'
                    && $cmd != 'unsubscribe'
                    && $cmd != 'performUnsubscribe'
                    && !$ilAccess->checkAccess("read",'',$this->object->getRefId())
                    || $cmd == 'join'
                    || $cmd == 'subscribe')
                {
                    include_once './Modules/Course/classes/class.ilCourseParticipants.php';
                    if($rbacsystem->checkAccess('join',$this->object->getRefId()) &&
                        !ilCourseParticipants::_isParticipant($this->object->getRefId(),$ilUser->getId()))
                    {
                        include_once('./Modules/Course/classes/class.ilCourseRegistrationGUI.php');
                        $this->ctrl->redirectByClass("ilCourseRegistrationGUI");
                    }
                    else
                    {
                        $this->infoScreenObject();
                        break;
                    }
                }

                if($cmd == 'listObjectives')
                {
                    include_once './Modules/Course/classes/class.ilCourseObjectivesGUI.php';

                    $this->ctrl->setReturn($this,"");
                    $obj_gui = new ilCourseObjectivesGUI($this->object->getRefId());
                    $ret =& $this->ctrl->forwardCommand($obj_gui);
                    break;
                }

                // Dirty hack for course timings view
                if($this->forwardToTimingsView())
                {
                    break;
                }

				// if news timeline is landing page, redirect if necessary
				if ($cmd == "" && $this->object->getUseNews() && $this->object->getNewsTimelineLandingPage())
				{
					$this->ctrl->redirectbyclass("ilnewstimelinegui");
				}

				if(!$cmd)
                {
                    $cmd = 'view';
                }
                $cmd .= 'Object';
                $this->$cmd();

                break;
		}
		
		$this->addHeaderAction();

		return true;
	}
	
	/**
	 * Check agreement and redirect if it is not accepted
	 *
	 * @access private
	 * 
	 */
	private function checkAgreement()
	{
		global $ilUser,$ilAccess;
		
		if($ilAccess->checkAccess('write','',$this->object->getRefId()))
		{
			return true;
		}
		
		// Disable aggrement if is not member of course
		if(!$this->object->getMemberObject()->isAssigned())
		{
			return true;
		}
		
		include_once './Services/Container/classes/class.ilMemberViewSettings.php';
		if(ilMemberViewSettings::getInstance()->isActive())
		{
			return true;
		}		
		
		include_once('Services/PrivacySecurity/classes/class.ilPrivacySettings.php');
		include_once('Services/Membership/classes/class.ilMemberAgreement.php');
		$privacy = ilPrivacySettings::_getInstance();
		
		// Check agreement
		if(($privacy->courseConfirmationRequired() or ilCourseDefinedFieldDefinition::_hasFields($this->object->getId())) 
			and !ilMemberAgreement::_hasAccepted($ilUser->getId(),$this->object->getId()))
		{
			$GLOBALS['ilLog']->write(__METHOD__.': Missing course confirmation.');
			return false;
		}
		// Check required fields
		include_once('Modules/Course/classes/Export/class.ilCourseUserData.php');
		if(!ilCourseUserData::_checkRequired($ilUser->getId(),$this->object->getId()))
		{
			$GLOBALS['ilLog']->write(__METHOD__.': Missing required fields');
			return false;
		}
		return true;
	}
	
	
	/**
	 * Check the remaining licenses of course objects and generate a message if raare
	 *
	 * @access private
	 *
	 */
	private function checkLicenses($a_keep = false)
	{
		global $lng;


		include_once("Services/License/classes/class.ilLicenseAccess.php");
		if (ilLicenseAccess::_isEnabled())
		{
			$lic_set = new ilSetting("license");
			$buffer = $lic_set->get("license_warning");

			include_once("./Services/License/classes/class.ilLicense.php");
			$licensed_items = ilLicense::_getLicensedChildObjects($this->object->getRefId());
			foreach ($licensed_items as $item)
			{
				$license = new ilLicense($item['obj_id']);
				$remaining = $license->getRemainingLicenses();
				if ($remaining <= $buffer)
				{
					$lng->loadlanguageModule("license");
					ilUtil::sendInfo(sprintf($this->lng->txt("course_licenses_rare"), $remaining), $a_keep);
					break;
				}
			}
		}
	}
	
	// STATIC
	public static function _forwards()
	{
		return array("ilCourseRegisterGUI",'ilConditionHandlerGUI');
	}

	function addLocatorItems()
	{
		global $ilLocator;
		switch ($this->ctrl->getCmd())
		{
			default:
				#$ilLocator->addItem($this->object->getTitle(), $this->ctrl->getLinkTarget($this, ""));
				break;
		}
	}
	
	/**
	 * Called from goto?
	 */
	protected function membersObject()
	{
		$GLOBALS['ilCtrl']->redirectByClass('ilcoursemembershipgui');
	}

	/**
	* goto target course
	*/
	public static function _goto($a_target, $a_add = "")
	{
		global $ilAccess, $ilErr, $lng,$ilUser;
		
		include_once './Services/Membership/classes/class.ilMembershipRegistrationCodeUtils.php';
		if(substr($a_add,0,5) == 'rcode')
		{
			if($ilUser->getId() == ANONYMOUS_USER_ID)
			{
				// Redirect to login for anonymous
				ilUtil::redirect(
					"login.php?target=".$_GET["target"]."&cmd=force_login&lang=".
					$ilUser->getCurrentLanguage()
				);
			}
			
			// Redirects to target location after assigning user to course
			ilMembershipRegistrationCodeUtils::handleCode(
				$a_target,
				ilObject::_lookupType(ilObject::_lookupObjId($a_target)),
				substr($a_add,5)
			);
		}
		
		if ($a_add == "mem" && $ilAccess->checkAccess("manage_members", "", $a_target))
		{
			ilObjectGUI::_gotoRepositoryNode($a_target, "members");
		}

		if ($ilAccess->checkAccess("read", "", $a_target))
		{
			ilObjectGUI::_gotoRepositoryNode($a_target);
		}
		else
		{
			// to do: force flat view
			if ($ilAccess->checkAccess("visible", "", $a_target))
			{
				ilObjectGUI::_gotoRepositoryNode($a_target, "infoScreenGoto");
			}
			else
			{
				if ($ilAccess->checkAccess("read", "", ROOT_FOLDER_ID))
				{
					ilUtil::sendFailure(sprintf($lng->txt("msg_no_perm_read_item"),
						ilObject::_lookupTitle(ilObject::_lookupObjId($a_target))), true);
					ilObjectGUI::_gotoRepositoryRoot();
				}
			}
		}
		$ilErr->raiseError($lng->txt("msg_no_perm_read"), $ilErr->FATAL);
	}


	/**
	* Edit Map Settings
	*/
	function editMapSettingsObject()
	{
		global $ilUser, $ilCtrl, $ilUser, $ilAccess;

		$this->setSubTabs("properties");
		$this->tabs_gui->setTabActive('settings');
		
		if (!ilMapUtil::isActivated() ||
			!$ilAccess->checkAccess("write", "", $this->object->getRefId()))
		{
			return;
		}

		$latitude = $this->object->getLatitude();
		$longitude = $this->object->getLongitude();
		$zoom = $this->object->getLocationZoom();
		
		// Get Default settings, when nothing is set
		if ($latitude == 0 && $longitude == 0 && $zoom == 0)
		{
			$def = ilMapUtil::getDefaultSettings();
			$latitude = $def["latitude"];
			$longitude = $def["longitude"];
			$zoom =  $def["zoom"];
		}

		include_once("./Services/Form/classes/class.ilPropertyFormGUI.php");
		$form = new ilPropertyFormGUI();
		$form->setFormAction($ilCtrl->getFormAction($this));
		
		$form->setTitle($this->lng->txt("crs_map_settings"));
			
		// enable map
		$public = new ilCheckboxInputGUI($this->lng->txt("crs_enable_map"),
			"enable_map");
		$public->setValue("1");
		$public->setChecked($this->object->getEnableCourseMap());
		$form->addItem($public);

		// map location
		$loc_prop = new ilLocationInputGUI($this->lng->txt("crs_map_location"),
			"location");
		$loc_prop->setLatitude($latitude);
		$loc_prop->setLongitude($longitude);
		$loc_prop->setZoom($zoom);
		$form->addItem($loc_prop);
		
		$form->addCommandButton("saveMapSettings", $this->lng->txt("save"));
		
		$this->tpl->setVariable("ADM_CONTENT", $form->getHTML());
		//$this->tpl->show();
	}

	function saveMapSettingsObject()
	{
		global $ilCtrl, $ilUser;

		$this->object->setLatitude(ilUtil::stripSlashes($_POST["location"]["latitude"]));
		$this->object->setLongitude(ilUtil::stripSlashes($_POST["location"]["longitude"]));
		$this->object->setLocationZoom(ilUtil::stripSlashes($_POST["location"]["zoom"]));
		$this->object->setEnableCourseMap(ilUtil::stripSlashes($_POST["enable_map"]));
		$this->object->update();
		
		$ilCtrl->redirect($this, "editMapSettings");
	}


	/**
	 * Modify Item ListGUI for presentation in container
	 * @param type $a_item_list_gui
	 * @param type $a_item_data
	 * @param type $a_show_path
	 * @return type
	 */
	public function modifyItemGUI($a_item_list_gui, $a_item_data, $a_show_path)
	{
		return ilObjCourseGUI::_modifyItemGUI($a_item_list_gui, 'ilcoursecontentgui', $a_item_data, $a_show_path,
			$this->object->getAboStatus(), $this->object->getRefId(), $this->object->getId());
	}
	
	/**
	* We need a static version of this, e.g. in folders of the course
	*/
	public static function _modifyItemGUI($a_item_list_gui, $a_cmd_class, $a_item_data, $a_show_path,
		$a_abo_status, $a_course_ref_id, $a_course_obj_id, $a_parent_ref_id = 0)
	{
		global $lng, $ilAccess;
		
		// this is set for folders within the course
		if ($a_parent_ref_id == 0)
		{
			$a_parent_ref_id = $a_course_ref_id;
		}

		// Special handling for tests in courses with learning objectives
		if($a_item_data['type'] == 'tst' and
			ilObjCourse::_lookupViewMode($a_course_obj_id) == ilContainer::VIEW_OBJECTIVE)
		{
			$a_item_list_gui->addCommandLinkParameter(array('crs_show_result' => $a_course_ref_id));				
		}
				
		$a_item_list_gui->enableSubscribe($a_abo_status);
	
		$is_tutor = ($ilAccess->checkAccess('write','',
			$a_course_ref_id,'crs', $a_course_obj_id));
		
		if($a_show_path and $is_tutor)
		{
			$a_item_list_gui->addCustomProperty($lng->txt('path'),				
				ilContainer::_buildPath($a_item_data['ref_id'], $a_course_ref_id),
				false,
				true);
		}	
	}
	
	/**
	* Set content sub tabs
	*/
	function setContentSubTabs()
	{
		global $ilAccess, $lng, $ilCtrl;

		if ($this->object->getType() != 'crs')
		{
			return true;
		}
		if (!$ilAccess->checkAccess('write','',
			$this->object->getRefId(),'crs',$this->object->getId()))
		{
			$is_tutor = false;
			// No further tabs if objective view or archives
			if($this->object->enabledObjectiveView())
			{
				return false;
			}
		}
		else
		{
			$is_tutor = true;
		}

		// These subtabs should also work, if the command is called directly in
		// ilObjCourseGUI, so please use ...ByClass methods.
		// (see ilObjCourseGUI->executeCommand: case "ilcolumngui")
		
		if(!$_SESSION['crs_timings_panel'][$this->object->getId()] or 1)
		{
			if (!$this->isActiveAdministrationPanel())
			{
				$this->tabs_gui->addSubTab("view_content", $lng->txt("view"), $ilCtrl->getLinkTargetByClass("ilobjcoursegui", "view"));
			}
			else
			{
				$this->tabs_gui->addSubTab("view_content", $lng->txt("view"), $ilCtrl->getLinkTargetByClass("ilobjcoursegui", "disableAdministrationPanel"));
			}
		}
		if($this->object->getViewMode() == IL_CRS_VIEW_TIMING)
		{
			$this->tabs_gui->addSubTabTarget('timings_timings',
				$this->ctrl->getLinkTargetByClass('ilcoursecontentgui','editUserTimings'));
		}
		
		$this->addStandardContainerSubTabs(false);
		

		return true;
	}
	
	/**
	 * load date
	 *
	 * @access protected
	 * @param
	 * @return
	 */
	protected function loadDate($a_field)
	{
		global $ilUser;

		include_once('./Services/Calendar/classes/class.ilDateTime.php');
		
		// #10206 / #10217
		if(is_array($_POST[$a_field]['date']))
		{		
			$dt['year'] = (int) $_POST[$a_field]['date']['y'];
			$dt['mon'] = (int) $_POST[$a_field]['date']['m'];
			$dt['mday'] = (int) $_POST[$a_field]['date']['d'];
			$dt['hours'] = (int) $_POST[$a_field]['time']['h'];
			$dt['minutes'] = (int) $_POST[$a_field]['time']['m'];
			$dt['seconds'] = (int) $_POST[$a_field]['time']['s'];
		}
		else
		{
			$date = date_parse($_POST[$a_field]['date']." ".$_POST[$a_field]['time']);
			$dt['year'] = (int) $date['year'];
			$dt['mon'] = (int) $date['month'];
			$dt['mday'] = (int) $date['day'];
			$dt['hours'] = (int) $date['hour'];
			$dt['minutes'] = (int) $date['minute'];
			$dt['seconds'] = (int) $date['second'];
		}
		
		$date = new ilDateTime($dt,IL_CAL_FKT_GETDATE,$ilUser->getTimeZone());
		return $date;		
	}
	
	/**
	 * ask reset test results
	 *
	 * @access public
	 * @param
	 * @return
	 */
	public function askResetObject()
	{
		ilUtil::sendQuestion($this->lng->txt('crs_objectives_reset_sure'));
		
		include_once './Services/Utilities/classes/class.ilConfirmationGUI.php';
		$confirm = new ilConfirmationGUI();
		$confirm->setFormAction($this->ctrl->getFormAction($this));
		$confirm->setConfirm($this->lng->txt('reset'), 'reset');
		$confirm->setCancel($this->lng->txt('cancel'), 'cancel');
		
		$GLOBALS['tpl']->setContent($confirm->getHTML());
		return true;		
	}
	
	function resetObject()
	{
		global $ilUser;
		
		include_once './Modules/Course/classes/Objectives/class.ilLOUserResults.php';
		$usr_results = new ilLOUserResults($this->object->getId(), $GLOBALS['ilUser']->getId());
		$usr_results->delete();

		
		include_once './Modules/Course/classes/Objectives/class.ilLOTestRun.php';
		include_once './Modules/Course/classes/Objectives/class.ilLOSettings.php';
		ilLOTestRun::deleteRuns(
			$this->object->getId(), 
				$GLOBALS['ilUser']->getId()
		);
		
		include_once './Modules/Course/classes/class.ilCourseObjectiveResult.php';
		
		$tmp_obj_res = new ilCourseObjectiveResult($ilUser->getId());
		$tmp_obj_res->reset($this->object->getId());
		
		$ilUser->deletePref('crs_objectives_force_details_'.$this->object->getId());
		
		ilUtil::sendSuccess($this->lng->txt('crs_objectives_reseted'));
		$this->viewObject();
	}
	
	function __checkStartObjects()
	{		
		global $ilAccess,$ilUser;

		if($ilAccess->checkAccess('write','',$this->object->getRefId()))
		{
			return true;
		}
		
		include_once './Services/Container/classes/class.ilContainerStartObjects.php';
		$this->start_obj = new ilContainerStartObjects($this->object->getRefId(),
			$this->object->getId());
		if(count($this->start_obj->getStartObjects()) && 
			!$this->start_obj->allFullfilled($ilUser->getId()))
		{
			return false;
		}
		
		return true;
	}
	
	/**
	 * Handle member view
	 * @return 
	 */
	public function prepareOutput($a_show_subobjects = true)
	{
		global $rbacsystem;
		if(!$this->getCreationMode())
		{
			include_once './Services/Container/classes/class.ilMemberViewSettings.php';
			$settings = ilMemberViewSettings::getInstance();
			if($settings->isActive() and $settings->getContainer() != $this->object->getRefId())
			{
				$settings->setContainer($this->object->getRefId());
				$rbacsystem->initMemberView();				
			}
		}
		parent::prepareOutput($a_show_subobjects);
	}
	
	/**
	 * Create a course mail signature
	 * @return string 
	 */
	public function createMailSignature()
	{
		$link = chr(13).chr(10).chr(13).chr(10);
		$link .= $this->lng->txt('crs_mail_permanent_link');
		$link .= chr(13).chr(10).chr(13).chr(10);
		include_once './Services/Link/classes/class.ilLink.php';
		$link .= ilLink::_getLink($this->object->getRefId());
		return rawurlencode(base64_encode($link));
	}
	
	protected function initHeaderAction($a_sub_type = null, $a_sub_id = null) 
	{
		global $ilSetting, $ilUser;
		
		$lg = parent::initHeaderAction($a_sub_type, $a_sub_id);
				
		if($lg && $this->ref_id && ilCourseParticipants::_isParticipant($this->ref_id, $ilUser->getId()))
		{							
			// certificate
			include_once "Services/Certificate/classes/class.ilCertificate.php";
			if (ilCertificate::isActive() &&
				ilCertificate::isObjectActive($this->object->getId()) && 
				ilCourseParticipants::getDateTimeOfPassed($this->object->getId(), $ilUser->getId()))
			{			    
				$cert_url = $this->ctrl->getLinkTarget($this, "deliverCertificate");
				
				$this->lng->loadLanguageModule("certificate");
				$lg->addCustomCommand($cert_url, "download_certificate");
				
				$lg->addHeaderIcon("cert_icon",
						ilUtil::getImagePath("icon_cert.svg"),
						$this->lng->txt("download_certificate"),
						null,
						null,
						$cert_url);
			}
			
			// notification
			include_once "Services/Membership/classes/class.ilMembershipNotifications.php";			
			if(ilMembershipNotifications::isActive())
			{
				$noti = new ilMembershipNotifications($this->ref_id);				
				if(!$noti->isCurrentUserActive())
				{
					$lg->addHeaderIcon("not_icon",
						ilUtil::getImagePath("notification_off.svg"),
						$this->lng->txt("crs_notification_deactivated"));

					$this->ctrl->setParameter($this, "crs_ntf", 1);
					$caption = "crs_activate_notification";
				}
				else
				{				
					$lg->addHeaderIcon("not_icon",
						ilUtil::getImagePath("notification_on.svg"),
						$this->lng->txt("crs_notification_activated"));

					$this->ctrl->setParameter($this, "crs_ntf", 0);
					$caption = "crs_deactivate_notification";
				}

				if($noti->canCurrentUserEdit())
				{
					$lg->addCustomCommand($this->ctrl->getLinkTarget($this, "saveNotification"),
						$caption);
				}

				$this->ctrl->setParameter($this, "crs_ntf", "");
			}
		}		
		
		return $lg;
	}	
	
	function deliverCertificateObject()
	{
		global $ilUser, $ilAccess;
	
		$user_id = null;
		if ($ilAccess->checkAccess('manage_members','',$this->ref_id))
		{		
			$user_id = $_REQUEST["member_id"];
		}
		if(!$user_id)
		{
			$user_id = $ilUser->getId();
		}
		
		include_once "Services/Certificate/classes/class.ilCertificate.php";
		if(!ilCertificate::isActive() ||
			!ilCertificate::isObjectActive($this->object->getId()) ||
			!ilCourseParticipants::getDateTimeOfPassed($this->object->getId(), $user_id))
		{
			ilUtil::sendFailure($this->lng->txt("permission_denied"), true);
			$this->ctrl->redirect($this);
		}
		
		include_once "./Modules/Course/classes/class.ilCourseCertificateAdapter.php";
		$certificate = new ilCertificate(new ilCourseCertificateAdapter($this->object));
		$certificate->outCertificate(array("user_id" => $user_id), true);				
	}
	
	
	protected function afterSaveCallback()
	{
		$this->ctrl->redirectByClass(array('ilrepositorygui','ilobjcoursegui','illoeditorgui'),'materials');
	}
		
	public function saveSortingObject()
	{			
		if(isset($_POST['position']["lobj"]))
		{
			$lobj = $_POST['position']["lobj"];
			unset($_POST['position']["lobj"]);
			
			$objective_order = array();
			foreach($lobj as $objective_id => $materials)
			{
				$objective_order[$objective_id] = $materials[0];
				unset($lobj[$objective_id][0]);
			}
			
			// objective order
			include_once "Modules/Course/classes/class.ilCourseObjective.php";
			asort($objective_order);
			$pos = 0;
			foreach(array_keys($objective_order) as $objective_id)
			{
				$obj = new ilCourseObjective($this->object, $objective_id);
				$obj->writePosition(++$pos);
			}
			
			// material order
			include_once "Modules/Course/classes/class.ilCourseObjectiveMaterials.php";
			foreach($lobj as $objective_id => $materials)
			{
				$objmat = new ilCourseObjectiveMaterials($objective_id);
				
				asort($materials);
				$pos = 0;
				foreach(array_keys($materials) as $ass_id)
				{
					$objmat->writePosition($ass_id, ++$pos);
				}
			}
		}
		
		return parent::saveSortingObject();
	}
	
	/**
	 * 
	 * @return booleanRedirect ot test after confirmation of resetting completed objectives
	 */
	protected function redirectLocToTestConfirmedObject()
	{
		include_once './Services/Link/classes/class.ilLink.php';
		ilUtil::redirect(ilLink::_getLink((int) $_REQUEST['tid']));
		return TRUE;
		
	}
	
	/**
	 * Test redirection will be moved lo adapter
	 */
	protected function redirectLocToTestObject($a_force_new_run = NULL)
	{
		$objective_id = (int) $_REQUEST['objective_id'];
		$test_id = (int) $_REQUEST['tid'];
		
		include_once './Modules/Course/classes/Objectives/class.ilLOUserResults.php';
		include_once './Modules/Course/classes/Objectives/class.ilLOSettings.php';
		include_once './Modules/Course/classes/Objectives/class.ilLOTestAssignments.php';
		
		
		$res = new ilLOUserResults(
				$this->object->getId(),
				$GLOBALS['ilUser']->getId());
		$passed = $res->getCompletedObjectiveIds();

		$has_completed = FALSE;
		if($objective_id)
		{
			$objective_ids = array($objective_id);
			if(in_array($objective_id, $passed))
			{
				$has_completed = TRUE;
				$passed = array();
			}
		}
		else
		{
			include_once './Modules/Course/classes/class.ilCourseObjective.php';
			$objective_ids = ilCourseObjective::_getObjectiveIds($this->object->getId(),true);
			
			// do not disable objective question if all are passed
			if(count($objective_ids) == count($passed))
			{
				$has_completed = TRUE;
				$passed = array();
			}
		}
		
		if($has_completed)
		{
			// show confirmation
			$this->redirectLocToTestConfirmation($objective_id,$test_id);
			return TRUE;
		}
		
		include_once './Services/Link/classes/class.ilLink.php';
		ilUtil::redirect(ilLink::_getLink($test_id));
		return TRUE;
		
	}
	
	/**
	 * Show confirmation whether user wants to start a new run or resume a previous run
	 * @param type $a_objective_id
	 * @param type $a_test_id
	 */
	protected function redirectLocToTestConfirmation($a_objective_id, $a_test_id)
	{
		include_once './Services/Utilities/classes/class.ilConfirmationGUI.php';
		$confirm = new ilConfirmationGUI();
		$confirm->setFormAction($GLOBALS['ilCtrl']->getFormAction($this));
		
		if($a_objective_id)
		{
			$question = $this->lng->txt('crs_loc_objective_passed_confirmation');
		}
		else
		{
			$question = $this->lng->txt('crs_loc_objectives_passed_confirmation');
		}
		
		$confirm->addHiddenItem('objective_id', $a_objective_id);
		$confirm->addHiddenItem('tid', $a_test_id);
		$confirm->setConfirm($this->lng->txt('crs_loc_tst_start'), 'redirectLocToTestConfirmed');
		$confirm->setCancel($this->lng->txt('cancel'), 'view');
		
		ilUtil::sendQuestion($question);

		$GLOBALS['tpl']->setContent($confirm->getHTML());
		return true;
	}
	// end-patch lok

	/**
	 *
	 * @var int[] $a_exclude a list of role ids which will not added to the results (optional)
	 * returns all local roles [role_id] => title
	 * @return array localroles
	 */
	public function getLocalRoles($a_exclude = array())
	{
		$crs_admin = $this->object->getDefaultAdminRole();
		$crs_member = $this->object->getDefaultMemberRole();
		$local_roles = $this->object->getLocalCourseRoles(false);
		$crs_roles = array();

		//put the course member role to the top of the crs_roles array
		if(in_array($crs_member, $local_roles))
		{
			#$crs_roles[$crs_member] = ilObjRole::_getTranslation(array_search ($crs_member, $local_roles));
			#unset($local_roles[$crs_roles[$crs_member]]);
		}

		foreach($local_roles as $title => $role_id)
		{
			if($role_id == $crs_admin && !$this->hasAdminPermission())
			{
				continue;
			}

			$crs_roles[$role_id] = ilObjRole::_getTranslation($title);
		}

		if(count($a_exclude) > 0)
		{
			foreach($a_exclude as $excluded_role)
			{
				if(isset($crs_roles[$excluded_role]))
				{
					unset($crs_roles[$excluded_role]);
				}
			}
		}
		return $crs_roles;
	}

	/**
	 * user has admin permission or "edit permission" permission on this course
	 * @return bool
	 */
	protected function hasAdminPermission()
	{
		global $ilUser;
		return ilCourseParticipant::_getInstanceByObjId($this->object->getId(), $ilUser->getId())->isAdmin()
		or $this->checkPermissionBool('edit_permission');
	}


	/**
	 * 
	 */
	protected function jump2UsersGalleryObject()
	{
		$this->ctrl->redirectByClass('ilUsersGalleryGUI');
	}

	/**
	 * Set return point for side column actions
	 */
	function setSideColumnReturn()
	{
		$this->ctrl->setReturn($this, "view");
	}


} // END class.ilObjCourseGUI
?><|MERGE_RESOLUTION|>--- conflicted
+++ resolved
@@ -949,57 +949,7 @@
 		
 		if(!$old_autofill && $this->object->hasWaitingListAutoFill())
 		{
-<<<<<<< HEAD
-			$this->object->update();
-			
-			// if autofill has been activated trigger process
-			if(!$old_autofill &&
-				$this->object->hasWaitingListAutoFill())
-			{
-				$this->object->handleAutoFill();
-			}
-			
-			// BEGIN ChangeEvent: Record write event
-			require_once('Services/Tracking/classes/class.ilChangeEvent.php');
-			global $ilUser;
-			ilChangeEvent::_recordWriteEvent($this->object->getId(), $ilUser->getId(), 'update');
-			ilChangeEvent::_catchupWriteEvents($this->object->getId(), $ilUser->getId());			
-			// END ChangeEvent: Record write event
-			
-			
-			include_once './Services/Object/classes/class.ilObjectServiceSettingsGUI.php';
-			ilObjectServiceSettingsGUI::updateServiceSettingsForm(
-				$this->object->getId(),
-				$form,
-				array(
-					ilObjectServiceSettingsGUI::CALENDAR_VISIBILITY,
-					ilObjectServiceSettingsGUI::USE_NEWS,
-					ilObjectServiceSettingsGUI::AUTO_RATING_NEW_OBJECTS,				
-					ilObjectServiceSettingsGUI::TAG_CLOUD,
-					ilObjectServiceSettingsGUI::CUSTOM_METADATA,
-					ilObjectServiceSettingsGUI::BADGES,
-					ilObjectServiceSettingsGUI::LTI_RELEASE
-				)
-			);
-			
-			// Update ecs export settings
-			include_once 'Modules/Course/classes/class.ilECSCourseSettings.php';	
-			$ecs = new ilECSCourseSettings($this->object);			
-			if(!$ecs->handleSettingsUpdate())
-			{
-				$this->editObject();
-				return false;
-			}			
-			
-			if($show_lp_sync_confirmation)
-			{
-				return $this->confirmLPSync();
-			}
-			
-			return $this->afterUpdate();
-=======
 			$this->object->handleAutoFill();
->>>>>>> b83f34f8
 		}
 		$this->object->update();
 		
@@ -1014,7 +964,8 @@
 				ilObjectServiceSettingsGUI::AUTO_RATING_NEW_OBJECTS,				
 				ilObjectServiceSettingsGUI::TAG_CLOUD,
 				ilObjectServiceSettingsGUI::CUSTOM_METADATA,
-				ilObjectServiceSettingsGUI::BADGES
+				ilObjectServiceSettingsGUI::BADGES,
+				ilObjectServiceSettingsGUI::LTI_RELEASE
 			)
 		);
 		
