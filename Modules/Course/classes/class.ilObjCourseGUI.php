--- conflicted
+++ resolved
@@ -965,11 +965,8 @@
 				ilObjectServiceSettingsGUI::TAG_CLOUD,
 				ilObjectServiceSettingsGUI::CUSTOM_METADATA,
 				ilObjectServiceSettingsGUI::BADGES,
-<<<<<<< HEAD
 				ilObjectServiceSettingsGUI::ORGU_POSITION_ACCESS,
-=======
 				ilObjectServiceSettingsGUI::SKILLS
->>>>>>> a52919aa
 			)
 		);
 		
@@ -1408,11 +1405,8 @@
 					ilObjectServiceSettingsGUI::TAG_CLOUD,
 					ilObjectServiceSettingsGUI::CUSTOM_METADATA,
 					ilObjectServiceSettingsGUI::BADGES,
-<<<<<<< HEAD
-					ilObjectServiceSettingsGUI::ORGU_POSITION_ACCESS
-=======
+					ilObjectServiceSettingsGUI::ORGU_POSITION_ACCESS,
 					ilObjectServiceSettingsGUI::SKILLS
->>>>>>> a52919aa
 				)
 			);
 
