<?php
/* Copyright (c) 1998-2010 ILIAS open source, Extended GPL, see docs/LICENSE */


require_once "./Services/Container/classes/class.ilContainerGUI.php";

/**
 * Class ilObjCourseGUI
 *
 * @author Stefan Meyer <smeyer.ilias@gmx.de> 
 * $Id$
 *
 * @ilCtrl_Calls ilObjCourseGUI: ilCourseRegistrationGUI, ilCourseObjectivesGUI
 * @ilCtrl_Calls ilObjCourseGUI: ilObjCourseGroupingGUI, ilInfoScreenGUI, ilLearningProgressGUI, ilPermissionGUI
 * @ilCtrl_Calls ilObjCourseGUI: ilRepositorySearchGUI, ilConditionHandlerGUI
 * @ilCtrl_Calls ilObjCourseGUI: ilCourseContentGUI, ilPublicUserProfileGUI, ilMemberExportGUI
 * @ilCtrl_Calls ilObjCourseGUI: ilObjectCustomUserFieldsGUI, ilMemberAgreementGUI, ilSessionOverviewGUI
 * @ilCtrl_Calls ilObjCourseGUI: ilColumnGUI, ilContainerPageGUI
 * @ilCtrl_Calls ilObjCourseGUI: ilLicenseOverviewGUI, ilObjectCopyGUI, ilObjStyleSheetGUI
 * @ilCtrl_Calls ilObjCourseGUI: ilCourseParticipantsGroupsGUI, ilExportGUI, ilCommonActionDispatcherGUI
 * @ilCtrl_Calls ilObjCourseGUI: ilDidacticTemplateGUI, ilCertificateGUI, ilObjectServiceSettingsGUI
 * @ilCtrl_Calls ilObjCourseGUI: ilContainerStartObjectsGUI, ilContainerStartObjectsPageGUI
 * @ilCtrl_Calls ilObjCourseGUI: ilMailMemberSearchGUI, ilBadgeManagementGUI
 * @ilCtrl_Calls ilObjCourseGUI: ilLOPageGUI, ilObjectMetaDataGUI, ilNewsTimelineGUI, ilContainerNewsSettingsGUI
 * @ilCtrl_Calls ilObjCourseGUI: ilCourseMembershipGUI, ilPropertyFormGUI, ilContainerSkillGUI
 *
 * @extends ilContainerGUI
 */
class ilObjCourseGUI extends ilContainerGUI
{
	/**
	 * Constructor
	 * @access public
	 */
	public function __construct()
	{
		global $ilCtrl, $ilHelp;

		// CONTROL OPTIONS
		$this->ctrl = $ilCtrl;
		$this->ctrl->saveParameter($this,array("ref_id","cmdClass"));

		$this->type = "crs";
		parent::__construct('',(int) $_GET['ref_id'],true,false);

		$this->lng->loadLanguageModule('crs');

		$this->SEARCH_USER = 1;
		$this->SEARCH_GROUP = 2;
		$this->SEARCH_COURSE = 3;
	}

	function gatewayObject()
	{
		switch($_POST["action"])
		{

			case "deleteSubscribers":
				$this->deleteSubscribers();
				break;

			case "addSubscribers":
				$this->addSubscribers();
				break;

			case "addFromWaitingList":
				$this->addFromWaitingList();
				break;

			case "removeFromWaitingList":
				$this->removeFromWaitingList();
				break;

			default:
				$this->viewObject();
				break;
		}
		return true;
	}
	
	/**
	 * add course admin after import file
	 * @return 
	 */
	protected function afterImport(ilObject $a_new_object)
	{
		global $ilUser, $ilSetting;
		
		// #11895
		include_once './Modules/Course/classes/class.ilCourseParticipants.php';
		$part = ilCourseParticipants::_getInstanceByObjId($a_new_object->getId());
		$part->add($ilUser->getId(), ilCourseConstants::CRS_ADMIN);
		$part->updateNotification($ilUser->getId(), $ilSetting->get('mail_crs_admin_notification', true));

		parent::afterImport($a_new_object);
	}

	function renderObject()
	{
		$this->ctrl->setCmd("view");
		$this->viewObject();
	}
	
	/**
	 * 
	 * @param
	 * @return
	 */
	protected function forwardToTimingsView()
	{
		if(!$this->ctrl->getCmd() and $this->object->getViewMode() == ilContainer::VIEW_TIMING)
		{
			if(!isset($_SESSION['crs_timings'])) {
				$_SESSION['crs_timings'] = true;
			}
			
			if($_SESSION['crs_timings'] == true) {
				include_once './Modules/Course/classes/class.ilCourseContentGUI.php';
				$course_content_obj = new ilCourseContentGUI($this);
				$this->ctrl->setCmdClass(get_class($course_content_obj));
				$this->ctrl->setCmd('editUserTimings');
				$this->ctrl->forwardCommand($course_content_obj);
				return true;
			}	
		}
		$_SESSION['crs_timings'] = false;
		return false;
	}
	
	
	function viewObject()
	{
		global $rbacsystem, $ilUser, $ilCtrl;

		$this->tabs_gui->setTabActive('view_content');

		// CHECK ACCESS
		$this->checkPermission('read','view');
		/*
		if(!$rbacsystem->checkAccess("read",$this->object->getRefId()))
		{
			$this->ilias->raiseError($this->lng->txt("msg_no_perm_read"),$this->ilias->error_obj->MESSAGE);
		}
		*/
		if (strtolower($_GET["baseClass"]) == "iladministrationgui")
		{
			parent::viewObject();
			return true;
		}
		
		// Fill meta header tags
		include_once('Services/MetaData/classes/class.ilMDUtils.php');
		ilMDUtils::_fillHTMLMetaTags($this->object->getId(),$this->object->getId(),'crs');
		
		// Trac access
		if ($ilCtrl->getNextClass() != "ilcolumngui")
		{
			include_once 'Services/Tracking/classes/class.ilLearningProgress.php';
			ilLearningProgress::_tracProgress($ilUser->getId(),$this->object->getId(),
				$this->object->getRefId(),'crs');
		}
		
		if(!$this->checkAgreement())
		{
			include_once('Services/Membership/classes/class.ilMemberAgreementGUI.php');
			$this->tabs_gui->clearTargets();
			$this->ctrl->setReturn($this,'view_content');
			$agreement = new ilMemberAgreementGUI($this->object->getRefId());
			$this->ctrl->setCmdClass(get_class($agreement));
			$this->ctrl->forwardCommand($agreement);
			return true;
		}

		if(!$this->__checkStartObjects())
		{
			include_once "Services/Container/classes/class.ilContainerStartObjectsContentGUI.php";
			$stgui = new ilContainerStartObjectsContentGUI($this, $this->object);
			$stgui->enableDesktop($this->object->getAboStatus(), $this);
			return $stgui->getHTML();
		}

		// views handled by general container logic
		if ($this->object->getViewMode() == ilContainer::VIEW_SIMPLE ||
			$this->object->getViewMode() == ilContainer::VIEW_BY_TYPE ||
			$this->object->getViewMode() == ilContainer::VIEW_SESSIONS ||
			$this->object->getViewMode() == ilContainer::VIEW_TIMING ||
			$this->object->getViewMode() == ilContainer::VIEW_OBJECTIVE
			)
		{
			$ret = parent::renderObject();
			return $ret;
		}
		else
		{
			include_once './Modules/Course/classes/class.ilCourseContentGUI.php';
			$course_content_obj = new ilCourseContentGUI($this);
	
			$this->ctrl->setCmdClass(get_class($course_content_obj));
			$this->ctrl->forwardCommand($course_content_obj);
		}

		return true;
	}

	function renderContainer()
	{
		return parent::renderObject();
	}
	
	/**
	* this one is called from the info button in the repository
	* not very nice to set cmdClass/Cmd manually, if everything
	* works through ilCtrl in the future this may be changed
	*/
	function infoScreenObject()
	{
		$this->ctrl->setCmd("showSummary");
		$this->ctrl->setCmdClass("ilinfoscreengui");
		$this->infoScreen();
	}
	
	/**
	* show information screen
	*/
	function infoScreen()
	{
		global $ilErr,$ilAccess, $ilUser, $ilSetting;

		$this->checkPermission('visible');
		// Fill meta header tags
		include_once('Services/MetaData/classes/class.ilMDUtils.php');
		ilMDUtils::_fillHTMLMetaTags($this->object->getId(),$this->object->getId(),'crs');

		$this->tabs_gui->setTabActive('info_short');

		include_once("./Services/InfoScreen/classes/class.ilInfoScreenGUI.php");
		include_once 'Modules/Course/classes/class.ilCourseFile.php';

		$files =& ilCourseFile::_readFilesByCourse($this->object->getId());

		$info = new ilInfoScreenGUI($this);
		$info->enablePrivateNotes();
		$info->enableFeedback();
		$info->enableNews();
		if ($ilAccess->checkAccess("write", "", $_GET["ref_id"]))
		{
			$info->enableNewsEditing();
		}

		if(strlen($this->object->getImportantInformation()) or
		   strlen($this->object->getSyllabus()) or
		   count($files))
		{
			$info->addSection($this->lng->txt('crs_general_informations'));
		}

		if(strlen($this->object->getImportantInformation()))
		{
			$info->addProperty($this->lng->txt('crs_important_info'),
							   "<strong>".nl2br(
							   ilUtil::makeClickable($this->object->getImportantInformation(), true)."</strong>"));
		}
		if(strlen($this->object->getSyllabus()))
		{
			$info->addProperty($this->lng->txt('crs_syllabus'), nl2br(
								ilUtil::makeClickable ($this->object->getSyllabus(), true)));
		}
		// files
		if(count($files))
		{
			$tpl = new ilTemplate('tpl.event_info_file.html',true,true,'Modules/Course');
			
			foreach($files as $file)
			{
				$tpl->setCurrentBlock("files");
				$this->ctrl->setParameter($this,'file_id',$file->getFileId());
				$tpl->setVariable("DOWN_LINK",$this->ctrl->getLinkTarget($this,'sendfile'));
				$tpl->setVariable("DOWN_NAME",$file->getFileName());
				$tpl->setVariable("DOWN_INFO_TXT",$this->lng->txt('crs_file_size_info'));
				$tpl->setVariable("DOWN_SIZE",$file->getFileSize());
				$tpl->setVariable("TXT_BYTES",$this->lng->txt('bytes'));
				$tpl->parseCurrentBlock();
			}
			$info->addProperty($this->lng->txt('crs_file_download'),
							   $tpl->get());
		}

		include_once('Services/AdvancedMetaData/classes/class.ilAdvancedMDRecordGUI.php');
		$record_gui = new ilAdvancedMDRecordGUI(ilAdvancedMDRecordGUI::MODE_INFO,'crs',$this->object->getId());
		$record_gui->setInfoObject($info);
		$record_gui->parse();
		
		// meta data
		$info->addMetaDataSections($this->object->getId(),0, $this->object->getType());
			 
		// contact
		if($this->object->hasContactData())
		{
			$info->addSection($this->lng->txt("crs_contact"));
		}
		if(strlen($this->object->getContactName()))
		{
			$info->addProperty($this->lng->txt("crs_contact_name"),
							   $this->object->getContactName());
		}
		if(strlen($this->object->getContactResponsibility()))
		{
			$info->addProperty($this->lng->txt("crs_contact_responsibility"),
							   $this->object->getContactResponsibility());
		}
		if(strlen($this->object->getContactPhone()))
		{
			$info->addProperty($this->lng->txt("crs_contact_phone"),
							   $this->object->getContactPhone());
		}
		if($this->object->getContactEmail())
		{
			include_once './Modules/Course/classes/class.ilCourseMailTemplateMemberContext.php';
            require_once 'Services/Mail/classes/class.ilMailFormCall.php';
			
			$emails = explode(",",$this->object->getContactEmail());
			foreach ($emails as $email) {
				$email = trim($email);
				$etpl = new ilTemplate("tpl.crs_contact_email.html", true, true , 'Modules/Course');
				$etpl->setVariable(
					"EMAIL_LINK",
					ilMailFormCall::getLinkTarget(
						$info, 'showSummary', array(),
						array(
							'type'   => 'new',
							'rcp_to' => $email,
							'sig' => $this->createMailSignature()
						),
						array(
							ilMailFormCall::CONTEXT_KEY => ilCourseMailTemplateMemberContext::ID,
							'ref_id' => $this->object->getRefId(),
							'ts'     => time()
						)
					)
				);              
				$etpl->setVariable("CONTACT_EMAIL", $email);				
				$mailString .= $etpl->get()."<br />";
			}
			$info->addProperty($this->lng->txt("crs_contact_email"), $mailString);
		}
		if(strlen($this->object->getContactConsultation()))
		{
			$info->addProperty($this->lng->txt("crs_contact_consultation"),
							   nl2br($this->object->getContactConsultation()));
		}


		// support contacts
		$parts = ilParticipants::getInstanceByObjId($this->object->getId());
		$conts = $parts->getContacts();
		if (count($conts) > 0)
		{
			$info->addSection($this->lng->txt("crs_mem_contacts"));
			foreach ($conts as $c)
			{
				include_once("./Services/User/classes/class.ilPublicUserProfileGUI.php");
				$pgui = new ilPublicUserProfileGUI($c);
				$pgui->setBackUrl($this->ctrl->getLinkTargetByClass("ilinfoscreengui"));
				$pgui->setEmbedded(true);
				$info->addProperty("", $pgui->getHTML());
			}
		}



		//	
		// access
		//
		
		// #10360
		$this->lng->loadLanguageModule("rep");
		$info->addSection($this->lng->txt("rep_activation_availability"));
		$info->showLDAPRoleGroupMappingInfo();
								
		// activation
		if($this->object->getActivationUnlimitedStatus())
		{
			$info->addProperty($this->lng->txt("rep_activation_access"),
				$this->lng->txt('crs_visibility_limitless'));
		}
		else
		{
			$info->addProperty($this->lng->txt('rep_activation_access'),
				ilDatePresentation::formatPeriod(
					new ilDateTime($this->object->getActivationStart(),IL_CAL_UNIX),
					new ilDateTime($this->object->getActivationEnd(),IL_CAL_UNIX)));
					
		}
		switch($this->object->getSubscriptionLimitationType())
		{
			case IL_CRS_SUBSCRIPTION_DEACTIVATED:
				$txt = $this->lng->txt("crs_info_reg_deactivated");
				break;

			default:
				switch($this->object->getSubscriptionType())
				{
					case IL_CRS_SUBSCRIPTION_CONFIRMATION:
						$txt = $this->lng->txt("crs_info_reg_confirmation");
						break;
					case IL_CRS_SUBSCRIPTION_DIRECT:
						$txt = $this->lng->txt("crs_info_reg_direct");
						break;
					case IL_CRS_SUBSCRIPTION_PASSWORD:
						$txt = $this->lng->txt("crs_info_reg_password");
						break;
				}
		}
		
		// subscription
		$info->addProperty($this->lng->txt("crs_info_reg"),$txt);


		if($this->object->getSubscriptionLimitationType() != IL_CRS_SUBSCRIPTION_DEACTIVATED)
		{
			if($this->object->getSubscriptionUnlimitedStatus())
			{
				$info->addProperty($this->lng->txt("crs_reg_until"),
								   $this->lng->txt('crs_unlimited'));
			}
			elseif($this->object->getSubscriptionStart() < time())
			{
				$info->addProperty($this->lng->txt("crs_reg_until"),
								   $this->lng->txt('crs_to').' '.
								   ilDatePresentation::formatDate(new ilDateTime($this->object->getSubscriptionEnd(),IL_CAL_UNIX)));
			}
			elseif($this->object->getSubscriptionStart() > time())
			{
				$info->addProperty($this->lng->txt("crs_reg_until"),
								   $this->lng->txt('crs_from').' '.
								   ilDatePresentation::formatDate(new ilDateTime($this->object->getSubscriptionStart(),IL_CAL_UNIX)));
			}
			if ($this->object->isSubscriptionMembershipLimited()) 
			{
				if($this->object->getSubscriptionMinMembers())
				{				
					$info->addProperty(
						$this->lng->txt("mem_min_users"),
						$this->object->getSubscriptionMinMembers()
					);
				}		
				if($this->object->getSubscriptionMaxMembers())
				{
					include_once './Modules/Course/classes/class.ilObjCourseAccess.php';
					$reg_info = ilObjCourseAccess::lookupRegistrationInfo($this->object->getId());

					$info->addProperty(
						$this->lng->txt('mem_free_places'),
						$reg_info['reg_info_free_places']
					);
				}
			}
		}
		
		if($this->object->getCancellationEnd())
		{		
			$info->addProperty($this->lng->txt('crs_cancellation_end'),
				ilDatePresentation::formatDate( $this->object->getCancellationEnd()));
		}
				
		if($this->object->getCourseStart())
		{	
			$info->addProperty($this->lng->txt('crs_period'),
				ilDatePresentation::formatPeriod(
					$this->object->getCourseStart(),
					$this->object->getCourseEnd()
			));
		}
		
		// Confirmation
		include_once('Services/PrivacySecurity/classes/class.ilPrivacySettings.php');
		$privacy = ilPrivacySettings::_getInstance();
		
		include_once('Modules/Course/classes/Export/class.ilCourseDefinedFieldDefinition.php');
		if($privacy->courseConfirmationRequired() or ilCourseDefinedFieldDefinition::_getFields($this->object->getId()) or $privacy->enabledCourseExport())
		{
			include_once('Services/PrivacySecurity/classes/class.ilExportFieldsInfo.php');
			
			$field_info = ilExportFieldsInfo::_getInstanceByType($this->object->getType());
		
			$this->lng->loadLanguageModule('ps');
			$info->addSection($this->lng->txt('crs_user_agreement_info'));
			$info->addProperty($this->lng->txt('ps_export_data'),$field_info->exportableFieldsToInfoString());
			
			if($fields = ilCourseDefinedFieldDefinition::_fieldsToInfoString($this->object->getId()))
			{
				$info->addProperty($this->lng->txt('ps_crs_user_fields'),$fields);
			}
		}
		
		$info->enableLearningProgress(true);

		// forward the command
		$this->ctrl->forwardCommand($info);
	}

	/**
	 * :TEMP: Save notification setting (from infoscreen)
	 */
	function saveNotificationObject()
	{
		include_once "Services/Membership/classes/class.ilMembershipNotifications.php";
		$noti = new ilMembershipNotifications($this->ref_id);
		if($noti->canCurrentUserEdit())
		{
			if((bool)$_REQUEST["crs_ntf"])
			{
				$noti->activateUser();
			}
			else
			{
				$noti->deactivateUser();
			}
		}
		ilUtil::sendSuccess($this->lng->txt("settings_saved"), true);
		$this->ctrl->redirect($this, "");
	}
	
	/**
	 * Edit info page informations
	 *
	 * @access public
	 * 
	 */
	public function editInfoObject(ilPropertyFormGUI $a_form = null)
	{
		include_once 'Modules/Course/classes/class.ilCourseFile.php';

		global $ilErr,$ilAccess;

		$this->checkPermission('write');
		/*
		if(!$ilAccess->checkAccess('write','',$this->object->getRefId()))
		{
			$ilErr->raiseError($this->lng->txt('msg_no_perm_read'),$ilErr->MESSAGE);
		}
		*/
		$this->setSubTabs('properties');
		$this->tabs_gui->setTabActive('settings');
		$this->tabs_gui->setSubTabActive('crs_info_settings');
	 	
		if(!$a_form)
		{
			$a_form = $this->initInfoEditor();
		}
		$this->tpl->addBlockFile('ADM_CONTENT','adm_content','tpl.edit_info.html','Modules/Course');
		$this->tpl->setVariable('INFO_TABLE',$a_form->getHTML());
		
		if(!count($files = ilCourseFile::_readFilesByCourse($this->object->getId())))
		{
			return true;
		}
		$rows = array();
		foreach($files as $file)
		{
			$table_data['id'] = $file->getFileId();
			$table_data['filename'] = $file->getFileName();
			$table_data['filetype'] = $file->getFileType();
			$table_data['filesize'] = $file->getFileSize();
			
			$rows[] = $table_data; 
		}
		
		include_once("./Modules/Course/classes/class.ilCourseInfoFileTableGUI.php");
		$table_gui = new ilCourseInfoFileTableGUI($this, "edit");
		$table_gui->setTitle($this->lng->txt("crs_info_download"));
		$table_gui->setData($rows);
		$table_gui->addCommandButton("cancel", $this->lng->txt("cancel"));
		$table_gui->addMultiCommand("confirmDeleteInfoFiles", $this->lng->txt("delete"));
		$table_gui->setSelectAllCheckbox("file_id");
		$this->tpl->setVariable('INFO_FILE_TABLE',$table_gui->getHTML());

		return true;
		
	}
	
	/**
	 * show info file donfimation table
	 *
	 * @access public
	 * @param
	 * 
	 */
	public function confirmDeleteInfoFilesObject()
	{
		if(!count($_POST['file_id']))
		{
			ilUtil::sendFailure($this->lng->txt('select_one'));
			$this->editInfoObject();
			return false;
		}

		$this->setSubTabs('properties');
		$this->tabs_gui->setTabActive('settings');
		$this->tabs_gui->setSubTabActive('crs_info_settings');
		
		include_once("Services/Utilities/classes/class.ilConfirmationGUI.php");
		$c_gui = new ilConfirmationGUI();
		
		// set confirm/cancel commands
		$c_gui->setFormAction($this->ctrl->getFormAction($this, "deleteInfoFiles"));
		$c_gui->setHeaderText($this->lng->txt("info_delete_sure"));
		$c_gui->setCancel($this->lng->txt("cancel"), "editInfo");
		$c_gui->setConfirm($this->lng->txt("confirm"), "deleteInfoFiles");

		// add items to delete
		include_once('Modules/Course/classes/class.ilCourseFile.php');
		foreach($_POST["file_id"] as $file_id)
		{
			$file = new ilCourseFile($file_id);
			$c_gui->addItem("file_id[]", $file_id, $file->getFileName());
		}
		
		$this->tpl->setContent($c_gui->getHTML());
	}
	
	/**
	 * Delete info files
	 *
	 * @access public
	 * 
	 */
	public function deleteInfoFilesObject()
	{
		if(!count($_POST['file_id']))
		{
			ilUtil::sendFailure($this->lng->txt('select_one'));
			$this->editInfoObject();
			return false;
		}
		include_once('Modules/Course/classes/class.ilCourseFile.php');
		
		foreach($_POST['file_id'] as $file_id)
		{
			$file = new ilCourseFile($file_id);
			if($this->object->getId() == $file->getCourseId())
			{
				$file->delete();
			}
		}
		ilUtil::sendSuccess($this->lng->txt('settings_saved'));
		$this->editInfoObject();
		return true;	
	}
	 	
	/**
	 * init info editor
	 *
	 * @access public
	 * @param
	 * 
	 */
	public function initInfoEditor()
	{
		include_once("./Services/Form/classes/class.ilPropertyFormGUI.php");
		$form = new ilPropertyFormGUI();
		$form->setFormAction($this->ctrl->getFormAction($this,'updateInfo'));
		$form->setMultipart(true);
		$form->setTitle($this->lng->txt('crs_general_info'));
		$form->addCommandButton('updateInfo',$this->lng->txt('save'));
		$form->addCommandButton('cancel',$this->lng->txt('cancel'));
		
		$area = new ilTextAreaInputGUI($this->lng->txt('crs_important_info'),'important');
		$area->setValue($this->object->getImportantInformation());
		$area->setRows(6);
		$area->setCols(80);
		$form->addItem($area);
		
		$area = new ilTextAreaInputGUI($this->lng->txt('crs_syllabus'),'syllabus');
		$area->setValue($this->object->getSyllabus());
		$area->setRows(6);
		$area->setCols(80);
		$form->addItem($area);
		
		$section = new ilFormSectionHeaderGUI();
		$section->setTitle($this->lng->txt('crs_info_download'));
		$form->addItem($section);
		
		$file = new ilFileInputGUI($this->lng->txt('crs_file'),'file');
		$file->enableFileNameSelection('file_name');
		$form->addItem($file);
		
		$section = new ilFormSectionHeaderGUI();
		$section->setTitle($this->lng->txt('crs_contact'));
		$form->addItem($section);
		
		$text = new ilTextInputGUI($this->lng->txt('crs_contact_name'),'contact_name');
		$text->setValue($this->object->getContactName());
		$text->setSize(40);
		$text->setMaxLength(70);
		$form->addItem($text);
		
		$text = new ilTextInputGUI($this->lng->txt('crs_contact_responsibility'),'contact_responsibility');
		$text->setValue($this->object->getContactResponsibility());
		$text->setSize(40);
		$text->setMaxLength(70);
		$form->addItem($text);

		$text = new ilTextInputGUI($this->lng->txt('crs_contact_phone'),'contact_phone');
		$text->setValue($this->object->getContactPhone());
		$text->setSize(40);
		$text->setMaxLength(40);
		$form->addItem($text);

		$text = new ilTextInputGUI($this->lng->txt('crs_contact_email'),'contact_email');
		$text->setValue($this->object->getContactEmail());
		$text->setInfo($this->lng->txt('crs_contact_email_info'));
		$text->setSize(40);
		$text->setMaxLength(255);
		$form->addItem($text);

		$area = new ilTextAreaInputGUI($this->lng->txt('crs_contact_consultation'),'contact_consultation');
		$area->setValue($this->object->getContactConsultation());
		$area->setRows(6);
		$area->setCols(80);
		$form->addItem($area);
		
		include_once('Services/AdvancedMetaData/classes/class.ilAdvancedMDRecordGUI.php');
		$this->record_gui = new ilAdvancedMDRecordGUI(ilAdvancedMDRecordGUI::MODE_EDITOR,'crs',$this->object->getId());
		$this->record_gui->setPropertyForm($form);
		$this->record_gui->parse();

		return $form;
	}
	
	function updateInfoObject()
	{
		global $ilErr,$ilAccess;

		$this->checkPermission('write');
		
		include_once 'Modules/Course/classes/class.ilCourseFile.php';
		$file_obj = new ilCourseFile();
		$file_obj->setCourseId($this->object->getId());
		$file_obj->setFileName(strlen($_POST['file_name']) ?
							   ilUtil::stripSlashes($_POST['file_name']) :
							   $_FILES['file']['name']);
		$file_obj->setFileSize($_FILES['file']['size']);
		$file_obj->setFileType($_FILES['file']['type']);
		$file_obj->setTemporaryName($_FILES['file']['tmp_name']);
		$file_obj->setErrorCode($_FILES['file']['error']);

		$this->object->setImportantInformation(ilUtil::stripSlashes($_POST['important']));
		$this->object->setSyllabus(ilUtil::stripSlashes($_POST['syllabus']));
		$this->object->setContactName(ilUtil::stripSlashes($_POST['contact_name']));
		$this->object->setContactResponsibility(ilUtil::stripSlashes($_POST['contact_responsibility']));
		$this->object->setContactPhone(ilUtil::stripSlashes($_POST['contact_phone']));
		$this->object->setContactEmail(ilUtil::stripSlashes($_POST['contact_email']));
		$this->object->setContactConsultation(ilUtil::stripSlashes($_POST['contact_consultation']));
		
		
		// validate
		
		$error = false;		
		$ilErr->setMessage('');
		
		$file_obj->validate();
		$this->object->validateInfoSettings();
		if(strlen($ilErr->getMessage()))
		{
			$error = $ilErr->getMessage();
		}
			
		// needed for proper advanced MD validation	 		
		$form = $this->initInfoEditor();
		$form->checkInput();			
		if(!$this->record_gui->importEditFormPostValues())
		{	
			$error = true;
		}	
		
		if($error)
		{								
			if($error !== true)
			{
				ilUtil::sendFailure($ilErr->getMessage());
			}
			$this->editInfoObject($form);
			return false;
		}
		
		$this->object->update();
		$file_obj->create();
		$this->record_gui->writeEditForm();
		
		
		// Update ecs content
		include_once 'Modules/Course/classes/class.ilECSCourseSettings.php';
		$ecs = new ilECSCourseSettings($this->object);
		$ecs->handleContentUpdate();
	
		ilUtil::sendSuccess($this->lng->txt("crs_settings_saved"));
		$this->editInfoObject();
		return true;
	}

	
	/**
	 * Update course settings
	 * @global type $ilUser
	 * @return boolean
	 */
	public function updateObject()
	{
		$form = $this->initEditForm();

		if(!$form->checkInput())
		{
			$form->setValuesByPost();
			ilUtil::sendFailure($GLOBALS['DIC']->language()->txt('err_check_input'));
			return $this->editObject($form);
		}

		// check successful

		// title/desc
		$this->object->setTitle($form->getInput('title'));
		$this->object->setDescription($form->getInput('desc'));

		// period
		$crs_period = $form->getItemByPostVar("period");
		$this->object->setCourseStart($crs_period->getStart());
		$this->object->setCourseEnd($crs_period->getEnd());

		// activation/online
		$this->object->setOfflineStatus((bool) !$form->getInput('activation_online'));

		// activation period
		$period = $form->getItemByPostVar("access_period");
		if($period->getStart() && $period->getEnd())
		{
			$this->object->setActivationType(IL_CRS_ACTIVATION_LIMITED);
			$this->object->setActivationStart($period->getStart()->get(IL_CAL_UNIX));
			$this->object->setActivationEnd($period->getEnd()->get(IL_CAL_UNIX));
			$this->object->setActivationVisibility((int) $form->getInput('activation_visibility'));
		}
		else
		{
			$this->object->setActivationType(IL_CRS_ACTIVATION_UNLIMITED);
			$this->object->setActivationStart(null);
			$this->object->setActivationEnd(null);			
		}
			
		// subscription settings
		$this->object->setSubscriptionPassword($form->getInput('subscription_password'));
		$this->object->setSubscriptionStart(null);
		$this->object->setSubscriptionEnd(null);
			
		$sub_type = $form->getInput('subscription_type');
		$sub_period = $form->getItemByPostVar('subscription_period');
		
		$this->object->setSubscriptionType($sub_type);
		if($sub_type != IL_CRS_SUBSCRIPTION_DEACTIVATED)
		{
			if($sub_period->getStart() && $sub_period->getEnd())
			{
				$this->object->setSubscriptionLimitationType(IL_CRS_SUBSCRIPTION_LIMITED);
				$this->object->setSubscriptionStart($sub_period->getStart()->get(IL_CAL_UNIX));
				$this->object->setSubscriptionEnd($sub_period->getEnd()->get(IL_CAL_UNIX));
			}
			else
			{
				$this->object->setSubscriptionLimitationType(IL_CRS_SUBSCRIPTION_UNLIMITED);
			}
		}
		else
		{
			$this->object->setSubscriptionType(IL_CRS_SUBSCRIPTION_DIRECT);
			$this->object->setSubscriptionLimitationType(IL_CRS_SUBSCRIPTION_DEACTIVATED);
		}
		
		// registration code
		$this->object->enableRegistrationAccessCode((int) $form->getInput('reg_code_enabled'));
		$this->object->setRegistrationAccessCode($form->getInput('reg_code'));
		
		// cancellation end
		$this->object->setCancellationEnd($form->getItemByPostVar("cancel_end")->getDate());	
		
		// waiting list
		$this->object->enableSubscriptionMembershipLimitation((int) $form->getInput('subscription_membership_limitation'));
		$this->object->setSubscriptionMaxMembers((int) $form->getInput('subscription_max'));		
		$this->object->setSubscriptionMinMembers((int) $form->getInput('subscription_min'));
		$old_autofill = $this->object->hasWaitingListAutoFill();
		switch((int) $form->getInput('waiting_list'))
		{
			case 2:
				$this->object->enableWaitingList(true);
				$this->object->setWaitingListAutoFill(true);
				break;
			
			case 1:
				$this->object->enableWaitingList(true);
				$this->object->setWaitingListAutoFill(false);
				break;
			
			default:
				$this->object->enableWaitingList(false);
				$this->object->setWaitingListAutoFill(false);
				break;
		}
		
		// view mode settings
		$this->object->setViewMode((int) $form->getInput('view_mode'));
		if($this->object->getViewMode() == IL_CRS_VIEW_TIMING)
		{
			$this->object->setOrderType(ilContainer::SORT_ACTIVATION);
		}
		else
		{
			$this->object->setOrderType($form->getInput('sorting'));
		}
		$this->saveSortingSettings($form);
		
		$this->object->setAboStatus((int) $form->getInput('abo'));
		$this->object->setShowMembers((int) $form->getInput('show_members'));
		$this->object->setMailToMembersType((int) $form->getInput('mail_type'));
		
		$this->object->enableSessionLimit((int) $form->getInput('sl'));
		
		$session_sp = $form->getInput('sp');
		$this->object->setNumberOfPreviousSessions(is_numeric($session_sp) ? (int) $session_sp : -1 );
		$session_sn = $form->getInput('sn');
		$this->object->setNumberOfnextSessions(is_numeric($session_sn) ? (int) $session_sn : -1 );
		$this->object->setAutoNotification($form->getInput('auto_notification') == 1 ? true : false);

		// lp sync
		$show_lp_sync_confirmation = false;
		
		// could be hidden in form
		if(isset($_POST['status_dt']))
		{
			if(
				$this->object->getStatusDetermination() != ilObjCourse::STATUS_DETERMINATION_LP &&
				(int)$_POST['status_dt'] == ilObjCourse::STATUS_DETERMINATION_LP
			)
			{
				$show_lp_sync_confirmation = true;
			}
			else
			{
				$this->object->setStatusDetermination((int) $form->getInput('status_dt'));
			}
		}
		
		if(!$old_autofill && $this->object->hasWaitingListAutoFill())
		{
			$this->object->handleAutoFill();
		}
		$this->object->update();
		
		
		include_once './Services/Object/classes/class.ilObjectServiceSettingsGUI.php';
		ilObjectServiceSettingsGUI::updateServiceSettingsForm(
			$this->object->getId(),
			$form,
			array(
				ilObjectServiceSettingsGUI::CALENDAR_VISIBILITY,
				ilObjectServiceSettingsGUI::USE_NEWS,
				ilObjectServiceSettingsGUI::AUTO_RATING_NEW_OBJECTS,				
				ilObjectServiceSettingsGUI::TAG_CLOUD,
				ilObjectServiceSettingsGUI::CUSTOM_METADATA,
				ilObjectServiceSettingsGUI::BADGES,
				ilObjectServiceSettingsGUI::ORGU_POSITION_ACCESS,
<<<<<<< HEAD
				ilObjectServiceSettingsGUI::SKILLS
=======
>>>>>>> 1ed9edaf
			)
		);
		
		require_once('Services/Tracking/classes/class.ilChangeEvent.php');
		global $ilUser;
		ilChangeEvent::_recordWriteEvent($this->object->getId(), $ilUser->getId(), 'update');
		ilChangeEvent::_catchupWriteEvents($this->object->getId(), $ilUser->getId());			

		// lp sync confirmation required
		if($show_lp_sync_confirmation)
		{
			return $this->confirmLPSync();
		}
		
		// Update ecs export settings
		include_once 'Modules/Course/classes/class.ilECSCourseSettings.php';	
		$ecs = new ilECSCourseSettings($this->object);			
		if(!$ecs->handleSettingsUpdate())
		{
			$form->setValuesByPost();
			ilUtil::sendFailure($GLOBALS['DIC']->language()->txt('err_check_input'));
			return $this->editObject($form);
		}			

		return $this->afterUpdate();
	}
	
	protected function confirmLPSync()
	{
		global $tpl;
		
		include_once("./Services/Utilities/classes/class.ilConfirmationGUI.php");
		$cgui = new ilConfirmationGUI();
		$cgui->setFormAction($this->ctrl->getFormAction($this, "setLPSync"));
		$cgui->setHeaderText($this->lng->txt("crs_status_determination_sync"));
		$cgui->setCancel($this->lng->txt("cancel"), "edit");
		$cgui->setConfirm($this->lng->txt("confirm"), "setLPSync");
		
		$tpl->setContent($cgui->getHTML());
	}
	
	protected function setLPSyncObject()
	{
		$this->object->setStatusDetermination(ilObjCourse::STATUS_DETERMINATION_LP);
		$this->object->update();

		$this->object->syncMembersStatusWithLP();
		
		ilUtil::sendSuccess($this->lng->txt("settings_saved"), true);
		$this->ctrl->redirect($this, "edit");
	}
		
	/**
	 * edit object
	 *
	 * @access public
	 * @return
	 */
	public function editObject(ilPropertyFormGUI $form = null)
	{
		$this->setSubTabs('properties');
		$this->tabs_gui->setSubTabActive('crs_settings');

		if($form instanceof ilPropertyFormGUI)
		{
			$GLOBALS['tpl']->setContent($form->getHTML());
			return true;
		}
		else
		{
			parent::editObject();
		}
	}
	
	/**
	 * init form
	 *
	 * @access protected
	 * @param
	 * @return
	 */
	protected function initEditForm()
	{
		include_once('./Services/Form/classes/class.ilPropertyFormGUI.php');
		include_once('./Services/Calendar/classes/class.ilDateTime.php');
		
		$form = new ilPropertyFormGUI();
		$form->setTitle($this->lng->txt('crs_edit'));
	
		$form->addCommandButton('update',$this->lng->txt('save'));
		$form->addCommandButton('cancel',$this->lng->txt('cancel'));
		
		$form->setFormAction($this->ctrl->getFormAction($this,'update'));
		
		// title
		$title = new ilTextInputGUI($this->lng->txt('title'),'title');
		$title->setSubmitFormOnEnter(true);
		$title->setValue($this->object->getTitle());
		$title->setSize(min(40, ilObject::TITLE_LENGTH));
		$title->setMaxLength(ilObject::TITLE_LENGTH);
		$title->setRequired(true);
		$form->addItem($title);
		
		// desc
		$desc = new ilTextAreaInputGUI($this->lng->txt('description'),'desc');
		$desc->setValue($this->object->getLongDescription());
		$desc->setRows(2);
		$desc->setCols(40);
		$form->addItem($desc);
		
		// Show didactic template type
		$this->initDidacticTemplate($form);
		
		// period		
		include_once "Services/Form/classes/class.ilDateDurationInputGUI.php";
		$cdur = new ilDateDurationInputGUI($this->lng->txt('crs_period'), 'period');			
		$cdur->setInfo($this->lng->txt('crs_period_info'));			
		if($this->object->getCourseStart())
		{
			$cdur->setStart($this->object->getCourseStart());
		}		
		if($this->object->getCourseStart())
		{
			$cdur->setEnd($this->object->getCourseEnd());
		}	
		$form->addItem($cdur);			
		
			
		// activation/availability
		
		$this->lng->loadLanguageModule('rep');
		
		$section = new ilFormSectionHeaderGUI();
		$section->setTitle($this->lng->txt('rep_activation_availability'));
		$form->addItem($section);
		
		$online = new ilCheckboxInputGUI($this->lng->txt('rep_activation_online'),'activation_online');
		$online->setChecked(!$this->object->getOfflineStatus());
		$online->setInfo($this->lng->txt('crs_activation_online_info'));
		$form->addItem($online);				
		
		// $act_type = new ilCheckboxInputGUI($this->lng->txt('crs_visibility_until'), 'activation_type');
		// $act_type->setInfo($this->lng->txt('crs_visibility_until_info'));
		// $act_type->setChecked($this->object->getActivationType() == IL_CRS_ACTIVATION_LIMITED);
		// $form->addItem($act_type);
		
		include_once "Services/Form/classes/class.ilDateDurationInputGUI.php";
		$dur = new ilDateDurationInputGUI($this->lng->txt('rep_time_period'), "access_period");
		$dur->setShowTime(true);																	
		$dur->setStart(new ilDateTime($this->object->getActivationStart(),IL_CAL_UNIX));				
		$dur->setEnd(new ilDateTime($this->object->getActivationEnd(),IL_CAL_UNIX));			
		$form->addItem($dur);

			$visible = new ilCheckboxInputGUI($this->lng->txt('rep_activation_limited_visibility'), 'activation_visibility');
			$visible->setInfo($this->lng->txt('crs_activation_limited_visibility_info'));
			$visible->setChecked($this->object->getActivationVisibility());
			$dur->addSubItem($visible);
				
		
		$section = new ilFormSectionHeaderGUI();
		$section->setTitle($this->lng->txt('crs_reg'));
		$form->addItem($section);
		
		$reg_proc = new ilRadioGroupInputGUI($this->lng->txt('crs_registration_type'),'subscription_type');
		$reg_proc->setValue(
			($this->object->getSubscriptionLimitationType() != IL_CRS_SUBSCRIPTION_DEACTIVATED)
				? $this->object->getSubscriptionType()
				: IL_CRS_SUBSCRIPTION_DEACTIVATED);
		// $reg_proc->setInfo($this->lng->txt('crs_reg_type_info'));

			$opt = new ilRadioOption($this->lng->txt('crs_subscription_options_direct'),IL_CRS_SUBSCRIPTION_DIRECT);
			$reg_proc->addOption($opt);
		
			$opt = new ilRadioOption($this->lng->txt('crs_subscription_options_password'),IL_CRS_SUBSCRIPTION_PASSWORD);
			
				$pass = new ilTextInputGUI($this->lng->txt("password"),'subscription_password');
				$pass->setInfo($this->lng->txt('crs_reg_password_info'));
				$pass->setSubmitFormOnEnter(true);
				$pass->setSize(12);
				$pass->setMaxLength(12);
				$pass->setValue($this->object->getSubscriptionPassword());
			
			$opt->addSubItem($pass);
			$reg_proc->addOption($opt);
		
			$opt = new ilRadioOption($this->lng->txt('crs_subscription_options_confirmation'),IL_CRS_SUBSCRIPTION_CONFIRMATION);
			$opt->setInfo($this->lng->txt('crs_registration_confirmation_info'));
			$reg_proc->addOption($opt);			
			
			$opt = new ilRadioOption($this->lng->txt('crs_reg_no_selfreg'),IL_CRS_SUBSCRIPTION_DEACTIVATED);
			$opt->setInfo($this->lng->txt('crs_registration_deactivated'));
			$reg_proc->addOption($opt);			

		$form->addItem($reg_proc);
		
		
		// Registration codes
		$reg_code = new ilCheckboxInputGUI($this->lng->txt('crs_reg_code'),'reg_code_enabled');
		$reg_code->setChecked($this->object->isRegistrationAccessCodeEnabled());
		$reg_code->setValue(1);
		$reg_code->setInfo($this->lng->txt('crs_reg_code_enabled_info'));
		
		/*
		$code = new ilNonEditableValueGUI($this->lng->txt('crs_reg_code_value'));
		$code->setValue($this->object->getRegistrationAccessCode());
		$reg_code->addSubItem($code);
		*/
		
		#$link = new ilNonEditableValueGUI($this->lng->txt('crs_reg_code_link'));
		// Create default access code
		if(!$this->object->getRegistrationAccessCode())
		{
			include_once './Services/Membership/classes/class.ilMembershipRegistrationCodeUtils.php';
			$this->object->setRegistrationAccessCode(ilMembershipRegistrationCodeUtils::generateCode());
		}
		$reg_link = new ilHiddenInputGUI('reg_code');
		$reg_link->setValue($this->object->getRegistrationAccessCode());
		$form->addItem($reg_link);
					
		$link = new ilCustomInputGUI($this->lng->txt('crs_reg_code_link'));
		include_once './Services/Link/classes/class.ilLink.php';
		$val = ilLink::_getLink($this->object->getRefId(),$this->object->getType(),array(),'_rcode'.$this->object->getRegistrationAccessCode()); 
		$link->setHTML('<font class="small">'.$val.'</font>');
		$reg_code->addSubItem($link);
		
		$form->addItem($reg_code);
		
		// time limit		
		include_once "Services/Form/classes/class.ilDateDurationInputGUI.php";
		$sdur = new ilDateDurationInputGUI($this->lng->txt('crs_registration_limited'), "subscription_period");
		$sdur->setShowTime(true);		
		if($this->object->getSubscriptionStart())
		{
			$sdur->setStart(new ilDateTime($this->object->getSubscriptionStart(),IL_CAL_UNIX));			
		}
		if($this->object->getSubscriptionEnd())
		{
			$sdur->setEnd(new ilDateTime($this->object->getSubscriptionEnd(),IL_CAL_UNIX));			
		}
		$form->addItem($sdur);
		
		// cancellation limit		
		$cancel = new ilDateTimeInputGUI($this->lng->txt('crs_cancellation_end'), 'cancel_end');
		$cancel->setInfo($this->lng->txt('crs_cancellation_end_info'));
		$cancel_end = $this->object->getCancellationEnd();	
		if($cancel_end)
		{
			$cancel->setDate($cancel_end);
		}
		$form->addItem($cancel);
		
		// Max members
		$lim = new ilCheckboxInputGUI($this->lng->txt('crs_subscription_max_members_short'),'subscription_membership_limitation');
		$lim->setInfo($this->lng->txt('crs_subscription_max_members_short_info'));
		$lim->setValue(1);
		$lim->setChecked($this->object->isSubscriptionMembershipLimited());
		
			$min = new ilTextInputGUI('','subscription_min');
			$min->setSubmitFormOnEnter(true);
			$min->setSize(4);
			$min->setMaxLength(4);
			$min->setValue($this->object->getSubscriptionMinMembers() ? $this->object->getSubscriptionMinMembers() : '');
			$min->setTitle($this->lng->txt('crs_subscription_min_members'));
			$min->setInfo($this->lng->txt('crs_subscription_min_members_info'));			
			$lim->addSubItem($min);
		
			$max = new ilTextInputGUI('','subscription_max');
			$max->setSubmitFormOnEnter(true);
			$max->setSize(4);
			$max->setMaxLength(4);
			$max->setValue($this->object->getSubscriptionMaxMembers() ? $this->object->getSubscriptionMaxMembers() : '');
			$max->setTitle($this->lng->txt('crs_subscription_max_members'));
			$max->setInfo($this->lng->txt('crs_reg_max_info'));
		
		$lim->addSubItem($max);
		
			/*
			$wait = new ilCheckboxInputGUI($this->lng->txt('crs_waiting_list'),'waiting_list');
			$wait->setChecked($this->object->enabledWaitingList());
			$wait->setInfo($this->lng->txt('crs_wait_info'));
			$lim->addSubItem($wait);
			
			$wait = new ilCheckboxInputGUI($this->lng->txt('crs_waiting_list'),'waiting_list');
			$wait->setChecked($this->object->enabledWaitingList());
			$wait->setInfo($this->lng->txt('crs_wait_info'));
			$lim->addSubItem($wait);
			
			$auto = new ilCheckboxInputGUI($this->lng->txt('crs_waiting_list_autofill'), 'auto_wait');
			$auto->setChecked($this->object->hasWaitingListAutoFill());
			$auto->setInfo($this->lng->txt('crs_waiting_list_autofill_info'));
			$wait->addSubItem($auto);
			*/
		
			$wait = new ilRadioGroupInputGUI($this->lng->txt('crs_waiting_list'), 'waiting_list');
			
			$option = new ilRadioOption($this->lng->txt('none'), 0);
			$wait->addOption($option);
			
			$option = new ilRadioOption($this->lng->txt('crs_waiting_list_no_autofill'), 1);
			$option->setInfo($this->lng->txt('crs_wait_info'));
			$wait->addOption($option);
			
			$option = new ilRadioOption($this->lng->txt('crs_waiting_list_autofill'), 2);
			$option->setInfo($this->lng->txt('crs_waiting_list_autofill_info'));
			$wait->addOption($option);
			
			if($this->object->hasWaitingListAutoFill())
			{
				$wait->setValue(2);
			}
			else if($this->object->enabledWaitingList())
			{
				$wait->setValue(1);
			}
			
		$lim->addSubItem($wait);
		
		$form->addItem($lim);
	

		$pres = new ilFormSectionHeaderGUI();
		$pres->setTitle($this->lng->txt('crs_view_mode'));
		
		$form->addItem($pres);		
		
		// presentation type
		$view_type = new ilRadioGroupInputGUI($this->lng->txt('crs_presentation_type'),'view_mode');
		$view_type->setValue($this->object->getViewMode());
		
			$opts = new ilRadioOption($this->lng->txt('cntr_view_sessions'),IL_CRS_VIEW_SESSIONS);
			$opts->setInfo($this->lng->txt('cntr_view_info_sessions'));
			$view_type->addOption($opts);

				// Limited sessions
				$sess = new ilCheckboxInputGUI($this->lng->txt('sess_limit'),'sl');
				$sess->setValue(1);
				$sess->setChecked($this->object->isSessionLimitEnabled());
				$sess->setInfo($this->lng->txt('sess_limit_info'));

					$prev = new ilNumberInputGUI($this->lng->txt('sess_num_prev'),'sp');
					#$prev->setSubmitFormOnEnter(true);
					$prev->setMinValue(0);
					$prev->setValue($this->object->getNumberOfPreviousSessions() == -1 ?
						'' :
						$this->object->getNumberOfPreviousSessions()
					);
					$prev->setSize(2);
					$prev->setMaxLength(3);
					$sess->addSubItem($prev);

					$next = new ilNumberInputGUI($this->lng->txt('sess_num_next'),'sn');
					#$next->setSubmitFormOnEnter(true);
					$next->setMinValue(0);
					$next->setValue($this->object->getNumberOfNextSessions() == -1 ?
						'' :
						$this->object->getNumberOfnextSessions()
					);
					$next->setSize(2);
					$next->setMaxLength(3);
					$sess->addSubItem($next);

				$opts->addSubItem($sess);



			
			$optsi = new ilRadioOption($this->lng->txt('cntr_view_simple'),IL_CRS_VIEW_SIMPLE);
			$optsi->setInfo($this->lng->txt('cntr_view_info_simple'));
			$view_type->addOption($optsi);

			$optbt = new ilRadioOption($this->lng->txt('cntr_view_by_type'),IL_CRS_VIEW_BY_TYPE);
			$optbt->setInfo($this->lng->txt('cntr_view_info_by_type'));
			$view_type->addOption($optbt);
			
			$opto = new ilRadioOption($this->lng->txt('crs_view_objective'),IL_CRS_VIEW_OBJECTIVE);
			$opto->setInfo($this->lng->txt('crs_view_info_objective'));
			$view_type->addOption($opto);

			$optt = new ilRadioOption($this->lng->txt('crs_view_timing'),IL_CRS_VIEW_TIMING);
			$optt->setInfo($this->lng->txt('crs_view_info_timing'));
			$view_type->addOption($optt);

		$form->addItem($view_type);
		
		$this->initSortingForm(
			$form, 
			array(
				ilContainer::SORT_TITLE,
				ilContainer::SORT_MANUAL,
				ilContainer::SORT_CREATION,
				ilContainer::SORT_ACTIVATION
			)
		);
		


		// lp vs. course status
		include_once("Services/Tracking/classes/class.ilObjUserTracking.php");
		if(ilObjUserTracking::_enabledLearningProgress())
		{
			include_once './Services/Object/classes/class.ilObjectLP.php';
			$olp = ilObjectLP::getInstance($this->object->getId());
			if($olp->getCurrentMode())
			{
				$lp_status = new ilFormSectionHeaderGUI();
				$lp_status->setTitle($this->lng->txt('crs_course_status_of_users'));
				$form->addItem($lp_status);

				$lp_status_options = new ilRadioGroupInputGUI($this->lng->txt('crs_status_determination'), "status_dt");
//				$lp_status_options->setRequired(true);
				$lp_status_options->setValue($this->object->getStatusDetermination());

				$lp_option = new ilRadioOption($this->lng->txt('crs_status_determination_lp'),
					ilObjCourse::STATUS_DETERMINATION_LP, $this->lng->txt('crs_status_determination_lp_info'));
				$lp_status_options->addOption($lp_option);
				$lp_status_options->addOption(new ilRadioOption($this->lng->txt('crs_status_determination_manual'),
					ilObjCourse::STATUS_DETERMINATION_MANUAL));

				$form->addItem($lp_status_options);
			}
		}

		// additional features
		$feat = new ilFormSectionHeaderGUI();
		$feat->setTitle($this->lng->txt('obj_features'));
		$form->addItem($feat);

		include_once './Services/Object/classes/class.ilObjectServiceSettingsGUI.php';
		ilObjectServiceSettingsGUI::initServiceSettingsForm(
				$this->object->getId(),
				$form,
				array(
					ilObjectServiceSettingsGUI::CALENDAR_VISIBILITY,
					ilObjectServiceSettingsGUI::USE_NEWS,
					ilObjectServiceSettingsGUI::AUTO_RATING_NEW_OBJECTS,
					ilObjectServiceSettingsGUI::TAG_CLOUD,
					ilObjectServiceSettingsGUI::CUSTOM_METADATA,
					ilObjectServiceSettingsGUI::BADGES,
<<<<<<< HEAD
					ilObjectServiceSettingsGUI::ORGU_POSITION_ACCESS,
					ilObjectServiceSettingsGUI::SKILLS
=======
					ilObjectServiceSettingsGUI::ORGU_POSITION_ACCESS
>>>>>>> 1ed9edaf
				)
			);

		$mem = new ilCheckboxInputGUI($this->lng->txt('crs_show_members'),'show_members');
		$mem->setChecked($this->object->getShowMembers());
		$mem->setInfo($this->lng->txt('crs_show_members_info'));
		$form->addItem($mem);

		// Show members type
		$mail_type = new ilRadioGroupInputGUI($this->lng->txt('crs_mail_type'), 'mail_type');
		$mail_type->setValue($this->object->getMailToMembersType());

		$mail_tutors = new ilRadioOption($this->lng->txt('crs_mail_tutors_only'), ilCourseConstants::MAIL_ALLOWED_TUTORS,
			$this->lng->txt('crs_mail_tutors_only_info'));
		$mail_type->addOption($mail_tutors);

		$mail_all = new ilRadioOption($this->lng->txt('crs_mail_all'),  ilCourseConstants::MAIL_ALLOWED_ALL,
			$this->lng->txt('crs_mail_all_info'));
		$mail_type->addOption($mail_all);
		$form->addItem($mail_type);

		// Notification Settings
		/*$notification = new ilFormSectionHeaderGUI();
		$notification->setTitle($this->lng->txt('crs_notification'));
		$form->addItem($notification);*/
		
		// Self notification
		$not = new ilCheckboxInputGUI($this->lng->txt('crs_auto_notification'), 'auto_notification');
		$not->setValue(1);
		$not->setInfo($this->lng->txt('crs_auto_notification_info'));
		$not->setChecked( $this->object->getAutoNotification() );
		$form->addItem($not);
		

		// Further information
		//$further = new ilFormSectionHeaderGUI();
		//$further->setTitle($this->lng->txt('crs_further_settings'));
		//$form->addItem($further);
		
		$desk = new ilCheckboxInputGUI($this->lng->txt('crs_add_remove_from_desktop'),'abo');
		$desk->setChecked($this->object->getAboStatus());
		$desk->setInfo($this->lng->txt('crs_add_remove_from_desktop_info'));
		$form->addItem($desk);
		

		// Edit ecs export settings
		include_once 'Modules/Course/classes/class.ilECSCourseSettings.php';
		$ecs = new ilECSCourseSettings($this->object);		
		$ecs->addSettingsToForm($form, 'crs');

		return $form;
	}

	protected function  getEditFormValues()
	{
		// values are done in initEditForm()
	}

	/**
	* edit container icons
	*/
	function editCourseIconsObject($a_form = null)
	{
		global $tpl;

		$this->checkPermission('write');
	
		$this->setSubTabs("properties");
		$this->tabs_gui->setTabActive('settings');
		$this->tabs_gui->activateSubTab('icon_settings');
		
		if(!$a_form)
		{
			$a_form = $this->initCourseIconsForm();
		}
		
		$tpl->setContent($a_form->getHTML());
	}

	function initCourseIconsForm()
	{
		include_once "Services/Form/classes/class.ilPropertyFormGUI.php";
		$form = new ilPropertyFormGUI();
		$form->setFormAction($this->ctrl->getFormAction($this));	
		
		$this->showCustomIconsEditing(1, $form);
		
		// $form->setTitle($this->lng->txt('edit_grouping'));
		$form->addCommandButton('updateCourseIcons', $this->lng->txt('save'));					
		
		return $form;
	}

	function sendFileObject()
	{
		include_once 'Modules/Course/classes/class.ilCourseFile.php';
		$file = new ilCourseFile((int) $_GET['file_id']);
		ilUtil::deliverFile($file->getAbsolutePath(),$file->getFileName(),$file->getFileType());
		return true;
	}
	
	/**
	* update container icons
	*/
	function updateCourseIconsObject()
	{
		global $ilSetting;

		$this->checkPermission('write');
		
		$form = $this->initCourseIconsForm();
		if($form->checkInput())
		{
			//save custom icons
			if ($ilSetting->get("custom_icons"))
			{
				if($_POST["cont_icon_delete"])
				{
					$this->object->removeCustomIcon();
				}
				$this->object->saveIcons($_FILES["cont_icon"]['tmp_name']);
			}

			ilUtil::sendSuccess($this->lng->txt("msg_obj_modified"),true);
			$this->ctrl->redirect($this,"editCourseIcons");
		}

		$form->setValuesByPost();
		$this->editCourseIconsObject($form);	
	}


	/**
	* set sub tabs
	*/
	function setSubTabs($a_tab)
	{
		global $rbacsystem,$ilUser,$ilAccess,$tree;
		
		switch ($a_tab)
		{
			case "properties":
				$this->tabs_gui->addSubTabTarget("crs_settings",
												 $this->ctrl->getLinkTarget($this,'edit'),
												 "edit", get_class($this));

				$this->tabs_gui->addSubTabTarget("crs_info_settings",
												 $this->ctrl->getLinkTarget($this,'editInfo'),
												 "editInfo", get_class($this));
				
				$this->tabs_gui->addSubTabTarget("preconditions",
												 $this->ctrl->getLinkTargetByClass('ilConditionHandlerGUI','listConditions'),
												 "", "ilConditionHandlerGUI");

				$this->tabs_gui->addSubTabTarget("crs_start_objects",
												 $this->ctrl->getLinkTargetByClass('ilContainerStartObjectsGUI','listStructure'),
												 "listStructure", get_class($this));

				$this->tabs_gui->addSubTabTarget('groupings',
												 $this->ctrl->getLinkTargetByClass('ilobjcoursegroupinggui','listGroupings'),
												 'listGroupings',
												 get_class($this));

				// custom icon
				if ($this->ilias->getSetting("custom_icons"))
				{
					$this->tabs_gui->addSubTabTarget("icon_settings",
													 $this->ctrl->getLinkTarget($this,'editCourseIcons'),
													 "editCourseIcons", get_class($this));
				}
				
				// map settings
				include_once("./Services/Maps/classes/class.ilMapUtil.php");
				if (ilMapUtil::isActivated())
				{
					$this->tabs_gui->addSubTabTarget("crs_map_settings",
						 $this->ctrl->getLinkTarget($this,'editMapSettings'),
						 "editMapSettings", get_class($this));
				}

				
				include_once('Services/PrivacySecurity/classes/class.ilPrivacySettings.php');
				include_once('Modules/Course/classes/Export/class.ilCourseDefinedFieldDefinition.php');
				// only show if export permission is granted
				if(ilPrivacySettings::_getInstance()->checkExportAccess($this->object->getRefId()) or ilCourseDefinedFieldDefinition::_hasFields($this->object->getId()))
				{
					$this->tabs_gui->addSubTabTarget('crs_custom_user_fields',
													$this->ctrl->getLinkTargetByClass('ilobjectcustomuserfieldsgui'),
													'',
													'ilobjectcustomuserfieldsgui');
				}
				
				// certificates
				include_once "Services/Certificate/classes/class.ilCertificate.php";
				if(ilCertificate::isActive())
				{					
					$this->tabs_gui->addSubTabTarget(
						"certificate",
						$this->ctrl->getLinkTargetByClass("ilcertificategui", "certificateeditor"),
						"", "ilcertificategui");					
				}
				// news settings
				if ($this->object->getUseNews())
				{
					$this->tabs_gui->addSubTab('obj_news_settings',
						$this->lng->txt("cont_news_settings"),
						$this->ctrl->getLinkTargetByClass('ilcontainernewssettingsgui'));
				}
				break;
				
		}
	}

	/**
	 * show possible sub objects selection list
	 */
	function showPossibleSubObjects()
	{
		if ($this->object->getViewMode() == ilContainer::VIEW_OBJECTIVE
			&& !$this->isActiveAdministrationPanel())
		{
			return false;
		}
		parent::showPossibleSubObjects();
	}

	/**
	* remove small icon
	*
	* @access	public
	*/
	function removeSmallIconObject()
	{
		$this->object->removeSmallIcon();
		$this->ctrl->redirect($this,'editCourseIcons');		
	}

	/**
	* remove big icon
	*
	* @access	public
	*/
	function removeBigIconObject()
	{
		$this->object->removeBigIcon();
		$this->ctrl->redirect($this,'editCourseIcons');		
	}


	/**
	* remove small icon
	*
	* @access	public
	*/
	function removeTinyIconObject()
	{
		$this->object->removeTinyIcon();
		$this->ctrl->redirect($this,'editCourseIcons');		
	}

	/**
	* save object
	* @access	public
	*/
	protected function afterSave(ilObject $a_new_object)
	{
		global $rbacadmin, $ilUser, $ilSetting;
		
		$a_new_object->getMemberObject()->add($ilUser->getId(),IL_CRS_ADMIN);
		$a_new_object->getMemberObject()->updateNotification($ilUser->getId(),$ilSetting->get('mail_crs_admin_notification', true));
		// cognos-blu-patch: begin
		$a_new_object->getMemberObject()->updateContact($ilUser->getId(),1);
		// cognos-blu-patch: end
		$a_new_object->update();
		
		// BEGIN ChangeEvent: Record write event.
		require_once('Services/Tracking/classes/class.ilChangeEvent.php');
		global $ilUser;
		ilChangeEvent::_recordWriteEvent($a_new_object->getId(), $ilUser->getId(), 'create');		
		// END ChangeEvent: Record write event.

		// always send a message
		ilUtil::sendSuccess($this->lng->txt("crs_added"),true);
		
		$this->ctrl->setParameter($this, "ref_id", $a_new_object->getRefId());
		ilUtil::redirect($this->getReturnLocation("save",
			$this->ctrl->getLinkTarget($this, "edit", "", false, false)));
	}
	
	/**
	 * set preferences (show/hide tabel content)
	 *
	 * @access public
	 * @return
	 */
	public function setShowHidePrefs()
	{
		global $ilUser;
		
		if(isset($_GET['admin_hide']))
		{
			$ilUser->writePref('crs_admin_hide',(int) $_GET['admin_hide']);
		}
		if(isset($_GET['tutor_hide']))
		{
			$ilUser->writePref('crs_tutor_hide',(int) $_GET['tutor_hide']);
		}
		if(isset($_GET['member_hide']))
		{
			$ilUser->writePref('crs_member_hide',(int) $_GET['member_hide']);
		}
		if(isset($_GET['subscriber_hide']))
		{
			$ilUser->writePref('crs_subscriber_hide',(int) $_GET['subscriber_hide']);
		}
		if(isset($_GET['wait_hide']))
		{
			$ilUser->writePref('crs_wait_hide',(int) $_GET['wait_hide']);
		}
		include_once './Modules/Course/classes/class.ilCourseParticipants.php';
		foreach(ilCourseParticipants::getMemberRoles($this->object->getRefId()) as $role_id)
		{
			if(isset($_GET['role_hide_'.$role_id]))
			{
				$ilUser->writePref('crs_role_hide_'.$role_id,(int) $_GET['role_hide_'.$role_id]);
			}
		}
	}
	
	public function readMemberData($ids,$selected_columns = null)
	{		
		include_once './Services/Tracking/classes/class.ilObjUserTracking.php';
		$this->show_tracking = 
			(ilObjUserTracking::_enabledLearningProgress() and 
			ilObjUserTracking::_enabledUserRelatedData()
		);
		if($this->show_tracking)
		{
			include_once('./Services/Object/classes/class.ilObjectLP.php');
			$olp = ilObjectLP::getInstance($this->object->getId());
			$this->show_tracking = $olp->isActive();
		}
	
		if($this->show_tracking)
		{
			include_once 'Services/Tracking/classes/class.ilLPStatusWrapper.php';
			$completed = ilLPStatusWrapper::_lookupCompletedForObject($this->object->getId());
			$in_progress = ilLPStatusWrapper::_lookupInProgressForObject($this->object->getId());
			$failed = ilLPStatusWrapper::_lookupFailedForObject($this->object->getId());
		}
		include_once('./Services/PrivacySecurity/classes/class.ilPrivacySettings.php');
		$privacy = ilPrivacySettings::_getInstance();

		if($privacy->enabledCourseAccessTimes())
		{
			include_once('./Services/Tracking/classes/class.ilLearningProgress.php');
			$progress = ilLearningProgress::_lookupProgressByObjId($this->object->getId());
		}

		$do_prtf = (is_array($selected_columns) && 
			in_array('prtf', $selected_columns) &&
			is_array($ids));
		if($do_prtf)
		{
			include_once "Modules/Portfolio/classes/class.ilObjPortfolio.php";
			$all_prtf = ilObjPortfolio::getAvailablePortfolioLinksForUserIds($ids,
				$this->ctrl->getLinkTarget($this, "members"));
		}

		foreach((array) $ids as $usr_id)
		{
			$name = ilObjUser::_lookupName($usr_id);
			$tmp_data['firstname'] = $name['firstname'];
			$tmp_data['lastname'] = $name['lastname'];
			$tmp_data['login'] = ilObjUser::_lookupLogin($usr_id);
			$tmp_data['passed'] = $this->object->getMembersObject()->hasPassed($usr_id) ? 1 : 0;
			if($this->object->getStatusDetermination() == ilObjCourse::STATUS_DETERMINATION_LP)
			{
				$tmp_data['passed_info'] = $this->object->getMembersObject()->getPassedInfo($usr_id);
			}
			$tmp_data['notification'] = $this->object->getMembersObject()->isNotificationEnabled($usr_id) ? 1 : 0;
			$tmp_data['blocked'] = $this->object->getMembersObject()->isBlocked($usr_id) ? 1 : 0;
			// cognos-blu-patch: begin
			$tmp_data['contact'] = $this->object->getMembersObject()->isContact($usr_id) ? 1 : 0;
			// cognos-blu-patch: end
			
			$tmp_data['usr_id'] = $usr_id;
		
			if($this->show_tracking)
			{
				if(in_array($usr_id,$completed))
				{
					$tmp_data['progress'] = ilLPStatus::LP_STATUS_COMPLETED;
				}
				elseif(in_array($usr_id,$in_progress))
				{
					$tmp_data['progress'] = ilLPStatus::LP_STATUS_IN_PROGRESS;
				}
				elseif(in_array($usr_id,$failed))
				{
					$tmp_data['progress'] = ilLPStatus::LP_STATUS_FAILED;
				}
				else
				{
					$tmp_data['progress'] = ilLPStatus::LP_STATUS_NOT_ATTEMPTED;
				}
			}

			if($privacy->enabledCourseAccessTimes())
			{
				if(isset($progress[$usr_id]['ts']) and $progress[$usr_id]['ts'])
				{
					$tmp_data['access_ut'] = $progress[$usr_id]['ts'];
					$tmp_data['access_time'] = ilDatePresentation::formatDate(new ilDateTime($progress[$usr_id]['ts'],IL_CAL_UNIX));
				}
				else
				{
					$tmp_data['access_ut'] = 0;
					$tmp_data['access_time'] = $this->lng->txt('no_date');
				}
			}
							
			if($do_prtf)
			{
				$tmp_data['prtf'] = $all_prtf[$usr_id];
			}
			
			$members[$usr_id] = $tmp_data;
		}
		return $members ? $members : array();
	}
	
	/**
	 * sync course status and lp status 
	 *  
	 * @param int $a_member_id
	 * @param bool $a_has_passed
	 */
	public function updateLPFromStatus($a_member_id, $a_has_passed)
	{					
		global $ilUser;
		
		include_once("Services/Tracking/classes/class.ilObjUserTracking.php");
		if(ilObjUserTracking::_enabledLearningProgress() &&
			$this->object->getStatusDetermination() == ilObjCourse::STATUS_DETERMINATION_LP)
		{	
			include_once './Services/Object/classes/class.ilObjectLP.php';
			$olp = ilObjectLP::getInstance($this->object->getId());
			if($olp->getCurrentMode() == ilLPObjSettings::LP_MODE_MANUAL_BY_TUTOR)
			{
				include_once 'Services/Tracking/classes/class.ilLPMarks.php';
				$marks = new ilLPMarks($this->object->getId(), $a_member_id);
				
				// only if status has changed
				if($marks->getCompleted() != $a_has_passed)
				{
					$marks->setCompleted($a_has_passed);
					$marks->update();
					
					// as course is origin of LP status change, block syncing
					include_once("./Modules/Course/classes/class.ilCourseAppEventListener.php");
					ilCourseAppEventListener::setBlockedForLP(true);

					include_once("./Services/Tracking/classes/class.ilLPStatusWrapper.php");
					ilLPStatusWrapper::_updateStatus($this->object->getId(), $a_member_id);					
				}				
			}
		}
	}



	function autoFillObject()
	{
		global $rbacsystem;

		$this->checkPermission('write');

		if($this->object->isSubscriptionMembershipLimited() and $this->object->getSubscriptionMaxMembers() and 
		   $this->object->getSubscriptionMaxMembers() <= $this->object->getMembersObject()->getCountMembers())
		{
			ilUtil::sendFailure($this->lng->txt("crs_max_members_reached"));
			$this->membersObject();

			return false;
		}
		if($number = $this->object->getMembersObject()->autoFillSubscribers())
		{
			ilUtil::sendSuccess($this->lng->txt("crs_number_users_added")." ".$number);
		}
		else
		{
			ilUtil::sendFailure($this->lng->txt("crs_no_users_added"));
		}
		$this->membersObject();

		return true;
	}

	public function leaveObject()
	{
		global $ilUser;
		
		$this->checkPermission('leave');
		
		if($this->object->getMembersObject()->isLastAdmin($ilUser->getId()))
		{
			ilUtil::sendFailure($this->lng->txt('crs_min_one_admin'));
			$this->viewObject();
			return false;
		}
				
		$this->tabs_gui->setTabActive('crs_unsubscribe');
		
		include_once "Services/Utilities/classes/class.ilConfirmationGUI.php";
		$cgui = new ilConfirmationGUI();		
		$cgui->setHeaderText($this->lng->txt('crs_unsubscribe_sure'));
		$cgui->setFormAction($this->ctrl->getFormAction($this));
		$cgui->setCancel($this->lng->txt("cancel"), "cancel");
		$cgui->setConfirm($this->lng->txt("crs_unsubscribe"), "performUnsubscribe");		
		$this->tpl->setContent($cgui->getHTML());							
	}
	
	/**
	 * DEPRECATED? 
	 */
	function unsubscribeObject()
	{
		$this->leaveObject();
	}

	function performUnsubscribeObject()
	{
		global $ilUser, $ilCtrl;

		// CHECK ACCESS
		$this->checkPermission('leave');
		$this->object->getMembersObject()->delete($this->ilias->account->getId());
		$this->object->getMembersObject()->sendUnsubscribeNotificationToAdmins($this->ilias->account->getId());
		$this->object->getMembersObject()->sendNotification($this->object->getMembersObject()->NOTIFY_UNSUBSCRIBE,$ilUser->getId());
		
		ilUtil::sendSuccess($this->lng->txt('crs_unsubscribed_from_crs'),true);

		$ilCtrl->setParameterByClass("ilrepositorygui", "ref_id", $this->tree->getParentId($this->ref_id));
		$ilCtrl->redirectByClass("ilrepositorygui", "");
	}

	/**
	 * Get tabs for member agreement
	 */
	protected function getAgreementTabs()
	{
		if ($GLOBALS['ilAccess']->checkAccess('visible','',$this->ref_id))
		{
			$GLOBALS['ilTabs']->addTarget("info_short",
								 $this->ctrl->getLinkTargetByClass(
								 array("ilobjcoursegui", "ilinfoscreengui"), "showSummary"),
								 "infoScreen"
			);
		}
		if($GLOBALS['ilAccess']->checkAccess('leave','',$this->object->getRefId()) and $this->object->getMemberObject()->isMember())
		{
			$GLOBALS['ilTabs']->addTarget("crs_unsubscribe",
					$this->ctrl->getLinkTarget($this, "unsubscribe"), 
					'leave',
					 "");
		}
		
	}

	/**
	 * Add content tab
	 *
	 * @param
	 * @return
	 */
	function addContentTab()
	{
		$this->tabs_gui->addTab("view_content", $this->lng->txt("content"),
			$this->ctrl->getLinkTarget($this, "view"));
	}

	/**
	* Get tabs
	*/
	function getTabs()
	{
		global $ilAccess,$ilUser, $lng, $ilHelp;

		$ilHelp->setScreenIdComponent("crs");
		
		$this->ctrl->setParameter($this,"ref_id",$this->ref_id);

		if($ilAccess->checkAccess('read','',$this->ref_id))
		{
			// default activation
			$this->tabs_gui->activateTab('view_content');
			if ($this->object->getNewsTimeline())
			{
				if (!$this->object->getNewsTimelineLandingPage())
				{
					$this->addContentTab();
				}
				$this->tabs_gui->addTab("news_timeline", $lng->txt("cont_news_timeline_tab"),
					$this->ctrl->getLinkTargetByClass("ilnewstimelinegui", "show"));
				if ($this->object->getNewsTimelineLandingPage())
				{
					$this->addContentTab();
				}
			}
			else
			{
				$this->addContentTab();
			}
		}
		
		// learning objectives
		if($ilAccess->checkAccess('write','',$this->ref_id))
		{
			include_once('./Modules/Course/classes/class.ilCourseObjective.php');
			if($this->object->getViewMode() == IL_CRS_VIEW_OBJECTIVE or ilCourseObjective::_getCountObjectives($this->object->getId()))
			{
				$this->tabs_gui->addTarget(
						'crs_objectives',
						$this->ctrl->getLinkTargetByClass('illoeditorgui',''),
						'illoeditorgui'
				);
						
			}
		}
		
		if ($ilAccess->checkAccess('visible','',$this->ref_id))
		{
			//$next_class = $this->ctrl->getNextClass($this);
			
			// this is not nice. tabs should be displayed in ilcoursegui
			// not via ilrepositorygui, then next_class == ilinfoscreengui
			// could be checked
			$force_active = (strtolower($_GET["cmdClass"]) == "ilinfoscreengui"
				|| strtolower($_GET["cmdClass"]) == "ilnotegui")
				? true
				: false;
			$this->tabs_gui->addTarget("info_short",
								 $this->ctrl->getLinkTargetByClass(
								 array("ilobjcoursegui", "ilinfoscreengui"), "showSummary"),
								 "infoScreen",
								 "", "", $force_active);
		}
		if ($ilAccess->checkAccess('write','',$this->ref_id))
		{
			$force_active = (strtolower($_GET["cmdClass"]) == "ilconditionhandlergui"
				&& $_GET["item_id"] == "")
				? true
				: false;
			$this->tabs_gui->addTarget("settings",
				$this->ctrl->getLinkTarget($this, "edit"),
				array("edit", "editMapSettings", "editCourseIcons", "listStructure"), "", "", $force_active);
		}
		
		
		$is_participant = ilCourseParticipants::_isParticipant($this->ref_id, $ilUser->getId());
		include_once './Services/Mail/classes/class.ilMail.php';
		$mail = new ilMail($GLOBALS['ilUser']->getId());
		
		include_once './Modules/Course/classes/class.ilCourseMembershipGUI.php';
		$membership_gui = new ilCourseMembershipGUI($this, $this->object);
		$membership_gui->addMemberTab($this->tabs_gui, $is_participant);

		// badges
		if($ilAccess->checkAccess('write','',$this->ref_id))
		{
			include_once 'Services/Badge/classes/class.ilBadgeHandler.php';
			if(ilBadgeHandler::getInstance()->isObjectActive($this->object->getId()))
			{
				$this->tabs_gui->addTarget("obj_tool_setting_badges",
					 $this->ctrl->getLinkTargetByClass("ilbadgemanagementgui", ""), 
					 "",
					 "ilbadgemanagementgui");
			}
		}

		// skills
		include_once("./Services/Object/classes/class.ilObjectServiceSettingsGUI.php");
		if($ilAccess->checkAccess('read','',$this->ref_id) && ilContainer::_lookupContainerSetting($this->object->getId(),
				ilObjectServiceSettingsGUI::SKILLS, false))
		{
			$this->tabs_gui->addTarget("obj_tool_setting_skills",
				$this->ctrl->getLinkTargetByClass(array("ilcontainerskillgui", "ilcontskillpresentationgui"), ""),
				"",
				array("ilcontainerskillgui", "ilcontskillpresentationgui", "ilcontskilladmingui"));
		}

		// learning progress
		include_once './Services/Tracking/classes/class.ilLearningProgressAccess.php';
		if(ilLearningProgressAccess::checkAccess($this->object->getRefId(), $is_participant))
		{
			$this->tabs_gui->addTarget('learning_progress',
								 $this->ctrl->getLinkTargetByClass(array('ilobjcoursegui','illearningprogressgui'),''),
								 '',
								 array('illplistofobjectsgui','illplistofsettingsgui','illearningprogressgui','illplistofprogressgui'));
		}
		
		// license overview
		include_once("Services/License/classes/class.ilLicenseAccess.php");
		if ($ilAccess->checkAccess('edit_permission', '', $this->ref_id)
		and ilLicenseAccess::_isEnabled())
		{
			$this->tabs_gui->addTarget("licenses",
				$this->ctrl->getLinkTargetByClass('illicenseoverviewgui', ''),
			"", "illicenseoverviewgui");
		}

		// meta data
		if ($ilAccess->checkAccess('write','',$this->ref_id))
		{
			include_once "Services/Object/classes/class.ilObjectMetaDataGUI.php";
			$mdgui = new ilObjectMetaDataGUI($this->object);					
			$mdtab = $mdgui->getTab();
			if($mdtab)
			{
				$this->tabs_gui->addTarget("meta_data",
									 $mdtab,
									 "",
									 "ilobjectmetadatagui");
			}
		}
		
		if($ilAccess->checkAccess('write','',$this->object->getRefId()))
		{
			$this->tabs_gui->addTarget(
				'export',
				$this->ctrl->getLinkTargetByClass('ilexportgui',''),
				'export',
				'ilexportgui'
			);
		}

		if ($ilAccess->checkAccess('edit_permission','',$this->ref_id))
		{
			$this->tabs_gui->addTarget("perm_settings",
								 $this->ctrl->getLinkTargetByClass(array(get_class($this),'ilpermissiongui'), "perm"),
								 array("perm","info","owner"), 'ilpermissiongui');
		}

		if ($this->ctrl->getTargetScript() == "adm_object.php")
		{
			$this->tabs_gui->addTarget("show_owner",
								 $this->ctrl->getLinkTarget($this, "owner"), "owner", get_class($this));
			
			if ($this->tree->getSavedNodeData($this->ref_id))
			{
				$this->tabs_gui->addTarget("trash",
									 $this->ctrl->getLinkTarget($this, "trash"), "trash", get_class($this));
			}
		}
		// Join/Leave
		if($ilAccess->checkAccess('join','',$this->ref_id)
			and !$this->object->getMemberObject()->isAssigned())
		{
			include_once './Modules/Course/classes/class.ilCourseWaitingList.php';
			if(ilCourseWaitingList::_isOnList($ilUser->getId(), $this->object->getId()))
			{
				$this->tabs_gui->addTab(
					'leave',
					$this->lng->txt('membership_leave'),
					$this->ctrl->getLinkTargetByClass('ilcourseregistrationgui','show','')
				);
					
			}
			else
			{			
				
				$this->tabs_gui->addTarget("join",
									 $this->ctrl->getLinkTargetByClass('ilcourseregistrationgui', "show"), 
									 'show',
									 "");
			}
		}
		if($ilAccess->checkAccess('leave','',$this->object->getRefId())
			and $this->object->getMemberObject()->isMember())
		{
			$this->tabs_gui->addTarget("crs_unsubscribe",
								 $this->ctrl->getLinkTarget($this, "unsubscribe"), 
								 'leave',
								 "");
			
		}
	}
	

	function executeCommand()
	{
		global $rbacsystem,$ilUser,$ilAccess,$ilErr,$ilTabs,$ilNavigationHistory,$ilCtrl, $ilToolbar;

		$next_class = $this->ctrl->getNextClass($this);
		$cmd = $this->ctrl->getCmd();
	
		$this->prepareOutput();
		
		// show repository tree
		$this->showRepTree();
		
		// add entry to navigation history
		if(!$this->getCreationMode() &&
			$ilAccess->checkAccess('read', '', $_GET['ref_id']))
		{
			include_once("./Services/Link/classes/class.ilLink.php");
			$ilNavigationHistory->addItem($_GET["ref_id"],
				ilLink::_getLink($_GET["ref_id"], "crs"), "crs");
		}

		switch($next_class)
		{
			case 'ilcoursemembershipgui':
				
				$this->tabs_gui->activateTab('members');
				
				include_once './Modules/Course/classes/class.ilCourseMembershipGUI.php';
				$mem_gui = new ilCourseMembershipGUI($this, $this->object);
				$this->ctrl->forwardCommand($mem_gui);
				break;
			
			case "ilinfoscreengui":
				$this->infoScreen();	// forwards command
				break;
			
			case 'ilobjectmetadatagui';
				if(!$ilAccess->checkAccess('write','',$this->object->getRefId()))
				{
					$ilErr->raiseError($this->lng->txt('permission_denied'),$ilErr->WARNING);
				}
				$this->tabs_gui->setTabActive('meta_data');
				include_once 'Services/Object/classes/class.ilObjectMetaDataGUI.php';
				$md_gui = new ilObjectMetaDataGUI($this->object);	
				$this->ctrl->forwardCommand($md_gui);
				break;
				
			case 'ilcourseregistrationgui':
				$this->ctrl->setReturn($this,'');
				$this->tabs_gui->setTabActive('join');
				include_once('./Modules/Course/classes/class.ilCourseRegistrationGUI.php');
				$registration = new ilCourseRegistrationGUI($this->object, $this);
				$this->ctrl->forwardCommand($registration);
				break;
				
			case 'ilobjectcustomuserfieldsgui':
				include_once './Services/Membership/classes/class.ilObjectCustomUserFieldsGUI.php';
				$cdf_gui = new ilObjectCustomUserFieldsGUI($this->object->getId());
				$this->setSubTabs('properties');
				$this->tabs_gui->setTabActive('settings');
				$this->ctrl->forwardCommand($cdf_gui);
				break;

			case "ilcourseobjectivesgui":
				include_once './Modules/Course/classes/class.ilCourseObjectivesGUI.php';

				$this->ctrl->setReturn($this,"");
				$reg_gui = new ilCourseObjectivesGUI($this->object->getRefId());
				$ret =& $this->ctrl->forwardCommand($reg_gui);
				break;

			case 'ilobjcoursegroupinggui':
				include_once './Modules/Course/classes/class.ilObjCourseGroupingGUI.php';

				$this->ctrl->setReturn($this,'edit');
				$this->setSubTabs('properties');
				$crs_grp_gui = new ilObjCourseGroupingGUI($this->object,(int) $_GET['obj_id']);
				$this->ctrl->forwardCommand($crs_grp_gui);
				$this->tabs_gui->setTabActive('settings');
				$this->tabs_gui->setSubTabActive('groupings');
				break;

			case "ilcolumngui":
				$this->tabs_gui->setTabActive('none');
				$this->checkPermission("read");
				//$this->prepareOutput();
				//include_once("./Services/Style/Content/classes/class.ilObjStyleSheet.php");
				//$this->tpl->setVariable("LOCATION_CONTENT_STYLESHEET",
				//	ilObjStyleSheet::getContentStylePath(0));
				//$this->renderObject();
				$this->viewObject();
				break;

			case "ilconditionhandlergui":
				include_once './Services/AccessControl/classes/class.ilConditionHandlerGUI.php';				
				// preconditions for whole course				
				$this->setSubTabs("properties");
				$this->tabs_gui->setTabActive('settings');
				$new_gui = new ilConditionHandlerGUI($this);
				$this->ctrl->forwardCommand($new_gui);				
				break;

			case "illearningprogressgui":
				include_once './Services/Tracking/classes/class.ilLearningProgressGUI.php';

				$new_gui = new ilLearningProgressGUI(ilLearningProgressGUI::LP_CONTEXT_REPOSITORY,
													  $this->object->getRefId(),
													  $_GET['user_id'] ? $_GET['user_id'] : $ilUser->getId());
				$this->ctrl->forwardCommand($new_gui);
				$this->tabs_gui->setTabActive('learning_progress');
				break;


			case 'illicenseoverviewgui':
				include_once("./Services/License/classes/class.ilLicenseOverviewGUI.php");
				$license_gui = new ilLicenseOverviewGUI($this, ilLicenseOverviewGUI::LIC_MODE_REPOSITORY);
				$ret =& $this->ctrl->forwardCommand($license_gui);
				$this->tabs_gui->setTabActive('licenses');
				break;

			case 'ilpermissiongui':
				include_once("Services/AccessControl/classes/class.ilPermissionGUI.php");
				$this->tabs_gui->setTabActive('perm_settings');
				$perm_gui = new ilPermissionGUI($this);
				$ret =& $this->ctrl->forwardCommand($perm_gui);
				break;


			case 'ilcoursecontentinterface':

				$this->initCourseContentInterface();
				$this->cci_obj->cci_setContainer($this);

				$this->ctrl->forwardCommand($this->cci_obj);
				$this->setSubTabs('content');
				$this->tabs_gui->setTabActive('content');
				break;

			case 'ilcoursecontentgui':
				$this->ctrl->setReturn($this,'members');
				include_once './Modules/Course/classes/class.ilCourseContentGUI.php';
				$course_content_obj = new ilCourseContentGUI($this);
				$this->ctrl->forwardCommand($course_content_obj);
				break;

			case 'ilpublicuserprofilegui':
				$this->tpl->enableDragDropFileUpload(null);				
				require_once './Services/User/classes/class.ilPublicUserProfileGUI.php';
				$this->setSubTabs('members');
				$this->tabs_gui->setTabActive('members');
				$profile_gui = new ilPublicUserProfileGUI($_GET["user"]);
				$profile_gui->setBackUrl($this->ctrl->getLinkTargetByClass("ilUsersGalleryGUI",'view'));
				$this->tabs_gui->setSubTabActive('crs_members_gallery');
				$html = $this->ctrl->forwardCommand($profile_gui);
				$this->tpl->setVariable("ADM_CONTENT", $html);				
				break;

				
			case 'ilmemberagreementgui':
				include_once('Services/Membership/classes/class.ilMemberAgreementGUI.php');
				$this->tabs_gui->clearTargets();
				
				$this->ctrl->setReturn($this,'');
				$agreement = new ilMemberAgreementGUI($this->object->getRefId());
				$this->ctrl->forwardCommand($agreement);
				break;
				
			
			// container page editing
			case "ilcontainerpagegui":
				$ret = $this->forwardToPageObject();
				if ($ret != "")
				{
					$this->tpl->setContent($ret);
				}
				break;
				
			case "ilcontainerstartobjectspagegui":
				// file downloads, etc. (currently not active)
				include_once "Services/Container/classes/class.ilContainerStartObjectsPageGUI.php";
				$pgui = new ilContainerStartObjectsPageGUI($this->object->getId());							
				$ret = $this->ctrl->forwardCommand($pgui);
				if($ret)
				{
					$this->tpl->setContent($ret);
				}
				break;
				
			case 'ilobjectcopygui':
				include_once './Services/Object/classes/class.ilObjectCopyGUI.php';
				$cp = new ilObjectCopyGUI($this);
				$cp->setType('crs');
				$this->ctrl->forwardCommand($cp);
				break;
				
			case "ilobjstylesheetgui":
				$this->forwardToStyleSheet();
				break;

				
			case 'ilexportgui':
				$this->tabs_gui->setTabActive('export');
				include_once './Services/Export/classes/class.ilExportGUI.php';
				$exp = new ilExportGUI($this);
				$exp->addFormat('xml');
				$this->ctrl->forwardCommand($exp);
				break;
			
			case "ilcommonactiondispatchergui":
				include_once("Services/Object/classes/class.ilCommonActionDispatcherGUI.php");
				$gui = ilCommonActionDispatcherGUI::getInstanceFromAjaxCall();
				$this->ctrl->forwardCommand($gui);
				break;

			case 'ildidactictemplategui':
				$this->ctrl->setReturn($this,'edit');
				include_once './Services/DidacticTemplate/classes/class.ilDidacticTemplateGUI.php';
				$did = new ilDidacticTemplateGUI($this);
				$this->ctrl->forwardCommand($did);
				break;
			
			case "ilcertificategui":
				$this->tabs_gui->activateTab("settings");
				$this->setSubTabs("properties");
				
				include_once "./Services/Certificate/classes/class.ilCertificateGUI.php";
				include_once "./Modules/Course/classes/class.ilCourseCertificateAdapter.php";
				$output_gui = new ilCertificateGUI(new ilCourseCertificateAdapter($this->object));
				$this->ctrl->forwardCommand($output_gui);
				break;
			
			case 'ilobjectservicesettingsgui':
				$this->ctrl->setReturn($this,'edit');
				$this->setSubTabs("properties");
				$this->tabs_gui->activateTab('settings');
				$this->tabs_gui->acltivateSubTab('tool_settings');
				
				include_once './Services/Object/classes/class.ilObjectServiceSettingsGUI.php';
				$service = new ilObjectServiceSettingsGUI(
						$this,
						$this->object->getId(),
						array(
							ilObjectServiceSettingsGUI::CALENDAR_VISIBILITY
						));
				$this->ctrl->forwardCommand($service);
				break;

			case 'illoeditorgui':
				#$this->tabs_gui->clearTargets();
				#$this->tabs_gui->setBackTarget($this->lng->txt('back'),$this->ctrl->getLinkTarget($this,''));
				$this->tabs_gui->activateTab('crs_objectives');
				
				include_once './Modules/Course/classes/Objectives/class.ilLOEditorGUI.php';
				$editor = new ilLOEditorGUI($this->object);
				$this->ctrl->forwardCommand($editor);
				break;
			
			case 'ilcontainerstartobjectsgui':
				$this->ctrl->setReturn($this,'edit');
				$this->tabs_gui->clearTargets();
				$this->tabs_gui->setBackTarget($this->lng->txt("back_to_crs_content"),
					$this->ctrl->getLinkTarget($this, "edit"));
				$this->tabs_gui->addTab("start",
					$this->lng->txt("crs_start_objects"),
					$this->ctrl->getLinkTargetByClass("ilcontainerstartobjectsgui", "listStructure"));
				global $ilHelp;
				$ilHelp->setScreenIdComponent("crs");
				
				include_once './Services/Container/classes/class.ilContainerStartObjectsGUI.php';
				$stgui = new ilContainerStartObjectsGUI($this->object);
				$this->ctrl->forwardCommand($stgui);
				break;		
			
			case 'illomembertestresultgui':
				include_once './Modules/Course/classes/Objectives/class.ilLOMemberTestResultGUI.php';
				$GLOBALS['ilCtrl']->setReturn($this, 'members');
				$GLOBALS['ilTabs']->clearTargets();
				$GLOBALS['ilTabs']->setBackTarget(
					$GLOBALS['lng']->txt('back'),
					$GLOBALS['ilCtrl']->getLinkTarget($this,'members')
				);
				
				$result_view = new ilLOMemberTestResultGUI($this, $this->object, (int) $_REQUEST['uid']);
				$this->ctrl->forwardCommand($result_view);
				break;

			case 'ilmailmembersearchgui':
				include_once 'Services/Mail/classes/class.ilMail.php';
				$mail = new ilMail($ilUser->getId());

				if(
					!($this->object->getMailToMembersType() == ilCourseConstants::MAIL_ALLOWED_ALL ||
					$ilAccess->checkAccess('manage_members',"",$this->object->getRefId())) &&
					$rbacsystem->checkAccess('internal_mail',$mail->getMailObjectReferenceId()))
				{
					$ilErr->raiseError($this->lng->txt("msg_no_perm_read"),$ilErr->MESSAGE);
				}
				
				$this->tabs_gui->setTabActive('members');

				include_once './Services/Contact/classes/class.ilMailMemberSearchGUI.php';
				include_once './Services/Contact/classes/class.ilMailMemberCourseRoles.php';
				
				$mail_search = new ilMailMemberSearchGUI($this, $this->object->getRefId(), new ilMailMemberCourseRoles());
				$mail_search->setObjParticipants(
					ilCourseParticipants::_getInstanceByObjId($this->object->getId()));
				$this->ctrl->forwardCommand($mail_search);
				break;

			case 'ilbadgemanagementgui':
				$this->tabs_gui->setTabActive('obj_tool_setting_badges');
				include_once 'Services/Badge/classes/class.ilBadgeManagementGUI.php';
				$bgui = new ilBadgeManagementGUI($this->object->getRefId(), $this->object->getId(), 'crs');
				$this->ctrl->forwardCommand($bgui);
				break;

			case "ilcontainernewssettingsgui":
				$this->setSubTabs("properties");
				$this->tabs_gui->setTabActive('settings');
				include_once("./Services/Container/classes/class.ilContainerNewsSettingsGUI.php");
				$news_set_gui = new ilContainerNewsSettingsGUI($this);
				$this->ctrl->forwardCommand($news_set_gui);
				break;

			case "ilnewstimelinegui":
				$this->tabs_gui->setTabActive('news_timeline');
				include_once("./Services/News/classes/class.ilNewsTimelineGUI.php");
				$t = ilNewsTimelineGUI::getInstance($this->object->getRefId(), $this->object->getNewsTimelineAutoENtries());
				$t->setUserEditAll($ilAccess->checkAccess('write','',$this->object->getRefId(),'grp'));
				$this->ctrl->forwardCommand($t);
				break;

			case "ilcontainerskillgui":
				$this->tabs_gui->activateTab('obj_tool_setting_skills');
				include_once("./Services/Container/Skills/classes/class.ilContainerSkillGUI.php");
				$gui = new ilContainerSkillGUI($this);
				$this->ctrl->forwardCommand($gui);
				break;

			default:
/*                if(!$this->creation_mode)
                {
                    $this->checkPermission('visible');
                }*/
                /*
                if(!$this->creation_mode and !$ilAccess->checkAccess('visible','',$this->object->getRefId(),'crs'))
                {
                    $ilErr->raiseError($this->lng->txt("msg_no_perm_read"),$ilErr->MESSAGE);
                }
                */

                // #9401 - see also ilStartupGUI::_checkGoto()
                if($cmd == 'infoScreenGoto')
                {
                    if(ilObjCourse::_isActivated($this->object->getId()) &&
                        ilObjCourse::_registrationEnabled($this->object->getId()))
                    {
                        $cmd = 'join';
                    }
                    else
                    {
                        $cmd = 'infoScreen';
                    }
                }
                
            	if(!$this->creation_mode)
				{
					if ($cmd == "infoScreen")
					{
						$this->checkPermission("visible");
					}
					else
					{
//						$this->checkPermission("read");
					}
				}


                if( !$this->creation_mode
                    && $cmd != 'infoScreen'
                    && $cmd != 'sendfile'
                    && $cmd != 'unsubscribe'
                    && $cmd != 'performUnsubscribe'
                    && !$ilAccess->checkAccess("read",'',$this->object->getRefId())
                    || $cmd == 'join'
                    || $cmd == 'subscribe')
                {
                    include_once './Modules/Course/classes/class.ilCourseParticipants.php';
                    if($rbacsystem->checkAccess('join',$this->object->getRefId()) &&
                        !ilCourseParticipants::_isParticipant($this->object->getRefId(),$ilUser->getId()))
                    {
                        include_once('./Modules/Course/classes/class.ilCourseRegistrationGUI.php');
                        $this->ctrl->redirectByClass("ilCourseRegistrationGUI");
                    }
                    else
                    {
                        $this->infoScreenObject();
                        break;
                    }
                }

                if($cmd == 'listObjectives')
                {
                    include_once './Modules/Course/classes/class.ilCourseObjectivesGUI.php';

                    $this->ctrl->setReturn($this,"");
                    $obj_gui = new ilCourseObjectivesGUI($this->object->getRefId());
                    $ret =& $this->ctrl->forwardCommand($obj_gui);
                    break;
                }

                // Dirty hack for course timings view
                if($this->forwardToTimingsView())
                {
                    break;
                }

				// if news timeline is landing page, redirect if necessary
				if ($cmd == "" && $this->object->getUseNews() && $this->object->getNewsTimelineLandingPage())
				{
					$this->ctrl->redirectbyclass("ilnewstimelinegui");
				}

				if(!$cmd)
                {
                    $cmd = 'view';
                }
                $cmd .= 'Object';
                $this->$cmd();

                break;
		}
		
		$this->addHeaderAction();

		return true;
	}
	
	/**
	 * Check agreement and redirect if it is not accepted
	 *
	 * @access private
	 * 
	 */
	private function checkAgreement()
	{
		global $ilUser,$ilAccess;
		
		if($ilAccess->checkAccess('write','',$this->object->getRefId()))
		{
			return true;
		}
		
		// Disable aggrement if is not member of course
		if(!$this->object->getMemberObject()->isAssigned())
		{
			return true;
		}
		
		include_once './Services/Container/classes/class.ilMemberViewSettings.php';
		if(ilMemberViewSettings::getInstance()->isActive())
		{
			return true;
		}		
		
		include_once('Services/PrivacySecurity/classes/class.ilPrivacySettings.php');
		include_once('Services/Membership/classes/class.ilMemberAgreement.php');
		$privacy = ilPrivacySettings::_getInstance();
		
		// Check agreement
		if(($privacy->courseConfirmationRequired() or ilCourseDefinedFieldDefinition::_hasFields($this->object->getId())) 
			and !ilMemberAgreement::_hasAccepted($ilUser->getId(),$this->object->getId()))
		{
			$GLOBALS['ilLog']->write(__METHOD__.': Missing course confirmation.');
			return false;
		}
		// Check required fields
		include_once('Modules/Course/classes/Export/class.ilCourseUserData.php');
		if(!ilCourseUserData::_checkRequired($ilUser->getId(),$this->object->getId()))
		{
			$GLOBALS['ilLog']->write(__METHOD__.': Missing required fields');
			return false;
		}
		return true;
	}
	
	
	/**
	 * Check the remaining licenses of course objects and generate a message if raare
	 *
	 * @access private
	 *
	 */
	private function checkLicenses($a_keep = false)
	{
		global $lng;


		include_once("Services/License/classes/class.ilLicenseAccess.php");
		if (ilLicenseAccess::_isEnabled())
		{
			$lic_set = new ilSetting("license");
			$buffer = $lic_set->get("license_warning");

			include_once("./Services/License/classes/class.ilLicense.php");
			$licensed_items = ilLicense::_getLicensedChildObjects($this->object->getRefId());
			foreach ($licensed_items as $item)
			{
				$license = new ilLicense($item['obj_id']);
				$remaining = $license->getRemainingLicenses();
				if ($remaining <= $buffer)
				{
					$lng->loadlanguageModule("license");
					ilUtil::sendInfo(sprintf($this->lng->txt("course_licenses_rare"), $remaining), $a_keep);
					break;
				}
			}
		}
	}
	
	// STATIC
	public static function _forwards()
	{
		return array("ilCourseRegisterGUI",'ilConditionHandlerGUI');
	}

	function addLocatorItems()
	{
		global $ilLocator;
		switch ($this->ctrl->getCmd())
		{
			default:
				#$ilLocator->addItem($this->object->getTitle(), $this->ctrl->getLinkTarget($this, ""));
				break;
		}
	}
	
	/**
	 * Called from goto?
	 */
	protected function membersObject()
	{
		$GLOBALS['ilCtrl']->redirectByClass('ilcoursemembershipgui');
	}

	/**
	* goto target course
	*/
	public static function _goto($a_target, $a_add = "")
	{
		global $ilAccess, $ilErr, $lng,$ilUser;
		
		include_once './Services/Membership/classes/class.ilMembershipRegistrationCodeUtils.php';
		if(substr($a_add,0,5) == 'rcode')
		{
			if($ilUser->getId() == ANONYMOUS_USER_ID)
			{
				// Redirect to login for anonymous
				ilUtil::redirect(
					"login.php?target=".$_GET["target"]."&cmd=force_login&lang=".
					$ilUser->getCurrentLanguage()
				);
			}
			
			// Redirects to target location after assigning user to course
			ilMembershipRegistrationCodeUtils::handleCode(
				$a_target,
				ilObject::_lookupType(ilObject::_lookupObjId($a_target)),
				substr($a_add,5)
			);
		}
		
		if ($a_add == "mem" && $ilAccess->checkAccess("manage_members", "", $a_target))
		{
			ilObjectGUI::_gotoRepositoryNode($a_target, "members");
		}

		if ($ilAccess->checkAccess("read", "", $a_target))
		{
			ilObjectGUI::_gotoRepositoryNode($a_target);
		}
		else
		{
			// to do: force flat view
			if ($ilAccess->checkAccess("visible", "", $a_target))
			{
				ilObjectGUI::_gotoRepositoryNode($a_target, "infoScreenGoto");
			}
			else
			{
				if ($ilAccess->checkAccess("read", "", ROOT_FOLDER_ID))
				{
					ilUtil::sendFailure(sprintf($lng->txt("msg_no_perm_read_item"),
						ilObject::_lookupTitle(ilObject::_lookupObjId($a_target))), true);
					ilObjectGUI::_gotoRepositoryRoot();
				}
			}
		}
		$ilErr->raiseError($lng->txt("msg_no_perm_read"), $ilErr->FATAL);
	}


	/**
	* Edit Map Settings
	*/
	function editMapSettingsObject()
	{
		global $ilUser, $ilCtrl, $ilUser, $ilAccess;

		$this->setSubTabs("properties");
		$this->tabs_gui->setTabActive('settings');
		
		if (!ilMapUtil::isActivated() ||
			!$ilAccess->checkAccess("write", "", $this->object->getRefId()))
		{
			return;
		}

		$latitude = $this->object->getLatitude();
		$longitude = $this->object->getLongitude();
		$zoom = $this->object->getLocationZoom();
		
		// Get Default settings, when nothing is set
		if ($latitude == 0 && $longitude == 0 && $zoom == 0)
		{
			$def = ilMapUtil::getDefaultSettings();
			$latitude = $def["latitude"];
			$longitude = $def["longitude"];
			$zoom =  $def["zoom"];
		}

		include_once("./Services/Form/classes/class.ilPropertyFormGUI.php");
		$form = new ilPropertyFormGUI();
		$form->setFormAction($ilCtrl->getFormAction($this));
		
		$form->setTitle($this->lng->txt("crs_map_settings"));
			
		// enable map
		$public = new ilCheckboxInputGUI($this->lng->txt("crs_enable_map"),
			"enable_map");
		$public->setValue("1");
		$public->setChecked($this->object->getEnableCourseMap());
		$form->addItem($public);

		// map location
		$loc_prop = new ilLocationInputGUI($this->lng->txt("crs_map_location"),
			"location");
		$loc_prop->setLatitude($latitude);
		$loc_prop->setLongitude($longitude);
		$loc_prop->setZoom($zoom);
		$form->addItem($loc_prop);
		
		$form->addCommandButton("saveMapSettings", $this->lng->txt("save"));
		
		$this->tpl->setVariable("ADM_CONTENT", $form->getHTML());
		//$this->tpl->show();
	}

	function saveMapSettingsObject()
	{
		global $ilCtrl, $ilUser;

		$this->object->setLatitude(ilUtil::stripSlashes($_POST["location"]["latitude"]));
		$this->object->setLongitude(ilUtil::stripSlashes($_POST["location"]["longitude"]));
		$this->object->setLocationZoom(ilUtil::stripSlashes($_POST["location"]["zoom"]));
		$this->object->setEnableCourseMap(ilUtil::stripSlashes($_POST["enable_map"]));
		$this->object->update();
		
		$ilCtrl->redirect($this, "editMapSettings");
	}


	/**
	 * Modify Item ListGUI for presentation in container
	 * @param type $a_item_list_gui
	 * @param type $a_item_data
	 * @param type $a_show_path
	 * @return type
	 */
	public function modifyItemGUI($a_item_list_gui, $a_item_data, $a_show_path)
	{
		return ilObjCourseGUI::_modifyItemGUI($a_item_list_gui, 'ilcoursecontentgui', $a_item_data, $a_show_path,
			$this->object->getAboStatus(), $this->object->getRefId(), $this->object->getId());
	}
	
	/**
	* We need a static version of this, e.g. in folders of the course
	*/
	public static function _modifyItemGUI($a_item_list_gui, $a_cmd_class, $a_item_data, $a_show_path,
		$a_abo_status, $a_course_ref_id, $a_course_obj_id, $a_parent_ref_id = 0)
	{
		global $lng, $ilAccess;
		
		// this is set for folders within the course
		if ($a_parent_ref_id == 0)
		{
			$a_parent_ref_id = $a_course_ref_id;
		}

		// Special handling for tests in courses with learning objectives
		if($a_item_data['type'] == 'tst' and
			ilObjCourse::_lookupViewMode($a_course_obj_id) == ilContainer::VIEW_OBJECTIVE)
		{
			$a_item_list_gui->addCommandLinkParameter(array('crs_show_result' => $a_course_ref_id));				
		}
				
		$a_item_list_gui->enableSubscribe($a_abo_status);
	
		$is_tutor = ($ilAccess->checkAccess('write','',
			$a_course_ref_id,'crs', $a_course_obj_id));
		
		if($a_show_path and $is_tutor)
		{
			$a_item_list_gui->addCustomProperty($lng->txt('path'),				
				ilContainer::_buildPath($a_item_data['ref_id'], $a_course_ref_id),
				false,
				true);
		}	
	}
	
	/**
	* Set content sub tabs
	*/
	function setContentSubTabs()
	{
		global $ilAccess, $lng, $ilCtrl;

		if ($this->object->getType() != 'crs')
		{
			return true;
		}
		if (!$ilAccess->checkAccess('write','',
			$this->object->getRefId(),'crs',$this->object->getId()))
		{
			$is_tutor = false;
			// No further tabs if objective view or archives
			if($this->object->enabledObjectiveView())
			{
				return false;
			}
		}
		else
		{
			$is_tutor = true;
		}

		// These subtabs should also work, if the command is called directly in
		// ilObjCourseGUI, so please use ...ByClass methods.
		// (see ilObjCourseGUI->executeCommand: case "ilcolumngui")
		
		if(!$_SESSION['crs_timings_panel'][$this->object->getId()] or 1)
		{
			if (!$this->isActiveAdministrationPanel())
			{
				$this->tabs_gui->addSubTab("view_content", $lng->txt("view"), $ilCtrl->getLinkTargetByClass("ilobjcoursegui", "view"));
			}
			else
			{
				$this->tabs_gui->addSubTab("view_content", $lng->txt("view"), $ilCtrl->getLinkTargetByClass("ilobjcoursegui", "disableAdministrationPanel"));
			}
		}
		if($this->object->getViewMode() == IL_CRS_VIEW_TIMING)
		{
			$this->tabs_gui->addSubTabTarget('timings_timings',
				$this->ctrl->getLinkTargetByClass('ilcoursecontentgui','editUserTimings'));
		}
		
		$this->addStandardContainerSubTabs(false);
		

		return true;
	}
	
	/**
	 * load date
	 *
	 * @access protected
	 * @param
	 * @return
	 */
	protected function loadDate($a_field)
	{
		global $ilUser;

		include_once('./Services/Calendar/classes/class.ilDateTime.php');
		
		// #10206 / #10217
		if(is_array($_POST[$a_field]['date']))
		{		
			$dt['year'] = (int) $_POST[$a_field]['date']['y'];
			$dt['mon'] = (int) $_POST[$a_field]['date']['m'];
			$dt['mday'] = (int) $_POST[$a_field]['date']['d'];
			$dt['hours'] = (int) $_POST[$a_field]['time']['h'];
			$dt['minutes'] = (int) $_POST[$a_field]['time']['m'];
			$dt['seconds'] = (int) $_POST[$a_field]['time']['s'];
		}
		else
		{
			$date = date_parse($_POST[$a_field]['date']." ".$_POST[$a_field]['time']);
			$dt['year'] = (int) $date['year'];
			$dt['mon'] = (int) $date['month'];
			$dt['mday'] = (int) $date['day'];
			$dt['hours'] = (int) $date['hour'];
			$dt['minutes'] = (int) $date['minute'];
			$dt['seconds'] = (int) $date['second'];
		}
		
		$date = new ilDateTime($dt,IL_CAL_FKT_GETDATE,$ilUser->getTimeZone());
		return $date;		
	}
	
	/**
	 * ask reset test results
	 *
	 * @access public
	 * @param
	 * @return
	 */
	public function askResetObject()
	{
		ilUtil::sendQuestion($this->lng->txt('crs_objectives_reset_sure'));
		
		include_once './Services/Utilities/classes/class.ilConfirmationGUI.php';
		$confirm = new ilConfirmationGUI();
		$confirm->setFormAction($this->ctrl->getFormAction($this));
		$confirm->setConfirm($this->lng->txt('reset'), 'reset');
		$confirm->setCancel($this->lng->txt('cancel'), 'cancel');
		
		$GLOBALS['tpl']->setContent($confirm->getHTML());
		return true;		
	}
	
	function resetObject()
	{
		global $ilUser;
		
		include_once './Modules/Course/classes/Objectives/class.ilLOUserResults.php';
		$usr_results = new ilLOUserResults($this->object->getId(), $GLOBALS['ilUser']->getId());
		$usr_results->delete();

		
		include_once './Modules/Course/classes/Objectives/class.ilLOTestRun.php';
		include_once './Modules/Course/classes/Objectives/class.ilLOSettings.php';
		ilLOTestRun::deleteRuns(
			$this->object->getId(), 
				$GLOBALS['ilUser']->getId()
		);
		
		include_once './Modules/Course/classes/class.ilCourseObjectiveResult.php';
		
		$tmp_obj_res = new ilCourseObjectiveResult($ilUser->getId());
		$tmp_obj_res->reset($this->object->getId());
		
		$ilUser->deletePref('crs_objectives_force_details_'.$this->object->getId());
		
		ilUtil::sendSuccess($this->lng->txt('crs_objectives_reseted'));
		$this->viewObject();
	}
	
	function __checkStartObjects()
	{		
		global $ilAccess,$ilUser;

		if($ilAccess->checkAccess('write','',$this->object->getRefId()))
		{
			return true;
		}
		
		include_once './Services/Container/classes/class.ilContainerStartObjects.php';
		$this->start_obj = new ilContainerStartObjects($this->object->getRefId(),
			$this->object->getId());
		if(count($this->start_obj->getStartObjects()) && 
			!$this->start_obj->allFullfilled($ilUser->getId()))
		{
			return false;
		}
		
		return true;
	}
	
	/**
	 * Handle member view
	 * @return 
	 */
	public function prepareOutput($a_show_subobjects = true)
	{
		global $rbacsystem;
		if(!$this->getCreationMode())
		{
			include_once './Services/Container/classes/class.ilMemberViewSettings.php';
			$settings = ilMemberViewSettings::getInstance();
			if($settings->isActive() and $settings->getContainer() != $this->object->getRefId())
			{
				$settings->setContainer($this->object->getRefId());
				$rbacsystem->initMemberView();				
			}
		}
		parent::prepareOutput($a_show_subobjects);
	}
	
	/**
	 * Create a course mail signature
	 * @return string 
	 */
	public function createMailSignature()
	{
		$link = chr(13).chr(10).chr(13).chr(10);
		$link .= $this->lng->txt('crs_mail_permanent_link');
		$link .= chr(13).chr(10).chr(13).chr(10);
		include_once './Services/Link/classes/class.ilLink.php';
		$link .= ilLink::_getLink($this->object->getRefId());
		return rawurlencode(base64_encode($link));
	}
	
	protected function initHeaderAction($a_sub_type = null, $a_sub_id = null) 
	{
		global $ilSetting, $ilUser;
		
		$lg = parent::initHeaderAction($a_sub_type, $a_sub_id);
				
		if($lg && $this->ref_id && ilCourseParticipants::_isParticipant($this->ref_id, $ilUser->getId()))
		{							
			// certificate
			include_once "Services/Certificate/classes/class.ilCertificate.php";
			if (ilCertificate::isActive() &&
				ilCertificate::isObjectActive($this->object->getId()) && 
				ilCourseParticipants::getDateTimeOfPassed($this->object->getId(), $ilUser->getId()))
			{			    
				$cert_url = $this->ctrl->getLinkTarget($this, "deliverCertificate");
				
				$this->lng->loadLanguageModule("certificate");
				$lg->addCustomCommand($cert_url, "download_certificate");
				
				$lg->addHeaderIcon("cert_icon",
						ilUtil::getImagePath("icon_cert.svg"),
						$this->lng->txt("download_certificate"),
						null,
						null,
						$cert_url);
			}
			
			// notification
			include_once "Services/Membership/classes/class.ilMembershipNotifications.php";			
			if(ilMembershipNotifications::isActive())
			{
				$noti = new ilMembershipNotifications($this->ref_id);				
				if(!$noti->isCurrentUserActive())
				{
					$lg->addHeaderIcon("not_icon",
						ilUtil::getImagePath("notification_off.svg"),
						$this->lng->txt("crs_notification_deactivated"));

					$this->ctrl->setParameter($this, "crs_ntf", 1);
					$caption = "crs_activate_notification";
				}
				else
				{				
					$lg->addHeaderIcon("not_icon",
						ilUtil::getImagePath("notification_on.svg"),
						$this->lng->txt("crs_notification_activated"));

					$this->ctrl->setParameter($this, "crs_ntf", 0);
					$caption = "crs_deactivate_notification";
				}

				if($noti->canCurrentUserEdit())
				{
					$lg->addCustomCommand($this->ctrl->getLinkTarget($this, "saveNotification"),
						$caption);
				}

				$this->ctrl->setParameter($this, "crs_ntf", "");
			}
		}		
		
		return $lg;
	}	
	
	function deliverCertificateObject()
	{
		global $ilUser, $ilAccess;
	
		$user_id = null;
		if ($ilAccess->checkAccess('manage_members','',$this->ref_id))
		{		
			$user_id = $_REQUEST["member_id"];
		}
		if(!$user_id)
		{
			$user_id = $ilUser->getId();
		}
		
		include_once "Services/Certificate/classes/class.ilCertificate.php";
		if(!ilCertificate::isActive() ||
			!ilCertificate::isObjectActive($this->object->getId()) ||
			!ilCourseParticipants::getDateTimeOfPassed($this->object->getId(), $user_id))
		{
			ilUtil::sendFailure($this->lng->txt("permission_denied"), true);
			$this->ctrl->redirect($this);
		}
		
		include_once "./Modules/Course/classes/class.ilCourseCertificateAdapter.php";
		$certificate = new ilCertificate(new ilCourseCertificateAdapter($this->object));
		$certificate->outCertificate(array("user_id" => $user_id), true);				
	}
	
	
	protected function afterSaveCallback()
	{
		$this->ctrl->redirectByClass(array('ilrepositorygui','ilobjcoursegui','illoeditorgui'),'materials');
	}
		
	public function saveSortingObject()
	{			
		if(isset($_POST['position']["lobj"]))
		{
			$lobj = $_POST['position']["lobj"];
			unset($_POST['position']["lobj"]);
			
			$objective_order = array();
			foreach($lobj as $objective_id => $materials)
			{
				$objective_order[$objective_id] = $materials[0];
				unset($lobj[$objective_id][0]);
			}
			
			// objective order
			include_once "Modules/Course/classes/class.ilCourseObjective.php";
			asort($objective_order);
			$pos = 0;
			foreach(array_keys($objective_order) as $objective_id)
			{
				$obj = new ilCourseObjective($this->object, $objective_id);
				$obj->writePosition(++$pos);
			}
			
			// material order
			include_once "Modules/Course/classes/class.ilCourseObjectiveMaterials.php";
			foreach($lobj as $objective_id => $materials)
			{
				$objmat = new ilCourseObjectiveMaterials($objective_id);
				
				asort($materials);
				$pos = 0;
				foreach(array_keys($materials) as $ass_id)
				{
					$objmat->writePosition($ass_id, ++$pos);
				}
			}
		}
		
		return parent::saveSortingObject();
	}
	
	/**
	 * 
	 * @return booleanRedirect ot test after confirmation of resetting completed objectives
	 */
	protected function redirectLocToTestConfirmedObject()
	{
		include_once './Services/Link/classes/class.ilLink.php';
		ilUtil::redirect(ilLink::_getLink((int) $_REQUEST['tid']));
		return TRUE;
		
	}
	
	/**
	 * Test redirection will be moved lo adapter
	 */
	protected function redirectLocToTestObject($a_force_new_run = NULL)
	{
		$objective_id = (int) $_REQUEST['objective_id'];
		$test_id = (int) $_REQUEST['tid'];
		
		include_once './Modules/Course/classes/Objectives/class.ilLOUserResults.php';
		include_once './Modules/Course/classes/Objectives/class.ilLOSettings.php';
		include_once './Modules/Course/classes/Objectives/class.ilLOTestAssignments.php';
		
		
		$res = new ilLOUserResults(
				$this->object->getId(),
				$GLOBALS['ilUser']->getId());
		$passed = $res->getCompletedObjectiveIds();

		$has_completed = FALSE;
		if($objective_id)
		{
			$objective_ids = array($objective_id);
			if(in_array($objective_id, $passed))
			{
				$has_completed = TRUE;
				$passed = array();
			}
		}
		else
		{
			include_once './Modules/Course/classes/class.ilCourseObjective.php';
			$objective_ids = ilCourseObjective::_getObjectiveIds($this->object->getId(),true);
			
			// do not disable objective question if all are passed
			if(count($objective_ids) == count($passed))
			{
				$has_completed = TRUE;
				$passed = array();
			}
		}
		
		if($has_completed)
		{
			// show confirmation
			$this->redirectLocToTestConfirmation($objective_id,$test_id);
			return TRUE;
		}
		
		include_once './Services/Link/classes/class.ilLink.php';
		ilUtil::redirect(ilLink::_getLink($test_id));
		return TRUE;
		
	}
	
	/**
	 * Show confirmation whether user wants to start a new run or resume a previous run
	 * @param type $a_objective_id
	 * @param type $a_test_id
	 */
	protected function redirectLocToTestConfirmation($a_objective_id, $a_test_id)
	{
		include_once './Services/Utilities/classes/class.ilConfirmationGUI.php';
		$confirm = new ilConfirmationGUI();
		$confirm->setFormAction($GLOBALS['ilCtrl']->getFormAction($this));
		
		if($a_objective_id)
		{
			$question = $this->lng->txt('crs_loc_objective_passed_confirmation');
		}
		else
		{
			$question = $this->lng->txt('crs_loc_objectives_passed_confirmation');
		}
		
		$confirm->addHiddenItem('objective_id', $a_objective_id);
		$confirm->addHiddenItem('tid', $a_test_id);
		$confirm->setConfirm($this->lng->txt('crs_loc_tst_start'), 'redirectLocToTestConfirmed');
		$confirm->setCancel($this->lng->txt('cancel'), 'view');
		
		ilUtil::sendQuestion($question);

		$GLOBALS['tpl']->setContent($confirm->getHTML());
		return true;
	}
	// end-patch lok

	/**
	 *
	 * @var int[] $a_exclude a list of role ids which will not added to the results (optional)
	 * returns all local roles [role_id] => title
	 * @return array localroles
	 */
	public function getLocalRoles($a_exclude = array())
	{
		$crs_admin = $this->object->getDefaultAdminRole();
		$crs_member = $this->object->getDefaultMemberRole();
		$local_roles = $this->object->getLocalCourseRoles(false);
		$crs_roles = array();

		//put the course member role to the top of the crs_roles array
		if(in_array($crs_member, $local_roles))
		{
			#$crs_roles[$crs_member] = ilObjRole::_getTranslation(array_search ($crs_member, $local_roles));
			#unset($local_roles[$crs_roles[$crs_member]]);
		}

		foreach($local_roles as $title => $role_id)
		{
			if($role_id == $crs_admin && !$this->hasAdminPermission())
			{
				continue;
			}

			$crs_roles[$role_id] = ilObjRole::_getTranslation($title);
		}

		if(count($a_exclude) > 0)
		{
			foreach($a_exclude as $excluded_role)
			{
				if(isset($crs_roles[$excluded_role]))
				{
					unset($crs_roles[$excluded_role]);
				}
			}
		}
		return $crs_roles;
	}

	/**
	 * user has admin permission or "edit permission" permission on this course
	 * @return bool
	 */
	protected function hasAdminPermission()
	{
		global $ilUser;
		return ilCourseParticipant::_getInstanceByObjId($this->object->getId(), $ilUser->getId())->isAdmin()
		or $this->checkPermissionBool('edit_permission');
	}


	/**
	 * 
	 */
	protected function jump2UsersGalleryObject()
	{
		$this->ctrl->redirectByClass('ilUsersGalleryGUI');
	}

	/**
	 * Set return point for side column actions
	 */
	function setSideColumnReturn()
	{
		$this->ctrl->setReturn($this, "view");
	}


} // END class.ilObjCourseGUI
?><|MERGE_RESOLUTION|>--- conflicted
+++ resolved
@@ -966,10 +966,7 @@
 				ilObjectServiceSettingsGUI::CUSTOM_METADATA,
 				ilObjectServiceSettingsGUI::BADGES,
 				ilObjectServiceSettingsGUI::ORGU_POSITION_ACCESS,
-<<<<<<< HEAD
 				ilObjectServiceSettingsGUI::SKILLS
-=======
->>>>>>> 1ed9edaf
 			)
 		);
 		
@@ -1408,12 +1405,8 @@
 					ilObjectServiceSettingsGUI::TAG_CLOUD,
 					ilObjectServiceSettingsGUI::CUSTOM_METADATA,
 					ilObjectServiceSettingsGUI::BADGES,
-<<<<<<< HEAD
 					ilObjectServiceSettingsGUI::ORGU_POSITION_ACCESS,
 					ilObjectServiceSettingsGUI::SKILLS
-=======
-					ilObjectServiceSettingsGUI::ORGU_POSITION_ACCESS
->>>>>>> 1ed9edaf
 				)
 			);
 
