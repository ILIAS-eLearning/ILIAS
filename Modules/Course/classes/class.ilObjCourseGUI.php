<?php
/* Copyright (c) 1998-2010 ILIAS open source, Extended GPL, see docs/LICENSE */


require_once "./Services/Container/classes/class.ilContainerGUI.php";

/**
 * Class ilObjCourseGUI
 *
 * @author Stefan Meyer <smeyer.ilias@gmx.de> 
 * $Id$
 *
 * @ilCtrl_Calls ilObjCourseGUI: ilCourseRegistrationGUI, ilCourseObjectivesGUI
 * @ilCtrl_Calls ilObjCourseGUI: ilObjCourseGroupingGUI, ilInfoScreenGUI, ilLearningProgressGUI, ilPermissionGUI
 * @ilCtrl_Calls ilObjCourseGUI: ilRepositorySearchGUI, ilConditionHandlerGUI
 * @ilCtrl_Calls ilObjCourseGUI: ilCourseContentGUI, ilPublicUserProfileGUI, ilMemberExportGUI
 * @ilCtrl_Calls ilObjCourseGUI: ilObjectCustomUserFieldsGUI, ilMemberAgreementGUI, ilSessionOverviewGUI
 * @ilCtrl_Calls ilObjCourseGUI: ilColumnGUI, ilContainerPageGUI
 * @ilCtrl_Calls ilObjCourseGUI: ilLicenseOverviewGUI, ilObjectCopyGUI, ilObjStyleSheetGUI
 * @ilCtrl_Calls ilObjCourseGUI: ilCourseParticipantsGroupsGUI, ilExportGUI, ilCommonActionDispatcherGUI
 * @ilCtrl_Calls ilObjCourseGUI: ilDidacticTemplateGUI, ilCertificateGUI, ilObjectServiceSettingsGUI
 * @ilCtrl_Calls ilObjCourseGUI: ilContainerStartObjectsGUI, ilContainerStartObjectsPageGUI
 * @ilCtrl_Calls ilObjCourseGUI: ilMailMemberSearchGUI, ilBadgeManagementGUI
 * @ilCtrl_Calls ilObjCourseGUI: ilLOPageGUI, ilObjectMetaDataGUI, ilNewsTimelineGUI, ilContainerNewsSettingsGUI
 * @ilCtrl_Calls ilObjCourseGUI: ilCourseMembershipGUI, ilPropertyFormGUI, ilContainerSkillGUI, ilCalendarPresentationGUI
 * @ilCtrl_Calls ilObjCourseGUI: ilMemberExportSettingsGUI
 * @ilCtrl_Calls ilObjCourseGUI: ilLTIProviderObjectSettingGUI, ilObjectCustomIconConfigurationGUI, ilObjectTranslationGUI
 *
 * @extends ilContainerGUI
 */
class ilObjCourseGUI extends ilContainerGUI
{
	/**
	 * Constructor
	 * @access public
	 */
	public function __construct()
	{
		global $DIC;

		$ilCtrl = $DIC['ilCtrl'];
		$ilHelp = $DIC['ilHelp'];

		// CONTROL OPTIONS
		$this->ctrl = $ilCtrl;
		$this->ctrl->saveParameter($this,array("ref_id","cmdClass"));

		$this->type = "crs";
		parent::__construct('',(int) $_GET['ref_id'],true,false);

		$this->lng->loadLanguageModule('crs');
		$this->lng->loadLanguageModule('cert');

		$this->SEARCH_USER = 1;
		$this->SEARCH_GROUP = 2;
		$this->SEARCH_COURSE = 3;
	}

	function gatewayObject()
	{
		switch($_POST["action"])
		{

			case "deleteSubscribers":
				$this->deleteSubscribers();
				break;

			case "addSubscribers":
				$this->addSubscribers();
				break;

			case "addFromWaitingList":
				$this->addFromWaitingList();
				break;

			case "removeFromWaitingList":
				$this->removeFromWaitingList();
				break;

			default:
				$this->viewObject();
				break;
		}
		return true;
	}
	
	/**
	 * add course admin after import file
	 * @return 
	 */
	protected function afterImport(ilObject $a_new_object)
	{
		global $DIC;

		$ilUser = $DIC['ilUser'];
		$ilSetting = $DIC['ilSetting'];
		
		// #11895
		include_once './Modules/Course/classes/class.ilCourseParticipants.php';
		$part = ilCourseParticipants::_getInstanceByObjId($a_new_object->getId());
		$part->add($ilUser->getId(), ilCourseConstants::CRS_ADMIN);
		$part->updateNotification($ilUser->getId(), $ilSetting->get('mail_crs_admin_notification', true));

		parent::afterImport($a_new_object);
	}

	function renderObject()
	{
		$this->ctrl->setCmd("view");
		$this->viewObject();
	}
	
	/**
	 * 
	 * @param
	 * @return
	 */
	protected function forwardToTimingsView()
	{
		if(!$this->ctrl->getCmd() and $this->object->getViewMode() == ilContainer::VIEW_TIMING)
		{
			if(!isset($_SESSION['crs_timings'])) {
				$_SESSION['crs_timings'] = true;
			}
			
			if($_SESSION['crs_timings'] == true) {
				include_once './Modules/Course/classes/class.ilCourseContentGUI.php';
				$course_content_obj = new ilCourseContentGUI($this);
				$this->ctrl->setCmdClass(get_class($course_content_obj));
				$this->ctrl->setCmd('editUserTimings');
				$this->ctrl->forwardCommand($course_content_obj);
				return true;
			}	
		}
		$_SESSION['crs_timings'] = false;
		return false;
	}
	
	
	function viewObject()
	{
		global $DIC;

		$rbacsystem = $DIC['rbacsystem'];
		$ilUser = $DIC['ilUser'];
		$ilCtrl = $DIC['ilCtrl'];

		$this->tabs_gui->setTabActive('view_content');

		// CHECK ACCESS
		$this->checkPermission('read','view');
		/*
		if(!$rbacsystem->checkAccess("read",$this->object->getRefId()))
		{
			$this->ilias->raiseError($this->lng->txt("msg_no_perm_read"),$this->ilias->error_obj->MESSAGE);
		}
		*/
		if (strtolower($_GET["baseClass"]) == "iladministrationgui")
		{
			parent::viewObject();
			return true;
		}
		
		// Fill meta header tags
		include_once('Services/MetaData/classes/class.ilMDUtils.php');
		ilMDUtils::_fillHTMLMetaTags($this->object->getId(),$this->object->getId(),'crs');
		
		// Trac access
		if ($ilCtrl->getNextClass() != "ilcolumngui")
		{
			include_once 'Services/Tracking/classes/class.ilLearningProgress.php';
			ilLearningProgress::_tracProgress($ilUser->getId(),$this->object->getId(),
				$this->object->getRefId(),'crs');
		}
		
		if(!$this->checkAgreement())
		{
			include_once('Services/Membership/classes/class.ilMemberAgreementGUI.php');
			$this->tabs_gui->clearTargets();
			$this->ctrl->setReturn($this,'view_content');
			$agreement = new ilMemberAgreementGUI($this->object->getRefId());
			$this->ctrl->setCmdClass(get_class($agreement));
			$this->ctrl->forwardCommand($agreement);
			return true;
		}

		if(!$this->__checkStartObjects())
		{
			include_once "Services/Container/classes/class.ilContainerStartObjectsContentGUI.php";
			$stgui = new ilContainerStartObjectsContentGUI($this, $this->object);
			$stgui->enableDesktop($this->object->getAboStatus(), $this);
			return $stgui->getHTML();
		}

		// views handled by general container logic
		if ($this->object->getViewMode() == ilContainer::VIEW_SIMPLE ||
			$this->object->getViewMode() == ilContainer::VIEW_BY_TYPE ||
			$this->object->getViewMode() == ilContainer::VIEW_SESSIONS ||
			$this->object->getViewMode() == ilContainer::VIEW_TIMING ||
			$this->object->getViewMode() == ilContainer::VIEW_OBJECTIVE
			)
		{
			$ret = parent::renderObject();
			return $ret;
		}
		else
		{
			include_once './Modules/Course/classes/class.ilCourseContentGUI.php';
			$course_content_obj = new ilCourseContentGUI($this);
	
			$this->ctrl->setCmdClass(get_class($course_content_obj));
			$this->ctrl->forwardCommand($course_content_obj);
		}

		return true;
	}

	function renderContainer()
	{
		return parent::renderObject();
	}
	
	/**
	* this one is called from the info button in the repository
	* not very nice to set cmdClass/Cmd manually, if everything
	* works through ilCtrl in the future this may be changed
	*/
	function infoScreenObject()
	{
		$this->ctrl->setCmd("showSummary");
		$this->ctrl->setCmdClass("ilinfoscreengui");
		$this->infoScreen();
	}
	
	/**
	* show information screen
	*/
	function infoScreen()
	{
		global $DIC;

		$ilErr = $DIC['ilErr'];
		$ilAccess = $DIC['ilAccess'];
		$ilUser = $DIC['ilUser'];
		$ilSetting = $DIC['ilSetting'];

		if(!$this->checkPermissionBool('read'))
		{
			$this->checkPermission('visible');
		}
		
		// Fill meta header tags
		include_once('Services/MetaData/classes/class.ilMDUtils.php');
		ilMDUtils::_fillHTMLMetaTags($this->object->getId(),$this->object->getId(),'crs');

		$this->tabs_gui->setTabActive('info_short');

		include_once("./Services/InfoScreen/classes/class.ilInfoScreenGUI.php");
		include_once 'Modules/Course/classes/class.ilCourseFile.php';

		$files =& ilCourseFile::_readFilesByCourse($this->object->getId());

		$info = new ilInfoScreenGUI($this);
		$info->enablePrivateNotes();
		$info->enableFeedback();
		$info->enableNews();
		if ($ilAccess->checkAccess("write", "", $_GET["ref_id"]))
		{
			$info->enableNewsEditing();
		}

		if(strlen($this->object->getImportantInformation()) or
		   strlen($this->object->getSyllabus()) or
		   count($files))
		{
			$info->addSection($this->lng->txt('crs_general_informations'));
		}

		if(strlen($this->object->getImportantInformation()))
		{
			$info->addProperty($this->lng->txt('crs_important_info'),
							   "<strong>".nl2br(
							   ilUtil::makeClickable($this->object->getImportantInformation(), true)."</strong>"));
		}
		if(strlen($this->object->getSyllabus()))
		{
			$info->addProperty($this->lng->txt('crs_syllabus'), nl2br(
								ilUtil::makeClickable ($this->object->getSyllabus(), true)));
		}
		// files
		if(count($files))
		{
			$tpl = new ilTemplate('tpl.event_info_file.html',true,true,'Modules/Course');
			
			foreach($files as $file)
			{
				$tpl->setCurrentBlock("files");
				$this->ctrl->setParameter($this,'file_id',$file->getFileId());
				$tpl->setVariable("DOWN_LINK",$this->ctrl->getLinkTarget($this,'sendfile'));
				$tpl->setVariable("DOWN_NAME",$file->getFileName());
				$tpl->setVariable("DOWN_INFO_TXT",$this->lng->txt('crs_file_size_info'));
				$tpl->setVariable("DOWN_SIZE",$file->getFileSize());
				$tpl->setVariable("TXT_BYTES",$this->lng->txt('bytes'));
				$tpl->parseCurrentBlock();
			}
			$info->addProperty($this->lng->txt('crs_file_download'),
							   $tpl->get());
		}

		include_once('Services/AdvancedMetaData/classes/class.ilAdvancedMDRecordGUI.php');
		$record_gui = new ilAdvancedMDRecordGUI(ilAdvancedMDRecordGUI::MODE_INFO,'crs',$this->object->getId());
		$record_gui->setInfoObject($info);
		$record_gui->parse();
		
		// meta data
		$info->addMetaDataSections($this->object->getId(),0, $this->object->getType());
			 
		// contact
		if($this->object->hasContactData())
		{
			$info->addSection($this->lng->txt("crs_contact"));
		}
		if(strlen($this->object->getContactName()))
		{
			$info->addProperty($this->lng->txt("crs_contact_name"),
							   $this->object->getContactName());
		}
		if(strlen($this->object->getContactResponsibility()))
		{
			$info->addProperty($this->lng->txt("crs_contact_responsibility"),
							   $this->object->getContactResponsibility());
		}
		if(strlen($this->object->getContactPhone()))
		{
			$info->addProperty($this->lng->txt("crs_contact_phone"),
							   $this->object->getContactPhone());
		}
		if($this->object->getContactEmail())
		{
			include_once './Modules/Course/classes/class.ilCourseMailTemplateMemberContext.php';
            require_once 'Services/Mail/classes/class.ilMailFormCall.php';
			
			$emails = explode(",",$this->object->getContactEmail());
			foreach ($emails as $email) {
				$email = trim($email);
				$etpl = new ilTemplate("tpl.crs_contact_email.html", true, true , 'Modules/Course');
				$etpl->setVariable(
					"EMAIL_LINK",
					ilMailFormCall::getLinkTarget(
						$info, 'showSummary', array(),
						array(
							'type'   => 'new',
							'rcp_to' => $email,
							'sig' => $this->createMailSignature()
						),
						array(
							ilMailFormCall::CONTEXT_KEY => ilCourseMailTemplateMemberContext::ID,
							'ref_id' => $this->object->getRefId(),
							'ts'     => time()
						)
					)
				);              
				$etpl->setVariable("CONTACT_EMAIL", $email);				
				$mailString .= $etpl->get()."<br />";
			}
			$info->addProperty($this->lng->txt("crs_contact_email"), $mailString);
		}
		if(strlen($this->object->getContactConsultation()))
		{
			$info->addProperty($this->lng->txt("crs_contact_consultation"),
							   nl2br($this->object->getContactConsultation()));
		}


		// support contacts
		$parts = ilParticipants::getInstanceByObjId($this->object->getId());
		$conts = $parts->getContacts();
		if (count($conts) > 0)
		{
			$info->addSection($this->lng->txt("crs_mem_contacts"));
			foreach ($conts as $c)
			{
				include_once("./Services/User/classes/class.ilPublicUserProfileGUI.php");
				$pgui = new ilPublicUserProfileGUI($c);
				$pgui->setBackUrl($this->ctrl->getLinkTargetByClass("ilinfoscreengui"));
				$pgui->setEmbedded(true);
				$info->addProperty("", $pgui->getHTML());
			}
		}



		//	
		// access
		//
		
		// #10360
		$this->lng->loadLanguageModule("rep");
		$info->addSection($this->lng->txt("rep_activation_availability"));
		$info->showLDAPRoleGroupMappingInfo();
								
		// activation
		if($this->object->getActivationUnlimitedStatus())
		{
			$info->addProperty($this->lng->txt("rep_activation_access"),
				$this->lng->txt('crs_visibility_limitless'));
		}
		else
		{
			$info->addProperty($this->lng->txt('rep_activation_access'),
				ilDatePresentation::formatPeriod(
					new ilDateTime($this->object->getActivationStart(),IL_CAL_UNIX),
					new ilDateTime($this->object->getActivationEnd(),IL_CAL_UNIX)));
					
		}
		switch($this->object->getSubscriptionLimitationType())
		{
			case IL_CRS_SUBSCRIPTION_DEACTIVATED:
				$txt = $this->lng->txt("crs_info_reg_deactivated");
				break;

			default:
				switch($this->object->getSubscriptionType())
				{
					case IL_CRS_SUBSCRIPTION_CONFIRMATION:
						$txt = $this->lng->txt("crs_info_reg_confirmation");
						break;
					case IL_CRS_SUBSCRIPTION_DIRECT:
						$txt = $this->lng->txt("crs_info_reg_direct");
						break;
					case IL_CRS_SUBSCRIPTION_PASSWORD:
						$txt = $this->lng->txt("crs_info_reg_password");
						break;
				}
		}
		
		// subscription
		$info->addProperty($this->lng->txt("crs_info_reg"),$txt);


		if($this->object->getSubscriptionLimitationType() != IL_CRS_SUBSCRIPTION_DEACTIVATED)
		{
			if($this->object->getSubscriptionUnlimitedStatus())
			{
				$info->addProperty($this->lng->txt("crs_reg_until"),
								   $this->lng->txt('crs_unlimited'));
			}
			elseif($this->object->getSubscriptionStart() < time())
			{
				$info->addProperty($this->lng->txt("crs_reg_until"),
								   $this->lng->txt('crs_to').' '.
								   ilDatePresentation::formatDate(new ilDateTime($this->object->getSubscriptionEnd(),IL_CAL_UNIX)));
			}
			elseif($this->object->getSubscriptionStart() > time())
			{
				$info->addProperty($this->lng->txt("crs_reg_until"),
								   $this->lng->txt('crs_from').' '.
								   ilDatePresentation::formatDate(new ilDateTime($this->object->getSubscriptionStart(),IL_CAL_UNIX)));
			}
			if ($this->object->isSubscriptionMembershipLimited()) 
			{
				if($this->object->getSubscriptionMinMembers())
				{				
					$info->addProperty(
						$this->lng->txt("mem_min_users"),
						$this->object->getSubscriptionMinMembers()
					);
				}		
				if($this->object->getSubscriptionMaxMembers())
				{
					include_once './Modules/Course/classes/class.ilObjCourseAccess.php';
					$reg_info = ilObjCourseAccess::lookupRegistrationInfo($this->object->getId());

					$info->addProperty(
						$this->lng->txt('mem_free_places'),
						$reg_info['reg_info_free_places']
					);
				}
			}
		}
		
		if($this->object->getCancellationEnd())
		{		
			$info->addProperty($this->lng->txt('crs_cancellation_end'),
				ilDatePresentation::formatDate( $this->object->getCancellationEnd()));
		}
				
		if($this->object->getCourseStart())
		{	
			$info->addProperty($this->lng->txt('crs_period'),
				ilDatePresentation::formatPeriod(
					$this->object->getCourseStart(),
					$this->object->getCourseEnd()
			));
		}
		
		// Confirmation
		include_once('Services/PrivacySecurity/classes/class.ilPrivacySettings.php');
		$privacy = ilPrivacySettings::_getInstance();
		
		include_once('Modules/Course/classes/Export/class.ilCourseDefinedFieldDefinition.php');
		if($privacy->courseConfirmationRequired() or ilCourseDefinedFieldDefinition::_getFields($this->object->getId()) or $privacy->enabledCourseExport())
		{
			include_once('Services/PrivacySecurity/classes/class.ilExportFieldsInfo.php');
			
			$field_info = ilExportFieldsInfo::_getInstanceByType($this->object->getType());
		
			$this->lng->loadLanguageModule('ps');
			$info->addSection($this->lng->txt('crs_user_agreement_info'));
			$info->addProperty($this->lng->txt('ps_export_data'),$field_info->exportableFieldsToInfoString());
			
			if($fields = ilCourseDefinedFieldDefinition::_fieldsToInfoString($this->object->getId()))
			{
				$info->addProperty($this->lng->txt('ps_crs_user_fields'),$fields);
			}
		}
		
		$info->enableLearningProgress(true);

		// forward the command
		$this->ctrl->forwardCommand($info);
	}

	/**
	 * :TEMP: Save notification setting (from infoscreen)
	 */
	function saveNotificationObject()
	{
		include_once "Services/Membership/classes/class.ilMembershipNotifications.php";
		$noti = new ilMembershipNotifications($this->ref_id);
		if($noti->canCurrentUserEdit())
		{
			if((bool)$_REQUEST["crs_ntf"])
			{
				$noti->activateUser();
			}
			else
			{
				$noti->deactivateUser();
			}
		}
		ilUtil::sendSuccess($this->lng->txt("settings_saved"), true);
		$this->ctrl->redirect($this, "");
	}
	
	/**
	 * Edit info page informations
	 *
	 * @access public
	 * 
	 */
	public function editInfoObject(ilPropertyFormGUI $a_form = null)
	{
		include_once 'Modules/Course/classes/class.ilCourseFile.php';

		global $DIC;

		$ilErr = $DIC['ilErr'];
		$ilAccess = $DIC['ilAccess'];

		$this->checkPermission('write');
		/*
		if(!$ilAccess->checkAccess('write','',$this->object->getRefId()))
		{
			$ilErr->raiseError($this->lng->txt('msg_no_perm_read'),$ilErr->MESSAGE);
		}
		*/
		$this->setSubTabs('properties');
		$this->tabs_gui->setTabActive('settings');
		$this->tabs_gui->setSubTabActive('crs_info_settings');
	 	
		if(!$a_form)
		{
			$a_form = $this->initInfoEditor();
		}
		$this->tpl->addBlockFile('ADM_CONTENT','adm_content','tpl.edit_info.html','Modules/Course');
		$this->tpl->setVariable('INFO_TABLE',$a_form->getHTML());
		
		if(!count($files = ilCourseFile::_readFilesByCourse($this->object->getId())))
		{
			return true;
		}
		$rows = array();
		foreach($files as $file)
		{
			$table_data['id'] = $file->getFileId();
			$table_data['filename'] = $file->getFileName();
			$table_data['filetype'] = $file->getFileType();
			$table_data['filesize'] = $file->getFileSize();
			
			$rows[] = $table_data; 
		}
		
		include_once("./Modules/Course/classes/class.ilCourseInfoFileTableGUI.php");
		$table_gui = new ilCourseInfoFileTableGUI($this, "edit");
		$table_gui->setTitle($this->lng->txt("crs_info_download"));
		$table_gui->setData($rows);
		$table_gui->addCommandButton("cancel", $this->lng->txt("cancel"));
		$table_gui->addMultiCommand("confirmDeleteInfoFiles", $this->lng->txt("delete"));
		$table_gui->setSelectAllCheckbox("file_id");
		$this->tpl->setVariable('INFO_FILE_TABLE',$table_gui->getHTML());

		return true;
		
	}
	
	/**
	 * show info file donfimation table
	 *
	 * @access public
	 * @param
	 * 
	 */
	public function confirmDeleteInfoFilesObject()
	{
		if(!count($_POST['file_id']))
		{
			ilUtil::sendFailure($this->lng->txt('select_one'));
			$this->editInfoObject();
			return false;
		}

		$this->setSubTabs('properties');
		$this->tabs_gui->setTabActive('settings');
		$this->tabs_gui->setSubTabActive('crs_info_settings');
		
		include_once("Services/Utilities/classes/class.ilConfirmationGUI.php");
		$c_gui = new ilConfirmationGUI();
		
		// set confirm/cancel commands
		$c_gui->setFormAction($this->ctrl->getFormAction($this, "deleteInfoFiles"));
		$c_gui->setHeaderText($this->lng->txt("info_delete_sure"));
		$c_gui->setCancel($this->lng->txt("cancel"), "editInfo");
		$c_gui->setConfirm($this->lng->txt("confirm"), "deleteInfoFiles");

		// add items to delete
		include_once('Modules/Course/classes/class.ilCourseFile.php');
		foreach($_POST["file_id"] as $file_id)
		{
			$file = new ilCourseFile($file_id);
			$c_gui->addItem("file_id[]", $file_id, $file->getFileName());
		}
		
		$this->tpl->setContent($c_gui->getHTML());
	}
	
	/**
	 * Delete info files
	 *
	 * @access public
	 * 
	 */
	public function deleteInfoFilesObject()
	{
		if(!count($_POST['file_id']))
		{
			ilUtil::sendFailure($this->lng->txt('select_one'));
			$this->editInfoObject();
			return false;
		}
		include_once('Modules/Course/classes/class.ilCourseFile.php');
		
		foreach($_POST['file_id'] as $file_id)
		{
			$file = new ilCourseFile($file_id);
			if($this->object->getId() == $file->getCourseId())
			{
				$file->delete();
			}
		}
		ilUtil::sendSuccess($this->lng->txt('settings_saved'));
		$this->editInfoObject();
		return true;	
	}
	 	
	/**
	 * init info editor
	 *
	 * @access public
	 * @param
	 * 
	 */
	public function initInfoEditor()
	{
		include_once("./Services/Form/classes/class.ilPropertyFormGUI.php");
		$form = new ilPropertyFormGUI();
		$form->setFormAction($this->ctrl->getFormAction($this,'updateInfo'));
		$form->setMultipart(true);
		$form->setTitle($this->lng->txt('crs_general_info'));
		$form->addCommandButton('updateInfo',$this->lng->txt('save'));
		$form->addCommandButton('cancel',$this->lng->txt('cancel'));
		
		$area = new ilTextAreaInputGUI($this->lng->txt('crs_important_info'),'important');
		$area->setValue($this->object->getImportantInformation());
		$area->setRows(6);
		$area->setCols(80);
		$form->addItem($area);
		
		$area = new ilTextAreaInputGUI($this->lng->txt('crs_syllabus'),'syllabus');
		$area->setValue($this->object->getSyllabus());
		$area->setRows(6);
		$area->setCols(80);
		$form->addItem($area);
		
		$section = new ilFormSectionHeaderGUI();
		$section->setTitle($this->lng->txt('crs_info_download'));
		$form->addItem($section);
		
		$file = new ilFileInputGUI($this->lng->txt('crs_file'),'file');
		$file->enableFileNameSelection('file_name');
		$form->addItem($file);
		
		$section = new ilFormSectionHeaderGUI();
		$section->setTitle($this->lng->txt('crs_contact'));
		$form->addItem($section);
		
		$text = new ilTextInputGUI($this->lng->txt('crs_contact_name'),'contact_name');
		$text->setValue($this->object->getContactName());
		$text->setSize(40);
		$text->setMaxLength(70);
		$form->addItem($text);
		
		$text = new ilTextInputGUI($this->lng->txt('crs_contact_responsibility'),'contact_responsibility');
		$text->setValue($this->object->getContactResponsibility());
		$text->setSize(40);
		$text->setMaxLength(70);
		$form->addItem($text);

		$text = new ilTextInputGUI($this->lng->txt('crs_contact_phone'),'contact_phone');
		$text->setValue($this->object->getContactPhone());
		$text->setSize(40);
		$text->setMaxLength(40);
		$form->addItem($text);

		$text = new ilTextInputGUI($this->lng->txt('crs_contact_email'),'contact_email');
		$text->setValue($this->object->getContactEmail());
		$text->setInfo($this->lng->txt('crs_contact_email_info'));
		$text->setSize(40);
		$text->setMaxLength(255);
		$form->addItem($text);

		$area = new ilTextAreaInputGUI($this->lng->txt('crs_contact_consultation'),'contact_consultation');
		$area->setValue($this->object->getContactConsultation());
		$area->setRows(6);
		$area->setCols(80);
		$form->addItem($area);
		
		include_once('Services/AdvancedMetaData/classes/class.ilAdvancedMDRecordGUI.php');
		$this->record_gui = new ilAdvancedMDRecordGUI(ilAdvancedMDRecordGUI::MODE_EDITOR,'crs',$this->object->getId());
		$this->record_gui->setPropertyForm($form);
		$this->record_gui->parse();

		return $form;
	}
	
	function updateInfoObject()
	{
		global $DIC;

		$ilErr = $DIC['ilErr'];
		$ilAccess = $DIC['ilAccess'];

		$this->checkPermission('write');
		
		include_once 'Modules/Course/classes/class.ilCourseFile.php';
		$file_obj = new ilCourseFile();
		$file_obj->setCourseId($this->object->getId());
		$file_obj->setFileName(strlen($_POST['file_name']) ?
							   ilUtil::stripSlashes($_POST['file_name']) :
							   $_FILES['file']['name']);
		$file_obj->setFileSize($_FILES['file']['size']);
		$file_obj->setFileType($_FILES['file']['type']);
		$file_obj->setTemporaryName($_FILES['file']['tmp_name']);
		$file_obj->setErrorCode($_FILES['file']['error']);

		$this->object->setImportantInformation(ilUtil::stripSlashes($_POST['important']));
		$this->object->setSyllabus(ilUtil::stripSlashes($_POST['syllabus']));
		$this->object->setContactName(ilUtil::stripSlashes($_POST['contact_name']));
		$this->object->setContactResponsibility(ilUtil::stripSlashes($_POST['contact_responsibility']));
		$this->object->setContactPhone(ilUtil::stripSlashes($_POST['contact_phone']));
		$this->object->setContactEmail(ilUtil::stripSlashes($_POST['contact_email']));
		$this->object->setContactConsultation(ilUtil::stripSlashes($_POST['contact_consultation']));
		
		
		// validate
		
		$error = false;		
		$ilErr->setMessage('');
		
		$file_obj->validate();
		$this->object->validateInfoSettings();
		if(strlen($ilErr->getMessage()))
		{
			$error = $ilErr->getMessage();
		}
			
		// needed for proper advanced MD validation	 		
		$form = $this->initInfoEditor();
		$form->checkInput();			
		if(!$this->record_gui->importEditFormPostValues())
		{	
			$error = true;
		}	
		
		if($error)
		{								
			if($error !== true)
			{
				ilUtil::sendFailure($ilErr->getMessage());
			}
			$this->editInfoObject($form);
			return false;
		}
		
		$this->object->update();
		$file_obj->create();
		$this->record_gui->writeEditForm();
		
		
		// Update ecs content
		include_once 'Modules/Course/classes/class.ilECSCourseSettings.php';
		$ecs = new ilECSCourseSettings($this->object);
		$ecs->handleContentUpdate();
	
		ilUtil::sendSuccess($this->lng->txt("crs_settings_saved"));
		$this->editInfoObject();
		return true;
	}

	
	/**
	 * Update course settings
	 * @global type $ilUser
	 * @return boolean
	 */
	public function updateObject()
	{
		$form = $this->initEditForm();

		if(!$form->checkInput())
		{
			$form->setValuesByPost();
			ilUtil::sendFailure($GLOBALS['DIC']->language()->txt('err_check_input'));
			return $this->editObject($form);
		}
		
		// Additional checks
		if(
			$form->getInput('subscription_max') &&
			$form->getInput('subscription_min') &&
			($form->getInput('subscription_max') < $form->getInput('subscription_min'))
		)
		{
			$min = $form->getItemByPostVar('subscription_min');
			$min->setAlert($this->lng->txt('crs_subscription_min_members_err'));
			ilUtil::sendFailure($GLOBALS['DIC']->language()->txt('err_check_input'));
			return $this->editObject($form);
		}

		// check successful

		// title/desc
		$this->object->setTitle($form->getInput('title'));
		$this->object->setDescription($form->getInput('desc'));

		// period
		$crs_period = $form->getItemByPostVar("period");
		$this->object->setCourseStart($crs_period->getStart());
		$this->object->setCourseEnd($crs_period->getEnd());

		// activation/online
		$this->object->setOfflineStatus((bool) !$form->getInput('activation_online'));

		// activation period
		$period = $form->getItemByPostVar("access_period");
		if($period->getStart() && $period->getEnd())
		{
			$this->object->setActivationType(IL_CRS_ACTIVATION_LIMITED);
			$this->object->setActivationStart($period->getStart()->get(IL_CAL_UNIX));
			$this->object->setActivationEnd($period->getEnd()->get(IL_CAL_UNIX));
			$this->object->setActivationVisibility((int) $form->getInput('activation_visibility'));
		}
		else
		{
			$this->object->setActivationType(IL_CRS_ACTIVATION_UNLIMITED);
			$this->object->setActivationStart(null);
			$this->object->setActivationEnd(null);			
		}
			
		// subscription settings
		$this->object->setSubscriptionPassword($form->getInput('subscription_password'));
		$this->object->setSubscriptionStart(null);
		$this->object->setSubscriptionEnd(null);
			
		$sub_type = $form->getInput('subscription_type');
		$sub_period = $form->getItemByPostVar('subscription_period');
		
		$this->object->setSubscriptionType($sub_type);
		if($sub_type != IL_CRS_SUBSCRIPTION_DEACTIVATED)
		{
			if($sub_period->getStart() && $sub_period->getEnd())
			{
				$this->object->setSubscriptionLimitationType(IL_CRS_SUBSCRIPTION_LIMITED);
				$this->object->setSubscriptionStart($sub_period->getStart()->get(IL_CAL_UNIX));
				$this->object->setSubscriptionEnd($sub_period->getEnd()->get(IL_CAL_UNIX));
			}
			else
			{
				$this->object->setSubscriptionLimitationType(IL_CRS_SUBSCRIPTION_UNLIMITED);
			}
		}
		else
		{
			$this->object->setSubscriptionType(IL_CRS_SUBSCRIPTION_DIRECT);
			$this->object->setSubscriptionLimitationType(IL_CRS_SUBSCRIPTION_DEACTIVATED);
		}
		
		// registration code
		$this->object->enableRegistrationAccessCode((int) $form->getInput('reg_code_enabled'));
		$this->object->setRegistrationAccessCode($form->getInput('reg_code'));
		
		// cancellation end
		$this->object->setCancellationEnd($form->getItemByPostVar("cancel_end")->getDate());	
		
		// waiting list
		$this->object->enableSubscriptionMembershipLimitation((int) $form->getInput('subscription_membership_limitation'));
		$this->object->setSubscriptionMaxMembers((int) $form->getInput('subscription_max'));		
		$this->object->setSubscriptionMinMembers((int) $form->getInput('subscription_min'));
		$old_autofill = $this->object->hasWaitingListAutoFill();
		switch((int) $form->getInput('waiting_list'))
		{
			case 2:
				$this->object->enableWaitingList(true);
				$this->object->setWaitingListAutoFill(true);
				break;
			
			case 1:
				$this->object->enableWaitingList(true);
				$this->object->setWaitingListAutoFill(false);
				break;
			
			default:
				$this->object->enableWaitingList(false);
				$this->object->setWaitingListAutoFill(false);
				break;
		}
		
		// view mode settings
		$this->object->setViewMode((int) $form->getInput('view_mode'));
		if($this->object->getViewMode() == IL_CRS_VIEW_TIMING)
		{
			$this->object->setOrderType(ilContainer::SORT_ACTIVATION);
		}
		else
		{
			$this->object->setOrderType($form->getInput('sorting'));
		}
		$this->saveSortingSettings($form);
		
		$this->object->setAboStatus((int) $form->getInput('abo'));
		$this->object->setShowMembers((int) $form->getInput('show_members'));
		
		$this->object->setShowMembersExport((int) $form->getInput('show_members_export'));
		$this->object->setMailToMembersType((int) $form->getInput('mail_type'));
		
		$this->object->enableSessionLimit((int) $form->getInput('sl'));
		
		$session_sp = $form->getInput('sp');
		$this->object->setNumberOfPreviousSessions(is_numeric($session_sp) ? (int) $session_sp : -1 );
		$session_sn = $form->getInput('sn');
		$this->object->setNumberOfnextSessions(is_numeric($session_sn) ? (int) $session_sn : -1 );
		$this->object->setAutoNotification($form->getInput('auto_notification') == 1 ? true : false);

		// lp sync
		$show_lp_sync_confirmation = false;
		
		// could be hidden in form
		if(isset($_POST['status_dt']))
		{
			if(
				$this->object->getStatusDetermination() != ilObjCourse::STATUS_DETERMINATION_LP &&
				(int)$_POST['status_dt'] == ilObjCourse::STATUS_DETERMINATION_LP
			)
			{
				$show_lp_sync_confirmation = true;
			}
			else
			{
				$this->object->setStatusDetermination((int) $form->getInput('status_dt'));
			}
		}
		
		if(!$old_autofill && $this->object->hasWaitingListAutoFill())
		{
			$this->object->handleAutoFill();
		}
		$this->object->update();
		
		
		include_once './Services/Object/classes/class.ilObjectServiceSettingsGUI.php';
		ilObjectServiceSettingsGUI::updateServiceSettingsForm(
			$this->object->getId(),
			$form,
			array(
				ilObjectServiceSettingsGUI::CALENDAR_VISIBILITY,
				ilObjectServiceSettingsGUI::USE_NEWS,
				ilObjectServiceSettingsGUI::AUTO_RATING_NEW_OBJECTS,				
				ilObjectServiceSettingsGUI::TAG_CLOUD,
				ilObjectServiceSettingsGUI::CUSTOM_METADATA,
				ilObjectServiceSettingsGUI::BADGES,
				ilObjectServiceSettingsGUI::ORGU_POSITION_ACCESS,
				ilObjectServiceSettingsGUI::SKILLS
			)
		);
		
		require_once('Services/Tracking/classes/class.ilChangeEvent.php');
		global $DIC;

		$ilUser = $DIC['ilUser'];
		ilChangeEvent::_recordWriteEvent($this->object->getId(), $ilUser->getId(), 'update');
		ilChangeEvent::_catchupWriteEvents($this->object->getId(), $ilUser->getId());			

		// lp sync confirmation required
		if($show_lp_sync_confirmation)
		{
			return $this->confirmLPSync();
		}
		
		// Update ecs export settings
		include_once 'Modules/Course/classes/class.ilECSCourseSettings.php';	
		$ecs = new ilECSCourseSettings($this->object);			
		if(!$ecs->handleSettingsUpdate())
		{
			$form->setValuesByPost();
			ilUtil::sendFailure($GLOBALS['DIC']->language()->txt('err_check_input'));
			return $this->editObject($form);
		}			

		return $this->afterUpdate();
	}
	
	protected function confirmLPSync()
	{
		global $DIC;

		$tpl = $DIC['tpl'];
		
		include_once("./Services/Utilities/classes/class.ilConfirmationGUI.php");
		$cgui = new ilConfirmationGUI();
		$cgui->setFormAction($this->ctrl->getFormAction($this, "setLPSync"));
		$cgui->setHeaderText($this->lng->txt("crs_status_determination_sync"));
		$cgui->setCancel($this->lng->txt("cancel"), "edit");
		$cgui->setConfirm($this->lng->txt("confirm"), "setLPSync");
		
		$tpl->setContent($cgui->getHTML());
	}
	
	protected function setLPSyncObject()
	{
		$this->object->setStatusDetermination(ilObjCourse::STATUS_DETERMINATION_LP);
		$this->object->update();

		$this->object->syncMembersStatusWithLP();
		
		ilUtil::sendSuccess($this->lng->txt("settings_saved"), true);
		$this->ctrl->redirect($this, "edit");
	}
		
	/**
	 * edit object
	 *
	 * @access public
	 * @return
	 */
	public function editObject(ilPropertyFormGUI $form = null)
	{
		$this->setSubTabs('properties');
		$this->tabs_gui->setSubTabActive('crs_settings');

		if($form instanceof ilPropertyFormGUI)
		{
			$GLOBALS['DIC']['tpl']->setContent($form->getHTML());
			return true;
		}
		else
		{
			parent::editObject();
		}
	}
	
	/**
	 * init form
	 *
	 * @access protected
	 * @param
	 * @return
	 */
	protected function initEditForm()
	{
		include_once('./Services/Form/classes/class.ilPropertyFormGUI.php');
		include_once('./Services/Calendar/classes/class.ilDateTime.php');
		
		$form = new ilPropertyFormGUI();
		$form->setTitle($this->lng->txt('crs_edit'));
	
		$form->addCommandButton('update',$this->lng->txt('save'));
		$form->addCommandButton('cancel',$this->lng->txt('cancel'));
		
		$form->setFormAction($this->ctrl->getFormAction($this,'update'));

		// title and description
		$this->initFormTitleDescription($form);
		
		// Show didactic template type
		$this->initDidacticTemplate($form);
		
		// period		
		include_once "Services/Form/classes/class.ilDateDurationInputGUI.php";
		$cdur = new ilDateDurationInputGUI($this->lng->txt('crs_period'), 'period');			
		$cdur->setInfo($this->lng->txt('crs_period_info'));			
		if($this->object->getCourseStart())
		{
			$cdur->setStart($this->object->getCourseStart());
		}		
		if($this->object->getCourseStart())
		{
			$cdur->setEnd($this->object->getCourseEnd());
		}	
		$form->addItem($cdur);			
		
			
		// activation/availability
		
		$this->lng->loadLanguageModule('rep');
		
		$section = new ilFormSectionHeaderGUI();
		$section->setTitle($this->lng->txt('rep_activation_availability'));
		$form->addItem($section);
		
		$online = new ilCheckboxInputGUI($this->lng->txt('rep_activation_online'),'activation_online');
		$online->setChecked(!$this->object->getOfflineStatus());
		$online->setInfo($this->lng->txt('crs_activation_online_info'));
		$form->addItem($online);				
		
		// $act_type = new ilCheckboxInputGUI($this->lng->txt('crs_visibility_until'), 'activation_type');
		// $act_type->setInfo($this->lng->txt('crs_visibility_until_info'));
		// $act_type->setChecked($this->object->getActivationType() == IL_CRS_ACTIVATION_LIMITED);
		// $form->addItem($act_type);
		
		include_once "Services/Form/classes/class.ilDateDurationInputGUI.php";
		$dur = new ilDateDurationInputGUI($this->lng->txt('rep_time_period'), "access_period");
		$dur->setShowTime(true);																	
		$dur->setStart(new ilDateTime($this->object->getActivationStart(),IL_CAL_UNIX));				
		$dur->setEnd(new ilDateTime($this->object->getActivationEnd(),IL_CAL_UNIX));			
		$form->addItem($dur);

			$visible = new ilCheckboxInputGUI($this->lng->txt('rep_activation_limited_visibility'), 'activation_visibility');
			$visible->setInfo($this->lng->txt('crs_activation_limited_visibility_info'));
			$visible->setChecked($this->object->getActivationVisibility());
			$dur->addSubItem($visible);
				
		
		$section = new ilFormSectionHeaderGUI();
		$section->setTitle($this->lng->txt('crs_reg'));
		$form->addItem($section);
		
		$reg_proc = new ilRadioGroupInputGUI($this->lng->txt('crs_registration_type'),'subscription_type');
		$reg_proc->setValue(
			($this->object->getSubscriptionLimitationType() != IL_CRS_SUBSCRIPTION_DEACTIVATED)
				? $this->object->getSubscriptionType()
				: IL_CRS_SUBSCRIPTION_DEACTIVATED);
		// $reg_proc->setInfo($this->lng->txt('crs_reg_type_info'));

			$opt = new ilRadioOption($this->lng->txt('crs_subscription_options_direct'),IL_CRS_SUBSCRIPTION_DIRECT);
			$reg_proc->addOption($opt);
		
			$opt = new ilRadioOption($this->lng->txt('crs_subscription_options_password'),IL_CRS_SUBSCRIPTION_PASSWORD);
			
				$pass = new ilTextInputGUI($this->lng->txt("password"),'subscription_password');
				$pass->setRequired(true);
				$pass->setInfo($this->lng->txt('crs_reg_password_info'));
				$pass->setSubmitFormOnEnter(true);
				$pass->setSize(32);
				$pass->setMaxLength(32);
				$pass->setValue($this->object->getSubscriptionPassword());
			
			$opt->addSubItem($pass);
			$reg_proc->addOption($opt);
		
			$opt = new ilRadioOption($this->lng->txt('crs_subscription_options_confirmation'),IL_CRS_SUBSCRIPTION_CONFIRMATION);
			$opt->setInfo($this->lng->txt('crs_registration_confirmation_info'));
			$reg_proc->addOption($opt);			
			
			$opt = new ilRadioOption($this->lng->txt('crs_reg_no_selfreg'),IL_CRS_SUBSCRIPTION_DEACTIVATED);
			$opt->setInfo($this->lng->txt('crs_registration_deactivated'));
			$reg_proc->addOption($opt);			

		$form->addItem($reg_proc);
		
		
		// Registration codes
		$reg_code = new ilCheckboxInputGUI($this->lng->txt('crs_reg_code'),'reg_code_enabled');
		$reg_code->setChecked($this->object->isRegistrationAccessCodeEnabled());
		$reg_code->setValue(1);
		$reg_code->setInfo($this->lng->txt('crs_reg_code_enabled_info'));
		
		/*
		$code = new ilNonEditableValueGUI($this->lng->txt('crs_reg_code_value'));
		$code->setValue($this->object->getRegistrationAccessCode());
		$reg_code->addSubItem($code);
		*/
		
		#$link = new ilNonEditableValueGUI($this->lng->txt('crs_reg_code_link'));
		// Create default access code
		if(!$this->object->getRegistrationAccessCode())
		{
			include_once './Services/Membership/classes/class.ilMembershipRegistrationCodeUtils.php';
			$this->object->setRegistrationAccessCode(ilMembershipRegistrationCodeUtils::generateCode());
		}
		$reg_link = new ilHiddenInputGUI('reg_code');
		$reg_link->setValue($this->object->getRegistrationAccessCode());
		$form->addItem($reg_link);
					
		$link = new ilCustomInputGUI($this->lng->txt('crs_reg_code_link'));
		include_once './Services/Link/classes/class.ilLink.php';
		$val = ilLink::_getLink($this->object->getRefId(),$this->object->getType(),array(),'_rcode'.$this->object->getRegistrationAccessCode()); 
		$link->setHTML('<font class="small">'.$val.'</font>');
		$reg_code->addSubItem($link);
		
		$form->addItem($reg_code);
		
		// time limit		
		include_once "Services/Form/classes/class.ilDateDurationInputGUI.php";
		$sdur = new ilDateDurationInputGUI($this->lng->txt('crs_registration_limited'), "subscription_period");
		$sdur->setShowTime(true);		
		if($this->object->getSubscriptionStart())
		{
			$sdur->setStart(new ilDateTime($this->object->getSubscriptionStart(),IL_CAL_UNIX));			
		}
		if($this->object->getSubscriptionEnd())
		{
			$sdur->setEnd(new ilDateTime($this->object->getSubscriptionEnd(),IL_CAL_UNIX));			
		}
		$form->addItem($sdur);
		
		// cancellation limit		
		$cancel = new ilDateTimeInputGUI($this->lng->txt('crs_cancellation_end'), 'cancel_end');
		$cancel->setInfo($this->lng->txt('crs_cancellation_end_info'));
		$cancel_end = $this->object->getCancellationEnd();	
		if($cancel_end)
		{
			$cancel->setDate($cancel_end);
		}
		$form->addItem($cancel);
		
		// Max members
		$lim = new ilCheckboxInputGUI($this->lng->txt('crs_subscription_max_members_short'),'subscription_membership_limitation');
		$lim->setInfo($this->lng->txt('crs_subscription_max_members_short_info'));
		$lim->setValue(1);
		$lim->setChecked($this->object->isSubscriptionMembershipLimited());
		
			$min = new ilTextInputGUI('','subscription_min');
			$min->setSubmitFormOnEnter(true);
			$min->setSize(4);
			$min->setMaxLength(4);
			$min->setValue($this->object->getSubscriptionMinMembers() ? $this->object->getSubscriptionMinMembers() : '');
			$min->setTitle($this->lng->txt('crs_subscription_min_members'));
			$min->setInfo($this->lng->txt('crs_subscription_min_members_info'));			
			$lim->addSubItem($min);
		
			$max = new ilTextInputGUI('','subscription_max');
			$max->setSubmitFormOnEnter(true);
			$max->setSize(4);
			$max->setMaxLength(4);
			$max->setValue($this->object->getSubscriptionMaxMembers() ? $this->object->getSubscriptionMaxMembers() : '');
			$max->setTitle($this->lng->txt('crs_subscription_max_members'));
			$max->setInfo($this->lng->txt('crs_reg_max_info'));
		
		$lim->addSubItem($max);
		
			/*
			$wait = new ilCheckboxInputGUI($this->lng->txt('crs_waiting_list'),'waiting_list');
			$wait->setChecked($this->object->enabledWaitingList());
			$wait->setInfo($this->lng->txt('crs_wait_info'));
			$lim->addSubItem($wait);
			
			$wait = new ilCheckboxInputGUI($this->lng->txt('crs_waiting_list'),'waiting_list');
			$wait->setChecked($this->object->enabledWaitingList());
			$wait->setInfo($this->lng->txt('crs_wait_info'));
			$lim->addSubItem($wait);
			
			$auto = new ilCheckboxInputGUI($this->lng->txt('crs_waiting_list_autofill'), 'auto_wait');
			$auto->setChecked($this->object->hasWaitingListAutoFill());
			$auto->setInfo($this->lng->txt('crs_waiting_list_autofill_info'));
			$wait->addSubItem($auto);
			*/
		
			$wait = new ilRadioGroupInputGUI($this->lng->txt('crs_waiting_list'), 'waiting_list');
			
			$option = new ilRadioOption($this->lng->txt('none'), 0);
			$wait->addOption($option);
			
			$option = new ilRadioOption($this->lng->txt('crs_waiting_list_no_autofill'), 1);
			$option->setInfo($this->lng->txt('crs_wait_info'));
			$wait->addOption($option);
			
			$option = new ilRadioOption($this->lng->txt('crs_waiting_list_autofill'), 2);
			$option->setInfo($this->lng->txt('crs_waiting_list_autofill_info'));
			$wait->addOption($option);
			
			if($this->object->hasWaitingListAutoFill())
			{
				$wait->setValue(2);
			}
			else if($this->object->enabledWaitingList())
			{
				$wait->setValue(1);
			}
			
		$lim->addSubItem($wait);
		
		$form->addItem($lim);
	

		$pres = new ilFormSectionHeaderGUI();
		$pres->setTitle($this->lng->txt('crs_view_mode'));
		
		$form->addItem($pres);		
		
		// presentation type
		$view_type = new ilRadioGroupInputGUI($this->lng->txt('crs_presentation_type'),'view_mode');
		$view_type->setValue($this->object->getViewMode());
		
			$opts = new ilRadioOption($this->lng->txt('cntr_view_sessions'),IL_CRS_VIEW_SESSIONS);
			$opts->setInfo($this->lng->txt('cntr_view_info_sessions'));
			$view_type->addOption($opts);

				// Limited sessions
				$sess = new ilCheckboxInputGUI($this->lng->txt('sess_limit'),'sl');
				$sess->setValue(1);
				$sess->setChecked($this->object->isSessionLimitEnabled());
				$sess->setInfo($this->lng->txt('sess_limit_info'));

					$prev = new ilNumberInputGUI($this->lng->txt('sess_num_prev'),'sp');
					#$prev->setSubmitFormOnEnter(true);
					$prev->setMinValue(0);
					$prev->setValue($this->object->getNumberOfPreviousSessions() == -1 ?
						'' :
						$this->object->getNumberOfPreviousSessions()
					);
					$prev->setSize(2);
					$prev->setMaxLength(3);
					$sess->addSubItem($prev);

					$next = new ilNumberInputGUI($this->lng->txt('sess_num_next'),'sn');
					#$next->setSubmitFormOnEnter(true);
					$next->setMinValue(0);
					$next->setValue($this->object->getNumberOfNextSessions() == -1 ?
						'' :
						$this->object->getNumberOfnextSessions()
					);
					$next->setSize(2);
					$next->setMaxLength(3);
					$sess->addSubItem($next);

				$opts->addSubItem($sess);



			
			$optsi = new ilRadioOption($this->lng->txt('cntr_view_simple'),IL_CRS_VIEW_SIMPLE);
			$optsi->setInfo($this->lng->txt('cntr_view_info_simple'));
			$view_type->addOption($optsi);

			$optbt = new ilRadioOption($this->lng->txt('cntr_view_by_type'),IL_CRS_VIEW_BY_TYPE);
			$optbt->setInfo($this->lng->txt('cntr_view_info_by_type'));
			$view_type->addOption($optbt);
			
			$opto = new ilRadioOption($this->lng->txt('crs_view_objective'),IL_CRS_VIEW_OBJECTIVE);
			$opto->setInfo($this->lng->txt('crs_view_info_objective'));
			$view_type->addOption($opto);

			$optt = new ilRadioOption($this->lng->txt('crs_view_timing'),IL_CRS_VIEW_TIMING);
			$optt->setInfo($this->lng->txt('crs_view_info_timing'));
			$view_type->addOption($optt);

		$form->addItem($view_type);
		
		$this->initSortingForm(
			$form, 
			array(
				ilContainer::SORT_TITLE,
				ilContainer::SORT_MANUAL,
				ilContainer::SORT_CREATION,
				ilContainer::SORT_ACTIVATION
			)
		);
		


		// lp vs. course status
		include_once("Services/Tracking/classes/class.ilObjUserTracking.php");
		if(ilObjUserTracking::_enabledLearningProgress())
		{
			include_once './Services/Object/classes/class.ilObjectLP.php';
			$olp = ilObjectLP::getInstance($this->object->getId());
			if($olp->getCurrentMode())
			{
				$lp_status = new ilFormSectionHeaderGUI();
				$lp_status->setTitle($this->lng->txt('crs_course_status_of_users'));
				$form->addItem($lp_status);

				$lp_status_options = new ilRadioGroupInputGUI($this->lng->txt('crs_status_determination'), "status_dt");
//				$lp_status_options->setRequired(true);
				$lp_status_options->setValue($this->object->getStatusDetermination());

				$lp_option = new ilRadioOption($this->lng->txt('crs_status_determination_lp'),
					ilObjCourse::STATUS_DETERMINATION_LP, $this->lng->txt('crs_status_determination_lp_info'));
				$lp_status_options->addOption($lp_option);
				$lp_status_options->addOption(new ilRadioOption($this->lng->txt('crs_status_determination_manual'),
					ilObjCourse::STATUS_DETERMINATION_MANUAL));

				$form->addItem($lp_status_options);
			}
		}

		// additional features
		$feat = new ilFormSectionHeaderGUI();
		$feat->setTitle($this->lng->txt('obj_features'));
		$form->addItem($feat);

		include_once './Services/Object/classes/class.ilObjectServiceSettingsGUI.php';
		ilObjectServiceSettingsGUI::initServiceSettingsForm(
				$this->object->getId(),
				$form,
				array(
					ilObjectServiceSettingsGUI::CALENDAR_VISIBILITY,
					ilObjectServiceSettingsGUI::USE_NEWS,
					ilObjectServiceSettingsGUI::AUTO_RATING_NEW_OBJECTS,
					ilObjectServiceSettingsGUI::TAG_CLOUD,
					ilObjectServiceSettingsGUI::CUSTOM_METADATA,
					ilObjectServiceSettingsGUI::BADGES,
					ilObjectServiceSettingsGUI::ORGU_POSITION_ACCESS,
					ilObjectServiceSettingsGUI::SKILLS
				)
			);

		$mem = new ilCheckboxInputGUI($this->lng->txt('crs_show_members'),'show_members');
		$mem->setChecked($this->object->getShowMembers());
		$mem->setInfo($this->lng->txt('crs_show_members_info'));
		$form->addItem($mem);
		
		$part_list = new ilCheckboxInputGUI($this->lng->txt('crs_show_member_export'), 'show_members_export');
		$part_list->setChecked($this->object->getShowMembersExport());
		$part_list->setInfo($this->lng->txt('crs_show_member_export_info'));
		$mem->addSubItem($part_list);
		

		// Show members type
		$mail_type = new ilRadioGroupInputGUI($this->lng->txt('crs_mail_type'), 'mail_type');
		$mail_type->setValue($this->object->getMailToMembersType());

		$mail_tutors = new ilRadioOption($this->lng->txt('crs_mail_tutors_only'), ilCourseConstants::MAIL_ALLOWED_TUTORS,
			$this->lng->txt('crs_mail_tutors_only_info'));
		$mail_type->addOption($mail_tutors);

		$mail_all = new ilRadioOption($this->lng->txt('crs_mail_all'),  ilCourseConstants::MAIL_ALLOWED_ALL,
			$this->lng->txt('crs_mail_all_info'));
		$mail_type->addOption($mail_all);
		$form->addItem($mail_type);

		// Notification Settings
		/*$notification = new ilFormSectionHeaderGUI();
		$notification->setTitle($this->lng->txt('crs_notification'));
		$form->addItem($notification);*/
		
		// Self notification
		$not = new ilCheckboxInputGUI($this->lng->txt('crs_auto_notification'), 'auto_notification');
		$not->setValue(1);
		$not->setInfo($this->lng->txt('crs_auto_notification_info'));
		$not->setChecked( $this->object->getAutoNotification() );
		$form->addItem($not);
		

		// Further information
		//$further = new ilFormSectionHeaderGUI();
		//$further->setTitle($this->lng->txt('crs_further_settings'));
		//$form->addItem($further);
		
		$desk = new ilCheckboxInputGUI($this->lng->txt('crs_add_remove_from_desktop'),'abo');
		$desk->setChecked($this->object->getAboStatus());
		$desk->setInfo($this->lng->txt('crs_add_remove_from_desktop_info'));
		$form->addItem($desk);
		

		// Edit ecs export settings
		include_once 'Modules/Course/classes/class.ilECSCourseSettings.php';
		$ecs = new ilECSCourseSettings($this->object);		
		$ecs->addSettingsToForm($form, 'crs');
		
		return $form;
	}

	protected function  getEditFormValues()
	{
		// values are done in initEditForm()
	}

	function sendFileObject()
	{
		include_once 'Modules/Course/classes/class.ilCourseFile.php';
		$file = new ilCourseFile((int) $_GET['file_id']);
		ilUtil::deliverFile($file->getAbsolutePath(),$file->getFileName(),$file->getFileType());
		return true;
	}

	/**
	* set sub tabs
	*/
	function setSubTabs($a_tab)
	{
		global $DIC;

		$rbacsystem = $DIC['rbacsystem'];
		$ilUser = $DIC['ilUser'];
		$ilAccess = $DIC['ilAccess'];
		$tree = $DIC['tree'];
		
		switch ($a_tab)
		{
			case "properties":
				$this->tabs_gui->addSubTabTarget("crs_settings",
												 $this->ctrl->getLinkTarget($this,'edit'),
												 "edit", get_class($this));

				$this->tabs_gui->addSubTabTarget("crs_info_settings",
												 $this->ctrl->getLinkTarget($this,'editInfo'),
												 "editInfo", get_class($this));
				
				$this->tabs_gui->addSubTabTarget("preconditions",
												 $this->ctrl->getLinkTargetByClass('ilConditionHandlerGUI','listConditions'),
												 "", "ilConditionHandlerGUI");

				$this->tabs_gui->addSubTabTarget("crs_start_objects",
												 $this->ctrl->getLinkTargetByClass('ilContainerStartObjectsGUI','listStructure'),
												 "listStructure", get_class($this));

				$this->tabs_gui->addSubTabTarget('groupings',
												 $this->ctrl->getLinkTargetByClass('ilobjcoursegroupinggui','listGroupings'),
												 'listGroupings',
												 get_class($this));
				$lti_settings = new ilLTIProviderObjectSettingGUI($this->object->getRefId());
				if($lti_settings->hasSettingsAccess())
				{
					$this->tabs_gui->addSubTabTarget(
						'lti_provider',
						$this->ctrl->getLinkTargetByClass(ilLTIProviderObjectSettingGUI::class)
					);
				}

				if ($this->ilias->getSetting('custom_icons')) {
					$this->tabs_gui->addSubTabTarget(
						'icon_settings',
						$this->ctrl->getLinkTargetByClass('ilObjectCustomIconConfigurationGUI'),
						'editCourseIcons', get_class($this)
					);
				}
				
				// map settings
				include_once("./Services/Maps/classes/class.ilMapUtil.php");
				if (ilMapUtil::isActivated())
				{
					$this->tabs_gui->addSubTabTarget("crs_map_settings",
						 $this->ctrl->getLinkTarget($this,'editMapSettings'),
						 "editMapSettings", get_class($this));
				}

				
				include_once('Services/PrivacySecurity/classes/class.ilPrivacySettings.php');
				include_once('Modules/Course/classes/Export/class.ilCourseDefinedFieldDefinition.php');
				// only show if export permission is granted
				if(ilPrivacySettings::_getInstance()->checkExportAccess($this->object->getRefId()) or ilCourseDefinedFieldDefinition::_hasFields($this->object->getId()))
				{
					$this->tabs_gui->addSubTabTarget('crs_custom_user_fields',
													$this->ctrl->getLinkTargetByClass('ilobjectcustomuserfieldsgui'),
													'',
													'ilobjectcustomuserfieldsgui');
				}
				
				// certificates
				include_once "Services/Certificate/classes/class.ilCertificate.php";
				if(ilCertificate::isActive())
				{					
					$this->tabs_gui->addSubTabTarget(
						"certificate",
						$this->ctrl->getLinkTargetByClass("ilcertificategui", "certificateeditor"),
						"", "ilcertificategui");					
				}
				// news settings
				if ($this->object->getUseNews())
				{
					$this->tabs_gui->addSubTab('obj_news_settings',
						$this->lng->txt("cont_news_settings"),
						$this->ctrl->getLinkTargetByClass('ilcontainernewssettingsgui'));
				}
				
				if($this->object->getShowMembersExport())
				{
					$this->tabs_gui->addSubTab(
						'export_members', 
						$this->lng->txt('crs_show_member_export_settings'), 
						$this->ctrl->getLinkTargetByClass('ilmemberexportsettingsgui','')
					);
				}

				$this->tabs_gui->addSubTabTarget("obj_multilinguality",
					$this->ctrl->getLinkTargetByClass("ilobjecttranslationgui", ""),
					"", "ilobjecttranslationgui");

				break;
				
		}
	}

	/**
	 * show possible sub objects selection list
	 */
	function showPossibleSubObjects()
	{
		if ($this->object->getViewMode() == ilContainer::VIEW_OBJECTIVE
			&& !$this->isActiveAdministrationPanel())
		{
			return false;
		}
		parent::showPossibleSubObjects();
	}


	/**
	* save object
	* @access	public
	*/
	protected function afterSave(ilObject $a_new_object)
	{
		global $DIC;

		$rbacadmin = $DIC['rbacadmin'];
		$ilUser = $DIC['ilUser'];
		$ilSetting = $DIC['ilSetting'];
		
		$a_new_object->getMemberObject()->add($ilUser->getId(),IL_CRS_ADMIN);
		$a_new_object->getMemberObject()->updateNotification($ilUser->getId(),$ilSetting->get('mail_crs_admin_notification', true));
		// cognos-blu-patch: begin
		$a_new_object->getMemberObject()->updateContact($ilUser->getId(),1);
		// cognos-blu-patch: end
		$a_new_object->update();
		
		// BEGIN ChangeEvent: Record write event.
		require_once('Services/Tracking/classes/class.ilChangeEvent.php');
		global $DIC;

		$ilUser = $DIC['ilUser'];
		ilChangeEvent::_recordWriteEvent($a_new_object->getId(), $ilUser->getId(), 'create');		
		// END ChangeEvent: Record write event.

		// always send a message
		ilUtil::sendSuccess($this->lng->txt("crs_added"),true);
		
		$this->ctrl->setParameter($this, "ref_id", $a_new_object->getRefId());
		ilUtil::redirect($this->getReturnLocation("save",
			$this->ctrl->getLinkTarget($this, "edit", "", false, false)));
	}
	
	/**
	 * set preferences (show/hide tabel content)
	 *
	 * @access public
	 * @return
	 */
	public function setShowHidePrefs()
	{
		global $DIC;

		$ilUser = $DIC['ilUser'];
		
		if(isset($_GET['admin_hide']))
		{
			$ilUser->writePref('crs_admin_hide',(int) $_GET['admin_hide']);
		}
		if(isset($_GET['tutor_hide']))
		{
			$ilUser->writePref('crs_tutor_hide',(int) $_GET['tutor_hide']);
		}
		if(isset($_GET['member_hide']))
		{
			$ilUser->writePref('crs_member_hide',(int) $_GET['member_hide']);
		}
		if(isset($_GET['subscriber_hide']))
		{
			$ilUser->writePref('crs_subscriber_hide',(int) $_GET['subscriber_hide']);
		}
		if(isset($_GET['wait_hide']))
		{
			$ilUser->writePref('crs_wait_hide',(int) $_GET['wait_hide']);
		}
		include_once './Modules/Course/classes/class.ilCourseParticipants.php';
		foreach(ilCourseParticipants::getMemberRoles($this->object->getRefId()) as $role_id)
		{
			if(isset($_GET['role_hide_'.$role_id]))
			{
				$ilUser->writePref('crs_role_hide_'.$role_id,(int) $_GET['role_hide_'.$role_id]);
			}
		}
	}
	
	public function readMemberData($ids,$selected_columns = null)
	{		
		include_once './Services/Tracking/classes/class.ilObjUserTracking.php';
		$this->show_tracking = 
			(ilObjUserTracking::_enabledLearningProgress() and 
			ilObjUserTracking::_enabledUserRelatedData()
		);
		if($this->show_tracking)
		{
			include_once('./Services/Object/classes/class.ilObjectLP.php');
			$olp = ilObjectLP::getInstance($this->object->getId());
			$this->show_tracking = $olp->isActive();
		}
	
		if($this->show_tracking)
		{
			include_once 'Services/Tracking/classes/class.ilLPStatusWrapper.php';
			$completed = ilLPStatusWrapper::_lookupCompletedForObject($this->object->getId());
			$in_progress = ilLPStatusWrapper::_lookupInProgressForObject($this->object->getId());
			$failed = ilLPStatusWrapper::_lookupFailedForObject($this->object->getId());
		}
		include_once('./Services/PrivacySecurity/classes/class.ilPrivacySettings.php');
		$privacy = ilPrivacySettings::_getInstance();

		if($privacy->enabledCourseAccessTimes())
		{
			include_once('./Services/Tracking/classes/class.ilLearningProgress.php');
			$progress = ilLearningProgress::_lookupProgressByObjId($this->object->getId());
		}

		$do_prtf = (is_array($selected_columns) && 
			in_array('prtf', $selected_columns) &&
			is_array($ids));
		if($do_prtf)
		{
			include_once "Modules/Portfolio/classes/class.ilObjPortfolio.php";
			$all_prtf = ilObjPortfolio::getAvailablePortfolioLinksForUserIds($ids,
				$this->ctrl->getLinkTarget($this, "members"));
		}

		foreach((array) $ids as $usr_id)
		{
			$name = ilObjUser::_lookupName($usr_id);
			$tmp_data['firstname'] = $name['firstname'];
			$tmp_data['lastname'] = $name['lastname'];
			$tmp_data['login'] = ilObjUser::_lookupLogin($usr_id);
			$tmp_data['passed'] = $this->object->getMembersObject()->hasPassed($usr_id) ? 1 : 0;
			if($this->object->getStatusDetermination() == ilObjCourse::STATUS_DETERMINATION_LP)
			{
				$tmp_data['passed_info'] = $this->object->getMembersObject()->getPassedInfo($usr_id);
			}
			$tmp_data['notification'] = $this->object->getMembersObject()->isNotificationEnabled($usr_id) ? 1 : 0;
			$tmp_data['blocked'] = $this->object->getMembersObject()->isBlocked($usr_id) ? 1 : 0;
			// cognos-blu-patch: begin
			$tmp_data['contact'] = $this->object->getMembersObject()->isContact($usr_id) ? 1 : 0;
			// cognos-blu-patch: end
			
			$tmp_data['usr_id'] = $usr_id;
		
			if($this->show_tracking)
			{
				if(in_array($usr_id,$completed))
				{
					$tmp_data['progress'] = ilLPStatus::LP_STATUS_COMPLETED;
				}
				elseif(in_array($usr_id,$in_progress))
				{
					$tmp_data['progress'] = ilLPStatus::LP_STATUS_IN_PROGRESS;
				}
				elseif(in_array($usr_id,$failed))
				{
					$tmp_data['progress'] = ilLPStatus::LP_STATUS_FAILED;
				}
				else
				{
					$tmp_data['progress'] = ilLPStatus::LP_STATUS_NOT_ATTEMPTED;
				}
			}

			if($privacy->enabledCourseAccessTimes())
			{
				if(isset($progress[$usr_id]['ts']) and $progress[$usr_id]['ts'])
				{
					$tmp_data['access_ut'] = $progress[$usr_id]['ts'];
					$tmp_data['access_time'] = ilDatePresentation::formatDate(new ilDateTime($progress[$usr_id]['ts'],IL_CAL_UNIX));
				}
				else
				{
					$tmp_data['access_ut'] = 0;
					$tmp_data['access_time'] = $this->lng->txt('no_date');
				}
			}
							
			if($do_prtf)
			{
				$tmp_data['prtf'] = $all_prtf[$usr_id];
			}
			
			$members[$usr_id] = $tmp_data;
		}
		return $members ? $members : array();
	}
	
	/**
	 * sync course status and lp status 
	 *  
	 * @param int $a_member_id
	 * @param bool $a_has_passed
	 */
	public function updateLPFromStatus($a_member_id, $a_has_passed)
	{					
		global $DIC;

		$ilUser = $DIC['ilUser'];
		
		include_once("Services/Tracking/classes/class.ilObjUserTracking.php");
		if(ilObjUserTracking::_enabledLearningProgress() &&
			$this->object->getStatusDetermination() == ilObjCourse::STATUS_DETERMINATION_LP)
		{	
			include_once './Services/Object/classes/class.ilObjectLP.php';
			$olp = ilObjectLP::getInstance($this->object->getId());
			if($olp->getCurrentMode() == ilLPObjSettings::LP_MODE_MANUAL_BY_TUTOR)
			{
				include_once 'Services/Tracking/classes/class.ilLPMarks.php';
				$marks = new ilLPMarks($this->object->getId(), $a_member_id);
				
				// only if status has changed
				if($marks->getCompleted() != $a_has_passed)
				{
					$marks->setCompleted($a_has_passed);
					$marks->update();
					
					// as course is origin of LP status change, block syncing
					include_once("./Modules/Course/classes/class.ilCourseAppEventListener.php");
					ilCourseAppEventListener::setBlockedForLP(true);

					include_once("./Services/Tracking/classes/class.ilLPStatusWrapper.php");
					ilLPStatusWrapper::_updateStatus($this->object->getId(), $a_member_id);					
				}				
			}
		}
	}



	function autoFillObject()
	{
		global $DIC;

		$rbacsystem = $DIC['rbacsystem'];

		$this->checkPermission('write');

		if($this->object->isSubscriptionMembershipLimited() and $this->object->getSubscriptionMaxMembers() and 
		   $this->object->getSubscriptionMaxMembers() <= $this->object->getMembersObject()->getCountMembers())
		{
			ilUtil::sendFailure($this->lng->txt("crs_max_members_reached"));
			$this->membersObject();

			return false;
		}
		if($number = $this->object->getMembersObject()->autoFillSubscribers())
		{
			ilUtil::sendSuccess($this->lng->txt("crs_number_users_added")." ".$number);
		}
		else
		{
			ilUtil::sendFailure($this->lng->txt("crs_no_users_added"));
		}
		$this->membersObject();

		return true;
	}

	public function leaveObject()
	{
		global $DIC;

		$ilUser = $DIC['ilUser'];
		
		$this->checkPermission('leave');
		
		if($this->object->getMembersObject()->isLastAdmin($ilUser->getId()))
		{
			ilUtil::sendFailure($this->lng->txt('crs_min_one_admin'));
			$this->viewObject();
			return false;
		}
				
		$this->tabs_gui->setTabActive('crs_unsubscribe');
		
		include_once "Services/Utilities/classes/class.ilConfirmationGUI.php";
		$cgui = new ilConfirmationGUI();		
		$cgui->setHeaderText($this->lng->txt('crs_unsubscribe_sure'));
		$cgui->setFormAction($this->ctrl->getFormAction($this));
		$cgui->setCancel($this->lng->txt("cancel"), "cancel");
		$cgui->setConfirm($this->lng->txt("crs_unsubscribe"), "performUnsubscribe");		
		$this->tpl->setContent($cgui->getHTML());							
	}
	
	/**
	 * DEPRECATED? 
	 */
	function unsubscribeObject()
	{
		$this->leaveObject();
	}

	function performUnsubscribeObject()
	{
		global $DIC;

		$ilUser = $DIC['ilUser'];
		$ilCtrl = $DIC['ilCtrl'];

		// CHECK ACCESS
		$this->checkPermission('leave');
		$this->object->getMembersObject()->delete($this->ilias->account->getId());
		$this->object->getMembersObject()->sendUnsubscribeNotificationToAdmins($this->ilias->account->getId());
		$this->object->getMembersObject()->sendNotification($this->object->getMembersObject()->NOTIFY_UNSUBSCRIBE,$ilUser->getId());
		
		ilUtil::sendSuccess($this->lng->txt('crs_unsubscribed_from_crs'),true);

		$ilCtrl->setParameterByClass("ilrepositorygui", "ref_id", $this->tree->getParentId($this->ref_id));
		$ilCtrl->redirectByClass("ilrepositorygui", "");
	}

	/**
	 * Get tabs for member agreement
	 */
	protected function getAgreementTabs()
	{
		if ($GLOBALS['DIC']['ilAccess']->checkAccess('visible','',$this->ref_id))
		{
			$GLOBALS['DIC']['ilTabs']->addTarget("info_short",
								 $this->ctrl->getLinkTargetByClass(
								 array("ilobjcoursegui", "ilinfoscreengui"), "showSummary"),
								 "infoScreen"
			);
		}
		if($GLOBALS['DIC']['ilAccess']->checkAccess('leave','',$this->object->getRefId()) and $this->object->getMemberObject()->isMember())
		{
			$GLOBALS['DIC']['ilTabs']->addTarget("crs_unsubscribe",
					$this->ctrl->getLinkTarget($this, "unsubscribe"), 
					'leave',
					 "");
		}
		
	}

	/**
	 * Add content tab
	 *
	 * @param
	 * @return
	 */
	function addContentTab()
	{
		$this->tabs_gui->addTab("view_content", $this->lng->txt("content"),
			$this->ctrl->getLinkTarget($this, "view"));
	}

	/**
	* Get tabs
	*/
	function getTabs()
	{
		global $DIC;

		$ilUser = $DIC['ilUser'];
		$lng = $DIC['lng'];
		$ilHelp = $DIC['ilHelp'];
		
		$ilAccess = $GLOBALS['DIC']->access();

		$ilHelp->setScreenIdComponent("crs");
		
		$this->ctrl->setParameter($this,"ref_id",$this->ref_id);

		if($ilAccess->checkAccess('read','',$this->ref_id))
		{
			// default activation
			$this->tabs_gui->activateTab('view_content');
			if ($this->object->isNewsTimelineEffective())
			{
				if (!$this->object->isNewsTimelineLandingPageEffective())
				{
					$this->addContentTab();
				}
				$this->tabs_gui->addTab("news_timeline", $lng->txt("cont_news_timeline_tab"),
					$this->ctrl->getLinkTargetByClass("ilnewstimelinegui", "show"));
				if ($this->object->isNewsTimelineLandingPageEffective())
				{
					$this->addContentTab();
				}
			}
			else
			{
				$this->addContentTab();
			}
		}
		
		// learning objectives
		if($ilAccess->checkAccess('write','',$this->ref_id))
		{
			include_once('./Modules/Course/classes/class.ilCourseObjective.php');
			if($this->object->getViewMode() == IL_CRS_VIEW_OBJECTIVE or ilCourseObjective::_getCountObjectives($this->object->getId()))
			{
				$this->tabs_gui->addTarget(
						'crs_objectives',
						$this->ctrl->getLinkTargetByClass('illoeditorgui',''),
						'illoeditorgui'
				);
						
			}
		}
		
		if(
			$ilAccess->checkAccess('visible','',$this->ref_id) ||
			$ilAccess->checkAccess('join','',$this->ref_id) ||
			$ilAccess->checkAccess('read','',$this->ref_id)
		)
		{
			//$next_class = $this->ctrl->getNextClass($this);
			
			// this is not nice. tabs should be displayed in ilcoursegui
			// not via ilrepositorygui, then next_class == ilinfoscreengui
			// could be checked
			$force_active = (strtolower($_GET["cmdClass"]) == "ilinfoscreengui"
				|| strtolower($_GET["cmdClass"]) == "ilnotegui")
				? true
				: false;
			$this->tabs_gui->addTarget("info_short",
								 $this->ctrl->getLinkTargetByClass(
								 array("ilobjcoursegui", "ilinfoscreengui"), "showSummary"),
								 "infoScreen",
								 "", "", $force_active);
		}
		if ($ilAccess->checkAccess('write','',$this->ref_id))
		{
			$force_active = (strtolower($_GET["cmdClass"]) == "ilconditionhandlergui"
				&& $_GET["item_id"] == "")
				? true
				: false;
			$this->tabs_gui->addTarget("settings",
				$this->ctrl->getLinkTarget($this, "edit"),
				array("edit", "editMapSettings", "editCourseIcons", "listStructure"), "", "", $force_active);
		}
		
		
		$is_participant = ilCourseParticipants::_isParticipant($this->ref_id, $ilUser->getId());
		include_once './Services/Mail/classes/class.ilMail.php';
		$mail = new ilMail($GLOBALS['DIC']['ilUser']->getId());
		
		include_once './Modules/Course/classes/class.ilCourseMembershipGUI.php';
		$membership_gui = new ilCourseMembershipGUI($this, $this->object);
		$membership_gui->addMemberTab($this->tabs_gui, $is_participant);

		// badges
		if($ilAccess->checkAccess('write','',$this->ref_id))
		{
			include_once 'Services/Badge/classes/class.ilBadgeHandler.php';
			if(ilBadgeHandler::getInstance()->isObjectActive($this->object->getId()))
			{
				$this->tabs_gui->addTarget("obj_tool_setting_badges",
					 $this->ctrl->getLinkTargetByClass("ilbadgemanagementgui", ""), 
					 "",
					 "ilbadgemanagementgui");
			}
		}

		// skills
		include_once("./Services/Object/classes/class.ilObjectServiceSettingsGUI.php");
		if($ilAccess->checkAccess('read','',$this->ref_id) && ilContainer::_lookupContainerSetting($this->object->getId(),
				ilObjectServiceSettingsGUI::SKILLS, false))
		{
			$this->tabs_gui->addTarget("obj_tool_setting_skills",
				$this->ctrl->getLinkTargetByClass(array("ilcontainerskillgui", "ilcontskillpresentationgui"), ""),
				"",
				array("ilcontainerskillgui", "ilcontskillpresentationgui", "ilcontskilladmingui"));
		}

		// learning progress
		include_once './Services/Tracking/classes/class.ilLearningProgressAccess.php';
		if(ilLearningProgressAccess::checkAccess($this->object->getRefId(), $is_participant))
		{
			$this->tabs_gui->addTarget('learning_progress',
								 $this->ctrl->getLinkTargetByClass(array('ilobjcoursegui','illearningprogressgui'),''),
								 '',
								 array('illplistofobjectsgui','illplistofsettingsgui','illearningprogressgui','illplistofprogressgui'));
		}
		
		// license overview
		include_once("Services/License/classes/class.ilLicenseAccess.php");
		if ($ilAccess->checkAccess('edit_permission', '', $this->ref_id)
		and ilLicenseAccess::_isEnabled())
		{
			$this->tabs_gui->addTarget("licenses",
				$this->ctrl->getLinkTargetByClass('illicenseoverviewgui', ''),
			"", "illicenseoverviewgui");
		}

		// meta data
		if ($ilAccess->checkAccess('write','',$this->ref_id))
		{
			include_once "Services/Object/classes/class.ilObjectMetaDataGUI.php";
			$mdgui = new ilObjectMetaDataGUI($this->object);					
			$mdtab = $mdgui->getTab();
			if($mdtab)
			{
				$this->tabs_gui->addTarget("meta_data",
									 $mdtab,
									 "",
									 "ilobjectmetadatagui");
			}
		}
		
		if($ilAccess->checkAccess('write','',$this->object->getRefId()))
		{
			$this->tabs_gui->addTarget(
				'export',
				$this->ctrl->getLinkTargetByClass('ilexportgui',''),
				'export',
				'ilexportgui'
			);
		}

		if ($ilAccess->checkAccess('edit_permission','',$this->ref_id))
		{
			$this->tabs_gui->addTarget("perm_settings",
								 $this->ctrl->getLinkTargetByClass(array(get_class($this),'ilpermissiongui'), "perm"),
								 array("perm","info","owner"), 'ilpermissiongui');
		}

		if ($this->ctrl->getTargetScript() == "adm_object.php")
		{
			$this->tabs_gui->addTarget("show_owner",
								 $this->ctrl->getLinkTarget($this, "owner"), "owner", get_class($this));
			
			if ($this->tree->getSavedNodeData($this->ref_id))
			{
				$this->tabs_gui->addTarget("trash",
									 $this->ctrl->getLinkTarget($this, "trash"), "trash", get_class($this));
			}
		}
		// Join/Leave
		if($ilAccess->checkAccess('join','',$this->ref_id)
			and !$this->object->getMemberObject()->isAssigned())
		{
			include_once './Modules/Course/classes/class.ilCourseWaitingList.php';
			if(ilCourseWaitingList::_isOnList($ilUser->getId(), $this->object->getId()))
			{
				$this->tabs_gui->addTab(
					'leave',
					$this->lng->txt('membership_leave'),
					$this->ctrl->getLinkTargetByClass('ilcourseregistrationgui','show','')
				);
					
			}
			else
			{			
				
				$this->tabs_gui->addTarget("join",
									 $this->ctrl->getLinkTargetByClass('ilcourseregistrationgui', "show"), 
									 'show',
									 "");
			}
		}
		if($ilAccess->checkAccess('leave','',$this->object->getRefId())
			and $this->object->getMemberObject()->isMember())
		{
			$this->tabs_gui->addTarget("crs_unsubscribe",
								 $this->ctrl->getLinkTarget($this, "unsubscribe"), 
								 'leave',
								 "");
			
		}
	}
	

	function executeCommand()
	{
		global $DIC;

		$rbacsystem = $DIC['rbacsystem'];
		$ilUser = $DIC['ilUser'];
		$ilAccess = $DIC['ilAccess'];
		$ilErr = $DIC['ilErr'];
		$ilTabs = $DIC['ilTabs'];
		$ilNavigationHistory = $DIC['ilNavigationHistory'];
		$ilCtrl = $DIC['ilCtrl'];
		$ilToolbar = $DIC['ilToolbar'];

		$next_class = $this->ctrl->getNextClass($this);
		$cmd = $this->ctrl->getCmd();
	
		$this->prepareOutput();
		
		// show repository tree
		$this->showRepTree();
		
		// add entry to navigation history
		if(!$this->getCreationMode() &&
			$ilAccess->checkAccess('read', '', $_GET['ref_id']))
		{
			include_once("./Services/Link/classes/class.ilLink.php");
			$ilNavigationHistory->addItem($_GET["ref_id"],
				ilLink::_getLink($_GET["ref_id"], "crs"), "crs");
		}

		$header_action = true;

		switch($next_class)
		{
			case 'illtiproviderobjectsettinggui':
				
				$this->setSubTabs('properties');
				$this->tabs_gui->activateTab('settings');
				$this->tabs_gui->activateSubTab('lti_provider');
				$lti_gui = new ilLTIProviderObjectSettingGUI($this->object->getRefId());
				$lti_gui->setCustomRolesForSelection($GLOBALS['DIC']->rbac()->review()->getLocalRoles($this->object->getRefId()));
				$lti_gui->offerLTIRolesForSelection(false);
				$this->ctrl->forwardCommand($lti_gui);
				break;
				
			case 'ilcoursemembershipgui':
				
				$this->tabs_gui->activateTab('members');
				
				include_once './Modules/Course/classes/class.ilCourseMembershipGUI.php';
				$mem_gui = new ilCourseMembershipGUI($this, $this->object);
				$this->ctrl->forwardCommand($mem_gui);
				break;
			
			case "ilinfoscreengui":
				$this->infoScreen();	// forwards command
				break;
			
			case 'ilobjectmetadatagui';
				if(!$ilAccess->checkAccess('write','',$this->object->getRefId()))
				{
					$ilErr->raiseError($this->lng->txt('permission_denied'),$ilErr->WARNING);
				}
				$this->tabs_gui->setTabActive('meta_data');
				include_once 'Services/Object/classes/class.ilObjectMetaDataGUI.php';
				$md_gui = new ilObjectMetaDataGUI($this->object);	
				$this->ctrl->forwardCommand($md_gui);
				break;
				
			case 'ilcourseregistrationgui':
				$this->ctrl->setReturn($this,'');
				$this->tabs_gui->setTabActive('join');
				include_once('./Modules/Course/classes/class.ilCourseRegistrationGUI.php');
				$registration = new ilCourseRegistrationGUI($this->object, $this);
				$this->ctrl->forwardCommand($registration);
				break;
				
			case 'ilobjectcustomuserfieldsgui':
				include_once './Services/Membership/classes/class.ilObjectCustomUserFieldsGUI.php';
				$cdf_gui = new ilObjectCustomUserFieldsGUI($this->object->getId());
				$this->setSubTabs('properties');
				$this->tabs_gui->activateTab('settings');
				$this->tabs_gui->activateSubTab('crs_custom_user_fields');
				$this->ctrl->forwardCommand($cdf_gui);
				break;

			case "ilcourseobjectivesgui":
				include_once './Modules/Course/classes/class.ilCourseObjectivesGUI.php';

				$this->ctrl->setReturn($this,"");
				$reg_gui = new ilCourseObjectivesGUI($this->object->getRefId());
				$ret =& $this->ctrl->forwardCommand($reg_gui);
				break;

			case 'ilobjcoursegroupinggui':
				include_once './Modules/Course/classes/class.ilObjCourseGroupingGUI.php';

				$this->ctrl->setReturn($this,'edit');
				$this->setSubTabs('properties');
				$this->tabs_gui->activateTab('settings');
				$this->tabs_gui->activateSubTab('groupings');
				$crs_grp_gui = new ilObjCourseGroupingGUI($this->object,(int) $_GET['obj_id']);
				$this->ctrl->forwardCommand($crs_grp_gui);
				break;

			case "ilcolumngui":
				$this->tabs_gui->setTabActive('none');
				$this->checkPermission("read");
				//$this->prepareOutput();
				//include_once("./Services/Style/Content/classes/class.ilObjStyleSheet.php");
				//$this->tpl->setVariable("LOCATION_CONTENT_STYLESHEET",
				//	ilObjStyleSheet::getContentStylePath(0));
				//$this->renderObject();
				$this->viewObject();
				break;

			case "ilconditionhandlergui":
				include_once './Services/Conditions/classes/class.ilConditionHandlerGUI.php';
				// preconditions for whole course				
				$this->setSubTabs("properties");
				$this->tabs_gui->activateTab('settings');
				$this->tabs_gui->activateSubTab('preconditions');
				$new_gui = new ilConditionHandlerGUI($this);
				$this->ctrl->forwardCommand($new_gui);				
				break;

			case "illearningprogressgui":
				include_once './Services/Tracking/classes/class.ilLearningProgressGUI.php';

				$new_gui = new ilLearningProgressGUI(ilLearningProgressGUI::LP_CONTEXT_REPOSITORY,
													  $this->object->getRefId(),
													  $_GET['user_id'] ? $_GET['user_id'] : $ilUser->getId());
				$this->ctrl->forwardCommand($new_gui);
				$this->tabs_gui->setTabActive('learning_progress');
				break;


			case 'illicenseoverviewgui':
				include_once("./Services/License/classes/class.ilLicenseOverviewGUI.php");
				$license_gui = new ilLicenseOverviewGUI($this, ilLicenseOverviewGUI::LIC_MODE_REPOSITORY);
				$ret =& $this->ctrl->forwardCommand($license_gui);
				$this->tabs_gui->setTabActive('licenses');
				break;

			case 'ilpermissiongui':
				include_once("Services/AccessControl/classes/class.ilPermissionGUI.php");
				$this->tabs_gui->setTabActive('perm_settings');
				$perm_gui = new ilPermissionGUI($this);
				$ret =& $this->ctrl->forwardCommand($perm_gui);
				break;

			case 'ilcalendarpresentationgui':
				include_once('./Services/Calendar/classes/class.ilCalendarPresentationGUI.php');
				$cal = new ilCalendarPresentationGUI($this->object->getRefId());
				$ret = $this->ctrl->forwardCommand($cal);
				$header_action = false;
				break;

			case 'ilcoursecontentinterface':

				$this->initCourseContentInterface();
				$this->cci_obj->cci_setContainer($this);

				$this->ctrl->forwardCommand($this->cci_obj);
				$this->setSubTabs('content');
				$this->tabs_gui->setTabActive('content');
				break;

			case 'ilcoursecontentgui':
				$this->ctrl->setReturn($this,'members');
				include_once './Modules/Course/classes/class.ilCourseContentGUI.php';
				$course_content_obj = new ilCourseContentGUI($this);
				$this->ctrl->forwardCommand($course_content_obj);
				break;

			case 'ilpublicuserprofilegui':
				$this->tpl->enableDragDropFileUpload(null);				
				require_once './Services/User/classes/class.ilPublicUserProfileGUI.php';
				$this->setSubTabs('members');
				$this->tabs_gui->setTabActive('members');
				$profile_gui = new ilPublicUserProfileGUI($_GET["user"]);
				$profile_gui->setBackUrl($this->ctrl->getLinkTargetByClass(["ilCourseMembershipGUI", "ilUsersGalleryGUI"],'view'));
				$this->tabs_gui->setSubTabActive('crs_members_gallery');
				$html = $this->ctrl->forwardCommand($profile_gui);
				$this->tpl->setVariable("ADM_CONTENT", $html);				
				break;

				
			case 'ilmemberagreementgui':
				include_once('Services/Membership/classes/class.ilMemberAgreementGUI.php');
				$this->tabs_gui->clearTargets();
				
				$this->ctrl->setReturn($this,'');
				$agreement = new ilMemberAgreementGUI($this->object->getRefId());
				$this->ctrl->forwardCommand($agreement);
				break;
				
			
			// container page editing
			case "ilcontainerpagegui":
				$ret = $this->forwardToPageObject();
				if ($ret != "")
				{
					$this->tpl->setContent($ret);
				}
				break;
				
			case "ilcontainerstartobjectspagegui":
				// file downloads, etc. (currently not active)
				include_once "Services/Container/classes/class.ilContainerStartObjectsPageGUI.php";
				$pgui = new ilContainerStartObjectsPageGUI($this->object->getId());							
				$ret = $this->ctrl->forwardCommand($pgui);
				if($ret)
				{
					$this->tpl->setContent($ret);
				}
				break;
				
			case 'ilobjectcopygui':
				include_once './Services/Object/classes/class.ilObjectCopyGUI.php';
				$cp = new ilObjectCopyGUI($this);
				$cp->setType('crs');
				$this->ctrl->forwardCommand($cp);
				break;
				
			case "ilobjstylesheetgui":
				$this->forwardToStyleSheet();
				break;

				
			case 'ilexportgui':
				$this->tabs_gui->setTabActive('export');
				include_once './Services/Export/classes/class.ilExportGUI.php';
				$exp = new ilExportGUI($this);
				$exp->addFormat('xml');
				$this->ctrl->forwardCommand($exp);
				break;
			
			case "ilcommonactiondispatchergui":
				include_once("Services/Object/classes/class.ilCommonActionDispatcherGUI.php");
				$gui = ilCommonActionDispatcherGUI::getInstanceFromAjaxCall();
				$this->ctrl->forwardCommand($gui);
				break;

			case 'ildidactictemplategui':
				$this->ctrl->setReturn($this,'edit');
				include_once './Services/DidacticTemplate/classes/class.ilDidacticTemplateGUI.php';
				$did = new ilDidacticTemplateGUI($this);
				$this->ctrl->forwardCommand($did);
				break;
			
			case "ilcertificategui":
				$this->tabs_gui->activateTab("settings");
				$this->setSubTabs("properties");
<<<<<<< HEAD

				$guiFactory = new ilCertificateGUIFactory();
				$output_gui = $guiFactory->create($this->object);
=======
				$this->tabs_gui->activateSubTab('certificate');
				
				include_once "./Services/Certificate/classes/class.ilCertificateGUI.php";
				include_once "./Modules/Course/classes/class.ilCourseCertificateAdapter.php";
				$output_gui = new ilCertificateGUI(new ilCourseCertificateAdapter($this->object));
>>>>>>> 53eb1783
				$this->ctrl->forwardCommand($output_gui);
				break;
			
			case 'ilobjectservicesettingsgui':
				$this->ctrl->setReturn($this,'edit');
				$this->setSubTabs("properties");
				$this->tabs_gui->activateTab('settings');
				$this->tabs_gui->acltivateSubTab('tool_settings');
				
				include_once './Services/Object/classes/class.ilObjectServiceSettingsGUI.php';
				$service = new ilObjectServiceSettingsGUI(
						$this,
						$this->object->getId(),
						array(
							ilObjectServiceSettingsGUI::CALENDAR_VISIBILITY
						));
				$this->ctrl->forwardCommand($service);
				break;

			case 'illoeditorgui':
				#$this->tabs_gui->clearTargets();
				#$this->tabs_gui->setBackTarget($this->lng->txt('back'),$this->ctrl->getLinkTarget($this,''));
				$this->tabs_gui->activateTab('crs_objectives');
				
				include_once './Modules/Course/classes/Objectives/class.ilLOEditorGUI.php';
				$editor = new ilLOEditorGUI($this->object);
				$this->ctrl->forwardCommand($editor);
				break;
			
			case 'ilcontainerstartobjectsgui':
				$this->ctrl->setReturn($this,'edit');
				$this->tabs_gui->clearTargets();
				$this->tabs_gui->setBackTarget($this->lng->txt("back_to_crs_content"),
					$this->ctrl->getLinkTarget($this, "edit"));
				$this->tabs_gui->addTab("start",
					$this->lng->txt("crs_start_objects"),
					$this->ctrl->getLinkTargetByClass("ilcontainerstartobjectsgui", "listStructure"));
				global $DIC;

				$ilHelp = $DIC['ilHelp'];
				$ilHelp->setScreenIdComponent("crs");
				
				include_once './Services/Container/classes/class.ilContainerStartObjectsGUI.php';
				$stgui = new ilContainerStartObjectsGUI($this->object);
				$this->ctrl->forwardCommand($stgui);
				break;		
			
			case 'illomembertestresultgui':
				include_once './Modules/Course/classes/Objectives/class.ilLOMemberTestResultGUI.php';
				$GLOBALS['DIC']['ilCtrl']->setReturn($this, 'members');
				$GLOBALS['DIC']['ilTabs']->clearTargets();
				$GLOBALS['DIC']['ilTabs']->setBackTarget(
					$GLOBALS['DIC']['lng']->txt('back'),
					$GLOBALS['DIC']['ilCtrl']->getLinkTarget($this,'members')
				);
				
				$result_view = new ilLOMemberTestResultGUI($this, $this->object, (int) $_REQUEST['uid']);
				$this->ctrl->forwardCommand($result_view);
				break;

			case 'ilmailmembersearchgui':
				include_once 'Services/Mail/classes/class.ilMail.php';
				$mail = new ilMail($ilUser->getId());

				if(
					!($this->object->getMailToMembersType() == ilCourseConstants::MAIL_ALLOWED_ALL ||
					$ilAccess->checkAccess('manage_members',"",$this->object->getRefId())) &&
					$rbacsystem->checkAccess('internal_mail',$mail->getMailObjectReferenceId()))
				{
					$ilErr->raiseError($this->lng->txt("msg_no_perm_read"),$ilErr->MESSAGE);
				}
				
				$this->tabs_gui->setTabActive('members');

				include_once './Services/Contact/classes/class.ilMailMemberSearchGUI.php';
				include_once './Services/Contact/classes/class.ilMailMemberCourseRoles.php';
				
				$mail_search = new ilMailMemberSearchGUI($this, $this->object->getRefId(), new ilMailMemberCourseRoles());
				$mail_search->setObjParticipants(
					ilCourseParticipants::_getInstanceByObjId($this->object->getId()));
				$this->ctrl->forwardCommand($mail_search);
				break;

			case 'ilbadgemanagementgui':
				$this->tabs_gui->setTabActive('obj_tool_setting_badges');
				include_once 'Services/Badge/classes/class.ilBadgeManagementGUI.php';
				$bgui = new ilBadgeManagementGUI($this->object->getRefId(), $this->object->getId(), 'crs');
				$this->ctrl->forwardCommand($bgui);
				break;

			case "ilcontainernewssettingsgui":

				$this->setSubTabs("properties");
				$this->tabs_gui->activateTab('settings');
				$this->tabs_gui->activateSubTab('obj_news_settings');
				include_once("./Services/Container/classes/class.ilContainerNewsSettingsGUI.php");
				$news_set_gui = new ilContainerNewsSettingsGUI($this);
				$this->ctrl->forwardCommand($news_set_gui);
				break;

			case "ilnewstimelinegui":
				$this->tabs_gui->setTabActive('news_timeline');
				include_once("./Services/News/classes/class.ilNewsTimelineGUI.php");
				$t = ilNewsTimelineGUI::getInstance($this->object->getRefId(), $this->object->getNewsTimelineAutoENtries());
				$t->setUserEditAll($ilAccess->checkAccess('write','',$this->object->getRefId(),'grp'));
				$this->ctrl->forwardCommand($t);
				break;
			
			case 'ilmemberexportsettingsgui':
				$this->setSubTabs('properties');
				$this->tabs_gui->activateTab('properties');
				$this->tabs_gui->activateSubTab('export_members');
				include_once './Services/Membership/classes/Export/class.ilMemberExportSettingsGUI.php';
				$settings_gui = new ilMemberExportSettingsGUI($this->object->getType(), $this->object->getId());
				$this->ctrl->forwardCommand($settings_gui);
				break;
			

			case "ilcontainerskillgui":
				$this->tabs_gui->activateTab('obj_tool_setting_skills');
				include_once("./Services/Container/Skills/classes/class.ilContainerSkillGUI.php");
				$gui = new ilContainerSkillGUI($this);
				$this->ctrl->forwardCommand($gui);
				break;

			case 'ilobjectcustomiconconfigurationgui':
				if (!$this->checkPermissionBool('write') || !$this->settings->get('custom_icons')) {
					$this->error->raiseError($this->lng->txt('permission_denied'), $this->error->MESSAGE);
				}

				$this->setSubTabs('properties');
				$this->tabs_gui->activateTab('settings');
				$this->tabs_gui->activateSubTab('icon_settings');

				require_once 'Services/Object/Icon/classes/class.ilObjectCustomIconConfigurationGUI.php';
				$gui = new \ilObjectCustomIconConfigurationGUI($GLOBALS['DIC'], $this, $this->object);
				$this->ctrl->forwardCommand($gui);
				break;

			case 'ilobjecttranslationgui':
				$this->checkPermissionBool("write");
				$this->setSubTabs("properties");
				$this->tabs_gui->activateTab("settings");
				$this->tabs_gui->activateSubTab("obj_multilinguality");
				include_once("./Services/Object/classes/class.ilObjectTranslationGUI.php");
				$transgui = new ilObjectTranslationGUI($this);
				$this->ctrl->forwardCommand($transgui);
				break;


			default:
/*                if(!$this->creation_mode)
                {
                    $this->checkPermission('visible');
                }*/
                /*
                if(!$this->creation_mode and !$ilAccess->checkAccess('visible','',$this->object->getRefId(),'crs'))
                {
                    $ilErr->raiseError($this->lng->txt("msg_no_perm_read"),$ilErr->MESSAGE);
                }
                */

                // #9401 - see also ilStartupGUI::_checkGoto()
                if($cmd == 'infoScreenGoto')
                {
                    if(ilObjCourse::_isActivated($this->object->getId()) &&
                        ilObjCourse::_registrationEnabled($this->object->getId()))
                    {
                        $cmd = 'join';
                    }
                    else
                    {
                        $cmd = 'infoScreen';
                    }
                }
                
            	if(!$this->creation_mode)
				{
					if ($cmd == "infoScreen")
					{
						$this->checkPermission("visible");
					}
					else
					{
//						$this->checkPermission("read");
					}
				}


                if( !$this->creation_mode
                    && $cmd != 'infoScreen'
                    && $cmd != 'sendfile'
                    && $cmd != 'unsubscribe'
                    && $cmd != 'performUnsubscribe'
                    && !$ilAccess->checkAccess("read",'',$this->object->getRefId())
                    || $cmd == 'join'
                    || $cmd == 'subscribe')
                {
                    include_once './Modules/Course/classes/class.ilCourseParticipants.php';
                    if($rbacsystem->checkAccess('join',$this->object->getRefId()) &&
                        !ilCourseParticipants::_isParticipant($this->object->getRefId(),$ilUser->getId()))
                    {
                        include_once('./Modules/Course/classes/class.ilCourseRegistrationGUI.php');
                        $this->ctrl->redirectByClass("ilCourseRegistrationGUI");
                    }
                    else
                    {
                        $this->infoScreenObject();
                        break;
                    }
                }

                if($cmd == 'listObjectives')
                {
                    include_once './Modules/Course/classes/class.ilCourseObjectivesGUI.php';

                    $this->ctrl->setReturn($this,"");
                    $obj_gui = new ilCourseObjectivesGUI($this->object->getRefId());
                    $ret =& $this->ctrl->forwardCommand($obj_gui);
                    break;
                }

                // Dirty hack for course timings view
                if($this->forwardToTimingsView())
                {
                    break;
                }

				// if news timeline is landing page, redirect if necessary
				if ($cmd == "" && $this->object->isNewsTimelineLandingPageEffective())
				{
					$this->ctrl->redirectbyclass("ilnewstimelinegui");
				}

				if(!$cmd)
                {
                    $cmd = 'view';
                }
                $cmd .= 'Object';
                $this->$cmd();

                break;
		}

		if ($header_action)
		{
			$this->addHeaderAction();
		}

		return true;
	}
	
	/**
	 * Check agreement and redirect if it is not accepted
	 *
	 * @access private
	 * 
	 */
	private function checkAgreement()
	{
		global $DIC;

		$ilUser = $DIC['ilUser'];
		$ilAccess = $DIC['ilAccess'];
		
		if($ilAccess->checkAccess('write','',$this->object->getRefId()))
		{
			return true;
		}
		
		// Disable aggrement if is not member of course
		if(!$this->object->getMemberObject()->isAssigned())
		{
			return true;
		}
		
		include_once './Services/Container/classes/class.ilMemberViewSettings.php';
		if(ilMemberViewSettings::getInstance()->isActive())
		{
			return true;
		}		
		
		include_once('Services/PrivacySecurity/classes/class.ilPrivacySettings.php');
		include_once('Services/Membership/classes/class.ilMemberAgreement.php');
		$privacy = ilPrivacySettings::_getInstance();
		
		// Check agreement
		if(($privacy->courseConfirmationRequired() or ilCourseDefinedFieldDefinition::_hasFields($this->object->getId())) 
			and !ilMemberAgreement::_hasAccepted($ilUser->getId(),$this->object->getId()))
		{
			$GLOBALS['DIC']['ilLog']->write(__METHOD__.': Missing course confirmation.');
			return false;
		}
		// Check required fields
		include_once('Modules/Course/classes/Export/class.ilCourseUserData.php');
		if(!ilCourseUserData::_checkRequired($ilUser->getId(),$this->object->getId()))
		{
			$GLOBALS['DIC']['ilLog']->write(__METHOD__.': Missing required fields');
			return false;
		}
		return true;
	}
	
	
	/**
	 * Check the remaining licenses of course objects and generate a message if raare
	 *
	 * @access private
	 *
	 */
	private function checkLicenses($a_keep = false)
	{
		global $DIC;

		$lng = $DIC['lng'];


		include_once("Services/License/classes/class.ilLicenseAccess.php");
		if (ilLicenseAccess::_isEnabled())
		{
			$lic_set = new ilSetting("license");
			$buffer = $lic_set->get("license_warning");

			include_once("./Services/License/classes/class.ilLicense.php");
			$licensed_items = ilLicense::_getLicensedChildObjects($this->object->getRefId());
			foreach ($licensed_items as $item)
			{
				$license = new ilLicense($item['obj_id']);
				$remaining = $license->getRemainingLicenses();
				if ($remaining <= $buffer)
				{
					$lng->loadlanguageModule("license");
					ilUtil::sendInfo(sprintf($this->lng->txt("course_licenses_rare"), $remaining), $a_keep);
					break;
				}
			}
		}
	}
	
	// STATIC
	public static function _forwards()
	{
		return array("ilCourseRegisterGUI",'ilConditionHandlerGUI');
	}

	function addLocatorItems()
	{
		global $DIC;

		$ilLocator = $DIC['ilLocator'];
		switch ($this->ctrl->getCmd())
		{
			default:
				#$ilLocator->addItem($this->object->getTitle(), $this->ctrl->getLinkTarget($this, ""));
				break;
		}
	}
	
	/**
	 * Called from goto?
	 */
	protected function membersObject()
	{
		$GLOBALS['DIC']['ilCtrl']->redirectByClass('ilcoursemembershipgui');
	}

	/**
	* goto target course
	*/
	public static function _goto($a_target, $a_add = "")
	{
		global $DIC;

		$ilAccess = $DIC['ilAccess'];
		$ilErr = $DIC['ilErr'];
		$lng = $DIC['lng'];
		$ilUser = $DIC['ilUser'];
		
		include_once './Services/Membership/classes/class.ilMembershipRegistrationCodeUtils.php';
		if(substr($a_add,0,5) == 'rcode')
		{
			if($ilUser->getId() == ANONYMOUS_USER_ID)
			{
				// Redirect to login for anonymous
				ilUtil::redirect(
					"login.php?target=".$_GET["target"]."&cmd=force_login&lang=".
					$ilUser->getCurrentLanguage()
				);
			}
			
			// Redirects to target location after assigning user to course
			ilMembershipRegistrationCodeUtils::handleCode(
				$a_target,
				ilObject::_lookupType(ilObject::_lookupObjId($a_target)),
				substr($a_add,5)
			);
		}
		
		if ($a_add == "mem" && $ilAccess->checkAccess("manage_members", "", $a_target))
		{
			ilObjectGUI::_gotoRepositoryNode($a_target, "members");
		}

		if ($ilAccess->checkAccess("read", "", $a_target))
		{
			ilObjectGUI::_gotoRepositoryNode($a_target);
		}
		else
		{
			// to do: force flat view
			if ($ilAccess->checkAccess("visible", "", $a_target))
			{
				ilObjectGUI::_gotoRepositoryNode($a_target, "infoScreenGoto");
			}
			else
			{
				if ($ilAccess->checkAccess("read", "", ROOT_FOLDER_ID))
				{
					ilUtil::sendFailure(sprintf($lng->txt("msg_no_perm_read_item"),
						ilObject::_lookupTitle(ilObject::_lookupObjId($a_target))), true);
					ilObjectGUI::_gotoRepositoryRoot();
				}
			}
		}
		$ilErr->raiseError($lng->txt("msg_no_perm_read"), $ilErr->FATAL);
	}


	/**
	* Edit Map Settings
	*/
	function editMapSettingsObject()
	{
		global $DIC;

		$ilUser = $DIC['ilUser'];
		$ilCtrl = $DIC['ilCtrl'];
		$ilUser = $DIC['ilUser'];
		$ilAccess = $DIC['ilAccess'];

		$this->setSubTabs("properties");
		$this->tabs_gui->activateTab('settings');
		$this->tabs_gui->activateSubTab('crs_map_settings');
		
		if (!ilMapUtil::isActivated() ||
			!$ilAccess->checkAccess("write", "", $this->object->getRefId()))
		{
			return;
		}

		$latitude = $this->object->getLatitude();
		$longitude = $this->object->getLongitude();
		$zoom = $this->object->getLocationZoom();
		
		// Get Default settings, when nothing is set
		if ($latitude == 0 && $longitude == 0 && $zoom == 0)
		{
			$def = ilMapUtil::getDefaultSettings();
			$latitude = $def["latitude"];
			$longitude = $def["longitude"];
			$zoom =  $def["zoom"];
		}

		include_once("./Services/Form/classes/class.ilPropertyFormGUI.php");
		$form = new ilPropertyFormGUI();
		$form->setFormAction($ilCtrl->getFormAction($this));
		
		$form->setTitle($this->lng->txt("crs_map_settings"));
			
		// enable map
		$public = new ilCheckboxInputGUI($this->lng->txt("crs_enable_map"),
			"enable_map");
		$public->setValue("1");
		$public->setChecked($this->object->getEnableCourseMap());
		$form->addItem($public);

		// map location
		$loc_prop = new ilLocationInputGUI($this->lng->txt("crs_map_location"),
			"location");
		$loc_prop->setLatitude($latitude);
		$loc_prop->setLongitude($longitude);
		$loc_prop->setZoom($zoom);
		$form->addItem($loc_prop);
		
		$form->addCommandButton("saveMapSettings", $this->lng->txt("save"));
		
		$this->tpl->setVariable("ADM_CONTENT", $form->getHTML());
		//$this->tpl->show();
	}

	function saveMapSettingsObject()
	{
		global $DIC;

		$ilCtrl = $DIC['ilCtrl'];
		$ilUser = $DIC['ilUser'];

		$this->object->setLatitude(ilUtil::stripSlashes($_POST["location"]["latitude"]));
		$this->object->setLongitude(ilUtil::stripSlashes($_POST["location"]["longitude"]));
		$this->object->setLocationZoom(ilUtil::stripSlashes($_POST["location"]["zoom"]));
		$this->object->setEnableCourseMap(ilUtil::stripSlashes($_POST["enable_map"]));
		$this->object->update();
		
		$ilCtrl->redirect($this, "editMapSettings");
	}


	/**
	 * Modify Item ListGUI for presentation in container
	 * @param type $a_item_list_gui
	 * @param type $a_item_data
	 * @param type $a_show_path
	 * @return type
	 */
	public function modifyItemGUI($a_item_list_gui, $a_item_data, $a_show_path)
	{
		return ilObjCourseGUI::_modifyItemGUI($a_item_list_gui, 'ilcoursecontentgui', $a_item_data, $a_show_path,
			$this->object->getAboStatus(), $this->object->getRefId(), $this->object->getId());
	}
	
	/**
	* We need a static version of this, e.g. in folders of the course
	*/
	public static function _modifyItemGUI($a_item_list_gui, $a_cmd_class, $a_item_data, $a_show_path,
		$a_abo_status, $a_course_ref_id, $a_course_obj_id, $a_parent_ref_id = 0)
	{
		global $DIC;

		$lng = $DIC['lng'];
		$ilAccess = $DIC['ilAccess'];
		
		// this is set for folders within the course
		if ($a_parent_ref_id == 0)
		{
			$a_parent_ref_id = $a_course_ref_id;
		}

		// Special handling for tests in courses with learning objectives
		if($a_item_data['type'] == 'tst' and
			ilObjCourse::_lookupViewMode($a_course_obj_id) == ilContainer::VIEW_OBJECTIVE)
		{
			$a_item_list_gui->addCommandLinkParameter(array('crs_show_result' => $a_course_ref_id));				
		}
				
		$a_item_list_gui->enableSubscribe($a_abo_status);
	
		$is_tutor = ($ilAccess->checkAccess('write','',
			$a_course_ref_id,'crs', $a_course_obj_id));
		
		if($a_show_path and $is_tutor)
		{
			$a_item_list_gui->addCustomProperty($lng->txt('path'),				
				ilContainer::_buildPath($a_item_data['ref_id'], $a_course_ref_id),
				false,
				true);
		}	
	}
	
	/**
	* Set content sub tabs
	*/
	function setContentSubTabs()
	{
		global $DIC;

		$ilAccess = $DIC['ilAccess'];
		$lng = $DIC['lng'];
		$ilCtrl = $DIC['ilCtrl'];

		if ($this->object->getType() != 'crs')
		{
			return true;
		}
		if (!$ilAccess->checkAccess('write','',
			$this->object->getRefId(),'crs',$this->object->getId()))
		{
			$is_tutor = false;
			// No further tabs if objective view or archives
			if($this->object->enabledObjectiveView())
			{
				return false;
			}
		}
		else
		{
			$is_tutor = true;
		}

		// These subtabs should also work, if the command is called directly in
		// ilObjCourseGUI, so please use ...ByClass methods.
		// (see ilObjCourseGUI->executeCommand: case "ilcolumngui")
		
		if(!$_SESSION['crs_timings_panel'][$this->object->getId()] or 1)
		{
			if (!$this->isActiveAdministrationPanel())
			{
				$this->tabs_gui->addSubTab("view_content", $lng->txt("view"), $ilCtrl->getLinkTargetByClass("ilobjcoursegui", "view"));
			}
			else
			{
				$this->tabs_gui->addSubTab("view_content", $lng->txt("view"), $ilCtrl->getLinkTargetByClass("ilobjcoursegui", "disableAdministrationPanel"));
			}
		}
		if($this->object->getViewMode() == IL_CRS_VIEW_TIMING)
		{
			$this->tabs_gui->addSubTabTarget('timings_timings',
				$this->ctrl->getLinkTargetByClass('ilcoursecontentgui','editUserTimings'));
		}
		
		$this->addStandardContainerSubTabs(false);
		

		return true;
	}
	
	/**
	 * load date
	 *
	 * @access protected
	 * @param
	 * @return
	 */
	protected function loadDate($a_field)
	{
		global $DIC;

		$ilUser = $DIC['ilUser'];

		include_once('./Services/Calendar/classes/class.ilDateTime.php');
		
		// #10206 / #10217
		if(is_array($_POST[$a_field]['date']))
		{		
			$dt['year'] = (int) $_POST[$a_field]['date']['y'];
			$dt['mon'] = (int) $_POST[$a_field]['date']['m'];
			$dt['mday'] = (int) $_POST[$a_field]['date']['d'];
			$dt['hours'] = (int) $_POST[$a_field]['time']['h'];
			$dt['minutes'] = (int) $_POST[$a_field]['time']['m'];
			$dt['seconds'] = (int) $_POST[$a_field]['time']['s'];
		}
		else
		{
			$date = date_parse($_POST[$a_field]['date']." ".$_POST[$a_field]['time']);
			$dt['year'] = (int) $date['year'];
			$dt['mon'] = (int) $date['month'];
			$dt['mday'] = (int) $date['day'];
			$dt['hours'] = (int) $date['hour'];
			$dt['minutes'] = (int) $date['minute'];
			$dt['seconds'] = (int) $date['second'];
		}
		
		$date = new ilDateTime($dt,IL_CAL_FKT_GETDATE,$ilUser->getTimeZone());
		return $date;		
	}
	
	/**
	 * ask reset test results
	 *
	 * @access public
	 * @param
	 * @return
	 */
	public function askResetObject()
	{
		ilUtil::sendQuestion($this->lng->txt('crs_objectives_reset_sure'));
		
		include_once './Services/Utilities/classes/class.ilConfirmationGUI.php';
		$confirm = new ilConfirmationGUI();
		$confirm->setFormAction($this->ctrl->getFormAction($this));
		$confirm->setConfirm($this->lng->txt('reset'), 'reset');
		$confirm->setCancel($this->lng->txt('cancel'), 'cancel');
		
		$GLOBALS['DIC']['tpl']->setContent($confirm->getHTML());
		return true;		
	}
	
	function resetObject()
	{
		global $DIC;

		$ilUser = $DIC['ilUser'];
		
		include_once './Modules/Course/classes/Objectives/class.ilLOUserResults.php';
		$usr_results = new ilLOUserResults($this->object->getId(), $GLOBALS['DIC']['ilUser']->getId());
		$usr_results->delete();

		
		include_once './Modules/Course/classes/Objectives/class.ilLOTestRun.php';
		include_once './Modules/Course/classes/Objectives/class.ilLOSettings.php';
		ilLOTestRun::deleteRuns(
			$this->object->getId(), 
				$GLOBALS['DIC']['ilUser']->getId()
		);
		
		include_once './Modules/Course/classes/class.ilCourseObjectiveResult.php';
		
		$tmp_obj_res = new ilCourseObjectiveResult($ilUser->getId());
		$tmp_obj_res->reset($this->object->getId());
		
		$ilUser->deletePref('crs_objectives_force_details_'.$this->object->getId());
		
		ilUtil::sendSuccess($this->lng->txt('crs_objectives_reseted'));
		$this->viewObject();
	}
	
	function __checkStartObjects()
	{		
		global $DIC;

		$ilAccess = $DIC['ilAccess'];
		$ilUser = $DIC['ilUser'];

		if($ilAccess->checkAccess('write','',$this->object->getRefId()))
		{
			return true;
		}
		
		include_once './Services/Container/classes/class.ilContainerStartObjects.php';
		$this->start_obj = new ilContainerStartObjects($this->object->getRefId(),
			$this->object->getId());
		if(count($this->start_obj->getStartObjects()) && 
			!$this->start_obj->allFullfilled($ilUser->getId()))
		{
			return false;
		}
		
		return true;
	}
	
	/**
	 * Handle member view
	 * @return 
	 */
	public function prepareOutput($a_show_subobjects = true)
	{
		global $DIC;

		$rbacsystem = $DIC['rbacsystem'];
		if(!$this->getCreationMode())
		{
			include_once './Services/Container/classes/class.ilMemberViewSettings.php';
			$settings = ilMemberViewSettings::getInstance();
			if($settings->isActive() and $settings->getContainer() != $this->object->getRefId())
			{
				$settings->setContainer($this->object->getRefId());
				$rbacsystem->initMemberView();				
			}
		}
		parent::prepareOutput($a_show_subobjects);
	}
	
	/**
	 * Create a course mail signature
	 * @return string 
	 */
	public function createMailSignature()
	{
		$link = chr(13).chr(10).chr(13).chr(10);
		$link .= $this->lng->txt('crs_mail_permanent_link');
		$link .= chr(13).chr(10).chr(13).chr(10);
		include_once './Services/Link/classes/class.ilLink.php';
		$link .= ilLink::_getLink($this->object->getRefId());
		return rawurlencode(base64_encode($link));
	}
	
	protected function initHeaderAction($a_sub_type = null, $a_sub_id = null) 
	{
		global $DIC;

		$ilUser = $DIC->user();

		$lg = parent::initHeaderAction($a_sub_type, $a_sub_id);
				
		if($lg && $this->ref_id && ilCourseParticipants::_isParticipant($this->ref_id, $ilUser->getId()))
		{							
			// certificate

			$validator = new ilCertificateDownloadValidator();
			if (true === $validator->isCertificateDownloadable($ilUser->getId(), $this->object->getId())) {
				$cert_url = $this->ctrl->getLinkTarget($this, "deliverCertificate");

				$this->lng->loadLanguageModule("certificate");
				$lg->addCustomCommand($cert_url, "download_certificate");

				$lg->addHeaderIcon("cert_icon",
					ilUtil::getImagePath("icon_cert.svg"),
					$this->lng->txt("download_certificate"),
					null,
					null,
					$cert_url);
			}

			// notification
			include_once "Services/Membership/classes/class.ilMembershipNotifications.php";			
			if(ilMembershipNotifications::isActive())
			{
				$noti = new ilMembershipNotifications($this->ref_id);				
				if(!$noti->isCurrentUserActive())
				{
					$lg->addHeaderIcon("not_icon",
						ilUtil::getImagePath("notification_off.svg"),
						$this->lng->txt("crs_notification_deactivated"));

					$this->ctrl->setParameter($this, "crs_ntf", 1);
					$caption = "crs_activate_notification";
				}
				else
				{				
					$lg->addHeaderIcon("not_icon",
						ilUtil::getImagePath("notification_on.svg"),
						$this->lng->txt("crs_notification_activated"));

					$this->ctrl->setParameter($this, "crs_ntf", 0);
					$caption = "crs_deactivate_notification";
				}

				if($noti->canCurrentUserEdit())
				{
					$lg->addCustomCommand($this->ctrl->getLinkTarget($this, "saveNotification"),
						$caption);
				}

				$this->ctrl->setParameter($this, "crs_ntf", "");
			}
		}		
		
		return $lg;
	}

	function deliverCertificateObject()
	{
		global $DIC;

		$ilUser   = $DIC['ilUser'];
		$ilAccess = $DIC['ilAccess'];
		$request = $DIC->http()->request();

		$user_id = null;
		if ($ilAccess->checkAccess('manage_members','',$this->ref_id))
		{
			$user_id = $_REQUEST["member_id"];
		}
		if(!$user_id)
		{
			$user_id = $ilUser->getId();
		}

		$objId = (int) $this->object->getId();

		$validator = new ilCertificateDownloadValidator();

		if (false === $validator->isCertificateDownloadable($user_id, $objId)) {
			ilUtil::sendFailure($this->lng->txt("permission_denied"), true);
			$this->ctrl->redirect($this);
		}

		$repository = new ilUserCertificateRepository();

		$certLogger = $DIC->logger()->cert();
		$pdfGenerator = new ilPdfGenerator($repository, $certLogger);

		$pdfAction = new ilCertificatePdfAction(
			$certLogger,
			$pdfGenerator,
			new ilCertificateUtilHelper(),
			$this->lng->txt('error_creating_certificate_pdf')
		);

		$pdfAction->downloadPdf((int) $user_id, $objId);
	}
	
	
	protected function afterSaveCallback()
	{
		$this->ctrl->redirectByClass(array('ilrepositorygui','ilobjcoursegui','illoeditorgui'),'materials');
	}
		
	public function saveSortingObject()
	{			
		if(isset($_POST['position']["lobj"]))
		{
			$lobj = $_POST['position']["lobj"];
			unset($_POST['position']["lobj"]);
			
			$objective_order = array();
			foreach($lobj as $objective_id => $materials)
			{
				$objective_order[$objective_id] = $materials[0];
				unset($lobj[$objective_id][0]);
			}
			
			// objective order
			include_once "Modules/Course/classes/class.ilCourseObjective.php";
			asort($objective_order);
			$pos = 0;
			foreach(array_keys($objective_order) as $objective_id)
			{
				$obj = new ilCourseObjective($this->object, $objective_id);
				$obj->writePosition(++$pos);
			}
			
			// material order
			include_once "Modules/Course/classes/class.ilCourseObjectiveMaterials.php";
			foreach($lobj as $objective_id => $materials)
			{
				$objmat = new ilCourseObjectiveMaterials($objective_id);
				
				asort($materials);
				$pos = 0;
				foreach(array_keys($materials) as $ass_id)
				{
					$objmat->writePosition($ass_id, ++$pos);
				}
			}
		}
		
		return parent::saveSortingObject();
	}
	
	/**
	 * 
	 * @return booleanRedirect ot test after confirmation of resetting completed objectives
	 */
	protected function redirectLocToTestConfirmedObject()
	{
		include_once './Services/Link/classes/class.ilLink.php';
		ilUtil::redirect(ilLink::_getLink((int) $_REQUEST['tid']));
		return TRUE;
		
	}
	
	/**
	 * Test redirection will be moved lo adapter
	 */
	protected function redirectLocToTestObject($a_force_new_run = NULL)
	{
		$objective_id = (int) $_REQUEST['objective_id'];
		$test_id = (int) $_REQUEST['tid'];
		
		include_once './Modules/Course/classes/Objectives/class.ilLOUserResults.php';
		include_once './Modules/Course/classes/Objectives/class.ilLOSettings.php';
		include_once './Modules/Course/classes/Objectives/class.ilLOTestAssignments.php';
		
		
		$res = new ilLOUserResults(
				$this->object->getId(),
				$GLOBALS['DIC']['ilUser']->getId());
		$passed = $res->getCompletedObjectiveIds();

		$has_completed = FALSE;
		if($objective_id)
		{
			$objective_ids = array($objective_id);
			if(in_array($objective_id, $passed))
			{
				$has_completed = TRUE;
				$passed = array();
			}
		}
		else
		{
			include_once './Modules/Course/classes/class.ilCourseObjective.php';
			$objective_ids = ilCourseObjective::_getObjectiveIds($this->object->getId(),true);
			
			// do not disable objective question if all are passed
			if(count($objective_ids) == count($passed))
			{
				$has_completed = TRUE;
				$passed = array();
			}
		}
		
		if($has_completed)
		{
			// show confirmation
			$this->redirectLocToTestConfirmation($objective_id,$test_id);
			return TRUE;
		}
		
		include_once './Services/Link/classes/class.ilLink.php';
		ilUtil::redirect(ilLink::_getLink($test_id));
		return TRUE;
		
	}
	
	/**
	 * Show confirmation whether user wants to start a new run or resume a previous run
	 * @param type $a_objective_id
	 * @param type $a_test_id
	 */
	protected function redirectLocToTestConfirmation($a_objective_id, $a_test_id)
	{
		include_once './Services/Utilities/classes/class.ilConfirmationGUI.php';
		$confirm = new ilConfirmationGUI();
		$confirm->setFormAction($GLOBALS['DIC']['ilCtrl']->getFormAction($this));
		
		if($a_objective_id)
		{
			$question = $this->lng->txt('crs_loc_objective_passed_confirmation');
		}
		else
		{
			$question = $this->lng->txt('crs_loc_objectives_passed_confirmation');
		}
		
		$confirm->addHiddenItem('objective_id', $a_objective_id);
		$confirm->addHiddenItem('tid', $a_test_id);
		$confirm->setConfirm($this->lng->txt('crs_loc_tst_start'), 'redirectLocToTestConfirmed');
		$confirm->setCancel($this->lng->txt('cancel'), 'view');
		
		ilUtil::sendQuestion($question);

		$GLOBALS['DIC']['tpl']->setContent($confirm->getHTML());
		return true;
	}
	// end-patch lok

	/**
	 *
	 * @var int[] $a_exclude a list of role ids which will not added to the results (optional)
	 * returns all local roles [role_id] => title
	 * @return array localroles
	 */
	public function getLocalRoles($a_exclude = array())
	{
		$crs_admin = $this->object->getDefaultAdminRole();
		$crs_member = $this->object->getDefaultMemberRole();
		$local_roles = $this->object->getLocalCourseRoles(false);
		$crs_roles = array();

		//put the course member role to the top of the crs_roles array
		if(in_array($crs_member, $local_roles))
		{
			#$crs_roles[$crs_member] = ilObjRole::_getTranslation(array_search ($crs_member, $local_roles));
			#unset($local_roles[$crs_roles[$crs_member]]);
		}

		foreach($local_roles as $title => $role_id)
		{
			if($role_id == $crs_admin && !$this->hasAdminPermission())
			{
				continue;
			}

			$crs_roles[$role_id] = ilObjRole::_getTranslation($title);
		}

		if(count($a_exclude) > 0)
		{
			foreach($a_exclude as $excluded_role)
			{
				if(isset($crs_roles[$excluded_role]))
				{
					unset($crs_roles[$excluded_role]);
				}
			}
		}
		return $crs_roles;
	}

	/**
	 * user has admin permission or "edit permission" permission on this course
	 * @return bool
	 */
	protected function hasAdminPermission()
	{
		global $DIC;

		$ilUser = $DIC['ilUser'];
		return ilCourseParticipant::_getInstanceByObjId($this->object->getId(), $ilUser->getId())->isAdmin()
		or $this->checkPermissionBool('edit_permission');
	}


	/**
	 * 
	 */
	protected function jump2UsersGalleryObject()
	{
		$this->ctrl->redirectByClass('ilUsersGalleryGUI');
	}

	/**
	 * Set return point for side column actions
	 */
	function setSideColumnReturn()
	{
		$this->ctrl->setReturn($this, "view");
	}


} // END class.ilObjCourseGUI
?><|MERGE_RESOLUTION|>--- conflicted
+++ resolved
@@ -2447,17 +2447,10 @@
 			case "ilcertificategui":
 				$this->tabs_gui->activateTab("settings");
 				$this->setSubTabs("properties");
-<<<<<<< HEAD
+				$this->tabs_gui->activateSubTab('certificate');
 
 				$guiFactory = new ilCertificateGUIFactory();
 				$output_gui = $guiFactory->create($this->object);
-=======
-				$this->tabs_gui->activateSubTab('certificate');
-				
-				include_once "./Services/Certificate/classes/class.ilCertificateGUI.php";
-				include_once "./Modules/Course/classes/class.ilCourseCertificateAdapter.php";
-				$output_gui = new ilCertificateGUI(new ilCourseCertificateAdapter($this->object));
->>>>>>> 53eb1783
 				$this->ctrl->forwardCommand($output_gui);
 				break;
 			
@@ -3227,29 +3220,32 @@
 	{
 		global $DIC;
 
-		$ilUser = $DIC->user();
-
+		$ilSetting = $DIC['ilSetting'];
+		$ilUser = $DIC['ilUser'];
+		
 		$lg = parent::initHeaderAction($a_sub_type, $a_sub_id);
 				
 		if($lg && $this->ref_id && ilCourseParticipants::_isParticipant($this->ref_id, $ilUser->getId()))
 		{							
 			// certificate
-
-			$validator = new ilCertificateDownloadValidator();
-			if (true === $validator->isCertificateDownloadable($ilUser->getId(), $this->object->getId())) {
+			include_once "Services/Certificate/classes/class.ilCertificate.php";
+			if (ilCertificate::isActive() &&
+				ilCertificate::isObjectActive($this->object->getId()) && 
+				ilCourseParticipants::getDateTimeOfPassed($this->object->getId(), $ilUser->getId()))
+			{			    
 				$cert_url = $this->ctrl->getLinkTarget($this, "deliverCertificate");
-
+				
 				$this->lng->loadLanguageModule("certificate");
 				$lg->addCustomCommand($cert_url, "download_certificate");
-
+				
 				$lg->addHeaderIcon("cert_icon",
-					ilUtil::getImagePath("icon_cert.svg"),
-					$this->lng->txt("download_certificate"),
-					null,
-					null,
-					$cert_url);
-			}
-
+						ilUtil::getImagePath("icon_cert.svg"),
+						$this->lng->txt("download_certificate"),
+						null,
+						null,
+						$cert_url);
+			}
+			
 			// notification
 			include_once "Services/Membership/classes/class.ilMembershipNotifications.php";			
 			if(ilMembershipNotifications::isActive())
@@ -3285,48 +3281,37 @@
 		}		
 		
 		return $lg;
-	}
-
+	}	
+	
 	function deliverCertificateObject()
 	{
 		global $DIC;
 
-		$ilUser   = $DIC['ilUser'];
+		$ilUser = $DIC['ilUser'];
 		$ilAccess = $DIC['ilAccess'];
-		$request = $DIC->http()->request();
-
+	
 		$user_id = null;
 		if ($ilAccess->checkAccess('manage_members','',$this->ref_id))
-		{
+		{		
 			$user_id = $_REQUEST["member_id"];
 		}
 		if(!$user_id)
 		{
 			$user_id = $ilUser->getId();
 		}
-
-		$objId = (int) $this->object->getId();
-
-		$validator = new ilCertificateDownloadValidator();
-
-		if (false === $validator->isCertificateDownloadable($user_id, $objId)) {
+		
+		include_once "Services/Certificate/classes/class.ilCertificate.php";
+		if(!ilCertificate::isActive() ||
+			!ilCertificate::isObjectActive($this->object->getId()) ||
+			!ilCourseParticipants::getDateTimeOfPassed($this->object->getId(), $user_id))
+		{
 			ilUtil::sendFailure($this->lng->txt("permission_denied"), true);
 			$this->ctrl->redirect($this);
 		}
-
-		$repository = new ilUserCertificateRepository();
-
-		$certLogger = $DIC->logger()->cert();
-		$pdfGenerator = new ilPdfGenerator($repository, $certLogger);
-
-		$pdfAction = new ilCertificatePdfAction(
-			$certLogger,
-			$pdfGenerator,
-			new ilCertificateUtilHelper(),
-			$this->lng->txt('error_creating_certificate_pdf')
-		);
-
-		$pdfAction->downloadPdf((int) $user_id, $objId);
+		
+		include_once "./Modules/Course/classes/class.ilCourseCertificateAdapter.php";
+		$certificate = new ilCertificate(new ilCourseCertificateAdapter($this->object));
+		$certificate->outCertificate(array("user_id" => $user_id), true);				
 	}
 	
 	
