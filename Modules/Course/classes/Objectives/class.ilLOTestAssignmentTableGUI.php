<?php
/* Copyright (c) 1998-2010 ILIAS open source, Extended GPL, see docs/LICENSE */


include_once './Modules/Course/classes/Objectives/class.ilLOSettings.php';
include_once './Services/Table/classes/class.ilTable2GUI.php';
include_once './Modules/Course/exceptions/class.ilLOInvalidConfiguationException.php';

/**
* Class ilLOTestAssignmentTableGUI
*
* @author Stefan Meyer <smeyer.ilias@gmx.de>
* $Id$
*
*
*/
class ilLOTestAssignmentTableGUI extends ilTable2GUI
{
    const TYPE_MULTIPLE_ASSIGNMENTS = 1;
    const TYPE_SINGLE_ASSIGNMENTS = 2;
    
    private $test_type = 0;
    private $assignment_type = self::TYPE_SINGLE_ASSIGNMENTS;
    private $settings = null;
    private $container_id = 0;
    
    
    /**
     * Constructor
     * @param ilObject $a_parent_obj
     * @param type $a_parent_cmd
     * @param type $a_test_type
     */
    public function __construct($a_parent_obj, $a_parent_cmd, $a_container_id, $a_test_type, $a_assignment_type = self::TYPE_SINGLE_ASSIGNMENTS)
    {
        $this->test_type = $a_test_type;
        $this->assignment_type = $a_assignment_type;
        $this->container_id = $a_container_id;
        
        $this->setId('obj_loc_' . $a_container_id);
        parent::__construct($a_parent_obj, $a_parent_cmd);
        
        $this->settings = ilLOSettings::getInstanceByObjId($a_container_id);
        $this->initTitle();
        $this->setTopCommands(false);
    }
    
    public function initTitle()
    {
        switch ($this->test_type) {
            case ilLOSettings::TYPE_TEST_INITIAL:
                if ($this->getAssignmentType() == self::TYPE_SINGLE_ASSIGNMENTS) {
                    if ($this->getSettings()->isInitialTestQualifying()) {
                        $this->setTitle($this->lng->txt('crs_loc_settings_tbl_its_q_all'));
                    } else {
                        $this->setTitle($this->lng->txt('crs_loc_settings_tbl_its_nq_all'));
                    }
                } else {
                    if ($this->getSettings()->isInitialTestQualifying()) {
                        $this->setTitle($this->lng->txt('crs_loc_settings_tbl_it_q'));
                    } else {
                        $this->setTitle($this->lng->txt('crs_loc_settings_tbl_it_nq'));
                    }
                }
                break;
                
                
            case ilLOSettings::TYPE_TEST_QUALIFIED:
                if ($this->getAssignmentType() == self::TYPE_SINGLE_ASSIGNMENTS) {
                    $this->setTitle($this->lng->txt('crs_loc_settings_tbl_qts_all'));
                } else {
                    $this->setTitle($this->lng->txt('crs_loc_settings_tbl_qt'));
                }
                break;
        }
    }
    
    /**
     * Get settings
     * @return ilLOSettings
     */
    public function getSettings()
    {
        return $this->settings;
    }
    
    public function getAssignmentType()
    {
        return $this->assignment_type;
    }
    
    /**
     * Init table
     */
    public function init()
    {
        $this->addColumn('', '', '20px');
        $this->addColumn($this->lng->txt('title'), 'title');
        
        if ($this->getAssignmentType() == self::TYPE_MULTIPLE_ASSIGNMENTS) {
            $this->addColumn($this->lng->txt('crs_objectives'), 'objective');
        }
        
        $this->addColumn($this->lng->txt('crs_loc_tbl_tst_type'), 'ttype');
        $this->addColumn($this->lng->txt('crs_loc_tbl_tst_qst_qpl'), 'qstqpl');
        
             
        $this->setRowTemplate("tpl.crs_loc_tst_row.html", "Modules/Course");
        $this->setFormAction($GLOBALS['DIC']['ilCtrl']->getFormAction($this->getParentObject()));
        
        if ($this->getAssignmentType() == self::TYPE_MULTIPLE_ASSIGNMENTS) {
            $this->addMultiCommand('confirmDeleteTests', $this->lng->txt('crs_loc_delete_assignment'));
            $this->setDefaultOrderField('objective');
            $this->setDefaultOrderDirection('asc');
        } else {
            $this->addMultiCommand('confirmDeleteTest', $this->lng->txt('crs_loc_delete_assignment'));
            $this->setDefaultOrderField('title');
            $this->setDefaultOrderDirection('asc');
        }
    }
    
    /**
     *
     * @param type $set
     */
    public function fillRow($set)
    {
        global $DIC;

        $ilCtrl = $DIC['ilCtrl'];
        
        if ($this->getAssignmentType() == self::TYPE_MULTIPLE_ASSIGNMENTS) {
            $this->tpl->setVariable('VAL_ID', $set['assignment_id']);
        } else {
            $this->tpl->setVariable('VAL_ID', $set['ref_id']);
        }
        $this->tpl->setVariable('VAL_TITLE', $set['title']);
        include_once './Services/Link/classes/class.ilLink.php';
        
        $ilCtrl->setParameterByClass('ilobjtestgui', 'ref_id', $set['ref_id']);
        $ilCtrl->setParameterByClass('ilobjtestgui', 'cmd', 'questionsTabGateway');
        $this->tpl->setVariable(
            'TITLE_LINK',
            $ilCtrl->getLinkTargetByClass('ilobjtestgui')
        );
        
        if ($this->getAssignmentType() == self::TYPE_MULTIPLE_ASSIGNMENTS) {
            $this->tpl->setCurrentBlock('objectives');
            $this->tpl->setVariable('VAL_OBJECTIVE', (string) $set['objective']);
            $this->tpl->parseCurrentBlock();
        }
                
        
        
        #$this->tpl->setVariable('TITLE_LINK',ilLink::_getLink($set['ref_id']));
        if (strlen($set['description'])) {
            $this->tpl->setVariable('VAL_DESC', $set['description']);
        }

<<<<<<< HEAD
		switch($set['ttype'])
		{
			case ilTestQuestionSetConfig::TYPE_FIXED:
				$type = $this->lng->txt('tst_question_set_type_fixed');
				break;
			
			case ilTestQuestionSetConfig::TYPE_RANDOM:
				$type = $this->lng->txt('tst_question_set_type_random');
				break;
		}
		
		$this->tpl->setVariable('VAL_TTYPE',$type);
		$this->tpl->setVariable('VAL_QST_QPL',$set['qst_info']);
		
		if(isset($set['qpls']) && is_array($set['qpls']) && count($set['qpls']) > 0)
		{
			foreach($set['qpls'] as $title)
			{
				$this->tpl->setCurrentBlock('qpl');
				$this->tpl->setVariable('MAT_TITLE',$title);
				$this->tpl->parseCurrentBlock();
			}
			$this->tpl->touchBlock('ul_begin');
			$this->tpl->touchBlock('ul_end');
		}
	}
	
	public function parseMultipleAssignments()
	{
		include_once './Modules/Course/classes/Objectives/class.ilLOTestAssignments.php';
		$assignments = ilLOTestAssignments::getInstance($this->container_id);
		
		$available = $assignments->getAssignmentsByType($this->test_type);
		$data = array();
		foreach($available as $assignment)
		{
			try
			{
				$tmp = $this->doParse($assignment->getTestRefId(),$assignment->getObjectiveId());
			}
			catch(ilLOInvalidConfigurationException $e)
			{
				$assignment->delete();
				continue;
			}
			if($tmp)
			{
				// add assignment id
				$tmp['assignment_id'] = $assignment->getAssignmentId();
				$data[] = $tmp;
			}
		}
		
		$this->setData($data);
	}
	
	/**
	 * Parse single test assignment
	 * @param type $a_tst_ref_id
	 * @return boolean
	 */
	public function parse($a_tst_ref_id)
	{
		$this->setData(array($this->doParse($a_tst_ref_id)));
		return TRUE;
	}
	
	/**
	 * Parse test
	 * throws ilLOInvalidConfigurationException in case assigned test cannot be found.
	 */
	protected function doParse($a_tst_ref_id, $a_objective_id = 0)
	{
		include_once './Modules/Test/classes/class.ilObjTest.php';
		$tst = ilObjectFactory::getInstanceByRefId($a_tst_ref_id,false);
		
		if(!$tst instanceof ilObjTest)
		{
			throw new ilLOInvalidConfigurationException('No valid test given');
		}
		$tst_data['ref_id'] = $tst->getRefId();
		$tst_data['title'] = $tst->getTitle();
		$tst_data['description'] = $tst->getLongDescription();
		$tst_data['ttype'] = $tst->getQuestionSetType();

		
		if($this->getAssignmentType() == self::TYPE_MULTIPLE_ASSIGNMENTS)
		{
			include_once './Modules/Course/classes/class.ilCourseObjective.php';
			$tst_data['objective'] = ilCourseObjective::lookupObjectiveTitle($a_objective_id);
		}
		
		switch($tst->getQuestionSetType())
		{
			case ilTestQuestionSetConfig::TYPE_FIXED:
				$tst_data['qst_info'] = $this->lng->txt('crs_loc_tst_num_qst');
				$tst_data['qst_info'] .= (' ' . count($tst->getAllQuestions()));
				break;
			
			default:
				// get available assiged question pools
				include_once './Modules/Test/classes/class.ilTestRandomQuestionSetSourcePoolDefinitionFactory.php';
				include_once './Modules/Test/classes/class.ilTestRandomQuestionSetSourcePoolDefinitionList.php';
				
				$list = new ilTestRandomQuestionSetSourcePoolDefinitionList(
						$GLOBALS['DIC']['ilDB'],
						$tst,
						new ilTestRandomQuestionSetSourcePoolDefinitionFactory(
								$GLOBALS['DIC']['ilDB'],
								$tst
						)
				);
				
				$list->loadDefinitions();
				
				// tax translations
				include_once './Modules/Test/classes/class.ilTestTaxonomyFilterLabelTranslater.php';
				$translater = new ilTestTaxonomyFilterLabelTranslater($GLOBALS['DIC']['ilDB']);
				$translater->loadLabels($list);
				
				$tst_data['qst_info'] = $this->lng->txt('crs_loc_tst_qpls');
				$num = 0;
				foreach ($list as $definition)
				{
					/** @var ilTestRandomQuestionSetSourcePoolDefinition[] $definition */
					$title = $definition->getPoolTitle();
					// fau: taxFilter/typeFilter - get title for extended filter conditions
					$filterTitle = array();
					$filterTitle[] = $translater->getTaxonomyFilterLabel($definition->getMappedTaxonomyFilter());
					$filterTitle[] = $translater->getTypeFilterLabel($definition->getTypeFilter());
					if (!empty($filterTitle))
					{
						$title .= ' -> '.implode(' / ', $filterTitle);
					}
					#$tax_id = $definition->getMappedFilterTaxId();
					#if($tax_id)
					#{
					#	$title .= (' -> '. $translater->getTaxonomyTreeLabel($tax_id));
					#}
					#$tax_node = $definition->getMappedFilterTaxNodeId();
					#if($tax_node)
					#{
					#	$title .= (' -> ' .$translater->getTaxonomyNodeLabel($tax_node));
					#}
					// fau.
					$tst_data['qpls'][] = $title;
					++$num;
				}
				if(!$num)
				{
					$tst_data['qst_info'] .= (' '. (int) 0);
				}
				break;
		}
		return $tst_data;
	}
}
?>
=======
        switch ($set['ttype']) {
            case ilObjTest::QUESTION_SET_TYPE_FIXED:
                $type = $this->lng->txt('tst_question_set_type_fixed');
                break;
            
            case ilObjTest::QUESTION_SET_TYPE_RANDOM:
                $type = $this->lng->txt('tst_question_set_type_random');
                break;
        }
        
        $this->tpl->setVariable('VAL_TTYPE', $type);
        $this->tpl->setVariable('VAL_QST_QPL', $set['qst_info']);
        
        if (isset($set['qpls']) && is_array($set['qpls']) && count($set['qpls']) > 0) {
            foreach ($set['qpls'] as $title) {
                $this->tpl->setCurrentBlock('qpl');
                $this->tpl->setVariable('MAT_TITLE', $title);
                $this->tpl->parseCurrentBlock();
            }
            $this->tpl->touchBlock('ul_begin');
            $this->tpl->touchBlock('ul_end');
        }
    }
    
    public function parseMultipleAssignments()
    {
        include_once './Modules/Course/classes/Objectives/class.ilLOTestAssignments.php';
        $assignments = ilLOTestAssignments::getInstance($this->container_id);
        
        $available = $assignments->getAssignmentsByType($this->test_type);
        $data = array();
        foreach ($available as $assignment) {
            try {
                $tmp = $this->doParse($assignment->getTestRefId(), $assignment->getObjectiveId());
            } catch (ilLOInvalidConfigurationException $e) {
                $assignment->delete();
                continue;
            }
            if ($tmp) {
                // add assignment id
                $tmp['assignment_id'] = $assignment->getAssignmentId();
                $data[] = $tmp;
            }
        }
        
        $this->setData($data);
    }
    
    /**
     * Parse single test assignment
     * @param type $a_tst_ref_id
     * @return boolean
     */
    public function parse($a_tst_ref_id)
    {
        $this->setData(array($this->doParse($a_tst_ref_id)));
        return true;
    }
    
    /**
     * Parse test
     * throws ilLOInvalidConfigurationException in case assigned test cannot be found.
     */
    protected function doParse($a_tst_ref_id, $a_objective_id = 0)
    {
        include_once './Modules/Test/classes/class.ilObjTest.php';
        $tst = ilObjectFactory::getInstanceByRefId($a_tst_ref_id, false);
        
        if (!$tst instanceof ilObjTest) {
            throw new ilLOInvalidConfigurationException('No valid test given');
        }
        $tst_data['ref_id'] = $tst->getRefId();
        $tst_data['title'] = $tst->getTitle();
        $tst_data['description'] = $tst->getLongDescription();
        $tst_data['ttype'] = $tst->getQuestionSetType();

        
        if ($this->getAssignmentType() == self::TYPE_MULTIPLE_ASSIGNMENTS) {
            include_once './Modules/Course/classes/class.ilCourseObjective.php';
            $tst_data['objective'] = ilCourseObjective::lookupObjectiveTitle($a_objective_id);
        }
        
        switch ($tst->getQuestionSetType()) {
            case ilObjTest::QUESTION_SET_TYPE_FIXED:
                $tst_data['qst_info'] = $this->lng->txt('crs_loc_tst_num_qst');
                $tst_data['qst_info'] .= (' ' . count($tst->getAllQuestions()));
                break;
            
            default:
                // get available assiged question pools
                include_once './Modules/Test/classes/class.ilTestRandomQuestionSetSourcePoolDefinitionFactory.php';
                include_once './Modules/Test/classes/class.ilTestRandomQuestionSetSourcePoolDefinitionList.php';
                
                $list = new ilTestRandomQuestionSetSourcePoolDefinitionList(
                    $GLOBALS['DIC']['ilDB'],
                    $tst,
                    new ilTestRandomQuestionSetSourcePoolDefinitionFactory(
                            $GLOBALS['DIC']['ilDB'],
                            $tst
                        )
                );
                
                $list->loadDefinitions();
                
                // tax translations
                include_once './Modules/Test/classes/class.ilTestTaxonomyFilterLabelTranslater.php';
                $translater = new ilTestTaxonomyFilterLabelTranslater($GLOBALS['DIC']['ilDB']);
                $translater->loadLabels($list);
                
                $tst_data['qst_info'] = $this->lng->txt('crs_loc_tst_qpls');
                $num = 0;
                foreach ($list as $definition) {
                    /** @var ilTestRandomQuestionSetSourcePoolDefinition[] $definition */
                    $title = $definition->getPoolTitle();
                    // fau: taxFilter/typeFilter - get title for extended filter conditions
                    $filterTitle = array();
                    $filterTitle[] = $translater->getTaxonomyFilterLabel($definition->getMappedTaxonomyFilter());
                    $filterTitle[] = $translater->getTypeFilterLabel($definition->getTypeFilter());
                    if (!empty($filterTitle)) {
                        $title .= ' -> ' . implode(' / ', $filterTitle);
                    }
                    #$tax_id = $definition->getMappedFilterTaxId();
                    #if($tax_id)
                    #{
                    #	$title .= (' -> '. $translater->getTaxonomyTreeLabel($tax_id));
                    #}
                    #$tax_node = $definition->getMappedFilterTaxNodeId();
                    #if($tax_node)
                    #{
                    #	$title .= (' -> ' .$translater->getTaxonomyNodeLabel($tax_node));
                    #}
                    // fau.
                    $tst_data['qpls'][] = $title;
                    ++$num;
                }
                if (!$num) {
                    $tst_data['qst_info'] .= (' ' . (int) 0);
                }
                break;
        }
        return $tst_data;
    }
}
>>>>>>> 46afeae0
<|MERGE_RESOLUTION|>--- conflicted
+++ resolved
@@ -157,166 +157,6 @@
             $this->tpl->setVariable('VAL_DESC', $set['description']);
         }
 
-<<<<<<< HEAD
-		switch($set['ttype'])
-		{
-			case ilTestQuestionSetConfig::TYPE_FIXED:
-				$type = $this->lng->txt('tst_question_set_type_fixed');
-				break;
-			
-			case ilTestQuestionSetConfig::TYPE_RANDOM:
-				$type = $this->lng->txt('tst_question_set_type_random');
-				break;
-		}
-		
-		$this->tpl->setVariable('VAL_TTYPE',$type);
-		$this->tpl->setVariable('VAL_QST_QPL',$set['qst_info']);
-		
-		if(isset($set['qpls']) && is_array($set['qpls']) && count($set['qpls']) > 0)
-		{
-			foreach($set['qpls'] as $title)
-			{
-				$this->tpl->setCurrentBlock('qpl');
-				$this->tpl->setVariable('MAT_TITLE',$title);
-				$this->tpl->parseCurrentBlock();
-			}
-			$this->tpl->touchBlock('ul_begin');
-			$this->tpl->touchBlock('ul_end');
-		}
-	}
-	
-	public function parseMultipleAssignments()
-	{
-		include_once './Modules/Course/classes/Objectives/class.ilLOTestAssignments.php';
-		$assignments = ilLOTestAssignments::getInstance($this->container_id);
-		
-		$available = $assignments->getAssignmentsByType($this->test_type);
-		$data = array();
-		foreach($available as $assignment)
-		{
-			try
-			{
-				$tmp = $this->doParse($assignment->getTestRefId(),$assignment->getObjectiveId());
-			}
-			catch(ilLOInvalidConfigurationException $e)
-			{
-				$assignment->delete();
-				continue;
-			}
-			if($tmp)
-			{
-				// add assignment id
-				$tmp['assignment_id'] = $assignment->getAssignmentId();
-				$data[] = $tmp;
-			}
-		}
-		
-		$this->setData($data);
-	}
-	
-	/**
-	 * Parse single test assignment
-	 * @param type $a_tst_ref_id
-	 * @return boolean
-	 */
-	public function parse($a_tst_ref_id)
-	{
-		$this->setData(array($this->doParse($a_tst_ref_id)));
-		return TRUE;
-	}
-	
-	/**
-	 * Parse test
-	 * throws ilLOInvalidConfigurationException in case assigned test cannot be found.
-	 */
-	protected function doParse($a_tst_ref_id, $a_objective_id = 0)
-	{
-		include_once './Modules/Test/classes/class.ilObjTest.php';
-		$tst = ilObjectFactory::getInstanceByRefId($a_tst_ref_id,false);
-		
-		if(!$tst instanceof ilObjTest)
-		{
-			throw new ilLOInvalidConfigurationException('No valid test given');
-		}
-		$tst_data['ref_id'] = $tst->getRefId();
-		$tst_data['title'] = $tst->getTitle();
-		$tst_data['description'] = $tst->getLongDescription();
-		$tst_data['ttype'] = $tst->getQuestionSetType();
-
-		
-		if($this->getAssignmentType() == self::TYPE_MULTIPLE_ASSIGNMENTS)
-		{
-			include_once './Modules/Course/classes/class.ilCourseObjective.php';
-			$tst_data['objective'] = ilCourseObjective::lookupObjectiveTitle($a_objective_id);
-		}
-		
-		switch($tst->getQuestionSetType())
-		{
-			case ilTestQuestionSetConfig::TYPE_FIXED:
-				$tst_data['qst_info'] = $this->lng->txt('crs_loc_tst_num_qst');
-				$tst_data['qst_info'] .= (' ' . count($tst->getAllQuestions()));
-				break;
-			
-			default:
-				// get available assiged question pools
-				include_once './Modules/Test/classes/class.ilTestRandomQuestionSetSourcePoolDefinitionFactory.php';
-				include_once './Modules/Test/classes/class.ilTestRandomQuestionSetSourcePoolDefinitionList.php';
-				
-				$list = new ilTestRandomQuestionSetSourcePoolDefinitionList(
-						$GLOBALS['DIC']['ilDB'],
-						$tst,
-						new ilTestRandomQuestionSetSourcePoolDefinitionFactory(
-								$GLOBALS['DIC']['ilDB'],
-								$tst
-						)
-				);
-				
-				$list->loadDefinitions();
-				
-				// tax translations
-				include_once './Modules/Test/classes/class.ilTestTaxonomyFilterLabelTranslater.php';
-				$translater = new ilTestTaxonomyFilterLabelTranslater($GLOBALS['DIC']['ilDB']);
-				$translater->loadLabels($list);
-				
-				$tst_data['qst_info'] = $this->lng->txt('crs_loc_tst_qpls');
-				$num = 0;
-				foreach ($list as $definition)
-				{
-					/** @var ilTestRandomQuestionSetSourcePoolDefinition[] $definition */
-					$title = $definition->getPoolTitle();
-					// fau: taxFilter/typeFilter - get title for extended filter conditions
-					$filterTitle = array();
-					$filterTitle[] = $translater->getTaxonomyFilterLabel($definition->getMappedTaxonomyFilter());
-					$filterTitle[] = $translater->getTypeFilterLabel($definition->getTypeFilter());
-					if (!empty($filterTitle))
-					{
-						$title .= ' -> '.implode(' / ', $filterTitle);
-					}
-					#$tax_id = $definition->getMappedFilterTaxId();
-					#if($tax_id)
-					#{
-					#	$title .= (' -> '. $translater->getTaxonomyTreeLabel($tax_id));
-					#}
-					#$tax_node = $definition->getMappedFilterTaxNodeId();
-					#if($tax_node)
-					#{
-					#	$title .= (' -> ' .$translater->getTaxonomyNodeLabel($tax_node));
-					#}
-					// fau.
-					$tst_data['qpls'][] = $title;
-					++$num;
-				}
-				if(!$num)
-				{
-					$tst_data['qst_info'] .= (' '. (int) 0);
-				}
-				break;
-		}
-		return $tst_data;
-	}
-}
-?>
-=======
         switch ($set['ttype']) {
             case ilObjTest::QUESTION_SET_TYPE_FIXED:
                 $type = $this->lng->txt('tst_question_set_type_fixed');
@@ -459,5 +299,4 @@
         }
         return $tst_data;
     }
-}
->>>>>>> 46afeae0
+}