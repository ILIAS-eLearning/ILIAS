<?php

declare(strict_types=1);

class LSItemOnlineStatus
{
	const S_LEARNMODULE_IL= "lm";
	const S_LEARNMODULE_HTML = "htlm";
	const S_SAHS = "sahs";
	const S_TEST = "tst";
	const S_SURVEY = "svy";
	const S_CONTENTPAGE = "copa";
	const S_EXERCISE= "exc";
	const S_IND_ASSESSMENT= "iass";
	const S_FILE= "file";

	private static $obj_with_online_status = array(
		self::S_LEARNMODULE_IL,
		self::S_LEARNMODULE_HTML,
		self::S_SAHS,
		self::S_TEST,
		self::S_SURVEY
	);

	public function setOnlineStatus(int $ref_id, bool $status)
	{
		$obj = $this->getObjectFor($ref_id);
<<<<<<< HEAD

		switch ($obj->getType()) {
			case self::S_TEST:
			case self::S_SAHS:
			case self::S_LEARNMODULE_IL:
			case self::S_LEARNMODULE_HTML:
			case self::S_SURVEY:
				$obj->setOfflineStatus(!$status);
				$obj->update();
				break;
			default:
				break;
		}
=======
		$obj->setOfflineStatus(!$status);
		$obj->update();
>>>>>>> eab2d381
	}

	public function getOnlineStatus(int $ref_id): bool
	{
		$obj = $this->getObjectFor($ref_id);
<<<<<<< HEAD

		switch ($obj->getType()) {
			case self::S_TEST:
			case self::S_LEARNMODULE_IL:
			case self::S_LEARNMODULE_HTML:
			case self::S_SAHS:
			case self::S_SURVEY:
				return !$obj->getOfflineStatus();
				break;
			default:
				return true;
		}
=======
		return !$obj->getOfflineStatus();
>>>>>>> eab2d381
	}

	public function hasOnlineStatus(int $ref_id): bool
	{
		$type = $this->getObjectTypeFor($ref_id);
		if (in_array ($type, self::$obj_with_online_status)) {
			return true;
		}

		return false;
	}

	protected function getObjectFor(int $ref_id): ilObject
	{
		return ilObjectFactory::getInstanceByRefId($ref_id);
	}

	protected function getObjectTypeFor(int $ref_id): string
	{
		return ilObject::_lookupType($ref_id, true);
	}

}<|MERGE_RESOLUTION|>--- conflicted
+++ resolved
@@ -25,45 +25,14 @@
 	public function setOnlineStatus(int $ref_id, bool $status)
 	{
 		$obj = $this->getObjectFor($ref_id);
-<<<<<<< HEAD
-
-		switch ($obj->getType()) {
-			case self::S_TEST:
-			case self::S_SAHS:
-			case self::S_LEARNMODULE_IL:
-			case self::S_LEARNMODULE_HTML:
-			case self::S_SURVEY:
-				$obj->setOfflineStatus(!$status);
-				$obj->update();
-				break;
-			default:
-				break;
-		}
-=======
 		$obj->setOfflineStatus(!$status);
 		$obj->update();
->>>>>>> eab2d381
 	}
 
 	public function getOnlineStatus(int $ref_id): bool
 	{
 		$obj = $this->getObjectFor($ref_id);
-<<<<<<< HEAD
-
-		switch ($obj->getType()) {
-			case self::S_TEST:
-			case self::S_LEARNMODULE_IL:
-			case self::S_LEARNMODULE_HTML:
-			case self::S_SAHS:
-			case self::S_SURVEY:
-				return !$obj->getOfflineStatus();
-				break;
-			default:
-				return true;
-		}
-=======
 		return !$obj->getOfflineStatus();
->>>>>>> eab2d381
 	}
 
 	public function hasOnlineStatus(int $ref_id): bool
