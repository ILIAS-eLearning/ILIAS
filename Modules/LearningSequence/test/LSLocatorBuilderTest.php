--- conflicted
+++ resolved
@@ -83,15 +83,9 @@
         $this->assertInstanceOf(Breadcrumbs::class, $out);
 
         $expected = $this->stripHTML(
-<<<<<<< HEAD
-            '<nav aria-label="breadcrumbs_aria_label"> ' .
-            '	<ul class="breadcrumb"> ' .
-            '		<li class="crumb"> ' .
-=======
             '<nav role="navigation" aria-label="breadcrumbs" class="breadcrumb_wrapper"> ' .
             '	<div class="breadcrumb"> ' .
             '		<span class="crumb"> ' .
->>>>>>> 69cf7012
             '			<a href="http://ilias.de/somepath?lsocmd=cmd&lsov=1" >item 1</a>' .
             '		</span> ' .
             '	</div>' .
