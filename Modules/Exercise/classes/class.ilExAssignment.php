--- conflicted
+++ resolved
@@ -2611,12 +2611,9 @@
 						}						
 						$matrix[$rater_id][] = $peer_id;						
 					}
-<<<<<<< HEAD
-=======
 					
 					// remove peer_id from possible ids in this run
 					unset($run_ids[$peer_id]);
->>>>>>> caf42789
 				}
 			}	
 			
