--- conflicted
+++ resolved
@@ -1767,16 +1767,10 @@
 			return $path."/".$file;
 		}
 	}
-<<<<<<< HEAD
 
 	/**
 	 * @param int|null $a_user_id
-	 * @return ilExAssignmentMemberStatus
-=======
-		
-	/**
 	 * @return \ilExAssignmentMemberStatus
->>>>>>> 0eacc9ef
 	 */
 	public function getMemberStatus($a_user_id = null)
 	{
