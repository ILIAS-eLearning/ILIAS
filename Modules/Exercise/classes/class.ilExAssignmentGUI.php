--- conflicted
+++ resolved
@@ -44,14 +44,6 @@
 			$tpl->parseCurrentBlock();
 			
 			// #14077
-<<<<<<< HEAD
-			if($a_data["peer"] && $a_data["peer_dl"])
-			{
-				$tpl->setCurrentBlock("prop");
-				$tpl->setVariable("PROP", $lng->txt("exc_peer_review_deadline"));
-				$tpl->setVariable("PROP_VAL",
-					ilDatePresentation::formatDate(new ilDateTime($a_data["peer_dl"],IL_CAL_UNIX)));
-=======
 			if($a_ass->getPeerReview() &&
 				$a_ass->getPeerReviewDeadline())
 			{								
@@ -59,7 +51,6 @@
 				$tpl->setVariable("PROP", $lng->txt("exc_peer_review_deadline"));
 				$tpl->setVariable("PROP_VAL",
 					ilDatePresentation::formatDate(new ilDateTime($a_ass->getPeerReviewDeadline(),IL_CAL_UNIX)));
->>>>>>> 160484e2
 				$tpl->parseCurrentBlock();
 			}		
 		}
