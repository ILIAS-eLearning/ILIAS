--- conflicted
+++ resolved
@@ -34,14 +34,9 @@
 		
 		// we are completely ignoring the extended deadline here
 
-<<<<<<< HEAD
-		if (($a_data["deadline"] > 0) && $a_data["deadline"] - time() <= 0)
-		{			
-=======
 		if ($a_ass->getDeadline() &&
 			$a_ass->getDeadline() < time())
 		{
->>>>>>> 60b0a231
 			$tpl->setCurrentBlock("prop");
 			$tpl->setVariable("PROP", $lng->txt("exc_ended_on"));
 			$tpl->setVariable("PROP_VAL",
@@ -49,16 +44,6 @@
 			$tpl->parseCurrentBlock();
 			
 			// #14077
-<<<<<<< HEAD
-			if($a_data["peer"] && $a_data["peer_dl"])
-			{
-				$tpl->setCurrentBlock("prop");
-				$tpl->setVariable("PROP", $lng->txt("exc_peer_review_deadline"));
-				$tpl->setVariable("PROP_VAL",
-					ilDatePresentation::formatDate(new ilDateTime($a_data["peer_dl"],IL_CAL_UNIX)));
-				$tpl->parseCurrentBlock();
-			}			
-=======
 			if($a_ass->getPeerReview() &&
 				$a_ass->getPeerReviewDeadline())
 			{								
@@ -68,7 +53,6 @@
 					ilDatePresentation::formatDate(new ilDateTime($a_ass->getPeerReviewDeadline(),IL_CAL_UNIX)));
 				$tpl->parseCurrentBlock();
 			}		
->>>>>>> 60b0a231
 		}
 		else if ($a_ass->notStartedYet())
 		{
