--- conflicted
+++ resolved
@@ -135,12 +135,8 @@
 		
 		if (!$a_ass->notStartedYet())
 		{
-<<<<<<< HEAD
-			$this->addSubmission($info, $a_ass);			
-=======
 			$this->addFiles($info, $a_ass);
 			$this->addSubmission($info, $a_ass);
->>>>>>> 68fbf0cf
 		}
 
 		$tpl->setVariable("CONTENT", $info->getHTML());
