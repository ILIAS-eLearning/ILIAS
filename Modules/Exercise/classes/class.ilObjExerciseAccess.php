<?php
/* Copyright (c) 1998-2009 ILIAS open source, Extended GPL, see docs/LICENSE */

include_once("./Services/Object/classes/class.ilObjectAccess.php");
include_once './Services/AccessControl/interfaces/interface.ilConditionHandling.php';

/**
* Class ilObjExerciseAccess
*
*
* @author 		Alex Killing <alex.killing@gmx.de>
* @version $Id$
*
* @ingroup ModulesExercise
*/
class ilObjExerciseAccess extends ilObjectAccess implements ilConditionHandling
{
	
	/**
	 * Get possible conditions operators
	 */
	public static function getConditionOperators()
	{
		include_once './Services/AccessControl/classes/class.ilConditionHandler.php';
		return array(
			ilConditionHandler::OPERATOR_PASSED,
			ilConditionHandler::OPERATOR_FAILED
		);
	}
	
	
	/**
	 * check condition 
	 * @param type $a_exc_id
	 * @param type $a_operator
	 * @param type $a_value
	 * @param type $a_usr_id
	 * @return boolean
	 */
	public static function checkCondition($a_exc_id,$a_operator,$a_value,$a_usr_id)
	{
		include_once './Services/AccessControl/classes/class.ilConditionHandler.php';
		include_once './Modules/Exercise/classes/class.ilExerciseMembers.php';
		
		switch($a_operator)
		{
			case ilConditionHandler::OPERATOR_PASSED:
				if (ilExerciseMembers::_lookupStatus($a_exc_id, $a_usr_id) == "passed")
				{
					return true;
				}
				else
				{
					return false;
				}
				break;
				
			case ilConditionHandler::OPERATOR_FAILED:
				return ilExerciseMembers::_lookupStatus($a_exc_id,$a_usr_id) == 'failed';

			default:
				return true;
		}
		return true;
	}
	

	/**
	 * get commands
	 * 
	 * this method returns an array of all possible commands/permission combinations
	 * 
	 * example:	
	 * $commands = array
	 *	(
	 *		array("permission" => "read", "cmd" => "view", "lang_var" => "show"),
	 *		array("permission" => "write", "cmd" => "edit", "lang_var" => "edit"),
	 *	);
	 */
	function _getCommands()
	{
		$commands = array
		(
			array("permission" => "read", "cmd" => "showOverview", "lang_var" => "show",
				"default" => true),
			array("permission" => "write", "cmd" => "listAssignments", "lang_var" => "edit_assignments"),
			array("permission" => "write", "cmd" => "edit", "lang_var" => "settings")
		);
		
		return $commands;
	}
	
	function _lookupRemainingWorkingTimeString($a_obj_id)
	{
		global $ilDB;
		
		// #14077 - mind peer deadline, too
		
		$dl = null;
		$cnt = array();
		
<<<<<<< HEAD
		$q = "SELECT id, time_stamp, peer_dl".
=======
		$q = "SELECT id, time_stamp, deadline2, peer_dl".
>>>>>>> 160484e2
			" FROM exc_assignment WHERE exc_id = ".$ilDB->quote($a_obj_id, "integer").
			" AND (time_stamp > ".$ilDB->quote(time(), "integer").
			" OR (peer_dl > ".$ilDB->quote(time(), "integer").
			" AND peer > ".$ilDB->quote(0, "integer")."))";
		$set = $ilDB->query($q);
		while($row = $ilDB->fetchAssoc($set))
		{			
			if($row["time_stamp"] > time() && 
				($row["time_stamp"] < $dl || !$dl))
			{
				$dl = $row["time_stamp"];
			}
<<<<<<< HEAD
=======
			/* extended deadline should not be presented anywhere
			if($row["deadline2"] > time() && 
				($row["deadline2"] < $dl || !$dl))
			{
				$dl = $row["deadline2"];
			}			 
			*/
>>>>>>> 160484e2
			if($row["peer_dl"] > time() && 
				($row["peer_dl"] < $dl || !$dl))
			{
				$dl = $row["peer_dl"];
			}
			$cnt[$row["id"]] = true;			
		}
		
		if($dl)
		{
			$time_diff = ilUtil::int2array($dl - time(), null);
			$dl = ilUtil::timearray2string($time_diff);
		}
		
		return array(
			"mtime" => $dl,
			"cnt" => sizeof($cnt)
<<<<<<< HEAD
		);
=======
		);		
>>>>>>> 160484e2
	}
	
	/**
	* check whether goto script will succeed
	*/
	function _checkGoto($a_target)
	{
		global $ilAccess;
		
		$t_arr = explode("_", $a_target);

		if ($t_arr[0] != "exc" || ((int) $t_arr[1]) <= 0)
		{
			return false;
		}

		if ($ilAccess->checkAccess("read", "", $t_arr[1]))
		{
			return true;
		}
		return false;
	}
}

?><|MERGE_RESOLUTION|>--- conflicted
+++ resolved
@@ -99,11 +99,7 @@
 		$dl = null;
 		$cnt = array();
 		
-<<<<<<< HEAD
-		$q = "SELECT id, time_stamp, peer_dl".
-=======
 		$q = "SELECT id, time_stamp, deadline2, peer_dl".
->>>>>>> 160484e2
 			" FROM exc_assignment WHERE exc_id = ".$ilDB->quote($a_obj_id, "integer").
 			" AND (time_stamp > ".$ilDB->quote(time(), "integer").
 			" OR (peer_dl > ".$ilDB->quote(time(), "integer").
@@ -116,8 +112,6 @@
 			{
 				$dl = $row["time_stamp"];
 			}
-<<<<<<< HEAD
-=======
 			/* extended deadline should not be presented anywhere
 			if($row["deadline2"] > time() && 
 				($row["deadline2"] < $dl || !$dl))
@@ -125,7 +119,6 @@
 				$dl = $row["deadline2"];
 			}			 
 			*/
->>>>>>> 160484e2
 			if($row["peer_dl"] > time() && 
 				($row["peer_dl"] < $dl || !$dl))
 			{
@@ -143,11 +136,7 @@
 		return array(
 			"mtime" => $dl,
 			"cnt" => sizeof($cnt)
-<<<<<<< HEAD
-		);
-=======
 		);		
->>>>>>> 160484e2
 	}
 	
 	/**
