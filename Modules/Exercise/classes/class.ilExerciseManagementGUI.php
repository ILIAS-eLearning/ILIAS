--- conflicted
+++ resolved
@@ -2282,7 +2282,6 @@
 	}
 
 	/**
-<<<<<<< HEAD
 	 * Open HTML view for portfolio submissions
 	 */
 	public function openSubmissionViewObject()
@@ -2424,7 +2423,7 @@
 		return $internal_file_path;
 	}
 
-=======
+	/*
 	 * Add the Back link to the tabs. (used in submission list and submission compare)
 	 */
 	protected function setBackToMembers()
@@ -2464,5 +2463,4 @@
 
 		return $data;
 	}
->>>>>>> 0fbc765f
 }