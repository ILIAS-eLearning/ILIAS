--- conflicted
+++ resolved
@@ -55,142 +55,6 @@
 //echo "-".$next_class."-".$cmd."-"; exit;
   		switch($next_class)
 		{
-<<<<<<< HEAD
-			case "ilfilesystemgui":				
-				if($_GET["fsmode"] == "peer")
-				{											
-					$ilCtrl->saveParameter($this, array("fu"));										
-					
-					// see self::downloadPeerReview()
-					$parts = explode("__", $_GET["fu"]);
-					$giver_id = $parts[0];
-					$peer_id = $parts[1];
-
-					if($giver_id == $ilUser->getId() || 
-						$peer_id == $ilUser->getId())
-					{		
-						$this->checkPermission("read");			
-					}
-					else
-					{
-						$this->checkPermission("write");												
-					}
-		
-					/* could be 1st review and not saved yet
-					$valid = false;
-					$peer_items = $this->ass->getPeerReviewsByPeerId($peer_id, true);				
-					if(sizeof($peer_items))
-					{
-						foreach($peer_items as $item)
-						{
-							if($item["giver_id"] == $giver_id)
-							{	
-								$valid = true;
-							}
-						}
-					}
-					if(!$valid)
-					{
-						$ilCtrl->redirect($this, "editPeerReview");
-					}
-					*/
-					
-					$ilTabs->clearTargets();
-					$ilTabs->setBackTarget($lng->txt("back"),
-						$ilCtrl->getLinkTarget($this, "editPeerReview"));
-															
-					include_once("./Modules/Exercise/classes/class.ilFSStorageExercise.php");
-					$fstorage = new ilFSStorageExercise($this->object->getId(), $this->ass->getId());
-					$fstorage->create();
-					
-					include_once("./Services/FileSystem/classes/class.ilFileSystemGUI.php");
-					$fs_gui = new ilFileSystemGUI($fstorage->getPeerReviewUploadPath($peer_id, $giver_id));
-					$fs_gui->setTableId("excfbpeer");
-					$fs_gui->setAllowDirectories(false);					
-					$fs_gui->setTitle($this->ass->getTitle().": ".
-						$lng->txt("exc_peer_review")." - ".
-						$lng->txt("exc_peer_review_give"));						 
-					$ret = $this->ctrl->forwardCommand($fs_gui);
-				}				
-				else if ($_GET["fsmode"] == "feedback" ||
-					$_GET["fsmode"] == "feedbackpart")	// feedback files
-				{
-					$this->checkPermission("write");			
-					$ilCtrl->saveParameter($this, array("member_id"));
-					//$this->setAssignmentHeader();
-					//$ilTabs->activateTab("ass_files");
-					$ilTabs->clearTargets();
-					
-					if ($_GET["fsmode"] != "feedbackpart")
-					{
-						$ilTabs->setBackTarget($lng->txt("back"),
-							$ilCtrl->getLinkTarget($this, "members"));
-					}
-					else
-					{
-						$ilTabs->setBackTarget($lng->txt("back"),
-							$ilCtrl->getLinkTarget($this, "showParticipant"));
-					}
-					
-					ilUtil::sendInfo($lng->txt("exc_fb_tutor_info"));
-										
-					include_once("./Modules/Exercise/classes/class.ilFSStorageExercise.php");
-					$fstorage = new ilFSStorageExercise($this->object->getId(), (int) $_GET["ass_id"]);
-					$fstorage->create();
-					
-					include_once("./Services/User/classes/class.ilUserUtil.php");
-					$noti_rec_ids = array();
-					if($this->ass->getType() == ilExAssignment::TYPE_UPLOAD_TEAM)
-					{
-						$team_id = $this->ass->getTeamId((int) $_GET["member_id"]);
-						$feedback_id = "t".$team_id;
-						$fs_title = array();
-						foreach($this->ass->getTeamMembers($team_id) as $team_user_id)
-						{
-							$fs_title[] = ilUserUtil::getNamePresentation($team_user_id, false, false, "", true);
-							$noti_rec_ids[] = $team_user_id;
-						}
-						$fs_title = implode(" / ", $fs_title);
-					}
-					else
-					{
-						$feedback_id = $noti_rec_ids = (int) $_GET["member_id"];
-						$fs_title = ilUserUtil::getNamePresentation((int) $_GET["member_id"], false, false, "", true);
-					}
-					
-					include_once("./Services/FileSystem/classes/class.ilFileSystemGUI.php");
-					$fs_gui = new ilFileSystemGUI($fstorage->getFeedbackPath($feedback_id));
-					$fs_gui->setTableId("excfbfil".(int)$_GET["ass_id"]."_".$feedback_id);
-					$fs_gui->setAllowDirectories(false);					
-					$fs_gui->setTitle($lng->txt("exc_fb_files")." - ".
-						ilExAssignment::lookupTitle((int) $_GET["ass_id"])." - ".
-						$fs_title);
-					$pcommand = $fs_gui->getLastPerformedCommand();					
-					if (is_array($pcommand) && $pcommand["cmd"] == "create_file")
-					{
-						$this->object->sendFeedbackFileNotification($pcommand["name"], 
-							$noti_rec_ids, (int) $_GET["ass_id"]);
-					}					 
-					$ret = $this->ctrl->forwardCommand($fs_gui);
-				}
-				else 		// assignment files
-				{
-					$this->setAssignmentHeader();
-					$ilTabs->activateTab("ass_files");
-					include_once("./Modules/Exercise/classes/class.ilFSStorageExercise.php");
-					$fstorage = new ilFSStorageExercise($this->object->getId(), (int) $_GET["ass_id"]);
-					$fstorage->create();
-					include_once("./Services/FileSystem/classes/class.ilFileSystemGUI.php");
-					$fs_gui = new ilFileSystemGUI($fstorage->getPath());
-					$fs_gui->setTitle($lng->txt("exc_instruction_files"));
-					$fs_gui->setTableId("excassfil".$_GET["ass_id"]);
-					$fs_gui->setAllowDirectories(false);
-					$ret = $this->ctrl->forwardCommand($fs_gui);
-				}
-				break;
-
-=======
->>>>>>> 160484e2
 			case "ilinfoscreengui":
 				$ilTabs->activateTab("info");
 				$this->infoScreen();	// forwards command
@@ -749,2187 +613,6 @@
 	{
 		global $tpl, $ilTabs, $ilUser, $ilToolbar;
 		
-<<<<<<< HEAD
-		ilUtil::sendSuccess($this->lng->txt("exc_added"), true);
-		ilUtil::redirect("ilias.php?baseClass=ilExerciseHandlerGUI&ref_id=".$a_new_object->getRefId()."&cmd=addAssignment");
-	}
-
-	/**
-	* Init properties form.
-	*/
-	protected function initEditCustomForm(ilPropertyFormGUI $a_form)
-	{
-		$a_form->setTitle($this->lng->txt("exc_edit_exercise"));
-
-		$section = new ilFormSectionHeaderGUI();
-		$section->setTitle($this->lng->txt('exc_passing_exc'));
-		$a_form->addItem($section);
-
-		// pass mode
-		$radg = new ilRadioGroupInputGUI($this->lng->txt("exc_pass_mode"), "pass_mode");
-	
-			$op1 = new ilRadioOption($this->lng->txt("exc_pass_all"), "all",
-				$this->lng->txt("exc_pass_all_info"));
-			$radg->addOption($op1);
-			$op2 = new ilRadioOption($this->lng->txt("exc_pass_minimum_nr"), "nr",
-				$this->lng->txt("exc_pass_minimum_nr_info"));
-			$radg->addOption($op2);
-
-			// minimum number of assignments to pass
-			$ni = new ilNumberInputGUI($this->lng->txt("exc_min_nr"), "pass_nr");
-			$ni->setSize(4);
-			$ni->setMaxLength(4);
-			$ni->setRequired(true);
-			include_once("./Modules/Exercise/classes/class.ilExAssignment.php");
-			$mand = ilExAssignment::countMandatory($this->object->getId());
-			$min = max($mand, 1);
-			$ni->setMinValue($min, true);
-			$ni->setInfo($this->lng->txt("exc_min_nr_info"));
-			$op2->addSubItem($ni);
-
-		$a_form->addItem($radg);
-
-		// completion by submission
-		$subcompl = new ilRadioGroupInputGUI($this->lng->txt("exc_passed_status_determination"), "completion_by_submission");
-			$op1 = new ilRadioOption($this->lng->txt("exc_completion_by_tutor"), 0, "");
-			$subcompl->addOption($op1);
-			$op2 = new ilRadioOption($this->lng->txt("exc_completion_by_submission"), 1,$this->lng->txt("exc_completion_by_submission_info"));
-			$subcompl->addOption($op2);
-		$a_form->addItem($subcompl);
-
-		/*$subcompl = new ilCheckboxInputGUI($this->lng->txt('exc_completion_by_submission'), 'completion_by_submission');
-		$subcompl->setInfo($this->lng->txt('exc_completion_by_submission_info'));
-		$subcompl->setValue(1);
-		$a_form->addItem($subcompl);*/
-
-		$section = new ilFormSectionHeaderGUI();
-		$section->setTitle($this->lng->txt('exc_publishing'));
-		$a_form->addItem($section);
-
-		// show submissions
-		$cb = new ilCheckboxInputGUI($this->lng->txt("exc_show_submissions"), "show_submissions");
-		$cb->setInfo($this->lng->txt("exc_show_submissions_info"));
-		$a_form->addItem($cb);
-		
-		$section = new ilFormSectionHeaderGUI();
-		$section->setTitle($this->lng->txt('exc_notification'));
-		$a_form->addItem($section);
-
-		// submission notifications
-		$cbox = new ilCheckboxInputGUI($this->lng->txt("exc_submission_notification"), "notification");
-		$cbox->setInfo($this->lng->txt("exc_submission_notification_info"));
-		$a_form->addItem($cbox);		
-	}
-	
-	/**
-	* Get values for properties form
-	*/
-	protected function getEditFormCustomValues(array &$a_values)
-	{
-		global $ilUser;
-
-		$a_values["desc"] = $this->object->getLongDescription();
-		$a_values["show_submissions"] = $this->object->getShowSubmissions();
-		$a_values["pass_mode"] = $this->object->getPassMode();
-		if ($a_values["pass_mode"] == "nr")
-		{
-			$a_values["pass_nr"] = $this->object->getPassNr();
-		}
-		
-		include_once "./Services/Notification/classes/class.ilNotification.php";
-		$a_values["notification"] = ilNotification::hasNotification(
-				ilNotification::TYPE_EXERCISE_SUBMISSION, $ilUser->getId(),
-				$this->object->getId());
-				
-		$a_values['completion_by_submission'] = (int) $this->object->isCompletionBySubmissionEnabled();
-	}
-
-	protected function updateCustom(ilPropertyFormGUI $a_form)
-	{
-		global $ilUser;
-		$this->object->setShowSubmissions($a_form->getInput("show_submissions"));
-		$this->object->setPassMode($a_form->getInput("pass_mode"));		
-		if ($this->object->getPassMode() == "nr")
-		{
-			$this->object->setPassNr($a_form->getInput("pass_nr"));
-		}
-		
-		$this->object->setCompletionBySubmission($a_form->getInput('completion_by_submission') == 1 ? true : false);
-		
-		include_once "./Services/Notification/classes/class.ilNotification.php";
-		ilNotification::setNotification(ilNotification::TYPE_EXERCISE_SUBMISSION,
-			$ilUser->getId(), $this->object->getId(),
-			(bool)$a_form->getInput("notification"));
-	}
-  
-	function cancelEditObject()
-	{
-		$this->ctrl->redirect($this, "view");
-	}
-
-	function uploadZipObject()
-	{
-		global $rbacsystem;
-		
-		$this->checkPermission("write");
-
-		if(!$this->object->addUploadedFile($_FILES["zipfile"], true))
-		{
-			ilUtil::sendFailure($this->lng->txt("exc_upload_error"),true);
-		}
-		$this->ctrl->redirect($this, "edit");
-	
-	}
-
-	function uploadFileObject()
-	{
-		global $rbacsystem;
-
-		$this->checkPermission("write");
-
-		if(!$this->object->addUploadedFile($_FILES["file"]))
-		{
-			ilUtil::sendFailure($this->lng->txt("exc_upload_error"),true);
-		}
-		$this->ctrl->redirect($this, "edit");
-	}
-	
-	
-	/**
-	* update data of members table
-	*/
-	function updateMembersObject()
-	{
-		global $rbacsystem;
-	
-		$this->checkPermission("write");
-	
-		if ($_POST["downloadReturned"])
-		{
-			$this->object->members_obj->deliverReturnedFiles(key($_POST["downloadReturned"]));
-			exit;
-		}
-		else
-		{
-			switch($_POST["action"])
-			{
-				case "save_status":
-					$this->saveStatusObject();
-					break;
-					
-				case "send_member":
-					$this->sendMembersObject();
-					break;
-				
-				case "redirectFeedbackMail":
-					$this->redirectFeedbackMailObject();
-					break;
-					
-				case "delete_member":
-					$this->deassignMembersObject();
-					break;
-			}
-		}
-	}
-
-	/**
-	 * Download submitted files of user.
-	 */
-	function downloadReturnedObject()
-	{
-		global $ilAccess;
-		
-		$peer_review_mask_filename = false;
-		
-		if (!$ilAccess->checkAccess("write", "", $this->object->getRefId()))
-		{
-			if ($ilAccess->checkAccess("read", "", $this->object->getRefId()) &&
-				$this->object->getShowSubmissions() &&
-				$this->object->getTimestamp() - time() <= 0)
-			{
-				// ok: read access + public submissions
-			}
-			else
-			{
-				// ok: read access + peer review
-				$ass = new ilExAssignment((int) $_GET["ass_id"]);
-				if(!($ilAccess->checkAccess("read", "", $this->object->getRefId()) && 
-					$ass->hasPeerReviewAccess((int) $_GET["member_id"])))
-				{
-					$this->checkPermission("write");
-				}
-				else
-				{
-					$peer_review_mask_filename = true;
-				}
-			}
-		}
-		
-		if (!ilExAssignment::deliverReturnedFiles(
-			$this->object->getId(), (int) $_GET["ass_id"], (int) $_GET["member_id"], 
-				false, $peer_review_mask_filename))
-		{
-			$this->ctrl->redirect($this, "members");
-		}
-		exit;
-	}
-
-	/**
-	* Download newly submitted files of user.
-	*/
-	function downloadNewReturnedObject()
-	{
-		global $ilAccess;
-		
-		$peer_review_mask_filename = false;
-		
-		if (!$ilAccess->checkAccess("write", "", $this->object->getRefId()))
-		{
-			// ok: read access + peer review
-			$ass = new ilExAssignment((int) $_GET["ass_id"]);
-			if(!($ilAccess->checkAccess("read", "", $this->object->getRefId()) && 
-				$ass->hasPeerReviewAccess((int) $_GET["member_id"])))
-			{
-				$this->checkPermission("write");
-			}
-			else
-			{
-				$peer_review_mask_filename = true;
-			}
-		}
-		
-		if (!ilExAssignment::deliverReturnedFiles(
-			$this->object->getId(), (int) $_GET["ass_id"], (int) $_GET["member_id"], 
-				true, $peer_review_mask_filename))
-		{
-			$this->ctrl->redirect($this, "members");
-		}
-		exit;
-	}
-
-	/**
-	* Add user as member
-	*/
-	public function addUserFromAutoCompleteObject()
-	{		
-		if(!strlen(trim($_POST['user_login'])))
-		{
-			ilUtil::sendFailure($this->lng->txt('msg_no_search_string'));
-			$this->membersObject();
-			return false;
-		}
-		$users = explode(',', $_POST['user_login']);
-
-		$user_ids = array();
-		foreach($users as $user)
-		{
-			$user_id = ilObjUser::_lookupId($user);
-
-			if(!$user_id)
-			{
-				ilUtil::sendFailure($this->lng->txt('user_not_known'));
-				
-				// add team member
-				if($_REQUEST['ctx'])
-				{
-					return $this->submissionScreenTeamObject();
-				}	
-				else
-				{
-					return $this->membersObject();
-				}
-			}
-			
-			$user_ids[] = $user_id;
-		}
-
-		if($_REQUEST['ctx'])
-		{		
-			return $this->addTeamMemberActionObject($user_ids);						
-		}						
-
-		if(!$this->addMembersObject($user_ids));
-		{
-			$this->membersObject();
-			return false;
-		}
-		return true;
-	}
-
-	/**
-	 * Add new partipant
-	 */
-	function addMembersObject($a_user_ids = array())
-	{
-		global $ilAccess,$ilErr;
-
-		$this->checkPermission("write");
-		if(!count($a_user_ids))
-		{
-			ilUtil::sendFailure($this->lng->txt("no_checkbox"));
-			return false;
-		}
-
-		if(!$this->object->members_obj->assignMembers($a_user_ids))
-		{
-			ilUtil::sendFailure($this->lng->txt("exc_members_already_assigned"));
-			return false;
-		}
-		else
-		{
-			// #9946 - create team for new user(s) for each team upload assignment
-			foreach(ilExAssignment::getAssignmentDataOfExercise($this->object->getId()) as $ass)
-			{
-				if($ass["type"] == ilExAssignment::TYPE_UPLOAD_TEAM)
-				{
-					$ass_obj = new ilExAssignment($ass["id"]);
-					foreach($a_user_ids as $user_id)
-					{
-						$ass_obj->getTeamId($user_id, true);
-					}
-				}
-			}						
-			
-			ilUtil::sendSuccess($this->lng->txt("exc_members_assigned"),true);
-		}
-//exit;
-		$this->ctrl->redirect($this, "members");
-		return true;
-	}
-
-
-	/**
-	 * All participants and submission of one assignment
-	 */
-	function membersObject()
-	{
-		global $rbacsystem, $tree, $tpl, $ilToolbar, $ilCtrl, $ilTabs, $lng;
-
-		$ilTabs->activateTab("grades");
-		
-		include_once 'Services/Tracking/classes/class.ilLPMarks.php';
-	
-		$this->checkPermission("write");
-		$this->addSubmissionSubTabs("assignment");
-		
-		// assignment selection
-		include_once("./Modules/Exercise/classes/class.ilExAssignment.php");
-		$ass = ilExAssignment::getAssignmentDataOfExercise($this->object->getId());
-		
-		if ($_GET["ass_id"] == "")
-		{
-			$a = current($ass);
-			$_GET["ass_id"] = $a["id"];
-		}
-		
-		reset($ass);
-		if (count($ass) > 1)
-		{
-			$options = array();
-			foreach ($ass as $a)
-			{
-				$options[$a["id"]] = $a["title"];
-			}
-			include_once("./Services/Form/classes/class.ilSelectInputGUI.php");
-			$si = new ilSelectInputGUI($this->lng->txt(""), "ass_id");
-			$si->setOptions($options);
-			$si->setValue($_GET["ass_id"]);
-			$ilToolbar->addInputItem($si);
-					
-			$ilToolbar->addFormButton($this->lng->txt("exc_select_ass"),
-				"selectAssignment");
-			$ilToolbar->addSeparator();
-		}
-		
-		// add member
-		include_once './Services/Search/classes/class.ilRepositorySearchGUI.php';
-		ilRepositorySearchGUI::fillAutoCompleteToolbar(
-			$this,
-			$ilToolbar,
-			array(
-				'auto_complete_name'	=> $lng->txt('user'),
-				'submit_name'			=> $lng->txt('add'),
-				'add_search'			=> true,
-				'add_from_container'    => $_GET["ref_id"]
-			)
-		);
-		
-		// we do not want the ilRepositorySearchGUI form action
-		$ilToolbar->setFormAction($ilCtrl->getFormAction($this));
-
-		$ilToolbar->addSeparator();
-		
-		// multi-feebdack
-		$ilToolbar->addButton($this->lng->txt("exc_multi_feedback"),
-			$this->ctrl->getLinkTarget($this, "showMultiFeedback"));
-		
-		if (count($ass) > 0)
-		{
-			$ctype = null;
-			foreach($ass as $item)
-			{
-				if($item["id"] == $_GET["ass_id"])
-				{
-					$ctype = $item["type"];
-				}
-			}						
-			if($ctype == ilExAssignment::TYPE_TEXT)
-			{
-				$ilToolbar->addSeparator();
-				$ilToolbar->addFormButton($lng->txt("exc_list_text_assignment"), "listTextAssignment");					
-			}		
-			else if(count(ilExAssignment::getAllDeliveredFiles($this->object->getId(), $_GET["ass_id"])))
-			{			
-				$ilToolbar->addSeparator();
-				$ilToolbar->addFormButton($lng->txt("download_all_returned_files"), "downloadAll");			
-			}		
-			
-			include_once("./Modules/Exercise/classes/class.ilExerciseMemberTableGUI.php");
-			$exc_tab = new ilExerciseMemberTableGUI($this, "members", $this->object, $_GET["ass_id"]);
-			$tpl->setContent($exc_tab->getHTML());
-		}
-		else
-		{
-			ilUtil::sendInfo($lng->txt("exc_no_assignments_available"));
-		}
-		return;		
-	}
-
-	/**
-	 * Select assignment
-	 */
-	function selectAssignmentObject()
-	{
-		global $ilTabs;
-
-		$ilTabs->activateTab("grades");
-
-		$_GET["ass_id"] = ilUtil::stripSlashes($_POST["ass_id"]);
-		$this->membersObject();
-	}
-	
-	/**
-	 * Show Participant
-	 */
-	function showParticipantObject()
-	{
-		global $rbacsystem, $tree, $tpl, $ilToolbar, $ilCtrl, $ilTabs, $lng;
-
-		$this->checkPermission("write");
-		
-		$ilTabs->activateTab("grades");
-		$this->addSubmissionSubTabs("participant");
-		
-		// participant selection
-		include_once("./Modules/Exercise/classes/class.ilExAssignment.php");
-		$ass = ilExAssignment::getAssignmentDataOfExercise($this->object->getId());
-		$members = $this->object->members_obj->getMembers();
-		
-		if (count($members) == 0)
-		{
-			ilUtil::sendInfo($lng->txt("exc_no_participants"));
-			return;
-		}
-		
-		$mems = array();
-		foreach ($members as $mem_id)
-		{
-			if (ilObject::_lookupType($mem_id) == "usr")
-			{
-				include_once("./Services/User/classes/class.ilObjUser.php");
-				$name = ilObjUser::_lookupName($mem_id);
-				$mems[$mem_id] = $name;
-			}
-		}
-		
-		$mems = ilUtil::sortArray($mems, "lastname", "asc", false, true);
-		
-		if ($_GET["part_id"] == "" && count($mems) > 0)
-		{
-			$_GET["part_id"] = key($mems);
-		}
-		
-		reset($mems);
-		if (count($mems) > 1)
-		{
-			$options = array();
-			foreach ($mems as $k => $m)
-			{
-				$options[$k] =
-					$m["lastname"].", ".$m["firstname"]." [".$m["login"]."]";
-			}
-			include_once("./Services/Form/classes/class.ilSelectInputGUI.php");
-			$si = new ilSelectInputGUI($this->lng->txt(""), "part_id");
-			$si->setOptions($options);
-			$si->setValue($_GET["part_id"]);
-			$ilToolbar->addInputItem($si);
-			
-			$ilToolbar->setFormAction($ilCtrl->getFormAction($this));
-			$ilToolbar->addFormButton($this->lng->txt("exc_select_part"),
-				"selectParticipant");
-		}
-
-		if (count($mems) > 0)
-		{
-			include_once("./Modules/Exercise/classes/class.ilExParticipantTableGUI.php");
-			$part_tab = new ilExParticipantTableGUI($this, "showParticipant",
-				$this->object, $_GET["part_id"]);
-			$tpl->setContent($part_tab->getHTML());
-		}
-		else
-		{
-			ilUtil::sendInfo($this->lng->txt("exc_no_assignments_available"));
-		}
-	}
-	
-	/**
-	 * Select participant
-	 */
-	function selectParticipantObject()
-	{
-		global $ilTabs;
-
-		$ilTabs->activateTab("grades");
-
-		$_GET["part_id"] = ilUtil::stripSlashes($_POST["part_id"]);
-		$this->showParticipantObject();
-	}
-
-	/**
-	 * Show grades overview
-	 */
-	function showGradesOverviewObject()
-	{
-		global $rbacsystem, $tree, $tpl, $ilToolbar, $ilCtrl, $ilTabs, $lng;
-		
-		$this->checkPermission("write");
-
-		$ilTabs->activateTab("grades");
-		$this->addSubmissionSubTabs("grades");
-		
-		include_once("./Modules/Exercise/classes/class.ilExAssignment.php");
-		$mem_obj = new ilExerciseMembers($this->object);
-		$mems = $mem_obj->getMembers();
-
-		if (count($mems) > 0)
-		{
-			$ilToolbar->addButton($lng->txt("exc_export_excel"),
-				$ilCtrl->getLinkTarget($this, "exportExcel"));
-		}
-
-		include_once("./Modules/Exercise/classes/class.ilExGradesTableGUI.php");
-		$grades_tab = new ilExGradesTableGUI($this, "showGradesOverview",
-			$this->object, $mem_obj);
-		$tpl->setContent($grades_tab->getHTML()); 
-	}
-
-	/**
-	* set feedback status for member and redirect to mail screen
-	*/
-	function redirectFeedbackMailObject()
-	{
-		$this->checkPermission("write");
-		
-		$members = array();
-						
-		if ($_GET["member_id"] != "")
-		{	
-			if($this->ass->getType() == ilExAssignment::TYPE_UPLOAD_TEAM)
-			{
-				$members = ilExAssignment::getTeamMembersByAssignmentId($this->ass->getId(), $_GET["member_id"]);
-			}
-			else
-			{
-				$members = array($_GET["member_id"]);
-			}			
-		}
-		else if(count($_POST["member"]) > 0)
-		{
-			if($this->ass->getType() == ilExAssignment::TYPE_UPLOAD_TEAM)
-			{
-				foreach(array_keys($_POST["member"]) as $user_id)
-				{
-					$members = array_merge($members, ilExAssignment::getTeamMembersByAssignmentId($this->ass->getId(), $user_id));
-				}
-				$members = array_unique($members);
-			}
-			else
-			{
-				$members = array_keys($_POST["member"]);	
-			}
-		}
-		
-		if($members)
-		{
-			$logins = array();
-			foreach($members as $user_id)
-			{				
-				ilExAssignment::updateStatusFeedbackForUser($this->ass->getId(), $user_id, 1);
-				$logins[] = ilObjUser::_lookupLogin($user_id);
-			}
-			$logins = implode($logins, ",");
-						
-			require_once 'Services/Mail/classes/class.ilMailFormCall.php';
-			ilUtil::redirect(ilMailFormCall::getRedirectTarget($this, 'members', array(), array('type' => 'new', 'rcp_to' => $logins)));
-		}
-
-		ilUtil::sendFailure($this->lng->txt("no_checkbox"),true);
-		$this->ctrl->redirect($this, "members");
-	}
-	
-	/**
-	* Download all submitted files (of all members).
-	*/
-	function downloadAllObject()
-	{
-		$this->checkPermission("write");
-		
-		$members = array();
-
-		foreach($this->object->members_obj->getMembers() as $member_id)
-		{
-			// update download time
-			ilExAssignment::updateTutorDownloadTime($this->object->getId(),
-				(int) $_GET["ass_id"], $member_id);
-
-			// get member object (ilObjUser)
-			if (ilObject::_exists($member_id))
-			{
-				$tmp_obj =& ilObjectFactory::getInstanceByObjId($member_id);
-				$members[$member_id] = $tmp_obj->getFirstname() . " " . $tmp_obj->getLastname();
-				unset($tmp_obj);
-			}
-		}
-	
-		ilExAssignment::downloadAllDeliveredFiles($this->object->getId(),
-			(int) $_GET["ass_id"], $members);
-		exit;
-	}
-	
-
-	function __getMembersOfObject($a_result,$a_type)
-	{
-
-		switch($a_type)
-		{
-			case "usr":
-				return $a_result;
-			case "grp":
-				include_once "./Modules/Group/classes/class.ilObjGroup.php";
-	
-				$all_members = array();
-				foreach($a_result as $group)
-				{
-					$tmp_grp_obj = ilObjectFactory::getInstanceByRefId($group["id"]);
-	
-					$members = $tmp_grp_obj->getGroupMemberIds();
-					$all_members = array_merge($all_members,$members);
-				}
-				// FORMAT ARRAY
-				$all_members = array_unique($all_members);
-				foreach($all_members as $member)
-				{
-					$result[] = array("id" => $member);
-				}
-				return $result;
-		}
-  		return true;
-	}
-
-	function __showObjectSelect($a_result,$a_type)
-	{
-  		include_once "./Services/Object/classes/class.ilObjectFactory.php";
-  
-		foreach($a_result as $obj)
-		{
-			$tmp_obj =& ilObjectFactory::getInstanceByRefId($obj["id"]);
-			$this->tpl->setCurrentBlock("OBJ_SELECT_ROW");
-			$this->tpl->setVariable("OBJ_ROW_TITLE",$tmp_obj->getTitle());
-			$this->tpl->setVariable("OBJ_ROW_ID",$tmp_obj->getRefId());
-			$this->tpl->setVariable("OBJ_ROW_DESCRIPTION",$tmp_obj->getDescription());
-			$this->tpl->parseCurrentBlock();
-	
-			unset($tmp_obj);
-		}
-		$this->tpl->setCurrentBlock("OBJ_SELECT");
-		$this->tpl->setVariable("OBJ_SELECT_TITLE",$this->lng->txt("title"));
-		$this->tpl->setVariable("OBJ_SELECT_DESCRIPTION",$this->lng->txt("description"));
-  
-		$this->tpl->setVariable("OBJ_BTN1_VALUE",$this->lng->txt("select"));
-		$this->tpl->setVariable("OBJ_BTN2_VALUE",$this->lng->txt("cancel"));
-		$this->tpl->parseCurrentBlock();
-	}
-
-	/**
-	* Send assignment per mail to participants
-	*/
-	function sendMembersObject()
-	{
-		global $ilCtrl;
-		
-		$this->checkPermission("write");
-		
-		if(!count($_POST["member"]))
-		{
-			ilUtil::sendFailure($this->lng->txt("no_checkbox"),true);
-		}
-		else
-		{			
-			// team upload?
-			if($this->ass->getType() == ilExAssignment::TYPE_UPLOAD_TEAM)
-			{
-				$members = array();
-				foreach(array_keys($_POST["member"]) as $user_id)
-				{					
-					$tmembers = ilExAssignment::getTeamMembersByAssignmentId($this->ass->getId(), $user_id);
-					foreach($tmembers as $tuser_id)
-					{
-						$members[$tuser_id] = 1;
-					}
-				}
-			}
-			else
-			{
-				$members = $_POST["member"];
-			}
-			
-			$this->object->sendAssignment($this->object->getId(),
-				(int) $_GET["ass_id"], $members);
-			
-			ilUtil::sendSuccess($this->lng->txt("exc_sent"),true);
-		}
-		$ilCtrl->redirect($this, "members");
-	}
-
-	/**
-	* Confirm deassigning members
-	*/
-	function confirmDeassignMembersObject()
-	{
-		global $ilCtrl, $tpl, $lng, $ilTabs;
-		
-		$this->checkPermission("write");
-		$ilTabs->activateTab("grades");
-			
-		if (!is_array($_POST["member"]) || count($_POST["member"]) == 0)
-		{
-			ilUtil::sendFailure($lng->txt("no_checkbox"), true);
-			$ilCtrl->redirect($this, "members");
-		}
-		else
-		{
-			include_once("./Services/Utilities/classes/class.ilConfirmationGUI.php");
-			$cgui = new ilConfirmationGUI();
-			$cgui->setFormAction($ilCtrl->getFormAction($this));
-			$cgui->setHeaderText($lng->txt("exc_msg_sure_to_deassign_participant"));
-			$cgui->setCancel($lng->txt("cancel"), "members");
-			$cgui->setConfirm($lng->txt("remove"), "deassignMembers");
-			
-			// team upload?
-			if($this->ass->getType() == ilExAssignment::TYPE_UPLOAD_TEAM)
-			{
-				$members = array();
-				foreach(array_keys($_POST["member"]) as $user_id)
-				{					
-					$tmembers = ilExAssignment::getTeamMembersByAssignmentId($this->ass->getId(), $user_id);
-					foreach($tmembers as $tuser_id)
-					{
-						$members[$tuser_id] = 1;
-					}
-				}
-			}
-			else
-			{
-				$members = $_POST["member"];
-			}			
-			
-			include_once("./Services/User/classes/class.ilUserUtil.php");
-			foreach ($members as $k => $m)
-			{								
-				$cgui->addItem("member[$k]", $m,
-					ilUserUtil::getNamePresentation((int) $k, false, false, "", true));
-			}
-			
-			$tpl->setContent($cgui->getHTML());
-		}
-	}
-	
-	/**
-	 * Deassign members from exercise 
-	 */
-	function deassignMembersObject()
-	{
-		global $ilCtrl, $lng;
-		
-		$this->checkPermission("write");
-		
-		if(is_array($_POST["member"]))
-		{
-			foreach(array_keys($_POST["member"]) as $usr_id)
-			{
-				$this->object->members_obj->deassignMember((int) $usr_id);
-			}
-			ilUtil::sendSuccess($lng->txt("exc_msg_participants_removed"), true);
-			$ilCtrl->redirect($this, "members");
-		}
-  		else
-		{
-			ilUtil::sendFailure($this->lng->txt("no_checkbox"),true);
-			$ilCtrl->redirect($this, "members");
-		}
-	}
-
-	function saveCommentsObject() 
-	{
-		$this->checkPermission("write");
-		
-		if(!isset($_POST['comments_value']))
-		{
-			return;
-		}
-  
-		$this->object->members_obj->setNoticeForMember($_GET["member_id"],
-			ilUtil::stripSlashes($_POST["comments_value"]));
-		ilUtil::sendSuccess($this->lng->txt("exc_members_comments_saved"));
-		$this->membersObject();
-	}
-
-
-	/**
-	 * Save assignment status (participant view)
-	 */
-	function saveStatusParticipantObject()
-	{
-		$this->saveStatusObject(true);
-	}
-	
-	function saveStatusAllObject()
-	{
-		$this->saveStatusObject(false, true);
-	}
-	
-	/**
-	 * Save status of selecte members 
-	 */
-	function saveStatusObject($a_part_view = false, $a_force_all = false)
-	{
-		global $ilCtrl;
-		
-		$this->checkPermission("write");
-		
-		include_once("./Modules/Exercise/classes/class.ilExAssignment.php");
-		
-//		include_once 'Services/Tracking/classes/class.ilLPMarks.php';
-
-		$saved_for = array();
-				
-		foreach($_POST["id"] as $key => $value)
-		{
-			if (!$a_part_view)
-			{						
-				if (!$a_force_all && $_POST["member"][$key] != "1")
-				{
-					continue;
-				}
-				else
-				{					
-					$uname = ilObjUser::_lookupName($key);
-					$saved_for[] = $uname["lastname"].", ".$uname["firstname"];					
-				}
-			}
-			if (!$a_part_view)
-			{
-				$ass_id = (int) $_GET["ass_id"];
-				$user_id = (int) $key;
-			}
-			else
-			{
-				$ass_id = (int) $key;
-				$user_id = (int) $_GET["part_id"];
-			}
-			
-			// team upload?
-			if(is_object($this->ass) and $this->ass->getType() == ilExAssignment::TYPE_UPLOAD_TEAM)
-			{
-				$team_id = $this->ass->getTeamId($user_id);
-				$user_ids = $this->ass->getTeamMembers($team_id);		
-				
-				if (count($_POST["member"]) > 0)
-				{
-					foreach($user_ids as $user_id)
-					{
-						if($user_id != $key)
-						{
-							$uname = ilObjUser::_lookupName($user_id);
-							$saved_for[] = $uname["lastname"].", ".$uname["firstname"];
-						}
-					}
-				}
-			}
-			else
-			{
-				$user_ids = array($user_id);
-			}
-			
-			foreach($user_ids as $user_id)
-			{								
-				ilExAssignment::updateStatusOfUser($ass_id, $user_id,
-					ilUtil::stripSlashes($_POST["status"][$key]));
-				ilExAssignment::updateNoticeForUser($ass_id, $user_id,
-					ilUtil::stripSlashes($_POST["notice"][$key]));
-
-				if (ilUtil::stripSlashes($_POST['mark'][$key]) != 
-					ilExAssignment::lookupMarkOfUser($ass_id, $user_id))
-				{
-					ilExAssignment::updateStatusTimeOfUser($ass_id, $user_id);
-				}
-
-				ilExAssignment::updateMarkOfUser($ass_id, $user_id,
-					ilUtil::stripSlashes($_POST['mark'][$key]));
-				
-				/*
-				ilExAssignment::updateCommentForUser($ass_id, $user_id,
-					ilUtil::stripSlashes($_POST['lcomment'][$key]));				 
-				*/
-			}			
-		}
-		
-		if (count($saved_for) > 0)
-		{
-			$save_for_str = "(".implode($saved_for, " - ").")";
-		}
-		if($save_for_str || $a_part_view)
-		{
-			ilUtil::sendSuccess($this->lng->txt("exc_status_saved")." ".$save_for_str,true);
-		}		
-		if (!$a_part_view)
-		{
-			$ilCtrl->redirect($this, "members");
-		}
-		else
-		{
-			$ilCtrl->redirect($this, "showParticipant");
-		}
-	}
-
-	function __getDateSelect($a_type,$a_selected)
-	{
-  		switch($a_type)
-		{
-			case "hour":
-				for($i=0; $i<24; $i++)
-				{
-					$hours[$i] = $i < 10 ? "0".$i : $i;
-				}
-				return ilUtil::formSelect($a_selected,"d_hour",$hours,false,true);
-	
-			case "minutes":
-				for($i=0;$i<60;$i++)
-				{
-					$minutes[$i] = $i < 10 ? "0".$i : $i;
-				}
-				return ilUtil::formSelect($a_selected,"d_minutes",$minutes,false,true);
-	
-			case "day":
-				for($i=1; $i<32; $i++)
-				{
-					$days[$i] = $i < 10 ? "0".$i : $i;
-				}
-				return ilUtil::formSelect($a_selected,"d_day",$days,false,true);
-	
-			case "month":
-				for($i=1; $i<13; $i++)
-				{
-					$month[$i] = $i < 10 ? "0".$i : $i;
-				}
-				return ilUtil::formSelect($a_selected,"d_month",$month,false,true);
-	
-			case "year":
-				for($i = date("Y",time());$i < date("Y",time()) + 3;++$i)
-				{
-					$year[$i] = $i;
-				}
-				return ilUtil::formSelect($a_selected,"d_year",$year,false,true);
-		}
-	}
-
-	function __filterAssignedUsers($a_result)
-	{
-		foreach($a_result as $user)
-		{
-			if(!$this->object->members_obj->isAssigned($user["id"]))
-			{
-				$filtered[] = $user;
-			}
-		}
-	
-  		return $filtered ? $filtered : array();
-	}
-	
-	/**
-	* adds tabs to tab gui object
-	*
-	* @param	object		$tabs_gui		ilTabsGUI object
-	*/
-	function addSubmissionSubTabs($a_activate)
-	{
-		global $ilTabs, $lng, $ilCtrl;
-		
-		$ilTabs->addSubTab("assignment", $lng->txt("exc_assignment_view"),
-			$ilCtrl->getLinkTarget($this, "members"));
-		$ilTabs->addSubTab("participant", $lng->txt("exc_participant_view"),
-			$ilCtrl->getLinkTarget($this, "showParticipant"));
-		$ilTabs->addSubTab("grades", $lng->txt("exc_grades_overview"),
-			$ilCtrl->getLinkTarget($this, "showGradesOverview"));
-		$ilTabs->activateSubTab($a_activate);
-	}
-
-	/**
-	 * Add subtabs of content view
-	 *
-	 * @param	object		$tabs_gui		ilTabsGUI object
-	 */
-	function addContentSubTabs($a_activate)
-	{
-		global $ilTabs, $lng, $ilCtrl, $ilAccess;
-		
-		$ilTabs->addSubTab("content", $lng->txt("view"),
-			$ilCtrl->getLinkTarget($this, "showOverview"));
-		if ($ilAccess->checkAccess("write", "", $this->ref_id))
-		{
-			$ilTabs->addSubTab("list_assignments", $lng->txt("edit"),
-				$ilCtrl->getLinkTarget($this, "listAssignments"));
-		}
-		$ilTabs->activateSubTab($a_activate);
-	}
-
-	
-	/**
-	* adds tabs to tab gui object
-	*
-	* @param	object		$tabs_gui		ilTabsGUI object
-	*/
-	function getTabs($tabs_gui)
-	{
-		global $ilAccess, $ilUser, $lng, $ilHelp;
-  
-		$ilHelp->setScreenIdComponent("exc");
-		
-		if ($ilAccess->checkAccess("read", "", $this->object->getRefId()))
-		{
-			$tabs_gui->addTab("content",
-				$lng->txt("exc_assignments"),
-				$this->ctrl->getLinkTarget($this, "showOverview"));
-		}
-
-		$next_class = strtolower($this->ctrl->getNextClass());
-		if ($ilAccess->checkAccess("visible", "", $this->object->getRefId()))
-		{
-			$tabs_gui->addTab("info",
-				$lng->txt("info_short"),
-				$this->ctrl->getLinkTargetByClass("ilinfoscreengui", "showSummary"));
-		}
-
-		// edit properties
-		if ($ilAccess->checkAccess("write", "", $this->ref_id))
-		{
-			/*$tabs_gui->addTab("assignments",
-				$lng->txt("exc_edit_assignments"),
-				$this->ctrl->getLinkTarget($this, 'listAssignments'));*/
-			
-			$tabs_gui->addTab("settings",
-				$lng->txt("settings"),
-				$this->ctrl->getLinkTarget($this, 'edit'));
-			
-			$tabs_gui->addTab("grades",
-				$lng->txt("exc_submissions_and_grades"),
-				$this->ctrl->getLinkTarget($this, 'members'));
-		}
-
-		// learning progress
-		$save_sort_order = $_GET["sort_order"];		// hack, because exercise sort parameters
-		$save_sort_by = $_GET["sort_by"];			// must not be forwarded to learning progress
-		$save_offset = $_GET["offset"];
-		$_GET["offset"] = $_GET["sort_by"] = $_GET["sort_order"] = "";
-		
-		include_once './Services/Tracking/classes/class.ilLearningProgressAccess.php';
-		if(ilLearningProgressAccess::checkAccess($this->object->getRefId()))
-		{
-			$tabs_gui->addTab('learning_progress',
-				$lng->txt('learning_progress'),
-				$this->ctrl->getLinkTargetByClass(array('ilobjexercisegui','illearningprogressgui'),''));
-		}
-
-		$_GET["sort_order"] = $save_sort_order;		// hack, part ii
-		$_GET["sort_by"] = $save_sort_by;
-		$_GET["offset"] = $save_offset;
-
-		// export
-		if ($ilAccess->checkAccess("write", "", $this->object->getRefId()))
-		{
-			$tabs_gui->addTab("export",
-				$lng->txt("export"),
-				$this->ctrl->getLinkTargetByClass("ilexportgui", ""));
-		}
-
-
-		// permissions
-		if ($ilAccess->checkAccess("edit_permission", "", $this->ref_id))
-		{
-			$tabs_gui->addTab('permissions',
-				$lng->txt("perm_settings"),
-				$this->ctrl->getLinkTargetByClass(array(get_class($this),'ilpermissiongui'), "perm"));
-		}
-	}
-	
-	/**
-	* this one is called from the info button in the repository
-	* not very nice to set cmdClass/Cmd manually, if everything
-	* works through ilCtrl in the future this may be changed
-	*/
-	function infoScreenObject()
-	{
-		$this->ctrl->setCmd("showSummary");
-		$this->ctrl->setCmdClass("ilinfoscreengui");
-		$this->infoScreen();
-	}
-
-	/**
-	* show information screen
-	*/
-	function infoScreen()
-	{
-		global $ilAccess, $ilUser, $ilTabs, $lng;
-		
-		$ilTabs->activateTab("info");
-
-		$this->checkPermission("visible");
-
-		include_once("./Services/InfoScreen/classes/class.ilInfoScreenGUI.php");
-		$info = new ilInfoScreenGUI($this);
-		
-		$info->enablePrivateNotes();
-		
-		$info->enableNews();
-		if ($ilAccess->checkAccess("write", "", $_GET["ref_id"]))
-		{
-			$info->enableNewsEditing();
-			$info->setBlockProperty("news", "settings", true);
-		}
-		
-		// standard meta data
-		//$info->addMetaDataSections($this->object->getId(),0, $this->object->getType());
-
-		// instructions
-		$info->addSection($this->lng->txt("exc_overview"));
-		include_once("./Modules/Exercise/classes/class.ilExAssignment.php");
-		$ass = ilExAssignment::getAssignmentDataOfExercise($this->object->getId());
-		$cnt = 0;
-		$mcnt = 0;
-		foreach ($ass as $a)
-		{
-			$cnt++;
-			if ($a["mandatory"])
-			{
-				$mcnt++;
-			}
-		}
-		$info->addProperty($lng->txt("exc_assignments"), $cnt);
-		$info->addProperty($lng->txt("exc_mandatory"), $mcnt);
-		if ($this->object->getPassMode() != "nr")
-		{
-			$info->addProperty($lng->txt("exc_pass_mode"),
-				$lng->txt("exc_msg_all_mandatory_ass"));
-		}
-		else
-		{
-			$info->addProperty($lng->txt("exc_pass_mode"),
-				sprintf($lng->txt("exc_msg_min_number_ass"), $this->object->getPassNr()));
-		}
-
-		// feedback from tutor
-		include_once("Services/Tracking/classes/class.ilLPMarks.php");
-		if ($ilAccess->checkAccess("read", "", $this->ref_id))
-		{
-			$lpcomment = ilLPMarks::_lookupComment($ilUser->getId(), $this->object->getId());
-			$mark = ilLPMarks::_lookupMark($ilUser->getId(), $this->object->getId());
-			//$status = ilExerciseMembers::_lookupStatus($this->object->getId(), $ilUser->getId());
-			$st = $this->object->determinStatusOfUser($ilUser->getId());
-			$status = $st["overall_status"];
-			if ($lpcomment != "" || $mark != "" || $status != "notgraded")
-			{
-				$info->addSection($this->lng->txt("exc_feedback_from_tutor"));
-				if ($lpcomment != "")
-				{
-					$info->addProperty($this->lng->txt("exc_comment"),
-						$lpcomment);
-				}
-				if ($mark != "")
-				{
-					$info->addProperty($this->lng->txt("exc_mark"),
-						$mark);
-				}
-
-				//if ($status == "") 
-				//{
-				//  $info->addProperty($this->lng->txt("status"),
-				//		$this->lng->txt("message_no_delivered_files"));				
-				//}
-				//else
-				if ($status != "notgraded")
-				{
-					$img = '<img src="'.ilUtil::getImagePath("scorm/".$status.".svg").'" '.
-						' alt="'.$lng->txt("exc_".$status).'" title="'.$lng->txt("exc_".$status).
-						'" />';
-
-					$add = "";
-					if ($st["failed_a_mandatory"])
-					{
-						$add = " (".$lng->txt("exc_msg_failed_mandatory").")";
-					}
-					else if ($status == "failed")
-					{
-						$add = " (".$lng->txt("exc_msg_missed_minimum_number").")";
-					}
-					$info->addProperty($this->lng->txt("status"),
-						$img." ".$this->lng->txt("exc_".$status).$add);
-				}
-			}
-		}
-		
-		// forward the command
-		$this->ctrl->forwardCommand($info);
-	}
-	
-	function editObject() 
-	{
-		$this->setSettingsSubTabs();
-		$this->tabs_gui->activateSubTab("edit");
-		return parent::editObject();
-	}
-	
-	protected function setSettingsSubTabs()
-	{
-		$this->tabs_gui->addSubTab("edit",
-			$this->lng->txt("general_settings"),
-			$this->ctrl->getLinkTarget($this, "edit"));
-		
-		include_once "Services/Certificate/classes/class.ilCertificate.php";
-		if(ilCertificate::isActive())
-		{
-			$this->tabs_gui->addSubTab("certificate",
-				$this->lng->txt("certificate"),
-				$this->ctrl->getLinkTarget($this, "certificate"));		
-		}
-	}
-
-	/**
-	* redirect script
-	*
-	* @param	string		$a_target
-	*/
-	public static function _goto($a_target, $a_raw)
-	{
-		global $ilErr, $lng, $ilAccess;
-
-		$ass_id = null;
-		$parts = explode("_", $a_raw);
-		if(sizeof($parts) == 2)
-		{
-			$ass_id = (int)$parts[1];
-		}
-		
-		if ($ilAccess->checkAccess("read", "", $a_target))
-		{
-			if($ass_id)
-			{
-				$_GET["ass_id_goto"] = $ass_id;
-			}
-			$_GET["ref_id"] = $a_target;
-			$_GET["cmd"] = "showOverview";
-			$_GET["baseClass"] = "ilExerciseHandlerGUI";
-			include("ilias.php");
-			exit;
-		}
-		else if ($ilAccess->checkAccess("visible", "", $a_target))
-		{
-			$_GET["ref_id"] = $a_target;
-			$_GET["cmd"] = "infoScreen";
-			$_GET["baseClass"] = "ilExerciseHandlerGUI";
-			include("ilias.php");
-			exit;
-		}
-		else if ($ilAccess->checkAccess("read", "", ROOT_FOLDER_ID))
-		{
-			ilUtil::sendFailure(sprintf($lng->txt("msg_no_perm_read_item"),
-				ilObject::_lookupTitle(ilObject::_lookupObjId($a_target))), true);
-			ilObjectGUI::_gotoRepositoryRoot();
-		}
-		
-		$ilErr->raiseError($lng->txt("msg_no_perm_read"), $ilErr->FATAL);
-	}		
-
-	/**
-	* Add locator item
-	*/
-	function addLocatorItems()
-	{
-		global $ilLocator;
-		
-		if (is_object($this->object))
-		{
-			$ilLocator->addItem($this->object->getTitle(), $this->ctrl->getLinkTarget($this, "infoScreen"), "", $_GET["ref_id"]);
-		}
-	}
-	
-	////
-	//// Assignments Editing
-	////
-	
-	/**
-	 * List assignments
-	 */
-	function listAssignmentsObject()
-	{
-		global $tpl, $ilTabs, $ilToolbar, $lng, $ilCtrl;
-		
-		$this->checkPermission("write");
-		
-		$ilTabs->activateTab("content");
-		$this->addContentSubTabs("list_assignments");
-		
-		$ilToolbar->addButton($lng->txt("exc_add_assignment"),
-			$ilCtrl->getLinkTarget($this, "addAssignment"));
-		
-		include_once("./Modules/Exercise/classes/class.ilAssignmentsTableGUI.php");
-		$t = new ilAssignmentsTableGUI($this, "listAssignments", $this->object);
-		$tpl->setContent($t->getHTML());
-	}
-	
-	/**
-	 * Create assignment
-	 */
-	function addAssignmentObject()
-	{
-		global $tpl, $ilTabs;
-		
-		$this->checkPermission("write");
-		
-		$ilTabs->activateTab("content");
-		$this->addContentSubTabs("list_assignments");
-		
-		$this->initAssignmentForm("create");
-		$tpl->setContent($this->form->getHTML());
-	}
-	
-	/**
-	* Init assignment form.
-	*
-	* @param        int        $a_mode        "create"/"edit"
-	*/
-	public function initAssignmentForm($a_mode = "create")
-	{
-		global $lng, $ilCtrl, $ilSetting;
-
-		// init form
-		$lng->loadLanguageModule("form");
-		include_once("./Services/Form/classes/class.ilPropertyFormGUI.php");
-		$this->form = new ilPropertyFormGUI();
-		$this->form->setTableWidth("600px");
-		if ($a_mode == "edit")
-		{
-			$this->form->setTitle($lng->txt("exc_edit_assignment"));
-		}
-		else
-		{
-			$this->form->setTitle($lng->txt("exc_new_assignment"));
-		}
-		$this->form->setFormAction($ilCtrl->getFormAction($this));
-		
-		// type
-		include_once("./Modules/Exercise/classes/class.ilExAssignment.php");
-		$types = array(ilExAssignment::TYPE_UPLOAD => $this->lng->txt("exc_type_upload"),
-			ilExAssignment::TYPE_UPLOAD_TEAM => $this->lng->txt("exc_type_upload_team"),
-			ilExAssignment::TYPE_TEXT => $this->lng->txt("exc_type_text"));
-		if(!$ilSetting->get('disable_wsp_blogs'))
-		{
-			$types[ilExAssignment::TYPE_BLOG] = $this->lng->txt("exc_type_blog");
-		}
-		if($ilSetting->get('user_portfolios'))
-		{
-			$types[ilExAssignment::TYPE_PORTFOLIO] = $this->lng->txt("exc_type_portfolio");
-		}
-		if(sizeof($types) > 1)
-		{
-			$ty = new ilSelectInputGUI($this->lng->txt("exc_assignment_type"), "type");
-			$ty->setOptions($types);
-			$ty->setRequired(true);
-		}
-		else
-		{
-			$ty = new ilHiddenInputGUI("type");
-			$ty->setValue(ilExAssignment::TYPE_UPLOAD);			
-		}
-		$this->form->addItem($ty);
-		
-		// title
-		$ti = new ilTextInputGUI($this->lng->txt("title"), "title");
-		$ti->setMaxLength(200);
-		$ti->setRequired(true);
-		$this->form->addItem($ti);
-		
-		// start time y/n
-		$cb = new ilCheckboxInputGUI($this->lng->txt("exc_start_time"), "start_time_cb");
-		$this->form->addItem($cb);
-		
-			// start time
-			$edit_date = new ilDateTimeInputGUI("", "start_time");
-			$edit_date->setShowTime(true);
-			$cb->addSubItem($edit_date);
-		
-			
-		// deadline y/n
-		$dcb = new ilCheckboxInputGUI($this->lng->txt("exc_deadline"), "deadline_cb");
-		$dcb->setChecked(true);
-		$this->form->addItem($dcb);
-
-			// Deadline
-			$edit_date = new ilDateTimeInputGUI($lng->txt(""), "deadline");
-			$edit_date->setShowTime(true);
-			$dcb->addSubItem($edit_date);
-
-		// mandatory
-		$cb = new ilCheckboxInputGUI($this->lng->txt("exc_mandatory"), "mandatory");
-		$cb->setInfo($this->lng->txt("exc_mandatory_info"));
-		$cb->setChecked(true);
-		$this->form->addItem($cb);
-
-		// Work Instructions
-		$desc_input = new ilTextAreaInputGUI($lng->txt("exc_instruction"), "instruction");
-		$desc_input->setRows(20);
-		$desc_input->setUseRte(true);				
-		$desc_input->setRteTagSet("mini");		
-		$this->form->addItem($desc_input);		
-								
-		// files
-		if ($a_mode == "create")
-		{
-			$files = new ilFileWizardInputGUI($this->lng->txt('objs_file'),'files');
-			$files->setFilenames(array(0 => ''));
-			$this->form->addItem($files);						
-		}
-				
-		// peer review
-		$peer = new ilCheckboxInputGUI($lng->txt("exc_peer_review"), "peer");		
-		$peer->setInfo($this->lng->txt("exc_peer_review_ass_setting_info"));
-		$this->form->addItem($peer);
-		
-		if ($a_mode == "create")
-		{
-			$peer->setInfo($lng->txt("exc_peer_review_info"));
-		}
-		
-		$peer_min = new ilNumberInputGUI($lng->txt("exc_peer_review_min_number"), "peer_min");
-		$peer_min->setInfo($lng->txt("exc_peer_review_min_number_info"));
-		$peer_min->setRequired(true);
-		$peer_min->setValue(5);
-		$peer_min->setSize(3);
-		$peer_min->setValue(2);
-		$peer->addSubItem($peer_min);
-		
-		$peer_dl = new ilDateTimeInputGUI($lng->txt("exc_peer_review_deadline"), "peer_dl");
-		$peer_dl->setInfo($lng->txt("exc_peer_review_deadline_info"));
-		$peer_dl->enableDateActivation("", "peer_dl_tgl");
-		$peer_dl->setShowTime(true);
-		$peer->addSubItem($peer_dl);
-				
-		$peer_file = new ilCheckboxInputGUI($lng->txt("exc_peer_review_file"), "peer_file");				
-		$peer_file->setInfo($lng->txt("exc_peer_review_file_info"));
-		$peer->addSubItem($peer_file);
-		
-		$peer_prsl = new ilCheckboxInputGUI($lng->txt("exc_peer_review_personal"), "peer_prsl");				
-		$peer_prsl->setInfo($lng->txt("exc_peer_review_personal_info"));
-		$peer->addSubItem($peer_prsl);
-				
-		if($a_mode != "create" && // #13745
-			$this->ass && 
-			$this->ass->getDeadline() && $this->ass->getDeadline() < time())
-		{
-			$peer_prsl->setDisabled(true);
-		}
-		
-		
-		// global feedback
-		
-		$fb = new ilCheckboxInputGUI($lng->txt("exc_global_feedback_file"), "fb");				
-		$this->form->addItem($fb);
-		
-		$fb_file = new ilFileInputGUI($lng->txt("file"), "fb_file");
-		$fb_file->setRequired(true); // will be disabled on update if file exists (see below)
-		// $fb_file->setAllowDeletion(true); makes no sense if required (overwrite or keep)
-		$fb->addSubItem($fb_file);
-		
-		// #15467
-		if($a_mode != "create" && 
-			$this->ass && 
-			$this->ass->getFeedbackFile())
-		{
-			$fb_file->setRequired(false); 
-		}
-		
-		$fb_date = new ilRadioGroupInputGUI($lng->txt("exc_global_feedback_file_date"), "fb_date");
-		$fb_date->setRequired(true);
-		$fb_date->addOption(new ilRadioOption($lng->txt("exc_global_feedback_file_date_deadline"), ilExAssignment::FEEDBACK_DATE_DEADLINE));
-		$fb_date->addOption(new ilRadioOption($lng->txt("exc_global_feedback_file_date_upload"), ilExAssignment::FEEDBACK_DATE_SUBMISSION));
-		$fb->addSubItem($fb_date);
-		
-		$fb_cron = new ilCheckboxInputGUI($lng->txt("exc_global_feedback_file_cron"), "fb_cron");
-		$fb_cron->setInfo($lng->txt("exc_global_feedback_file_cron_info"));
-		$fb->addSubItem($fb_cron);
-		
-		// save and cancel commands
-		if ($a_mode == "create")
-		{
-			$this->form->addCommandButton("saveAssignment", $lng->txt("save"));
-			$this->form->addCommandButton("listAssignments", $lng->txt("cancel"));
-		}
-		else
-		{
-			$this->form->addCommandButton("updateAssignment", $lng->txt("save"));
-			$this->form->addCommandButton("listAssignments", $lng->txt("cancel"));
-		}
-	}
-	
-	/**
-	* Save assignment
-	*
-	*/
-	public function saveAssignmentObject()
-	{
-		global $tpl, $lng, $ilCtrl, $ilTabs;
-		
-		$this->checkPermission("write");
-		
-		$ilTabs->activateTab("content");
-		$this->addContentSubTabs("list_assignments");
-	
-		$this->initAssignmentForm("create");
-		if ($this->form->checkInput())
-		{
-			include_once("./Modules/Exercise/classes/class.ilExAssignment.php");
-			
-			// additional checks
-			
-			$valid = true;
-			
-			if ($_POST["start_time_cb"] && $_POST["deadline_cb"])
-			{
-				// check whether start date is before end date
-				$start_date =
-					$this->form->getItemByPostVar("start_time")->getDate();
-				$end_date =
-					$this->form->getItemByPostVar("deadline")->getDate();
-				if ($start_date->get(IL_CAL_UNIX) >=
-					$end_date->get(IL_CAL_UNIX))
-				{					
-					$this->form->getItemByPostVar("start_time")
-						->setAlert($lng->txt("exc_start_date_should_be_before_end_date"));
-					$this->form->getItemByPostVar("deadline")
-						->setAlert($lng->txt("exc_start_date_should_be_before_end_date"));
-					$valid = false;		
-				}
-			}
-			
-			if($_POST["type"] == ilExAssignment::TYPE_UPLOAD_TEAM && $_POST["peer"])
-			{				
-				$this->form->getItemByPostVar("peer")
-					->setAlert($lng->txt("exc_team_upload_not_supported"));
-				$valid = false;
-			}
-			
-			if(!$_POST["deadline_cb"])
-			{
-				if($_POST["peer"])
-				{
-					$this->form->getItemByPostVar("peer")
-						->setAlert($lng->txt("exc_needs_deadline"));
-					$valid = false;
-				}					
-				if($_POST["fb"])
-				{
-					$this->form->getItemByPostVar("fb")
-						->setAlert($lng->txt("exc_needs_deadline"));
-					$valid = false;
-				}				 
-			}
-			else
-			{
-				if($_POST["type"] != ilExAssignment::TYPE_UPLOAD_TEAM &&
-					$_POST["peer"] && 
-					$_POST["peer_dl_tgl"])
-				{
-					$peer_dl =	$this->form->getItemByPostVar("peer_dl")->getDate();					
-					$peer_dl = $peer_dl->get(IL_CAL_UNIX);										
-					$end_date = $this->form->getItemByPostVar("deadline")->getDate();
-					$end_date = $end_date->get(IL_CAL_UNIX);
-					
-					// #13877
-					if ($peer_dl < $end_date)
-					{
-						$this->form->getItemByPostVar("peer_dl")
-							->setAlert($lng->txt("exc_peer_deadline_mismatch"));
-						$valid = false;
-					}
-				}			
-			}
-			
-			if(!$valid)
-			{
-				ilUtil::sendFailure($lng->txt("form_input_not_valid"));
-				$this->form->setValuesByPost();		
-				$tpl->setContent($this->form->getHtml());
-				return;
-			}
-			
-			$ass = new ilExAssignment();
-			$ass->setTitle($_POST["title"]);
-			$ass->setInstruction($_POST["instruction"]);
-			$ass->setExerciseId($this->object->getId());
-			$ass->setMandatory($_POST["mandatory"]);
-			$ass->setType($_POST["type"]);
-			
-			if ($_POST["start_time_cb"])
-			{
-				$date =
-					$this->form->getItemByPostVar("start_time")->getDate();
-				$ass->setStartTime($date->get(IL_CAL_UNIX));
-			}
-			else
-			{
-				$ass->setStartTime(null);
-			}
-			
-			// deadline
-			if ($_POST["deadline_cb"])
-			{
-				$date =
-					$this->form->getItemByPostVar("deadline")->getDate();
-				$ass->setDeadline($date->get(IL_CAL_UNIX));
-			}
-			else
-			{
-				$ass->setDeadline(null);
-			}
-			
-			if($_POST["type"] != ilExAssignment::TYPE_UPLOAD_TEAM)
-			{
-				$ass->setPeerReview($_POST["peer"]);
-				$ass->setPeerReviewMin($_POST["peer_min"]);
-				$ass->setPeerReviewFileUpload($_POST["peer_file"]);
-				
-				if($ass->getDeadline() && $ass->getDeadline() > time())
-				{
-					$ass->setPeerReviewPersonalized($_POST["peer_prsl"]);
-				}
-										
-				if($_POST["peer_dl_tgl"])
-				{
-					$peer_dl =	$this->form->getItemByPostVar("peer_dl")->getDate();
-					$ass->setPeerReviewDeadline($peer_dl->get(IL_CAL_UNIX));
-				}
-				else
-				{
-					$ass->setPeerReviewDeadline(null);
-				}		
-			}
-						
-			$ass->setFeedbackCron($_POST["fb_cron"]); // #13380
-			$ass->setFeedbackDate($_POST["fb_date"]);
-
-			$ass->save();
-			
-			// save files
-			$ass->uploadAssignmentFiles($_FILES["files"]);
-									
-			if($_FILES["fb_file"]["tmp_name"])
-			{
-				$ass->handleFeedbackFileUpload($_FILES["fb_file"]);
-				$ass->update();
-			}
-			
-			ilUtil::sendSuccess($lng->txt("msg_obj_modified"), true);
-						
-			if($ass->getType() == ilExAssignment::TYPE_UPLOAD_TEAM)
-			{				
-				if(sizeof(ilExAssignment::getAdoptableTeamAssignments($this->object->getId(), $ass->getId())))
-				{
-					$ilCtrl->setParameter($this, "ass_id", $ass->getId());
-					$ilCtrl->redirect($this, "adoptTeamAssignmentsForm");
-				}
-			}			
-			
-			$ilCtrl->redirect($this, "listAssignments");
-		}
-		else
-		{
-			$this->form->setValuesByPost();
-			$tpl->setContent($this->form->getHtml());
-		}
-	}
-
-	/**
-	 * Edit assignment
-	 */
-	function editAssignmentObject()
-	{
-		global $tpl, $ilTabs, $tpl;
-		
-		$this->checkPermission("write");
-		
-		$this->setAssignmentHeader();
-		$ilTabs->activateTab("ass_settings");
-		
-		$this->initAssignmentForm("edit");
-		$this->getAssignmentValues();
-		$tpl->setContent($this->form->getHTML());
-	}
-	
-	/**
-	 * Get current values for assignment from 
-	 *
-	 */
-	public function getAssignmentValues()
-	{
-		$values = array();
-	
-		$ass = new ilExAssignment($_GET["ass_id"]);
-		$values["title"] = $ass->getTitle();
-		if ($ass->getStartTime() > 0)
-		{
-			$values["start_time_cb"] = true;
-		}
-		$values["mandatory"] = $ass->getMandatory();
-		$values["instruction"] = $ass->getInstruction();
-		$values["type"] = $ass->getType();
-		if ($ass->getDeadline() > 0)
-		{
-			$values["deadline_cb"] = true;
-		}			
-		if($ass->getType() == ilExAssignment::TYPE_UPLOAD_TEAM)
-		{
-			$this->form->removeItemByPostVar("peer");
-			$this->form->removeItemByPostVar("peer_min");			
-			$this->form->removeItemByPostVar("peer_dl");			
-		}
-		else
-		{			
-			if ($ass->getPeerReviewDeadline() > 0)
-			{
-				$values["peer_dl_tgl"] = true;
-				$peer_dl_date = new ilDateTime($ass->getPeerReviewDeadline(), IL_CAL_UNIX);
-				$peer_dl = $this->form->getItemByPostVar("peer_dl");
-				$peer_dl->setDate($peer_dl_date);
-			}					
-		}		
-		
-		$this->form->setValuesByArray($values);
-
-		if ($ass->getStartTime() > 0)
-		{
-			$edit_date = new ilDateTime($ass->getStartTime(), IL_CAL_UNIX);
-			$ed_item = $this->form->getItemByPostVar("start_time");
-			$ed_item->setDate($edit_date);
-		}
-		
-		if($ass->getFeedbackFile())
-		{						
-			$this->form->getItemByPostVar("fb")->setChecked(true);			
-			$this->form->getItemByPostVar("fb_file")->setValue(basename($ass->getFeedbackFilePath()));			
-		}
-		$this->form->getItemByPostVar("fb_cron")->setChecked($ass->hasFeedbackCron());			
-		$this->form->getItemByPostVar("fb_date")->setValue($ass->getFeedbackDate());	
-		
-		$this->handleDisabledAssignmentFields($ass, $this->form);	
-	}
-	
-	protected function handleDisabledAssignmentFields(ilExAssignment $a_ass, ilPropertyFormGUI $a_form)
-	{					
-		// potentially disabled elements are initialized here to re-use this 
-		// method after setValuesByPost() - see updateAssignmentObject()
-					
-		// if there are any submissions we cannot change type anymore
-		if(sizeof(ilExAssignment::getAllDeliveredFiles($this->object->getId(), $a_ass->getId())) ||
-			$a_ass->getType() == ilExAssignment::TYPE_UPLOAD_TEAM)
-		{
-			$a_form->getItemByPostVar("type")->setDisabled(true);
-		}
-		
-		if($a_ass->getDeadline() > 0)
-		{
-			$a_form->getItemByPostVar("deadline_cb")->setChecked(true);
-			$edit_date = new ilDateTime($a_ass->getDeadline(), IL_CAL_UNIX);
-			$ed_item = $a_form->getItemByPostVar("deadline");
-			$ed_item->setDate($edit_date);			
-		}
-		
-		// team assignments do not support peer review
-		if($a_ass->getType() == ilExAssignment::TYPE_UPLOAD_TEAM)
-		{
-			return;
-		}
-		
-		$a_form->getItemByPostVar("peer")->setChecked($a_ass->getPeerReview());
-		$a_form->getItemByPostVar("peer_min")->setValue($a_ass->getPeerReviewMin());
-		$a_form->getItemByPostVar("peer_file")->setChecked($a_ass->hasPeerReviewFileUpload());
-		$a_form->getItemByPostVar("peer_prsl")->setChecked($a_ass->hasPeerReviewPersonalized());
-				
-		// with no active peer review there is nothing to protect
-		if(!$a_ass->getPeerReview())
-		{
-			return;
-		}
-		
-		// #14450 
-		if($a_ass->hasPeerReviewGroups())
-		{
-			// deadline(s) are past and must not change
-			$a_form->getItemByPostVar("deadline_cb")->setDisabled(true);			
-			$a_form->getItemByPostVar("deadline")->setDisabled(true);	
-			
-			// JourFixe, 2015-05-11 - editable again
-			// $a_form->getItemByPostVar("peer_dl")->setDisabled(true);
-
-			$a_form->getItemByPostVar("peer")->setDisabled(true);			   
-			$a_form->getItemByPostVar("peer_min")->setDisabled(true);				
-			$a_form->getItemByPostVar("peer_file")->setDisabled(true);
-			$a_form->getItemByPostVar("peer_prsl")->setDisabled(true);														
-		}			
-	}
-
-	/**
-	 * Update assignment
-	 *
-	 */
-	public function updateAssignmentObject()
-	{
-		global $tpl, $lng, $ilCtrl, $ilTabs;
-		
-		$this->checkPermission("write");
-		
-		$ilTabs->activateTab("content");
-		$this->addContentSubTabs("list_assignments");
-		
-		include_once("./Modules/Exercise/classes/class.ilExAssignment.php");			
-		$ass = new ilExAssignment($_GET["ass_id"]);
-			
-		$this->initAssignmentForm("edit");
-		if ($this->form->checkInput())
-		{						
-			// #14450
-			$protected_peer_review_groups = false;
-			if($ass->getPeerReview() &&
-				$ass->hasPeerReviewGroups())
-			{
-				$protected_peer_review_groups = true;
-				
-				// checkInput() will add alert to disabled fields
-				$this->form->getItemByPostVar("deadline")->setAlert(null);			
-				$this->form->getItemByPostVar("peer_min")->setAlert(null);				
-			}
-			
-			// additional checks
-			
-			$valid = true;	
-			
-			if(!$protected_peer_review_groups)
-			{
-				$peer = $_POST["peer"];
-				
-				if ($_POST["deadline_cb"])
-				{
-					$end_date =
-						$this->form->getItemByPostVar("deadline")->getDate()->get(IL_CAL_UNIX);	
-				}
-				
-				if ($_POST["start_time_cb"] && $end_date)
-				{
-					// check whether start date is before end date
-					$start_date =
-						$this->form->getItemByPostVar("start_time")->getDate()->get(IL_CAL_UNIX);
-				
-					if ($start_date >= $end_date)
-					{					
-						$this->form->getItemByPostVar("start_time")
-							->setAlert($lng->txt("exc_start_date_should_be_before_end_date"));
-						$this->form->getItemByPostVar("deadline")
-							->setAlert($lng->txt("exc_start_date_should_be_before_end_date"));
-						$valid = false;					
-					}
-				}
-
-				if(!$end_date)
-				{
-					if($peer)
-					{
-						$this->form->getItemByPostVar("peer")
-							->setAlert($lng->txt("exc_needs_deadline"));
-						$valid = false;
-					}	
-					if($_POST["fb"] && $_POST["fb_date"] == ilExAssignment::FEEDBACK_DATE_DEADLINE)
-					{
-						$this->form->getItemByPostVar("fb")
-							->setAlert($lng->txt("exc_needs_deadline"));
-						$valid = false;
-					}	
-				}			
-			}	
-			else 
-			{
-				$peer = true;
-				$end_date = $ass->getDeadline();
-			}
-			
-			if($_POST["type"] != ilExAssignment::TYPE_UPLOAD_TEAM &&
-				$peer && 
-				$_POST["peer_dl_tgl"])
-			{
-				$peer_dl =	$this->form->getItemByPostVar("peer_dl")->getDate();					
-				$peer_dl = $peer_dl->get(IL_CAL_UNIX);		
-				
-				// #13877
-				if ($peer_dl < $end_date)
-				{
-					$this->form->getItemByPostVar("peer_dl")
-						->setAlert($lng->txt("exc_peer_deadline_mismatch"));
-					$valid = false;
-				}
-			}	
-			
-			if(!$valid)
-			{
-				ilUtil::sendFailure($lng->txt("form_input_not_valid"));
-				$this->form->setValuesByPost();		
-				$this->handleDisabledAssignmentFields($ass, $this->form);	
-				$tpl->setContent($this->form->getHtml());
-				return;
-			}
-						
-			$ass->setTitle($_POST["title"]);
-			$ass->setInstruction($_POST["instruction"]);
-			$ass->setExerciseId($this->object->getId());
-			$ass->setMandatory($_POST["mandatory"]);
-			$ass->setType($_POST["type"]);
-			
-			if ($_POST["start_time_cb"])
-			{
-				$date =
-					$this->form->getItemByPostVar("start_time")->getDate();
-				$ass->setStartTime($date->get(IL_CAL_UNIX));
-			}
-			else
-			{
-				$ass->setStartTime(null);
-			}
-			
-			if(!$protected_peer_review_groups)
-			{
-				// deadline
-				if ($_POST["deadline_cb"])
-				{
-					$date =	$this->form->getItemByPostVar("deadline")->getDate();
-					$ass->setDeadline($date->get(IL_CAL_UNIX));
-				}
-				else
-				{
-					$ass->setDeadline(null);
-				}
-
-				if($_POST["type"] != ilExAssignment::TYPE_UPLOAD_TEAM)
-				{
-					$ass->setPeerReview($_POST["peer"]);
-					$ass->setPeerReviewMin($_POST["peer_min"]);
-					$ass->setPeerReviewFileUpload($_POST["peer_file"]);
-					
-					if($ass->getDeadline() && $ass->getDeadline() > time())
-					{
-						$ass->setPeerReviewPersonalized($_POST["peer_prsl"]);
-					}				
-				}
-			}
-			
-			if($_POST["peer_dl_tgl"])
-			{
-				$peer_dl = $this->form->getItemByPostVar("peer_dl")->getDate();				
-				$ass->setPeerReviewDeadline($peer_dl->get(IL_CAL_UNIX));					
-			}
-			else
-			{
-				$ass->setPeerReviewDeadline(null);
-			}
-			
-			if(!$_POST["fb"] ||
-				$this->form->getItemByPostVar("fb_file")->getDeletionFlag())
-			{
-				$ass->deleteFeedbackFile();
-				$ass->setFeedbackFile(null);
-			}
-			else if($_FILES["fb_file"]["tmp_name"]) // #15189
-			{
-				$ass->handleFeedbackFileUpload($_FILES["fb_file"]);
-			}
-						
-			$ass->setFeedbackCron($_POST["fb_cron"]); // #13380
-			$ass->setFeedbackDate($_POST["fb_date"]);
-			
-			$ass->update();
-			ilUtil::sendSuccess($lng->txt("msg_obj_modified"), true);
-			$ilCtrl->redirect($this, "editAssignment");
-		}
-		else
-		{
-			$this->form->setValuesByPost();
-			$this->handleDisabledAssignmentFields($ass, $this->form);	
-			$tpl->setContent($this->form->getHtml());
-		}
-	}
-	
-	
-	/**
-	* Confirm assignments deletion
-	*/
-	function confirmAssignmentsDeletionObject()
-	{
-		global $ilCtrl, $tpl, $lng, $ilTabs;
-		
-		$this->checkPermission("write");
-		
-		$ilTabs->activateTab("content");
-		$this->addContentSubTabs("list_assignments");
-
-		if (!is_array($_POST["id"]) || count($_POST["id"]) == 0)
-		{
-			ilUtil::sendInfo($lng->txt("no_checkbox"), true);
-			$ilCtrl->redirect($this, "listAssignments");
-		}
-		else
-		{
-			include_once("./Services/Utilities/classes/class.ilConfirmationGUI.php");
-			$cgui = new ilConfirmationGUI();
-			$cgui->setFormAction($ilCtrl->getFormAction($this));
-			$cgui->setHeaderText($lng->txt("exc_conf_del_assignments"));
-			$cgui->setCancel($lng->txt("cancel"), "listAssignments");
-			$cgui->setConfirm($lng->txt("delete"), "deleteAssignments");
-			
-			include_once("./Modules/Exercise/classes/class.ilExAssignment.php");
-			
-			foreach ($_POST["id"] as $i)
-			{
-				$cgui->addItem("id[]", $i, ilExAssignment::lookupTitle($i));
-			}
-			
-			$tpl->setContent($cgui->getHTML());
-		}
-	}
-	
-	/**
-	 * Delete assignments
-	 */
-	function deleteAssignmentsObject()
-	{
-		global $ilDB, $ilCtrl, $lng;
-		
-		$this->checkPermission("write");
-		
-		$delete = false;
-		if (is_array($_POST["id"]))
-		{
-			include_once("./Modules/Exercise/classes/class.ilExAssignment.php");
-			foreach($_POST["id"] as $id)
-			{
-				$ass = new ilExAssignment(ilUtil::stripSlashes($id));
-				$ass->delete();
-				$delete = true;
-			}
-		}
-		
-		if ($delete)
-		{
-			ilUtil::sendSuccess($lng->txt("exc_assignments_deleted"), true);
-		}
-		$ilCtrl->redirect($this, "listAssignments");
-	}
-	
-	/**
-	 * Save assignments order
-	 */
-	function saveAssignmentOrderObject()
-	{
-		global $lng, $ilCtrl;
-		
-		$this->checkPermission("write");
-		
-		include_once("./Modules/Exercise/classes/class.ilExAssignment.php");
-		ilExAssignment::saveAssOrderOfExercise($this->object->getId(), $_POST["order"]);
-		
-		ilUtil::sendSuccess($lng->txt("exc_saved_order"), true);
-		$ilCtrl->redirect($this, "listAssignments");
-	}
-	
-	/**
-	 * Order by deadline
-	 */
-	function orderAssignmentsByDeadlineObject()
-	{
-		global $lng, $ilCtrl;
-		
-		$this->checkPermission("write");
-		
-		include_once("./Modules/Exercise/classes/class.ilExAssignment.php");
-		ilExAssignment::orderAssByDeadline($this->object->getId());
-		
-		ilUtil::sendSuccess($lng->txt("exc_saved_order"), true);
-		$ilCtrl->redirect($this, "listAssignments");
-	}
-
-	/**
-	 * Set assignment header
-	 */
-	function setAssignmentHeader()
-	{
-		global $ilTabs, $lng, $ilCtrl, $tpl, $ilHelp;
-		
-		include_once("./Modules/Exercise/classes/class.ilExAssignment.php");
-		$tpl->setTitle(ilExAssignment::lookupTitle((int) $_GET["ass_id"]));
-		$tpl->setDescription("");
-		
-		$ilTabs->clearTargets();
-		$ilHelp->setScreenIdComponent("exc");
-		
-		$ilTabs->setBackTarget($lng->txt("back"),
-			$ilCtrl->getLinkTarget($this, "listAssignments"));
-
-		$ilTabs->addTab("ass_settings",
-			$lng->txt("settings"),
-			$ilCtrl->getLinkTarget($this, "editAssignment"));
-
-		$ilTabs->addTab("ass_files",
-			$lng->txt("exc_instruction_files"),
-			$ilCtrl->getLinkTargetByClass("ilfilesystemgui", "listFiles"));
-
-	}
-	
-	
-	////
-	//// Assignments, Learner's View
-	////
-
-	/**
-	 * Show overview of assignments
-	 */
-	function showOverviewObject()
-	{
-		global $tpl, $ilTabs, $ilUser, $ilToolbar;
-		
 		$this->checkPermission("read");
 		
 		include_once("./Services/Tracking/classes/class.ilLearningProgress.php");
@@ -2952,1601 +635,6 @@
 			}
 		}	
 		
-		include_once("./Modules/Exercise/classes/class.ilExAssignment.php");
-		include_once("./Services/Accordion/classes/class.ilAccordionGUI.php");
-		$acc = new ilAccordionGUI();
-		$acc->setId("exc_ow_".$this->object->getId());
-		$ass_data = ilExAssignment::getAssignmentDataOfExercise($this->object->getId());
-		include_once("./Modules/Exercise/classes/class.ilExAssignmentGUI.php");
-		$ass_gui = new ilExAssignmentGUI($this->object);
-		
-		foreach ($ass_data as $ass)
-		{
-			// incoming assignment deeplink
-			$force_open = false;
-			if(isset($_GET["ass_id_goto"]) &&
-				(int)$_GET["ass_id_goto"] == $ass["id"])
-			{
-				$force_open = true;
-			}	
-			
-			$acc->addItem($ass_gui->getOverviewHeader($ass),
-				$ass_gui->getOverviewBody($ass),
-				$force_open);										
-		}
-		
-		if (count($ass_data) < 2)
-		{
-			$acc->setBehaviour("FirstOpen");
-		}
-		else
-		{
-			$acc->setUseSessionStorage(true);
-		}
-		
-		$tpl->setContent($acc->getHTML());
-	}
-	
-	/**
-	 * List all submissions
-	 */
-	function listPublicSubmissionsObject()
-	{
-		global $tpl, $ilTabs;
-		
-		$this->checkPermission("read");
-		
-		if(!$this->object->getShowSubmissions())
-		{
-			$this->ctrl->redirect($this, "view");
-		}
-		
-		$ilTabs->activateTab("content");
-		$this->addContentSubTabs("content");
-		
-		if($this->ass->getType() != ilExAssignment::TYPE_TEXT)
-		{		
-			include_once("./Modules/Exercise/classes/class.ilPublicSubmissionsTableGUI.php");
-			$tab = new ilPublicSubmissionsTableGUI($this, "listPublicSubmissions",
-				$this->object, (int) $_GET["ass_id"]);
-			$tpl->setContent($tab->getHTML());
-		}
-		else
-		{				
-			// #13271
-			include_once "Modules/Exercise/classes/class.ilExAssignmentListTextTableGUI.php";
-			$tbl = new ilExAssignmentListTextTableGUI($this, "listPublicSubmissions", $this->ass, false, true);		
-			$tpl->setContent($tbl->getHTML());		
-		}
-	}
-	
-	/**
-	 * Export as excel
-	 */
-	function exportExcelObject()
-	{
-		$this->checkPermission("write");
-		$this->object->exportGradesExcel();
-		exit;
-	}
-	
-	/**
-	 * Save grades
-	 */
-	function saveGradesObject()
-	{
-		global $ilCtrl, $lng;
-		
-		$this->checkPermission("write");
-		include_once 'Services/Tracking/classes/class.ilLPMarks.php';
-		
-		if (is_array($_POST["lcomment"]))
-		{
-			foreach ($_POST["lcomment"] as $k => $v)
-			{
-				$marks_obj = new ilLPMarks($this->object->getId(), (int) $k);
-				$marks_obj->setComment(ilUtil::stripSlashes($v));
-				$marks_obj->setMark(ilUtil::stripSlashes($_POST["mark"][$k]));
-				$marks_obj->update();
-			}
-		}
-		ilUtil::sendSuccess($lng->txt("exc_msg_saved_grades"), true);
-		$ilCtrl->redirect($this, "showGradesOverview");
-	}
-
-	/**
-	 * Send submission notifications
-	 * @param	int	$assignment_id
-	 */
-    protected function sendNotifications($assignment_id)
-	{
-		include_once "./Services/Notification/classes/class.ilNotification.php";
-		$users = ilNotification::getNotificationsForObject(ilNotification::TYPE_EXERCISE_SUBMISSION, $this->object->getId());
-
-		include_once "./Modules/Exercise/classes/class.ilExerciseMailNotification.php";
-		$not = new ilExerciseMailNotification();
-		$not->setType(ilExerciseMailNotification::TYPE_SUBMISSION_UPLOAD);
-		$not->setAssignmentId($assignment_id);
-		$not->setRefId($this->ref_id);
-		$not->setRecipients($users);
-		$not->send();
-	}
-	
-	protected function createBlogObject()
-	{
-		global $ilUser;
-		
-		$this->checkPermission("read");
-		
-		// $this->tabs_gui->setBackTarget($this->lng->txt("back"), $this->ctrl->getLinkTarget($this, "showOverview"));
-		
-		$this->tabs_gui->setTabActive("content");
-		$this->addContentSubTabs("content");
-		
-		if (mktime() > $this->ass->getDeadline() && ($this->ass->getDeadline() != 0))
-		{
-			ilUtil::sendInfo($this->lng->txt("exercise_time_over"));
-		}
-		
-		$tpl = new ilTemplate("tpl.exc_select_resource.html", true, true, "Modules/Exercise");
-		$tpl->setVariable("TXT_TITLE", $this->lng->txt("exc_create_blog").": ".$this->ass->getTitle());
-		$tpl->setVariable("TREE", $this->renderWorkspaceExplorer("createBlog"));
-		$tpl->setVariable("FORM_ACTION", $this->ctrl->getFormAction($this));
-		$tpl->setVariable("TXT_SUBMIT", $this->lng->txt("save"));
-		$tpl->setVariable("TXT_CANCEL", $this->lng->txt("cancel"));
-		$tpl->setVariable("CMD_SUBMIT", "saveBlog");
-		$tpl->setVariable("CMD_CANCEL", "showOverview");
-		
-		ilUtil::sendInfo($this->lng->txt("exc_create_blog_select_info"));
-					
-		$this->tpl->setContent($tpl->get());
-	}
-	
-	protected function selectBlogObject()
-	{
-		global $ilUser;
-		
-		$this->checkPermission("read");
-		
-		$this->tabs_gui->clearTargets();
-		$this->tabs_gui->setBackTarget($this->lng->txt("back"), $this->ctrl->getLinkTarget($this, "showOverview"));
-		
-		// $this->tabs_gui->setTabActive("content");
-		// $this->addContentSubTabs("content");
-		
-		if (mktime() > $this->ass->getDeadline() && ($this->ass->getDeadline() != 0))
-		{
-			ilUtil::sendInfo($this->lng->txt("exercise_time_over"));
-		}
-		
-		$tpl = new ilTemplate("tpl.exc_select_resource.html", true, true, "Modules/Exercise");
-		$tpl->setVariable("TXT_TITLE", $this->lng->txt("exc_select_blog").": ".$this->ass->getTitle());
-		$tpl->setVariable("TREE", $this->renderWorkspaceExplorer("selectBlog"));
-		$tpl->setVariable("FORM_ACTION", $this->ctrl->getFormAction($this));
-		$tpl->setVariable("TXT_SUBMIT", $this->lng->txt("save"));
-		$tpl->setVariable("TXT_CANCEL", $this->lng->txt("cancel"));
-		$tpl->setVariable("CMD_SUBMIT", "setSelectedBlog");
-		$tpl->setVariable("CMD_CANCEL", "showOverview");
-		
-		ilUtil::sendInfo($this->lng->txt("exc_select_blog_info"));
-					
-		$this->tpl->setContent($tpl->get());
-	}
-	
-	protected function saveBlogObject()
-	{
-		global $ilUser;
-		
-		if(!$_POST["node"])
-		{
-			ilUtil::sendFailure($this->lng->txt("select_one"));
-			return $this->createBlogObject();
-		}
-		
-		$parent_node = $_POST["node"];
-		
-		include_once "Modules/Blog/classes/class.ilObjBlog.php";
-		include_once "Services/PersonalWorkspace/classes/class.ilWorkspaceTree.php";
-		include_once "Services/PersonalWorkspace/classes/class.ilWorkspaceAccessHandler.php";
-		
-		$blog = new ilObjBlog();
-		$blog->setTitle($this->object->getTitle()." - ".$this->ass->getTitle());
-		$blog->create();
-		
-		$tree = new ilWorkspaceTree($ilUser->getId());
-		
-		$node_id = $tree->insertObject($parent_node, $blog->getId());
-		
-		$access_handler = new ilWorkspaceAccessHandler($tree);
-		$access_handler->setPermissions($parent_node, $node_id);
-		
-		$this->object->addResourceObject($node_id, $this->ass->getId(), $ilUser->getId());
-		
-		ilUtil::sendSuccess($this->lng->txt("exc_blog_created"), true);
-		$this->ctrl->redirect($this, "showOverview");
-	}
-	
-	protected function setSelectedBlogObject()
-	{
-		global $ilUser;
-		
-		if($_POST["node"])
-		{
-			include_once "Services/PersonalWorkspace/classes/class.ilWorkspaceTree.php";		
-			$tree = new ilWorkspaceTree($ilUser->getId());
-			$node = $tree->getNodeData($_POST["node"]);
-			if($node && $node["type"] == "blog")
-			{
-				$this->removeExistingSubmissions();
-				$this->object->addResourceObject($node["wsp_id"], $this->ass->getId(), $ilUser->getId());
-				
-				ilUtil::sendSuccess($this->lng->txt("exc_blog_selected"), true);
-				$this->ctrl->setParameter($this, "blog_id", $node["wsp_id"]);
-				$this->ctrl->redirect($this, "askDirectionSubmission");				
-			}
-		}
-		
-		ilUtil::sendFailure($this->lng->txt("select_one"));
-		return $this->selectPortfolioObject();
-	}
-	
-	/**
-	 * remove existing files/submissions for assignment
-	 */
-	public function removeExistingSubmissions()
-	{		
-		global $ilUser;
-		
-		$submitted = ilExAssignment::getDeliveredFiles($this->ass->getExerciseId(), $this->ass->getId(), $ilUser->getId());
-		if($submitted)
-		{
-			$files = array();
-			foreach($submitted as $item)
-			{
-				$files[] = $item["returned_id"];
-			}
-			ilExAssignment::deleteDeliveredFiles($this->ass->getExerciseId(), $this->ass->getId(), $files, $ilUser->getId());
-		}			
-	}
-	
-	protected function askDirectionSubmissionObject()
-	{
-		global $tpl;
-		
-		$this->tabs_gui->setTabActive("content");
-		$this->addContentSubTabs("content");
-		
-		include_once "Services/Utilities/classes/class.ilConfirmationGUI.php";
-		$conf = new ilConfirmationGUI();
-		
-		
-		if($_REQUEST["blog_id"])
-		{
-			$this->ctrl->setParameter($this, "blog_id", $_REQUEST["blog_id"]);
-			$txt = $this->lng->txt("exc_direct_submit_blog"); 
-		}
-		else
-		{
-			$this->ctrl->setParameter($this, "prtf_id", $_REQUEST["prtf_id"]);
-			$txt = $this->lng->txt("exc_direct_submit_portfolio"); 
-		}
-		$conf->setFormAction($this->ctrl->getFormAction($this, "directSubmit"));
-		
-		$conf->setHeaderText($txt);
-		$conf->setConfirm($this->lng->txt("submit"), "directSubmit");
-		$conf->setCancel($this->lng->txt("cancel"), "showOverview");
-		
-		$tpl->setContent($conf->getHTML());
-	}
-	
-	protected function directSubmitObject()
-	{
-		global $ilUser;
-		
-		$success = false;
-		
-		// submit current version of blog
-		if($_REQUEST["blog_id"])
-		{
-			$success = $this->submitBlog($_REQUEST["blog_id"]);
-			$this->ctrl->setParameter($this, "blog_id", "");
-		}
-		// submit current version of portfolio
-		else if($_REQUEST["prtf_id"])
-		{
-			$success = 	$this->submitPortfolio($_REQUEST["prtf_id"]);
-			$this->ctrl->setParameter($this, "prtf_id", "");
-		}
-				
-		if($success)
-		{	
-			ilUtil::sendSuccess($this->lng->txt("settings_saved"), true);
-		}
-		else
-		{
-			ilUtil::sendFailure($this->lng->txt("msg_failed"), true);
-		}
-		$this->ctrl->redirect($this, "showOverview");		
-	}
-	
-	/**
-	 * Submit blog for assignment
-	 * 
-	 * @param int $a_blog_id
-	 * @return bool
-	 */
-	function submitBlog($a_blog_id)
-	{
-		global $ilUser;
-		
-		if($this->object && $this->ass)
-		{
-			$blog_id = $a_blog_id;		
-
-			include_once "Modules/Blog/classes/class.ilObjBlogGUI.php";
-			$blog_gui = new ilObjBlogGUI($blog_id, ilObjBlogGUI::WORKSPACE_NODE_ID);
-			if($blog_gui->object)
-			{
-				$file = $blog_gui->buildExportFile();
-				$size = filesize($file);
-				if($size)
-				{
-					$this->removeExistingSubmissions();
-					
-					$meta = array(
-						"name" => $blog_id,
-						"tmp_name" => $file,
-						"size" => $size	
-						);		
-					$this->object->deliverFile($meta, $this->ass->getId(), $ilUser->getId(), true);	
-
-					$this->sendNotifications($this->ass->getId());
-					$this->object->handleSubmission($this->ass->getId());	
-					return true;
-				}
-			}
-		}
-		return false;
-	}
-	
-	/**
-	 * Submit portfolio for assignment
-	 * 
-	 * @param int $a_portfolio_id
-	 * @return bool 
-	 */
-	function submitPortfolio($a_portfolio_id)
-	{
-		global $ilUser;
-		
-		if($this->object && $this->ass)
-		{
-			$prtf_id = $a_portfolio_id;			
-
-			include_once "Modules/Portfolio/classes/class.ilObjPortfolio.php";
-			$prtf = new ilObjPortfolio($prtf_id, false);	
-			if($prtf->getTitle())
-			{
-				include_once "Modules/Portfolio/classes/class.ilPortfolioHTMLExport.php";
-				$export = new ilPortfolioHTMLExport(null, $prtf);
-				$file = $export->buildExportFile();
-				$size = filesize($file);
-				if($size)
-				{
-					$this->removeExistingSubmissions();
-					
-					$meta = array(
-						"name" => $prtf_id,
-						"tmp_name" => $file,
-						"size" => $size
-						);		
-					$this->object->deliverFile($meta, $this->ass->getId(), $ilUser->getId(), true);	
-
-					$this->sendNotifications($this->ass->getId());
-					$this->object->handleSubmission($this->ass->getId());	
-					return true;
-				}
-			}
-		}
-		return false;
-	}	
-	
-	protected function selectPortfolioObject()
-	{
-		global $ilUser;
-		
-		$this->checkPermission("read");
-		
-		$this->tabs_gui->clearTargets();
-		$this->tabs_gui->setBackTarget($this->lng->txt("back"), $this->ctrl->getLinkTarget($this, "showOverview"));
-		
-		// $this->tabs_gui->setTabActive("content");
-		// $this->addContentSubTabs("content");
-		
-		if (mktime() > $this->ass->getDeadline() && ($this->ass->getDeadline() != 0))
-		{
-			ilUtil::sendInfo($this->lng->txt("exercise_time_over"));
-		}
-		
-		$tpl = new ilTemplate("tpl.exc_select_resource.html", true, true, "Modules/Exercise");
-		
-		include_once "Modules/Portfolio/classes/class.ilObjPortfolio.php";
-		$portfolios = ilObjPortfolio::getPortfoliosOfUser($ilUser->getId());
-		if($portfolios)
-		{
-			$tpl->setCurrentBlock("item");
-			foreach($portfolios as $portfolio)
-			{
-				$tpl->setVariable("ITEM_ID", $portfolio["id"]);
-				$tpl->setVariable("ITEM_TITLE", $portfolio["title"]);
-				$tpl->parseCurrentBlock();				
-			}			
-		}
-		
-		$tpl->setVariable("TXT_TITLE", $this->lng->txt("exc_select_portfolio").": ".$this->ass->getTitle());
-		$tpl->setVariable("FORM_ACTION", $this->ctrl->getFormAction($this));
-		$tpl->setVariable("TXT_SUBMIT", $this->lng->txt("save"));
-		$tpl->setVariable("TXT_CANCEL", $this->lng->txt("cancel"));
-		$tpl->setVariable("CMD_SUBMIT", "setSelectedPortfolio");
-		$tpl->setVariable("CMD_CANCEL", "showOverview");
-		
-		ilUtil::sendInfo($this->lng->txt("exc_select_portfolio_info"));
-					
-		$this->tpl->setContent($tpl->get());
-	}
-	
-	protected function initPortfolioTemplateForm(array $a_templates)
-	{
-		include_once "Services/Form/classes/class.ilPropertyFormGUI.php";
-		$form = new ilPropertyFormGUI();		
-		$form->setTitle($this->lng->txt("exc_create_portfolio").": ".$this->ass->getTitle());	
-		$form->setFormAction($this->ctrl->getFormAction($this, "setSelectedPortfolioTemplate"));
-				
-		$prtt = new ilRadioGroupInputGUI($this->lng->txt("obj_prtt"), "prtt");
-		$prtt->setRequired(true);
-		$prtt->addOption(new ilRadioOption($this->lng->txt("exc_create_portfolio_no_template"), -1));		
-		foreach($a_templates as $id => $title)
-		{
-			$prtt->addOption(new ilRadioOption('"'.$title.'"', $id));
-		}
-		$prtt->setValue(-1);
-		$form->addItem($prtt);
-			
-		$form->addCommandButton("setSelectedPortfolioTemplate", $this->lng->txt("save"));				
-		$form->addCommandButton("showOverview", $this->lng->txt("cancel"));
-		
-		return $form;		
-	}
-	
-	protected function createPortfolioTemplateObject(ilPropertyFormGUI $a_form = null)
-	{
-		$this->checkPermission("read");
-		
-		include_once "Modules/Portfolio/classes/class.ilObjPortfolioTemplate.php";
-		$templates = ilObjPortfolioTemplate::getAvailablePortfolioTemplates();
-		if(!sizeof($templates))
-		{
-			$this->ctrl->redirect($this, "showOverview");
-		}
-		
-		$this->tabs_gui->clearTargets();
-		$this->tabs_gui->setBackTarget($this->lng->txt("back"), $this->ctrl->getLinkTarget($this, "showOverview"));
-		
-		if(!$a_form)
-		{
-			$a_form = $this->initPortfolioTemplateForm($templates);
-		}
-		
-		$this->tpl->setContent($a_form->getHTML());		
-	}
-	
-	protected function setSelectedPortfolioTemplateObject()
-	{
-		$this->checkPermission("read");
-		
-		include_once "Modules/Portfolio/classes/class.ilObjPortfolioTemplate.php";
-		$templates = ilObjPortfolioTemplate::getAvailablePortfolioTemplates();
-		if(!sizeof($templates))
-		{
-			$this->ctrl->redirect($this, "showOverview");
-		}
-		
-		$form = $this->initPortfolioTemplateForm($templates);
-		if($form->checkInput())
-		{
-			$prtt = $form->getInput("prtt");
-			if($prtt > 0 && array_key_exists($prtt, $templates))
-			{
-				$title = $this->object->getTitle()." - ".$this->ass->getTitle();
-				$this->ctrl->setParameterByClass("ilObjPortfolioGUI", "exc_id", $this->object->getRefId());
-				$this->ctrl->setParameterByClass("ilObjPortfolioGUI", "ass_id", $this->ass->getId());
-				$this->ctrl->setParameterByClass("ilObjPortfolioGUI", "pt", $title);
-				$this->ctrl->setParameterByClass("ilObjPortfolioGUI", "prtt", $prtt);
-				$this->ctrl->redirectByClass(array("ilPersonalDesktopGUI", "ilPortfolioRepositoryGUI", "ilObjPortfolioGUI"), "createPortfolioFromTemplate");
-			}
-			else
-			{
-				// do not use template
-				return $this->createPortfolioObject();
-			}			
-		}
-		
-		$form->setValuesByPost();
-		$this->createPortfolioTemplateObject($form);
-	}
-	
-	protected function createPortfolioObject()
-	{
-		global $ilUser;
-		
-		$this->checkPermission("read");
-		
-		include_once "Modules/Portfolio/classes/class.ilObjPortfolio.php";
-		$portfolio = new ilObjPortfolio();
-		$portfolio->setTitle($this->object->getTitle()." - ".$this->ass->getTitle());
-		$portfolio->create();
-	
-		$this->object->addResourceObject($portfolio->getId(), $this->ass->getId(), $ilUser->getId());
-		
-		ilUtil::sendSuccess($this->lng->txt("exc_portfolio_created"), true);
-		$this->ctrl->redirect($this, "showOverview");
-	}
-	
-	protected function setSelectedPortfolioObject()
-	{
-		global $ilUser;
-		
-		if($_POST["item"])
-		{			
-			$this->removeExistingSubmissions();
-			$this->object->addResourceObject($_POST["item"], $this->ass->getId(), $ilUser->getId());
-						
-			ilUtil::sendSuccess($this->lng->txt("exc_portfolio_selected"), true);
-			$this->ctrl->setParameter($this, "prtf_id", $_POST["item"]);
-			$this->ctrl->redirect($this, "askDirectionSubmission");									
-		}
-		
-		ilUtil::sendFailure($this->lng->txt("select_one"));
-		return $this->selectPortfolioObject();
-	}
-	
-	protected function renderWorkspaceExplorer($a_cmd)
-	{
-		global $ilUser;
-		
-		include_once "Services/PersonalWorkspace/classes/class.ilWorkspaceTree.php";
-		include_once "Services/PersonalWorkspace/classes/class.ilWorkspaceAccessHandler.php";
-		require_once 'Services/PersonalWorkspace/classes/class.ilWorkspaceExplorer.php';
-		
-		$tree = new ilWorkspaceTree($ilUser->getId());
-		$access_handler = new ilWorkspaceAccessHandler($tree);
-		$exp = new ilWorkspaceExplorer(ilWorkspaceExplorer::SEL_TYPE_RADIO, '', 
-			'exc_wspexpand', $tree, $access_handler);
-		$exp->setTargetGet('wsp_id');
-		
-		if($a_cmd == "selectBlog")
-		{
-			$exp->removeAllFormItemTypes();
-			$exp->addFilter('blog');
-			$exp->addFormItemForType('blog');
-		}
-	
-		if($_GET['exc_wspexpand'] == '')
-		{
-			// not really used as session is already set [see above]
-			$expanded = $tree->readRootId();
-		}
-		else
-		{
-			$expanded = $_GET['exc_wspexpand'];
-		}
-		
-		$exp->setExpandTarget($this->ctrl->getLinkTarget($this, $a_cmd));
-		$exp->setPostVar('node');
-		$exp->setExpand($expanded);
-		$exp->setOutput(0);
-	
-		return $exp->getOutput();
-	}
-	
-	function certificateObject()
-	{
-		$this->setSettingsSubTabs();
-		$this->tabs_gui->activateTab("settings");
-		$this->tabs_gui->activateSubTab("certificate");
-		
-		include_once "./Services/Certificate/classes/class.ilCertificateGUI.php";
-		include_once "./Modules/Exercise/classes/class.ilExerciseCertificateAdapter.php";
-		$output_gui = new ilCertificateGUI(new ilExerciseCertificateAdapter($this->object));
-		$output_gui->certificateEditor();				
-	}
-	
-	function outCertificateObject()
-	{
-		global $ilUser;
-	
-		if($this->object->hasUserCertificate($ilUser->getId()))
-		{	
-			ilUtil::sendFailure($this->lng->txt("msg_failed"));
-			$this->showOverviewObject();			
-		}
-		
-		include_once "./Services/Certificate/classes/class.ilCertificate.php";
-		include_once "./Modules/Exercise/classes/class.ilExerciseCertificateAdapter.php";
-		$certificate = new ilCertificate(new ilExerciseCertificateAdapter($this->object));
-		$certificate->outCertificate(array("user_id" => $ilUser->getId()));					
-	}
-	
-	protected function initTeamSubmission($a_back_cmd, $a_mandatory_team = true)
-	{
-		global $ilUser, $ilHelp;
-		
-		$this->checkPermission("read");
-		
-		if($a_mandatory_team && $this->ass->getType() != ilExAssignment::TYPE_UPLOAD_TEAM)
-		{		
-			$this->ctrl->redirect($this, "submissionScreen");
-		}
-			
-		$this->tabs_gui->clearTargets();
-		$ilHelp->setScreenIdComponent("exc");
-		$this->tabs_gui->setBackTarget($this->lng->txt("back"), 
-			$this->ctrl->getLinkTarget($this, $a_back_cmd));
-		
-		if($this->ass->getType() == ilExAssignment::TYPE_UPLOAD_TEAM)
-		{			
-			$this->tabs_gui->addTab("submissions", $this->lng->txt("files"), 
-				$this->ctrl->getLinkTarget($this, "submissionScreen"));
-		
-			$this->tabs_gui->addTab("team", $this->lng->txt("exc_team"), 
-				$this->ctrl->getLinkTarget($this, "submissionScreenTeam"));
-
-			$this->tabs_gui->addTab("log", $this->lng->txt("exc_team_log"), 
-				$this->ctrl->getLinkTarget($this, "submissionScreenTeamLog"));
-			
-			$this->tabs_gui->activateTab("team");
-			
-			$team_id = $this->ass->getTeamId($ilUser->getId());
-			
-			if(!$team_id)
-			{
-				$team_id = $this->ass->getTeamId($ilUser->getId(), true);
-				
-				// #12337
-				if (!$this->object->members_obj->isAssigned($ilUser->getId()))
-				{
-					$this->object->members_obj->assignMember($ilUser->getId());
-				}				
-			}
-			
-			return $team_id;
-		}
-		else
-		{
-			$ilHelp->setScreenId("submissions");
-		}
-	}
-	
-	/**
-	* Displays a form which allows members to manage team uploads
-	*
-	* @access public
-	*/
-	function submissionScreenTeamObject()
-	{
-		global $ilToolbar;
-		
-		$team_id = $this->initTeamSubmission("showOverview");
-						
-		// $this->tabs_gui->setTabActive("content");
-		// $this->addContentSubTabs("content");
-		
-		// #13414
-		$read_only = (mktime() > $this->ass->getDeadline() && ($this->ass->getDeadline() != 0));
-				
-		if ($read_only)
-		{
-			ilUtil::sendInfo($this->lng->txt("exercise_time_over"));
-		}
-		else
-		{					
-			$this->ctrl->setParameterByClass('ilRepositorySearchGUI', 'ctx', 1);
-			$this->ctrl->setParameter($this, 'ctx', 1);
-			
-			// add member
-			include_once './Services/Search/classes/class.ilRepositorySearchGUI.php';
-			ilRepositorySearchGUI::fillAutoCompleteToolbar(
-				$this,
-				$ilToolbar,
-				array(
-					'auto_complete_name'	=> $this->lng->txt('user'),
-					'submit_name'			=> $this->lng->txt('add'),
-					'add_search'			=> true,
-					'add_from_container'    => $this->object->getRefId()		
-				)
-			);
-	 	}
-		
-		include_once "Modules/Exercise/classes/class.ilExAssignmentTeamTableGUI.php";
-		$tbl = new ilExAssignmentTeamTableGUI($this, "submissionScreenTeam",
-			ilExAssignmentTeamTableGUI::MODE_EDIT, $team_id, $this->ass, null, $read_only);
-		
-		$this->tpl->setContent($tbl->getHTML());				
-	}
-	
-	public function addTeamMemberActionObject($a_user_ids = array())
-	{		
-		global $ilUser;
-		
-		$this->checkPermission("read");
-		
-		if(!count($a_user_ids))
-		{
-			ilUtil::sendFailure($this->lng->txt("no_checkbox"));
-			return false;
-		}
-		
-		$team_id = $this->ass->getTeamId($ilUser->getId());
-		$has_files = $this->ass->getDeliveredFiles($this->object->getId(), 
-			$this->ass->getId(), 
-			$ilUser->getId());
-		$all_members = $this->ass->getMembersOfAllTeams();
-		$members = $this->ass->getTeamMembers($team_id);
-		
-		foreach($a_user_ids as $user_id)
-		{
-			if(!in_array($user_id, $all_members))
-			{
-				$this->ass->addTeamMember($team_id, $user_id, $this->ref_id);
-				
-				// #14277
-				if (!$this->object->members_obj->isAssigned($user_id))
-				{
-					$this->object->members_obj->assignMember($user_id);
-				}
-
-				// see ilObjExercise::deliverFile()
-				if($has_files)
-				{					
-					ilExAssignment::updateStatusReturnedForUser($this->ass->getId(), $user_id, 1);
-					ilExerciseMembers::_writeReturned($this->object->getId(), $user_id, 1);
-				}
-
-				// :TODO: log, notification
-			}
-			else if(!in_array($user_id, $members))
-			{
-				ilUtil::sendFailure($this->lng->txt("exc_members_already_assigned"), true);
-			}
-		}
-
-		ilUtil::sendSuccess($this->lng->txt("settings_saved"), true);
-		$this->ctrl->redirect($this, "submissionScreenTeam");
-	}
-	
-	public function confirmRemoveTeamMemberObject()
-	{
-		global $ilUser, $tpl;
-		
-		$ids = $_POST["id"];
-		
-		if(!sizeof($ids))
-		{
-			ilUtil::sendFailure($this->lng->txt("select_one"), true);
-			$this->ctrl->redirect($this, "submissionScreenTeam");
-		}
-		
-		$team_id = $this->ass->getTeamId($ilUser->getId());
-		$members = $this->ass->getTeamMembers($team_id);
-		
-		$team_deleted = false;
-		if(sizeof($members) <= sizeof($ids))
-		{
-			if(sizeof($members) == 1 && $members[0] == $ilUser->getId())
-			{
-				// direct team deletion - no confirmation
-				return $this->removeTeamMemberObject();
-			}						
-			else
-			{
-				ilUtil::sendFailure($this->lng->txt("exc_team_at_least_one"), true);
-				$this->ctrl->redirect($this, "submissionScreenTeam");
-			}
-		}
-		
-		// #11957
-		
-		$team_id = $this->initTeamSubmission("showOverview");
-		
-		include_once("./Services/Utilities/classes/class.ilConfirmationGUI.php");
-		$cgui = new ilConfirmationGUI();
-		$cgui->setFormAction($this->ctrl->getFormAction($this));
-		$cgui->setHeaderText($this->lng->txt("exc_team_member_remove_sure"));
-		$cgui->setCancel($this->lng->txt("cancel"), "submissionScreenTeam");
-		$cgui->setConfirm($this->lng->txt("remove"), "removeTeamMember");
-
-		$files = ilExAssignment::getDeliveredFiles($this->ass->getExerciseId(), 
-			$this->ass->getId(), $ilUser->getId());
-		
-		include_once "Services/User/classes/class.ilUserUtil.php";
-		
-		foreach($ids as $id)
-		{
-			$details = array();
-			foreach ($files as $file)
-			{				
-				if($file["owner_id"] == $id)
-				{
-					$details[] = $file["filetitle"];
-				}							
-			}
-			$uname = ilUserUtil::getNamePresentation($id);
-			if(sizeof($details))
-			{
-				$uname .= ": ".implode(", ", $details);
-			}
-			$cgui->addItem("id[]", $id, $uname);
-		}
-
-		$tpl->setContent($cgui->getHTML());		
-	}
-	
-	public function removeTeamMemberObject()
-	{
-		global $ilUser;
-		
-		$ids = $_POST["id"];
-		
-		if(!sizeof($ids))
-		{
-			ilUtil::sendFailure($this->lng->txt("select_one"), true);
-			$this->ctrl->redirect($this, "submissionScreenTeam");
-		}
-		
-		$team_id = $this->ass->getTeamId($ilUser->getId());
-		$members = $this->ass->getTeamMembers($team_id);
-		
-		$team_deleted = false;
-		if(sizeof($members) <= sizeof($ids))
-		{
-			if(sizeof($members) == 1 && $members[0] == $ilUser->getId())
-			{
-				$team_deleted = true;
-			}						
-			else
-			{
-				ilUtil::sendFailure($this->lng->txt("exc_team_at_least_one"), true);
-				$this->ctrl->redirect($this, "submissionScreenTeam");
-			}
-		}
-		
-		foreach($ids as $user_id)
-		{
-			$this->ass->removeTeamMember($team_id, $user_id, $this->ref_id);		
-			
-			ilExAssignment::updateStatusReturnedForUser($this->ass->getId(), $user_id, 0);
-			ilExerciseMembers::_writeReturned($this->object->getId(), $user_id, 0);
-			
-			// :TODO: log, notification
-		}
-				
-		ilUtil::sendSuccess($this->lng->txt("settings_saved"), true);
-		
-		if(!$team_deleted)
-		{
-			$this->ctrl->redirect($this, "submissionScreenTeam");		
-		}
-		else
-		{
-			$this->ctrl->redirect($this, "showOverview");	
-		}		
-	}
-	
-	function submissionScreenTeamLogObject()
-	{
-		$team_id = $this->initTeamSubmission("showOverview");
-		$this->tabs_gui->activateTab("log");
-	
-		include_once "Modules/Exercise/classes/class.ilExAssignmentTeamLogTableGUI.php";
-		$tbl = new ilExAssignmentTeamLogTableGUI($this, "submissionScreenTeamLog",
-			$team_id);
-		
-		$this->tpl->setContent($tbl->getHTML());						
-	}
-	
-	function createSingleMemberTeamObject()
-	{
-		if(isset($_GET["lmem"]))
-		{				
-			$user_id = $_GET["lmem"];
-			$cmd = "members";												
-		}	
-		else
-		{
-			$user_id = $_GET["lpart"];
-			$cmd = "showParticipant";		
-		}
-		if($user_id)
-		{
-			$this->ass->getTeamId($user_id, true);		
-			ilUtil::sendSuccess($this->lng->txt("settings_saved"), true);
-		}
-		$this->ctrl->redirect($this, $cmd);	
-	}			
-	
-	function showTeamLogObject()
-	{		
-		$this->checkPermission("write");								
-		$this->tabs_gui->activateTab("grades");	
-						
-		if(isset($_GET["lmem"]))
-		{					
-			$this->addSubmissionSubTabs("assignment");
-			
-			$this->tabs_gui->setBackTarget($this->lng->txt("back"),
-				$this->ctrl->getLinkTarget($this, "members"));
-		
-			$team_id = ilExAssignment::getTeamIdByAssignment($this->ass->getId(), (int)$_GET["lmem"]);
-			
-			$this->ctrl->saveParameter($this, "lmem");
-		}
-		else
-		{
-			$this->addSubmissionSubTabs("participant");
-			
-			$this->tabs_gui->setBackTarget($this->lng->txt("back"),
-				$this->ctrl->getLinkTarget($this, "showParticipant"));
-		
-			$team_id = ilExAssignment::getTeamIdByAssignment($this->ass->getId(), (int)$_GET["lpart"]);
-			
-			$this->ctrl->saveParameter($this, "lpart");
-		}
-		
-		include_once "Modules/Exercise/classes/class.ilExAssignmentTeamLogTableGUI.php";
-		$tbl = new ilExAssignmentTeamLogTableGUI($this, "showTeamLog",
-			$team_id);
-		
-		$this->tpl->setContent($tbl->getHTML());						
-	}
-	
-	protected function initAssignmentTextForm(ilExAssignment $a_ass, $a_read_only = false, $a_cancel_cmd = "showOverview", $a_peer_review_cmd = null, $a_peer_rating_html = null)
-	{		
-		global $ilCtrl, $ilUser;
-		
-		include_once "Services/Form/classes/class.ilPropertyFormGUI.php";
-		$form = new ilPropertyFormGUI();		
-		$form->setTitle($this->lng->txt("exc_assignment")." \"".$a_ass->getTitle()."\"");
-			
-		if(!$a_read_only)
-		{
-			$text = new ilTextAreaInputGUI($this->lng->txt("exc_your_text"), "atxt");
-			$text->setRequired((bool)$a_ass->getMandatory());				
-			$text->setRows(40);
-			$form->addItem($text);
-			
-			// custom rte tags
-			$text->setUseRte(true);		
-			$text->setRTESupport($ilUser->getId(), "exca~", "exc_ass"); 
-			
-			// see ilObjForumGUI
-			$text->disableButtons(array(
-				'charmap',
-				'undo',
-				'redo',
-				'justifyleft',
-				'justifycenter',
-				'justifyright',
-				'justifyfull',
-				'anchor',
-				'fullscreen',
-				'cut',
-				'copy',
-				'paste',
-				'pastetext',
-				// 'formatselect' #13234
-			));
-			
-			$form->setFormAction($ilCtrl->getFormAction($this, "updateAssignmentText"));
-			$form->addCommandButton("updateAssignmentTextAndReturn", $this->lng->txt("save_return"));		
-			$form->addCommandButton("updateAssignmentText", $this->lng->txt("save"));							
-		}
-		else
-		{
-			$text = new ilNonEditableValueGUI($this->lng->txt("exc_files_returned_text"), "atxt", true);	
-			$form->addItem($text);		
-			
-			if(!$a_peer_review_cmd)
-			{
-				$form->setFormAction($ilCtrl->getFormAction($this, "showOverview"));
-			}
-			else
-			{				
-				$rating = new ilCustomInputGUI($this->lng->txt("exc_peer_review_rating"));
-				$rating->setHtml($a_peer_rating_html);
-				$form->addItem($rating);				
-				
-				$comm = new ilTextAreaInputGUI($this->lng->txt("exc_peer_review_comment"), "comm");
-				$comm->setCols(75);
-				$comm->setRows(15);				
-				$form->addItem($comm);
-				
-				$form->setFormAction($ilCtrl->getFormAction($this, $a_peer_review_cmd));
-				$form->addCommandButton($a_peer_review_cmd, $this->lng->txt("save"));	
-			}
-		}
-		$form->addCommandButton($a_cancel_cmd, $this->lng->txt("cancel"));
-		
-		return $form;
-	}
-	
-	function editAssignmentTextObject(ilPropertyFormGUI $a_form = null)
-	{
-		global $ilTabs, $ilCtrl, $ilUser;
-
-		if(!$this->ass || 
-			$this->ass->getType() != ilExAssignment::TYPE_TEXT ||
-			($this->ass->getDeadline() && $this->ass->getDeadline() - time() < 0))				
-		{
-			$ilCtrl->redirect($this, "showOverview");
-		}
-		
-		$this->checkPermission("read");		
-			
-		$ilTabs->activateTab("content");
-		$this->addContentSubTabs("content");
-		
-		if($this->ass->getDeadline())
-		{
-			ilUtil::sendInfo($this->lng->txt("exc_edit_until").": ".
-				ilDatePresentation::formatDate(new ilDateTime($this->ass->getDeadline(),IL_CAL_UNIX)));
-		}
-		
-		if(!$a_form)
-		{
-			$a_form = $this->initAssignmentTextForm($this->ass);		
-
-			$files = ilExAssignment::getDeliveredFiles($this->ass->getExerciseId(), $this->ass->getId(), $ilUser->getId());
-			if($files)
-			{
-				$files = array_shift($files);
-				if(trim($files["atext"]))
-				{
-				   $text = $a_form->getItemByPostVar("atxt");
-				   // mob id to mob src
-				   $text->setValue(ilRTE::_replaceMediaObjectImageSrc($files["atext"], 1));
-				}
-			}
-		}
-	
-		$this->tpl->setContent($a_form->getHTML());
-	}
-	
-	function updateAssignmentTextAndReturnObject()
-	{
-		$this->updateAssignmentTextObject(true);		
-	}
-	
-	function updateAssignmentTextObject($a_return = false)
-	{
-		global $ilCtrl, $ilUser;
-		
-		$times_up = ($this->ass->getDeadline() && $this->ass->getDeadline() - time() < 0);
-		
-		if(!$this->ass || 
-			$this->ass->getType() != ilExAssignment::TYPE_TEXT ||
-			$times_up)
-		{
-			if($times_up)
-			{
-				ilUtil::sendFailure($this->lng->txt("exercise_time_over"), true);
-			}
-			$ilCtrl->redirect($this, "showOverview");
-		}
-		
-		$this->checkPermission("read");		
-		
-		$form = $this->initAssignmentTextForm($this->ass);	
-		
-		// we are not using a purifier, so we have to set the valid RTE tags
-		// :TODO: 
-		include_once("./Services/AdvancedEditing/classes/class.ilObjAdvancedEditing.php");
-		$rte = $form->getItemByPostVar("atxt");
-		$rte->setRteTags(ilObjAdvancedEditing::_getUsedHTMLTags("exc_ass"));
-		
-		if($form->checkInput())
-		{			
-			$text = trim($form->getInput("atxt"));	
-									
-			$existing = (bool)ilExAssignment::getDeliveredFiles($this->ass->getExerciseId(), 
-				$this->ass->getId(), $ilUser->getId());			
-												
-			$returned_id = $this->object->updateTextSubmission(
-				$this->ass->getExerciseId(), 
-				$this->ass->getId(), 
-				$ilUser->getId(), 
-				// mob src to mob id
-				ilRTE::_replaceMediaObjectImageSrc($text, 0));	
-			
-			// no empty text
-			if($returned_id)
-			{
-				if(!$existing)
-				{
-					// #14332 - new text
-					$this->sendNotifications($this->ass->getId());
-					$this->object->handleSubmission($this->ass->getId());						
-				}
-				
-				// mob usage
-				include_once "Services/MediaObjects/classes/class.ilObjMediaObject.php";
-				$mobs = ilRTE::_getMediaObjects($text, 0);
-				foreach($mobs as $mob)
-				{
-					if(ilObjMediaObject::_exists($mob))
-					{
-						ilObjMediaObject::_removeUsage($mob, 'exca~:html', $ilUser->getId());
-						ilObjMediaObject::_saveUsage($mob, 'exca:html', $returned_id);
-					}
-				}
-			}
-			
-			ilUtil::sendSuccess($this->lng->txt("settings_saved"), true);
-			if($a_return)
-			{
-				$ilCtrl->redirect($this, "showOverview");
-			}
-			else
-			{
-				$ilCtrl->redirect($this, "editAssignmentText");
-			}
-		}
-		
-		$form->setValuesByPost();
-		$this->editAssignmentTextObject($form);		
-	}
-	
-	function showAssignmentTextObject()
-	{
-		global $ilCtrl, $ilUser, $lng, $tpl;
-		
-		if(!$this->ass || 
-			$this->ass->getType() != ilExAssignment::TYPE_TEXT)	
-		{
-			$ilCtrl->redirect($this, "showOverview");
-		}
-		
-		$add_rating = null;
-		
-		// tutor
-		if((int)$_GET["grd"])
-		{
-			$this->checkPermission("write");
-			
-			if((int)$_GET["grd"] == 1)
-			{													
-				$user_id = (int)$_GET["member_id"];				
-				$cancel_cmd = "members";	
-			}
-			else
-			{			
-				$user_id = (int)$_GET["part_id"];					
-				$cancel_cmd = "showParticipant";		
-			}									
-		}		
-		// peer review
-		else if($this->ass->hasPeerReviewAccess((int)$_GET["member_id"]))
-		{
-			$this->checkPermission("read");		
-					
-			$user_id = (int)$_GET["member_id"];
-			$cancel_cmd = "editPeerReview";		
-			
-			// rating
-			$add_rating = "updatePeerReviewText";
-			$ilCtrl->setParameter($this, "peer_id", $user_id);		
-			include_once './Services/Rating/classes/class.ilRatingGUI.php';
-			$rating = new ilRatingGUI();
-			$rating->setObject($this->ass->getId(), "ass", $user_id, "peer");
-			$rating->setUserId($ilUser->getId());
-			$rating = '<div id="rtr_widget">'.$rating->getHTML(false, true,
-				"il.ExcPeerReview.saveSingleRating(".$user_id.", %rating%)").'</div>';		
-			
-			$ilCtrl->setParameter($this, "ssrtg", 1);
-			$tpl->addJavaScript("Modules/Exercise/js/ilExcPeerReview.js");
-			$tpl->addOnLoadCode("il.ExcPeerReview.setAjax('".
-				$ilCtrl->getLinkTarget($this, "updatePeerReviewComments", "", true, false).
-				"')");
-			$ilCtrl->setParameter($this, "ssrtg", "");
-		}
-		// personal
-		else
-		{
-			$this->checkPermission("read");		
-			
-			$user_id = $ilUser->getId();
-			$cancel_cmd = "showOverview";
-		}
-					
-		$this->tabs_gui->clearTargets();
-		$this->tabs_gui->setBackTarget($this->lng->txt("back"), $this->ctrl->getLinkTarget($this, $cancel_cmd));		
-		
-		$a_form = $this->initAssignmentTextForm($this->ass, true, $cancel_cmd, $add_rating, $rating);	
-		
-		if(($user_id != $ilUser->getId() || (bool)$_GET["grd"]))
-		{
-			if(!stristr($cancel_cmd, "peer"))
-			{
-				include_once "Services/User/classes/class.ilUserUtil.php";
-				$a_form->setDescription(ilUserUtil::getNamePresentation($user_id));						
-			}
-			else
-			{			
-				if(!$this->ass->hasPeerReviewPersonalized())
-				{
-					$a_form->setDescription($lng->txt("id").": ".(int)$_GET["seq"]);
-				}
-				else
-				{
-					include_once "Services/User/classes/class.ilUserUtil.php";
-					$a_form->setDescription(ilUserUtil::getNamePresentation($user_id));	
-				}
-								
-				foreach($this->ass->getPeerReviewsByPeerId($user_id) as $item)
-				{
-					if($item["giver_id"] == $ilUser->getId())
-					{						
-						$a_form->getItemByPostVar("comm")->setValue($item["pcomment"]);					
-						break;
-					}
-				}
-			}						
-		}
-		
-		$files = ilExAssignment::getDeliveredFiles($this->ass->getExerciseId(), $this->ass->getId(), $user_id);
-		if($files)
-		{
-			$files = array_shift($files);
-			if(trim($files["atext"]))
-			{
-			   $text = $a_form->getItemByPostVar("atxt");
-			   // mob id to mob src
-			   $text->setValue(ilRTE::_replaceMediaObjectImageSrc($files["atext"], 1));
-			}
-		}		
-	
-		$this->tpl->setContent($a_form->getHTML());	
-	}
-	
-	function listTextAssignmentWithPeerReviewObject()
-	{
-		$this->listTextAssignmentObject(true);
-	}
-	
-	function listTextAssignmentObject($a_show_peer_review = false)
-	{
-		global $tpl, $ilToolbar, $ilCtrl, $ilTabs, $lng;
-		
-		$this->checkPermission("write");
-		
-		if(!$this->ass || $this->ass->getType() != ilExAssignment::TYPE_TEXT)
-		{
-			$ilCtrl->redirect($this, "member");
-		}
-
-		$ilTabs->clearTargets();
-		$ilTabs->setBackTarget($lng->txt("back"),
-			$ilCtrl->getLinkTarget($this, "members"));
-		
-		if($a_show_peer_review)
-		{
-			$cmd = "listTextAssignmentWithPeerReview";
-		}
-		else
-		{
-			$cmd = "listTextAssignment";
-		}
-		include_once "Modules/Exercise/classes/class.ilExAssignmentListTextTableGUI.php";
-		$tbl = new ilExAssignmentListTextTableGUI($this, $cmd, $this->ass, $a_show_peer_review);		
-		$tpl->setContent($tbl->getHTML());		
-	}
-	
-	protected function canPeerReviewBeEdited()
-	{
-		// #16130
-		return ($this->ass &&
-			$this->ass->getPeerReview()  &&
-			$this->ass->getDeadline() &&
-			$this->ass->getDeadline() < time() &&
-			(!$this->ass->getPeerReviewDeadline() ||
-			$this->ass->getPeerReviewDeadline() > time()));
-	}
-	
-	function editPeerReviewObject()
-	{
-		global $ilCtrl, $ilUser, $tpl;
-				
-		if(!$this->canPeerReviewBeEdited())				
-		{
-			$ilCtrl->redirect($this, "showOverview");
-		}
-				
-		$this->checkPermission("read");		
-					
-		$this->tabs_gui->clearTargets();
-		$this->tabs_gui->setBackTarget($this->lng->txt("back"), $this->ctrl->getLinkTarget($this, "showOverview"));				
-
-		$peer_items = $this->ass->getPeerReviewsByGiver($ilUser->getId());
-		if(!sizeof($peer_items))
-		{
-			ilUtil::sendFailure($this->lng->txt("exc_peer_review_no_peers"), true);
-			$ilCtrl->redirect($this, "showOverview");
-		}
-				
-		$missing = ilExAssignment::getNumberOfMissingFeedbacks($this->ass->getId(), $this->ass->getPeerReviewMin());
-		if($missing)
-		{
-			$dl = $this->ass->getPeerReviewDeadline();
-			if(!$dl || $dl < time())
-			{
-				ilUtil::sendInfo(sprintf($this->lng->txt("exc_peer_review_missing_info"), $missing));
-			}
-			else
-			{
-				ilUtil::sendInfo(sprintf($this->lng->txt("exc_peer_review_missing_info_deadline"), $missing, 
-					ilDatePresentation::formatDate(new ilDateTime($dl, IL_CAL_UNIX))));
-			}
-		}			
-		
-		$tpl->addJavaScript("Modules/Exercise/js/ilExcPeerReview.js");
-		$tpl->addOnLoadCode("il.ExcPeerReview.setAjax('".
-			$ilCtrl->getLinkTarget($this, "updatePeerReviewComments", "", true, false).
-			"')");
-		
-		include_once "Modules/Exercise/classes/class.ilExAssignmentPeerReviewTableGUI.php";
-		$tbl = new ilExAssignmentPeerReviewTableGUI($this, "editPeerReview", $this->ass, $ilUser->getId(), $peer_items,  "exc_peer_review_give", "showOverview");
-		
-		$tpl->setContent($tbl->getHTML());
-	}
-	
-	function updatePeerReviewObject()
-	{
-		global $ilUser, $ilCtrl;
-		
-		if(!$this->canPeerReviewBeEdited() ||
-			!sizeof($_POST["pc"]))				
-		{
-			$ilCtrl->redirect($this, "showOverview");
-		}
-		
-		$this->checkPermission("read");		
-		
-		$peer_items = $this->ass->getPeerReviewsByGiver($ilUser->getId());
-		if(!sizeof($peer_items))
-		{
-			ilUtil::sendFailure($this->lng->txt("exc_peer_review_no_peers"), true);
-			$ilCtrl->redirect($this, "showOverview");
-		}
-	
-		foreach($_POST["pc"] as $idx => $value)
-		{						
-			$parts = explode("__", $idx);					
-			if($parts[0] == $ilUser->getId())
-			{
-				$this->ass->updatePeerReviewComment($parts[1], ilUtil::stripSlashes($value)); // #16128		
-			}			
-		}
-		
-		ilUtil::sendInfo($this->lng->txt("exc_peer_review_updated"), true);
-		$ilCtrl->redirect($this, "editPeerReview");	
-	}
-	
-	function updatePeerReviewCommentsObject()
-	{
-		global $ilCtrl, $ilUser, $tpl;
-		
-		if(!$this->canPeerReviewBeEdited() ||
-			!sizeof($_POST["pc"]) ||
-			!$ilCtrl->isAsynch())				
-		{
-			exit();
-		}
-		
-		$rating_peer_id = $_POST["rating_peer_id"];
-		$giver_id = $ilUser->getId();
-				
-		// save rating
-		include_once './Services/Rating/classes/class.ilRating.php';
-		ilRating::writeRatingForUserAndObject($this->ass->getId(), "ass", 
-			$rating_peer_id, "peer", $giver_id, $_POST["rating"]);
-		
-		// save comments
-		foreach($_POST["pc"] as $peer_id => $value)
-		{
-			if($peer_id)
-			{
-				$this->ass->updatePeerReviewComment($peer_id, ilUtil::stripSlashes($value)); // #16128	
-			}
-		}
-		
-		
-		// render current rating
-		
-		$ilCtrl->setParameter($this->parent_obj, "peer_id", $rating_peer_id);		
-		
-		include_once './Services/Rating/classes/class.ilRatingGUI.php';
-		$rating = new ilRatingGUI();
-		$rating->setObject($this->ass->getId(), "ass", $rating_peer_id, "peer");
-		$rating->setUserId($giver_id);
-		
-		if(!$_REQUEST["ssrtg"])
-		{	
-			echo $rating->getHTML(false, true, 
-					"il.ExcPeerReview.saveComments(".$rating_peer_id.", %rating%)");	
-		}
-		else
-		{		
-			echo '<div id="rtr_widget">'.$rating->getHTML(false, true,
-				"il.ExcPeerReview.saveSingleRating(".$rating_peer_id.", %rating%)").'</div>';
-		}
-		
-		echo $tpl->getOnLoadCodeForAsynch();
-		exit();
-	}
-	
-	function updatePeerReviewTextObject()
-	{
-		global $ilCtrl;
-		
-		if(!$this->canPeerReviewBeEdited() ||
-			!(int)$_REQUEST["peer_id"])
-		{
-			$ilCtrl->redirect($this, "editPeerReview");	
-		}
-		
-		$this->ass->updatePeerReviewComment((int)$_REQUEST["peer_id"], ilUtil::stripSlashes(trim($_POST["comm"])));	// #16128			
-		
-		ilUtil::sendInfo($this->lng->txt("exc_peer_review_updated"), true);
-		$ilCtrl->redirect($this, "editPeerReview");	
-	}
-	
-	function downloadPeerReviewObject()
-	{
-		global $ilCtrl, $ilUser;
-		
-		if(!$this->ass || 
-			!$this->ass->getPeerReview() ||
-			!$this->ass->hasPeerReviewFileUpload() ||
-			!$_GET["fu"] ||
-			!$_GET["fuf"])				
-		{
-			$ilCtrl->redirect($this, "showOverview");
-		}
-		
-		$parts = explode("__", $_GET["fu"]);
-		$giver_id = $parts[0];
-		$peer_id = $parts[1];
-		
-		if($giver_id == $ilUser->getId() || 
-			$peer_id == $ilUser->getId())
-		{		
-			$this->checkPermission("read");			
-		}
-		else
-		{
-			$this->checkPermission("write");												
-		}
-		
-		$peer_items = $this->ass->getPeerReviewsByPeerId($peer_id, true);				
-		if(sizeof($peer_items))
-		{
-			foreach($peer_items as $item)
-			{
-				if($item["giver_id"] == $giver_id)
-				{													
-					$files = $this->ass->getPeerUploadFiles($peer_id, $giver_id);			
-					foreach($files as $file)
-					{
-						if(md5($file) == trim($_GET["fuf"]))
-						{
-							ilUtil::deliverFile($file, basename($file));
-							break(2);
-						}
-					}										
-				}
-			}
-		}		
-		
-		$ilCtrl->redirect($this, "showOverview");		
-	}
-	
-	function showPersonalPeerReviewObject()
-	{
-		global $ilCtrl, $ilUser, $tpl;
-		
-		if(!$this->ass || 
-			!$this->ass->getPeerReview() ||
-			!$this->ass->getDeadline() ||
-			$this->ass->getDeadline()-time() > 0)				
-		{
-			$ilCtrl->redirect($this, "showOverview");
-		}
-		
-		// tutor
-		if((int)$_GET["grd"])
-		{
-			$this->checkPermission("write");
-			
-			if((int)$_GET["grd"] == 1)
-			{														
-				$user_id = (int)$_GET["member_id"];		
-				$cancel_cmd = "members";
-			}
-			else
-			{										
-				$user_id = (int)$_GET["part_id"];				
-				$cancel_cmd = "showParticipant";
-			}
-		}
-		// personal
-		else
-		{
-			$this->checkPermission("read");		
-			
-			$user_id = $ilUser->getId();
-			$cancel_cmd = "showOverview";
-		}
-					
-		$this->tabs_gui->clearTargets();
-		$this->tabs_gui->setBackTarget($this->lng->txt("back"), $this->ctrl->getLinkTarget($this, $cancel_cmd));				
-		
-		$peer_items = $this->ass->getPeerReviewsByPeerId($user_id, true);
-		if(!sizeof($peer_items))
-		{
-			// #11373
-			ilUtil::sendFailure($this->lng->txt("exc_peer_review_no_peers_reviewed_yet"), true);
-			$ilCtrl->redirect($this, "showOverview");
-		}
-		
-		include_once "Modules/Exercise/classes/class.ilExAssignmentPeerReviewTableGUI.php";
-		$tbl = new ilExAssignmentPeerReviewTableGUI($this, "editPeerReview", 
-			$this->ass, $user_id, $peer_items, "exc_peer_review_show", $cancel_cmd, true);
-		
-		$tpl->setContent($tbl->getHTML());		
-	}	
-	
-	public function showPeerReviewOverviewObject()
-	{
-		global $ilCtrl, $ilTabs, $tpl;
-		
-		if(!$this->ass || 
-			!$this->ass->getPeerReview())				
-		{
-			$ilCtrl->redirect($this, "showOverview");
-		}
-=======
-		$this->checkPermission("read");
->>>>>>> 160484e2
-		
-		include_once("./Services/Tracking/classes/class.ilLearningProgress.php");
-		ilLearningProgress::_tracProgress($ilUser->getId(),$this->object->getId(),
-			$this->object->getRefId(), 'exc');
-		
-		$ilTabs->activateTab("content");
-		$this->addContentSubTabs("content");
-		
-		// show certificate?
-		if($this->object->hasUserCertificate($ilUser->getId()))
-		{					
-			include_once "./Modules/Exercise/classes/class.ilExerciseCertificateAdapter.php";
-			include_once "./Services/Certificate/classes/class.ilCertificate.php";
-			$adapter = new ilExerciseCertificateAdapter($this->object);
-			if(ilCertificate::_isComplete($adapter))
-			{
-				$ilToolbar->addButton($this->lng->txt("certificate"),
-					$this->ctrl->getLinkTarget($this, "outCertificate"));
-			}
-		}	
-		
 		include_once("./Modules/Exercise/classes/class.ilExAssignmentGUI.php");
 		$ass_gui = new ilExAssignmentGUI($this->object);
 				
