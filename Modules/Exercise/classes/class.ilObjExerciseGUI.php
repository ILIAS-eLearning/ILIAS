<?php

/* Copyright (c) 1998-2010 ILIAS open source, Extended GPL, see docs/LICENSE */

require_once "./Services/Object/classes/class.ilObjectGUI.php";

/**
* Class ilObjExerciseGUI
*
* @author Stefan Meyer <smeyer@databay.de>
* @author Alex Killing <alex.killing@gmx.de>
* @author Michael Jansen <mjansen@databay.de>
* $Id$
* 
* @ilCtrl_Calls ilObjExerciseGUI: ilPermissionGUI, ilLearningProgressGUI, ilInfoScreenGUI
* @ilCtrl_Calls ilObjExerciseGUI: ilObjectCopyGUI, ilExportGUI, ilShopPurchaseGUI
* @ilCtrl_Calls ilObjExerciseGUI: ilCommonActionDispatcherGUI, ilCertificateGUI 
* @ilCtrl_Calls ilObjExerciseGUI: ilExAssignmentEditorGUI, ilExSubmissionGUI
* @ilCtrl_Calls ilObjExerciseGUI: ilExerciseManagementGUI
* 
* @ingroup ModulesExercise
*/
class ilObjExerciseGUI extends ilObjectGUI
{
	/**
	* Constructor
	* @access public
	*/
	function ilObjExerciseGUI($a_data,$a_id,$a_call_by_reference,$a_prepare_output = true)
	{
		global $lng;
		
		$this->type = "exc";
		$this->ilObjectGUI($a_data,$a_id,$a_call_by_reference,false);
		
		$lng->loadLanguageModule("exercise");
		$lng->loadLanguageModule("exc");
		$this->ctrl->saveParameter($this, "ass_id");
		
		if ($_REQUEST["ass_id"] > 0)
		{
			include_once("./Modules/Exercise/classes/class.ilExAssignment.php");
			$this->ass = new ilExAssignment((int) $_REQUEST["ass_id"]);
		}
	}

	function executeCommand()
	{
  		global $ilUser,$ilCtrl, $ilTabs, $lng;
  
		$next_class = $this->ctrl->getNextClass($this);
		$cmd = $this->ctrl->getCmd();
		$this->prepareOutput();
  
//echo "-".$next_class."-".$cmd."-"; exit;
  		switch($next_class)
		{
<<<<<<< HEAD
			case "ilfilesystemgui":				
				if($_GET["fsmode"] == "peer")
				{											
					$ilCtrl->saveParameter($this, array("fu"));										
					
					// see self::downloadPeerReview()
					$parts = explode("__", $_GET["fu"]);
					$giver_id = $parts[0];
					$peer_id = $parts[1];

					if($giver_id == $ilUser->getId() || 
						$peer_id == $ilUser->getId())
					{		
						$this->checkPermission("read");			
					}
					else
					{
						$this->checkPermission("write");												
					}
		
					/* could be 1st review and not saved yet
					$valid = false;
					$peer_items = $this->ass->getPeerReviewsByPeerId($peer_id, true);				
					if(sizeof($peer_items))
					{
						foreach($peer_items as $item)
						{
							if($item["giver_id"] == $giver_id)
							{	
								$valid = true;
							}
						}
					}
					if(!$valid)
					{
						$ilCtrl->redirect($this, "editPeerReview");
					}
					*/
					
					$ilTabs->clearTargets();
					$ilTabs->setBackTarget($lng->txt("back"),
						$ilCtrl->getLinkTarget($this, "editPeerReview"));
															
					include_once("./Modules/Exercise/classes/class.ilFSStorageExercise.php");
					$fstorage = new ilFSStorageExercise($this->object->getId(), $this->ass->getId());
					$fstorage->create();
					
					include_once("./Services/FileSystem/classes/class.ilFileSystemGUI.php");
					$fs_gui = new ilFileSystemGUI($fstorage->getPeerReviewUploadPath($peer_id, $giver_id));
					$fs_gui->setTableId("excfbpeer");
					$fs_gui->setAllowDirectories(false);					
					$fs_gui->setTitle($this->ass->getTitle().": ".
						$lng->txt("exc_peer_review")." - ".
						$lng->txt("exc_peer_review_give"));						 
					$ret = $this->ctrl->forwardCommand($fs_gui);
				}				
				else if ($_GET["fsmode"] == "feedback" ||
					$_GET["fsmode"] == "feedbackpart")	// feedback files
				{
					$this->checkPermission("write");			
					$ilCtrl->saveParameter($this, array("member_id"));
					//$this->setAssignmentHeader();
					//$ilTabs->activateTab("ass_files");
					$ilTabs->clearTargets();
					
					if ($_GET["fsmode"] != "feedbackpart")
					{
						$ilTabs->setBackTarget($lng->txt("back"),
							$ilCtrl->getLinkTarget($this, "members"));
					}
					else
					{
						$ilTabs->setBackTarget($lng->txt("back"),
							$ilCtrl->getLinkTarget($this, "showParticipant"));
					}
					
					ilUtil::sendInfo($lng->txt("exc_fb_tutor_info"));
										
					include_once("./Modules/Exercise/classes/class.ilFSStorageExercise.php");
					$fstorage = new ilFSStorageExercise($this->object->getId(), (int) $_GET["ass_id"]);
					$fstorage->create();
					
					include_once("./Services/User/classes/class.ilUserUtil.php");
					$noti_rec_ids = array();
					if($this->ass->getType() == ilExAssignment::TYPE_UPLOAD_TEAM)
					{
						$team_id = $this->ass->getTeamId((int) $_GET["member_id"]);
						$feedback_id = "t".$team_id;
						$fs_title = array();
						foreach($this->ass->getTeamMembers($team_id) as $team_user_id)
						{
							$fs_title[] = ilUserUtil::getNamePresentation($team_user_id, false, false, "", true);
							$noti_rec_ids[] = $team_user_id;
						}
						$fs_title = implode(" / ", $fs_title);
					}
					else
					{
						$feedback_id = $noti_rec_ids = (int) $_GET["member_id"];
						$fs_title = ilUserUtil::getNamePresentation((int) $_GET["member_id"], false, false, "", true);
					}
					
					include_once("./Services/FileSystem/classes/class.ilFileSystemGUI.php");
					$fs_gui = new ilFileSystemGUI($fstorage->getFeedbackPath($feedback_id));
					$fs_gui->setTableId("excfbfil".(int)$_GET["ass_id"]."_".$feedback_id);
					$fs_gui->setAllowDirectories(false);					
					$fs_gui->setTitle($lng->txt("exc_fb_files")." - ".
						ilExAssignment::lookupTitle((int) $_GET["ass_id"])." - ".
						$fs_title);
					$pcommand = $fs_gui->getLastPerformedCommand();					
					if (is_array($pcommand) && $pcommand["cmd"] == "create_file")
					{
						$this->object->sendFeedbackFileNotification($pcommand["name"], 
							$noti_rec_ids, (int) $_GET["ass_id"]);
					}					 
					$ret = $this->ctrl->forwardCommand($fs_gui);
				}
				else 		// assignment files
				{
					$this->setAssignmentHeader();
					$ilTabs->activateTab("ass_files");
					include_once("./Modules/Exercise/classes/class.ilFSStorageExercise.php");
					$fstorage = new ilFSStorageExercise($this->object->getId(), (int) $_GET["ass_id"]);
					$fstorage->create();
					include_once("./Services/FileSystem/classes/class.ilFileSystemGUI.php");
					$fs_gui = new ilFileSystemGUI($fstorage->getPath());
					$fs_gui->setTitle($lng->txt("exc_instruction_files"));
					$fs_gui->setTableId("excassfil".$_GET["ass_id"]);
					$fs_gui->setAllowDirectories(false);
					$ret = $this->ctrl->forwardCommand($fs_gui);
				}
				break;

=======
>>>>>>> c9ee35fb
			case "ilinfoscreengui":
				$ilTabs->activateTab("info");
				$this->infoScreen();	// forwards command
				break;

			case 'ilpermissiongui':
				$ilTabs->activateTab("permissions");
				include_once("Services/AccessControl/classes/class.ilPermissionGUI.php");
				$perm_gui =& new ilPermissionGUI($this);
				$ret =& $this->ctrl->forwardCommand($perm_gui);
			break;
	
			case "illearningprogressgui":
				$ilTabs->activateTab("learning_progress");
				include_once './Services/Tracking/classes/class.ilLearningProgressGUI.php';
	
				$new_gui =& new ilLearningProgressGUI(ilLearningProgressGUI::LP_CONTEXT_REPOSITORY,
					$this->object->getRefId(),
					$_GET['user_id'] ? $_GET['user_id'] : $ilUser->getId());
				$this->ctrl->forwardCommand($new_gui);
				$this->tabs_gui->setTabActive('learning_progress');
			break;
			
			case 'ilobjectcopygui':
				$ilCtrl->saveParameter($this, 'new_type');
				$ilCtrl->setReturnByClass(get_class($this),'create');

				include_once './Services/Object/classes/class.ilObjectCopyGUI.php';
				$cp = new ilObjectCopyGUI($this);
				$cp->setType('exc');
				$this->ctrl->forwardCommand($cp);
				break;

			case "ilexportgui":
				$ilTabs->activateTab("export");
				include_once("./Services/Export/classes/class.ilExportGUI.php");
				$exp_gui = new ilExportGUI($this);
				$exp_gui->addFormat("xml");
				$ret = $this->ctrl->forwardCommand($exp_gui);
//				$this->tpl->show();
				break;
			
			case 'ilshoppurchasegui':
				include_once './Services/Payment/classes/class.ilShopPurchaseGUI.php';
				$sp = new ilShopPurchaseGUI($_GET['ref_id']);

				$this->ctrl->forwardCommand($sp);
				break;
			
			case "ilcommonactiondispatchergui":
				include_once("Services/Object/classes/class.ilCommonActionDispatcherGUI.php");
				$gui = ilCommonActionDispatcherGUI::getInstanceFromAjaxCall();
				$this->ctrl->forwardCommand($gui);
				break;
			
			case "ilcertificategui":
				$this->setSettingsSubTabs();
				$this->tabs_gui->activateTab("settings");
				$this->tabs_gui->activateSubTab("certificate");
				include_once "./Services/Certificate/classes/class.ilCertificateGUI.php";
				include_once "./Modules/Exercise/classes/class.ilExerciseCertificateAdapter.php";
				$output_gui = new ilCertificateGUI(new ilExerciseCertificateAdapter($this->object));
				$this->ctrl->forwardCommand($output_gui);
				break;
			
			case "ilexassignmenteditorgui":
				$this->checkPermission("write");
				$ilTabs->activateTab("content");
				$this->addContentSubTabs("list_assignments");
				include_once("./Modules/Exercise/classes/class.ilExAssignmentEditorGUI.php");
				$ass_gui = new ilExAssignmentEditorGUI($this->object->getId(), $this->object->isCompletionBySubmissionEnabled(), $this->ass);
				$this->ctrl->forwardCommand($ass_gui);
				break;
			
			case "ilexsubmissiongui":
				$this->checkPermission("read");
				$ilTabs->activateTab("content");
				$this->addContentSubTabs("content");
				$this->ctrl->setReturn($this, "showOverview");
				include_once("./Modules/Exercise/classes/class.ilExSubmissionGUI.php");
				$sub_gui = new ilExSubmissionGUI($this->object, $this->ass, (int)$_REQUEST["member_id"]);
				$this->ctrl->forwardCommand($sub_gui);
				break;
			
			case "ilexercisemanagementgui":
				$this->checkPermission("write");
				$ilTabs->activateTab("grades");				
				include_once("./Modules/Exercise/classes/class.ilExerciseManagementGUI.php");
				$mgmt_gui = new ilExerciseManagementGUI($this->object, $this->ass);
				$this->ctrl->forwardCommand($mgmt_gui);
				break;
			
			default:						
				if(!$cmd)
				{
					$cmd = "infoScreen";
				}
	
				$cmd .= "Object";
	
				$this->$cmd();
	
			break;
		}
		
		$this->addHeaderAction();
  
  		return true;
	}

	function viewObject()
	{
		$this->infoScreenObject();
	}
	
	protected function afterSave(ilObject $a_new_object)
	{
		global $ilCtrl;
		
		$a_new_object->saveData();
		
		ilUtil::sendSuccess($this->lng->txt("exc_added"), true);
		
		$ilCtrl->setParameterByClass("ilExAssignmentEditorGUI", "ref_id", $a_new_object->getRefId());
		$ilCtrl->redirectByClass("ilExAssignmentEditorGUI", "addAssignment");
	}

	/**
	* Init properties form.
	*/
	protected function initEditCustomForm(ilPropertyFormGUI $a_form)
	{
		$a_form->setTitle($this->lng->txt("exc_edit_exercise"));

		$section = new ilFormSectionHeaderGUI();
		$section->setTitle($this->lng->txt('exc_passing_exc'));
		$a_form->addItem($section);

		// pass mode
		$radg = new ilRadioGroupInputGUI($this->lng->txt("exc_pass_mode"), "pass_mode");
	
			$op1 = new ilRadioOption($this->lng->txt("exc_pass_all"), "all",
				$this->lng->txt("exc_pass_all_info"));
			$radg->addOption($op1);
			$op2 = new ilRadioOption($this->lng->txt("exc_pass_minimum_nr"), "nr",
				$this->lng->txt("exc_pass_minimum_nr_info"));
			$radg->addOption($op2);

			// minimum number of assignments to pass
			$ni = new ilNumberInputGUI($this->lng->txt("exc_min_nr"), "pass_nr");
			$ni->setSize(4);
			$ni->setMaxLength(4);
			$ni->setRequired(true);
			include_once("./Modules/Exercise/classes/class.ilExAssignment.php");
			$mand = ilExAssignment::countMandatory($this->object->getId());
			$min = max($mand, 1);
			$ni->setMinValue($min, true);
			$ni->setInfo($this->lng->txt("exc_min_nr_info"));
			$op2->addSubItem($ni);

		$a_form->addItem($radg);

		// completion by submission
		$subcompl = new ilRadioGroupInputGUI($this->lng->txt("exc_passed_status_determination"), "completion_by_submission");
			$op1 = new ilRadioOption($this->lng->txt("exc_completion_by_tutor"), 0, "");
			$subcompl->addOption($op1);
			$op2 = new ilRadioOption($this->lng->txt("exc_completion_by_submission"), 1,$this->lng->txt("exc_completion_by_submission_info"));
			$subcompl->addOption($op2);
		$a_form->addItem($subcompl);

		/*$subcompl = new ilCheckboxInputGUI($this->lng->txt('exc_completion_by_submission'), 'completion_by_submission');
		$subcompl->setInfo($this->lng->txt('exc_completion_by_submission_info'));
		$subcompl->setValue(1);
		$a_form->addItem($subcompl);*/

		$section = new ilFormSectionHeaderGUI();
		$section->setTitle($this->lng->txt('exc_publishing'));
		$a_form->addItem($section);

		// show submissions
		$cb = new ilCheckboxInputGUI($this->lng->txt("exc_show_submissions"), "show_submissions");
		$cb->setInfo($this->lng->txt("exc_show_submissions_info"));
		$a_form->addItem($cb);
		
		$section = new ilFormSectionHeaderGUI();
		$section->setTitle($this->lng->txt('exc_notification'));
		$a_form->addItem($section);

		// submission notifications
		$cbox = new ilCheckboxInputGUI($this->lng->txt("exc_submission_notification"), "notification");
		$cbox->setInfo($this->lng->txt("exc_submission_notification_info"));
		$a_form->addItem($cbox);		
	}
	
	/**
	* Get values for properties form
	*/
	protected function getEditFormCustomValues(array &$a_values)
	{
		global $ilUser;

		$a_values["desc"] = $this->object->getLongDescription();
		$a_values["show_submissions"] = $this->object->getShowSubmissions();
		$a_values["pass_mode"] = $this->object->getPassMode();
		if ($a_values["pass_mode"] == "nr")
		{
			$a_values["pass_nr"] = $this->object->getPassNr();
		}
		
		include_once "./Services/Notification/classes/class.ilNotification.php";
		$a_values["notification"] = ilNotification::hasNotification(
				ilNotification::TYPE_EXERCISE_SUBMISSION, $ilUser->getId(),
				$this->object->getId());
				
		$a_values['completion_by_submission'] = (int) $this->object->isCompletionBySubmissionEnabled();
	}

	protected function updateCustom(ilPropertyFormGUI $a_form)
	{
		global $ilUser;
		$this->object->setShowSubmissions($a_form->getInput("show_submissions"));
		$this->object->setPassMode($a_form->getInput("pass_mode"));		
		if ($this->object->getPassMode() == "nr")
		{
			$this->object->setPassNr($a_form->getInput("pass_nr"));
		}
		
		$this->object->setCompletionBySubmission($a_form->getInput('completion_by_submission') == 1 ? true : false);
		
		include_once "./Services/Notification/classes/class.ilNotification.php";
		ilNotification::setNotification(ilNotification::TYPE_EXERCISE_SUBMISSION,
			$ilUser->getId(), $this->object->getId(),
			(bool)$a_form->getInput("notification"));
	}
  
	/**
	 * Add subtabs of content view
	 *
	 * @param	object		$tabs_gui		ilTabsGUI object
	 */
	function addContentSubTabs($a_activate)
	{
		global $ilTabs, $lng, $ilCtrl, $ilAccess;
		
		$ilTabs->addSubTab("content", $lng->txt("view"),
			$ilCtrl->getLinkTarget($this, "showOverview"));
		if ($ilAccess->checkAccess("write", "", $this->ref_id))
		{
			$ilTabs->addSubTab("list_assignments", $lng->txt("edit"),
				$ilCtrl->getLinkTargetByClass("ilExAssignmentEditorGUI", "listAssignments"));
		}
		$ilTabs->activateSubTab($a_activate);
	}

	/**
	* adds tabs to tab gui object
	*
	* @param	object		$tabs_gui		ilTabsGUI object
	*/
	function getTabs($tabs_gui)
	{
		global $ilAccess, $ilUser, $lng, $ilHelp;
  
		$ilHelp->setScreenIdComponent("exc");
		
		if ($ilAccess->checkAccess("read", "", $this->object->getRefId()))
		{
			$tabs_gui->addTab("content",
				$lng->txt("exc_assignments"),
				$this->ctrl->getLinkTarget($this, "showOverview"));
		}

		$next_class = strtolower($this->ctrl->getNextClass());
		if ($ilAccess->checkAccess("visible", "", $this->object->getRefId()))
		{
			$tabs_gui->addTab("info",
				$lng->txt("info_short"),
				$this->ctrl->getLinkTargetByClass("ilinfoscreengui", "showSummary"));
		}

		// edit properties
		if ($ilAccess->checkAccess("write", "", $this->ref_id))
		{
			/*$tabs_gui->addTab("assignments",
				$lng->txt("exc_edit_assignments"),
				$this->ctrl->getLinkTarget($this, 'listAssignments'));*/
			
			$tabs_gui->addTab("settings",
				$lng->txt("settings"),
				$this->ctrl->getLinkTarget($this, 'edit'));
			
			$tabs_gui->addTab("grades",
				$lng->txt("exc_submissions_and_grades"),
				$this->ctrl->getLinkTargetByClass("ilexercisemanagementgui", "members"));
		}

		// learning progress
		$save_sort_order = $_GET["sort_order"];		// hack, because exercise sort parameters
		$save_sort_by = $_GET["sort_by"];			// must not be forwarded to learning progress
		$save_offset = $_GET["offset"];
		$_GET["offset"] = $_GET["sort_by"] = $_GET["sort_order"] = "";
		
		include_once './Services/Tracking/classes/class.ilLearningProgressAccess.php';
		if(ilLearningProgressAccess::checkAccess($this->object->getRefId()))
		{
			$tabs_gui->addTab('learning_progress',
				$lng->txt('learning_progress'),
				$this->ctrl->getLinkTargetByClass(array('ilobjexercisegui','illearningprogressgui'),''));
		}

		$_GET["sort_order"] = $save_sort_order;		// hack, part ii
		$_GET["sort_by"] = $save_sort_by;
		$_GET["offset"] = $save_offset;

		// export
		if ($ilAccess->checkAccess("write", "", $this->object->getRefId()))
		{
			$tabs_gui->addTab("export",
				$lng->txt("export"),
				$this->ctrl->getLinkTargetByClass("ilexportgui", ""));
		}


		// permissions
		if ($ilAccess->checkAccess("edit_permission", "", $this->ref_id))
		{
			$tabs_gui->addTab('permissions',
				$lng->txt("perm_settings"),
				$this->ctrl->getLinkTargetByClass(array(get_class($this),'ilpermissiongui'), "perm"));
		}
	}
	
	/**
	* this one is called from the info button in the repository
	* not very nice to set cmdClass/Cmd manually, if everything
	* works through ilCtrl in the future this may be changed
	*/
	function infoScreenObject()
	{
		$this->ctrl->setCmd("showSummary");
		$this->ctrl->setCmdClass("ilinfoscreengui");
		$this->infoScreen();
	}

	/**
	* show information screen
	*/
	function infoScreen()
	{
		global $ilAccess, $ilUser, $ilTabs, $lng;
		
		$ilTabs->activateTab("info");

		$this->checkPermission("visible");

		include_once("./Services/InfoScreen/classes/class.ilInfoScreenGUI.php");
		$info = new ilInfoScreenGUI($this);
		
		$info->enablePrivateNotes();
		
		$info->enableNews();
		if ($ilAccess->checkAccess("write", "", $_GET["ref_id"]))
		{
			$info->enableNewsEditing();
			$info->setBlockProperty("news", "settings", true);
		}
		
		// standard meta data
		//$info->addMetaDataSections($this->object->getId(),0, $this->object->getType());

		// instructions
		$info->addSection($this->lng->txt("exc_overview"));
		include_once("./Modules/Exercise/classes/class.ilExAssignment.php");
		$ass = ilExAssignment::getAssignmentDataOfExercise($this->object->getId());
		$cnt = 0;
		$mcnt = 0;
		foreach ($ass as $a)
		{
			$cnt++;
			if ($a["mandatory"])
			{
				$mcnt++;
			}
		}
		$info->addProperty($lng->txt("exc_assignments"), $cnt);
		$info->addProperty($lng->txt("exc_mandatory"), $mcnt);
		if ($this->object->getPassMode() != "nr")
		{
			$info->addProperty($lng->txt("exc_pass_mode"),
				$lng->txt("exc_msg_all_mandatory_ass"));
		}
		else
		{
			$info->addProperty($lng->txt("exc_pass_mode"),
				sprintf($lng->txt("exc_msg_min_number_ass"), $this->object->getPassNr()));
		}

		// feedback from tutor
		include_once("Services/Tracking/classes/class.ilLPMarks.php");
		if ($ilAccess->checkAccess("read", "", $this->ref_id))
		{
			$lpcomment = ilLPMarks::_lookupComment($ilUser->getId(), $this->object->getId());
			$mark = ilLPMarks::_lookupMark($ilUser->getId(), $this->object->getId());
			//$status = ilExerciseMembers::_lookupStatus($this->object->getId(), $ilUser->getId());
			$st = $this->object->determinStatusOfUser($ilUser->getId());
			$status = $st["overall_status"];
			if ($lpcomment != "" || $mark != "" || $status != "notgraded")
			{
				$info->addSection($this->lng->txt("exc_feedback_from_tutor"));
				if ($lpcomment != "")
				{
					$info->addProperty($this->lng->txt("exc_comment"),
						$lpcomment);
				}
				if ($mark != "")
				{
					$info->addProperty($this->lng->txt("exc_mark"),
						$mark);
				}

				//if ($status == "") 
				//{
				//  $info->addProperty($this->lng->txt("status"),
				//		$this->lng->txt("message_no_delivered_files"));				
				//}
				//else
				if ($status != "notgraded")
				{
					$img = '<img src="'.ilUtil::getImagePath("scorm/".$status.".svg").'" '.
						' alt="'.$lng->txt("exc_".$status).'" title="'.$lng->txt("exc_".$status).
						'" />';

					$add = "";
					if ($st["failed_a_mandatory"])
					{
						$add = " (".$lng->txt("exc_msg_failed_mandatory").")";
					}
					else if ($status == "failed")
					{
						$add = " (".$lng->txt("exc_msg_missed_minimum_number").")";
					}
					$info->addProperty($this->lng->txt("status"),
						$img." ".$this->lng->txt("exc_".$status).$add);
				}
			}
		}
		
		// forward the command
		$this->ctrl->forwardCommand($info);
	}
	
	function editObject() 
	{
		$this->setSettingsSubTabs();
		$this->tabs_gui->activateSubTab("edit");
		return parent::editObject();
	}
	
	protected function setSettingsSubTabs()
	{
		$this->tabs_gui->addSubTab("edit",
			$this->lng->txt("general_settings"),
			$this->ctrl->getLinkTarget($this, "edit"));
		
		include_once "Services/Certificate/classes/class.ilCertificate.php";
		if(ilCertificate::isActive())
		{
			$this->tabs_gui->addSubTab("certificate",
				$this->lng->txt("certificate"),
				$this->ctrl->getLinkTarget($this, "certificate"));		
		}
	}

	/**
	* redirect script
	*
	* @param	string		$a_target
	*/
	public static function _goto($a_target, $a_raw)
	{
		global $ilErr, $lng, $ilAccess;

		$ass_id = null;
		$parts = explode("_", $a_raw);
		if(sizeof($parts) == 2)
		{
			$ass_id = (int)$parts[1];
		}
		
		if ($ilAccess->checkAccess("read", "", $a_target))
		{
			if($ass_id)
			{
				$_GET["ass_id_goto"] = $ass_id;
			}
			$_GET["ref_id"] = $a_target;
			$_GET["cmd"] = "showOverview";
			$_GET["baseClass"] = "ilExerciseHandlerGUI";
			include("ilias.php");
			exit;
		}
		else if ($ilAccess->checkAccess("visible", "", $a_target))
		{
			$_GET["ref_id"] = $a_target;
			$_GET["cmd"] = "infoScreen";
			$_GET["baseClass"] = "ilExerciseHandlerGUI";
			include("ilias.php");
			exit;
		}
		else if ($ilAccess->checkAccess("read", "", ROOT_FOLDER_ID))
		{
			ilUtil::sendFailure(sprintf($lng->txt("msg_no_perm_read_item"),
				ilObject::_lookupTitle(ilObject::_lookupObjId($a_target))), true);
			ilObjectGUI::_gotoRepositoryRoot();
		}
		
		$ilErr->raiseError($lng->txt("msg_no_perm_read"), $ilErr->FATAL);
	}		

	/**
	* Add locator item
	*/
	function addLocatorItems()
	{
		global $ilLocator;
		
		if (is_object($this->object))
		{
			$ilLocator->addItem($this->object->getTitle(), $this->ctrl->getLinkTarget($this, "infoScreen"), "", $_GET["ref_id"]);
		}
	}
	
	
	////
	//// Assignments, Learner's View
	////

	/**
	 * Show overview of assignments
	 */
	function showOverviewObject()
	{
		global $tpl, $ilTabs, $ilUser, $ilToolbar;
		
		$this->checkPermission("read");
		
		include_once("./Services/Tracking/classes/class.ilLearningProgress.php");
		ilLearningProgress::_tracProgress($ilUser->getId(),$this->object->getId(),
			$this->object->getRefId(), 'exc');
		
		$ilTabs->activateTab("content");
		$this->addContentSubTabs("content");
		
		// show certificate?
		if($this->object->hasUserCertificate($ilUser->getId()))
		{					
			include_once "./Modules/Exercise/classes/class.ilExerciseCertificateAdapter.php";
			include_once "./Services/Certificate/classes/class.ilCertificate.php";
			$adapter = new ilExerciseCertificateAdapter($this->object);
			if(ilCertificate::_isComplete($adapter))
			{
				$ilToolbar->addButton($this->lng->txt("certificate"),
					$this->ctrl->getLinkTarget($this, "outCertificate"));
			}
		}	
		
		include_once("./Modules/Exercise/classes/class.ilExAssignmentGUI.php");
		$ass_gui = new ilExAssignmentGUI($this->object);
				
		include_once("./Modules/Exercise/classes/class.ilExAssignment.php");
		include_once("./Services/Accordion/classes/class.ilAccordionGUI.php");
		$acc = new ilAccordionGUI();
		$acc->setId("exc_ow_".$this->object->getId());

		$ass_data = ilExAssignment::getInstancesByExercise($this->object->getId());
		foreach ($ass_data as $ass)
		{
			// incoming assignment deeplink
			$force_open = false;
			if(isset($_GET["ass_id_goto"]) &&
				(int)$_GET["ass_id_goto"] == $ass->getId())
			{
				$force_open = true;
			}	
			
			$acc->addItem($ass_gui->getOverviewHeader($ass),
				$ass_gui->getOverviewBody($ass),
				$force_open);										
		}
		
		if (count($ass_data) < 2)
		{
			$acc->setBehaviour("FirstOpen");
		}
		else
		{
			$acc->setUseSessionStorage(true);
		}
		
		$tpl->setContent($acc->getHTML());
	}
	
	function certificateObject()
	{
		$this->setSettingsSubTabs();
		$this->tabs_gui->activateTab("settings");
		$this->tabs_gui->activateSubTab("certificate");
		
		include_once "./Services/Certificate/classes/class.ilCertificateGUI.php";
		include_once "./Modules/Exercise/classes/class.ilExerciseCertificateAdapter.php";
		$output_gui = new ilCertificateGUI(new ilExerciseCertificateAdapter($this->object));
		$output_gui->certificateEditor();				
	}
	
	function outCertificateObject()
	{
		global $ilUser;
	
		if($this->object->hasUserCertificate($ilUser->getId()))
		{	
			ilUtil::sendFailure($this->lng->txt("msg_failed"));
			$this->showOverviewObject();			
		}
		
		include_once "./Services/Certificate/classes/class.ilCertificate.php";
		include_once "./Modules/Exercise/classes/class.ilExerciseCertificateAdapter.php";
		$certificate = new ilCertificate(new ilExerciseCertificateAdapter($this->object));
		$certificate->outCertificate(array("user_id" => $ilUser->getId()));					
	}		
	
}

?><|MERGE_RESOLUTION|>--- conflicted
+++ resolved
@@ -55,142 +55,6 @@
 //echo "-".$next_class."-".$cmd."-"; exit;
   		switch($next_class)
 		{
-<<<<<<< HEAD
-			case "ilfilesystemgui":				
-				if($_GET["fsmode"] == "peer")
-				{											
-					$ilCtrl->saveParameter($this, array("fu"));										
-					
-					// see self::downloadPeerReview()
-					$parts = explode("__", $_GET["fu"]);
-					$giver_id = $parts[0];
-					$peer_id = $parts[1];
-
-					if($giver_id == $ilUser->getId() || 
-						$peer_id == $ilUser->getId())
-					{		
-						$this->checkPermission("read");			
-					}
-					else
-					{
-						$this->checkPermission("write");												
-					}
-		
-					/* could be 1st review and not saved yet
-					$valid = false;
-					$peer_items = $this->ass->getPeerReviewsByPeerId($peer_id, true);				
-					if(sizeof($peer_items))
-					{
-						foreach($peer_items as $item)
-						{
-							if($item["giver_id"] == $giver_id)
-							{	
-								$valid = true;
-							}
-						}
-					}
-					if(!$valid)
-					{
-						$ilCtrl->redirect($this, "editPeerReview");
-					}
-					*/
-					
-					$ilTabs->clearTargets();
-					$ilTabs->setBackTarget($lng->txt("back"),
-						$ilCtrl->getLinkTarget($this, "editPeerReview"));
-															
-					include_once("./Modules/Exercise/classes/class.ilFSStorageExercise.php");
-					$fstorage = new ilFSStorageExercise($this->object->getId(), $this->ass->getId());
-					$fstorage->create();
-					
-					include_once("./Services/FileSystem/classes/class.ilFileSystemGUI.php");
-					$fs_gui = new ilFileSystemGUI($fstorage->getPeerReviewUploadPath($peer_id, $giver_id));
-					$fs_gui->setTableId("excfbpeer");
-					$fs_gui->setAllowDirectories(false);					
-					$fs_gui->setTitle($this->ass->getTitle().": ".
-						$lng->txt("exc_peer_review")." - ".
-						$lng->txt("exc_peer_review_give"));						 
-					$ret = $this->ctrl->forwardCommand($fs_gui);
-				}				
-				else if ($_GET["fsmode"] == "feedback" ||
-					$_GET["fsmode"] == "feedbackpart")	// feedback files
-				{
-					$this->checkPermission("write");			
-					$ilCtrl->saveParameter($this, array("member_id"));
-					//$this->setAssignmentHeader();
-					//$ilTabs->activateTab("ass_files");
-					$ilTabs->clearTargets();
-					
-					if ($_GET["fsmode"] != "feedbackpart")
-					{
-						$ilTabs->setBackTarget($lng->txt("back"),
-							$ilCtrl->getLinkTarget($this, "members"));
-					}
-					else
-					{
-						$ilTabs->setBackTarget($lng->txt("back"),
-							$ilCtrl->getLinkTarget($this, "showParticipant"));
-					}
-					
-					ilUtil::sendInfo($lng->txt("exc_fb_tutor_info"));
-										
-					include_once("./Modules/Exercise/classes/class.ilFSStorageExercise.php");
-					$fstorage = new ilFSStorageExercise($this->object->getId(), (int) $_GET["ass_id"]);
-					$fstorage->create();
-					
-					include_once("./Services/User/classes/class.ilUserUtil.php");
-					$noti_rec_ids = array();
-					if($this->ass->getType() == ilExAssignment::TYPE_UPLOAD_TEAM)
-					{
-						$team_id = $this->ass->getTeamId((int) $_GET["member_id"]);
-						$feedback_id = "t".$team_id;
-						$fs_title = array();
-						foreach($this->ass->getTeamMembers($team_id) as $team_user_id)
-						{
-							$fs_title[] = ilUserUtil::getNamePresentation($team_user_id, false, false, "", true);
-							$noti_rec_ids[] = $team_user_id;
-						}
-						$fs_title = implode(" / ", $fs_title);
-					}
-					else
-					{
-						$feedback_id = $noti_rec_ids = (int) $_GET["member_id"];
-						$fs_title = ilUserUtil::getNamePresentation((int) $_GET["member_id"], false, false, "", true);
-					}
-					
-					include_once("./Services/FileSystem/classes/class.ilFileSystemGUI.php");
-					$fs_gui = new ilFileSystemGUI($fstorage->getFeedbackPath($feedback_id));
-					$fs_gui->setTableId("excfbfil".(int)$_GET["ass_id"]."_".$feedback_id);
-					$fs_gui->setAllowDirectories(false);					
-					$fs_gui->setTitle($lng->txt("exc_fb_files")." - ".
-						ilExAssignment::lookupTitle((int) $_GET["ass_id"])." - ".
-						$fs_title);
-					$pcommand = $fs_gui->getLastPerformedCommand();					
-					if (is_array($pcommand) && $pcommand["cmd"] == "create_file")
-					{
-						$this->object->sendFeedbackFileNotification($pcommand["name"], 
-							$noti_rec_ids, (int) $_GET["ass_id"]);
-					}					 
-					$ret = $this->ctrl->forwardCommand($fs_gui);
-				}
-				else 		// assignment files
-				{
-					$this->setAssignmentHeader();
-					$ilTabs->activateTab("ass_files");
-					include_once("./Modules/Exercise/classes/class.ilFSStorageExercise.php");
-					$fstorage = new ilFSStorageExercise($this->object->getId(), (int) $_GET["ass_id"]);
-					$fstorage->create();
-					include_once("./Services/FileSystem/classes/class.ilFileSystemGUI.php");
-					$fs_gui = new ilFileSystemGUI($fstorage->getPath());
-					$fs_gui->setTitle($lng->txt("exc_instruction_files"));
-					$fs_gui->setTableId("excassfil".$_GET["ass_id"]);
-					$fs_gui->setAllowDirectories(false);
-					$ret = $this->ctrl->forwardCommand($fs_gui);
-				}
-				break;
-
-=======
->>>>>>> c9ee35fb
 			case "ilinfoscreengui":
 				$ilTabs->activateTab("info");
 				$this->infoScreen();	// forwards command
