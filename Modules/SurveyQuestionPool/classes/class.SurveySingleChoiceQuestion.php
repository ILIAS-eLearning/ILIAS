--- conflicted
+++ resolved
@@ -555,322 +555,7 @@
 			array($next_id, $this->getId(), $active_id, (strlen($entered_value)) ? $entered_value : NULL, ($post_data[$this->getId() . "_" . $entered_value . "_other"]) ? $post_data[$this->getId() . "_" . $entered_value . "_other"] : null, time())
 		);
 	}
-	
-<<<<<<< HEAD
-=======
-	function &getCumulatedResults($survey_id, $nr_of_users, $finished_ids)
-	{
-		global $ilDB;
-		
-		$question_id = $this->getId();
-		
-		$result_array = array();
-		$cumulated = array();
-		
-		$sql = "SELECT svy_answer.* FROM svy_answer".
-			" JOIN svy_finished ON (svy_finished.finished_id = svy_answer.active_fi)".
-			" WHERE svy_answer.question_fi = ".$ilDB->quote($question_id, "integer").
-			" AND svy_finished.survey_fi = ".$ilDB->quote($survey_id, "integer");		
-		if($finished_ids)
-		{
-			$sql .= " AND ".$ilDB->in("svy_finished.finished_id", $finished_ids, "", "integer");
-		}
-
-		$result = $ilDB->query($sql);		
-		while ($row = $ilDB->fetchAssoc($result))
-		{
-			$cumulated[$row["value"]]++;
-			
-			// add text value to result array
-			if ($row["textanswer"])
-			{
-				$result_array["textanswers"][$row["value"]][] = $row["textanswer"];
-			}
-		}
-		// sort textanswers by value
-		if (is_array($result_array["textanswers"]))
-		{
-			ksort($result_array["textanswers"], SORT_NUMERIC);
-		}
-		asort($cumulated, SORT_NUMERIC);
-		end($cumulated);
-		$numrows = $result->numRows();
-		$result_array["USERS_ANSWERED"] = $result->numRows();
-		$result_array["USERS_SKIPPED"] = $nr_of_users - $result->numRows();
-
-		if(sizeof($cumulated))
-		{
-			$prefix = "";
-			if (strcmp(key($cumulated), "") != 0)
-			{
-				$prefix = (key($cumulated)+1) . " - ";
-			}
-			$category = $this->categories->getCategoryForScale(key($cumulated)+1);
-			$result_array["MODE"] =  $prefix . $category->title;
-			$result_array["MODE_VALUE"] =  key($cumulated)+1;
-			$result_array["MODE_NR_OF_SELECTIONS"] = $cumulated[key($cumulated)];
-		}
-		for ($key = 0; $key < $this->categories->getCategoryCount(); $key++)
-		{
-			$cat = $this->categories->getCategory($key);
-			$percentage = 0;
-			if ($numrows > 0)
-			{
-				$percentage = (float)((int)$cumulated[$cat->scale-1]/$numrows);
-			}
-			if ($cat->other)
-			{
-				$result_array["variables"][$key] = array("title" => (strlen($cat->title)) ? $cat->title : $this->lng->txt('other_answer'), "selected" => (int)$cumulated[$cat->scale-1], "percentage" => $percentage);
-			}
-			else
-			{
-				$result_array["variables"][$key] = array("title" => $cat->title, "selected" => (int)$cumulated[$cat->scale-1], "percentage" => $percentage);
-			}
-		}
-		ksort($cumulated, SORT_NUMERIC);
-		$median = array();
-		$total = 0;
-		foreach ($cumulated as $value => $key)
-		{
-			$total += $key;
-			for ($i = 0; $i < $key; $i++)
-			{
-				array_push($median, $value+1);
-			}
-		}
-		if ($total > 0)
-		{
-			if (($total % 2) == 0)
-			{				
-				$lower = $median[($total/2)-1];
-				$upper = $median[($total/2)];
-				$median_value = 0.5 * ($lower + $upper);
-				if (round($median_value) != $median_value)
-				{
-					$median_value = $median_value . "<br />" . 
-						"(" . $this->lng->txt("median_between") . " " . $lower . "-" . 
-						$this->categories->getCategoryForScale($lower)->title . 
-						" " . $this->lng->txt("and") . " " . $upper . "-" . 						
-						$this->categories->getCategoryForScale($upper)->title . ")";
-				}
-			}
-			else
-			{
-				$median_value = $median[(($total+1)/2)-1];
-			}
-		}
-		else
-		{
-			$median_value = "";
-		}
-		$result_array["ARITHMETIC_MEAN"] = "";
-		$result_array["MEDIAN"] = $median_value;
-		$result_array["QUESTION_TYPE"] = "SurveySingleChoiceQuestion";
-		return $result_array;
-	}
-	
-	function setExportDetailsXLS(ilExcel $a_excel, $a_eval_data, $a_export_label)
-	{
-		$row = 1;						
-		switch($a_export_label)
-		{
-			case 'label_only':				
-				$a_excel->setCell($row, 0, $this->lng->txt("label"));
-				$a_excel->setCell($row++, 1, $this->label);			
-				break;
-			
-			case 'title_only':
-				$a_excel->setCell($row, 0, $this->lng->txt("title"));
-				$a_excel->setCell($row++, 1, $this->getTitle());							
-				break;
-			
-			default:
-				$a_excel->setCell($row, 0, $this->lng->txt("title"));
-				$a_excel->setCell($row++, 1, $this->getTitle());		
-				$a_excel->setCell($row, 0, $this->lng->txt("title"));
-				$a_excel->setCell($row++, 1, $this->getTitle());		
-				break;
-		}
-		
-		$a_excel->setCell($row, 0, $this->lng->txt("question"));
-		$a_excel->setCell($row++, 1, $this->getQuestiontext());
-		
-		$a_excel->setCell($row, 0, $this->lng->txt("question_type"));
-		$a_excel->setCell($row++, 1, $this->lng->txt($this->getQuestionType()));
-		
-		$a_excel->setCell($row, 0, $this->lng->txt("users_answered"));
-		$a_excel->setCell($row++, 1, (int)$a_eval_data["USERS_ANSWERED"]);
-		
-		$a_excel->setCell($row, 0, $this->lng->txt("users_skipped"));
-		$a_excel->setCell($row++, 1, (int)$a_eval_data["USERS_SKIPPED"]);
-		
-		preg_match("/(.*?)\s+-\s+(.*)/", $a_eval_data["MODE"], $matches);
-		
-		$a_excel->setCell($row, 0, $this->lng->txt("mode"));
-		$a_excel->setCell($row++, 1, $matches[1]);
-		
-		$a_excel->setCell($row, 0, $this->lng->txt("mode_text"));
-		$a_excel->setCell($row++, 1, $matches[2]);
-		
-		$a_excel->setCell($row, 0, $this->lng->txt("mode_nr_of_selections"));
-		$a_excel->setCell($row++, 1, (int)$a_eval_data["MODE_NR_OF_SELECTIONS"]);
-		
-		$a_excel->setCell($row, 0, $this->lng->txt("median"));
-		$a_excel->setCell($row++, 1, str_replace("<br />", " ", $a_eval_data["MEDIAN"]));
-		
-		$a_excel->setCell($row, 0, $this->lng->txt("arithmetic_mean"));
-		$a_excel->setCell($row++, 1, $a_eval_data["ARITHMETIC_MEAN"]);
-	
-		// "subtitles"
-		$a_excel->setColors("B".$row.":E".$row, ilSurveyEvaluationGUI::EXCEL_SUBTITLE);
-		$a_excel->setCell($row, 0, $this->lng->txt("categories"));
-		$a_excel->setCell($row, 1, $this->lng->txt("title"));
-		$a_excel->setCell($row, 2, $this->lng->txt("value"));
-		$a_excel->setCell($row, 3, $this->lng->txt("category_nr_selected"));
-		$a_excel->setCell($row++, 4, $this->lng->txt("svy_fraction_of_selections"));
-
-		foreach($a_eval_data["variables"] as $key => $value)
-		{		
-			$category = $this->categories->getCategory($key);
-			
-			$a_excel->setCell($row, 1, $value["title"]);
-			$a_excel->setCell($row, 2, (int)$category->scale);
-			$a_excel->setCell($row, 3, (int)$value["selected"]);
-			$a_excel->setCell($row++, 4, ($value["percentage"]*100)."%");
-		}
-		
-		// add text answers to detailed results
-		if(is_array($a_eval_data["textanswers"]))
-		{
-			$a_excel->setColors("B".$row.":C".$row, ilSurveyEvaluationGUI::EXCEL_SUBTITLE);
-			$a_excel->setCell($row, 0, $this->lng->txt("freetext_answers"));
-			$a_excel->setCell($row, 1, $this->lng->txt("title"));
-			$a_excel->setCell($row++, 2, $this->lng->txt("answer"));
-			
-			foreach($a_eval_data["textanswers"] as $key => $answers)
-			{
-				$title = $a_eval_data["variables"][$key]["title"];
-				foreach($answers as $answer)
-				{
-					$a_excel->setCell($row, 1, $title);
-					$a_excel->setCell($row++, 2, $answer);
-				}
-			}
-		}		
-		
-		return $row;
-	}
-	
-	/**
-	* overwritten addUserSpecificResultsExportTitles
-	* 
-	* Adds the entries for the title row of the user specific results
-	*
-	* @param array $a_array An array which is used to append the title row entries
-	* @access public
-	*/
-	function addUserSpecificResultsExportTitles(&$a_array, $a_use_label = false, $a_substitute = true)
-	{
-		$title = parent::addUserSpecificResultsExportTitles($a_array, $a_use_label, $a_substitute);
-
-		// optionally add header for text answer
-		for ($i = 0; $i < $this->categories->getCategoryCount(); $i++)
-		{
-			$cat = $this->categories->getCategory($i);
-			if ($cat->other)
-			{
-				if(!$a_use_label || $a_substitute)
-				{
-					array_push($a_array, $title. ' - '. $this->lng->txt('other'));	
-				}
-				else
-				{
-					array_push($a_array, "");
-				}
-				break;	
-			}
-		}
-	}
-
-	/**
-	* Adds the values for the user specific results export for a given user
-	*
-	* @param array $a_array An array which is used to append the values
-	* @param array $resultset The evaluation data for a given user
-	* @access public
-	*/
-	function addUserSpecificResultsData(&$a_array, &$resultset)
-	{
-		// check if text answer column is needed
-		$other = false;
-		for ($i = 0; $i < $this->categories->getCategoryCount(); $i++)
-		{
-			$cat = $this->categories->getCategory($i);
-			if ($cat->other)
-			{
-				$other = true;	
-				break;	
-			}
-		}
-		
-		if (count($resultset["answers"][$this->getId()]))
-		{
-			foreach ($resultset["answers"][$this->getId()] as $key => $answer)
-			{
-				array_push($a_array, $answer["value"]+1);
-				
-				// add the text answer from the selected option
-				if ($other)
-				{
-					array_push($a_array, $answer["textanswer"]);
-				}
-			}
-		}
-		else
-		{
-			array_push($a_array, $this->getSkippedValue());
-			
-			if ($other)
-			{
-				array_push($a_array, "");
-			}
-		}
-	}
-
-	/**
-	* Returns an array containing all answers to this question in a given survey
-	*
-	* @param integer $survey_id The database ID of the survey
-	* @return array An array containing the answers to the question. The keys are either the user id or the anonymous id
-	* @access public
-	*/
-	function &getUserAnswers($survey_id, $finished_ids)
-	{
-		global $ilDB;
-		
-		$answers = array();
-		
-		$sql = "SELECT svy_answer.* FROM svy_answer".
-			" JOIN svy_finished ON (svy_finished.finished_id = svy_answer.active_fi)".
-			" WHERE svy_answer.question_fi = ".$ilDB->quote($this->getId(), "integer").
-			" AND svy_finished.survey_fi = ".$ilDB->quote($survey_id, "integer");		
-		if($finished_ids)
-		{
-			$sql .= " AND ".$ilDB->in("svy_finished.finished_id", $finished_ids, "", "integer");
-		}
-		
-		$result = $ilDB->query($sql);		
-		while ($row = $ilDB->fetchAssoc($result))
-		{
-			$category = $this->categories->getCategoryForScale($row["value"]+1);
-			$title = $row["value"] + 1 . " - " . $category->title;
-			if ($category->other) $title .= ": " . $row["textanswer"];
-			$answers[$row["active_fi"]] = $title;
-		}
-		return $answers;
-	}
-
->>>>>>> 24bc07b6
+
 	/**
 	* Import response data from the question import file
 	*
