<?php

/**
 * This file is part of ILIAS, a powerful learning management system
 * published by ILIAS open source e-Learning e.V.
 * ILIAS is licensed with the GPL-3.0,
 * see https://www.gnu.org/licenses/gpl-3.0.en.html
 * You should have received a copy of said license along with the
 * source code, too.
 * If this is not the case or you just want to try ILIAS, you'll find
 * us at:
 * https://www.ilias.de
 * https://github.com/ILIAS-eLearning
 */

/**
 * Class ilObjContentObjectGUI
 *
 * @author Alex Killing <alex.killing@gmx.de>
 * @author Stefan Meyer <meyer@leifos.com>
 * @author Sascha Hofmann <saschahofmann@gmx.de>
 */
class ilObjContentObjectGUI extends ilObjectGUI
{
    protected ilLMMenuEditor $lmme_obj;
    protected ilObjLearningModule $lm_obj;
    protected string $lang_switch_mode;
    protected ilPropertyFormGUI $form;
    protected ilTabsGUI $tabs;
    protected ilPluginAdmin $plugin_admin;
    protected ilHelpGUI $help;
    protected ilDBInterface $db;
    protected ilLogger $log;
    protected \ILIAS\DI\UIServices $ui;
    protected bool $to_props = false;
    protected int $requested_obj_id = 0;
    protected string $requested_new_type = "";
    protected string $requested_baseClass = "";
    protected int $requested_ref_id = 0;
    protected string $requested_transl = "";
    protected string $requested_backcmd = "";
    protected int $requested_menu_entry = 0;
    protected int $requested_lm_menu_expand = 0;
    protected int $requested_search_root_expand = 0;
    protected bool $requested_hierarchy = false;
    protected int $requested_root_id = 0;
    protected int $requested_glo_id = 0;
    protected int $requested_glo_ref_id = 0;
    protected string $requested_lang_switch_mode = "";
    protected int $requested_active_node = 0;
    protected int $requested_lmexpand = 0;
    protected int $requested_link_ref_id = 0;
    protected string $requested_totransl = "";
    protected bool $requested_lmmovecopy = false;
    protected ilObjLearningModule $lm;

    public function __construct(
        $a_data,
        int $a_id = 0,
        bool $a_call_by_reference = true,
        bool $a_prepare_output = false
    ) {
        global $DIC;

        $this->lng = $DIC->language();
        $this->access = $DIC->access();
        $this->tabs = $DIC->tabs();
        $this->settings = $DIC->settings();
        $this->user = $DIC->user();
        $this->tpl = $DIC["tpl"];
        $this->toolbar = $DIC->toolbar();
        $this->rbacsystem = $DIC->rbac()->system();
        $this->tree = $DIC->repositoryTree();
        $this->plugin_admin = $DIC["ilPluginAdmin"];
        $this->help = $DIC["ilHelp"];
        $this->locator = $DIC["ilLocator"];
        $this->db = $DIC->database();
        $this->log = $DIC["ilLog"];
        $this->ui = $DIC->ui();
        $lng = $DIC->language();
        $ilCtrl = $DIC->ctrl();
        $this->ctrl = $ilCtrl;
        $lng->loadLanguageModule("content");
        $lng->loadLanguageModule("obj");
        parent::__construct($a_data, $a_id, $a_call_by_reference, false);
        $this->to_props = (bool) ($_GET["to_props"] ?? false);
        $this->requested_obj_id = (int) ($_GET["obj_id"] ?? 0);
        $this->requested_ref_id = (int) ($_GET["ref_id"] ?? 0);
        $this->requested_root_id = (int) ($_GET["root_id"] ?? 0);
        $this->requested_glo_id = (int) ($_GET["glo_id"] ?? 0);
        $this->requested_glo_ref_id = (int) ($_GET["glo_ref_id"] ?? 0);
        $this->requested_menu_entry = (int) ($_GET["menu_entry"] ?? 0);
        $this->requested_lm_menu_expand = (int) ($_GET["lm_menu_expand"] ?? 0);
        $this->requested_search_root_expand = (int) ($_GET["search_root_expand"] ?? 0);
        $this->requested_new_type = (string) ($_GET["new_type"] ?? "");
        $this->requested_baseClass = (string) ($_GET["baseClass"] ?? "");
        $this->requested_transl = (string) ($_GET["transl"] ?? "");
        $this->requested_backcmd = (string) ($_GET["backcmd"] ?? "");
        $this->requested_hierarchy = (bool) ($_GET["hierarchy"] ?? false);
        $this->lang_switch_mode = (string) ($_GET["lang_switch_mode"] ?? "");
        $this->requested_active_node = (int) ($_GET["active_node"] ?? 0);
        $this->requested_lmexpand = (int) ($_GET["lmexpand"] ?? 0);
        $this->requested_link_ref_id = (int) ($_GET["link_ref_id"] ?? 0);
        $this->requested_totransl = (string) ($_GET["totransl"] ?? "");
        $this->requested_lmmovecopy = (bool) ($_GET["lmmovecopy"] ?? false);
    }

    /**
     * execute command
     * @return bool|mixed
     * @throws ilCtrlException
     */
    public function executeCommand()
    {
        $ilAccess = $this->access;
        $lng = $this->lng;
        $ilTabs = $this->tabs;
        $ilCtrl = $this->ctrl;
        $ret = "";
        
        if ($this->ctrl->getRedirectSource() == "ilinternallinkgui") {
            throw new ilLMException("No Explorer found.");
            //$this->explorer();
            //return "";
        }

        if ($this->ctrl->getCmdClass() == "ilinternallinkgui") {
            $this->ctrl->setReturn($this, "explorer");
        }

        // get next class that processes or forwards current command
        $next_class = $this->ctrl->getNextClass($this);

        // get current command
        if ($this->to_props) {
            $cmd = $this->ctrl->getCmd("properties");
        } else {
            $cmd = $this->ctrl->getCmd("chapters");
        }

        
        switch ($next_class) {
            case 'illtiproviderobjectsettinggui':
                
                $this->setTabs();
                $ilTabs->setTabActive("settings");
                $this->setSubTabs("lti_provider");
                
                $lti_gui = new ilLTIProviderObjectSettingGUI($this->lm->getRefId());
                $lti_gui->setCustomRolesForSelection($GLOBALS['DIC']->rbac()->review()->getLocalRoles($this->lm->getRefId()));
                $lti_gui->offerLTIRolesForSelection(true);
                $this->ctrl->forwardCommand($lti_gui);
                break;
            
            
            
            case "illearningprogressgui":
                $this->addHeaderAction();
                $this->addLocations();
                $this->setTabs("learning_progress");

                $new_gui = new ilLearningProgressGUI(ilLearningProgressGUI::LP_CONTEXT_REPOSITORY, $this->lm->getRefId());
                $this->ctrl->forwardCommand($new_gui);

                break;

            case 'ilobjectmetadatagui':
                if (!$ilAccess->checkAccess('write', '', $this->lm->getRefId())) {
                    throw new ilPermissionException($this->lng->txt('permission_denied'));
                }
                
                $this->addHeaderAction();
                $this->addLocations();
                $this->setTabs("meta");
                
                $md_gui = new ilObjectMetaDataGUI($this->lm);
                $md_gui->addMDObserver($this->lm, 'MDUpdateListener', 'Educational'); // #9510
                $md_gui->addMDObserver($this->lm, 'MDUpdateListener', 'General');
                $this->ctrl->forwardCommand($md_gui);
                break;

            case "ilobjstylesheetgui":
                $this->addLocations();
                $this->ctrl->setReturn($this, "editStyleProperties");
                $style_gui = new ilObjStyleSheetGUI("", $this->lm->getStyleSheetId(), false, false);
                $style_gui->omitLocator();
                if ($cmd == "create" || $this->requested_new_type == "sty") {
                    $style_gui->setCreationMode(true);
                }
                $ret = $this->ctrl->forwardCommand($style_gui);

                if ($cmd == "save" || $cmd == "copyStyle" || $cmd == "importStyle") {
                    $style_id = $ret;
                    $this->lm->setStyleSheetId($style_id);
                    $this->lm->update();
                    $this->ctrl->redirectByClass("ilobjstylesheetgui", "edit");
                }
                break;

            case "illmpageobjectgui":
                $this->setTitleAndDescription();
                $ilTabs->setBackTarget(
                    $lng->txt("learning module"),
                    $ilCtrl->getLinkTarget($this, "chapters")
                );
                $this->ctrl->saveParameter($this, array("obj_id"));
                $this->addLocations();
                $this->ctrl->setReturn($this, "chapters");

                $pg_gui = new ilLMPageObjectGUI($this->lm);
                if ($this->requested_obj_id > 0) {
                    /** @var ilLmPageObject $obj */
                    $obj = ilLMObjectFactory::getInstance($this->lm, $this->requested_obj_id);
                    $pg_gui->setLMPageObject($obj);
                }
                $ret = $this->ctrl->forwardCommand($pg_gui);
                break;

            case "ilstructureobjectgui":
                $ilTabs->setBackTarget(
                    $lng->txt("learning module"),
                    $ilCtrl->getLinkTarget($this, "chapters")
                );

                $this->ctrl->saveParameter($this, array("obj_id"));
                $this->addLocations();
                $this->ctrl->setReturn($this, "chapters");
                $st_gui = new ilStructureObjectGUI($this->lm, $this->lm->lm_tree);
                if ($this->requested_obj_id > 0) {
                    /** @var ilStructureObject $obj */
                    $obj = ilLMObjectFactory::getInstance($this->lm, $this->requested_obj_id);
                    $st_gui->setStructureObject($obj);
                }
                $ret = $this->ctrl->forwardCommand($st_gui);
                if ($cmd == "save" || $cmd == "cancel") {
                    if ($this->requested_obj_id == 0) {
                        $this->ctrl->redirect($this, "chapters");
                    } else {
                        $this->ctrl->setCmd("subchap");
                        $this->executeCommand();
                    }
                }
                break;

            case 'ilpermissiongui':
                if (strtolower($this->requested_baseClass) == "iladministrationgui") {
                    $this->prepareOutput();
                } else {
                    $this->addHeaderAction();
                    $this->addLocations(true);
                    $this->setTabs("perm");
                }
                $perm_gui = new ilPermissionGUI($this);
                $ret = $this->ctrl->forwardCommand($perm_gui);
                break;

            // infoscreen
            case 'ilinfoscreengui':
                $this->addHeaderAction();
                $this->addLocations(true);
                $this->setTabs("info");
                $info = new ilInfoScreenGUI($this);
                $info->enablePrivateNotes();
                $info->enableLearningProgress();
        
                $info->enableNews();
                if ($ilAccess->checkAccess("write", "", $this->requested_ref_id)) {
                    $info->enableNewsEditing();
                    $info->setBlockProperty("news", "settings", true);
                }
                
                // show standard meta data section
                $info->addMetaDataSections(
                    $this->lm->getId(),
                    0,
                    $this->lm->getType()
                );
        
                $ret = $this->ctrl->forwardCommand($info);
                break;
            
            case "ilexportgui":
                $exp_gui = new ilExportGUI($this);
                $exp_gui->addFormat("xml");
                $ot = ilObjectTranslation::getInstance($this->lm->getId());
                if ($ot->getContentActivated()) {
                    $exp_gui->addFormat("xml_master", "XML (" . $lng->txt("cont_master_language_only") . ")", $this, "export");
                    $exp_gui->addFormat("xml_masternomedia", "XML (" . $lng->txt("cont_master_language_only_no_media") . ")", $this, "export");

                    $lng->loadLanguageModule("meta");
                    $langs = $ot->getLanguages();
                    foreach ($langs as $l => $ldata) {
                        $exp_gui->addFormat("html_" . $l, "HTML (" . $lng->txt("meta_l_" . $l) . ")", $this, "exportHTML");
                    }
                    $exp_gui->addFormat("html_all", "HTML (" . $lng->txt("cont_all_languages") . ")", $this, "exportHTML");
                } else {
                    $exp_gui->addFormat("html", "", $this, "exportHTML");
                }

                $exp_gui->addCustomColumn(
                    $lng->txt("cont_public_access"),
                    $this,
                    "getPublicAccessColValue"
                );
                $exp_gui->addCustomMultiCommand(
                    $lng->txt("cont_public_access"),
                    $this,
                    "publishExportFile"
                );
                $ret = $this->ctrl->forwardCommand($exp_gui);
                ilUtil::sendInfo($this->lng->txt("lm_only_one_download_per_type"));
                $this->addHeaderAction();
                $this->addLocations(true);
                $this->setTabs("export");
                break;

            case 'ilobjecttranslationgui':
                $this->addHeaderAction();
                $this->addLocations(true);
                $this->setTabs("settings");
                $this->setSubTabs("obj_multilinguality");
                $transgui = new ilObjectTranslationGUI($this);
                $transgui->setTitleDescrOnlyMode(false);
                $this->ctrl->forwardCommand($transgui);
                break;


            case "ilcommonactiondispatchergui":
                $gui = ilCommonActionDispatcherGUI::getInstanceFromAjaxCall();
                $this->ctrl->forwardCommand($gui);
                break;

            case 'ilobjectcopygui':
                $this->prepareOutput();
                $cp = new ilObjectCopyGUI($this);
                $cp->setType('lm');
                $this->ctrl->forwardCommand($cp);
                break;

            case "ilmobmultisrtuploadgui":
                $this->addHeaderAction();
                $this->addLocations(true);
                $this->setTabs("content");
                $this->setContentSubTabs("srt_files");
                $gui = new ilMobMultiSrtUploadGUI(new ilLMMultiSrt($this->lm));
                $this->ctrl->forwardCommand($gui);
                break;

            case "illmimportgui":
                $this->addHeaderAction();
                $this->addLocations(true);
                $this->setTabs("content");
                $this->setContentSubTabs("import");
                $gui = new ilLMImportGUI($this->lm);
                $this->ctrl->forwardCommand($gui);
                break;

            case "illmeditshorttitlesgui":
                $this->addHeaderAction();
                $this->addLocations(true);
                $this->setTabs("content");
                $this->setContentSubTabs("short_titles");
                /** @var ilObjLearningModuleGUI $lm_gui */
                $lm_gui = $this;
                $gui = new ilLMEditShortTitlesGUI($lm_gui);
                $this->ctrl->forwardCommand($gui);
                break;

            default:
                $new_type = $_POST["new_type"] ?? $this->requested_new_type;

                if ($cmd == "create" &&
                    !in_array($new_type, array("lm"))) {
                    switch ($new_type) {
                        case "pg":
                            $this->setTabs();
                            $this->ctrl->setCmdClass("ilLMPageObjectGUI");
                            $ret = $this->executeCommand();
                            break;

                        case "st":
                            $this->setTabs();
                            $this->ctrl->setCmdClass("ilStructureObjectGUI");
                            $ret = $this->executeCommand();
                            break;
                    }
                } else {
                    // creation of new dbk/lm in repository
                    if ($this->getCreationMode() == true &&
                        in_array($new_type, array("lm"))) {
                        $this->prepareOutput();
                        if ($cmd == "") {			// this may be due to too big upload files
                            $cmd = "create";
                        }
                        $cmd .= "Object";
                    } else {
                        $this->addHeaderAction();
                        $this->addLocations();
                    }
                    $ret = $this->$cmd();
                }
                break;
        }
        return $ret;
    }

    /**
     * edit properties form
     */
    public function properties() : void
    {
        $lng = $this->lng;

        $lng->loadLanguageModule("style");
        $this->setTabs("settings");
        $this->setSubTabs("settings");

        // lm properties
        $this->initPropertiesForm();
        $this->getPropertiesFormValues();
        
        // Edit ecs export settings
        $ecs = new ilECSLearningModuleSettings($this->lm);
        $ecs->addSettingsToForm($this->form, 'lm');

        $this->tpl->setContent($this->form->getHTML());
    }
    
    /**
     * Init properties form
     */
    public function initPropertiesForm() : void
    {
        $obj_service = $this->object_service;

        $ilCtrl = $this->ctrl;
        $lng = $this->lng;
        $ilSetting = $this->settings;
        
        $this->form = new ilPropertyFormGUI();
        
        // title
        $ti = new ilTextInputGUI($lng->txt("title"), "title");
        $ti->setRequired(true);
        $this->form->addItem($ti);
        
        // description
        $ta = new ilTextAreaInputGUI($lng->txt("desc"), "description");
        $this->form->addItem($ta);

        $lng->loadLanguageModule("rep");
        $section = new ilFormSectionHeaderGUI();
        $section->setTitle($this->lng->txt('rep_activation_availability'));
        $this->form->addItem($section);

        // online
        $online = new ilCheckboxInputGUI($lng->txt("cont_online"), "cobj_online");
        $this->form->addItem($online);

        // presentation
        $section = new ilFormSectionHeaderGUI();
        $section->setTitle($this->lng->txt('cont_presentation'));
        $this->form->addItem($section);

        // tile image
        $obj_service->commonSettings()->legacyForm($this->form, $this->lm)->addTileImage();

        // page header
        $page_header = new ilSelectInputGUI($lng->txt("cont_page_header"), "lm_pg_header");
        $option = array("st_title" => $this->lng->txt("cont_st_title"),
            "pg_title" => $this->lng->txt("cont_pg_title"),
            "none" => $this->lng->txt("cont_none"));
        $page_header->setOptions($option);
        $this->form->addItem($page_header);
        
        // chapter numeration
        $chap_num = new ilCheckboxInputGUI($lng->txt("cont_act_number"), "cobj_act_number");
        $this->form->addItem($chap_num);

        // toc mode
        $toc_mode = new ilSelectInputGUI($lng->txt("cont_toc_mode"), "toc_mode");
        $option = array("chapters" => $this->lng->txt("cont_chapters_only"),
            "pages" => $this->lng->txt("cont_chapters_and_pages"));
        $toc_mode->setOptions($option);
        $this->form->addItem($toc_mode);

        // show progress icons
        $progr_icons = new ilCheckboxInputGUI($lng->txt("cont_progress_icons"), "progr_icons");
        $progr_icons->setInfo($this->lng->txt("cont_progress_icons_info"));
        $this->form->addItem($progr_icons);

        // self assessment
        $section = new ilFormSectionHeaderGUI();
        $section->setTitle($this->lng->txt('cont_self_assessment'));
        $this->form->addItem($section);

        // tries
        $radg = new ilRadioGroupInputGUI($lng->txt("cont_tries"), "store_tries");
        $radg->setValue(0);
        $op1 = new ilRadioOption($lng->txt("cont_tries_reset_on_visit"), 0, $lng->txt("cont_tries_reset_on_visit_info"));
        $radg->addOption($op1);
        $op2 = new ilRadioOption($lng->txt("cont_tries_store"), 1, $lng->txt("cont_tries_store_info"));
        $radg->addOption($op2);
        $this->form->addItem($radg);

        // restrict forward navigation
        $qfeed = new ilCheckboxInputGUI($lng->txt("cont_restrict_forw_nav"), "restrict_forw_nav");
        $qfeed->setInfo($this->lng->txt("cont_restrict_forw_nav_info"));
        $this->form->addItem($qfeed);

        // notification
        $not = new ilCheckboxInputGUI($lng->txt("cont_notify_on_blocked_users"), "notification_blocked_users");
        $not->setInfo($this->lng->txt("cont_notify_on_blocked_users_info"));
        $qfeed->addSubItem($not);

        // disable default feedback for questions
        $qfeed = new ilCheckboxInputGUI($lng->txt("cont_disable_def_feedback"), "disable_def_feedback");
        $qfeed->setInfo($this->lng->txt("cont_disable_def_feedback_info"));
        $this->form->addItem($qfeed);

        // additional features
        $section = new ilFormSectionHeaderGUI();
        $section->setTitle($this->lng->txt('obj_features'));
        $this->form->addItem($section);

        // public notes
        if (!$ilSetting->get('disable_comments')) {
            $this->lng->loadLanguageModule("notes");
            $pub_nodes = new ilCheckboxInputGUI($lng->txt("notes_comments"), "cobj_pub_notes");
            $pub_nodes->setInfo($this->lng->txt("cont_lm_comments_desc"));
            $this->form->addItem($pub_nodes);
        }

        // history user comments
        $com = new ilCheckboxInputGUI($lng->txt("enable_hist_user_comments"), "cobj_user_comments");
        $com->setInfo($this->lng->txt("enable_hist_user_comments_desc"));
        $this->form->addItem($com);

        // rating
        $this->lng->loadLanguageModule('rating');
        $rate = new ilCheckboxInputGUI($this->lng->txt('rating_activate_rating'), 'rating');
        $rate->setInfo($this->lng->txt('rating_activate_rating_info'));
        $this->form->addItem($rate);
        $ratep = new ilCheckboxInputGUI($this->lng->txt('lm_activate_rating'), 'rating_pages');
        $this->form->addItem($ratep);

        $this->form->setTitle($lng->txt("cont_lm_properties"));
        $this->form->addCommandButton("saveProperties", $lng->txt("save"));
        $this->form->setFormAction($ilCtrl->getFormAction($this));
    }

    /**
     * Get values for properties form
     */
    public function getPropertiesFormValues() : void
    {
        $ilUser = $this->user;

        $values = array();

        $title = $this->lm->getTitle();
        $description = $this->lm->getLongDescription();
        $ot = ilObjectTranslation::getInstance($this->lm->getId());
        if ($ot->getContentActivated()) {
            $title = $ot->getDefaultTitle();
            $description = $ot->getDefaultDescription();
        }

        $values["title"] = $title;
        $values["description"] = $description;
        if (!$this->lm->getOfflineStatus()) {
            $values["cobj_online"] = true;
        }
        //$values["lm_layout"] = $this->lm->getLayout();
        $values["lm_pg_header"] = $this->lm->getPageHeader();
        if ($this->lm->isActiveNumbering()) {
            $values["cobj_act_number"] = true;
        }
        $values["toc_mode"] = $this->lm->getTOCMode();
        if ($this->lm->publicNotes()) {
            $values["cobj_pub_notes"] = true;
        }
        if ($this->lm->cleanFrames()) {
            $values["cobj_clean_frames"] = true;
        }
        if ($this->lm->isActiveHistoryUserComments()) {
            $values["cobj_user_comments"] = true;
        }
        //$values["layout_per_page"] = $this->lm->getLayoutPerPage();
        $values["rating"] = $this->lm->hasRating();
        $values["rating_pages"] = $this->lm->hasRatingPages();
        $values["disable_def_feedback"] = $this->lm->getDisableDefaultFeedback();
        $values["progr_icons"] = $this->lm->getProgressIcons();
        $values["store_tries"] = $this->lm->getStoreTries();
        $values["restrict_forw_nav"] = $this->lm->getRestrictForwardNavigation();

        $values["notification_blocked_users"] = ilNotification::hasNotification(
            ilNotification::TYPE_LM_BLOCKED_USERS,
            $ilUser->getId(),
            $this->lm->getId()
        );

        $this->form->setValuesByArray($values);
    }
    
    /**
     * save properties
     */
    public function saveProperties() : void
    {
        $lng = $this->lng;
        $ilUser = $this->user;
        $ilSetting = $this->settings;
        $obj_service = $this->object_service;

        $add_info = "";

        $valid = false;
        $this->initPropertiesForm();
        if ($this->form->checkInput()) {
            $ot = ilObjectTranslation::getInstance($this->lm->getId());
            if ($ot->getContentActivated()) {
                $ot->setDefaultTitle($_POST['title']);
                $ot->setDefaultDescription($_POST['description']);
                $ot->save();
            }

            $this->lm->setTitle($_POST['title']);
            $this->lm->setDescription($_POST['description']);
            $this->lm->setPageHeader($_POST["lm_pg_header"]);
            $this->lm->setTOCMode($_POST["toc_mode"]);
            $this->lm->setOfflineStatus(!($_POST['cobj_online']));
            $this->lm->setActiveNumbering((bool) $_POST["cobj_act_number"]);
            $this->lm->setCleanFrames((bool) $_POST["cobj_clean_frames"]);
            if (!$ilSetting->get('disable_comments')) {
                $this->lm->setPublicNotes($_POST["cobj_pub_notes"]);
            }
            $this->lm->setHistoryUserComments((bool) $_POST["cobj_user_comments"]);
            $this->lm->setRating((bool) $_POST["rating"]);
            $this->lm->setRatingPages((bool) $_POST["rating_pages"]);
            $this->lm->setDisableDefaultFeedback((int) $_POST["disable_def_feedback"]);
            $this->lm->setProgressIcons((int) $_POST["progr_icons"]);

            $add_info = "";
            if ($_POST["restrict_forw_nav"] && !$_POST["store_tries"]) {
                $_POST["store_tries"] = 1;
                $add_info = "</br>" . $lng->txt("cont_automatically_set_store_tries");
                $add_info = str_replace("$1", $lng->txt("cont_tries_store"), $add_info);
                $add_info = str_replace("$2", $lng->txt("cont_restrict_forw_nav"), $add_info);
            }

            $this->lm->setStoreTries((int) $_POST["store_tries"]);
            $this->lm->setRestrictForwardNavigation((int) $_POST["restrict_forw_nav"]);
            $this->lm->updateProperties();
            $this->lm->update();

            // tile image
            $obj_service->commonSettings()->legacyForm($this->form, $this->lm)->saveTileImage();

            ilNotification::setNotification(
                ilNotification::TYPE_LM_BLOCKED_USERS,
                $ilUser->getId(),
                $this->lm->getId(),
                (bool) $this->form->getInput("notification_blocked_users")
            );


            // Update ecs export settings
            $ecs = new ilECSLearningModuleSettings($this->lm);
            if ($ecs->handleSettingsUpdate()) {
                $valid = true;
            }
        }
        
        if ($valid) {
            ilUtil::sendSuccess($this->lng->txt("msg_obj_modified") . $add_info, true);
            $this->ctrl->redirect($this, "properties");
        } else {
            $lng->loadLanguageModule("style");
            $this->setTabs("settings");
            $this->setSubTabs("cont_general_properties");

            $this->form->setValuesByPost();
            $this->tpl->setContent($this->form->getHTML());
        }
    }

    /**
     * Edit style properties
     */
    public function editStyleProperties() : void
    {
        $tpl = $this->tpl;
        
        $this->initStylePropertiesForm();
        $tpl->setContent($this->form->getHTML());
    }
    
    /**
     * Init style properties form
     */
    public function initStylePropertiesForm() : void
    {
        $ilCtrl = $this->ctrl;
        $lng = $this->lng;
        $ilTabs = $this->tabs;
        $ilSetting = $this->settings;
        
        $lng->loadLanguageModule("style");
        $this->setTabs();
        $ilTabs->setTabActive("settings");
        $this->setSubTabs("cont_style");

        $this->form = new ilPropertyFormGUI();
        
        $fixed_style = $ilSetting->get("fixed_content_style_id");
        $def_style = $ilSetting->get("default_content_style_id");
        $style_id = $this->lm->getStyleSheetId();

        if ($fixed_style > 0) {
            $st = new ilNonEditableValueGUI($lng->txt("cont_current_style"));
            $st->setValue(ilObject::_lookupTitle($fixed_style) . " (" .
                $this->lng->txt("global_fixed") . ")");
            $this->form->addItem($st);
        } else {
            $st_styles = ilObjStyleSheet::_getStandardStyles(
                true,
                false,
                $this->requested_ref_id
            );

            if ($def_style > 0) {
                $st_styles[0] = ilObject::_lookupTitle($def_style) . " (" . $this->lng->txt("default") . ")";
            } else {
                $st_styles[0] = $this->lng->txt("default");
            }
            ksort($st_styles);

            if ($style_id > 0) {
                // individual style
                if (!ilObjStyleSheet::_lookupStandard($style_id)) {
                    $st = new ilNonEditableValueGUI($lng->txt("cont_current_style"));
                    $st->setValue(ilObject::_lookupTitle($style_id));
                    $this->form->addItem($st);

                    // delete command
                    $this->form->addCommandButton(
                        "editStyle",
                        $lng->txt("cont_edit_style")
                    );
                    $this->form->addCommandButton(
                        "deleteStyle",
                        $lng->txt("cont_delete_style")
                    );
                }
            }

            if ($style_id <= 0 || ilObjStyleSheet::_lookupStandard($style_id)) {
                $style_sel = new ilSelectInputGUI($lng->txt("cont_current_style"), "style_id");
                $style_sel->setOptions($st_styles);
                $style_sel->setValue($style_id);
                $this->form->addItem($style_sel);
                $this->form->addCommandButton(
                    "saveStyleSettings",
                    $lng->txt("save")
                );
                $this->form->addCommandButton(
                    "createStyle",
                    $lng->txt("sty_create_ind_style")
                );
            }
        }
        $this->form->setTitle($lng->txt("cont_style"));
        $this->form->setFormAction($ilCtrl->getFormAction($this));
    }
    
    public function createStyle() : void
    {
        $ilCtrl = $this->ctrl;

        $ilCtrl->redirectByClass("ilobjstylesheetgui", "create");
    }
    
    public function editStyle() : void
    {
        $ilCtrl = $this->ctrl;

        $ilCtrl->redirectByClass("ilobjstylesheetgui", "edit");
    }

    public function deleteStyle() : void
    {
        $ilCtrl = $this->ctrl;

        $ilCtrl->redirectByClass("ilobjstylesheetgui", "delete");
    }

    public function saveStyleSettings() : void
    {
        $ilSetting = $this->settings;
    
        if ($ilSetting->get("fixed_content_style_id") <= 0 &&
            (ilObjStyleSheet::_lookupStandard($this->lm->getStyleSheetId())
            || $this->lm->getStyleSheetId() == 0)) {
            $this->lm->setStyleSheetId(ilUtil::stripSlashes($_POST["style_id"]));
            $this->lm->update();
            ilUtil::sendSuccess($this->lng->txt("msg_obj_modified"), true);
        }
        $this->ctrl->redirect($this, "editStyleProperties");
    }

    public function initMenuForm() : ilPropertyFormGUI
    {
        $lng = $this->lng;
        $ilCtrl = $this->ctrl;
    
        $form = new ilPropertyFormGUI();
    
        // enable menu
        $menu = new ilCheckboxInputGUI($this->lng->txt("cont_active"), "cobj_act_lm_menu");
        $menu->setChecked($this->lm->isActiveLMMenu());
        $form->addItem($menu);
        
        // toc
        $toc = new ilCheckboxInputGUI($this->lng->txt("cont_toc"), "cobj_act_toc");
        $toc->setChecked($this->lm->isActiveTOC());
        $form->addItem($toc);
        
        // print view
        $print = new ilCheckboxInputGUI($this->lng->txt("cont_print_view"), "cobj_act_print");
        $print->setChecked($this->lm->isActivePrintView());
        $form->addItem($print);
        
        // prevent glossary appendix
        $glo = new ilCheckboxInputGUI($this->lng->txt("cont_print_view_pre_glo"), "cobj_act_print_prev_glo");
        $glo->setChecked($this->lm->isActivePreventGlossaryAppendix());
        $print->addSubItem($glo);
    
        // hide header and footer in print view
        $hhfp = new ilCheckboxInputGUI($this->lng->txt("cont_hide_head_foot_print"), "hide_head_foot_print");
        $hhfp->setChecked($this->lm->getHideHeaderFooterPrint());
        $print->addSubItem($hhfp);
    
        // downloads
        $no_download_file_available =
            " " . $lng->txt("cont_no_download_file_available") .
            " <a href='" . $ilCtrl->getLinkTargetByClass("ilexportgui", "") . "'>" . $lng->txt("change") . "</a>";
        $types = array("xml", "html", "scorm");
        foreach ($types as $type) {
            if ($this->lm->getPublicExportFile($type) != "") {
                if (is_file($this->lm->getExportDirectory($type) . "/" .
                    $this->lm->getPublicExportFile($type))) {
                    $no_download_file_available = "";
                }
            }
        }
        $dl = new ilCheckboxInputGUI($this->lng->txt("cont_downloads"), "cobj_act_downloads");
        $dl->setInfo($this->lng->txt("cont_downloads_desc") . $no_download_file_available);
        $dl->setChecked($this->lm->isActiveDownloads());
        $form->addItem($dl);
        
        // downloads in public area
        $pdl = new ilCheckboxInputGUI($this->lng->txt("cont_downloads_public_desc"), "cobj_act_downloads_public");
        $pdl->setChecked($this->lm->isActiveDownloadsPublic());
        $dl->addSubItem($pdl);
            
        $form->addCommandButton("saveMenuProperties", $lng->txt("save"));
                    
        $form->setTitle($lng->txt("cont_lm_menu"));
        $form->setFormAction($ilCtrl->getFormAction($this));
        
        return $form;
    }
    
    public function editMenuProperties() : void
    {
        $lng = $this->lng;
        $ilTabs = $this->tabs;
        $ilCtrl = $this->ctrl;
        $tpl = $this->tpl;
        $ilToolbar = $this->toolbar;

        $lng->loadLanguageModule("style");
        $this->setTabs();
        $ilTabs->setTabActive("settings");
        $this->setSubTabs("cont_lm_menu");
        
        $ilToolbar->setFormAction($ilCtrl->getFormAction($this));
        $ilToolbar->addFormButton($this->lng->txt("add_menu_entry"), "addMenuEntry");
        $ilToolbar->setCloseFormTag(false);
    
        $form = $this->initMenuForm();
        $form->setOpenTag(false);
        $form->setCloseTag(false);
        
        $this->__initLMMenuEditor();
        $entries = $this->lmme_obj->getMenuEntries();
        $table = new ilLMMenuItemsTableGUI($this, "editMenuProperties", $this->lmme_obj);
        $table->setOpenFormTag(false);
        
        $tpl->setContent($form->getHTML() . "<br />" . $table->getHTML());
    }

    public function saveMenuProperties() : void
    {
        $this->lm->setActiveLMMenu((int) $_POST["cobj_act_lm_menu"]);
        $this->lm->setActiveTOC((int) $_POST["cobj_act_toc"]);
        $this->lm->setActivePrintView((int) $_POST["cobj_act_print"]);
        $this->lm->setActivePreventGlossaryAppendix((int) $_POST["cobj_act_print_prev_glo"]);
        $this->lm->setHideHeaderFooterPrint((int) $_POST["hide_head_foot_print"]);
        $this->lm->setActiveDownloads((int) $_POST["cobj_act_downloads"]);
        $this->lm->setActiveDownloadsPublic((int) $_POST["cobj_act_downloads_public"]);
        $this->lm->updateProperties();

        $this->__initLMMenuEditor();
        //var_dump($_POST["menu_entries"]); exit;
        $this->lmme_obj->updateActiveStatus($_POST["menu_entries"]);

        ilUtil::sendSuccess($this->lng->txt("msg_obj_modified"), true);
        $this->ctrl->redirect($this, "editMenuProperties");
    }

    public function proceedDragDrop() : void
    {
        $ilCtrl = $this->ctrl;

        $this->lm->executeDragDrop(
            $_POST["il_hform_source_id"],
            $_POST["il_hform_target_id"],
            $_POST["il_hform_fc"],
            $_POST["il_hform_as_subitem"]
        );
        $ilCtrl->redirect($this, "chapters");
    }

    protected function afterSave(ilObject $a_new_object) : void
    {
        $a_new_object->setCleanFrames(true);
        $a_new_object->update();

        // create content object tree
        $a_new_object->createLMTree();
        
        // create a first chapter
        $a_new_object->addFirstChapterAndPage();

        // always send a message
        ilUtil::sendSuccess($this->lng->txt($this->type . "_added"), true);
        ilUtil::redirect("ilias.php?ref_id=" . $a_new_object->getRefId() .
            "&baseClass=ilLMEditorGUI");
    }

    protected function initImportForm($a_new_type)
    {
        $form = parent::initImportForm($a_new_type);

        // validation
        $cb = new ilCheckboxInputGUI($this->lng->txt("cont_validate_file"), "validate");
        $cb->setInfo($this->lng->txt(""));
        $form->addItem($cb);
        return $form;
    }

    protected function importFileObject($parent_id = null, $a_catch_errors = true)
    {
        $tpl = $this->tpl;

        $form = $this->initImportForm("lm");

        try {
            // the new import
            parent::importFileObject(null, false);
            return;
        } catch (ilManifestFileNotFoundImportException $e) {
            // we just run through in this case.
            $no_manifest = true;
        } catch (ilException $e) {
            // display message and form again
            ilUtil::sendFailure($this->lng->txt("obj_import_file_error") . " <br />" . $e->getMessage());
            $form->setValuesByPost();
            $tpl->setContent($form->getHTML());
            return;
        }

        if (!$no_manifest) {
            return;			// something different has gone wrong, but we have a manifest, this is definitely not "the old" import
        }

        throw new ilLMOldExportFileException("This file seems to be from ILIAS version 5.0.x or lower. Import is not supported anymore.");
    }

    /**
     * show chapters
     */
    public function chapters() : void
    {
        $lng = $this->lng;
        $ilCtrl = $this->ctrl;

        $this->setTabs();
        $this->setContentSubTabs("chapters");
        
        $ilCtrl->setParameter($this, "backcmd", "chapters");
        
        $form_gui = new ilChapterHierarchyFormGUI($this->lm->getType(), $this->requested_transl);
        $form_gui->setFormAction($ilCtrl->getFormAction($this));
        $form_gui->setTitle($this->lm->getTitle());
        $form_gui->setIcon(ilUtil::getImagePath("icon_lm.svg"));
        $form_gui->setTree($this->lm_tree);
        $form_gui->setMaxDepth(0);
        $form_gui->setCurrentTopNodeId($this->tree->getRootId());
        $form_gui->addMultiCommand($lng->txt("delete"), "delete");
        $form_gui->addMultiCommand($lng->txt("cut"), "cutItems");
        $form_gui->addMultiCommand($lng->txt("copy"), "copyItems");
        if ($this->lm->getLayoutPerPage()) {
            $form_gui->addMultiCommand($lng->txt("cont_set_layout"), "setPageLayoutInHierarchy");
        }
        $form_gui->setDragIcon(ilUtil::getImagePath("icon_st.svg"));
        $form_gui->addCommand($lng->txt("cont_save_all_titles"), "saveAllTitles");
        $up_gui = "ilobjlearningmodulegui";

        $ctpl = new ilTemplate("tpl.chap_and_pages.html", true, true, "Modules/LearningModule");
        $ctpl->setVariable("HIERARCHY_FORM", $form_gui->getHTML());
        $ilCtrl->setParameter($this, "obj_id", "");

        $ml_head = self::getMultiLangHeader($this->lm->getId(), $this);
        
        $this->tpl->setContent($ml_head . $ctpl->get());
    }

    public static function getMultiLangHeader(
        int $a_lm_id,
        object $a_gui_class,
        string $a_mode = ""
    ) : string {
        global $DIC;

        $lng = $DIC->language();
        $ilCtrl = $DIC->ctrl();
        $requested_transl = (string) ($_GET["transl"] ?? "");
        $requested_totransl = (string) ($_GET["totransl"] ?? "");

        $ml_head = "";
        
        // multi language
        $ot = ilObjectTranslation::getInstance($a_lm_id);
        if ($ot->getContentActivated()) {
            $ilCtrl->setParameter($a_gui_class, "lang_switch_mode", $a_mode);
            $lng->loadLanguageModule("meta");
            
            // info
            $ml_gui = new ilPageMultiLangGUI("lm", $a_lm_id);
            $ml_head = $ml_gui->getMultiLangInfo($requested_transl);
            
            // language switch
            $list = new ilAdvancedSelectionListGUI();
            $list->setListTitle($lng->txt("actions"));
            $list->setId("copage_act");
            $entries = false;
            if (!in_array($requested_transl, array("", "-"))) {
                $l = $ot->getMasterLanguage();
                $list->addItem(
                    $lng->txt("cont_edit_language_version") . ": " .
                    $lng->txt("meta_l_" . $l),
                    "",
                    $ilCtrl->getLinkTarget($a_gui_class, "editMasterLanguage")
                );
                $entries = true;
            }

            foreach ($ot->getLanguages() as $al => $lang) {
                if ($requested_transl != $al &&
                    $al != $ot->getMasterLanguage()) {
                    $ilCtrl->setParameter($a_gui_class, "totransl", $al);
                    $list->addItem(
                        $lng->txt("cont_edit_language_version") . ": " .
                        $lng->txt("meta_l_" . $al),
                        "",
                        $ilCtrl->getLinkTarget($a_gui_class, "switchToLanguage")
                    );
                    $ilCtrl->setParameter($a_gui_class, "totransl", $requested_totransl);
                }
                $entries = true;
            }
            
            if ($entries) {
                $ml_head = '<div class="ilFloatLeft">' . $ml_head . '</div><div style="margin: 5px 0;" class="small ilRight">' . $list->getHTML() . "</div>";
            }
            $ilCtrl->setParameter($a_gui_class, "lang_switch_mode", "");
        }

        return $ml_head;
    }
    
    public function pages() : void
    {
        $tpl = $this->tpl;
        $ilToolbar = $this->toolbar;
        $ilCtrl = $this->ctrl;
        $lng = $this->lng;

        $this->setTabs();
        $this->setContentSubTabs("pages");

        $ilCtrl->setParameter($this, "backcmd", "pages");
        $ilCtrl->setParameterByClass("illmpageobjectgui", "new_type", "pg");
        $ilToolbar->addButton(
            $lng->txt("pg_add"),
            $ilCtrl->getLinkTargetByClass("illmpageobjectgui", "create")
        );
        $ilCtrl->setParameterByClass("illmpageobjectgui", "new_type", "");

        $t = new ilLMPagesTableGUI($this, "pages", $this->lm);
        $tpl->setContent($t->getHTML());
    }

    /**
     * List all broken links
     */
    public function listLinks() : void
    {
        $tpl = $this->tpl;
        
        $this->setTabs();
        $this->setContentSubTabs("internal_links");
        
        $table_gui = new ilLinksTableGUI(
            $this,
            "listLinks",
            $this->lm->getId(),
            $this->lm->getType()
        );
        
        $tpl->setContent($table_gui->getHTML());
    }
    
    /**
     * Show maintenance
     */
    public function showMaintenance() : void
    {
        $ilToolbar = $this->toolbar;
        
        $this->setTabs();
        $this->setContentSubTabs("maintenance");
        
        $ilToolbar->addButton(
            $this->lng->txt("cont_fix_tree"),
            $this->ctrl->getLinkTarget($this, "fixTreeConfirm")
        );
    }

    /**
     * activates or deactivates pages
     */
    public function activatePages() : void
    {
        if (is_array($_POST["id"])) {
            foreach ($_POST["id"] as $id) {
                $act = ilLMPage::_lookupActive($id, $this->lm->getType());
                ilLMPage::_writeActive($id, $this->lm->getType(), !$act);
            }
        }

        $this->ctrl->redirect($this, "pages");
    }

    /**
     * paste page
     */
    public function pastePage() : void
    {
        if (ilEditClipboard::getContentObjectType() != "pg") {
            ilUtil::sendFailure($this->lng->txt("no_page_in_clipboard"), true);
            $this->ctrl->redirect($this, "pages");
        }

        // paste selected object
        $id = ilEditClipboard::getContentObjectId();

        // copy page, if action is copy
        if (ilEditClipboard::getAction() == "copy") {
            // check wether page belongs to lm
            if (ilLMObject::_lookupContObjID(ilEditClipboard::getContentObjectId())
                == $this->lm->getId()) {
                $lm_page = new ilLMPageObject($this->lm, $id);
                $new_page = $lm_page->copy($this->lm);
                $id = $new_page->getId();
            } else {
                // get page from other content object into current content object
                $lm_id = ilLMObject::_lookupContObjID(ilEditClipboard::getContentObjectId());
                /** @var ilObjLearningModule $lm_obj */
                $lm_obj = ilObjectFactory::getInstanceByObjId($lm_id);
                $lm_page = new ilLMPageObject($lm_obj, $id);
                $copied_nodes = array();
                $new_page = $lm_page->copyToOtherContObject($this->lm, $copied_nodes);
                $id = $new_page->getId();
                ilLMObject::updateInternalLinks($copied_nodes);
            }
        }

        // cut is not be possible in "all pages" form yet
        if (ilEditClipboard::getAction() == "cut") {
            // check wether page belongs not to lm
            if (ilLMObject::_lookupContObjID(ilEditClipboard::getContentObjectId())
                != $this->lm->getId()) {
                $lm_id = ilLMObject::_lookupContObjID(ilEditClipboard::getContentObjectId());
                /** @var ilObjLearningModule $lm_obj */
                $lm_obj = ilObjectFactory::getInstanceByObjId($lm_id);
                $lm_page = new ilLMPageObject($lm_obj, $id);
                $lm_page->setLMId($this->lm->getId());
                $lm_page->update();
                $page = $lm_page->getPageObject();
                $page->buildDom();
                $page->setParentId($this->lm->getId());
                $page->update();
            }
        }


        ilEditClipboard::clear();
        $this->ctrl->redirect($this, "pages");
    }

    public function copyPage() : void
    {
        if (!isset($_POST["id"])) {
            ilUtil::sendFailure($this->lng->txt("no_checkbox"));
            $this->ctrl->redirect($this, "pages");
        }

        $items = ilUtil::stripSlashesArray($_POST["id"]);
        ilLMObject::clipboardCopy($this->lm->getId(), $items);
        ilEditClipboard::setAction("copy");

        ilUtil::sendInfo($this->lng->txt("cont_selected_items_have_been_copied"), true);

        $this->ctrl->redirect($this, "pages");
    }

    /**
     * confirm deletion screen for page object and structure object deletion
     * @param int $a_parent_subobj_id id of parent object (structure object)
     *								  of the objects, that should be deleted
     *								  (or no parent object id for top level)
     */
    public function delete(int $a_parent_subobj_id = 0) : void
    {
        if (!isset($_POST["id"])) {
            ilUtil::sendFailure($this->lng->txt("no_checkbox"), true);
            $this->cancelDelete();
        }

<<<<<<< HEAD
        if (count($_POST["id"]) == 1 && $_POST["id"][0] == ilTree::POS_FIRST_NODE) {
            $ilErr->raiseError($this->lng->txt("cont_select_item"), $ilErr->MESSAGE);
=======
        if (count($_POST["id"]) == 1 && $_POST["id"][0] == IL_FIRST_NODE) {
            ilUtil::sendFailure($this->lng->txt("cont_select_item"), true);
            $this->cancelDelete();
>>>>>>> fdc2dc7a
        }

        if ($a_parent_subobj_id == 0) {
            $this->setTabs();
        }
        
        if ($a_parent_subobj_id != 0) {
            $this->ctrl->setParameterByClass("ilStructureObjectGUI", "backcmd", $this->requested_backcmd);
            $this->ctrl->setParameterByClass("ilStructureObjectGUI", "obj_id", $a_parent_subobj_id);
            $form_action = $this->ctrl->getFormActionByClass("ilStructureObjectGUI");
        } else {
            $this->ctrl->setParameter($this, "backcmd", $this->requested_backcmd);
            $form_action = $this->ctrl->getFormAction($this);
        }
        
        // display confirmation message
        $cgui = new ilConfirmationGUI();
        $cgui->setFormAction($form_action);
        $cgui->setHeaderText($this->lng->txt("info_delete_sure"));
        $cgui->setCancel($this->lng->txt("cancel"), "cancelDelete");
        $cgui->setConfirm($this->lng->txt("confirm"), "confirmedDelete");
        
        foreach ($_POST["id"] as $id) {
<<<<<<< HEAD
            if ($id != ilTree::POS_FIRST_NODE) {
                $obj = new ilLMObject($this->object, $id);
=======
            if ($id != IL_FIRST_NODE) {
                $obj = new ilLMObject($this->lm, $id);
>>>>>>> fdc2dc7a
                $caption = ilUtil::getImageTagByType($obj->getType(), $this->tpl->tplPath) .
                    " " . $obj->getTitle();
                
                $cgui->addItem("id[]", $id, $caption);
            }
        }

        $this->tpl->setContent($cgui->getHTML());
    }

    public function cancelDelete() : void
    {
        $this->ctrl->redirect($this, $this->requested_backcmd);
    }

    /**
     * delete page object or structure objects
     *
     * @param	int		$a_parent_subobj_id		id of parent object (structure object)
     *											of the objects, that should be deleted
     *											(or no parent object id for top level)
     */
    public function confirmedDelete(int $a_parent_subobj_id = 0) : void
    {
        $tree = new ilLMTree($this->lm->getId());

        // check number of objects
        if (!$_POST["id"]) {
            ilUtil::sendFailure($this->lng->txt("no_checkbox"));
            $this->ctrl->redirect($this, "cancelDelete");
        }

        // delete all selected objects
        foreach ($_POST["id"] as $id) {
<<<<<<< HEAD
            if ($id != ilTree::POS_FIRST_NODE) {
                $obj = ilLMObjectFactory::getInstance($this->object, $id, false);
=======
            if ($id != IL_FIRST_NODE) {
                $obj = ilLMObjectFactory::getInstance($this->lm, $id, false);
>>>>>>> fdc2dc7a
                $node_data = $tree->getNodeData($id);
                if (is_object($obj)) {
                    $obj->setLMId($this->lm->getId());

                    ilHistory::_createEntry(
                        $this->lm->getId(),
                        "delete_" . $obj->getType(),
                        array(ilLMObject::_lookupTitle($id), $id),
                        $this->lm->getType()
                    );

                    $obj->delete();
                }
                if ($tree->isInTree($id)) {
                    $tree->deleteTree($node_data);
                }
            }
        }

        // check the tree
        $this->lm->checkTree();

        // feedback
        ilUtil::sendSuccess($this->lng->txt("info_deleted"), true);

        if ($a_parent_subobj_id == 0) {
            $this->ctrl->redirect($this, $this->requested_backcmd);
        }
    }

    public function getContextPath(
        int $a_endnode_id,
        int $a_startnode_id = 1
    ) : string {
        $path = "";

        $tmpPath = $this->lm_tree->getPathFull($a_endnode_id, $a_startnode_id);

        // count -1, to exclude the learning module itself
        for ($i = 1; $i < (count($tmpPath) - 1); $i++) {
            if ($path != "") {
                $path .= " > ";
            }

            $path .= $tmpPath[$i]["title"];
        }

        return $path;
    }

    public function showActions(array $a_actions) : void
    {
        $d = null;
        foreach ($a_actions as $name => $lng) {
            $d[$name] = array("name" => $name, "lng" => $lng);
        }

        $notoperations = array();

        $operations = array();

        if (is_array($d)) {
            foreach ($d as $row) {
                if (!in_array($row["name"], $notoperations)) {
                    $operations[] = $row;
                }
            }
        }

        if (count($operations) > 0) {
            foreach ($operations as $val) {
                $this->tpl->setCurrentBlock("operation_btn");
                $this->tpl->setVariable("BTN_NAME", $val["name"]);
                $this->tpl->setVariable("BTN_VALUE", $this->lng->txt($val["lng"]));
                $this->tpl->parseCurrentBlock();
            }

            $this->tpl->setCurrentBlock("operation");
            $this->tpl->setVariable("IMG_ARROW", ilUtil::getImagePath("arrow_downright.svg"));
            $this->tpl->parseCurrentBlock();
        }
    }

    public function view() : void
    {
        if (strtolower($this->requested_baseClass) == "iladministrationgui") {
            $this->prepareOutput();
            parent::viewObject();
        } else {
            $this->viewObject();
        }
    }


    /**
     * move a single chapter  (selection)
     */
    public function moveChapter(int $a_parent_subobj_id = 0) : void
    {
        if (!isset($_POST["id"])) {
            ilUtil::sendFailure($this->lng->txt("no_checkbox"));
            if ($a_parent_subobj_id == 0) {
                $this->ctrl->redirect($this, "chapters");
            }
            return;
        }
        if (count($_POST["id"]) > 1) {
            ilUtil::sendFailure($this->lng->txt("cont_select_max_one_item"));
            if ($a_parent_subobj_id == 0) {
                $this->ctrl->redirect($this, "chapters");
            }
            return;
        }

<<<<<<< HEAD
        if (count($_POST["id"]) == 1 && $_POST["id"][0] == ilTree::POS_FIRST_NODE) {
            $ilErr->raiseError($this->lng->txt("cont_select_item"), $ilErr->MESSAGE);
=======
        if (count($_POST["id"]) == 1 && $_POST["id"][0] == IL_FIRST_NODE) {
            ilUtil::sendFailure($this->lng->txt("cont_select_item"));
            if ($a_parent_subobj_id == 0) {
                $this->ctrl->redirect($this, "chapters");
            }
>>>>>>> fdc2dc7a
        }

        // SAVE POST VALUES
        ilEditClipboard::storeContentObject("st", $_POST["id"][0], "move");

        ilUtil::sendInfo($this->lng->txt("cont_chap_select_target_now"), true);

        if ($a_parent_subobj_id == 0) {
            $this->ctrl->redirect($this, "chapters");
        }
    }

    public function copyChapter() : void
    {
        $this->copyItems();
    }

    public function pasteChapter() : void
    {
        $this->insertChapterClip();
    }

    public function movePage() : void
    {
        if (!isset($_POST["id"])) {
            ilUtil::sendFailure($this->lng->txt("no_checkbox"), true);
            $this->ctrl->redirect($this, "pages");
        }

        ilUtil::sendInfo($this->lng->txt("cont_selected_items_have_been_cut"), true);

        $items = ilUtil::stripSlashesArray($_POST["id"]);
        ilLMObject::clipboardCut($this->lm->getId(), $items);
        ilEditClipboard::setAction("cut");
        
        $this->ctrl->redirect($this, "pages");
    }

    public function cancel() : void
    {
        if ($this->requested_new_type == "pg") {
            $this->ctrl->redirect($this, "pages");
        } else {
            $this->ctrl->redirect($this, "chapters");
        }
    }

    public function export() : void
    {
        $ot = ilObjectTranslation::getInstance($this->lm->getId());
        $opt = "";
        if ($ot->getContentActivated()) {
            $format = explode("_", $_POST["format"]);
            $opt = ilUtil::stripSlashes($format[1]);
        }


        $cont_exp = new ilContObjectExport($this->lm);
        $cont_exp->buildExportFile($opt);
    }

    /**
     * Get public access value for export table
     */
    public function getPublicAccessColValue(
        string $a_type,
        string $a_file
    ) : string {
        $lng = $this->lng;
        $ilCtrl = $this->ctrl;
        $add = "";

        $changelink = "<a href='" . $ilCtrl->getLinkTarget($this, "editMenuProperties") . "'>" . $lng->txt("change") . "</a>";
        if (!$this->lm->isActiveLMMenu()) {
            $add = "<br />" . $lng->txt("cont_download_no_menu") . " " . $changelink;
        } elseif (!$this->lm->isActiveDownloads()) {
            $add = "<br />" . $lng->txt("cont_download_no_download") . " " . $changelink;
        }

        $basetype = explode("_", $a_type);
        $basetype = $basetype[0];

        if ($this->lm->getPublicExportFile($basetype) == $a_file) {
            return $lng->txt("yes") . $add;
        }
    
        return " ";
    }

    public function publishExportFile(
        ?array $a_files
    ) : void {
        $ilCtrl = $this->ctrl;
        
        if (!isset($a_files)) {
            ilUtil::sendFailure($this->lng->txt("no_checkbox"), true);
        } else {
            foreach ($a_files as $f) {
                $file = explode(":", $f);
                if (is_int(strpos($file[0], "_"))) {
                    $file[0] = explode("_", $file[0])[0];
                }
                $export_dir = $this->lm->getExportDirectory($file[0]);
        
                if ($this->lm->getPublicExportFile($file[0]) ==
                    $file[1]) {
                    $this->lm->setPublicExportFile($file[0], "");
                } else {
                    $this->lm->setPublicExportFile($file[0], $file[1]);
                }
            }
            $this->lm->update();
        }
        $ilCtrl->redirectByClass("ilexportgui");
    }

    public function fixTreeConfirm() : void
    {
        $this->setTabs();
        $this->setContentSubTabs("maintenance");
        
        // display confirmation message
        $cgui = new ilConfirmationGUI();
        $cgui->setFormAction($this->ctrl->getFormAction($this));
        $cgui->setHeaderText($this->lng->txt("cont_fix_tree_confirm"));
        $cgui->setCancel($this->lng->txt("cancel"), "showMaintenance");
        $cgui->setConfirm($this->lng->txt("cont_fix_tree"), "fixTree");
        $issues = $this->lm->checkStructure();
        $mess = "";
        if (count($issues) > 0) {
            $mess = "Found Issues: <br>" . implode("<br>", $issues);
        }
        $this->tpl->setContent($cgui->getHTML() . $mess);
    }

    public function fixTree() : void
    {
        $this->lm->fixTree();
        ilUtil::sendSuccess($this->lng->txt("cont_tree_fixed"), true);
        $this->ctrl->redirect($this, "showMaintenance");
    }

    public function exportHTML() : void
    {
        $ot = ilObjectTranslation::getInstance($this->lm->getId());
        $lang = "";
        if ($ot->getContentActivated()) {
            $format = explode("_", $_POST["format"]);
            $lang = ilUtil::stripSlashes($format[1]);
        }
        $cont_exp = new ilContObjectExport($this->lm, "html", $lang);
        $cont_exp->buildExportFile();
    }

    /**
     * display locator
     * @param bool $a_omit_obj_id set to true, if obj id is not page id (e.g. permission gui)
     */
    public function addLocations(
        bool $a_omit_obj_id = false
    ) {
        $locator = $this->locator;

        $obj_id = 0;
        if (!$a_omit_obj_id) {
            $obj_id = $this->requested_obj_id;
        }
        $lmtree = $this->lm->getTree();

        if (($obj_id != 0) && $lmtree->isInTree($obj_id)) {
            $path = $lmtree->getPathFull($obj_id);
        } else {
            $path = $lmtree->getPathFull($lmtree->getRootId());
            if ($obj_id != 0) {
                $path[] = array("type" => "pg", "child" => $this->obj_id,
                    "title" => ilLMPageObject::_getPresentationTitle($this->obj_id));
            }
        }

        foreach ($path as $key => $row) {
            if ($row["child"] == 1) {
                $this->ctrl->setParameter($this, "obj_id", "");
                $locator->addItem($this->lm->getTitle(), $this->ctrl->getLinkTarget($this, "chapters"));
            } else {
                $title = $row["title"];
                switch ($row["type"]) {
                    case "st":
                        $this->ctrl->setParameterByClass("ilstructureobjectgui", "obj_id", $row["child"]);
                        $locator->addItem($title, $this->ctrl->getLinkTargetByClass("ilstructureobjectgui", "view"));
                        break;

                    case "pg":
                        $this->ctrl->setParameterByClass("illmpageobjectgui", "obj_id", $row["child"]);
                        $locator->addItem($title, $this->ctrl->getLinkTargetByClass("illmpageobjectgui", "edit"));
                        break;
                }
            }
        }
        if (!$a_omit_obj_id) {
            $this->ctrl->setParameter($this, "obj_id", $this->requested_obj_id);
        }
    }

    ////
    //// Questions
    ////


    public function listQuestions() : void
    {
        $tpl = $this->tpl;

        $this->setTabs("questions");
        $this->setQuestionsSubTabs("question_stats");

        $table = new ilLMQuestionListTableGUI($this, "listQuestions", $this->lm);
        $tpl->setContent($table->getHTML());
    }

    public function listBlockedUsers() : void
    {
        $tpl = $this->tpl;

        $this->setTabs("questions");
        $this->setQuestionsSubTabs("blocked_users");

        $table = new ilLMBlockedUsersTableGUI($this, "listBlockedUsers", $this->lm);
        $tpl->setContent($table->getHTML());
    }

    public function resetNumberOfTries() : void
    {
        $lng = $this->lng;
        $ilCtrl = $this->ctrl;

        if (is_array($_POST["userquest_id"])) {
            foreach ($_POST["userquest_id"] as $uqid) {
                $uqid = explode(":", $uqid);
                ilPageQuestionProcessor::resetTries((int) $uqid[0], (int) $uqid[1]);
            }
            ilUtil::sendSuccess($lng->txt("msg_obj_modified"), true);
        }
        $ilCtrl->redirect($this, "listBlockedUsers");
    }

    public function unlockQuestion() : void
    {
        $lng = $this->lng;
        $ilCtrl = $this->ctrl;

        if (is_array($_POST["userquest_id"])) {
            foreach ($_POST["userquest_id"] as $uqid) {
                $uqid = explode(":", $uqid);
                ilPageQuestionProcessor::unlock((int) $uqid[0], (int) $uqid[1]);
            }
            ilUtil::sendSuccess($lng->txt("msg_obj_modified"), true);
        }
        $ilCtrl->redirect($this, "listBlockedUsers");
    }

    public function sendMailToBlockedUsers() : void
    {
        $ilCtrl = $this->ctrl;

        if (!is_array($_POST["userquest_id"])) {
            ilUtil::sendFailure($this->lng->txt("no_checkbox"), 1);
            $ilCtrl->redirect($this, "listBlockedUsers");
        }

        $rcps = array();
        foreach ($_POST["userquest_id"] as $uqid) {
            $uqid = explode(":", $uqid);
            $login = ilObjUser::_lookupLogin($uqid[1]);
            if (!in_array($login, $rcps)) {
                $rcps[] = $login;
            }
        }
        ilUtil::redirect(ilMailFormCall::getRedirectTarget(
            $this,
            'listBlockedUsers',
            array(),
            array(
                'type' => 'new',
                'rcp_to' => implode(',', $rcps),
                'sig' => $this->getBlockedUsersMailSignature()
            )
        ));
    }

    protected function getBlockedUsersMailSignature() : string
    {
        $link = chr(13) . chr(10) . chr(13) . chr(10);
        $link .= $this->lng->txt('cont_blocked_users_mail_link');
        $link .= chr(13) . chr(10) . chr(13) . chr(10);
        $link .= ilLink::_getLink($this->lm->getRefId());
        return rawurlencode(base64_encode($link));
    }

    
    ////
    //// Tabs
    ////

    protected function setTabs(string $a_act = "") : void
    {
        parent::setTitleAndDescription();
        $ilHelp = $this->help;
        $ilHelp->setScreenIdComponent("lm");
        $this->addTabs($a_act);
    }

    public function setContentSubTabs(string $a_active) : void
    {
        $ilTabs = $this->tabs;
        $lng = $this->lng;
        $ilCtrl = $this->ctrl;

        $lm_set = new ilSetting("lm");

        // chapters
        $ilTabs->addSubTab(
            "chapters",
            $lng->txt("cont_chapters"),
            $ilCtrl->getLinkTarget($this, "chapters")
        );

        // all pages
        $ilTabs->addSubTab(
            "pages",
            $lng->txt("cont_all_pages"),
            $ilCtrl->getLinkTarget($this, "pages")
        );

        // all pages
        $ilTabs->addSubTab(
            "short_titles",
            $lng->txt("cont_short_titles"),
            $ilCtrl->getLinkTargetByClass("illmeditshorttitlesgui", "")
        );

        // export ids
        if ($lm_set->get("html_export_ids")) {
            if (!ilObjContentObject::isOnlineHelpModule($this->lm->getRefId())) {
                $ilTabs->addSubTab(
                    "export_ids",
                    $lng->txt("cont_html_export_ids"),
                    $ilCtrl->getLinkTarget($this, "showExportIDsOverview")
                );
            }
        }
        if (ilObjContentObject::isOnlineHelpModule($this->lm->getRefId())) {
            $lng->loadLanguageModule("help");
            $ilTabs->addSubTab(
                "export_ids",
                $lng->txt("cont_online_help_ids"),
                $ilCtrl->getLinkTarget($this, "showExportIDsOverview")
            );
            
            $ilTabs->addSubTab(
                "help_tooltips",
                $lng->txt("help_tooltips"),
                $ilCtrl->getLinkTarget($this, "showTooltipList")
            );
        }
        
        // list links
        $ilTabs->addSubTab(
            "internal_links",
            $lng->txt("cont_internal_links"),
            $ilCtrl->getLinkTarget($this, "listLinks")
        );

        $ilTabs->addSubTab(
            "history",
            $lng->txt("history"),
            $this->ctrl->getLinkTarget($this, "history")
        );

        // maintenance
        $ilTabs->addSubTab(
            "maintenance",
            $lng->txt("cont_maintenance"),
            $ilCtrl->getLinkTarget($this, "showMaintenance")
        );

        // srt files
        $ilTabs->addSubTab(
            "srt_files",
            $lng->txt("cont_subtitle_files"),
            $ilCtrl->getLinkTargetByClass("ilmobmultisrtuploadgui", "")
        );

        // srt files
        $ilTabs->addSubTab(
            "import",
            $lng->txt("cont_import"),
            $ilCtrl->getLinkTargetByClass("illmimportgui", "")
        );

        $ilTabs->activateSubTab($a_active);
        $ilTabs->activateTab("content");
    }

    public function setQuestionsSubTabs(string $a_active) : void
    {
        $ilTabs = $this->tabs;
        $lng = $this->lng;
        $ilCtrl = $this->ctrl;

        // chapters
        $ilTabs->addSubTab(
            "question_stats",
            $lng->txt("cont_question_stats"),
            $ilCtrl->getLinkTarget($this, "listQuestions")
        );

        // blocked users
        $ilTabs->addSubTab(
            "blocked_users",
            $lng->txt("cont_blocked_users"),
            $ilCtrl->getLinkTarget($this, "listBlockedUsers")
        );

        $ilTabs->activateSubTab($a_active);
    }

    public function addTabs(string $a_act = "") : void
    {
        $rbacsystem = $this->rbacsystem;
        $ilTabs = $this->tabs;
        $lng = $this->lng;
        
        // content
        $ilTabs->addTab(
            "content",
            $lng->txt("content"),
            $this->ctrl->getLinkTarget($this, "chapters")
        );

        // info
        $ilTabs->addTab(
            "info",
            $lng->txt("info_short"),
            $this->ctrl->getLinkTargetByClass("ilinfoscreengui", 'showSummary')
        );
            
        // settings
        $ilTabs->addTab(
            "settings",
            $lng->txt("settings"),
            $this->ctrl->getLinkTarget($this, 'properties')
        );

        // questions
        $ilTabs->addTab(
            "questions",
            $lng->txt("objs_qst"),
            $this->ctrl->getLinkTarget($this, "listQuestions")
        );

        // learning progress
        if (ilLearningProgressAccess::checkAccess($this->lm->getRefId()) and ($this->lm->getType() == 'lm')) {
            $ilTabs->addTab(
                'learning_progress',
                $lng->txt("learning_progress"),
                $this->ctrl->getLinkTargetByClass(array('illearningprogressgui'), '')
            );
        }

        // meta data
        $mdgui = new ilObjectMetaDataGUI($this->lm);
        $mdtab = $mdgui->getTab();
        if ($mdtab) {
            $ilTabs->addTab(
                "meta",
                $lng->txt("meta_data"),
                $mdtab
            );
        }

        // export
        $ilTabs->addTab(
            "export",
            $lng->txt("export"),
            $this->ctrl->getLinkTargetByClass("ilexportgui", "")
        );

        // permissions
        if ($rbacsystem->checkAccess('edit_permission', $this->lm->getRefId())) {
            $ilTabs->addTab(
                "perm",
                $lng->txt("perm_settings"),
                $this->ctrl->getLinkTargetByClass(array(get_class($this),'ilpermissiongui'), "perm")
            );
        }
        
        if ($a_act != "") {
            $ilTabs->activateTab($a_act);
        }
        
        // presentation view
        $ilTabs->addNonTabbedLink(
            "pres_mode",
            $lng->txt("cont_presentation_view"),
            "ilias.php?baseClass=ilLMPresentationGUI&ref_id=" . $this->lm->getRefId(),
            "_top"
        );
    }

    public function setSubTabs(string $a_active) : void
    {
        $ilTabs = $this->tabs;
        $ilSetting = $this->settings;

        if (in_array(
            $a_active,
            array("settings", "cont_style", "cont_lm_menu", "public_section",
                "cont_glossaries", "cont_multilinguality", "obj_multilinguality",
                "lti_provider")
        )) {
            // general properties
            $ilTabs->addSubTabTarget(
                "settings",
                $this->ctrl->getLinkTarget($this, 'properties'),
                "",
                ""
            );
                
            // style properties
            $ilTabs->addSubTabTarget(
                "cont_style",
                $this->ctrl->getLinkTarget($this, 'editStyleProperties'),
                "",
                ""
            );

            // menu properties
            $ilTabs->addSubTabTarget(
                "cont_lm_menu",
                $this->ctrl->getLinkTarget($this, 'editMenuProperties'),
                "",
                ""
            );

            // glossaries
            $ilTabs->addSubTabTarget(
                "cont_glossaries",
                $this->ctrl->getLinkTarget($this, 'editGlossaries'),
                "",
                ""
            );

            if ($ilSetting->get("pub_section")) {
                // public section
                $ilTabs->addSubTabTarget(
                    "public_section",
                    $this->ctrl->getLinkTarget($this, 'editPublicSection'),
                    "",
                    ""
                );
            }

            $ilTabs->addSubTabTarget(
                "obj_multilinguality",
                $this->ctrl->getLinkTargetByClass("ilobjecttranslationgui", "")
            );
            
            $lti_settings = new ilLTIProviderObjectSettingGUI($this->lm->getRefId());
            if ($lti_settings->hasSettingsAccess()) {
                $ilTabs->addSubTabTarget(
                    'lti_provider',
                    $this->ctrl->getLinkTargetByClass(ilLTIProviderObjectSettingGUI::class)
                );
            }
            
            $ilTabs->setSubTabActive($a_active);
        }
    }

    public function editPublicSection() : void
    {
        $ilTabs = $this->tabs;
        $ilToolbar = $this->toolbar;
        $ilAccess = $this->access;

        
        if (!$ilAccess->checkAccessOfUser(ANONYMOUS_USER_ID, "read", "", $this->lm->getRefId())) {
            ilUtil::sendInfo($this->lng->txt("cont_anonymous_user_missing_perm"));
        }
        
        $this->setTabs();
        $this->setSubTabs("public_section");
        $ilTabs->setTabActive("settings");

        $this->tpl->addBlockFile(
            "ADM_CONTENT",
            "adm_content",
            "tpl.lm_public_selector.html",
            "Modules/LearningModule"
        );

        // get learning module object
        $this->lm_obj = new ilObjLearningModule($this->ref_id, true);


        // public mode
        $modes = array("complete" => $this->lng->txt("all_pages"), "selected" => $this->lng->txt("selected_pages_only"));
        $si = new ilSelectInputGUI($this->lng->txt("choose_public_mode"), "lm_public_mode");
        $si->setOptions($modes);
        $si->setValue($this->lm->getPublicAccessMode());
        $ilToolbar->addInputItem($si, true);
        $ilToolbar->addFormButton($this->lng->txt("save"), "savePublicSectionAccess");
        $ilToolbar->setFormAction($this->ctrl->getFormAction($this, "savePublicSectionAccess"));

        if ($this->lm->getPublicAccessMode() == "selected") {
            $this->tpl->setCurrentBlock("select_pages");
            $this->tpl->setVariable("FORMACTION", $this->ctrl->getLinkTarget($this, "savePublicSectionPages"));

            $tree = new ilPublicSectionExplorerGUI($this, "editPublicSection", $this->lm_obj);
            $tree->setSelectMode("pages", true);
            $tree->setSkipRootNode(true);

            $this->tpl->setVariable("EXPLORER", $tree->getHTML());
            $this->tpl->setVariable("TXT_SAVE", $this->lng->txt("save"));
            
            $this->tpl->parseCurrentBlock();
        }
    }

    public function savePublicSection() : void
    {
        //var_dump($_POST["lm_public_mode"]);exit;
        $this->lm->setPublicAccessMode($_POST["lm_public_mode"]);
        $this->lm->updateProperties();
        ilLMObject::_writePublicAccessStatus($_POST["pages"], $this->lm->getId());
        ilUtil::sendSuccess($this->lng->txt("msg_obj_modified"), true);
        $this->ctrl->redirect($this, "editPublicSection");
    }

    /**
     * Saves lm access mode
     */
    public function savePublicSectionAccess() : void
    {
        $this->lm->setPublicAccessMode($_POST["lm_public_mode"]);
        $this->lm->updateProperties();
        ilUtil::sendSuccess($this->lng->txt("msg_obj_modified"), true);
        $this->ctrl->redirect($this, "editPublicSection");
    }

    /**
     * Saves public lm pages
     */
    public function savePublicSectionPages() : void
    {
        ilLMObject::_writePublicAccessStatus($_POST["pages"], $this->lm->getId());
        ilUtil::sendSuccess($this->lng->txt("msg_obj_modified"), true);
        $this->ctrl->redirect($this, "editPublicSection");
    }

    public function history() : void
    {
        $this->setTabs("content");
        $this->setContentSubTabs("history");

        $hist_gui = new ilHistoryTableGUI(
            $this,
            "history",
            $this->lm->getId(),
            $this->lm->getType()
        );
        $hist_gui->initTable();
        $hist_gui->setCommentVisibility($this->lm->isActiveHistoryUserComments());

        $this->tpl->setContent($hist_gui->getHTML());
    }

    public function __initLMMenuEditor() : void
    {
        $this->lmme_obj = new ilLMMenuEditor();
        $this->lmme_obj->setObjId($this->lm->getId());
    }

    /**
     * display add menu entry form
     */
    public function addMenuEntry() : void
    {
        $ilTabs = $this->tabs;
        $ilToolbar = $this->toolbar;
        $ilCtrl = $this->ctrl;
        
        $this->setTabs();

        $ilTabs->setTabActive("settings");
        $this->setSubTabs("cont_lm_menu");

        $ilToolbar->addButton(
            $this->lng->txt("lm_menu_select_internal_object"),
            $ilCtrl->getLinkTarget($this, "showEntrySelector")
        );
        
        $form = $this->initMenuEntryForm("create");
        $this->tpl->setContent($form->getHTML());
    }

    public function initMenuEntryForm(string $a_mode = "edit") : ilPropertyFormGUI
    {
        $lng = $this->lng;
        $ilCtrl = $this->ctrl;
    
        $form = new ilPropertyFormGUI();

        // title
        $ti = new ilTextInputGUI($this->lng->txt("lm_menu_entry_title"), "title");
        $ti->setMaxLength(255);
        $ti->setSize(40);
        $form->addItem($ti);
        
        // target
        $ta = new ilTextInputGUI($this->lng->txt("lm_menu_entry_target"), "target");
        $ta->setMaxLength(255);
        $ta->setSize(40);
        $form->addItem($ta);
        
        if ($a_mode == "edit") {
            $this->__initLMMenuEditor();
            $this->lmme_obj->readEntry($_REQUEST["menu_entry"]);
            $ti->setValue($this->lmme_obj->getTitle());
            $ta->setValue($this->lmme_obj->getTarget());
        }

        if ($this->requested_link_ref_id > 0) {
            $link_ref_id = $this->requested_link_ref_id;
            $obj_type = ilObject::_lookupType($link_ref_id, true);
            $obj_id = ilObject::_lookupObjectId($link_ref_id);
            $title = ilObject::_lookupTitle($obj_id);

            $target_link = $obj_type . "_" . $link_ref_id;
            $ti->setValue($title);
            $ta->setValue($target_link);
            
            // link ref id
            $hi = new ilHiddenInputGUI("link_ref_id");
            $hi->setValue($link_ref_id);
            $form->addItem($hi);
        }
        
        
        // save and cancel commands
        if ($a_mode == "create") {
            $form->addCommandButton("saveMenuEntry", $lng->txt("save"));
            $form->addCommandButton("editMenuProperties", $lng->txt("cancel"));
            $form->setTitle($lng->txt("lm_menu_new_entry"));
        } else {
            $form->addCommandButton("updateMenuEntry", $lng->txt("save"));
            $form->addCommandButton("editMenuProperties", $lng->txt("cancel"));
            $form->setTitle($lng->txt("lm_menu_edit_entry"));
        }
        
        $form->setFormAction($ilCtrl->getFormAction($this));
     
        return $form;
    }
    
    public function saveMenuEntry() : void
    {
        $ilCtrl = $this->ctrl;
        
        // check title and target
        if (empty($_POST["title"])) {
            ilUtil::sendFailure($this->lng->txt("please_enter_title"), true);
            $ilCtrl->redirect($this, "addMenuEntry");
        }
        if (empty($_POST["target"])) {
            ilUtil::sendFailure($this->lng->txt("please_enter_target"), true);
            $ilCtrl->redirect($this, "addMenuEntry");
        }

        $this->__initLMMenuEditor();
        $this->lmme_obj->setTitle($_POST["title"]);
        $this->lmme_obj->setTarget($_POST["target"]);
        $this->lmme_obj->setLinkRefId($_POST["link_ref_id"]);

        if ($_POST["link_ref_id"]) {
            $this->lmme_obj->setLinkType("intern");
        }

        $this->lmme_obj->create();

        ilUtil::sendSuccess($this->lng->txt("msg_entry_added"), true);
        $this->ctrl->redirect($this, "editMenuProperties");
    }

    public function deleteMenuEntry() : void
    {
        if (empty($this->requested_menu_entry)) {
            ilUtil::sendFailure($this->lng->txt("no_menu_entry_id"), true);
            $this->ctrl->redirect($this, "editMenuProperties");
        }

        $this->__initLMMenuEditor();
        $this->lmme_obj->delete($this->requested_menu_entry);

        ilUtil::sendSuccess($this->lng->txt("msg_entry_removed"), true);
        $this->ctrl->redirect($this, "editMenuProperties");
    }

    public function editMenuEntry() : void
    {
        $ilToolbar = $this->toolbar;
        $ilCtrl = $this->ctrl;
        $ilTabs = $this->tabs;

        $this->setTabs();

        $ilTabs->setTabActive("settings");
        $this->setSubTabs("cont_lm_menu");


        if (empty($this->requested_menu_entry)) {
            ilUtil::sendFailure($this->lng->txt("no_menu_entry_id"), true);
            $this->ctrl->redirect($this, "editMenuProperties");
        }

        $ilCtrl->saveParameter($this, array("menu_entry"));
        $ilToolbar->addButton(
            $this->lng->txt("lm_menu_select_internal_object"),
            $ilCtrl->getLinkTarget($this, "showEntrySelector")
        );
        
        $form = $this->initMenuEntryForm("edit");
        $this->tpl->setContent($form->getHTML());
    }

    public function updateMenuEntry() : void
    {
        if (empty($_REQUEST["menu_entry"])) {
            ilUtil::sendFailure($this->lng->txt("no_menu_entry_id"), true);
            $this->ctrl->redirect($this, "editMenuProperties");
        }

        // check title and target
        if (empty($_POST["title"])) {
            ilUtil::sendFailure($this->lng->txt("please_enter_title"), true);
            $this->ctrl->redirect($this, "editMenuProperties");
        }
        if (empty($_POST["target"])) {
            ilUtil::sendFailure($this->lng->txt("please_enter_target"), true);
            $this->ctrl->redirect($this, "editMenuProperties");
        }

        $this->__initLMMenuEditor();
        $this->lmme_obj->readEntry($_REQUEST["menu_entry"]);
        $this->lmme_obj->setTitle($_POST["title"]);
        $this->lmme_obj->setTarget($_POST["target"]);
        if ($_POST["link_ref_id"]) {
            $this->lmme_obj->setLinkType("intern");
        }
        if (is_int(strpos($_POST["target"], "."))) {
            $this->lmme_obj->setLinkType("extern");
        }
        $this->lmme_obj->update();

        ilUtil::sendSuccess($this->lng->txt("msg_entry_updated"), true);
        $this->ctrl->redirect($this, "editMenuProperties");
    }

    public function showEntrySelector() : void
    {
        $ilTabs = $this->tabs;
        $ilCtrl = $this->ctrl;
        
        $this->setTabs();

        $ilTabs->setTabActive("settings");
        $this->setSubTabs("cont_lm_menu");

        $ilCtrl->saveParameter($this, array("menu_entry"));
        
        $this->tpl->addBlockFile("ADM_CONTENT", "adm_content", "tpl.lm_menu_object_selector.html", "Modules/LearningModule");

        ilUtil::sendInfo($this->lng->txt("lm_menu_select_object_to_add"));

        $exp = new ilLMMenuObjectSelector($this->ctrl->getLinkTarget($this, 'test'), $this);

        $exp->setExpand($this->requested_lm_menu_expand ?: $this->tree->readRootId());
        $exp->setExpandTarget($this->ctrl->getLinkTarget($this, 'showEntrySelector'));
        $exp->setTargetGet("ref_id");
        $exp->setRefId($this->requested_ref_id);

        $sel_types = array('mcst', 'mep', 'cat', 'lm','glo','frm','exc','tst','svy', 'chat', 'wiki', 'sahs',
            "crs", "grp", "book", "tst", "file");
        $exp->setSelectableTypes($sel_types);

        // build html-output
        $exp->setOutput(0);
        $output = $exp->getOutput();

        // get page ids
        foreach ($exp->format_options as $node) {
            if (!$node["container"]) {
                $pages[] = $node["child"];
            }
        }

        // access mode selector
        $this->tpl->setVariable("TXT_SET_PUBLIC_MODE", $this->lng->txt("set_public_mode"));
        $this->tpl->setVariable("TXT_CHOOSE_PUBLIC_MODE", $this->lng->txt("choose_public_mode"));
        $modes = array("complete" => $this->lng->txt("all_pages"), "selected" => $this->lng->txt("selected_pages_only"));
        $select_public_mode = ilUtil::formSelect($this->lm->getPublicAccessMode(), "lm_public_mode", $modes, false, true);
        $this->tpl->setVariable("SELECT_PUBLIC_MODE", $select_public_mode);

        $this->tpl->setVariable("TXT_EXPLORER_HEADER", $this->lng->txt("choose_public_pages"));
        $this->tpl->setVariable("EXP_REFRESH", $this->lng->txt("refresh"));
        $this->tpl->setVariable("EXPLORER", $output);
        //$this->tpl->setVariable("ONCLICK", $js_pages);
        $this->tpl->setVariable("TXT_CHECKALL", $this->lng->txt("check_all"));
        $this->tpl->setVariable("TXT_UNCHECKALL", $this->lng->txt("uncheck_all"));
        $this->tpl->setVariable("TXT_SAVE", $this->lng->txt("save"));
        $this->tpl->setVariable("FORMACTION", $this->ctrl->getLinkTarget($this, "savePublicSection"));
    }

    /**
     * select page as header
     */
    public function selectHeader() : void
    {
        if (!isset($_POST["id"])) {
            ilUtil::sendFailure($this->lng->txt("no_checkbox"), true);
            $this->ctrl->redirect($this, "pages");
        }
        if (count($_POST["id"]) > 1) {
            ilUtil::sendFailure($this->lng->txt("cont_select_max_one_item"), true);
            $this->ctrl->redirect($this, "pages");
        }
        if ($_POST["id"][0] != $this->lm->getHeaderPage()) {
            $this->lm->setHeaderPage($_POST["id"][0]);
        } else {
            $this->lm->setHeaderPage(0);
        }
        $this->lm->updateProperties();
        $this->ctrl->redirect($this, "pages");
    }

    /**
     * select page as footer
     */
    public function selectFooter() : void
    {
        if (!isset($_POST["id"])) {
            ilUtil::sendFailure($this->lng->txt("no_checkbox"), true);
            $this->ctrl->redirect($this, "pages");
        }
        if (count($_POST["id"]) > 1) {
            ilUtil::sendFailure($this->lng->txt("cont_select_max_one_item"), true);
            $this->ctrl->redirect($this, "pages");
        }
        if ($_POST["id"][0] != $this->lm->getFooterPage()) {
            $this->lm->setFooterPage($_POST["id"][0]);
        } else {
            $this->lm->setFooterPage(0);
        }
        $this->lm->updateProperties();
        $this->ctrl->redirect($this, "pages");
    }

    /**
     * Save all titles of chapters/pages
     */
    public function saveAllTitles() : void
    {
        $ilCtrl = $this->ctrl;
        
        ilLMObject::saveTitles($this->lm, ilUtil::stripSlashesArray($_POST["title"]), $this->requested_transl);

        ilUtil::sendSuccess($this->lng->txt("lm_save_titles"), true);
        $ilCtrl->redirect($this, "chapters");
    }

    /**
     * Insert (multiple) chapters at node
     */
    public function insertChapter() : void
    {
        $ilCtrl = $this->ctrl;
        $lng = $this->lng;
        
        $num = ilChapterHierarchyFormGUI::getPostMulti();
        $node_id = ilChapterHierarchyFormGUI::getPostNodeId();
        
        if (!ilChapterHierarchyFormGUI::getPostFirstChild()) {	// insert after node id
            $parent_id = $this->lm_tree->getParentId($node_id);
            $target = $node_id;
        } else {													// insert as first child
            $parent_id = $node_id;
            $target = ilTree::POS_FIRST_NODE;
        }

        for ($i = 1; $i <= $num; $i++) {
            $chap = new ilStructureObject($this->lm);
            $chap->setType("st");
            $chap->setTitle($lng->txt("cont_new_chap"));
            $chap->setLMId($this->lm->getId());
            $chap->create();
            ilLMObject::putInTree($chap, $parent_id, $target);
        }

        $ilCtrl->redirect($this, "chapters");
    }
    
    /**
     * Insert Chapter from clipboard
     */
    public function insertChapterClip() : void
    {
        $ilUser = $this->user;
        $ilCtrl = $this->ctrl;
        $ilLog = $this->log;
        
        $node_id = ilChapterHierarchyFormGUI::getPostNodeId();
        $first_child = ilChapterHierarchyFormGUI::getPostFirstChild();

        if (!$first_child) {	// insert after node id
            $parent_id = $this->lm_tree->getParentId($node_id);
            $target = $node_id;
        } else {													// insert as first child
            $parent_id = $node_id;
            $target = ilTree::POS_FIRST_NODE;
        }
        
        // copy and paste
        $chapters = $ilUser->getClipboardObjects("st", true);
        $copied_nodes = array();
        foreach ($chapters as $chap) {
            $ilLog->write("Call pasteTree, Target LM: " . $this->lm->getId() . ", Chapter ID: " . $chap["id"]
                . ", Parent ID: " . $parent_id . ", Target: " . $target);
            $cid = ilLMObject::pasteTree(
                $this->lm,
                $chap["id"],
                $parent_id,
                $target,
                $chap["insert_time"],
                $copied_nodes,
                (ilEditClipboard::getAction() == "copy")
            );
            $target = $cid;
        }
        ilLMObject::updateInternalLinks($copied_nodes);

        if (ilEditClipboard::getAction() == "cut") {
            $ilUser->clipboardDeleteObjectsOfType("pg");
            $ilUser->clipboardDeleteObjectsOfType("st");
            ilEditClipboard::clear();
        }

        $this->lm->checkTree();
        $ilCtrl->redirect($this, "chapters");
    }

    public static function _goto(string $a_target) : void
    {
        global $DIC;

        $ilAccess = $DIC->access();
        $ilErr = $DIC["ilErr"];
        $lng = $DIC->language();
        $ctrl = $DIC->ctrl();

        if ($ilAccess->checkAccess("read", "", $a_target)) {
            $ctrl->setParameterByClass("ilLMPresentationGUI", "ref_id", $a_target);
            $ctrl->redirectByClass("ilLMPresentationGUI", "resume");
        } elseif ($ilAccess->checkAccess("visible", "", $a_target)) {
            $ctrl->setParameterByClass("ilLMPresentationGUI", "ref_id", $a_target);
            $ctrl->redirectByClass("ilLMPresentationGUI", "infoScreen");
        } elseif ($ilAccess->checkAccess("read", "", ROOT_FOLDER_ID)) {
            ilUtil::sendFailure(sprintf(
                $lng->txt("msg_no_perm_read_item"),
                ilObject::_lookupTitle(ilObject::_lookupObjId($a_target))
            ), true);
            ilObjectGUI::_gotoRepositoryRoot();
        }


        $ilErr->raiseError($lng->txt("msg_no_perm_read_lm"), $ilErr->FATAL);
    }

    public function cutItems(string $a_return = "chapters") : void
    {
        $ilCtrl = $this->ctrl;
        $lng = $this->lng;
        
        $items = ilUtil::stripSlashesArray($_POST["id"]);
        if (!is_array($items)) {
            ilUtil::sendFailure($lng->txt("no_checkbox"), true);
            $ilCtrl->redirect($this, $a_return);
        }

        $todel = array();			// delete IDs < 0 (needed for non-js editing)
        foreach ($items as $k => $item) {
            if ($item < 0) {
                $todel[] = $k;
            }
        }
        foreach ($todel as $k) {
            unset($items[$k]);
        }
        ilLMObject::clipboardCut($this->lm->getId(), $items);
        ilEditClipboard::setAction("cut");
        ilUtil::sendInfo($lng->txt("cont_selected_items_have_been_cut"), true);
        
        $ilCtrl->redirect($this, $a_return);
    }

    /**
     * Copy items to clipboard
     */
    public function copyItems() : void
    {
        $ilCtrl = $this->ctrl;
        $lng = $this->lng;
        
        $items = ilUtil::stripSlashesArray($_POST["id"]);
        if (!is_array($items)) {
            ilUtil::sendFailure($lng->txt("no_checkbox"), true);
            $ilCtrl->redirect($this, "chapters");
        }

        $todel = array();				// delete IDs < 0 (needed for non-js editing)
        foreach ($items as $k => $item) {
            if ($item < 0) {
                $todel[] = $k;
            }
        }
        foreach ($todel as $k) {
            unset($items[$k]);
        }
        ilLMObject::clipboardCopy($this->lm->getId(), $items);
        ilEditClipboard::setAction("copy");
        ilUtil::sendInfo($lng->txt("cont_selected_items_have_been_copied"), true);
        $ilCtrl->redirect($this, "chapters");
    }

    /**
     * Cut chapter(s)
     */
    public function cutChapter() : void
    {
        $this->cutItems("chapters");
    }

    ////
    //// HTML export IDs
    ////

    public function showExportIDsOverview(bool $a_validation = false) : void
    {
        $tpl = $this->tpl;
        $ilToolbar = $this->toolbar;
        $lng = $this->lng;
        $ilCtrl = $this->ctrl;

        $this->setTabs();
        $this->setContentSubTabs("export_ids");
        
        if (ilObjContentObject::isOnlineHelpModule($this->lm->getRefId())) {
            // toolbar
            $ilToolbar->setFormAction($ilCtrl->getFormAction($this));
            $lm_tree = $this->lm->getTree();
            $childs = $lm_tree->getChilds($lm_tree->readRootId());
            $options = array("" => $lng->txt("all"));
            foreach ($childs as $c) {
                $options[$c["child"]] = $c["title"];
            }
            $si = new ilSelectInputGUI($this->lng->txt("help_component"), "help_chap");
            $si->setOptions($options);
            $si->setValue(ilSession::get("help_chap"));
            $ilToolbar->addInputItem($si, true);
            $ilToolbar->addFormButton($lng->txt("help_filter"), "filterHelpChapters");
            
            $tbl = new ilHelpMappingTableGUI($this, "showExportIDsOverview", $a_validation);
        } else {
            $tbl = new ilExportIDTableGUI($this, "showExportIDsOverview", $a_validation, false);
        }

        $tpl->setContent($tbl->getHTML());
    }
    
    public function filterHelpChapters() : void
    {
        $ilCtrl = $this->ctrl;
        ilSession::set("help_chap", ilUtil::stripSlashes($_POST["help_chap"]));
        $ilCtrl->redirect($this, "showExportIDsOverview");
    }

    public function saveExportIds() : void
    {
        $ilCtrl = $this->ctrl;
        $lng = $this->lng;

        // check all export ids
        $ok = true;
        if (is_array($_POST["exportid"])) {
            foreach ($_POST["exportid"] as $pg_id => $exp_id) {
                if ($exp_id != "" && !preg_match(
                    "/^([a-zA-Z]+)[0-9a-zA-Z_]*$/",
                    trim($exp_id)
                )) {
                    $ok = false;
                }
            }
        }
        if (!$ok) {
            ilUtil::sendFailure($lng->txt("cont_exp_ids_not_resp_format1") . ": a-z, A-Z, 0-9, '_'. " .
                $lng->txt("cont_exp_ids_not_resp_format3") . " " .
                $lng->txt("cont_exp_ids_not_resp_format2"));
            $this->showExportIDsOverview(true);
            return;
        }


        if (is_array($_POST["exportid"])) {
            foreach ($_POST["exportid"] as $pg_id => $exp_id) {
                ilLMPageObject::saveExportId(
                    $this->lm->getId(),
                    $pg_id,
                    ilUtil::stripSlashes($exp_id),
                    ilLMObject::_lookupType($pg_id)
                );
            }
        }

        ilUtil::sendSuccess($lng->txt("cont_saved_export_ids"), true);
        $ilCtrl->redirect($this, "showExportIdsOverview");
    }

    public function saveHelpMapping() : void
    {
        $lng = $this->lng;
        $ilCtrl = $this->ctrl;
        
        if (is_array($_POST["screen_ids"])) {
            foreach ($_POST["screen_ids"] as $chap => $ids) {
                $ids = explode("\n", $ids);
                ilHelpMapping::saveScreenIdsForChapter($chap, $ids);
            }
        }
        ilUtil::sendSuccess($lng->txt("msg_obj_modified"), true);
        $ilCtrl->redirect($this, "showExportIdsOverview");
    }
    
    ////
    //// Help tooltips
    ////

    public function showTooltipList() : void
    {
        $tpl = $this->tpl;
        $ilToolbar = $this->toolbar;
        $ilCtrl = $this->ctrl;
        $lng = $this->lng;

        $this->setTabs();
        $this->setContentSubTabs("help_tooltips");
        
        $ilToolbar->setFormAction($ilCtrl->getFormAction($this));
        $ti = new ilTextInputGUI($this->lng->txt("help_tooltip_id"), "tooltip_id");
        $ti->setMaxLength(200);
        $ti->setSize(20);
        $ilToolbar->addInputItem($ti, true);
        $ilToolbar->addFormButton($lng->txt("add"), "addTooltip");
        $ilToolbar->addSeparator();
        
        $options = ilHelp::getTooltipComponents();
        if (ilSession::get("help_tt_comp") != "") {
            $options[ilSession::get("help_tt_comp")] = ilSession::get("help_tt_comp");
        }
        $si = new ilSelectInputGUI($this->lng->txt("help_component"), "help_tt_comp");
        $si->setOptions($options);
        $si->setValue(ilSession::get("help_tt_comp"));
        $ilToolbar->addInputItem($si, true);
        $ilToolbar->addFormButton($lng->txt("help_filter"), "filterTooltips");
        
        $tbl = new ilHelpTooltipTableGUI($this, "showTooltipList", ilSession::get("help_tt_comp"));

        $tpl->setContent($tbl->getHTML());
    }

    public function addTooltip() : void
    {
        $lng = $this->lng;
        $ilCtrl = $this->ctrl;
        
        $tt_id = ilUtil::stripSlashes($_POST["tooltip_id"]);
        if (trim($tt_id) != "") {
            if (is_int(strpos($tt_id, "_"))) {
                ilHelp::addTooltip(trim($tt_id), "");
                ilUtil::sendSuccess($lng->txt("msg_obj_modified"), true);

                $fu = strpos($tt_id, "_");
                $comp = substr($tt_id, 0, $fu);
                ilSession::set("help_tt_comp", ilUtil::stripSlashes($comp));
            } else {
                ilUtil::sendFailure($lng->txt("cont_help_no_valid_tooltip_id"), true);
            }
        }
        $ilCtrl->redirect($this, "showTooltipList");
    }
    
    public function filterTooltips() : void
    {
        $ilCtrl = $this->ctrl;
        
        ilSession::set("help_tt_comp", ilUtil::stripSlashes($_POST["help_tt_comp"]));
        $ilCtrl->redirect($this, "showTooltipList");
    }
    
    public function saveTooltips() : void
    {
        $ilCtrl = $this->ctrl;
        $lng = $this->lng;
        
        if (is_array($_POST["text"])) {
            foreach ($_POST["text"] as $id => $text) {
                ilHelp::updateTooltip(
                    (int) $id,
                    ilUtil::stripSlashes($text),
                    ilUtil::stripSlashes($_POST["tt_id"][(int) $id])
                );
            }
            ilUtil::sendSuccess($lng->txt("msg_obj_modified"), true);
        }
        $ilCtrl->redirect($this, "showTooltipList");
    }
    
    public function deleteTooltips() : void
    {
        $lng = $this->lng;
        $ilCtrl = $this->ctrl;
        
        if (is_array($_POST["id"])) {
            foreach ($_POST["id"] as $id) {
                ilHelp::deleteTooltip((int) $id);
            }
            ilUtil::sendSuccess($lng->txt("msg_obj_modified"), true);
        }
        $ilCtrl->redirect($this, "showTooltipList");
    }

    ////
    //// Set layout
    ////
    
    public static function getLayoutOption(
        string $a_txt,
        string $a_var,
        string $a_def_option = ""
    ) : ilRadioGroupInputGUI {
        global $DIC;

        $im_tag = "";

        $lng = $DIC->language();
        
        // default layout
        $layout = new ilRadioGroupInputGUI($a_txt, $a_var);
        if ($a_def_option != "") {
            if (is_file($im = ilUtil::getImagePath("layout_" . $a_def_option . ".png"))) {
                $im_tag = ilUtil::img($im, $a_def_option);
            }
            $layout->addOption(new ilRadioOption("<table><tr><td>" . $im_tag . "</td><td><b>" .
                $lng->txt("cont_lm_default_layout") .
                "</b>: " . $lng->txt("cont_layout_" . $a_def_option) .
                "</td></tr></table>", ""));
        }
        foreach (ilObjContentObject::getAvailableLayouts() as $l) {
            $im_tag = "";
            if (is_file($im = ilUtil::getImagePath("layout_" . $l . ".png"))) {
                $im_tag = ilUtil::img($im, $l);
            }
            $layout->addOption(new ilRadioOption("<table><tr><td style='padding: 0px 5px 5px;'>" .
                $im_tag . "</td><td style='padding:5px;'><b>" . $lng->txt("cont_layout_" . $l) . "</b>: " .
                $lng->txt("cont_layout_" . $l . "_desc") . "</td></tr></table>", $l));
        }
        
        return $layout;
    }
    
    /**
     * Set layout for multiple pages
     */
    public function setPageLayoutInHierarchy() : void
    {
        $ilCtrl = $this->ctrl;
        $ilCtrl->setParameter($this, "hierarchy", "1");
        $this->setPageLayout(true);
    }
    
    
    /**
     * Set layout for multiple pages
     */
    public function setPageLayout(
        bool $a_in_hierarchy = false
    ) : void {
        $tpl = $this->tpl;
        $ilCtrl = $this->ctrl;
        $lng = $this->lng;
        
        if (!is_array($_POST["id"])) {
            ilUtil::sendFailure($lng->txt("no_checkbox"), true);
            
            if ($a_in_hierarchy) {
                $ilCtrl->redirect($this, "chapters");
            } else {
                $ilCtrl->redirect($this, "pages");
            }
        }
        
        $this->initSetPageLayoutForm();
        
        $tpl->setContent($this->form->getHTML());
    }
    
    public function initSetPageLayoutForm() : void
    {
        $lng = $this->lng;
        $ilCtrl = $this->ctrl;
    
        $this->form = new ilPropertyFormGUI();
        
        if (is_array($_POST["id"])) {
            foreach ($_POST["id"] as $id) {
                $hi = new ilHiddenInputGUI("id[]");
                $hi->setValue($id);
                $this->form->addItem($hi);
            }
        }
        $layout = self::getLayoutOption(
            $lng->txt("cont_layout"),
            "layout",
            $this->lm->getLayout()
        );
        $this->form->addItem($layout);
    
        $this->form->addCommandButton("savePageLayout", $lng->txt("save"));
        $this->form->addCommandButton("pages", $lng->txt("cancel"));
        
        $this->form->setTitle($lng->txt("cont_set_layout"));
        $this->form->setFormAction($ilCtrl->getFormAction($this));
    }
    
    public function savePageLayout() : void
    {
        $lng = $this->lng;
        $ilCtrl = $this->ctrl;
        
        $ilCtrl->setParameter($this, "hierarchy", $this->requested_hierarchy);
        
        foreach ($_POST["id"] as $id) {
            ilLMPageObject::writeLayout(
                ilUtil::stripSlashes($id),
                ilUtil::stripSlashes($_POST["layout"]),
                $this->lm
            );
        }
        ilUtil::sendSuccess($lng->txt("msg_obj_modified"), true);
        
        if ($this->requested_hierarchy) {
            $ilCtrl->redirect($this, "chapters");
        } else {
            $ilCtrl->redirect($this, "pages");
        }
    }
    
    //
    // Auto glossaries
    //
    
    /**
     * Edit automatically linked glossaries
     */
    public function editGlossaries() : void
    {
        $tpl = $this->tpl;
        $ilToolbar = $this->toolbar;
        $lng = $this->lng;
        $ilCtrl = $this->ctrl;
        $ilTabs = $this->tabs;
        
        $this->setTabs();
        $ilTabs->setTabActive("settings");
        $this->setSubTabs("cont_glossaries");
        
        $ilToolbar->addButton(
            $lng->txt("add"),
            $ilCtrl->getLinkTarget($this, "showLMGlossarySelector")
        );
        
        $tab = new ilLMGlossaryTableGUI($this->lm, $this, "editGlossaries");
        
        $tpl->setContent($tab->getHTML());
    }
    
    public function showLMGlossarySelector() : void
    {
        $tpl = $this->tpl;
        $ilCtrl = $this->ctrl;
        $tree = $this->tree;
        $ilTabs = $this->tabs;
        
        $this->setTabs();
        $ilTabs->setTabActive("settings");
        $this->setSubTabs("cont_glossaries");

        $exp = new ilSearchRootSelector($ilCtrl->getLinkTarget($this, 'showLMGlossarySelector'));
        $exp->setExpand($this->requested_search_root_expand ?: $tree->readRootId());
        $exp->setExpandTarget($ilCtrl->getLinkTarget($this, 'showLMGlossarySelector'));
        $exp->setTargetClass(get_class($this));
        $exp->setCmd('confirmGlossarySelection');
        $exp->setClickableTypes(array("glo"));
        $exp->addFilter("glo");

        // build html-output
        $exp->setOutput(0);
        $tpl->setContent($exp->getOutput());
    }
    
    public function confirmGlossarySelection() : void
    {
        $ilCtrl = $this->ctrl;
        $tpl = $this->tpl;
        $lng = $this->lng;
            
        $cgui = new ilConfirmationGUI();
        $ilCtrl->setParameter($this, "glo_ref_id", $this->requested_root_id);
        $cgui->setFormAction($ilCtrl->getFormAction($this));
        $cgui->setHeaderText($lng->txt("cont_link_glo_in_lm"));
        $cgui->setCancel($lng->txt("no"), "selectLMGlossary");
        $cgui->setConfirm($lng->txt("yes"), "selectLMGlossaryLink");
        $tpl->setContent($cgui->getHTML());
    }
    
    public function selectLMGlossaryLink() : void
    {
        $glo_ref_id = $this->requested_glo_ref_id;
        $this->lm->autoLinkGlossaryTerms($glo_ref_id);
        $this->selectLMGlossary();
    }
    
    public function selectLMGlossary() : void
    {
        $ilCtrl = $this->ctrl;
        $lng = $this->lng;
        
        $glos = $this->lm->getAutoGlossaries();
        $glo_ref_id = $this->requested_glo_ref_id;
        $glo_id = ilObject::_lookupObjId($glo_ref_id);
        if (!in_array($glo_id, $glos)) {
            $glos[] = $glo_id;
        }
        $this->lm->setAutoGlossaries($glos);
        $this->lm->update();
        
        ilUtil::sendSuccess($lng->txt("msg_obj_modified"), true);
        $ilCtrl->redirect($this, "editGlossaries");
    }
    
    public function removeLMGlossary() : void
    {
        $ilCtrl = $this->ctrl;
        $lng = $this->lng;

        $this->lm->removeAutoGlossary($this->requested_glo_id);
        $this->lm->update();
        
        ilUtil::sendSuccess($lng->txt("msg_obj_modified"), true);
        $ilCtrl->redirect($this, "editGlossaries");
    }
    
    public function editMasterLanguage() : void
    {
        $ilCtrl = $this->ctrl;
        
        $ilCtrl->setParameter($this, "transl", "");
        if ($this->lang_switch_mode == "short_titles") {
            $ilCtrl->redirectByClass("illmeditshorttitlesgui", "");
        }
        $ilCtrl->redirect($this, "chapters");
    }

    public function switchToLanguage() : void
    {
        $ilCtrl = $this->ctrl;
        
        $ilCtrl->setParameter($this, "transl", $this->requested_totransl);
        if ($this->lang_switch_mode == "short_titles") {
            $ilCtrl->redirectByClass("illmeditshorttitlesgui", "");
        }
        $ilCtrl->redirect($this, "chapters");
    }
    
    public function redrawHeaderAction() : void
    {
        // #12281
        parent::redrawHeaderActionObject();
    }
}<|MERGE_RESOLUTION|>--- conflicted
+++ resolved
@@ -1251,14 +1251,9 @@
             $this->cancelDelete();
         }
 
-<<<<<<< HEAD
         if (count($_POST["id"]) == 1 && $_POST["id"][0] == ilTree::POS_FIRST_NODE) {
-            $ilErr->raiseError($this->lng->txt("cont_select_item"), $ilErr->MESSAGE);
-=======
-        if (count($_POST["id"]) == 1 && $_POST["id"][0] == IL_FIRST_NODE) {
             ilUtil::sendFailure($this->lng->txt("cont_select_item"), true);
             $this->cancelDelete();
->>>>>>> fdc2dc7a
         }
 
         if ($a_parent_subobj_id == 0) {
@@ -1282,13 +1277,8 @@
         $cgui->setConfirm($this->lng->txt("confirm"), "confirmedDelete");
         
         foreach ($_POST["id"] as $id) {
-<<<<<<< HEAD
             if ($id != ilTree::POS_FIRST_NODE) {
-                $obj = new ilLMObject($this->object, $id);
-=======
-            if ($id != IL_FIRST_NODE) {
                 $obj = new ilLMObject($this->lm, $id);
->>>>>>> fdc2dc7a
                 $caption = ilUtil::getImageTagByType($obj->getType(), $this->tpl->tplPath) .
                     " " . $obj->getTitle();
                 
@@ -1323,13 +1313,8 @@
 
         // delete all selected objects
         foreach ($_POST["id"] as $id) {
-<<<<<<< HEAD
             if ($id != ilTree::POS_FIRST_NODE) {
-                $obj = ilLMObjectFactory::getInstance($this->object, $id, false);
-=======
-            if ($id != IL_FIRST_NODE) {
                 $obj = ilLMObjectFactory::getInstance($this->lm, $id, false);
->>>>>>> fdc2dc7a
                 $node_data = $tree->getNodeData($id);
                 if (is_object($obj)) {
                     $obj->setLMId($this->lm->getId());
@@ -1444,16 +1429,11 @@
             return;
         }
 
-<<<<<<< HEAD
         if (count($_POST["id"]) == 1 && $_POST["id"][0] == ilTree::POS_FIRST_NODE) {
-            $ilErr->raiseError($this->lng->txt("cont_select_item"), $ilErr->MESSAGE);
-=======
-        if (count($_POST["id"]) == 1 && $_POST["id"][0] == IL_FIRST_NODE) {
             ilUtil::sendFailure($this->lng->txt("cont_select_item"));
             if ($a_parent_subobj_id == 0) {
                 $this->ctrl->redirect($this, "chapters");
             }
->>>>>>> fdc2dc7a
         }
 
         // SAVE POST VALUES
