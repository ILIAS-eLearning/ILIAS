--- conflicted
+++ resolved
@@ -1969,29 +1969,6 @@
                 }
             }
 
-<<<<<<< HEAD
-            // insert into
-            /*
-                        if ($position == "into")
-                        {
-                            $target_parent = $target_id;
-                            $target_pos = ilTree::POS_FIRST_NODE;
-
-                            // if target_pos is still first node we must skip all pages
-                            if ($target_pos == ilTree::POS_FIRST_NODE)
-                            {
-                                $pg_childs =& $lmtree->getChildsByType($target_parent, "pg");
-                                if (count($pg_childs) != 0)
-                                {
-                                    $target_pos = $pg_childs[count($pg_childs) - 1]["obj_id"];
-                                }
-                            }
-                        }
-            */
-
-
-=======
->>>>>>> fdc2dc7a
             // delete source tree
             if ($movecopy == "move") {
                 $lmtree->deleteTree($source_node);
