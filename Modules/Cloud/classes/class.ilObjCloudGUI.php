--- conflicted
+++ resolved
@@ -205,14 +205,6 @@
      */
     public static function _goto($a_target)
     {
-<<<<<<< HEAD
-        $content = explode("_", $a_target);
-        $_GET["ref_id"] = $content[0];
-        $_POST["path"] = $content[2];
-        $_GET["baseClass"] = "ilrepositorygUI";
-        $_GET["cmdClass"] = "ilobjcloudgui";
-        $_GET["cmd"] = "render";
-=======
         // Using slashes in the URL for the destination path led to errors
         // As a result it was converted into underscores
 
@@ -235,7 +227,6 @@
         }
 
         $_POST["path"] = $path;
->>>>>>> 3ef77250
         include("ilias.php");
     }
 
