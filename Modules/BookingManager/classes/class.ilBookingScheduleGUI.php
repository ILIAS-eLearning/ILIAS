--- conflicted
+++ resolved
@@ -205,28 +205,16 @@
 		
 		$av = new ilFormSectionHeaderGUI();
 		$av->setTitle($lng->txt("obj_activation_list_gui"));
-<<<<<<< HEAD
 		$form_gui->addItem($av);
 				
 		// #18221
-		$lng->loadLanguageModule('rep');
-		
-		$from = new ilDateTimeInputGUI($lng->txt("rep_activation_limited_start"), "from");
-		$from->enableDateActivation("", "from_tgl", $schedule ? is_object($schedule->getAvailabilityFrom()) : false);
+		$lng->loadLanguageModule('rep');		
+		
+		$from = new ilDateTimeInputGUI($lng->txt("rep_activation_limited_start"), "from");		
 		$from->setShowTime(true);
 		$form_gui->addItem($from);
 		
-		$to = new ilDateTimeInputGUI($lng->txt("rep_activation_limited_end"), "to");
-		$to->enableDateActivation("", "to_tgl", $schedule ? is_object($schedule->getAvailabilityTo()) : false);
-=======
-		$form_gui->addItem($av);		
-		
-		$from = new ilDateTimeInputGUI($lng->txt("from"), "from");		
-		$from->setShowTime(true);
-		$form_gui->addItem($from);
-		
-		$to = new ilDateTimeInputGUI($lng->txt("to"), "to");		
->>>>>>> 1accb962
+		$to = new ilDateTimeInputGUI($lng->txt("rep_activation_limited_end"), "to");		
 		$to->setShowTime(true);
 		$form_gui->addItem($to);
 	
@@ -388,10 +376,8 @@
 		$from = $form->getItemByPostVar("from");		
 		$schedule->setAvailabilityFrom($from->getDate());
 		
-<<<<<<< HEAD
 		$to = $form->getItemByPostVar("to");
-		$to_tgl = $to->getActivationPostVar();		
-		$schedule->setAvailabilityTo($_POST[$to_tgl] ? $to->getDate(): null);
+		$schedule->setAvailabilityTo($to->getDate());
 		
 		switch($form->getInput("deadline_opts"))
 		{
@@ -407,10 +393,6 @@
 				$schedule->setDeadline(-1);
 				break;
 		}
-=======
-		$to = $form->getItemByPostVar("to");			
-		$schedule->setAvailabilityTo($to->getDate());
->>>>>>> 1accb962
 
 		/*
 		if($form->getInput("type") == "flexible")
