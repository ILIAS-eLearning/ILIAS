<?php
/* Copyright (c) 1998-2010 ILIAS open source, Extended GPL, see docs/LICENSE */

use ILIAS\DI\Container;

use ILIAS\UI\Component\Input\Container\Form\Standard as UIComponentForm;

/**
 * GUI class for file objects.
 * @author       Sascha Hofmann <shofmann@databay.de>
 * @author       Stefan Born <stefan.born@phzh.ch>
 * @author       Thibeau Fuhrer <thf@studer-raimann.ch>
 * @version      $Id$
 * @ilCtrl_Calls ilObjFileGUI: ilObjectMetaDataGUI, ilInfoScreenGUI, ilPermissionGUI, ilObjectCopyGUI
 * @ilCtrl_Calls ilObjFileGUI: ilExportGUI, ilWorkspaceAccessGUI, ilPortfolioPageGUI, ilCommonActionDispatcherGUI
 * @ilCtrl_Calls ilObjFileGUI: ilLearningProgressGUI, ilFileVersionsGUI
 * @ingroup      ModulesFile
 */
class ilObjFileGUI extends ilObject2GUI
{
    public const CMD_EDIT = "edit";
    public const CMD_VERSIONS = "versions";
    public const CMD_UPLOAD_FILES = "uploadFiles";

    /**
     * @var \ilObjFile
     */
    public $object;

    /**
     * @var ilLanguage
     */
    public $lng;

    /**
     * @var \ILIAS\DI\UIServices
     */
    protected $ui;

    /**
     * @var \ILIAS\HTTP\Services
     */
    protected $http;

    /**
     * @var ilComponentLogger|ilLogger
     */
    protected $log;

    /**
     * @var ilObjectService
     */
    protected $obj_service;

    /**
     * @var \ILIAS\ResourceStorage\Services
     */
    protected $storage;

    /**
     * @var ilObjFileStakeholder
     */
    protected $stakeholder;

    /**
     * @var ilObjFileUploadHandler
     */
    protected $upload_handler;

    /**
     * ilObjFileGUI Constructor
     *
     * @param int $a_id
     * @param int $a_id_type
     * @param int $a_parent_node_id
     */
    public function __construct($a_id = 0, $a_id_type = self::REPOSITORY_NODE_ID, $a_parent_node_id = 0)
    {
        global $DIC;

        $this->lng            = $DIC->language();
        $this->ui             = $DIC->ui();
        $this->http           = $DIC->http();
        $this->obj_service    = $DIC->object();
        $this->storage        = $DIC->resourceStorage();
        $this->log            = ilLoggerFactory::getLogger('file');
        $this->stakeholder    = new ilObjFileStakeholder($DIC->user()->getId());
        $this->upload_handler = new ilObjFileUploadHandler();

        parent::__construct($a_id, $a_id_type, $a_parent_node_id);

        $this->lng->loadLanguageModule("file");
    }

    public function getType()
    {
        return "file";
    }

    public function executeCommand()
    {
        global $DIC;
        $ilNavigationHistory = $DIC['ilNavigationHistory'];
        $ilCtrl = $DIC['ilCtrl'];
        $ilUser = $DIC['ilUser'];
        $ilTabs = $DIC['ilTabs'];
        $ilErr = $DIC['ilErr'];

        $next_class = $this->ctrl->getNextClass($this);
        $cmd = $this->ctrl->getCmd();

        if (!$this->getCreationMode()) {
            if ($this->id_type == self::REPOSITORY_NODE_ID
                && $this->checkPermissionBool("read")
            ) {
                $ilCtrl->setParameterByClass("ilrepositorygui", "ref_id", $this->node_id);
                $link = $ilCtrl->getLinkTargetByClass("ilrepositorygui", "infoScreen");
                $ilCtrl->setParameterByClass("ilrepositorygui", "ref_id", $_GET["ref_id"]);

                // add entry to navigation history
                $ilNavigationHistory->addItem(
                    $this->node_id,
                    $link,
                    "file"
                );
            }
        }

        $this->prepareOutput();

        switch ($next_class) {
            case "ilinfoscreengui":
                $this->infoScreenForward();    // forwards command
                break;

            case 'ilobjectmetadatagui':
                if (!$this->checkPermissionBool("write")) {
                    $ilErr->raiseError($this->lng->txt('permission_denied'), $ilErr->WARNING);
                }

                $ilTabs->activateTab("id_meta");

                $md_gui = new ilObjectMetaDataGUI($this->object);

                // todo: make this work
                // $md_gui->addMDObserver($this->object,'MDUpdateListener','Technical');

                $this->ctrl->forwardCommand($md_gui);
                break;

            // repository permissions
            case 'ilpermissiongui':
                $ilTabs->activateTab("id_permissions");
                $perm_gui = new ilPermissionGUI($this);
                $ret = $this->ctrl->forwardCommand($perm_gui);
                break;

            case "ilexportgui":
                $ilTabs->activateTab("export");
                $exp_gui = new ilExportGUI($this);
                $exp_gui->addFormat("xml");
                $ret = $this->ctrl->forwardCommand($exp_gui);
                break;

            case 'ilobjectcopygui':
                $cp = new ilObjectCopyGUI($this);
                $cp->setType('file');
                $this->ctrl->forwardCommand($cp);
                break;

            // personal workspace permissions
            case "ilworkspaceaccessgui":
                $ilTabs->activateTab("id_permissions");
                $wspacc = new ilWorkspaceAccessGUI($this->node_id, $this->getAccessHandler());
                $this->ctrl->forwardCommand($wspacc);
                break;

            case "ilcommonactiondispatchergui":
                $gui = ilCommonActionDispatcherGUI::getInstanceFromAjaxCall();
                $this->ctrl->forwardCommand($gui);
                break;

            case "illearningprogressgui":
                $ilTabs->activateTab('learning_progress');
                $new_gui = new ilLearningProgressGUI(
                    ilLearningProgressGUI::LP_CONTEXT_REPOSITORY,
                    $this->object->getRefId(),
                    $_GET['user_id'] ? $_GET['user_id'] : $ilUser->getId()
                );
                $this->ctrl->forwardCommand($new_gui);
                $this->tabs_gui->setTabActive('learning_progress');
                break;
            case strtolower(ilFileVersionsGUI::class):
                $this->tabs_gui->activateTab("id_versions");

                if (!$this->checkPermissionBool("write")) {
                    $this->ilErr->raiseError($this->lng->txt("permission_denied"), $this->ilErr->MESSAGE);
                }
                $this->ctrl->forwardCommand(new ilFileVersionsGUI($this->object));
                break;

            case strtolower(ilObjFileUploadHandler::class):
                $this->ctrl->forwardCommand($this->upload_handler);
                break;

            default:
                // in personal workspace use object2gui
                if ((int) $this->id_type === self::WORKSPACE_NODE_ID) {
                    $this->addHeaderAction();

                    // coming from goto we need default command
                    if (empty($cmd)) {
                        $ilCtrl->setCmd("infoScreen");
                    }
                    $ilTabs->clearTargets();

                    return parent::executeCommand();
                }

                if (empty($cmd) || $cmd === 'render') {
                    $cmd = "infoScreen";
                }

                $this->$cmd();
                break;
        }

        $this->addHeaderAction();
    }

    /**
     * This Method is needed if called from personal resources
     * @see executeCommand() line 162
     */
    protected function render() : void
    {
        $this->infoScreen();
    }

    /**
     * returns the HTML of a UI Component form.
     *
     * @param ilAccordionGUI  $accordion
     * @param UIComponentForm $form
     * @param int             $form_type
     */
    private function addUIFormToAccordion(ilAccordionGUI $accordion, UIComponentForm $form, int $form_type) : void
    {
        // abort if form-type is unknown
        if (!in_array($form_type, [self::CFORM_NEW, self::CFORM_CLONE, self::CFORM_IMPORT], true)) {
            return;
        }

        $inputs = $form->getInputs();
        // use label of first input as title, because UI Component forms don't support form-titles yet
        $title = (!empty($inputs)) ?
            $inputs[array_key_first($inputs)]->getLabel() : ''
        ;

        $tpl = new ilTemplate("tpl.creation_acc_head.html", true, true, "Services/Object");
        $tpl->setVariable("TITLE", $this->lng->txt("option") . " " . $form_type . ": " . $title);

        $accordion->addItem($tpl->get(), $this->ui->renderer()->render($form));
    }

    /**
     * returns the HTML of a legacy form.
     *
     * @param ilAccordionGUI    $accordion
     * @param ilPropertyFormGUI $form
     * @param int               $form_type
     */
    private function addLegacyFormToAccordion(ilAccordionGUI $accordion, ilPropertyFormGUI $form, int $form_type) : void
    {
        // abort if form-type is unknown
        if (!in_array($form_type, [self::CFORM_NEW, self::CFORM_CLONE, self::CFORM_IMPORT], true)) {
            return;
        }

        // see bug #0016217
        if (method_exists($this, "getCreationFormTitle")) {
            if (!empty(($title = $this->getCreationFormTitle($form_type)))) {
                $form->setTitle($title);
            }
        }

        $tpl = new ilTemplate("tpl.creation_acc_head.html", true, true, "Services/Object");
        $tpl->setVariable("TITLE", $this->lng->txt("option") . " " . $form_type . ": " . $form->getTitle());

        $accordion->addItem($tpl->get(), $form->getHTML());
    }

    /**
     * returns the HTML for creation forms (accordion).
     * this method overrides the parent method in order to support UI Component forms.
     *
     * @param array $a_forms
     * @return string
     */
    protected function getCreationFormsHTML(array $a_forms)
    {
        // abort if empty array was passed
        if (empty($a_forms)) {
            return '';
        }

        if (1 === count($a_forms)) {
            if ($a_forms[0] instanceof UIComponentForm) {
                return $this->ui->renderer()->render($a_forms[0]);
            }

            if ($a_forms[0] instanceof ilPropertyFormGUI) {
                return $a_forms[0]->getHTML();
            }
        }

        $accordion = new ilAccordionGUI();
        $accordion->setBehaviour(ilAccordionGUI::FIRST_OPEN);

        foreach ($a_forms as $type => $form) {
            if ($form instanceof UIComponentForm) {
                $this->addUIFormToAccordion($accordion, $form, $type);
            }

            if ($form instanceof ilPropertyFormGUI) {
                $this->addLegacyFormToAccordion($accordion, $form, $type);
            }
        }

        return "<div class='ilCreationFormSection'>{$accordion->getHTML()}</div>";
    }

    /**
     * @param string $a_new_type
     * @return array
     */
    protected function initCreationForms($a_new_type) : array
    {
        $forms = [];
        $forms[self::CFORM_NEW] = $this->initMultiUploadForm();

        // repository only
        if ((int) $this->id_type !== self::WORKSPACE_NODE_ID) {
            $forms[self::CFORM_IMPORT] = $this->initImportForm('file');
            $forms[self::CFORM_CLONE] = $this->fillCloneTemplate(null, "file");
        }

        return $forms;
    }

    /**
     * @return UIComponentForm
     */
    protected function initMultiUploadForm() : UIComponentForm
    {
        // @TODO: probably move hardcoded input keys to constants.

        return $this->ui->factory()->input()->container()->form()->standard(
            $this->ctrl->getLinkTargetByClass(self::class, self::CMD_UPLOAD_FILES),
            [
                'files' => $this->ui->factory()->input()->field()
                    ->file(
                        $this->upload_handler,
                        $this->lng->txt('upload'),
                        null,
                        true
                    )
                    ->withMaxFiles(100)
                    ->withTemplateForAdditionalInputs(
                        $this->ui->factory()->input()->field()->group([
                            'filename' => $this->ui->factory()->input()->field()
                                                   ->text(
                                                       $this->lng->txt('name')
                                                   )
                            ,
                            'description' => $this->ui->factory()->input()->field()
                                                      ->textarea(
                                                          $this->lng->txt('description')
                                                      )
                            ,
                        ])
                    )
                ,
            ]
        );
    }

    /**
     * Returns the file processor according to the given information.
     * @param bool $extract
     * @param bool $keep_structure
     * @return ilObjFileProcessorInterface
     */
    private function getFileProcessor(bool $extract, bool $keep_structure) : ilObjFileProcessorInterface
    {
        if ($extract) {
            if ($keep_structure) {
                $processor = new ilObjFileUnzipRecursiveProcessor(
                    $this->stakeholder,
                    $this,
                    $this->access_handler,
                    $this->tree,
                    $this->id_type
                );
            } else {
                $processor = new ilObjFileUnzipFlatProcessor(
                    $this->stakeholder,
                    $this,
                    $this->access_handler,
                    $this->tree,
                    $this->id_type,
                );
            }
        } else {
            $processor = new ilObjFileProcessor(
                $this->stakeholder,
                $this,
                $this->access_handler,
                $this->tree
            );
        }

        return $processor;
    }

<<<<<<< HEAD
    /**
     * MUST be protected, since this is Called from ilObject2GUI when used in Personal Workspace
     */
    protected function uploadFiles() : void
    {
        $form = $this->initMultiUploadForm();
        $form = $form->withRequest($this->http->request());
        $data = $form->getData();

        if (empty($data['files'])) {
            $this->tpl->setContent(
                $this->ui->renderer()->render(
                    $this->ui->factory()->messageBox()->failure($this->lng->txt('upload_failure'))
                )
            );
=======
        $upload = $DIC->upload();
        $upload->register(new ilCountPDFPagesPreProcessors());
        $post = $DIC->http()->request()->getParsedBody();
        // Sanitize POST
        array_walk($post, function (&$item) {
            if (is_string($item)) {
                $item = ilUtil::stripSlashes($item);
            }
        });
>>>>>>> 0d9eaefc

            return;
        }

<<<<<<< HEAD
        foreach ($data['files'] as $file_id => $file_data) {
            $rid = $this->storage->manage()->find($file_id);
            if (null !== $rid) {
                $processor = $this->getFileProcessor($file_data[0], $file_data[1]);
                $processor->process($rid, $this->parent_id, [
                    ilObjFileProcessorInterface::OPTION_FILENAME     => $file_data['filename'],
                    ilObjFileProcessorInterface::OPTION_DESCRIPTION  => $file_data['description'],
                ]);
            }
        }

        $link = ilLink::_getLink($this->requested_ref_id);
        $this->ctrl->redirectToURL($link);
=======
        $extract = isset($post['extract']) ? (bool) $post['extract'] : false;
        $keep_structure = isset($post['keep_structure']) ? (bool) $post['keep_structure'] : false;

        foreach ($upload->getResults() as $result) {
            if (!$result->isOK()) {
                $response->error = $result->getStatus()->getMessage();
                $response->send();
                continue;
            }
            if ($extract) {
                if ($keep_structure) {
                    $delegate = new ilObjFileUnzipRecursiveDelegate(
                        $this->access_handler,
                        (int) $this->id_type,
                        $this->tree
                    );
                } else {
                    $delegate = new ilObjFileUnzipFlatDelegate(
                        $this->access_handler,
                        (int) $this->id_type,
                        $this->tree
                    );
                }
            } else {
                $delegate = new ilObjFileSingleFileDelegate();
            }
            $response = $delegate->handle(
                (int) $this->parent_id,
                $post,
                $result,
                $this
            );

            $suffixes = array_unique($delegate->getUploadedSuffixes());
            if (count(array_diff($suffixes, ilFileUtils::getValidExtensions())) > 0) {
                ilUtil::sendInfo(
                    $this->lng->txt('file_upload_info_file_with_critical_extension'),
                    true
                );
            }
            $response->send();
        }
>>>>>>> 0d9eaefc
    }

    /**
     * updates object entry in object_data
     * @access    public
     */
    public function update()
    {
        global $DIC;
        $ilTabs = $DIC['ilTabs'];

        $form = $this->initPropertiesForm();
        if (!$form->checkInput()) {
            $ilTabs->activateTab("settings");
            $form->setValuesByPost();
            $this->tpl->setContent($form->getHTML());

            return false;
        }

        $title = $form->getInput('title');
        // bugfix mantis 26045:
        $filename = empty($data["name"]) ? $this->object->getFileName() : $data["name"];
        if (strlen(trim($title)) == 0) {
            $title = $filename;
        } else {
            $title = $this->object->checkFileExtension($filename, $title);
        }
        $this->object->setTitle($title);
        $this->object->setDescription($form->getInput('description'));
        $this->object->setRating($form->getInput('rating'));

        $this->update = $this->object->update();
        $this->obj_service->commonSettings()->legacyForm($form, $this->object)->saveTileImage();

        // BEGIN ChangeEvent: Record update event.
        if (!empty($data["name"])) {
            global $DIC;
            $ilUser = $DIC['ilUser'];
            ilChangeEvent::_recordWriteEvent($this->object->getId(), $ilUser->getId(), 'update');
            ilChangeEvent::_catchupWriteEvents($this->object->getId(), $ilUser->getId());
        }
        // END ChangeEvent: Record update event.

        // Update ecs export settings
        $ecs = new ilECSFileSettings($this->object);
        $ecs->handleSettingsUpdate();

        ilUtil::sendSuccess($this->lng->txt("msg_obj_modified"), true);
        ilUtil::redirect($this->ctrl->getLinkTarget($this, self::CMD_EDIT, '', false, false));
    }

    /**
     * edit object
     * @access    public
     */
    public function edit()
    {
        global $DIC;
        $ilTabs = $DIC['ilTabs'];
        $ilErr = $DIC['ilErr'];

        if (!$this->checkPermissionBool("write")) {
            $ilErr->raiseError($this->lng->txt("msg_no_perm_write"));
        }

        $ilTabs->activateTab("settings");

        $form = $this->initPropertiesForm(self::CMD_EDIT);

        $val = array();
        $val['title'] = $this->object->getTitle();
        $val['description'] = $this->object->getLongDescription();
        $val['rating'] = $this->object->hasRating();
        $form->setValuesByArray($val);
        $ecs = new ilECSFileSettings($this->object);
        $ecs->addSettingsToForm($form, 'file');

        $this->tpl->setContent($form->getHTML());

        return true;
    }

    /**
     * @param
     * @return
     */
    protected function initPropertiesForm($mode = "create")
    {
        $form = new ilPropertyFormGUI();
        $form->setFormAction($this->ctrl->getFormAction($this, 'update'));

        $form->setTitle($this->lng->txt('file_edit'));
        $form->addCommandButton('update', $this->lng->txt('save'));
        $form->addCommandButton('cancel', $this->lng->txt('cancel'));

        $title = new ilTextInputGUI($this->lng->txt('title'), 'title');
        $title->setValue($this->object->getTitle());
        $title->setInfo($this->lng->txt("if_no_title_then_filename"));
        $form->addItem($title);

        if ($mode === 'create') {
            $file = new ilFileStandardDropzoneInputGUI($this->lng->txt('obj_file'), 'file');
            $file->setRequired(false);
            $form->addItem($file);

            $group = new ilRadioGroupInputGUI('', 'replace');
            $group->setValue(0);

            $replace = new ilRadioOption($this->lng->txt('replace_file'), 1);
            $replace->setInfo($this->lng->txt('replace_file_info'));
            $group->addOption($replace);

            $keep = new ilRadioOption($this->lng->txt('file_new_version'), 0);
            $keep->setInfo($this->lng->txt('file_new_version_info'));
            $group->addOption($keep);

            $file->addSubItem($group);
        } else {
            $o = new ilNonEditableValueGUI($this->lng->txt('upload_info'));
            $o->setValue($this->lng->txt('upload_info_desc'));
            $form->addItem($o);
        }
        $desc = new ilTextAreaInputGUI($this->lng->txt('description'), 'description');
        $desc->setRows(3);
        $form->addItem($desc);

        if ($this->id_type == self::REPOSITORY_NODE_ID) {
            $this->lng->loadLanguageModule('rating');
            $rate = new ilCheckboxInputGUI($this->lng->txt('rating_activate_rating'), 'rating');
            $rate->setInfo($this->lng->txt('rating_activate_rating_info'));
            $form->addItem($rate);
        }

        $presentationHeader = new ilFormSectionHeaderGUI();
        $presentationHeader->setTitle($this->lng->txt('settings_presentation_header'));
        $form->addItem($presentationHeader);
        $this->obj_service->commonSettings()->legacyForm($form, $this->object)->addTileImage();

        return $form;
    }

    public function sendFile()
    {
        global $DIC;

        try {
            if (ANONYMOUS_USER_ID == $DIC->user()->getId() && isset($_GET['transaction'])) {
                $a_hist_entry_id = isset($_GET["hist_id"]) ? $_GET["hist_id"] : null;
                $this->object->sendFile($a_hist_entry_id);
            }

            if ($this->checkPermissionBool("read")) {
                // Record read event and catchup with write events
                ilChangeEvent::_recordReadEvent(
                    $this->object->getType(),
                    $this->object->getRefId(),
                    $this->object->getId(),
                    $DIC->user()->getId()
                );
                ilLPStatusWrapper::_updateStatus($this->object->getId(), $DIC->user()->getId());

                $a_hist_entry_id = isset($_GET["hist_id"]) ? $_GET["hist_id"] : null;
                $this->object->sendFile($a_hist_entry_id);
            } else {
                $this->ilErr->raiseError($this->lng->txt("permission_denied"), $this->ilErr->MESSAGE);
            }
        } catch (\ILIAS\Filesystem\Exception\FileNotFoundException $e) {
            $this->ilErr->raiseError($e->getMessage(), $this->ilErr->MESSAGE);
        }

        return true;
    }

    /**
     * @deprecated
     */
    public function versions()
    {
        $this->ctrl->redirectByClass(ilFileVersionsGUI::class);
    }

    /**
     * this one is called from the info button in the repository
     * not very nice to set cmdClass/Cmd manually, if everything
     * works through ilCtrl in the future this may be changed
     */
    public function infoScreen()
    {
        $this->ctrl->setCmd("showSummary");
        $this->ctrl->setCmdClass("ilinfoscreengui");
        $this->infoScreenForward();
    }

    /**
     * show information screen
     */
    public function infoScreenForward()
    {
        global $DIC;
        $ilTabs = $DIC['ilTabs'];
        $ilErr = $DIC['ilErr'];
        $ilToolbar = $DIC['ilToolbar'];

        $ilTabs->activateTab("id_info");

        if (!$this->checkPermissionBool("visible") && !$this->checkPermissionBool("read")) {
            $ilErr->raiseError($this->lng->txt("msg_no_perm_read"));
        }

        $info = new ilInfoScreenGUI($this);

        if ($this->checkPermissionBool("read", "sendfile")) {
            $button = ilLinkButton::getInstance();
            $button->setCaption("file_download");
            $button->setPrimary(true);

            // get permanent download link for repository
            if ($this->id_type === self::REPOSITORY_NODE_ID) {
                $button->setUrl(ilObjFileAccess::_getPermanentDownloadLink($this->node_id));
            } else {
                $button->setUrl($this->ctrl->getLinkTarget($this, "sendfile"));
            }

            $ilToolbar->addButtonInstance($button);
        }

        $info->enablePrivateNotes();

        if ($this->checkPermissionBool("read")) {
            $info->enableNews();
        }

        // no news editing for files, just notifications
        $info->enableNewsEditing(false);
        if ($this->checkPermissionBool("write")) {
            $news_set = new ilSetting("news");
            $enable_internal_rss = $news_set->get("enable_rss_for_internal");

            if ($enable_internal_rss) {
                $info->setBlockProperty("news", "settings", true);
                $info->setBlockProperty("news", "public_notifications_option", true);
            }
        }

        // standard meta data
        $info->addMetaDataSections($this->object->getId(), 0, $this->object->getType());

        // File Info
        $info->addSection($this->lng->txt("file_info"));
        $info->addProperty($this->lng->txt("filename"), $this->object->getFileName());
        $info->addProperty($this->lng->txt("type"), $this->object->getFileType());
        $info->addProperty($this->lng->txt("resource_id"), $this->object->getResourceId());
        $info->addProperty($this->lng->txt("storage_id"), $this->object->getStorageID());

        $info->addProperty(
            $this->lng->txt("size"),
            ilUtil::formatSize(ilObjFileAccess::_lookupFileSize($this->object->getId()), 'long')
        );
        $info->addProperty($this->lng->txt("version"), $this->object->getVersion());

        $version = $this->object->getVersions([$this->object->getVersion()]);
        $version = end($version);
        if ($version instanceof ilObjFileVersion) {
            $info->addProperty($this->lng->txt("version_uploaded"), (new ilDateTime($version->getDate(), IL_CAL_DATETIME))->get(IL_CAL_DATETIME));
        }


        if ($this->object->getPageCount() > 0) {
            $info->addProperty($this->lng->txt("page_count"), $this->object->getPageCount());
        }

        // using getVersions function instead of ilHistory direct
        $uploader = $this->object->getVersions();
        $uploader = array_shift($uploader);
        $uploader = $uploader["user_id"];
        $info->addProperty($this->lng->txt("file_uploaded_by"), ilUserUtil::getNamePresentation($uploader));

        // download link added in repository
        if ($this->id_type == self::REPOSITORY_NODE_ID && $this->checkPermissionBool("read", "sendfile")) {
            $tpl = new ilTemplate("tpl.download_link.html", true, true, "Modules/File");
            $tpl->setVariable("LINK", ilObjFileAccess::_getPermanentDownloadLink($this->node_id));
            $info->addProperty($this->lng->txt("download_link"), $tpl->get());
        }

        if ($this->id_type == self::WORKSPACE_NODE_ID) {
            $info->addProperty($this->lng->txt("perma_link"), $this->getPermanentLinkWidget());
        }
        if (!$this->ctrl->isAsynch()
            && ilPreview::hasPreview($this->object->getId(), $this->object->getType())
            && $this->checkPermissionBool("read")
        ) {
            // get context for access checks later on
            switch ($this->id_type) {
                case self::WORKSPACE_NODE_ID:
                case self::WORKSPACE_OBJECT_ID:
                    $context = ilPreviewGUI::CONTEXT_WORKSPACE;
                    break;

                default:
                    $context = ilPreviewGUI::CONTEXT_REPOSITORY;
                    break;
            }

            $preview = new ilPreviewGUI($this->node_id, $context, $this->object->getId(), $this->access_handler);
            $info->addProperty($this->lng->txt("preview"), $preview->getInlineHTML());
        }

        // forward the command
        // $this->ctrl->setCmd("showSummary");
        // $this->ctrl->setCmdClass("ilinfoscreengui");
        $this->ctrl->forwardCommand($info);
    }

    // get tabs
    public function setTabs()
    {
        global $DIC;
        $ilTabs = $DIC['ilTabs'];
        $lng = $DIC['lng'];
        $ilHelp = $DIC['ilHelp'];

        $ilHelp->setScreenIdComponent("file");

        $this->ctrl->setParameter($this, "ref_id", $this->node_id);

        if ($this->checkPermissionBool("write")) {
            $ilTabs->addTab(
                "id_versions",
                $lng->txt(self::CMD_VERSIONS),
                $this->ctrl->getLinkTargetByClass(ilFileVersionsGUI::class, ilFileVersionsGUI::CMD_DEFAULT)
            );
        }

        if ($this->checkPermissionBool("visible") || $this->checkPermissionBool("read")) {
            $ilTabs->addTab(
                "id_info",
                $lng->txt("info_short"),
                $this->ctrl->getLinkTargetByClass(array("ilobjfilegui", "ilinfoscreengui"), "showSummary")
            );
        }

        if ($this->checkPermissionBool("write")) {
            $ilTabs->addTab(
                "settings",
                $lng->txt("settings"),
                $this->ctrl->getLinkTarget($this, self::CMD_EDIT)
            );
        }

        if (ilLearningProgressAccess::checkAccess($this->object->getRefId())) {
            $ilTabs->addTab(
                'learning_progress',
                $lng->txt('learning_progress'),
                $this->ctrl->getLinkTargetByClass(array(__CLASS__, 'illearningprogressgui'), '')
            );
        }

        // meta data
        if ($this->checkPermissionBool("write")) {
            $mdgui = new ilObjectMetaDataGUI($this->object);
            $mdtab = $mdgui->getTab();
            if ($mdtab) {
                $ilTabs->addTab(
                    "id_meta",
                    $lng->txt("meta_data"),
                    $mdtab
                );
            }
        }

        // export
        if ($this->checkPermissionBool("write")) {
            $ilTabs->addTab(
                "export",
                $lng->txt("export"),
                $this->ctrl->getLinkTargetByClass("ilexportgui", "")
            );
        }

        // will add permission tab if needed
        parent::setTabs();
    }

    public static function _goto($a_target, $a_additional = null)
    {
        global $DIC;
        $ilErr = $DIC['ilErr'];
        $lng = $DIC['lng'];
        $ilAccess = $DIC['ilAccess'];

        if ($a_additional && substr($a_additional, -3) == "wsp") {
            $_GET["baseClass"] = "ilsharedresourceGUI";
            $_GET["wsp_id"] = $a_target;
            /** @noRector  */
            include("ilias.php");
            exit;
        }

        // added support for direct download goto links
        if ($a_additional && substr($a_additional, -8) == "download") {
            ilObjectGUI::_gotoRepositoryNode($a_target, "sendfile");
        }

        // static method, no workspace support yet

        if ($ilAccess->checkAccess("visible", "", $a_target)
            || $ilAccess->checkAccess("read", "", $a_target)
        ) {
            ilObjectGUI::_gotoRepositoryNode($a_target, "infoScreen");
        } else {
            if ($ilAccess->checkAccess("read", "", ROOT_FOLDER_ID)) {
                ilUtil::sendFailure(sprintf(
                    $lng->txt("msg_no_perm_read_item"),
                    ilObject::_lookupTitle(ilObject::_lookupObjId($a_target))
                ), true);
                ilObjectGUI::_gotoRepositoryRoot();
            }
        }

        $ilErr->raiseError($lng->txt("msg_no_perm_read"), $ilErr->FATAL);
    }

    /**
     *
     */
    public function addLocatorItems()
    {
        global $DIC;
        $ilLocator = $DIC['ilLocator'];

        if (is_object($this->object)) {
            $ilLocator->addItem($this->object->getTitle(), $this->ctrl->getLinkTarget($this, ""), "", $this->node_id);
        }
    }

    /**
     * Initializes the upload form for multiple files.
     * @return object The created property form.
     */
    public function initLegacyMultiUploadForm()
    {
        include_once("Services/Form/classes/class.ilPropertyFormGUI.php");
        $dnd_form_gui = new ilPropertyFormGUI();
        $dnd_form_gui->setMultipart(true);
        $dnd_form_gui->setHideLabels();
        $dnd_input = new ilDragDropFileInputGUI($this->lng->txt("files"), "upload_files");
        $dnd_input->setArchiveSuffixes(["zip"]);
        $dnd_input->setCommandButtonNames(self::CMD_UPLOAD_FILES, "cancel");
        $dnd_form_gui->addItem($dnd_input);

        // add commands
        $dnd_form_gui->addCommandButton(self::CMD_UPLOAD_FILES, $this->lng->txt("upload_files"));
        $dnd_form_gui->addCommandButton("cancel", $this->lng->txt("cancel"));

        $dnd_form_gui->setTableWidth("100%");
        $dnd_form_gui->setTarget($this->getTargetFrame("save"));
        $dnd_form_gui->setTitle($this->lng->txt("upload_files_title"));
        $dnd_form_gui->setTitleIcon(ilUtil::getImagePath('icon_file.gif'));

        $this->ctrl->setParameter($this, "new_type", "file");
        $dnd_form_gui->setFormAction($this->ctrl->getFormAction($this, self::CMD_UPLOAD_FILES));

        return $dnd_form_gui;
    }

    protected function initHeaderAction($a_sub_type = null, $a_sub_id = null)
    {
        $lg = parent::initHeaderAction($a_sub_type, $a_sub_id);
        if ($lg instanceof ilObjectListGUI && $this->object->hasRating()) {
            $lg->enableRating(
                true,
                null,
                false,
                [ilCommonActionDispatcherGUI::class, ilRatingGUI::class]
            );
        }

        return $lg;
    }
}<|MERGE_RESOLUTION|>--- conflicted
+++ resolved
@@ -423,7 +423,6 @@
         return $processor;
     }
 
-<<<<<<< HEAD
     /**
      * MUST be protected, since this is Called from ilObject2GUI when used in Personal Workspace
      */
@@ -439,22 +438,10 @@
                     $this->ui->factory()->messageBox()->failure($this->lng->txt('upload_failure'))
                 )
             );
-=======
-        $upload = $DIC->upload();
-        $upload->register(new ilCountPDFPagesPreProcessors());
-        $post = $DIC->http()->request()->getParsedBody();
-        // Sanitize POST
-        array_walk($post, function (&$item) {
-            if (is_string($item)) {
-                $item = ilUtil::stripSlashes($item);
-            }
-        });
->>>>>>> 0d9eaefc
 
             return;
         }
 
-<<<<<<< HEAD
         foreach ($data['files'] as $file_id => $file_data) {
             $rid = $this->storage->manage()->find($file_id);
             if (null !== $rid) {
@@ -468,50 +455,6 @@
 
         $link = ilLink::_getLink($this->requested_ref_id);
         $this->ctrl->redirectToURL($link);
-=======
-        $extract = isset($post['extract']) ? (bool) $post['extract'] : false;
-        $keep_structure = isset($post['keep_structure']) ? (bool) $post['keep_structure'] : false;
-
-        foreach ($upload->getResults() as $result) {
-            if (!$result->isOK()) {
-                $response->error = $result->getStatus()->getMessage();
-                $response->send();
-                continue;
-            }
-            if ($extract) {
-                if ($keep_structure) {
-                    $delegate = new ilObjFileUnzipRecursiveDelegate(
-                        $this->access_handler,
-                        (int) $this->id_type,
-                        $this->tree
-                    );
-                } else {
-                    $delegate = new ilObjFileUnzipFlatDelegate(
-                        $this->access_handler,
-                        (int) $this->id_type,
-                        $this->tree
-                    );
-                }
-            } else {
-                $delegate = new ilObjFileSingleFileDelegate();
-            }
-            $response = $delegate->handle(
-                (int) $this->parent_id,
-                $post,
-                $result,
-                $this
-            );
-
-            $suffixes = array_unique($delegate->getUploadedSuffixes());
-            if (count(array_diff($suffixes, ilFileUtils::getValidExtensions())) > 0) {
-                ilUtil::sendInfo(
-                    $this->lng->txt('file_upload_info_file_with_critical_extension'),
-                    true
-                );
-            }
-            $response->send();
-        }
->>>>>>> 0d9eaefc
     }
 
     /**
