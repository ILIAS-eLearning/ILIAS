<?php
/* Copyright (c) 1998-2013 ILIAS open source, Extended GPL, see docs/LICENSE */

use ILIAS\Filesystem\Util\LegacyPathHelper;
use ILIAS\FileUpload\Location;

require_once("Services/Object/classes/class.ilObject2.php");
require_once('Modules/File/classes/class.ilFSStorageFile.php');

/**
 * Class ilObjFile
 *
 * @author  Sascha Hofmann <shofmann@databay.de>
 * @author  Fabian Schmid <fs@studer-raimann.ch>
 * @version $Id$
 *
 * @ingroup ModulesFile
 */
class ilObjFile extends ilObject2 {

	const MODE_FILELIST = "filelist";
	const MODE_OBJECT = "object";
	/**
	 * @var bool
	 */
	protected $no_meta_data_creation;
	/**
	 * @var string
	 */
	protected $filename = '';
	/**
	 * @var string
	 */
	protected $filetype = '';
	/**
	 * @var string
	 */
	protected $filemaxsize = "20000000";    // not used yet
	/**
	 * @var string
	 */
	protected $filesize;
	/**
	 * @var bool
	 */
	public $raise_upload_error;
	/**
	 * @var string
	 */
	public $mode = self::MODE_OBJECT;
	/**
	 * @var int
	 */
	protected $page_count = 0;
	/**
	 * @var bool
	 */
	protected $rating = false;
	/**
	 * @var \ilFSStorageFile
	 */
	private $file_storage = null;
	/**
	 * @var \ilLogger
	 */
	protected $log = null;
	/**
	 * @var int
	 */
	protected $version = 1;
	/**
<<<<<<< HEAD
	 * @var int
	 */
	protected $max_version = 1;
	/**
=======
>>>>>>> f67e7524
	 * @var string
	 */
	protected $action = null;
	/**
	 * @var int
	 */
	protected $rollback_version = null;
	/**
	 * @var int
	 */
	protected $rollback_user_id = null;


	/**
	 * ilObjFile constructor.
	 *
	 * @param int  $a_id                ID of the object, ref_id or obj_id possible
	 * @param bool $a_call_by_reference defines the $a_id a ref_id
	 */
	public function __construct($a_id = 0, $a_call_by_reference = true) {
		$this->version = 0;
		$this->max_version = 0;
		$this->raise_upload_error = true;

		$this->log = ilLoggerFactory::getLogger('file');

		parent::__construct($a_id, $a_call_by_reference);

		if ($this->getId()) {
			$this->initFileStorage();
		}
	}


	public function initType() {
		$this->type = "file";
	}


	/**
	 * create object
	 *
	 * @param bool upload mode (if enabled no entries in file_data will be done)
	 */
	protected function doCreate($a_upload = false) {
		$this->createProperties($a_upload);
	}


	/**
	 * The basic properties of a file object are stored in table object_data.
	 * This is not sufficient for a file object. Therefore we create additional
	 * properties in table file_data.
	 * This method has been put into a separate operation, to allow a WebDAV Null resource
	 * (class.ilObjNull.php) to become a file object.
	 */
	function createProperties($a_upload = false) {
		global $DIC;

		// Create file directory
		$this->initFileStorage();
		$this->file_storage->create();

		if ($a_upload) {
			return true;
		}

		// not upload mode
		ilHistory::_createEntry($this->getId(), "create", $this->getFileName() . ",1" . ",1");
		$this->addNewsNotification("file_created");

		// New Item
		$default_visibility = ilNewsItem::_getDefaultVisibilityForRefId($_GET['ref_id']);
		if ($default_visibility == "public") {
			ilBlockSetting::_write("news", "public_notifications", 1, 0, $this->getId());
		}

		// log creation
		$this->log->debug("ilObjFile::createProperties, ID: " . $this->getId() . ", Name: "
		                  . $this->getFileName() . ", Type: " . $this->getFileType() . ", Size: "
		                  . $this->getFileSize() . ", Mode: " . $this->getMode() . ", Name(Bytes): "
		                  . implode(":", ilStr::getBytesForString($this->getFileName())));
		$this->log->logStack(ilLogLevel::DEBUG);

		$DIC->database()->insert('file_data', $this->getArrayForDatabase());

		//add metadata to database
		$metadata = [
			'meta_lifecycle_id' => [ 'integer', $DIC->database()->nextId('il_meta_lifecycle') ],
			'rbac_id'    => [ 'integer', $this->getId() ],
			'obj_id'    => [ 'integer', $this->getId() ],
			'obj_type'  => [ 'text', "file" ],
			'meta_version'    => [ 'integer', (int)$this->getVersion() ],
		];
		$DIC->database()->insert('il_meta_lifecycle', $metadata);

		// no meta data handling for file list files
		if ($this->getMode() != self::MODE_FILELIST) {
			$this->createMetaData();
		}
	}


	/**
	 * @param bool $a_status
	 */
	public function setNoMetaDataCreation($a_status) {
		$this->no_meta_data_creation = (bool)$a_status;
	}


	protected function beforeCreateMetaData() {
		return !(bool)$this->no_meta_data_creation;
	}


	protected function beforeUpdateMetaData() {
		return !(bool)$this->no_meta_data_creation;
	}


	/**
	 * create file object meta data
	 */
	protected function doCreateMetaData() {
		// add technical section with file size and format
		$md_obj = new ilMD($this->getId(), 0, $this->getType());
		$technical = $md_obj->addTechnical();
		$technical->setSize($this->getFileSize());
		$technical->save();
		$format = $technical->addFormat();
		$format->setFormat($this->getFileType());
		$format->save();
		$technical->update();
	}


	protected function beforeMDUpdateListener($a_element) {
		// Check file extension
		// Removing the file extension is not allowed
		include_once 'Services/MetaData/classes/class.ilMD.php';
		$md = new ilMD($this->getId(), 0, $this->getType());
		if (!is_object($md_gen = $md->getGeneral())) {
			return false;
		}
		$title = $this->checkFileExtension($this->getFileName(), $md_gen->getTitle());
		$md_gen->setTitle($title);
		$md_gen->update();

		return true;
	}


	protected function doMDUpdateListener($a_element) {
		// handling for technical section 
		include_once 'Services/MetaData/classes/class.ilMD.php';

		switch ($a_element) {
			case 'Technical':

				// Update Format (size is not stored in db)
				$md = new ilMD($this->getId(), 0, $this->getType());
				if (!is_object($md_technical = $md->getTechnical())) {
					return false;
				}

				foreach ($md_technical->getFormatIds() as $id) {
					$md_format = $md_technical->getFormat($id);
					ilObjFile::_writeFileType($this->getId(), $md_format->getFormat());
					$this->setFileType($md_format->getFormat());
					break;
				}

				break;
		}

		return true;
	}


	/**
	 * @param int $a_version
	 *
	 * @return string
	 */
	public function getDirectory($a_version = 0) {
		$version_subdir = "";

		if ($a_version) {
			// BEGIN WebDAV Avoid double slash before version subdirectory
			$version_subdir = sprintf("%03d", $a_version);
			// END WebDAV Avoid  double slash before version subdirectory
		}

		if (!is_object($this->file_storage)) {
			$this->initFileStorage();
		}

		$str = $this->file_storage->getAbsolutePath() . '/' . $version_subdir;

		return $str;
	}


	function createDirectory() {
		ilUtil::makeDirParents($this->getDirectory());
	}


	function raiseUploadError($a_raise = true) {
		$this->raise_upload_error = $a_raise;
	}


	/**
	 * @param      $a_upload_file
	 * @param      $a_filename
	 * @param bool $a_prevent_preview
	 *
	 * @return \ILIAS\FileUpload\DTO\UploadResult
	 * @throws \ILIAS\FileUpload\Collection\Exception\NoSuchElementException
	 * @throws \ILIAS\FileUpload\Exception\IllegalStateException
	 */
	public function getUploadFile($a_upload_file, $a_filename, $a_prevent_preview = false) {
		global $DIC;

		$upload = $DIC->upload();
		$result = null;

		if ($upload->hasUploads()) {
			if ($upload->hasBeenProcessed() !== true) {
				if (PATH_TO_GHOSTSCRIPT !== "") {
					$upload->register(new ilCountPDFPagesPreProcessors());
				}
				$upload->process();
			}
			/**
			 * @var $result \ILIAS\FileUpload\DTO\UploadResult
			 */
			$result = $upload->getResults()[$a_upload_file];
			if ($result->getStatus()->getCode() === \ILIAS\FileUpload\DTO\ProcessingStatus::OK) {
				$metadata = $result->getMetaData();
				if ($metadata->has(ilCountPDFPagesPreProcessors::PAGE_COUNT)) {
					$this->setPageCount($metadata->get(ilCountPDFPagesPreProcessors::PAGE_COUNT));
					$this->doUpdate();
				}
				$a_name = $result->getName();
				$this->setFileName($a_name);

				$this->setVersion($this->getMaxVersion() + 1);
				$this->setMaxVersion($this->getMaxVersion() + 1);

				if (!is_dir($this->getDirectory($this->getVersion()))) {
					ilUtil::makeDirParents($this->getDirectory($this->getVersion()));
				}

				$target_directory = $this->getDirectory($this->getVersion()) . "/";
				$relative_path_to_file = LegacyPathHelper::createRelativePath($target_directory);

				$upload->moveOneFileTo($result, $relative_path_to_file, Location::STORAGE);

				$this->handleQuotaUpdate($this);

				// create preview?
				if (!$a_prevent_preview) {
					$this->createPreview(false);
				}
			} else {
				throw new ilFileException('not supported File');
			}
		}

		return $result;
	}


	/**
	 * @param $a_upload_file
	 * @param $a_filename
	 *
	 * @throws \ILIAS\FileUpload\Collection\Exception\NoSuchElementException
	 * @throws \ILIAS\FileUpload\Exception\IllegalStateException
	 */
	public function replaceFile($a_upload_file, $a_filename) {
		if ($result = $this->getUploadFile($a_upload_file, $a_filename, true)) {
			ilHistory::_createEntry($this->getId(), "replace", $a_filename . "," . $this->getVersion() . "," . $this->getMaxVersion());
			$this->addNewsNotification("file_updated");

			// create preview
			$this->createPreview(true);
		}

		return $result;
	}


	public function addFileVersion($a_upload_file, $a_filename) {
		if ($result = $this->getUploadFile($a_upload_file, $a_filename, true)) {
			ilHistory::_createEntry($this->getId(), "new_version", $result->getName() . "," . $this->getVersion() . "," . $this->getMaxVersion());
			$this->addNewsNotification("file_updated");

			// create preview
			$this->createPreview($this->getVersion() > 1);
		}

		return $result;
	}


	/**
	 * copy file
	 */
	function copy($a_source, $a_destination) {
		return copy($a_source, $this->getDirectory() . "/" . $a_destination);
	}


	/**
	 * clear data directory
	 */
	function clearDataDirectory() {
		ilUtil::delDir($this->getDirectory());
		$this->createDirectory();
	}


	/**
	 * Deletes the specified history entries or all entries if no ids are specified.
	 *
	 * @param array $a_hist_entry_ids The ids of the entries to delete or null to delete all entries
	 */
	public function deleteVersions($a_hist_entry_ids = null) {

		if ($a_hist_entry_ids == null || count($a_hist_entry_ids) < 1) {
			$this->clearDataDirectory();

			ilHistory::_removeEntriesForObject($this->getId());

			self::handleQuotaUpdate($this);
		} else {
			$actualVersionDeleted = false;

			// get all versions
			$versions = $this->getVersions();

			// delete each version
			foreach ($a_hist_entry_ids as $hist_id) {
				$entry = null;

				// get version
				foreach ($versions as $index => $version) {
					if ($version["hist_entry_id"] == $hist_id) {
						// remove each history entry
						ilHistory::_removeEntryByHistoryID($hist_id);

						// delete directory				
						$version_dir = $this->getDirectory($version["version"]);
						ilUtil::delDir($version_dir);

						// is actual version?
						if ($version["version"] == $this->getVersion()) {
							$actualVersionDeleted = true;
						}

						// remove from array
						unset($versions[$index]);
						break;
					}
				}
			}

			// update actual version if it was deleted before
			if ($actualVersionDeleted) {
				// get newest version (already sorted by getVersions)
				$version = reset($versions);
				$version['max_version'] = $this->getMaxVersion();
				$this->updateWithVersion($version);
			} else {
				// updateWithVersion() will trigger quota, too
				self::handleQuotaUpdate($this);
			}
		}
	}


	protected function doRead() {
		global $DIC;

		$q = "SELECT * FROM file_data WHERE file_id = %s";
		$r = $DIC->database()->queryF($q, [ 'integer' ], [ $this->getId() ]);
		$row = $r->fetchObject();

		$this->setFileName($row->file_name);
		$this->setFileType($row->file_type);
		$this->setFileSize($row->file_size);
		$this->setVersion($row->version ? $row->version : 1);
		$this->setMaxVersion($row->max_version ? $row->max_version : 1);
		$this->setMode($row->f_mode);
		$this->setRating($row->rating);
		$this->setPageCount($row->page_count);

		$this->initFileStorage();
	}


	protected function beforeUpdate() {
		// no meta data handling for file list files
		if ($this->getMode() != self::MODE_FILELIST) {
			$this->updateMetaData();
		}

		return true;
	}


	protected function doUpdate() {
		global $DIC;

		$a_columns = $this->getArrayForDatabase();
		$DIC->database()->update('file_data', $a_columns, [
			'file_id' => [
				'integer',
				$this->getId(),
			],
		]);

		// update metadata with the current file version
		$meta_version_column = ['meta_version'    => [ 'integer', (int)$this->getVersion() ]];
		$DIC->database()->update('il_meta_lifecycle', $meta_version_column, [
			'obj_id' => [
				'integer',
				$this->getId(),
			],
		]);

		self::handleQuotaUpdate($this);

		return true;
	}


	/**
	 * update meta data
	 */
	protected function doUpdateMetaData() {
		// add technical section with file size and format
		$md_obj = new ilMD($this->getId(), 0, $this->getType());
		if (!is_object($technical = $md_obj->getTechnical())) {
			$technical = $md_obj->addTechnical();
			$technical->save();
		}
		$technical->setSize($this->getFileSize());

		$format_ids = $technical->getFormatIds();
		if (count($format_ids) > 0) {
			$format = $technical->getFormat($format_ids[0]);
			$format->setFormat($this->getFileType());
			$format->update();
		} else {
			$format = $technical->addFormat();
			$format->setFormat($this->getFileType());
			$format->save();
		}
		$technical->update();
	}


	/**
	 * @param string $a_name
	 */
	public function setFileName($a_name) {
		$this->filename = $a_name;
	}


	/**
	 * @return string
	 */
	public function getFileName() {
		return $this->filename;
	}


	/**
	 * @param string $a_type
	 */
	public function setFileType($a_type) {
		$this->filetype = $a_type;
	}


	/**
	 * @return string
	 */
	public function getFileType() {
		return $this->filetype;
	}


	/**
	 * @param $a_size
	 */
	public function setFileSize($a_size) {
		$this->filesize = $a_size;
	}


	function getFileSize() {
		return $this->filesize;
	}

	function setAction($a_action) {
		$this->action = $a_action;
	}

	function getAction() {
		return $this->action;
	}

	function setRollbackVersion($a_rollback_version) {
		$this->rollback_version = $a_rollback_version;
	}

	function getRollbackVersion() {
		return $this->rollback_version;
	}

	function setRollbackUserId($a_rollback_user_id) {
		$this->rollback_user_id = $a_rollback_user_id;
	}

	function getRollbackUserId() {
		return $this->rollback_user_id;
	}


	/**
	 * Gets the disk usage of the object in bytes.
	 *
	 * @access    public
	 * @return    integer        the disk usage in bytes
	 */
	function getDiskUsage() {
		require_once("./Modules/File/classes/class.ilObjFileAccess.php");

		return ilObjFileAccess::_lookupDiskUsage($this->id);
	}


	// END PATCH WebDAV Encapsulate file access in ilObjFile class.
	function getFile($a_hist_entry_id = null) {
		if (is_null($a_hist_entry_id)) {
			$file = $this->getDirectory($this->getVersion()) . "/" . $this->getFileName();
		} else {
			require_once("./Services/History/classes/class.ilHistory.php");
			$entry = ilHistory::_getEntryByHistoryID($a_hist_entry_id);

			if ($entry === false) {
				return false;
			}

			$data = $this->parseInfoParams($entry);
			$file = $this->getDirectory($data["version"]) . "/" . $data["filename"];
		}

		return $file;
	}


	// END PATCH WebDAV Encapsulate file access in ilObjFile class.

	function setVersion($a_version) {
		$this->version = $a_version;
	}


	function getVersion() {
		return $this->version;
	}


	function setMaxVersion($a_max_version) {
		$this->max_version = $a_max_version;
	}


	function getMaxVersion() {
		return $this->max_version;
	}


	/**
	 * mode is object or filelist
	 *
	 * @param    string $a_mode mode
	 */
	function setMode($a_mode) {
		$this->mode = $a_mode;
	}


	/**
	 * mode is object or filelist
	 *
	 * @return    string        mode
	 */
	function getMode() {
		return $this->mode;
	}


	static function _writeFileType($a_id, $a_format) {
		global $DIC;
		$ilDB = $DIC['ilDB'];

		$q = "UPDATE file_data SET " . " file_type = " . $ilDB->quote($a_format, 'text')
		     . " WHERE file_id = " . $ilDB->quote($a_id, 'integer');
		$res = $ilDB->manipulate($q);
	}


	/**
	 * @param $a_id
	 *
	 * @return string
	 * @deprecated Static methods will be removed in a future version of ILIAS
	 */
	public static function _lookupFileName($a_id) {
		global $DIC;
		$ilDB = $DIC['ilDB'];

		$q = "SELECT * FROM file_data WHERE file_id = " . $ilDB->quote($a_id, 'integer');
		$r = $ilDB->query($q);
		$row = $r->fetchRow(ilDBConstants::FETCHMODE_OBJECT);

		$strip_slashes = ilUtil::stripSlashes($row->file_name);

		return $strip_slashes;
	}


	/** Lookups the file size of the file in bytes. */
	static function _lookupFileSize($a_id) {
		require_once("./Modules/File/classes/class.ilObjFileAccess.php");

		return ilObjFileAccess::_lookupFileSize($a_id);
	}


	/**
	 * lookup version
	 */
	static function _lookupVersion($a_id) {
		require_once("./Modules/File/classes/class.ilObjFileAccess.php");

		return ilObjFileAccess::_lookupVersion($a_id);
	}


	/**
	 * Determine File Size
	 */
	function determineFileSize($a_hist_entry_id = null) {
		if (is_null($a_hist_entry_id)) {
			$file = $this->getDirectory($this->getVersion()) . "/" . $this->getFileName();
		} else {
			require_once("./Services/History/classes/class.ilHistory.php");
			$entry = ilHistory::_getEntryByHistoryID($a_hist_entry_id);

			if ($entry === false) {
				return false;
			}

			$data = $this->parseInfoParams($entry);
			$file = $this->getDirectory($data["version"]) . "/" . $data["filename"];
		}
		if (is_file($file)) {
			$this->setFileSize(filesize($file));
		}
	}


	/**
	 * @param null $a_hist_entry_id
	 *
	 * @return bool
	 */
	public function sendFile($a_hist_entry_id = null) {
		if (is_null($a_hist_entry_id)) {
			$file = $this->getDirectory($this->getVersion()) . "/" . $this->getFileName();
		} else {
			$entry = ilHistory::_getEntryByHistoryID($a_hist_entry_id);
			$data = $this->parseInfoParams($entry);
			$file = $this->getDirectory($data["version"]) . "/" . $data["filename"];
		}

		$file = ilFileUtils::getValidFilename($file);

		if ($this->file_storage->fileExists($file)) {
			global $DIC;
			$ilClientIniFile = $DIC['ilClientIniFile'];
			/**
			 * @var $ilClientIniFile ilIniFile
			 */

			$ilFileDelivery = new ilFileDelivery($file);
			$ilFileDelivery->setDisposition($this->isInline() ? ilFileDelivery::DISP_INLINE : ilFileDelivery::DISP_ATTACHMENT);
			$ilFileDelivery->setMimeType($this->guessFileType($file));
			$ilFileDelivery->setConvertFileNameToAsci((bool)!$ilClientIniFile->readVariable('file_access', 'disable_ascii'));

			// also returning the 'real' filename if a history file is delivered
			if ($ilClientIniFile->readVariable('file_access', 'download_with_uploaded_filename')
			    != '1'
			    && is_null($a_hist_entry_id)) {
				$ilFileDelivery->setDownloadFileName(ilFileUtils::getValidFilename($this->getTitle()));
			} else {
				// $download_file_name = basename($file);
				/* FSX Info: basename has a Bug with Japanese and other characters, see:
				 * http://stackoverflow.com/questions/32115609/basename-fail-when-file-name-start-by-an-accent
				 * Therefore we can no longer use basename();
				 */
				$parts = explode(DIRECTORY_SEPARATOR, $file);
				$download_file_name = end($parts);
				$download_file_name = ilFileUtils::getValidFilename($download_file_name);
				$ilFileDelivery->setDownloadFileName($download_file_name);
			}
			$ilFileDelivery->deliver();

			return true;
		}

		throw new \ILIAS\Filesystem\Exception\FileNotFoundException("This file cannot be found in ILIAS or has been blocked due to security reasons.");
	}


	/**
	 * Returns the extension of the file name converted to lower-case.
	 * e.g. returns 'pdf' for 'document.pdf'.
	 */
	function getFileExtension() {
		require_once 'Modules/File/classes/class.ilObjFileAccess.php';

		return ilObjFileAccess::_getFileExtension($this->getTitle());
	}


	/**
	 * Returns true, if this file should be displayed inline in a browser
	 * window. This is especially useful for PDF documents, HTML pages,
	 * and for images which are directly supported by the browser.
	 */
	function isInline() {
		require_once 'Modules/File/classes/class.ilObjFileAccess.php';

		return ilObjFileAccess::_isFileInline($this->getTitle());
	}


	/**
	 * Returns true, if this file should be hidden in the repository view.
	 */
	function isHidden() {
		require_once 'Modules/File/classes/class.ilObjFileAccess.php';

		return ilObjFileAccess::_isFileHidden($this->getTitle());
	}
	// END WebDAV: Get file extension, determine if file is inline, guess file type.


	/**
	 * Guesses the file type based on the current values returned by getFileType()
	 * and getFileExtension().
	 * If getFileType() returns 'application/octet-stream', the file extension is
	 * used to guess a more accurate file type.
	 */
	function guessFileType($a_file = "") {

		$path = pathinfo($a_file);
		if ($path["extension"] != "") {
			$filename = $path["basename"];
		} else {
			$filename = "dummy." . $this->getFileExtension();
		}
		include_once("./Services/Utilities/classes/class.ilMimeTypeUtil.php");
		$mime = ilMimeTypeUtil::getMimeType($a_file, $filename, $this->getFileType());

		return $mime;
	}


	/**
	 * Clone
	 *
	 * @access public
	 *
	 * @param object clone
	 * @param int    target id
	 * @param int    copy id
	 *
	 */
	protected function doCloneObject($a_new_obj, $a_target_id, $a_copy_id = 0) {
		global $DIC;
		$ilDB = $DIC['ilDB'];

		$a_new_obj->createDirectory();
		$this->cloneMetaData($a_new_obj);

		// Copy all file versions
		ilUtil::rCopy($this->getDirectory(), $a_new_obj->getDirectory());

		// object created now copy other settings
		$query = "INSERT INTO file_data (file_id,file_name,file_type,file_size,version,rating,f_mode) VALUES ("
		         . $ilDB->quote($a_new_obj->getId(), 'integer') . ","
		         . $ilDB->quote($this->getFileName(), 'text') . ","
		         . $ilDB->quote($this->getFileType(), 'text') . ","
		         . $ilDB->quote((int)$this->getFileSize(), 'integer') . ", "
		         . $ilDB->quote($this->getVersion(), 'integer') . ", "
		         . $ilDB->quote($this->hasRating(), 'integer') . ", "
		         . $ilDB->quote($this->getMode(), 'text') . ")";
		$res = $ilDB->manipulate($query);

		// copy all previews
		require_once("./Services/Preview/classes/class.ilPreview.php");
		ilPreview::copyPreviews($this->getId(), $a_new_obj->getId());

		// copy history entries
		require_once("./Services/History/classes/class.ilHistory.php");
		ilHistory::_copyEntriesForObject($this->getId(), $a_new_obj->getId());

		// Copy learning progress settings
		include_once('Services/Tracking/classes/class.ilLPObjSettings.php');
		$obj_settings = new ilLPObjSettings($this->getId());
		$obj_settings->cloneSettings($a_new_obj->getId());
		unset($obj_settings);

		// add news notification
		$a_new_obj->addNewsNotification("file_created");

		return $a_new_obj;
	}


	protected function beforeDelete() {
		global $DIC;
		$ilDB = $DIC['ilDB'];

		// check, if file is used somewhere
		$usages = $this->getUsages();
		if (count($usages) == 0) {
			return true;
		}

		return false;
	}


	protected function doDelete() {
		global $DIC;
		$ilDB = $DIC['ilDB'];

		// delete file data entry
		$q = "DELETE FROM file_data WHERE file_id = " . $ilDB->quote($this->getId(), 'integer');
		$this->ilias->db->query($q);

		// delete history entries
		require_once("./Services/History/classes/class.ilHistory.php");
		ilHistory::_removeEntriesForObject($this->getId());

		self::handleQuotaUpdate($this);

		// delete entire directory and its content
		if (@is_dir($this->getDirectory())) {
			ilUtil::delDir($this->getDirectory());
		}

		// delete meta data
		if ($this->getMode() != self::MODE_FILELIST) {
			$this->deleteMetaData();
		}

		// delete preview
		$this->deletePreview();
	}


	/**
	 * export files of object to target directory
	 * note: target directory must be the export target directory,
	 * "/objects/il_<inst>_file_<file_id>/..." will be appended to this directory
	 *
	 * @param    string $a_target_dir target directory
	 */
	function export($a_target_dir) {
		$subdir = "il_" . IL_INST_ID . "_file_" . $this->getId();
		ilUtil::makeDir($a_target_dir . "/objects/" . $subdir);

		$filedir = $this->getDirectory($this->getVersion());

		if (@!is_dir($filedir)) {
			$filedir = $this->getDirectory();
		}

		ilUtil::rCopy($filedir, $a_target_dir . "/objects/" . $subdir);
	}


	/**
	 * static delete all usages of
	 */
	static function _deleteAllUsages($a_type, $a_id, $a_usage_hist_nr = 0, $a_usage_lang = "-") {
		global $DIC;
		$ilDB = $DIC['ilDB'];

		$and_hist = ($a_usage_hist_nr !== false) ? " AND usage_hist_nr = "
		                                           . $ilDB->quote($a_usage_hist_nr, "integer") : "";

		$file_ids = array();
		$set = $ilDB->query("SELECT id FROM file_usage" . " WHERE usage_type = "
		                    . $ilDB->quote($a_type, "text") . " AND usage_id= "
		                    . $ilDB->quote($a_id, "integer") . " AND usage_lang= "
		                    . $ilDB->quote($a_usage_lang, "text") . $and_hist);
		while ($row = $ilDB->fetchAssoc($set)) {
			$file_ids[] = $row["id"];
		}

		$ilDB->manipulate("DELETE FROM file_usage WHERE usage_type = "
		                  . $ilDB->quote($a_type, "text") . " AND usage_id = "
		                  . $ilDB->quote((int)$a_id, "integer") . " AND usage_lang= "
		                  . $ilDB->quote($a_usage_lang, "text") . " AND usage_hist_nr = "
		                  . $ilDB->quote((int)$a_usage_hist_nr, "integer"));

		foreach ($file_ids as $file_id) {
			self::handleQuotaUpdate(new self($file_id, false));
		}
	}


	/**
	 * save usage
	 */
	static function _saveUsage($a_file_id, $a_type, $a_id, $a_usage_hist_nr = 0, $a_usage_lang = "-") {
		global $DIC;
		$ilDB = $DIC['ilDB'];

		// check if file really exists
		if (ilObject::_lookupType($a_file_id) != "file")
		{
			return;
		}
		// #15143
		$ilDB->replace("file_usage", array(
			"id"            => array( "integer", (int)$a_file_id ),
			"usage_type"    => array( "text", (string)$a_type ),
			"usage_id"      => array( "integer", (int)$a_id ),
			"usage_hist_nr" => array( "integer", (int)$a_usage_hist_nr ),
			"usage_lang"    => array( "text", $a_usage_lang ),
		), array());

		self::handleQuotaUpdate(new self($a_file_id, false));
	}


	/**
	 * get all usages of file object
	 */
	function getUsages() {
		global $DIC;
		$ilDB = $DIC['ilDB'];

		// get usages in learning modules
		$q = "SELECT * FROM file_usage WHERE id = " . $ilDB->quote($this->getId(), "integer");
		$us_set = $ilDB->query($q);
		$ret = array();
		while ($us_rec = $ilDB->fetchAssoc($us_set)) {
			$ret[] = array(
				"type"    => $us_rec["usage_type"],
				"id"      => $us_rec["usage_id"],
				"lang"    => $us_rec["usage_lang"],
				"hist_nr" => $us_rec["usage_hist_nr"],
			);
		}

		return $ret;
	}


	/**
	 * get all files of an object
	 *
	 * @param    string $a_type object type (e.g. "lm:pg")
	 * @param    int    $a_id   object id
	 *
	 * @return    array        array of file ids
	 */
	static function _getFilesOfObject($a_type, $a_id, $a_usage_hist_nr = 0, $a_usage_lang = "-") {
		global $DIC;
		$ilDB = $DIC['ilDB'];

		$lstr = "";
		if ($a_usage_lang != "") {
			$lstr = "usage_lang = " . $ilDB->quote((string)$a_usage_lang, "text") . " AND ";
		}

		// get usages in learning modules
		$q = "SELECT * FROM file_usage WHERE " . "usage_id = " . $ilDB->quote((int)$a_id, "integer")
		     . " AND " . "usage_type = " . $ilDB->quote((string)$a_type, "text") . " AND " . $lstr
		     . "usage_hist_nr = " . $ilDB->quote((int)$a_usage_hist_nr, "integer");
		$file_set = $ilDB->query($q);
		$ret = array();
		while ($file_rec = $ilDB->fetchAssoc($file_set)) {
			$ret[$file_rec["id"]] = $file_rec["id"];
		}

		return $ret;
	}


	// TODO: What is this function good for??
	function getXMLZip() {
		global $DIC;
		$ilias = $DIC['ilias'];

		$zip = PATH_TO_ZIP;

		exec($zip . ' ' . ilUtil::escapeShellArg($this->getDirectory() . '/' . $this->getFileName())
		     . " " . ilUtil::escapeShellArg($this->getDirectory() . '/' . '1.zip'));

		return $this->getDirectory() . '/1.zip';
	}


	function addNewsNotification($a_lang_var) {
		// BEGIN WebDAV Suppress news notification for hidden files
		if ($this->isHidden()) {
			return;
		}
		// END WebDAV Suppress news notification for hidden files

		global $DIC;
		$ilUser = $DIC['ilUser'];

		// Add Notification to news
		include_once("./Services/News/classes/class.ilNewsItem.php");
		include_once("./Modules/File/classes/class.ilObjFileAccess.php");
		$news_item = new ilNewsItem();
		$news_item->setContext($this->getId(), $this->getType());
		$news_item->setPriority(NEWS_NOTICE);
		$news_item->setTitle($a_lang_var);
		$news_item->setContentIsLangVar(true);
		if ($this->getDescription() != "") {
			$news_item->setContent("<p>" . $this->getDescription() . "</p>");
		}
		$news_item->setUserId($ilUser->getId());
		$news_item->setVisibility(NEWS_USERS);
		$news_item->create();
	}


	/**
	 * init file storage object
	 *
	 * @access public
	 *
	 */
	public function initFileStorage() {
		$this->file_storage = new ilFSStorageFile($this->getId());

		return true;
	}


	/**
	 * storeUnzipedFile
	 *
	 * Stores Files unzipped from uploaded archive in filesystem
	 *
	 * @param string $a_upload_file
	 * @param string $a_filename
	 */

	function storeUnzipedFile($a_upload_file, $a_filename) {
		$this->setVersion($this->getVersion() + 1);

		if (@!is_dir($this->getDirectory($this->getVersion()))) {
			ilUtil::makeDir($this->getDirectory($this->getVersion()));
		}

		$file = $this->getDirectory($this->getVersion()) . "/" . $a_filename;

		ilFileUtils::rename($a_upload_file, $file);

		// create preview
		$this->createPreview();
	}


	/**
	 * @param  int $obj_id
	 * @param int  $a_version
	 *
	 * @return string
	 * @throws ilFileUtilsException
	 */
	public static function _lookupAbsolutePath($obj_id, $a_version = null) {
		global $DIC;

		$fs = $DIC->filesystem()->storage();

		$file_object = new self($obj_id, false);
		$file_path = $file_object->getFile($a_version);
		$valid_file_path = ilFileUtils::getValidFilename($file_path);
		if ($valid_file_path !== $file_path) {
			if (!$fs->has(LegacyPathHelper::createRelativePath($file_path)) && $fs->has(LegacyPathHelper::createRelativePath($valid_file_path))) {
				$file_object->setFileName(ilFileUtils::getValidFilename($file_object->getFileName()));
				$file_object->update();
				$file_path = $valid_file_path;
			}
		}

		return $file_path;
	}


	/**
	 * Check if the file extension does still exist after an update of the title
	 *
	 * @return
	 */
	public function checkFileExtension($new_filename, $new_title) {
		include_once './Modules/File/classes/class.ilObjFileAccess.php';
		$fileExtension = ilObjFileAccess::_getFileExtension($new_filename);
		$titleExtension = ilObjFileAccess::_getFileExtension($new_title);
		if ($titleExtension != $fileExtension && strlen($fileExtension) > 0) {
			// remove old extension
			$pi = pathinfo($this->getFileName());
			$suffix = $pi["extension"];
			if ($suffix != "") {
				if (substr($new_title, strlen($new_title) - strlen($suffix) - 1) == "." . $suffix) {
					$new_title = substr($new_title, 0, strlen($new_title) - strlen($suffix) - 1);
				}
			}
			$new_title .= '.' . $fileExtension;
		}

		return $new_title;
	}


	/**
	 * Gets the file versions for this object.
	 *
	 * @param array $version_ids The file versions to get. If not specified all versions are
	 *                           returned.
	 *
	 * @return The file versions.
	 */
	public function getVersions($version_ids = null) {
		include_once("./Services/History/classes/class.ilHistory.php");
		$versions = ilHistory::_getEntriesForObject($this->getId(), $this->getType());

		if ($version_ids != null && count($version_ids) > 0) {
			foreach ($versions as $index => $version) {
				if (!in_array($version["hist_entry_id"], $version_ids, true)) {
					unset($versions[$index]);
				}
			}
		}

		// add custom entries
		foreach ($versions as $index => $version) {
			$params = $this->parseInfoParams($version);
			$versions[$index] = array_merge($version, $params);
		}

		// sort by version number (hist_entry_id will do for that)
		usort($versions, array( $this, "compareVersions" ));

		return $versions;
	}


	/**
	 * Gets a specific file version.
	 *
	 * @param int $version_id The version id to get.
	 *
	 * @return array The specific version or false if the version was not found.
	 */
	public function getSpecificVersion($version_id) {
		include_once("./Services/History/classes/class.ilHistory.php");
		$version = ilHistory::_getEntryByHistoryID($version_id);
		if ($version === false) {
			return false;
		}

		// ilHistory returns different keys in _getEntryByHistoryID and _getEntriesForObject
		// so this makes it the same
		$version["hist_entry_id"] = $version["id"];
		$version["user_id"] = $version["usr_id"];
		$version["date"] = $version["hdate"];
		unset($version["id"], $version["usr_id"], $version["hdate"]);

		// parse params
		$params = $this->parseInfoParams($version);

		return array_merge($version, $params);
	}


	/**
	 * Makes the specified version the current one and returns theSummary of rollbackVersion
	 *
	 * @param int $version_id The id of the version to make the current one.
	 *
	 * @return array The new actual version.
	 */
	public function rollback($version_id) {
		global $DIC;
		$ilDB = $DIC['ilDB'];
		$ilUser = $DIC['ilUser'];

		$source = $this->getSpecificVersion($version_id);
		if ($source === false) {
			$this->ilErr->raiseError($this->lng->txt("obj_not_found"), $this->ilErr->MESSAGE);
		}

		// get the new version number
		$new_version_nr = $this->getMaxVersion() + 1;
		$this->setMaxVersion($new_version_nr);

		// copy file 
		$source_path = $this->getDirectory($source["version"]) . "/" . $source["filename"];
		$dest_dir = $this->getDirectory($new_version_nr);
		if (@!is_dir($dest_dir)) {
			ilUtil::makeDir($dest_dir);
		}

		copy($source_path, $dest_dir . "/" . $source["filename"]);

		// create new history entry based on the old one
		include_once("./Services/History/classes/class.ilHistory.php");
		ilHistory::_createEntry($this->getId(), "rollback", $source["filename"] . ","
		                                                    . $new_version_nr . ","
															. $this->getMaxVersion() . "|"
		                                                    . $source["version"] . "|"
		                                                    . $ilUser->getId());

		// get id of newest entry
		$entries = ilHistory::_getEntriesForObject($this->getId());
		$newest_entry_id = 0;
		foreach($entries as $entry)
		{
			if($entry["action"] == "rollback")
			{
				$newest_entry_id = $entry["hist_entry_id"];
			}
		}
		$new_version = $this->getSpecificVersion($newest_entry_id);
<<<<<<< HEAD

		$new_version['version'] = $new_version_nr;
		$new_version['max_version'] = $new_version_nr;
=======
>>>>>>> f67e7524

		// change user back to the original uploader
		ilHistory::_changeUserId($new_version["hist_entry_id"], $source["user_id"]);

		// update this file with the new version
		$this->updateWithVersion($new_version);

		$this->addNewsNotification("file_updated");

		return $new_version;
	}


	/**
	 * Updates the file object with the specified file version.
	 *
	 * @param array $version The version to update the file object with.
	 */
	protected function updateWithVersion($version) {
		// update title (checkFileExtension must be called before setFileName!)
		$this->setTitle($this->checkFileExtension($version["filename"], $this->getTitle()));

		$this->setVersion($version["version"]);
		$this->setMaxVersion($version["max_version"]);
		$this->setFileName($version["filename"]);

		// evaluate mime type (reset file type before)
		$this->setFileType("");
		$this->setFileType($this->guessFileType($version["filename"]));

		// set filesize
		$this->determineFileSize();

		$this->update();

		// refresh preview
		$this->createPreview(true);
	}


	/**
	 * Compares two file versions.
	 *
	 * @param array $v1 First file version to compare.
	 * @param array $v2 Second file version to compare.
	 *
	 * @return int Returns an integer less than, equal to, or greater than zero if the first
	 *             argument is considered to be respectively less than, equal to, or greater than
	 *             the second.
	 */
	function compareVersions($v1, $v2) {
		// v2 - v1 because version should be descending
		return (int)$v2["version"] - (int)$v1["version"];
	}


	/**
	 * Parses the info parameters ("info_params") of the specified history entry.
	 *
	 * @param array $entry The history entry.
	 *
	 * @return array Returns an array containing the "filename" and "version" contained within the
	 *               "info_params".
	 */
	function parseInfoParams($entry) {
		$data = preg_split("/(.*),(.*),(.*)/", $entry["info_params"], 0, PREG_SPLIT_DELIM_CAPTURE
			| PREG_SPLIT_NO_EMPTY);

		// bugfix: first created file had no version number
		// this is a workaround for all files created before the bug was fixed
		if (empty($data[1])) {
			$data[1] = "1";
		}

		$result = array(
			"filename"         => $data[0],
			"version"          => $data[1],
			"max_version"      => $data[2],
			"rollback_version" => "",
			"rollback_user_id" => "",
		);

		// if rollback, the version contains the rollback version as well
		if ($entry["action"] == "rollback") {
			$tokens = explode("|", $result["max_version"]);
			if (count($tokens) > 1) {
				$result["max_version"] = $tokens[0];
				$result["rollback_version"] = $tokens[1];

				if (count($tokens) > 2) {
					$result["rollback_user_id"] = $tokens[2];
				}
			}
		}

		return $result;
	}


	protected static function handleQuotaUpdate(ilObjFile $a_file) {
		include_once "Services/MediaObjects/classes/class.ilObjMediaObject.php";
		$mob = new ilObjMediaObject();

		// file itself could be workspace item
		$parent_obj_ids = array( $a_file->getId() );

		foreach ($a_file->getUsages() as $item) {
			$parent_obj_id = $mob->getParentObjectIdForUsage($item);
			if ($parent_obj_id
			    && !in_array($parent_obj_id, $parent_obj_ids)) {
				$parent_obj_ids[] = $parent_obj_id;
			}
		}

		include_once "Services/DiskQuota/classes/class.ilDiskQuotaHandler.php";
		ilDiskQuotaHandler::handleUpdatedSourceObject($a_file->getType(), $a_file->getId(), $a_file->getDiskUsage(), $parent_obj_ids);
	}


	/**
	 * Creates a preview for the file object.
	 *
	 * @param bool $force true, to force the creation of the preview; false, to create the preview
	 *                    only if the file is newer.
	 */
	protected function createPreview($force = false) {
		// only normal files are supported
		if ($this->getMode() != self::MODE_OBJECT) {
			return;
		}

		require_once("./Services/Preview/classes/class.ilPreview.php");
		ilPreview::createPreview($this, $force);
	}


	/**
	 * Deletes the preview of the file object.
	 */
	protected function deletePreview() {
		// only normal files are supported
		if ($this->getMode() != self::MODE_OBJECT) {
			return;
		}

		require_once("./Services/Preview/classes/class.ilPreview.php");
		ilPreview::deletePreview($this->getId());
	}


	/**
	 * @param bool $a_value
	 */
	public function setRating($a_value) {
		$this->rating = (bool)$a_value;
	}


	/**
	 * @return bool
	 */
	public function hasRating() {
		return $this->rating;
	}


	/**
	 * @return int
	 */
	public function getPageCount() {
		return $this->page_count;
	}


	/**
	 * @param int $page_count
	 */
	public function setPageCount($page_count) {
		$this->page_count = $page_count;
	}


	/**
	 * @return array
	 */
	private function getArrayForDatabase() {
		return [
			'file_id'    => [ 'integer', $this->getId() ],
			'file_name'  => [ 'text', $this->getFileName() ],
			'file_type'  => [ 'text', $this->getFileType() ],
			'file_size'  => [ 'integer', (int)$this->getFileSize() ],
			'version'    => [ 'integer', (int)$this->getVersion() ],
			'max_version'=> [ 'integer', (int)$this->getMaxVersion()],
			'f_mode'     => [ 'text', $this->getMode() ],
			'page_count' => [ 'text', $this->getPageCount() ],
			'rating'     => [ 'integer', $this->hasRating()],
		];
	}
}<|MERGE_RESOLUTION|>--- conflicted
+++ resolved
@@ -69,13 +69,10 @@
 	 */
 	protected $version = 1;
 	/**
-<<<<<<< HEAD
 	 * @var int
 	 */
 	protected $max_version = 1;
 	/**
-=======
->>>>>>> f67e7524
 	 * @var string
 	 */
 	protected $action = null;
@@ -1334,12 +1331,8 @@
 			}
 		}
 		$new_version = $this->getSpecificVersion($newest_entry_id);
-<<<<<<< HEAD
-
 		$new_version['version'] = $new_version_nr;
 		$new_version['max_version'] = $new_version_nr;
-=======
->>>>>>> f67e7524
 
 		// change user back to the original uploader
 		ilHistory::_changeUserId($new_version["hist_entry_id"], $source["user_id"]);
