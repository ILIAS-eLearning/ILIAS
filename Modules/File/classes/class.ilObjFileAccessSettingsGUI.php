--- conflicted
+++ resolved
@@ -35,14 +35,10 @@
  */
 class ilObjFileAccessSettingsGUI extends ilObjectGUI
 {
-<<<<<<< HEAD
     const CMD_EDIT_DOWNLOADING_SETTINGS = 'editDownloadingSettings';
-    const CMD_SANITIZE = 'sanitize';
-=======
     const CMD_EDIT_SETTINGS = 'editSettings';
     const CMD_SHOW_PREVIEW_RENDERERS = 'showPreviewRenderers';
-    const CMD_EDIT_WEBDAV_SETTINGS = 'editWebDAVSettings';
->>>>>>> 4e037f20
+
     /**
      * @var \ilSetting
      */
@@ -92,38 +88,6 @@
                 $perm_gui = new ilPermissionGUI($this);
                 $ret = &$this->ctrl->forwardCommand($perm_gui);
                 break;
-
-<<<<<<< HEAD
-            case 'ilfmsettingsgui':
-                $this->tabs_gui->setTabActive('fm_settings_tab');
-                $fmg = new ilFMSettingsGUI($this);
-                $this->ctrl->forwardCommand($fmg);
-=======
-            case 'ilwebdavmountinstructionsuploadgui':
-                $document_gui = new ilWebDAVMountInstructionsUploadGUI(
-                    $this->object,
-                    $this->tpl,
-                    $this->user,
-                    $this->ctrl,
-                    $this->lng,
-                    $DIC->rbac()->system(),
-                    $DIC['ilErr'],
-                    $DIC->logger()->root(),
-                    $this->toolbar,
-                    $DIC->http(),
-                    $DIC->ui()->factory(),
-                    $DIC->ui()->renderer(),
-                    $DIC->filesystem(),
-                    $DIC->upload(),
-                    new ilWebDAVMountInstructionsRepositoryImpl($DIC->database())
-                );
-                $this->tabs_gui->setTabActive('webdav');
-                $this->addWebDAVSubTabs();
-                $this->tabs_gui->setSubTabActive('webdav_upload_instructions');
-                $this->ctrl->forwardCommand($document_gui);
->>>>>>> 4e037f20
-                break;
-
             default:
                 if (!$cmd || $cmd == 'view') {
                     $cmd = self::CMD_EDIT_SETTINGS;
@@ -156,19 +120,6 @@
                 $this->ctrl->getLinkTarget($this, self::CMD_EDIT_SETTINGS),
                 array(self::CMD_EDIT_SETTINGS, "view")
             );
-
-<<<<<<< HEAD
-            $this->tabs_gui->addTarget(
-                'fm_settings_tab',
-                $this->ctrl->getLinkTargetByClass('ilFMSettingsGUI', 'settings'),
-                array(),
-                'ilfmsettingsgui'
-            );
-
-            $this->tabs_gui->addTarget("disk_quota", $this->ctrl->getLinkTarget($this, "editDiskQuotaSettings"), array("editDiskQuota", "view"));
-=======
-            $this->tabs_gui->addTarget('webdav', $this->ctrl->getLinkTarget($this, "editWebDAVSettings"), array("editWebDAVSettings", "view"));
->>>>>>> 4e037f20
         }
         if ($rbacsystem->checkAccess('edit_permission', $this->object->getRefId())) {
             $this->tabs_gui->addTarget("perm_settings", $this->ctrl->getLinkTargetByClass('ilpermissiongui', "perm"), array(), 'ilpermissiongui');
