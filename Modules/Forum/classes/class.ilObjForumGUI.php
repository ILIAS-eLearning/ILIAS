<?php
/* Copyright (c) 1998-2012 ILIAS open source, Extended GPL, see docs/LICENSE */

use ILIAS\UI\Factory;
use ILIAS\UI\Renderer;

/**
 * Class ilObjForumGUI
 * @author Stefan Meyer <meyer@leifos.com>
 * @author Nadia Matuschek <nmatuschek@databay.de>
 * @ilCtrl_Calls ilObjForumGUI: ilPermissionGUI, ilForumExportGUI, ilInfoScreenGUI
 * @ilCtrl_Calls ilObjForumGUI: ilColumnGUI, ilPublicUserProfileGUI, ilForumModeratorsGUI, ilRepositoryObjectSearchGUI
 * @ilCtrl_Calls ilObjForumGUI: ilObjectCopyGUI, ilExportGUI, ilCommonActionDispatcherGUI, ilRatingGUI
 * @ilCtrl_Calls ilObjForumGUI: ilForumSettingsGUI, ilContainerNewsSettingsGUI
 *
 * @ingroup ModulesForum
 */
class ilObjForumGUI extends \ilObjectGUI implements \ilDesktopItemHandling
{
<<<<<<< HEAD
	/** @var string  */
=======
	/** @var string */
>>>>>>> 542d956f
	public $modal_history = '';

	/** @var ilForumProperties */
	public $objProperties;

	/** @var ilForumTopic */
	private $objCurrentTopic;

	/** @var ilForumPost */
	private $objCurrentPost;
	
	/** @var int */
	private $display_confirm_post_activation = 0;

	/** @var bool */
	private $is_moderator = false;

	/** @var ilPropertyFormGUI */
	private $create_form_gui;

	/** @var ilPropertyFormGUI */
<<<<<<< HEAD
	private $create_topic_form_gui;
	
	/** @var ilPropertyFormGUI */
=======
>>>>>>> 542d956f
	private $replyEditForm;

	/** @var bool */
	private $hideToolbar = false;
<<<<<<< HEAD
	
	/** @var null|string */
	private $forum_overview_setting = null;
	
	/** @var ilObjForum */
	public $object;

	/** @var array */
	private $forumObjects;
=======

	/** @var ilObjForum */
	public $object;

	/** @var \Psr\Http\Message\ServerRequestInterface */
	private $httpRequest;

	/** @var Factory */
	private $uiFactory;

	/** @var Renderer */
	private $uiRenderer;

	/** @var array|null */
	private $forumObjects = null;
>>>>>>> 542d956f
	
	/** @var string */
	private $confirmation_gui_html = '';
	
	/** @var ilForumSettingsGUI */
	private $forum_settings_gui;

	/** @var \ilNavigationHistory */
	public $ilNavigationHistory;

	public $access;
	public $ilObjDataCache;
	public $tabs;
	public $error;
	public $user;
	public $settings;
	public $toolbar;
	public $repositoryTree;
	public $rbac; 
	public $locator;
	public $ilHelp;
	
	public function __construct($a_data, $a_id, $a_call_by_reference = true, $a_prepare_output = true)
	{
		global $DIC;

		$this->ctrl = $DIC->ctrl();
		$this->ctrl->saveParameter($this, array('ref_id', 'cmdClass'));

		$this->tpl = $DIC->ui()->mainTemplate();
		$this->lng = $DIC->language();
		$this->httpRequest = $DIC->http()->request();
		$this->uiFactory = $DIC->ui()->factory();
		$this->uiRenderer = $DIC->ui()->renderer();

		$this->access = $DIC->access();
		$this->ilObjDataCache = $DIC['ilObjDataCache'];
		$this->tabs = $DIC->tabs();
		$this->error = $DIC['ilErr'];
		$this->ilNavigationHistory = $DIC['ilNavigationHistory'];
		$this->user = $DIC->user();
		$this->settings = $DIC->settings();
		$this->toolbar = $DIC->toolbar();
		$this->repositoryTree = $DIC->repositoryTree();
		$this->ilHelp = $DIC['ilHelp'];
		$this->rbac = $DIC->rbac();
		$this->locator = $DIC['ilLocator'];
		
		$this->type = 'frm';
		parent::__construct($a_data, $a_id, $a_call_by_reference, false);

		$this->lng->loadLanguageModule('forum');

		$this->initSessionStorage();

		$this->objProperties = \ilForumProperties::getInstance($this->ilObjDataCache->lookupObjId($_GET['ref_id']));

		// Stored due to performance issues
		$this->is_moderator = $this->access->checkAccess('moderate_frm', '', $_GET['ref_id']);

		// Model of current topic/thread
		$this->objCurrentTopic = new ilForumTopic((int) $_GET['thr_pk'], $this->is_moderator);

		// Model of current post
		$this->objCurrentPost = new ilForumPost((int) $_GET['pos_pk'], $this->is_moderator);
	}

	protected function initSessionStorage()
	{
		$forumValues = \ilSession::get('frm');
		if (!is_array($forumValues)) {
			$forumValues = [];
			\ilSession::set('frm', $forumValues);
		}

		$threadId = $this->httpRequest->getQueryParams()['thr_pk'] ?? 0;
		if ((int)$threadId > 0 && !is_array($forumValues[(int)$threadId])) {
			$forumValues[(int)$threadId] = [];
			\ilSession::set('frm', $forumValues);
		}
	}

	/**
	 * @param \ilPropertyFormGUI $form
	 */
	private function decorateWithAutosave(\ilPropertyFormGUI $form)
	{
		if (\ilForumPostDraft::isAutoSavePostDraftAllowed()) {
			$interval = ilForumPostDraft::lookupAutosaveInterval();

			$this->tpl->addJavascript('./Modules/Forum/js/autosave.js');
			$autosave_cmd = 'autosaveDraftAsync';
			if ($this->objCurrentPost->getId() == 0 && $this->objCurrentPost->getThreadId() == 0) {
				$autosave_cmd = 'autosaveThreadDraftAsync';
			}
			$this->ctrl->setParameter($this, 'thr_pk', $this->objCurrentPost->getThreadId());
			$this->ctrl->setParameter($this, 'pos_pk', $this->objCurrentPost->getId());
			$draft_id = (int)$_GET['draft_id'] > 0 ?  (int)$_GET['draft_id'] : 0;
			$this->ctrl->setParameter($this, 'draft_id',  $draft_id );
			$this->ctrl->setParameter($this, 'action', \ilUtil::stripSlashes($_GET['action']));
			$this->tpl->addOnLoadCode(
				"il.Language.setLangVar('saving', " . json_encode($this->lng->txt('saving')) . ");"
			);

			$this->tpl->addOnLoadCode('il.ForumDraftsAutosave.init(' . json_encode(array(
					'loading_img_src' => \ilUtil::getImagePath('loader.svg'),
					'draft_id' => $draft_id,
					'interval'        => $interval * 1000,
					'url'             => $this->ctrl->getFormAction($this, $autosave_cmd, '', true, false),
					'selectors'       => array(
						'form' => '#form_' . $form->getId()
					)
				)) . ');');
		}
	}

	/**
	 * @return bool
	 */
	private function isHierarchicalView(): bool 
	{
		return (
			$_SESSION['viewmode'] == 'answers' ||
			$_SESSION['viewmode'] == ilForumProperties::VIEW_TREE
		) || !(
			$_SESSION['viewmode'] == 'date' ||
			$_SESSION['viewmode'] == ilForumProperties::VIEW_DATE
		);
	}

	/**
	 * @return bool
	 */
	private function isTopLevelReplyCommand(): bool
	{
		return in_array(
			strtolower($this->ctrl->getCmd()),
			array_map('strtolower', array('createTopLevelPost', 'quoteTopLevelPost', 'saveTopLevelPost'))
		);
	}

	public function executeCommand()
	{
		$next_class = $this->ctrl->getNextClass($this);
		$cmd = $this->ctrl->getCmd();

		$exclude_cmds = array(
			'viewThread', 'markPostUnread','markPostRead', 'showThreadNotification',
			'performPostActivation', 
			'askForPostActivation', 'askForPostDeactivation',
			'toggleThreadNotification', 'toggleThreadNotificationTab',
			'toggleStickiness', 'cancelPost', 'savePost', 'saveTopLevelPost', 'createTopLevelPost', 'quoteTopLevelPost', 'quotePost', 'getQuotationHTMLAsynch',
			'autosaveDraftAsync', 'autosaveThreadDraftAsync',
			'saveAsDraft', 'editDraft', 'updateDraft', 'deliverDraftZipFile', 'deliverZipFile', 'cancelDraft',
			'deleteThreadDrafts'
		);

		if (!in_array($cmd, $exclude_cmds)) {
			$this->prepareOutput();
		}

		if (!$this->getCreationMode() && !$this->ctrl->isAsynch() && $this->access->checkAccess('read', '', $_GET['ref_id'])) {
			$this->ilNavigationHistory->addItem(
				(int)$_GET['ref_id'], \ilLink::_getLink((int)$_GET['ref_id'], 'frm'), 'frm'
			);
		}

		switch ($next_class) {
			case 'ilforumsettingsgui':
				$forum_settings_gui = new ilForumSettingsGUI($this);
				$this->ctrl->forwardCommand($forum_settings_gui);
				break;

			case 'ilrepositoryobjectsearchgui':
				$this->addHeaderAction();
				$this->setSideBlocks();
				$this->tabs->activateTab("forums_threads");
				$this->ctrl->setReturn($this,'view');
				$search_gui = new ilRepositoryObjectSearchGUI(
					$this->object->getRefId(),
					$this,
					'view'
				);
				$this->ctrl->forwardCommand($search_gui);
				break;

			case 'ilpermissiongui':
				$perm_gui = new ilPermissionGUI($this);
				$this->ctrl->forwardCommand($perm_gui);
				break;

			case 'ilforumexportgui':
				$fex_gui = new ilForumExportGUI();
				$this->ctrl->forwardCommand($fex_gui);
				exit();
				break;
			
			case 'ilforummoderatorsgui':
				$fm_gui = new ilForumModeratorsGUI();
				$this->ctrl->forwardCommand($fm_gui);
				break;
				
			case 'ilinfoscreengui':
				$this->infoScreen();
				break;
				
			case 'ilcolumngui':
				$this->showThreadsObject();
				break;

			case 'ilpublicuserprofilegui':				
				$profile_gui = new ilPublicUserProfileGUI((int)$_GET['user']);
				$add = $this->getUserProfileAdditional((int)$_GET['ref_id'], (int)$_GET['user']);
				$profile_gui->setAdditional($add);
				$ret = $this->ctrl->forwardCommand($profile_gui);
				$this->tpl->setContent($ret);
				break;
				
			case 'ilobjectcopygui':
				$cp = new ilObjectCopyGUI($this);
				$cp->setType('frm');
				$this->ctrl->forwardCommand($cp);
				break;

			case 'ilexportgui':
				$this->tabs->activateTab('export');
				$exp = new ilExportGUI($this);
				$exp->addFormat('xml');
				$this->ctrl->forwardCommand($exp);
				break;

			case "ilratinggui":
				if (!$this->objProperties->isIsThreadRatingEnabled() || $this->user->isAnonymous()) {
					$this->error->raiseError($this->lng->txt('msg_no_perm_read'), $this->error->MESSAGE);
				}

				$rating_gui = new ilRatingGUI();
				$rating_gui->setObject($this->object->getId(), $this->object->getType(), $this->objCurrentTopic->getId(), 'thread');

				$this->ctrl->setParameter($this, 'thr_pk', (int)$_GET['thr_pk']);
				$this->ctrl->forwardCommand($rating_gui);

				$avg = ilRating::getOverallRatingForObject($this->object->getId(), $this->object->getType(), (int)$_GET['thr_pk'], 'thread');
				$this->objCurrentTopic->setAverageRating($avg['avg']);
				$this->objCurrentTopic->update();

				$this->ctrl->redirect($this, "showThreads");
				break;
			
			case 'ilcommonactiondispatchergui':
				$gui = ilCommonActionDispatcherGUI::getInstanceFromAjaxCall();
				$this->ctrl->forwardCommand($gui);
				break;

			case "ilcontainernewssettingsgui":
				$this->tabs_gui->setTabActive('settings');
				$this->tabs_gui->activateSubTab('obj_news_settings');
				$news_set_gui = new ilContainerNewsSettingsGUI($this);
				$news_set_gui->setNewsBlockForced(true);
				$news_set_gui->setPublicNotification(true);
				$this->ctrl->forwardCommand($news_set_gui);
				break;

			default:
				// alex, 11 Jan 2011:
				// I inserted this workaround due to bug report 6971.
				// In general the command handling is quite obscure here.
				// The form action of the table should be filled
				// with $ilCtrl->getFormAction(..) not with $ilCtrl->getLinkTarget(..)
				// Commands should be determined with $ilCtrl->getCmd() not
				// with accessing $_POST['selected_cmd'], since this is internal
				// of ilTable2GUI/ilCtrl and may change.
				if(isset($_POST['select_cmd2']))
				{
					$_POST['selected_cmd'] = $_POST["selected_cmd2"];
				}

				if(isset($_POST['selected_cmd']) && $_POST['selected_cmd'] != null)
				{
					$member_cmd = array('enableAdminForceNoti', 'disableAdminForceNoti', 'enableHideUserToggleNoti', 'disableHideUserToggleNoti');
					in_array($_POST['selected_cmd'], $member_cmd) ? $cmd = $_POST['selected_cmd'] : $cmd = 'performThreadsAction';
				}
				else if(!$cmd && !$_POST['selected_cmd'] )
				{
					$cmd = 'showThreads';
				}

				$cmd .= 'Object';
				$this->$cmd();

				break;
		}

		// suppress for topic level
		if ($cmd != 'viewThreadObject' && $cmd != 'showUserObject') {
			$this->addHeaderAction();
		}
	}

	/**
	 * 
	 */
	public function infoScreenObject()
	{
		$this->ctrl->setCmd('showSummary');
		$this->ctrl->setCmdClass('ilinfoscreengui');
		$this->infoScreen();
	}

	/**
	 * @param ilPropertyFormGUI $a_form
	 */
	protected function initEditCustomForm(ilPropertyFormGUI $a_form)
	{
		$this->forum_settings_gui = new ilForumSettingsGUI($this);
		$this->forum_settings_gui->getCustomForm($a_form);
	}
	
	/**
	 * @param array $a_values
	 */
	protected function getEditFormCustomValues(Array &$a_values)
	{
		$this->forum_settings_gui->getCustomValues($a_values); 
	}
	
	/**
	 * @param ilPropertyFormGUI $a_form
	 */
	protected function updateCustom(ilPropertyFormGUI $a_form)
	{
		$this->forum_settings_gui->updateCustomValues($a_form);
	}
	
	/**
	 * @param  int $a_thread_id
	 * @return ilPropertyFormGUI
	 */
	private function getThreadEditingForm($a_thread_id)
	{
		$form = new ilPropertyFormGUI();
		$this->ctrl->setParameter($this, 'thr_pk', $a_thread_id);
		$form->setFormAction($this->ctrl->getFormAction($this, 'updateThread'));

		$ti_prop = new ilTextInputGUI($this->lng->txt('title'), 'title');
		$ti_prop->setRequired(true);
		$ti_prop->setMaxLength(255);
		$ti_prop->setSize(50);
		$form->addItem($ti_prop);

		$form->addCommandButton('updateThread', $this->lng->txt('save'));
		$form->addCommandButton('showThreads', $this->lng->txt('cancel'));
		
		return $form;
	}

	/**
	 * @param int $threadId
	 * @param ilPropertyFormGUI $form
	 */
	public function editThreadObject($threadId, ilPropertyFormGUI $form = null)
	{
		if (!$this->is_moderator) {
			$this->error->raiseError($this->lng->txt('permission_denied'), $this->error->MESSAGE);
		}

		$this->tabs->activateTab('forums_threads');

		if(!($form instanceof \ilPropertyFormGUI)) {
			$form = $this->getThreadEditingForm($threadId);
			$form->setValuesByArray(array(
				'title' => \ilForumTopic::_lookupTitle($threadId)
			));
		}

		$this->tpl->setContent($form->getHTML());
	}

	/**
	 * 
	 */
	public function updateThreadObject()
	{
		if (!$this->is_moderator) {
			$this->error->raiseError($this->lng->txt('permission_denied'), $this->error->MESSAGE);
		}

		if (!$this->objCurrentTopic->getId()) {
			$this->showThreadsObject();
			return;
		}

		$forum_id = \ilObjForum::lookupForumIdByObjId($this->object->getId());
		if ($this->objCurrentTopic->getForumId() != $forum_id) {
			$this->error->raiseError($this->lng->txt('permission_denied'), $this->error->MESSAGE);
		}

		$form = $this->getThreadEditingForm($this->objCurrentTopic->getId());
		if (!$form->checkInput()) {
			$form->setValuesByPost();
			$this->editThreadObject($this->objCurrentTopic->getId(), $form);
			return;
		}

		$this->objCurrentTopic->setSubject($form->getInput('title'));
		$this->objCurrentTopic->updateThreadTitle();

		ilUtil::sendSuccess($this->lng->txt('saved_successfully'));
		$this->showThreadsObject();
	}

	public function markAllReadObject()
	{
		$this->object->markAllThreadsRead($this->user->getId());
		ilUtil::sendInfo($this->lng->txt('forums_all_threads_marked_read'));
		$this->showThreadsObject();
	}

	public function showThreadsObject()
	{
		$this->getSubTabs('showThreads');
		$this->setSideBlocks();
		$this->getCenterColumnHTML();
	}
	
	public function sortThreadsObject()
	{
		$this->getSubTabs('sortThreads');
		$this->setSideBlocks();
		$this->getCenterColumnHTML();
	}

	public function getSubTabs($subtab = 'showThreads')
	{
		if($this->objProperties->getThreadSorting() == 1 && $this->is_moderator)
		{
			$this->tabs->addSubTabTarget('show', $this->ctrl->getLinkTarget($this, 'showThreads'), 'showThreads', get_class($this), '', $subtab=='showThreads'? true : false );
			$this->tabs->addSubTabTarget('sorting_header', $this->ctrl->getLinkTarget($this, 'sortThreads'), 'sortThreads', get_class($this), '', $subtab=='sortThreads'? true : false );
		}
	}
	
	public function getContent()
	{
		if (!$this->access->checkAccess('read', '', $this->object->getRefId())) {
			$this->error->raiseError($this->lng->txt('permission_denied'), $this->error->MESSAGE);
		}

		$cmd = $this->ctrl->getCmd();
		$frm = $this->object->Forum;
		$frm->setForumId($this->object->getId());
		$frm->setForumRefId($this->object->getRefId());
		$frm->setMDB2Wherecondition('top_frm_fk = %s ', array('integer'), array($frm->getForumId()));

		$this->tpl->addBlockFile('ADM_CONTENT', 'adm_content', 'tpl.forums_threads_liste.html',	'Modules/Forum');

		if((int)strlen($this->confirmation_gui_html))
		{
			$this->tpl->setVariable('CONFIRMATION_GUI', $this->confirmation_gui_html);
		}

		// Create topic button
		if($this->access->checkAccess('add_thread', '', $this->object->getRefId()) && !$this->hideToolbar())
		{
			$btn = ilLinkButton::getInstance();
			$btn->setUrl($this->ctrl->getLinkTarget($this, 'createThread'));
			$btn->setCaption('forums_new_thread');
			$this->toolbar->addStickyItem($btn);
		}

		// Mark all topics as read button
		if($this->user->getId() != ANONYMOUS_USER_ID && !(int)strlen($this->confirmation_gui_html))
		{
			$this->toolbar->addButton(
				$this->lng->txt('forums_mark_read'),
				$this->ctrl->getLinkTarget($this, 'markAllRead'),
				'',
				ilAccessKey::MARK_ALL_READ
			);
			$this->ctrl->clearParameters($this);
		}

		if (\ilForumPostDraft::isSavePostDraftAllowed()) {
			$drafts = \ilForumPostDraft::getThreadDraftData(
				$this->user->getId(), ilObjForum::lookupForumIdByObjId($this->object->getId())
			);
			if (count($drafts) > 0) {
				$draftsTable = new ilForumDraftsTableGUI(
					$this, $cmd, $this->access->checkAccess('add_thread', '', $this->object->getRefId())
				);
				$draftsTable->setData($drafts);
				$this->tpl->setVariable('THREADS_DRAFTS_TABLE', $draftsTable->getHTML());
			}
		}

		// Import information: Topic (variable $topicData) means frm object, not thread
		$topicData = $frm->getOneTopic();
		if($topicData)
		{
			// Visit-Counter
			$frm->setDbTable('frm_data');
			$frm->setMDB2WhereCondition('top_pk = %s ', array('integer'), array($topicData['top_pk']));
			$frm->updateVisits($topicData['top_pk']);

			if(!in_array($cmd, array('showThreads', 'sortThreads') ))
			{
				$cmd = 'showThreads';
			}

			$tbl = new ilForumTopicTableGUI(
				$this, $cmd, '', (int) $_GET['ref_id'],
				$topicData, $this->is_moderator, $this->settings->get('forum_overview')
			);
			$tbl->init();
			$tbl->setMapper($frm)->fetchData();
			$this->tpl->setVariable('THREADS_TABLE', $tbl->getHTML());
		}

		// Permanent link
		$permalink = new ilPermanentLinkGUI('frm', $this->object->getRefId());
		$this->tpl->setVariable('PRMLINK', $permalink->getHTML());
	}
	/**
	 * @param      $render_drafts
	 * @param      $node
	 * @param null $edit_draft_id
	 * @return bool
	 */
	protected function renderDraftContent($render_drafts, $node, $edit_draft_id = NULL)
	{
		$frm = $this->object->Forum;
		
		$draftsObjects = ilForumPostDraft::getInstancesByUserIdAndThreadId($this->user->getId(), $this->objCurrentTopic->getId());
		$drafts         = $draftsObjects[$node->getId()];
		
		if($render_drafts && is_array($drafts))
		{
			foreach($drafts as $draft)
			{
				if(!$draft instanceof ilForumPostDraft)
				{
					continue 1;
				}
				
				if(isset($edit_draft_id) && $edit_draft_id == $node->getId())
				{
					// do not render a draft that is in 'edit'-mode
					return false;
				}
				
				$tmp_file_obj = new ilFileDataForumDrafts($this->object->getId(), $draft->getDraftId());
				$filesOfDraft = $tmp_file_obj->getFilesOfPost();
				ksort($filesOfDraft);
				
				if(count($filesOfDraft))
				{
					if($_GET['action'] != 'showdraft' || $_GET['action'] == 'editdraft')
					{
						foreach($filesOfDraft as $file)
						{
							$this->tpl->setCurrentBlock('attachment_download_row');
							$this->ctrl->setParameter($this, 'draft_id', $tmp_file_obj->getDraftId());
							$this->ctrl->setParameter($this, 'file', $file['md5']);
							$this->tpl->setVariable('HREF_DOWNLOAD', $this->ctrl->getLinkTarget($this, 'viewThread'));
							$this->tpl->setVariable('TXT_FILENAME', $file['name']);
							$this->ctrl->setParameter($this, 'file', '');
							$this->ctrl->setParameter($this, 'draft_id', '');
							$this->ctrl->clearParameters($this);
							$this->tpl->parseCurrentBlock();
						}
						
						$this->tpl->setCurrentBlock('attachments');
						$this->tpl->setVariable('TXT_ATTACHMENTS_DOWNLOAD', $this->lng->txt('forums_attachments'));
						$this->tpl->setVariable('DOWNLOAD_IMG', ilGlyphGUI::get(ilGlyphGUI::ATTACHMENT, $this->lng->txt('forums_download_attachment')));
						if(count($filesOfDraft) > 1)
						{
							$download_zip_button = ilLinkButton::getInstance();
							$download_zip_button->setCaption($this->lng->txt('download'), false);
							$this->ctrl->setParameter($this, 'draft_id', $draft->getDraftId());
							$download_zip_button->setUrl($this->ctrl->getLinkTarget($this, 'deliverDraftZipFile'));
							$this->ctrl->setParameter($this, 'draft_id', '');
							$this->tpl->setVariable('DOWNLOAD_ZIP', $download_zip_button->render());
						}
						$this->tpl->parseCurrentBlock();
					}
				}
				
				// render splitButton for drafts
				$this->renderSplitButton(false, $node, (int)$_GET['offset'], $draft);
				
				// highlight drafts
				//@todo change this...
				// $rowCol = 'tblrowdraft';
				$rowCol = 'tblrowmarked';
				// set row color
				$this->tpl->setVariable('ROWCOL', ' ' . $rowCol);
				
				// Author
				$this->ctrl->setParameter($this, 'pos_pk', $node->getId());
				$this->ctrl->setParameter($this, 'thr_pk', $node->getThreadId());
				$this->ctrl->setParameter($this, 'draft_id', $draft->getDraftId());
				
				$backurl = urlencode($this->ctrl->getLinkTarget($this, 'viewThread', $node->getId()));
				
				$this->ctrl->setParameter($this, 'backurl', $backurl);
				$this->ctrl->setParameter($this, 'thr_pk', $node->getThreadId());
				$this->ctrl->setParameter($this, 'user', $draft->getPostDisplayUserId());
				
				$authorinfo = new ilForumAuthorInformation(
					$draft->getPostAuthorId(),
					$draft->getPostDisplayUserId(),
					$draft->getPostUserAlias(),
					'',
					array(
						'href' => $this->ctrl->getLinkTarget($this, 'showUser')
					)
				);
				
				$this->ctrl->clearParameters($this);
				
				if($authorinfo->hasSuffix())
				{
					$this->tpl->setVariable('AUTHOR', $authorinfo->getSuffix());
					$this->tpl->setVariable('USR_NAME', $draft->getPostUserAlias());
				}
				else
				{
					$this->tpl->setVariable('AUTHOR', $authorinfo->getLinkedAuthorShortName());
					if($authorinfo->getAuthorName(true) && !$this->objProperties->isAnonymized())
					{
						$this->tpl->setVariable('USR_NAME', $authorinfo->getAuthorName(true));
					}
				}
				$this->tpl->setVariable('DRAFT_ANCHOR', 'draft_' . $draft->getDraftId());
				
				$this->tpl->setVariable('USR_IMAGE', $authorinfo->getProfilePicture());
				if($authorinfo->getAuthor()->getId() && ilForum::_isModerator((int)$_GET['ref_id'], $draft->getPostAuthorId()))
				{
					if($authorinfo->getAuthor()->getGender() == 'f')
					{
						$this->tpl->setVariable('ROLE', $this->lng->txt('frm_moderator_f'));
					}
					else if($authorinfo->getAuthor()->getGender() == 'm')
					{
						$this->tpl->setVariable('ROLE', $this->lng->txt('frm_moderator_m'));
					}
					else if($authorinfo->getAuthor()->getGender() == 'n')
					{
						$this->tpl->setVariable('ROLE', $this->lng->txt('frm_moderator_n'));
					}
				}
				
				// get create- and update-dates
				if($draft->getUpdateUserId() > 0)
				{
					$spanClass = 'small';
					
					if(ilForum::_isModerator($this->ref_id, $node->getUpdateUserId()))
					{
						$spanClass = 'moderator_small';
					}	
					
					$draft->setPostUpdate($draft->getPostUpdate());
					
					$this->ctrl->setParameter($this, 'backurl', $backurl);
					$this->ctrl->setParameter($this, 'thr_pk', $node->getThreadId());
					$this->ctrl->setParameter($this, 'user', $node->getUpdateUserId());
					$this->ctrl->setParameter($this, 'draft_id', $draft->getDraftId());

					$authorinfo = new ilForumAuthorInformation(
						$draft->getPostAuthorId(),
						$draft->getUpdateUserId(),
						$draft->getPostUserAlias(),
						'',
						array(
							'href' => $this->ctrl->getLinkTarget($this, 'showUser')
						)
					);
					
					$this->ctrl->clearParameters($this);
					
					$this->tpl->setVariable('POST_UPDATE_TXT', $this->lng->txt('edited_on') . ': ' . $frm->convertDate($draft->getPostUpdate()) . ' - ' . strtolower($this->lng->txt('by')));
					$this->tpl->setVariable('UPDATE_AUTHOR', $authorinfo->getLinkedAuthorShortName());
					if($authorinfo->getAuthorName(true) && !$this->objProperties->isAnonymized() && !$authorinfo->hasSuffix())
					{
						$this->tpl->setVariable('UPDATE_USR_NAME', $authorinfo->getAuthorName(true));
					}
				}
				// Author end
				
				// prepare post
				$draft->setPostMessage($frm->prepareText($draft->getPostMessage()));
				
				$this->tpl->setVariable('SUBJECT', $draft->getPostSubject());
				$this->tpl->setVariable('POST_DATE', $frm->convertDate($draft->getPostDate()));
				
				if(!$node->isCensored() ||
					($this->objCurrentPost->getId() == $node->getId() && $_GET['action'] == 'censor')
				)
				{
					$spanClass = "";
					
					if(ilForum::_isModerator($this->ref_id, $draft->getPostDisplayUserId()))
					{
						$spanClass = 'moderator';
					}
					
					if($draft->getPostMessage() == strip_tags($draft->getPostMessage()))
					{
						// We can be sure, that there are not html tags
						$draft->setPostMessage(nl2br($draft->getPostMessage()));
					}
					
					if($spanClass != "")
					{
						$this->tpl->setVariable('POST', "<span class=\"" . $spanClass . "\">" . ilRTE::_replaceMediaObjectImageSrc($draft->getPostMessage(), 1) . "</span>");
					}
					else
					{
						$this->tpl->setVariable('POST', ilRTE::_replaceMediaObjectImageSrc($draft->getPostMessage(), 1));
					}
				}
				if(!$this->objCurrentTopic->isClosed() && $_GET['action'] == 'deletedraft')
				{
					if($this->user->getId() != ANONYMOUS_USER_ID && $draft->getDraftId() == (int)$_GET['draft_id'])
					{
						// confirmation: delete
						$this->tpl->setVariable('FORM', $this->getDeleteDraftFormHTML());
					}
				}
				else if($_GET['action'] == 'editdraft' && $draft->getDraftId() == (int)$_GET['draft_id'])
				{
					$oEditReplyForm = $this->getReplyEditForm();
					$this->tpl->setVariable('EDIT_DRAFT_ANCHOR', 'draft_edit_' . $draft->getDraftId());
					$this->tpl->setVariable('DRAFT_FORM', $oEditReplyForm->getHTML(). $this->modal_history);
				}
				
				$this->tpl->parseCurrentBlock();
			}
			return true;
		}
		return true;
	}
	
	/**
	 * @param $node
	 * @param $Start
	 * @param $z
	 */
	protected function renderPostContent(ilForumPost $node, $Start, $z)
	{
		$forumObj = $this->object;
		$frm = $this->object->Forum;
		
		// download post attachments
		$tmp_file_obj = new ilFileDataForum($forumObj->getId(), $node->getId());
		
		$filesOfPost = $tmp_file_obj->getFilesOfPost();
		ksort($filesOfPost);
		if(count($filesOfPost))
		{
			if($node->getId() != $this->objCurrentPost->getId() || $_GET['action'] != 'showedit')
			{
				foreach($filesOfPost as $file)
				{
					$this->tpl->setCurrentBlock('attachment_download_row');
					$this->ctrl->setParameter($this, 'pos_pk', $node->getId());
					$this->ctrl->setParameter($this, 'file', $file['md5']);
					$this->tpl->setVariable('HREF_DOWNLOAD', $this->ctrl->getLinkTarget($this, 'viewThread'));
					$this->tpl->setVariable('TXT_FILENAME', $file['name']);
					$this->ctrl->clearParameters($this);
					$this->tpl->parseCurrentBlock();
				}
				$this->tpl->setCurrentBlock('attachments');
				$this->tpl->setVariable('TXT_ATTACHMENTS_DOWNLOAD', $this->lng->txt('forums_attachments'));
				$this->tpl->setVariable('DOWNLOAD_IMG', ilGlyphGUI::get(ilGlyphGUI::ATTACHMENT, $this->lng->txt('forums_download_attachment')));
				if(count($filesOfPost) > 1)
				{
					$download_zip_button = ilLinkButton::getInstance();
					$download_zip_button->setCaption($this->lng->txt('download'), false);
					$this->ctrl->setParameter($this, 'pos_pk', $node->getId());
					$download_zip_button->setUrl($this->ctrl->getLinkTarget($this, 'deliverZipFile'));
					
					$this->tpl->setVariable('DOWNLOAD_ZIP', $download_zip_button->render());
				}
				
				$this->tpl->parseCurrentBlock();
			}
		}
		// render splitbutton for posts
		$this->renderSplitButton(true, $node, $Start);
		
		// anker for every post					
		$this->tpl->setVariable('POST_ANKER', $node->getId());
		
		//permanent link for every post																
		$this->tpl->setVariable('TXT_PERMA_LINK', $this->lng->txt('perma_link'));
		$this->tpl->setVariable('PERMA_TARGET', '_top');
		
		if(!$node->isActivated() && !$this->objCurrentTopic->isClosed() && $this->is_moderator)
		{
			$rowCol = 'ilPostingNeedsActivation';
		}
		else if($this->objProperties->getMarkModeratorPosts() == 1)
		{
			if($node->getIsAuthorModerator() === null && $is_moderator = ilForum::_isModerator($_GET['ref_id'], $node->getPosAuthorId()))
			{
				$rowCol = 'ilModeratorPosting';
			}
			elseif($node->getIsAuthorModerator())
			{
				$rowCol = 'ilModeratorPosting';
			}
			else $rowCol = ilUtil::switchColor($z, 'tblrow1', 'tblrow2');
		}
		else $rowCol = ilUtil::switchColor($z, 'tblrow1', 'tblrow2');
		if(($_GET['action'] != 'delete' && $_GET['action'] != 'censor' &&
				!$this->displayConfirmPostActivation()
			)
			|| $this->objCurrentPost->getId() != $node->getId()
		)
		{
			$this->tpl->setVariable('ROWCOL', ' ' . $rowCol);
		}
		else
		{
			// highlight censored posts
			$rowCol = 'tblrowmarked';
		}
		
		// post is censored
		if($node->isCensored())
		{
			// display censorship advice
			if($_GET['action'] != 'censor')
			{
				$this->tpl->setVariable('TXT_CENSORSHIP_ADVICE', $this->lng->txt('post_censored_comment_by_moderator'));
			}
			
			// highlight censored posts
			$rowCol = 'tblrowmarked';
		}
		
		// set row color
		$this->tpl->setVariable('ROWCOL', ' ' . $rowCol);
		// if post is not activated display message for the owner
		if(!$node->isActivated() && $node->isOwner($this->user->getId()))
		{
			$this->tpl->setVariable('POST_NOT_ACTIVATED_YET', $this->lng->txt('frm_post_not_activated_yet'));
		}
		
		// Author
		$this->ctrl->setParameter($this, 'pos_pk', $node->getId());
		$this->ctrl->setParameter($this, 'thr_pk', $node->getThreadId());
		$backurl = urlencode($this->ctrl->getLinkTarget($this, 'viewThread', $node->getId()));
		$this->ctrl->clearParameters($this);
		
		$this->ctrl->setParameter($this, 'backurl', $backurl);
		$this->ctrl->setParameter($this, 'thr_pk', $node->getThreadId());
		$this->ctrl->setParameter($this, 'user', $node->getDisplayUserId());
		
		$authorinfo = new ilForumAuthorInformation(
			$node->getPosAuthorId(),
			$node->getDisplayUserId(),
			$node->getUserAlias(),
			$node->getImportName(),
			array(
				'href' => $this->ctrl->getLinkTarget($this, 'showUser')
			)
		);
		
		$this->ctrl->clearParameters($this);
		
		if($authorinfo->hasSuffix())
		{
			$this->tpl->setVariable('AUTHOR', $authorinfo->getSuffix());
			$this->tpl->setVariable('USR_NAME', $node->getUserAlias());
		}
		else
		{
			$this->tpl->setVariable('AUTHOR', $authorinfo->getLinkedAuthorShortName());
			if($authorinfo->getAuthorName(true) && !$this->objProperties->isAnonymized())
			{
				$this->tpl->setVariable('USR_NAME', $authorinfo->getAuthorName(true));
			}
		}
		
		$this->tpl->setVariable('USR_IMAGE', $authorinfo->getProfilePicture());
		if($authorinfo->getAuthor()->getId() && ilForum::_isModerator((int)$_GET['ref_id'], $node->getPosAuthorId()))
		{
			if($authorinfo->getAuthor()->getGender() == 'f')
			{
				$this->tpl->setVariable('ROLE', $this->lng->txt('frm_moderator_f'));
			}
			else if($authorinfo->getAuthor()->getGender() == 'm')
			{
				$this->tpl->setVariable('ROLE', $this->lng->txt('frm_moderator_m'));
			}
		}
		
		// get create- and update-dates
		if($node->getUpdateUserId() > 0)
		{
			$spanClass = 'small';
			
			if(ilForum::_isModerator($this->ref_id, $node->getUpdateUserId()))
			{
				$spanClass = 'moderator_small';
			}
			
			$node->setChangeDate($node->getChangeDate());
			
			$this->ctrl->setParameter($this, 'backurl', $backurl);
			$this->ctrl->setParameter($this, 'thr_pk', $node->getThreadId());
			$this->ctrl->setParameter($this, 'user', $node->getUpdateUserId());
			
			$update_user_id = $node->getUpdateUserId();
			if($node->getPosAuthorId() == $node->getUpdateUserId()
			&& $node->getDisplayUserId() == 0)
			{
				$update_user_id = $node->getDisplayUserId();
			}

			$authorinfo = new ilForumAuthorInformation(
				$node->getPosAuthorId(),
				$update_user_id,
				$node->getUserAlias(),
				$node->getImportName(),
				array(
					'href' => $this->ctrl->getLinkTarget($this, 'showUser')
				)
			);
			
			$this->ctrl->clearParameters($this);
			
			$this->tpl->setVariable('POST_UPDATE_TXT', $this->lng->txt('edited_on') . ': ' . $frm->convertDate($node->getChangeDate()) . ' - ' . strtolower($this->lng->txt('by')));
			$this->tpl->setVariable('UPDATE_AUTHOR', $authorinfo->getLinkedAuthorShortName());
			if($authorinfo->getAuthorName(true) && !$this->objProperties->isAnonymized() && !$authorinfo->hasSuffix())
			{
				$this->tpl->setVariable('UPDATE_USR_NAME', $authorinfo->getAuthorName(true));
			}
			
		} // if ($node->getUpdateUserId() > 0)*/
		// Author end
		
		// prepare post
		$node->setMessage($frm->prepareText($node->getMessage()));
		
		if($this->user->getId() == ANONYMOUS_USER_ID ||
			$node->isPostRead()
		)
		{
			$this->tpl->setVariable('SUBJECT', $node->getSubject());
		}
		else
		{
			$this->ctrl->setParameter($this, 'pos_pk', $node->getId());
			$this->ctrl->setParameter($this, 'thr_pk', $node->getThreadId());
			$this->ctrl->setParameter($this, 'offset', $Start);
			$this->ctrl->setParameter($this, 'orderby', $_GET['orderby']);
			$this->ctrl->setParameter($this, 'viewmode', $_SESSION['viewmode']);
			$mark_post_target = $this->ctrl->getLinkTarget($this, 'markPostRead', $node->getId());
			
			$this->tpl->setVariable('SUBJECT', "<a href=\"" . $mark_post_target . "\"><b>" . $node->getSubject() . "</b></a>");
		}
		
		$this->tpl->setVariable('POST_DATE', $frm->convertDate($node->getCreateDate()));
		
		if(!$node->isCensored() ||
			($this->objCurrentPost->getId() == $node->getId() && $_GET['action'] == 'censor')
		)
		{
			$spanClass = "";
			if(ilForum::_isModerator($this->ref_id, $node->getDisplayUserId()))
			{
				$spanClass = 'moderator';
			}
			// possible bugfix for mantis #8223
			if($node->getMessage() == strip_tags($node->getMessage()))
			{
				// We can be sure, that there are not html tags
				$node->setMessage(nl2br($node->getMessage()));
			}
			
			if($spanClass != "")
			{
				$this->tpl->setVariable('POST', "<span class=\"" . $spanClass . "\">" . ilRTE::_replaceMediaObjectImageSrc($node->getMessage(), 1) . "</span>");
			}
			else
			{
				$this->tpl->setVariable('POST', ilRTE::_replaceMediaObjectImageSrc($node->getMessage(), 1));
			}
		}
		else
		{
			$this->tpl->setVariable('POST', "<span class=\"moderator\">" . nl2br($node->getCensorshipComment()) . "</span>");
		}
		
		$this->tpl->parseCurrentBlock();
		return true;
	}
	
	/**
	 * @param string $object_type
	 */
	private function initForumCreateForm($object_type)
	{
		$this->create_form_gui = new ilPropertyFormGUI();
		$this->create_form_gui->setTableWidth('600px');
		
		$this->create_form_gui->setTitle($this->lng->txt('frm_new'));
		$this->create_form_gui->setTitleIcon(ilUtil::getImagePath('icon_frm.svg'));
		
		// form action
		$this->ctrl->setParameter($this, 'new_type', $object_type);
		$this->create_form_gui->setFormAction($this->ctrl->getFormAction($this, 'save'));		
		
		// title
		$title_gui = new ilTextInputGUI($this->lng->txt('title'), 'title');
		$title_gui->setSize(min(40, ilObject::TITLE_LENGTH));
		$title_gui->setMaxLength(ilObject::TITLE_LENGTH);
		$this->create_form_gui->addItem($title_gui);
		
		// description
		$description_gui = new ilTextAreaInputGUI($this->lng->txt('desc'), 'desc');
		$description_gui->setCols(40);
		$description_gui->setRows(2);
		$this->create_form_gui->addItem($description_gui);
		
		// custom properties
		$this->forum_settings_gui->getCustomForm($this->create_form_gui);
		
		// view sorting threads
		$sort_man = new ilCheckboxInputGUI($this->lng->txt('sorting_manual_sticky'), 'thread_sorting');
		$sort_man->setInfo($this->lng->txt('sticky_threads_always_on_top'));
		$sort_man->setValue(1);
		$this->create_form_gui->addItem($sort_man);

		// view
		$view_group_gui = new ilRadioGroupInputGUI($this->lng->txt('frm_default_view'), 'sort');
			$view_hir = new ilRadioOption($this->lng->txt('order_by').' '.$this->lng->txt('answers'), ilForumProperties::VIEW_TREE);
		$view_group_gui->addOption($view_hir);
			$view_dat = new ilRadioOption($this->lng->txt('order_by').' '.$this->lng->txt('date'), ilForumProperties::VIEW_DATE);
		$view_group_gui->addOption($view_dat);
		$this->create_form_gui->addItem($view_group_gui);
		$view_direction_group_gui = new ilRadioGroupInputGUI('', 'default_view_sort_dir');		
		$view_desc = new ilRadioOption($this->lng->txt('frm_post_sort_desc'), ilForumProperties::VIEW_DATE_DESC);
		$view_direction_group_gui->addOption($view_desc);
		$view_asc = new ilRadioOption($this->lng->txt('frm_post_sort_asc'), ilForumProperties::VIEW_DATE_ASC);
		$view_direction_group_gui->addOption($view_asc);
		$view_dat->addSubItem($view_direction_group_gui);
		
		// anonymized or not
		$anonymize_gui = new ilCheckboxInputGUI($this->lng->txt('frm_anonymous_posting'), 'anonymized');
		$anonymize_gui->setInfo($this->lng->txt('frm_anonymous_posting_desc'));
		$anonymize_gui->setValue(1);

		if($this->settings->get('enable_anonymous_fora', false))
			$anonymize_gui->setDisabled(true);
		$this->create_form_gui->addItem($anonymize_gui);
		
		// statistics enabled or not
		$statistics_gui = new ilCheckboxInputGUI($this->lng->txt('frm_statistics_enabled'), 'statistics_enabled');
		$statistics_gui->setInfo($this->lng->txt('frm_statistics_enabled_desc'));
		$statistics_gui->setValue(1);
		if(!$this->settings->get('enable_fora_statistics', false))
			$statistics_gui->setDisabled(true);
		$this->create_form_gui->addItem($statistics_gui);
		
		$cb_prop = new ilCheckboxInputGUI($this->lng->txt('activate_new_posts'), 'post_activation');
		$cb_prop->setValue('1');
		$cb_prop->setInfo($this->lng->txt('post_activation_desc'));
		$this->create_form_gui->addItem($cb_prop);
		
		$this->create_form_gui->addCommandButton('save', $this->lng->txt('save'));
		$this->create_form_gui->addCommandButton('cancel', $this->lng->txt('cancel'));
	}

	/**
	 * @param ilObject|ilObjForum $a_new_object
	 */
	protected function afterSave(ilObject $a_new_object)
	{
		\ilUtil::sendSuccess($this->lng->txt('frm_added'), true);
		$this->ctrl->setParameter($this, 'ref_id', $a_new_object->getRefId());
		$this->ctrl->redirect($this, 'createThread');
	}

	protected function getTabs()
	{
		$this->ilHelp->setScreenIdComponent("frm");

		$this->ctrl->setParameter($this, 'ref_id', $this->ref_id);

		$active = array(
			'', 'showThreads', 'view', 'markAllRead', 
			'enableForumNotification', 'disableForumNotification', 'moveThreads', 'performMoveThreads',
			'cancelMoveThreads', 'performThreadsAction', 'createThread', 'addThread',
			'showUser', 'confirmDeleteThreads',
			'merge','mergeThreads', 'performMergeThreads'
		);

		(in_array($this->ctrl->getCmd(), $active)) ? $force_active = true : $force_active = false;
		$this->tabs->addTarget('forums_threads', $this->ctrl->getLinkTarget($this,'showThreads'), $this->ctrl->getCmd(), get_class($this), '', $force_active);

		// info tab
		if($this->access->checkAccess('visible', '', $this->ref_id) || $this->access->checkAccess('read', '', $this->ref_id))
		{
			$force_active = ($this->ctrl->getNextClass() == 'ilinfoscreengui' || strtolower($_GET['cmdClass']) == 'ilnotegui') ? true : false;
			$this->tabs->addTarget('info_short',
				 $this->ctrl->getLinkTargetByClass(array('ilobjforumgui', 'ilinfoscreengui'), 'showSummary'),
				 array('showSummary', 'infoScreen'),
				 '', '', $force_active);
		}
		
		if($this->access->checkAccess('write', '', $this->ref_id))
		{
			$force_active = ($this->ctrl->getCmd() == 'edit') ? true	: false;
			$this->tabs->addTarget('settings', $this->ctrl->getLinkTarget($this, 'edit'), 'edit', get_class($this), '', $force_active);
		}
		
		if($this->access->checkAccess('write', '', $this->ref_id))
		{
			$this->tabs->addTarget('frm_moderators', $this->ctrl->getLinkTargetByClass('ilForumModeratorsGUI', 'showModerators'), 'showModerators', get_class($this));			
		}

		if($this->settings->get('enable_fora_statistics', false) &&
		   ($this->objProperties->isStatisticEnabled() || $this->access->checkAccess('write', '', $this->ref_id))) 
		{
			$force_active = ($this->ctrl->getCmd() == 'showStatistics') ? true	: false;
			$this->tabs->addTarget('frm_statistics', $this->ctrl->getLinkTarget($this, 'showStatistics'), 'showStatistics', get_class($this), '', $force_active); //false
		}

		if($this->access->checkAccess('write', '', $this->object->getRefId()))
		{
			$this->tabs->addTarget('export', $this->ctrl->getLinkTargetByClass('ilexportgui', ''), '', 'ilexportgui');
		}

		if($this->access->checkAccess('edit_permission', '', $this->ref_id))
		{
			$this->tabs->addTarget('perm_settings', $this->ctrl->getLinkTargetByClass(array(get_class($this),'ilpermissiongui'), 'perm'), array('perm', 'info', 'owner'), 'ilpermissiongui');							
		}
	}
	
	public function showStatisticsObject() 
	{
		/// if globally deactivated, skip!!! intrusion detected
		if(!$this->settings->get('enable_fora_statistics', false))
		{
			$this->error->raiseError($this->lng->txt('permission_denied'), $this->error->MESSAGE);
		}
		
		// if no read access -> intrusion detected
		if(!$this->access->checkAccess('read', '', $_GET['ref_id']))
		{
			$this->error->raiseError($this->lng->txt('permission_denied'), $this->error->MESSAGE);
		}

		// if read access and statistics disabled -> intrusion detected
		if(!$this->access->checkAccess('read', '',  $_GET['ref_id']) && !$this->objProperties->isStatisticEnabled())
		{
			$this->error->raiseError($this->lng->txt('permission_denied'), $this->error->MESSAGE);
		}				
    			
		// if write access and statistics disabled -> ok, for forum admin
		if($this->access->checkAccess('write', '', $_GET['ref_id']) && 
		   !$this->objProperties->isStatisticEnabled())
		{
			ilUtil::sendInfo($this->lng->txt('frm_statistics_disabled_for_participants'));
		}
		
		$this->object->Forum->setForumId($this->object->getId());

		$tbl = new ilForumStatisticsTableGUI($this, 'showStatistics');
		$tbl->setId('il_frm_statistic_table_'.(int) $_GET['ref_id']);
		$tbl->setTitle($this->lng->txt('statistic'), 'icon_usr.svg', $this->lng->txt('obj_'.$this->object->getType()));
		
		$data = $this->object->Forum->getUserStatistic($this->is_moderator);
		$result = array();
		$counter = 0;
		foreach($data as $row)
		{
			$result[$counter]['ranking'] = $row[0];
			$result[$counter]['login'] = $row[1];
			$result[$counter]['lastname'] = $row[2];
			$result[$counter]['firstname'] = $row[3];
			
			++$counter;
		}
		$tbl->setData($result);
				
		$this->tpl->setContent($tbl->getHTML());
	}
	
	public static function _goto($a_target, $a_thread = 0, $a_posting = 0)
	{
		global $DIC;
		
		$ilAccess = $DIC->access();
		$lng = $DIC->language();
		$ilErr = $DIC['ilErr'];
		
		if($ilAccess->checkAccess('read', '', $a_target))
		{
			if($a_thread != 0)
			{				
				$objTopic = new ilForumTopic($a_thread);
				if ($objTopic->getFrmObjId() && 
					$objTopic->getFrmObjId() != ilObject::_lookupObjectId($a_target))
				{					
					$ref_ids = ilObject::_getAllReferences($objTopic->getFrmObjId());
					foreach($ref_ids as $ref_id)
					{
						if($ilAccess->checkAccess('read', '', $ref_id))
						{
							$new_ref_id = $ref_id;							
							break;
						}
					}
					
					if (isset($new_ref_id) && $new_ref_id != $a_target)
					{
						ilUtil::redirect(ILIAS_HTTP_PATH."/goto.php?target=frm_".$new_ref_id."_".$a_thread."_".$a_posting);
					}
				}			
	
				$_GET['ref_id'] = $a_target;
				$_GET['pos_pk'] = $a_posting;
				$_GET['thr_pk'] = $a_thread;
				$_GET['anchor'] = $a_posting;
				$_GET['cmdClass'] = 'ilObjForumGUI';
				$_GET['cmd'] = 'viewThread';
				$_GET['baseClass'] = 'ilRepositoryGUI';
				include_once('ilias.php');
				exit();
			}
			else
			{
				$_GET['ref_id'] = $a_target;
				$_GET['baseClass'] = 'ilRepositoryGUI';
				include_once('ilias.php');
				exit();
			}
		}
		else if($ilAccess->checkAccess('read', '', ROOT_FOLDER_ID))
		{
			$_GET['target'] = '';
			$_GET['ref_id'] = ROOT_FOLDER_ID;
			ilUtil::sendInfo(sprintf($lng->txt('msg_no_perm_read_item'),
				ilObject::_lookupTitle(ilObject::_lookupObjId($a_target))), true);
			$_GET['baseClass'] = 'ilRepositoryGUI';
			include_once('ilias.php');
			exit();
		}

		$ilErr->raiseError($lng->txt('msg_no_perm_read'), $ilErr->FATAL);
	}
	
	public function performDeleteThreadsObject()
	{
		if(!$this->is_moderator)
		{		
			$this->error->raiseError($this->lng->txt('permission_denied'), $this->error->MESSAGE);
			return $this->showThreadsObject();
		}
		
		if(!isset($_POST['thread_ids']) || !is_array($_POST['thread_ids']))
	 	{
	 		ilUtil::sendInfo($this->lng->txt('select_at_least_one_thread'));
	 		return $this->showThreadsObject();
	 	}	

		$forumObj = new ilObjForum($_GET['ref_id']);
		
		$this->objProperties->setObjId($forumObj->getId());

		$frm = new ilForum();

		$drafts_add = '';
		if(ilForumPostDraft::isSavePostDraftAllowed())
		{
			$drafts_add = '_drafts';
		}

		if(count($_POST['thread_ids']) > 1 )
		{
			$success_message = "forums_threads{$drafts_add}_deleted";
		}
		else
		{
			$success_message = "forums_thread{$drafts_add}_deleted";
		}

		foreach($_POST['thread_ids'] as $topic_id)
		{
			$frm->setForumId($forumObj->getId());
			$frm->setForumRefId($forumObj->getRefId());

			$first_node = $frm->getFirstPostNode($topic_id);
			if((int)$first_node['pos_pk'])
			{
				$frm->deletePost($first_node['pos_pk']);
				ilUtil::sendInfo($this->lng->txt($success_message), true);
			}
		}
		$this->ctrl->redirect($this, 'showThreads');
	}
	
	public function confirmDeleteThreads()
	{
		if(!isset($_POST['thread_ids']) || !is_array($_POST['thread_ids']))
	 	{
	 		ilUtil::sendInfo($this->lng->txt('select_at_least_one_thread'));
	 		return $this->showThreadsObject();
	 	}
	 	
	 	if(!$this->is_moderator)
		{
			$this->error->raiseError($this->lng->txt('permission_denied'), $this->error->MESSAGE);
			return $this->showThreadsObject();
		}
	 	
		$c_gui = new ilConfirmationGUI();
		
		$c_gui->setFormAction($this->ctrl->getFormAction($this, 'performDeleteThreads'));
		$c_gui->setHeaderText($this->lng->txt('frm_sure_delete_threads'));
		$c_gui->setCancel($this->lng->txt('cancel'), 'showThreads');
		$c_gui->setConfirm($this->lng->txt('confirm'), 'performDeleteThreads');

		foreach((array)$_POST['thread_ids'] as $thread_id)
		{
			$c_gui->addItem('thread_ids[]', $thread_id, ilForumTopic::_lookupTitle($thread_id));
		}
		
		$this->confirmation_gui_html = $c_gui->getHTML();
		
		$this->hideToolbar(true);

		return $this->tpl->setContent($c_gui->getHTML());
	}

	protected function confirmDeleteThreadDraftsObject()
	{
		if (!$this->access->checkAccess('read', '', $this->object->getRefId())) {
			$this->error->raiseError($this->lng->txt('permission_denied'), $this->error->MESSAGE);
		}

		$draftIds = array_filter((array)($this->httpRequest->getParsedBody()['draft_ids'] ?? []));
		if (0 === count($draftIds)) {
			\ilUtil::sendInfo($this->lng->txt('select_at_least_one_thread'));
			$this->showThreadsObject();
			return;
		}

		$confirmation = new ilConfirmationGUI();
		$confirmation->setFormAction($this->ctrl->getFormAction($this, 'deleteThreadDrafts'));
		$confirmation->setHeaderText($this->lng->txt('sure_delete_drafts'));
		$confirmation->setCancel($this->lng->txt('cancel'), 'showThreads');
		$confirmation->setConfirm($this->lng->txt('confirm'), 'deleteThreadDrafts');
		$instances = \ilForumPostDraft::getDraftInstancesByUserId($this->user->getId());
		foreach ($draftIds as $draftId) {
			if (array_key_exists($draftId, $instances)) {
				$confirmation->addItem('draft_ids[]', $draftId, $instances[$draftId]->getPostSubject());
			}
		}

		$this->tpl->setContent($confirmation->getHTML());
	}

	public function prepareThreadScreen(ilObjForum $a_forum_obj)
	{
		$this->ilHelp->setScreenIdComponent("frm");

		$this->tpl->getStandardTemplate();
		ilUtil::sendInfo();
		ilUtil::infoPanel();

		$this->tpl->setTitleIcon(ilObject::_getIcon("", "big", "frm"));

 		$this->tabs->setBackTarget($this->lng->txt('all_topics'),'ilias.php?baseClass=ilRepositoryGUI&amp;ref_id='.$_GET['ref_id']);

		// by answer view
		$this->ctrl->setParameter($this, 'thr_pk', $this->objCurrentTopic->getId());
		$this->ctrl->setParameter($this, 'pos_pk', $this->objCurrentPost->getId());
		$this->ctrl->setParameter($this, 'viewmode', ilForumProperties::VIEW_TREE);
		$this->tabs->addTarget('sort_by_posts', $this->ctrl->getLinkTarget($this, 'viewThread'));
	
		// by date view
		$this->ctrl->setParameter($this, 'thr_pk', $this->objCurrentTopic->getId());
		$this->ctrl->setParameter($this, 'pos_pk', $this->objCurrentPost->getId());
		$this->ctrl->setParameter($this, 'viewmode', ilForumProperties::VIEW_DATE);
		$this->tabs->addTarget('order_by_date',	$this->ctrl->getLinkTarget($this, 'viewThread'));

		$this->ctrl->clearParameters($this);

		if($this->isHierarchicalView())
		{
			$this->tabs->activateTab('sort_by_posts');
		}
		else
		{
			$this->tabs->activateTab('order_by_date');
		}

		/**
		 * @var $frm ilForum
		 */
		$frm = $a_forum_obj->Forum;
		$frm->setForumId($a_forum_obj->getId());
	}
	
	public function performPostActivationObject()
	{
		if($this->is_moderator)
		{
			$this->objCurrentPost->activatePost();
			$GLOBALS['ilAppEventHandler']->raise(
				'Modules/Forum',
				'activatedPost',
				array(
					'ref_id'            => $this->object->getRefId(),
					'post'              => $this->objCurrentPost
				)
			);
			ilUtil::sendInfo($this->lng->txt('forums_post_was_activated'), true);
		}
		
		$this->viewThreadObject();
	}

	public function askForPostActivationObject()
	{
		if($this->is_moderator)
		{
			$this->setDisplayConfirmPostActivation(true);
		}
		
		$this->viewThreadObject();
	}
	
	public function setDisplayConfirmPostActivation($status = 0)
	{
		$this->display_confirm_post_activation = $status;
	}
	
	public function displayConfirmPostActivation()
	{
		return $this->display_confirm_post_activation;
	}

	protected function toggleThreadNotificationObject()
	{
		if (!$this->access->checkAccess('read', '', $this->object->getRefId())) {
			$this->error->raiseError($this->lng->txt('permission_denied'), $this->error->MESSAGE);
		}

		if ($this->objCurrentTopic->isNotificationEnabled($this->user->getId())) {
			$this->objCurrentTopic->disableNotification($this->user->getId());
			\ilUtil::sendInfo($this->lng->txt('forums_notification_disabled'));
		} else {
			$this->objCurrentTopic->enableNotification($this->user->getId());
			\ilUtil::sendInfo($this->lng->txt('forums_notification_enabled'));
		}

		$this->viewThreadObject();
	}

	protected function toggleStickinessObject()
	{
		if ($this->is_moderator) {
			if ($this->objCurrentTopic->isSticky()) {
				$this->objCurrentTopic->unmakeSticky();
			} else {
				$this->objCurrentTopic->makeSticky();
			}
		}

		$this->viewThreadObject();
	}

	public function cancelPostObject()
	{
		$_GET['action'] = '';
		if(isset($_POST['draft_id']) && (int)$_POST['draft_id'] > 0)
		{
			$draft = ilForumPostDraft::newInstanceByDraftId((int)$_POST['draft_id']);
			$draft->deleteDraftsByDraftIds(array( (int)$_POST['draft_id']));
		}
		
		$this->viewThreadObject();
	}
	
	public function cancelDraftObject()
	{
		$_GET['action'] = '';
		if(isset($_GET['draft_id']) && (int)$_GET['draft_id'] > 0)
		{
			if(ilForumPostDraft::isAutoSavePostDraftAllowed())
			{
				$history_obj = new ilForumDraftsHistory();
				$history_obj->getFirstAutosaveByDraftId((int)$_GET['draft_id']);
				$draft = ilForumPostDraft::newInstanceByDraftId((int)$_GET['draft_id']);
				$draft->setPostSubject($history_obj->getPostSubject());
				$draft->setPostMessage($history_obj->getPostMessage());
				
				ilForumUtil::moveMediaObjects($history_obj->getPostMessage(), 
					ilForumDraftsHistory::MEDIAOBJECT_TYPE, $history_obj->getHistoryId(), 
					ilForumPostDraft::MEDIAOBJECT_TYPE, $draft->getDraftId());
			
				$draft->updateDraft();
				
				$history_obj->deleteHistoryByDraftIds(array($draft->getDraftId()));
			}
		}
		$this->ctrl->clearParameters($this);
		$this->viewThreadObject();
	}

	public function getDeleteFormHTML()
	{
		/** @var $form_tpl ilTemplate */
		$form_tpl = new ilTemplate('tpl.frm_delete_post_form.html', true, true, 'Modules/Forum');

		$form_tpl->setVariable('ANKER', $this->objCurrentPost->getId());
		$form_tpl->setVariable('SPACER', '<hr noshade="noshade" width="100%" size="1" align="center" />');
		$form_tpl->setVariable('TXT_DELETE', $this->lng->txt('forums_info_delete_post'));
		$this->ctrl->setParameter($this, 'action', 'ready_delete');
		$this->ctrl->setParameter($this, 'pos_pk', $this->objCurrentPost->getId());
		$this->ctrl->setParameter($this, 'thr_pk', $this->objCurrentPost->getThreadId());
		$this->ctrl->setParameter($this, 'orderby', $_GET['orderby']);
		$form_tpl->setVariable('FORM_ACTION', $this->ctrl->getLinkTarget($this, 'viewThread'));
		$this->ctrl->clearParameters($this);
		$form_tpl->setVariable('CANCEL_BUTTON', $this->lng->txt('cancel'));
		$form_tpl->setVariable('CONFIRM_BUTTON', $this->lng->txt('confirm'));

		return $form_tpl->get(); 
	}
	public function getDeleteDraftFormHTML()
	{
		/** @var $form_tpl ilTemplate */
		$form_tpl = new ilTemplate('tpl.frm_delete_post_form.html', true, true, 'Modules/Forum');
		
		$form_tpl->setVariable('SPACER', '<hr noshade="noshade" width="100%" size="1" align="center" />');
		$form_tpl->setVariable('TXT_DELETE', $this->lng->txt('forums_info_delete_draft'));
		$this->ctrl->setParameter($this, 'action', 'ready_delete_draft');
		$this->ctrl->setParameter($this, 'draft_id', (int)$_GET['draft_id']);
		$this->ctrl->setParameter($this, 'pos_pk', $this->objCurrentPost->getId());
		$this->ctrl->setParameter($this, 'thr_pk', $this->objCurrentPost->getThreadId());
		$this->ctrl->setParameter($this, 'orderby', $_GET['orderby']);
		$form_tpl->setVariable('FORM_ACTION', $this->ctrl->getLinkTarget($this, 'viewThread'));
		$this->ctrl->clearParameters($this);
		$form_tpl->setVariable('CANCEL_BUTTON', $this->lng->txt('cancel'));
		$form_tpl->setVariable('CONFIRM_BUTTON', $this->lng->txt('confirm'));
		
		return $form_tpl->get();
	}

	public function getActivationFormHTML()
	{
		$form_tpl = new ilTemplate('tpl.frm_activation_post_form.html', true, true, 'Modules/Forum');

		$this->ctrl->setParameter($this, 'pos_pk', $this->objCurrentPost->getId());
		$this->ctrl->setParameter($this, 'thr_pk', $this->objCurrentPost->getThreadId());
		$this->ctrl->setParameter($this, 'orderby', $_GET['orderby']);
		$form_tpl->setVariable('FORM_ACTION', $this->ctrl->getFormAction($this, 'performPostActivation'));
		$form_tpl->setVariable('SPACER', '<hr noshade="noshade" width="100%" size="1" align="center" />');
		$form_tpl->setVariable('ANCHOR', $this->objCurrentPost->getId());
		$form_tpl->setVariable('TXT_ACT', $this->lng->txt('activate_post_txt'));								
		$form_tpl->setVariable('CONFIRM_BUTTON', $this->lng->txt('activate_only_current'));
		$form_tpl->setVariable('CMD_CONFIRM', 'performPostActivation');
		$form_tpl->setVariable('CANCEL_BUTTON', $this->lng->txt('cancel'));
		$form_tpl->setVariable('CMD_CANCEL', 'viewThread');
		$this->ctrl->clearParameters($this);

		return $form_tpl->get(); 
	}
	
	public function getCensorshipFormHTML()
	{
		$frm = $this->object->Forum;
		$form_tpl = new ilTemplate('tpl.frm_censorship_post_form.html', true, true, 'Modules/Forum');

		$form_tpl->setVariable('ANCHOR', $this->objCurrentPost->getId());
		$form_tpl->setVariable('SPACER', '<hr noshade="noshade" width="100%" size="1" align="center" />');
		$this->ctrl->setParameter($this, 'action', 'ready_censor');
		$this->ctrl->setParameter($this, 'pos_pk', $this->objCurrentPost->getId());
		$this->ctrl->setParameter($this, 'thr_pk', $this->objCurrentPost->getThreadId());
		$this->ctrl->setParameter($this, 'orderby', $_GET['orderby']);
		$form_tpl->setVariable('FORM_ACTION', $this->ctrl->getLinkTarget($this, 'viewThread'));
		$this->ctrl->clearParameters($this);
		$form_tpl->setVariable('TXT_CENS_MESSAGE', $this->lng->txt('forums_the_post'));
		$form_tpl->setVariable('TXT_CENS_COMMENT', $this->lng->txt('forums_censor_comment').':');
		$form_tpl->setVariable('CENS_MESSAGE', $frm->prepareText($this->objCurrentPost->getCensorshipComment(), 2));

		if($this->objCurrentPost->isCensored())
		{
			$form_tpl->setVariable('TXT_CENS', $this->lng->txt('forums_info_censor2_post'));
			$form_tpl->setVariable('YES_BUTTON', $this->lng->txt('confirm'));
			$form_tpl->setVariable('NO_BUTTON', $this->lng->txt('cancel'));
		}
		else
		{
			$form_tpl->setVariable('TXT_CENS', $this->lng->txt('forums_info_censor_post'));
			$form_tpl->setVariable('CANCEL_BUTTON', $this->lng->txt('cancel'));
			$form_tpl->setVariable('CONFIRM_BUTTON', $this->lng->txt('confirm'));
		}

  		return $form_tpl->get(); 
	}

	/**
	 * @throws ilHtmlPurifierNotFoundException
	 */
	private function initReplyEditForm()
	{
		/**
		 * @var $oFDForum ilFileDataForum
		 */

		// init objects
		$oForumObjects = $this->getForumObjects();
		$frm = $oForumObjects['frm'];
		$oFDForum = $oForumObjects['file_obj'];

		$this->replyEditForm = new ilPropertyFormGUI();
		$this->replyEditForm->setId('id_showreply');
		$this->replyEditForm->setTableWidth('100%');
		$cancel_cmd = 'cancelPost';
		if($_GET['action'] == 'showreply' || $_GET['action'] == 'ready_showreply')
		{
			$this->ctrl->setParameter($this, 'action', 'ready_showreply');
		}
		else if($_GET['action'] == 'showdraft' || $_GET['action'] == 'editdraft')
		{
			$this->ctrl->setParameter($this, 'action', $_GET['action']);
			$this->ctrl->setParameter($this, 'draft_id', (int)$_GET['draft_id']);
		}
		else
		{
			$this->ctrl->setParameter($this, 'action', 'ready_showedit');
		}

		$this->ctrl->setParameter($this, 'offset', (int)$_GET['offset']);
		$this->ctrl->setParameter($this, 'orderby', $_GET['orderby']);
		$this->ctrl->setParameter($this, 'pos_pk', $this->objCurrentPost->getId());
		$this->ctrl->setParameter($this, 'thr_pk', $this->objCurrentPost->getThreadId());
		if($this->isTopLevelReplyCommand())
		{
			$this->replyEditForm->setFormAction($this->ctrl->getFormAction($this, 'saveTopLevelPost'), 'frm_page_bottom');
		}
		else if($_GET['action'] == 'publishDraft' || $_GET['action'] == 'editdraft')
		{
			$this->replyEditForm->setFormAction($this->ctrl->getFormAction($this, 'publishDraft'), $this->objCurrentPost->getId());
		}
		else
		{
			$this->replyEditForm->setFormAction($this->ctrl->getFormAction($this, 'savePost'), $this->objCurrentPost->getId());
		}
		$this->ctrl->clearParameters($this);

		if($_GET['action'] == 'showreply' || $_GET['action'] == 'ready_showreply')
		{
			$this->replyEditForm->setTitle($this->lng->txt('forums_your_reply'));
		}
		elseif($_GET['action'] == 'showdraft' || $_GET['action'] == 'editdraft')
		{
			$this->replyEditForm->setTitle($this->lng->txt('forums_edit_draft'));
		}
		else
		{
			$this->replyEditForm->setTitle($this->lng->txt('forums_edit_post'));
		}

		// alias
		if($this->isWritingWithPseudonymAllowed()				
		  && in_array($_GET['action'], array('showreply', 'ready_showreply')))
		{
			$oAnonymousNameGUI = new ilTextInputGUI($this->lng->txt('forums_your_name'), 'alias');
			$oAnonymousNameGUI->setMaxLength(64);
			$oAnonymousNameGUI->setInfo($this->lng->txt('forums_use_alias'));			
			
			$this->replyEditForm->addItem($oAnonymousNameGUI);
		}

		// subject
		$oSubjectGUI = new ilTextInputGUI($this->lng->txt('forums_subject'), 'subject');
		$oSubjectGUI->setMaxLength(64);
		$oSubjectGUI->setRequired(true);

		if($this->objProperties->getSubjectSetting() == 'empty_subject')
		$oSubjectGUI->setInfo($this->lng->txt('enter_new_subject'));

		$this->replyEditForm->addItem($oSubjectGUI);

		// post
		$oPostGUI = new ilTextAreaInputGUI(
			$_GET['action'] == 'showreply' || $_GET['action'] == 'ready_showreply' ? $this->lng->txt('forums_your_reply') : $this->lng->txt('forums_edit_post'), 
			'message'
		);
		$oPostGUI->setRequired(true);
		$oPostGUI->setRows(15);
		$oPostGUI->setUseRte(true);
		$oPostGUI->addPlugin('latex');
		$oPostGUI->addButton('latex');
		$oPostGUI->addButton('pastelatex');
		$oPostGUI->addPlugin('ilfrmquote');

		//$oPostGUI->addPlugin('code'); 
		if($_GET['action'] == 'showreply' || $_GET['action'] == 'showdraft')
		{
			$oPostGUI->addButton('ilFrmQuoteAjaxCall');
		}
		$oPostGUI->removePlugin('advlink');
		$oPostGUI->setRTERootBlockElement('');
		$oPostGUI->usePurifier(true);
		$oPostGUI->disableButtons(array(
			'charmap',
			'undo',
			'redo',
			'justifyleft',
			'justifycenter',
			'justifyright',
			'justifyfull',
			'anchor',
			'fullscreen',
			'cut',
			'copy',
			'paste',
			'pastetext',
			'formatselect'
		));

		if($_GET['action'] == 'showreply' || $_GET['action'] == 'ready_showreply' || $_GET['action'] == 'showdraft' || $_GET['action'] == 'editdraft')
		{
			$oPostGUI->setRTESupport($this->user->getId(), 'frm~', 'frm_post', 'tpl.tinymce_frm_post.html', false, '3.5.11');
		}
		else
		{
			$oPostGUI->setRTESupport($this->objCurrentPost->getId(), 'frm', 'frm_post', 'tpl.tinymce_frm_post.html', false, '3.5.11');
		}
		// purifier
		$oPostGUI->setPurifier(ilHtmlPurifierFactory::_getInstanceByType('frm_post'));

		$this->replyEditForm->addItem($oPostGUI);

		// notification only if gen. notification is disabled and forum isn't anonymous
		$umail = new ilMail($this->user->getId());
		if($this->rbac->system()->checkAccess('internal_mail', $umail->getMailObjectReferenceId()) &&
		   !$frm->isThreadNotificationEnabled($this->user->getId(), $this->objCurrentPost->getThreadId()) &&
		   !$this->objProperties->isAnonymized())
		{
			$oNotificationGUI = new ilCheckboxInputGUI($this->lng->txt('forum_direct_notification'), 'notify');
			$oNotificationGUI->setInfo($this->lng->txt('forum_notify_me'));
			
			$this->replyEditForm->addItem($oNotificationGUI);
		}

		if($this->objProperties->isFileUploadAllowed())
		{
			$oFileUploadGUI = new ilFileWizardInputGUI($this->lng->txt('forums_attachments_add'), 'userfile');
			$oFileUploadGUI->setFilenames(array(0 => ''));
			$this->replyEditForm->addItem($oFileUploadGUI);
		}

		if(
			$this->user->isAnonymous() &&
			!$this->user->isCaptchaVerified() &&
			ilCaptchaUtil::isActiveForForum()
		)
		{
			$captcha = new ilCaptchaInputGUI($this->lng->txt('cont_captcha_code'), 'captcha_code');
			$captcha->setRequired(true);		
			$this->replyEditForm->addItem($captcha);
		}

		$attachments_of_node = $oFDForum->getFilesOfPost();
		if(count($attachments_of_node) && ($_GET['action'] == 'showedit' || $_GET['action'] == 'ready_showedit'))
		{
			$oExistingAttachmentsGUI = new ilCheckboxGroupInputGUI($this->lng->txt('forums_delete_file'), 'del_file');
			foreach($oFDForum->getFilesOfPost() as $file)
			{
				$oAttachmentGUI = new ilCheckboxInputGUI($file['name'], 'del_file');
				$oAttachmentGUI->setValue($file['md5']);
				$oExistingAttachmentsGUI->addOption($oAttachmentGUI);
			}
			$this->replyEditForm->addItem($oExistingAttachmentsGUI);
		}

		if(ilForumPostDraft::isAutoSavePostDraftAllowed())
		{
			if($_GET['action'] == 'showdraft' || $_GET['action'] == 'editdraft')
			{
				$draftInfoGUI = new ilNonEditableValueGUI('','autosave_info', true);
				$draftInfoGUI->setValue(sprintf($this->lng->txt('autosave_draft_info'), ilForumPostDraft::lookupAutosaveInterval()));
				$this->replyEditForm->addItem($draftInfoGUI);
			}
			else if($_GET['action'] != 'showedit' && $_GET['action'] != 'ready_showedit')
			{
				$draftInfoGUI = new ilNonEditableValueGUI('','autosave_info', true);
				$draftInfoGUI->setValue(sprintf($this->lng->txt('autosave_post_draft_info'), ilForumPostDraft::lookupAutosaveInterval()));
				$this->replyEditForm->addItem($draftInfoGUI);
			}
			
			$selected_draft_id = (int)$_GET['draft_id'];
			$draftObj = new ilForumPostDraft($this->user->getId(), $this->objCurrentPost->getId(), $selected_draft_id);
			if($draftObj->getDraftId() > 0)
			{
				$oFDForumDrafts = new ilFileDataForumDrafts(0, $draftObj->getDraftId());
				if(count($oFDForumDrafts->getFilesOfPost()))
				{
					$oExistingAttachmentsGUI = new ilCheckboxGroupInputGUI($this->lng->txt('forums_delete_file'), 'del_file');
					foreach($oFDForumDrafts->getFilesOfPost() as $file)
					{
						$oAttachmentGUI = new ilCheckboxInputGUI($file['name'], 'del_file');
						$oAttachmentGUI->setValue($file['md5']);
						$oExistingAttachmentsGUI->addOption($oAttachmentGUI);
					}
					$this->replyEditForm->addItem($oExistingAttachmentsGUI);
				}
			}
		}

		if($this->isTopLevelReplyCommand())
		{
			$this->replyEditForm->addCommandButton('saveTopLevelPost', $this->lng->txt('create'));
		}
		else if(ilForumPostDraft::isSavePostDraftAllowed() && $_GET['action'] == 'editdraft')
		{
			$this->replyEditForm->addCommandButton('publishDraft', $this->lng->txt('publish'));
		}
		else
		{
			$this->replyEditForm->addCommandButton('savePost', $this->lng->txt('save'));
		}
		$hidden_draft_id= new ilHiddenInputGUI('draft_id');
		if(isset($_GET['draft_id']) && (int)$_GET['draft_id']> 0)
		{
			$auto_save_draft_id = (int)$_GET['draft_id'];
		}
		$hidden_draft_id->setValue($auto_save_draft_id);
		$this->replyEditForm->addItem($hidden_draft_id);

		if($_GET['action'] == 'showreply' || $_GET['action'] == 'ready_showreply' || $_GET['action'] == 'editdraft')
		{
			$rtestring = ilRTE::_getRTEClassname();
			
			if(array_key_exists('show_rte', $_POST))
			{
				ilObjAdvancedEditing::_setRichTextEditorUserState($_POST['show_rte']);
			}			

			if(strtolower($rtestring) != 'iltinymce' || !ilObjAdvancedEditing::_getRichTextEditorUserState())
			{
				if($this->isTopLevelReplyCommand())
				{
					$this->replyEditForm->addCommandButton('quoteTopLevelPost', $this->lng->txt('forum_add_quote'));
				}
				else
				{
					$this->replyEditForm->addCommandButton('quotePost', $this->lng->txt('forum_add_quote'));
				}
			}
			
			if(!$this->user->isAnonymous() 
				&& ($_GET['action'] == 'editdraft' || $_GET['action'] == 'showreply' || $_GET['action'] == 'ready_showreply')
				&& ilForumPostDraft::isSavePostDraftAllowed()
			)
			{
				if(ilForumPostDraft::isAutoSavePostDraftAllowed())
				{
					$this->decorateWithAutosave($this->replyEditForm);	
				}

				if($_GET['action'] == 'editdraft')
				{
					$this->replyEditForm->addCommandButton('updateDraft', $this->lng->txt('save_message'));
				}
				else
				{
					$this->replyEditForm->addCommandButton('saveAsDraft', $this->lng->txt('save_message'));	
				}
				
				$cancel_cmd = 'cancelDraft';
			}
		}
		$this->replyEditForm->addCommandButton($cancel_cmd, $this->lng->txt('cancel'));

	}

	/**
	 * @return ilPropertyFormGUI
	 */
	private function getReplyEditForm()
	{
		if(null === $this->replyEditForm)
		{
			$this->initReplyEditForm();
		}
		
		return $this->replyEditForm;
	}

	/**
	 * 
	 */
	public function createTopLevelPostObject()
	{
		if(isset($_GET['draft_id']) && (int)$_GET['draft_id'] > 0 && !$this->user->isAnonymous()
			&& ilForumPostDraft::isSavePostDraftAllowed())
		{
			$draft_obj = new ilForumPostDraft($this->user->getId(), $this->objCurrentPost->getId(), (int)$_GET['draft_id']);
		}
			
		if($draft_obj instanceof ilForumPostDraft && $draft_obj->getDraftId() > 0)
		{
			$this->ctrl->setParameter($this, 'action',  'editdraft');
			$this->ctrl->setParameter($this, 'pos_pk', $this->objCurrentPost->getId());
			$this->ctrl->setParameter($this, 'thr_pk',  $this->objCurrentTopic->getId());
			$this->ctrl->setParameter($this, 'draft_id',  $draft_obj->getDraftId());
			$this->ctrl->setParameter($this, 'offset', 0);
			$this->ctrl->setParameter($this, 'orderby', $_GET['orderby']);
			$this->ctrl->redirect($this, 'editDraft');
		}
		else
		{
			$this->viewThreadObject();
		}
		return;
	}

	/**
	 * 
	 */
	public function saveTopLevelPostObject()
	{
		$this->savePostObject();
		return;
	}

	/**
	 * 
	 */
	public function quoteTopLevelPostObject()
	{
		$this->quotePostObject();
		return;
	}

	public function publishSelectedDraftObject()
	{ 
		if(isset($_GET['draft_id']) && (int)$_GET['draft_id'] > 0)
		{
			$this->publishDraftObject(false);
		}	
	}	
	
	public function publishDraftObject($use_replyform = true)
	{
		if (!$this->access->checkAccess('add_reply', '', (int)$_GET['ref_id'])) {
			$this->error->raiseError($this->lng->txt('permission_denied'), $this->error->getMessage());
		}

		if (!$this->objCurrentTopic->getId()) {
			\ilUtil::sendFailure($this->lng->txt('frm_action_not_possible_thr_deleted'), true);
			$this->ctrl->redirect($this);
		}

		if ($this->objCurrentTopic->isClosed()) {
			\ilUtil::sendFailure($this->lng->txt('frm_action_not_possible_thr_closed'), true);
			$this->ctrl->redirect($this);
		}

		if (!$this->objCurrentPost->getId()) {
			$_GET['action'] = '';
			\ilUtil::sendFailure($this->lng->txt('frm_action_not_possible_parent_deleted'));
			$this->viewThreadObject();
			return;
		}

		$post_id = $this->objCurrentPost->getId();
		
		$draft_obj = new ilForumPostDraft($this->user->getId(), $post_id, (int)$_GET['draft_id']);
		
		if($use_replyform)
		{
			$oReplyEditForm = $this->getReplyEditForm();
			if(!$oReplyEditForm->checkInput() && !$draft_obj instanceof ilForumPostDraft)
			{
				$oReplyEditForm->setValuesByPost();
				return $this->viewThreadObject();
			}
			$post_subject = $oReplyEditForm->getInput('subject');
			$post_message = $oReplyEditForm->getInput('message');
			$mob_direction = 0;
		}
		else
		{
			$post_subject = $draft_obj->getPostSubject();
			$post_message = $draft_obj->getPostMessage();
			$mob_direction = 1;
		}
		
		if($draft_obj->getDraftId() > 0)
		{
			// init objects
			$oForumObjects = $this->getForumObjects();
			$frm = $oForumObjects['frm'];
			$frm->setMDB2WhereCondition(' top_frm_fk = %s ', array('integer'), array($frm->getForumId()));
			
			// reply: new post
			$status = 1;
			$send_activation_mail = 0;
			
			if($this->objProperties->isPostActivationEnabled())
			{
				if(!$this->is_moderator)
				{
					$status = 0;
					$send_activation_mail = 1;
				}
				else if($this->objCurrentPost->isAnyParentDeactivated())
				{
					$status = 0;
				}
			}
			
			$newPost = $frm->generatePost(
				$draft_obj->getForumId(),
				$draft_obj->getThreadId(),
				$this->user->getId(),
				$draft_obj->getPostDisplayUserId(),
				ilRTE::_replaceMediaObjectImageSrc($post_message, $mob_direction),
				$draft_obj->getPostId(),
				(int)$draft_obj->getNotify(),
				$this->handleFormInput($post_subject , false),
				$draft_obj->getPostUserAlias(),
				'',
				$status,
				$send_activation_mail
			);
			
			$this->object->markPostRead($this->user->getId(), (int) $this->objCurrentTopic->getId(), (int) $this->objCurrentPost->getId());
			
			$uploadedObjects = ilObjMediaObject::_getMobsOfObject('frm~:html', $this->user->getId());
			
			foreach($uploadedObjects as $mob)
			{
				ilObjMediaObject::_removeUsage($mob, 'frm~:html', $this->user->getId());
				ilObjMediaObject::_saveUsage($mob,'frm:html', $newPost);
			}
			ilForumUtil::saveMediaObjects($post_message,  'frm:html', $newPost, $mob_direction);
			
			if($this->objProperties->isFileUploadAllowed())
			{
				$file = $_FILES['userfile'];
				if(is_array($file) && !empty($file))
				{
					$tmp_file_obj = new ilFileDataForum($this->object->getId(), $newPost);
					$tmp_file_obj->storeUploadedFile($file);
				}
				
				//move files of draft to posts directory
				$oFDForum = new ilFileDataForum($this->object->getId(), $newPost);
				$oFDForumDrafts = new ilFileDataForumDrafts($this->object->getId(), $draft_obj->getDraftId());
				
				$oFDForumDrafts->moveFilesOfDraft($oFDForum->getForumPath(), $newPost);
				$oFDForumDrafts->delete();
			}
			
			if(ilForumPostDraft::isSavePostDraftAllowed())
			{
				$GLOBALS['ilAppEventHandler']->raise(
					'Modules/Forum',
					'publishedDraft',
					array('draftObj' => $draft_obj,
					      'obj_id' => $this->object->getId(),
					      'is_file_upload_allowed' => $this->objProperties->isFileUploadAllowed())
				);
			}
			$draft_obj->deleteDraft();
			
			$GLOBALS['ilAppEventHandler']->raise(
				'Modules/Forum',
				'createdPost',
				array(
					'ref_id'            => $this->object->getRefId(),
					'post'              => new ilForumPost($newPost),
					'notify_moderators' => (bool)$send_activation_mail
				)
			);
			
			$message = '';
			if(!$this->is_moderator && !$status)
			{
				$message .= $this->lng->txt('forums_post_needs_to_be_activated');
			}
			else
			{
				$message .= $this->lng->txt('forums_post_new_entry');
			}
			
			$_SESSION['frm'][(int)$_GET['thr_pk']]['openTreeNodes'][] = (int)$this->objCurrentPost->getId();
	
			$this->ctrl->clearParameters($this);
			ilUtil::sendSuccess($message, true);
			$this->ctrl->setParameter($this, 'pos_pk', $newPost);
			$this->ctrl->setParameter($this, 'thr_pk', $this->objCurrentPost->getThreadId());

			$this->ctrl->redirect($this, 'viewThread');	
		}
	}
	
	/**
	 * @return bool
	 */
	public function savePostObject()
	{
		if (!$this->objCurrentTopic->getId()) {
			\ilUtil::sendFailure($this->lng->txt('frm_action_not_possible_thr_deleted'), true);
			$this->ctrl->redirect($this);
		}

		if ($this->objCurrentTopic->isClosed()) {
			\ilUtil::sendFailure($this->lng->txt('frm_action_not_possible_thr_closed'), true);
			$this->ctrl->redirect($this);
		}

		if(!isset($_POST['del_file']) || !is_array($_POST['del_file'])) $_POST['del_file'] = array();

		$oReplyEditForm = $this->getReplyEditForm();
		if ($oReplyEditForm->checkInput()) {
			if (!$this->objCurrentPost->getId()) {
				$_GET['action'] = '';
				\ilUtil::sendFailure($this->lng->txt('frm_action_not_possible_parent_deleted'));
				$this->viewThreadObject();
				return;
			}

			$this->doCaptchaCheck();

			// init objects
			$oForumObjects = $this->getForumObjects();
			/**
			 * @var $forumObj ilObjForum
			 */
			$forumObj = $oForumObjects['forumObj'];
			/**
			 * @var $frm ilForum
			 */
			$frm = $oForumObjects['frm'];
			$frm->setMDB2WhereCondition(' top_frm_fk = %s ', array('integer'), array($frm->getForumId()));
			$topicData = $frm->getOneTopic();

			// Generating new posting
			if($_GET['action'] == 'ready_showreply')
			{
				if(!$this->access->checkAccess('add_reply', '', (int)$_GET['ref_id']))
				{
					$this->error->raiseError($this->lng->txt('permission_denied'), $this->error->getMessage());
				}

				// reply: new post
				$status = 1;
				$send_activation_mail = 0;
				
				if($this->objProperties->isPostActivationEnabled())
				{
					if(!$this->is_moderator)
					{
						$status = 0;
						$send_activation_mail = 1;
					}
					else if($this->objCurrentPost->isAnyParentDeactivated())
					{
						$status = 0;
					}
				}

				if($this->isWritingWithPseudonymAllowed())
				{
					if(!strlen($oReplyEditForm->getInput('alias')))
					{
						$user_alias = $this->lng->txt('forums_anonymous');
					}
					else
					{
						$user_alias = $oReplyEditForm->getInput('alias');
					}
					$display_user_id = 0;
				}
				else
				{
					$user_alias = $this->user->getLogin();
					$display_user_id = $this->user->getId();
				}
				
				$newPost = $frm->generatePost(
					$topicData['top_pk'], 
					$this->objCurrentTopic->getId(),
					$this->user->getId(),
					$display_user_id, 
					ilRTE::_replaceMediaObjectImageSrc($oReplyEditForm->getInput('message'), 0),
					$this->objCurrentPost->getId(),
					(int)$oReplyEditForm->getInput('notify'),
					$this->handleFormInput($oReplyEditForm->getInput('subject'), false),
				    $user_alias,
					'',
					$status,
					$send_activation_mail					
				);

				if(ilForumPostDraft::isSavePostDraftAllowed())
				{
					$draft_id = 0;
					if(ilForumPostDraft::isAutoSavePostDraftAllowed())
					{
						$draft_id = $_POST['draft_id']; // info aus dem autosave?
					}	
					$draft_obj = new ilForumPostDraft($this->user->getId(), $this->objCurrentPost->getId(), $draft_id);
					if($draft_obj instanceof ilForumPostDraft)
					{
						$draft_obj->deleteDraft();
					}
				}

				// mantis #8115: Mark parent as read
				$this->object->markPostRead($this->user->getId(), (int) $this->objCurrentTopic->getId(), (int) $this->objCurrentPost->getId());

				// copy temporary media objects (frm~)
				ilForumUtil::moveMediaObjects($oReplyEditForm->getInput('message'), 'frm~:html', $this->user->getId(), 'frm:html', $newPost);

				if($this->objProperties->isFileUploadAllowed())
				{
					$oFDForum = new ilFileDataForum($forumObj->getId(), $newPost);
					$file     = $_FILES['userfile'];
					if(is_array($file) && !empty($file))
					{
						$oFDForum->storeUploadedFile($file);
					}
				}
				
				$GLOBALS['ilAppEventHandler']->raise(
					'Modules/Forum',
					'createdPost',
					array(
						'ref_id'            => $this->object->getRefId(),
						'post'              => new ilForumPost($newPost),
						'notify_moderators' => (bool)$send_activation_mail
					)
				);

				$message = '';
				if(!$this->is_moderator && !$status)
				{
					$message .= $this->lng->txt('forums_post_needs_to_be_activated');
				}
				else
				{
					$message .= $this->lng->txt('forums_post_new_entry');
				}

				ilUtil::sendSuccess($message, true);
				$this->ctrl->clearParameters($this);
				$this->ctrl->setParameter($this, 'post_created_below', $this->objCurrentPost->getId());
				$this->ctrl->setParameter($this, 'pos_pk', $newPost);
				$this->ctrl->setParameter($this, 'thr_pk', $this->objCurrentPost->getThreadId());
				$this->ctrl->redirect($this, 'viewThread');
			}
			else
			{
				if((!$this->is_moderator &&
				   !$this->objCurrentPost->isOwner($this->user->getId())) || $this->objCurrentPost->isCensored() ||
				   $this->user->getId() == ANONYMOUS_USER_ID)
				{
					$this->error->raiseError($this->lng->txt('permission_denied'), $this->error->getMessage());
				}				

				// remove usage of deleted media objects
				$oldMediaObjects = ilObjMediaObject::_getMobsOfObject('frm:html', $this->objCurrentPost->getId());
				$curMediaObjects = ilRTE::_getMediaObjects($oReplyEditForm->getInput('message'), 0);
				foreach($oldMediaObjects as $oldMob)
				{
					$found = false;
					foreach($curMediaObjects as $curMob)
					{
						if($oldMob == $curMob)
						{
							$found = true;
							break;																					
						}
					}
					if(!$found)
					{						
						if(ilObjMediaObject::_exists($oldMob))
						{
							ilObjMediaObject::_removeUsage($oldMob, 'frm:html', $this->objCurrentPost->getId());
							$mob_obj = new ilObjMediaObject($oldMob);
							$mob_obj->delete();
						}
					}
				}
				
				// save old activation status for send_notification decision
				$old_status_was_active = $this->objCurrentPost->isActivated();
				
				// if active post has been edited posting mus be activated again by moderator
				$status = 1;
				$send_activation_mail = 0;

				if($this->objProperties->isPostActivationEnabled())
				{
					if(!$this->is_moderator)
					{
						$status = 0;
						$send_activation_mail = 1;
					}
					else if($this->objCurrentPost->isAnyParentDeactivated())
					{
						$status = 0;
					}
				}
				$this->objCurrentPost->setStatus($status);

				$this->objCurrentPost->setSubject($this->handleFormInput($oReplyEditForm->getInput('subject'), false));
				$this->objCurrentPost->setMessage(ilRTE::_replaceMediaObjectImageSrc($oReplyEditForm->getInput('message'), 0));
				$this->objCurrentPost->setNotification((int)$oReplyEditForm->getInput('notify'));
				$this->objCurrentPost->setChangeDate(date('Y-m-d H:i:s'));  
				$this->objCurrentPost->setUpdateUserId($this->user->getId());
				
				// edit: update post
				if($this->objCurrentPost->update())
				{
					$this->objCurrentPost->reload();
					
					// Change news item accordingly
					// note: $this->objCurrentPost->getForumId() does not give us the forum ID here (why?)
					$news_id = ilNewsItem::getFirstNewsIdForContext($forumObj->getId(),
						'frm', $this->objCurrentPost->getId(), 'pos');
					if($news_id > 0)
					{
						$news_item = new ilNewsItem($news_id);
						$news_item->setTitle($this->objCurrentPost->getSubject());
						$news_item->setContent(ilRTE::_replaceMediaObjectImageSrc($frm->prepareText(
							$this->objCurrentPost->getMessage(), 0), 1)
						);
						
						if($this->objCurrentPost->getMessage() != strip_tags($this->objCurrentPost->getMessage()))
						{
							$news_item->setContentHtml(true);
						}
						else
						{
							$news_item->setContentHtml(false);
						}
						$news_item->update();
					}

					$oFDForum = $oForumObjects['file_obj'];

					if($this->objProperties->isFileUploadAllowed())
					{
						$file = $_FILES['userfile'];
						if(is_array($file) && !empty($file))
						{
							$oFDForum->storeUploadedFile($file);
						}
					}

					$file2delete = $oReplyEditForm->getInput('del_file');
					if(is_array($file2delete) && count($file2delete))
					{
						$oFDForum->unlinkFilesByMD5Filenames($file2delete);
					}
					
					$GLOBALS['ilAppEventHandler']->raise(
						'Modules/Forum',
						'updatedPost',
						array(
							'ref_id'                => $this->object->getRefId(),
							'post'                  => $this->objCurrentPost,
							'notify_moderators'     => (bool)$send_activation_mail,
							'old_status_was_active' => (bool)$old_status_was_active
						)
					);
	
					ilUtil::sendSuccess($this->lng->txt('forums_post_modified'), true);
				}

				$this->ctrl->setParameter($this, 'pos_pk', $this->objCurrentPost->getId());
				$this->ctrl->setParameter($this, 'thr_pk', $this->objCurrentPost->getThreadId());
				$this->ctrl->setParameter($this, 'viewmode', $_SESSION['viewmode']);
				$this->ctrl->redirect($this, 'viewThread');
			}
		}
		else
		{
			$_GET['action'] = substr($_GET['action'], 6);
		}
		return $this->viewThreadObject();
	}

	private function hideToolbar($a_flag = null)
	{
		if(null === $a_flag)
		{
			return $this->hideToolbar;
		}
		
		$this->hideToolbar = $a_flag;
		return $this;
	}
	
	public function quotePostObject()		
	{
		if(!is_array($_POST['del_file'])) $_POST['del_file'] = array();
		
		if($this->objCurrentTopic->isClosed())
		{
			$_GET['action'] = '';
			return $this->viewThreadObject();
		}
		
		$oReplyEditForm = $this->getReplyEditForm();
		
		// remove mandatory fields
		$oReplyEditForm->getItemByPostVar('subject')->setRequired(false);
		$oReplyEditForm->getItemByPostVar('message')->setRequired(false);
		
		$oReplyEditForm->checkInput();
		
		// add mandatory fields
		$oReplyEditForm->getItemByPostVar('subject')->setRequired(true);
		$oReplyEditForm->getItemByPostVar('message')->setRequired(true);
		
		$_GET['action'] = 'showreply';
		
		$this->viewThreadObject();
	}
	
	public function getQuotationHTMLAsynchObject()
	{
		$oForumObjects = $this->getForumObjects();
		/**
		 * @var $frm ilForum
		 */
		$frm = $oForumObjects['frm'];

		$authorinfo = new ilForumAuthorInformation(
			$this->objCurrentPost->getPosAuthorId(),
			$this->objCurrentPost->getDisplayUserId(),
			$this->objCurrentPost->getUserAlias(),
			$this->objCurrentPost->getImportName()
		);

		$html = ilRTE::_replaceMediaObjectImageSrc($frm->prepareText($this->objCurrentPost->getMessage(), 1, $authorinfo->getAuthorName()), 1);
		echo $html;
		exit();
	}
	
	private function getForumObjects()
	{
		if(null === $this->forumObjects)
		{
			$forumObj = $this->object;
			$file_obj = new ilFileDataForum($forumObj->getId(), $this->objCurrentPost->getId());
			$frm = $forumObj->Forum;
			$frm->setForumId($forumObj->getId());
			$frm->setForumRefId($forumObj->getRefId());
			
			$this->forumObjects['forumObj'] = $forumObj;
			$this->forumObjects['frm'] = $frm;
			$this->forumObjects['file_obj'] = $file_obj;
		}
		
		return $this->forumObjects;
	}

	public function viewThreadObject()
	{
		$bottom_toolbar                    = clone $this->toolbar;
		$bottom_toolbar_split_button_items = array();
		
		$this->tpl->addCss('./Modules/Forum/css/forum_tree.css');
		if(!isset($_SESSION['viewmode']))
		{
			$_SESSION['viewmode'] = $this->objProperties->getDefaultView();
		}
		
		// quick and dirty: check for treeview
		if(!isset($_SESSION['thread_control']['old']))
		{
			$_SESSION['thread_control']['old'] = $_GET['thr_pk'];
			$_SESSION['thread_control']['new'] = $_GET['thr_pk'];
		}
		else
		if(isset($_SESSION['thread_control']['old']) && $_GET['thr_pk'] != $_SESSION['thread_control']['old'])
		{
			$_SESSION['thread_control']['new'] = $_GET['thr_pk'];
		}

		if(isset($_GET['viewmode']) && $_GET['viewmode'] != $_SESSION['viewmode'])
		{
			$_SESSION['viewmode'] = $_GET['viewmode'];
		}

		if( (isset($_GET['action']) && $_SESSION['viewmode'] != ilForumProperties::VIEW_DATE)
		||($_SESSION['viewmode'] == ilForumProperties::VIEW_TREE))  
		{
			$_SESSION['viewmode'] = ilForumProperties::VIEW_TREE;
		}
		else
		{
			$_SESSION['viewmode'] = ilForumProperties::VIEW_DATE;
		}

		if(!$this->access->checkAccess('read', '', $this->object->getRefId()))
		{
			$this->error->raiseError($this->lng->txt('permission_denied'), $this->error->getMessage());
		}

		// init objects
		$oForumObjects = $this->getForumObjects();
		/**
		 * @var $forumObj ilObjForum
		 */
		$forumObj = $oForumObjects['forumObj'];
		/**
		 * @var $frm ilForum
		 */
		$frm = $oForumObjects['frm'];
		/**
		 * @var $file_obj ilFileDataForum
		 */
		$file_obj = $oForumObjects['file_obj'];

		// download file
		if(isset($_GET['file']))
		{
			$file_obj_for_delivery = $file_obj;
			if(ilForumPostDraft::isSavePostDraftAllowed() && isset($_GET['draft_id']) && (int)$_GET['draft_id'] > 0)
			{
				$file_obj_for_delivery = new ilFileDataForumDrafts($forumObj->getId(), (int)$_GET['draft_id']);
			}
			$file_obj_for_delivery->deliverFile($_GET['file']);
			unset($file_obj_for_delivery);
		}

		if(!$this->objCurrentTopic->getId())
		{
			$this->ctrl->redirect($this, 'showThreads');
		}

		// Set context for login
		$append = '_'.$this->objCurrentTopic->getId().
			($this->objCurrentPost->getId() ? '_'.$this->objCurrentPost->getId() : '');
		$this->tpl->setLoginTargetPar('frm_'.$_GET['ref_id'].$append);

		// delete temporary media object (not in case a user adds media objects and wants to save an invalid form)
		if($_GET['action'] != 'showreply' && $_GET['action'] != 'showedit')
		{
			try
			{
				$mobs = ilObjMediaObject::_getMobsOfObject('frm~:html', $this->user->getId());
				foreach($mobs as $mob)
				{					
					if(ilObjMediaObject::_exists($mob))
					{
						ilObjMediaObject::_removeUsage($mob, 'frm~:html', $this->user->getId());
						$mob_obj = new ilObjMediaObject($mob);
						$mob_obj->delete();
					}
				}
			}
			catch(Exception $e)
			{
			}
		}

		if($this->isHierarchicalView())
		{
			$exp = new ilForumExplorerGUI('frm_exp_' . $this->objCurrentTopic->getId(), $this, 'viewThread');
			$exp->setThread($this->objCurrentTopic);
			if(!$exp->handleCommand())
			{
				$this->tpl->setLeftNavContent($exp->getHTML());
			}
		}

		$this->lng->loadLanguageModule('forum');

		if (!$this->getCreationMode() && $this->access->checkAccess('read', '', $this->object->getRefId())) {
			$this->ilNavigationHistory->addItem(
				(int)$this->object->getRefId(), \ilLink::_getLink((int)$this->object->getRefId(), 'frm'), 'frm'
			);
		}

		// save last access
		$forumObj->updateLastAccess($this->user->getId(), (int) $this->objCurrentTopic->getId());
		
		$this->prepareThreadScreen($forumObj);
		
		$this->tpl->addBlockFile('ADM_CONTENT', 'adm_content', 'tpl.forums_threads_view.html', 'Modules/Forum');

		if(isset($_GET['anchor']))
		{
			$this->tpl->setVariable('JUMP2ANCHOR_ID', (int)$_GET['anchor']);
		}

		if($this->isHierarchicalView())
		{
			$orderField = 'frm_posts_tree.rgt';
			$this->objCurrentTopic->setOrderDirection('DESC');
		}
		else
		{
			$orderField = 'frm_posts.pos_date';
			$this->objCurrentTopic->setOrderDirection(
				in_array($this->objProperties->getDefaultView(), array(ilForumProperties::VIEW_DATE_ASC, ilForumProperties::VIEW_TREE))
				? 'ASC' : 'DESC'
			);
		}

		$posNum = 0;

		// get forum- and thread-data
		$frm->setMDB2WhereCondition('top_frm_fk = %s ', array('integer'), array($frm->getForumId()));
		
		if(is_array($topicData = $frm->getOneTopic()))
		{
			// Visit-Counter for topic
			$this->objCurrentTopic->updateVisits();
			
			$this->tpl->setTitle($this->lng->txt('forums_thread')." \"".$this->objCurrentTopic->getSubject()."\"");			
		
			// build location-links
			$this->locator->addRepositoryItems();
			$this->locator->addItem($this->object->getTitle(), $this->ctrl->getLinkTarget($this, ""), "_top");
			$this->tpl->setLocator();
																		 
			// set tabs					
			// menu template (contains linkbar)
			/** @var $menutpl ilTemplate */
			$menutpl = new ilTemplate('tpl.forums_threads_menu.html', true, true, 'Modules/Forum');

			// mark all as read
			if($this->user->getId() != ANONYMOUS_USER_ID &&
				$forumObj->getCountUnread($this->user->getId(), (int) $this->objCurrentTopic->getId(), true)
			)
			{
				$this->ctrl->setParameter($this, 'mark_read', '1');
				$this->ctrl->setParameter($this, 'thr_pk',  $this->objCurrentTopic->getId());

				$mark_thr_read_button = ilLinkButton::getInstance();
				$mark_thr_read_button->setCaption('forums_mark_read');
				$mark_thr_read_button->setUrl($this->ctrl->getLinkTarget($this, 'viewThread'));
				$mark_thr_read_button->setAccessKey(ilAccessKey::MARK_ALL_READ);

				$bottom_toolbar_split_button_items[] = $mark_thr_read_button;

				$this->ctrl->clearParameters($this);
			}

			// print thread
			$this->ctrl->setParameterByClass('ilforumexportgui', 'print_thread', $this->objCurrentTopic->getId());
			$this->ctrl->setParameterByClass('ilforumexportgui', 'thr_top_fk', $this->objCurrentTopic->getForumId());

			
			$print_thr_button = ilLinkButton::getInstance();
			$print_thr_button->setCaption('forums_print_thread');
			$print_thr_button->setUrl($this->ctrl->getLinkTargetByClass('ilforumexportgui', 'printThread'));

			$bottom_toolbar_split_button_items[] = $print_thr_button;

			$this->ctrl->clearParametersByClass('ilforumexportgui');

			$this->addHeaderAction();
			
			if($_GET['mark_read'])
			{
				$forumObj->markThreadRead($this->user->getId(), (int)$this->objCurrentTopic->getId());
				ilUtil::sendInfo($this->lng->txt('forums_thread_marked'), true);
			}

			// delete post and its sub-posts
			if ($_GET['action'] == 'ready_delete' && $_POST['confirm'] != '')
			{
				if(!$this->objCurrentTopic->isClosed() &&
				   ($this->is_moderator ||
					   ($this->objCurrentPost->isOwner($this->user->getId()) && !$this->objCurrentPost->hasReplies())) &&
				   $this->user->getId() != ANONYMOUS_USER_ID)
				{
					$frm = new ilForum();
	
					$frm->setForumId($forumObj->getId());
					$frm->setForumRefId($forumObj->getRefId());
	
					$dead_thr = $frm->deletePost($this->objCurrentPost->getId());
	
					// if complete thread was deleted ...
					if ($dead_thr == $this->objCurrentTopic->getId())
					{
	
						$frm->setMDB2WhereCondition('top_frm_fk = %s ', array('integer'), array($forumObj->getId()));
	
						$topicData = $frm->getOneTopic();
	
						ilUtil::sendInfo($this->lng->txt('forums_post_deleted'), true);
	
						if ($topicData['top_num_threads'] > 0)
						{
							$this->ctrl->redirect($this, 'showThreads');
						}
						else
						{
							$this->ctrl->redirect($this, 'createThread');
						}
					}
					ilUtil::sendInfo($this->lng->txt('forums_post_deleted'), true);
					$this->ctrl->setParameter($this, 'thr_pk',  $this->objCurrentTopic->getId());
					$this->ctrl->redirect($this, 'viewThread');
				}
			}

			if ($_GET['action'] == 'ready_delete_draft' && $_POST['confirm'] != '')
			{
				$this->deleteSelectedDraft();
				ilUtil::sendInfo($this->lng->txt('forums_post_deleted'));
			}

			// form processing (censor)			
			if(!$this->objCurrentTopic->isClosed() && $_GET['action'] == 'ready_censor')
			{
				$cens_message = $this->handleFormInput($_POST['formData']['cens_message']);
				
				if(($_POST['confirm'] != '' || $_POST['no_cs_change'] != '') && $_GET['action'] == 'ready_censor')
				{
					$frm->postCensorship($cens_message, $this->objCurrentPost->getId(), 1);
					ilUtil::sendSuccess($this->lng->txt('frm_censorship_applied'));
				}
				else if(($_POST['cancel'] != '' || $_POST['yes_cs_change'] != '') && $_GET['action'] == 'ready_censor')
				{
					$frm->postCensorship($cens_message, $this->objCurrentPost->getId());
					ilUtil::sendSuccess($this->lng->txt('frm_censorship_revoked'));
				}
			}

			// get complete tree of thread	
			$first_node = $this->objCurrentTopic->getFirstPostNode();
			$this->objCurrentTopic->setOrderField($orderField);
			$subtree_nodes = $this->objCurrentTopic->getPostTree($first_node);

			if( !$this->isTopLevelReplyCommand() &&
				$first_node instanceof ilForumPost &&
				!$this->objCurrentTopic->isClosed() &&
				$this->access->checkAccess('add_reply', '', (int)$_GET['ref_id'])
			)
			{
				$reply_button = ilLinkButton::getInstance();
				$reply_button->setPrimary(true);
				$reply_button->setCaption('add_new_answer');
				$this->ctrl->setParameter($this, 'action',  'showreply');
				$this->ctrl->setParameter($this, 'pos_pk', $first_node->getId());
				$this->ctrl->setParameter($this, 'thr_pk',  $this->objCurrentTopic->getId());
				$this->ctrl->setParameter($this, 'offset', (int)$_GET['offset']);
				$this->ctrl->setParameter($this, 'orderby', $_GET['orderby']);

				$reply_button->setUrl($this->ctrl->getLinkTarget($this, 'createTopLevelPost', 'frm_page_bottom'));

				$this->ctrl->clearParameters($this);
				array_unshift($bottom_toolbar_split_button_items, $reply_button);
			}

			// no posts
			if (!$posNum = count($subtree_nodes))
			{
				ilUtil::sendInfo($this->lng->txt('forums_no_posts_available'));	
			}			
					
			$pageHits = $frm->getPageHits();

			$z = 0;
		
			// navigation to browse
			if ($posNum > $pageHits)
			{
				$params = array(
					'ref_id'		=> $_GET['ref_id'],
					'thr_pk'		=> $this->objCurrentTopic->getId(),
					'orderby'		=> $_GET['orderby']
				);
		
				if (!$_GET['offset'])
				{
					$Start = 0;
				}
				else
				{
					$Start = $_GET['offset'];
				}
		
				$linkbar = ilUtil::Linkbar($this->ctrl->getLinkTarget($this, 'viewThread'), $posNum, $pageHits, $Start, $params);

				if($linkbar != '')
				{
					$menutpl->setCurrentBlock('linkbar');
					$menutpl->setVariable('LINKBAR', $linkbar);
					$menutpl->parseCurrentBlock();
				}
			}		

			$this->tpl->setVariable('THREAD_MENU', $menutpl->get());
		
			// assistance val for anchor-links
			$jump = 0;
			$render_drafts = false;
			$draftsObjects = NULL;

			if(ilForumPostDraft::isSavePostDraftAllowed() && !$this->user->isAnonymous())
			{
				$draftsObjects = ilForumPostDraft::getInstancesByUserIdAndThreadId($this->user->getId(), $this->objCurrentTopic->getId());
				if(count($draftsObjects) > 0)
				{
					$render_drafts = true;
				}
			}

			foreach($subtree_nodes as $node)
			{
				/** @var $node ilForumPost */
				$this->ctrl->clearParameters($this);
				
				if($this->objCurrentPost->getId() && $this->objCurrentPost->getId() == $node->getId())
				{
					$jump++;
				}
		
				if ($posNum > $pageHits && $z >= ($Start + $pageHits))
				{
					// if anchor-link was not found ...
					if ($this->objCurrentPost->getId() && $jump < 1)
					{
						$this->ctrl->setParameter($this, 'thr_pk', $this->objCurrentTopic->getId());
						$this->ctrl->setParameter($this, 'pos_pk', $this->objCurrentPost->getId());
						$this->ctrl->setParameter($this, 'offset', ($Start + $pageHits));
						$this->ctrl->setParameter($this, 'orderby', $_GET['orderby']);
						$this->ctrl->redirect($this, 'viewThread', $this->objCurrentPost->getId());
					}
					else
					{
						break;
					}
				}
		
				if(($posNum > $pageHits && $z >= $Start) || $posNum <= $pageHits)
				{
					$actions = array();
					if(!$this->isTopLevelReplyCommand() && $this->objCurrentPost->getId() == $node->getId())
					{
						# actions for "active" post
						if($this->is_moderator || $node->isActivated() || $node->isOwner($this->user->getId()))
						{
							// reply/edit
							if(
								!$this->objCurrentTopic->isClosed() && (
									$_GET['action'] == 'showreply' || $_GET['action'] == 'showedit' || 
									$_GET['action'] == 'showdraft'|| $_GET['action'] == 'editdraft'
								))
							{
								if($_GET['action'] == 'showedit' &&
								  ((!$this->is_moderator &&
								   !$node->isOwner($this->user->getId()) || $this->user->getId() == ANONYMOUS_USER_ID) || $node->isCensored()))
								{
									$this->error->raiseError($this->lng->txt('permission_denied'), $this->error->getMessage());
								}
								else if($_GET['action'] == 'showreply' && !$this->access->checkAccess('add_reply', '', (int)$_GET['ref_id']))
								{
									$this->error->raiseError($this->lng->txt('permission_denied'), $this->error->getMessage());
								}
													   
								$this->tpl->setVariable('REPLY_ANKER', $this->objCurrentPost->getId());
								$oEditReplyForm = $this->getReplyEditForm();
								if($_GET['action'] != 'editdraft')
								{
								switch($this->objProperties->getSubjectSetting())
								{
									case 'add_re_to_subject':
										$subject = $this->getModifiedReOnSubject(true);
										break;

									case 'preset_subject':
										$subject = $this->objCurrentPost->getSubject();
										break;

									case 'empty_subject':
									default:
										$subject = NULL;
										break;
								}
								}
								switch($_GET['action'])
								{
									case 'showreply':
										if($this->ctrl->getCmd() == 'savePost' || $this->ctrl->getCmd() == 'saveAsDraft')
										{
											$oEditReplyForm->setValuesByPost();
										}										
										else if($this->ctrl->getCmd() == 'quotePost')
										{
											$authorinfo = new ilForumAuthorInformation(
												$node->getPosAuthorId(),
												$node->getDisplayUserId(),
												$node->getUserAlias(),
												$node->getImportName()
											);
											
											$oEditReplyForm->setValuesByPost();
											$oEditReplyForm->getItemByPostVar('message')->setValue(
												ilRTE::_replaceMediaObjectImageSrc(
													$frm->prepareText($node->getMessage(), 1, $authorinfo->getAuthorName())."\n".$oEditReplyForm->getInput('message'),    1
												)
											);
										}
										else
										{
											$oEditReplyForm->setValuesByArray(array(
												'alias' => '',
												'subject' => $subject,
												'message' => '',
												'notify' => 0,
												'userfile' => '',
												'del_file' => array()
											));
										}
										
										$this->ctrl->setParameter($this, 'pos_pk', $this->objCurrentPost->getId());
										$this->ctrl->setParameter($this, 'thr_pk', $this->objCurrentPost->getThreadId());

										$jsTpl = new ilTemplate('tpl.forum_post_quoation_ajax_handler.html', true, true, 'Modules/Forum');
										$jsTpl->setVariable('IL_FRM_QUOTE_CALLBACK_SRC',
											$this->ctrl->getLinkTarget($this, 'getQuotationHTMLAsynch', '', true));
										$this->ctrl->clearParameters($this);
										$this->tpl->setVariable('FORM_ADDITIONAL_JS', $jsTpl->get());
										break;

									case 'showedit':
										if($this->ctrl->getCmd() == 'savePost')
										{
											$oEditReplyForm->setValuesByPost();
										}
										else
										{
											$oEditReplyForm->setValuesByArray(array(
												'alias' => '',
												'subject' => $this->objCurrentPost->getSubject(),
												'message' => ilRTE::_replaceMediaObjectImageSrc($frm->prepareText($this->objCurrentPost->getMessage(), 2), 1),
												'notify' => $this->objCurrentPost->isNotificationEnabled() ? true : false,
												'userfile' => '',
												'del_file' => array()
											));
										}
										break;

									case 'editdraft':
										if(in_array($this->ctrl->getCmd(), array('saveDraft', 'updateDraft', 'publishDraft' )))
										{
											$oEditReplyForm->setValuesByPost();
										}
										else
										{
											
											if(isset($_GET['draft_id']) && (int)$_GET['draft_id'] > 0)
											{
												/**
												 * @var object $draftObjects ilForumPost
												 */
												$draftObject = new ilForumPostDraft($this->user->getId(), $this->objCurrentPost->getId(), (int)$_GET['draft_id']);
												$oEditReplyForm->setValuesByArray(array(
													'alias'    => $draftObject->getPostUserAlias(),
													'subject'  => $draftObject->getPostSubject(),
													'message'  => ilRTE::_replaceMediaObjectImageSrc($frm->prepareText($draftObject->getPostMessage(), 2), 1),
													'notify'   => $draftObject->getNotify() ? true : false,
													'userfile' => '',
													'del_file' => array()
												));
												//											$edit_draft_id = $this->objCurrentPost->getId();
												$edit_draft_id = $draftObject->getDraftId();
											}
										}
									break;
								}
								$this->ctrl->setParameter($this, 'pos_pk', $this->objCurrentPost->getId());
								$this->ctrl->setParameter($this, 'thr_pk', $this->objCurrentPost->getThreadId());
								$this->ctrl->setParameter($this, 'offset', (int)$_GET['offset']);
								$this->ctrl->setParameter($this, 'orderby', $_GET['orderby']);
								$this->ctrl->setParameter($this, 'action', $_GET['action']);
								if($_GET['action'] != 'editdraft')
								{
								$this->tpl->setVariable('FORM', $oEditReplyForm->getHTML());
								}
								$this->ctrl->clearParameters($this);
			
							} // if ($_GET['action'] == 'showreply' || $_GET['action'] == 'showedit')
							else if(!$this->objCurrentTopic->isClosed() && $_GET['action'] == 'delete')
							{
								if($this->is_moderator ||
								   ($node->isOwner($this->user->getId()) && !$node->hasReplies()) &&
							       $this->user->getId() != ANONYMOUS_USER_ID)
								{
									// confirmation: delete
									$this->tpl->setVariable('FORM', $this->getDeleteFormHTML());							
								}
							}
							// else if ($_GET['action'] == 'delete')
							else if(!$this->objCurrentTopic->isClosed() && $_GET['action'] == 'censor')
							{
								if($this->is_moderator)
								{
									// confirmation: censor / remove censorship
									$this->tpl->setVariable('FORM', $this->getCensorshipFormHTML());							
								}
							}
							else if (!$this->objCurrentTopic->isClosed() && $this->displayConfirmPostActivation())
							{
								if ($this->is_moderator)
								{
									// confirmation: activate
									$this->tpl->setVariable('FORM', $this->getActivationFormHTML());							
								}
							} 
						}
					}
					$this->renderPostContent($node, $Start, $z);
					$this->renderDraftContent($render_drafts, $node, $edit_draft_id);
				}
				$z++;
			}

			$first_node = $this->objCurrentTopic->getFirstPostNode();
			if(
				$first_node instanceof ilForumPost &&
				in_array($this->ctrl->getCmd(), array('createTopLevelPost', 'saveTopLevelPost', 'quoteTopLevelPost')) &&
				!$this->objCurrentTopic->isClosed() &&
				$this->access->checkAccess('add_reply', '', (int)$_GET['ref_id']))
			{
				// Important: Don't separate the following two lines (very fragile code ...) 
				$this->objCurrentPost->setId($first_node->getId());
				$form = $this->getReplyEditForm();

				if($this->ctrl->getCmd() == 'saveTopLevelPost')
				{
					$form->setValuesByPost();
				}
				else if($this->ctrl->getCmd() == 'quoteTopLevelPost')
				{
					$authorinfo = new ilForumAuthorInformation(
						$first_node->getPosAuthorId(),
						$first_node->getDisplayUserId(),
						$first_node->getUserAlias(),
						$first_node->getImportName()
					);

					$form->setValuesByPost();
					$form->getItemByPostVar('message')->setValue(
						ilRTE::_replaceMediaObjectImageSrc(
							$frm->prepareText($first_node->getMessage(), 1, $authorinfo->getAuthorName())."\n".$form->getInput('message'),    1
						)
					);
				}
				$this->ctrl->setParameter($this, 'pos_pk', $first_node->getId());
				$this->ctrl->setParameter($this, 'thr_pk', $first_node->getThreadId());
				$jsTpl = new ilTemplate('tpl.forum_post_quoation_ajax_handler.html', true, true, 'Modules/Forum');
				$jsTpl->setVariable('IL_FRM_QUOTE_CALLBACK_SRC', $this->ctrl->getLinkTarget($this, 'getQuotationHTMLAsynch', '', true));
				$this->ctrl->clearParameters($this);
				$this->tpl->setVariable('BOTTOM_FORM_ADDITIONAL_JS', $jsTpl->get());;
				$this->tpl->setVariable('BOTTOM_FORM', $form->getHTML());
			}
		}
		else
		{
			$this->tpl->setCurrentBlock('posts_no');
			$this->tpl->setVariable('TXT_MSG_NO_POSTS_AVAILABLE', $this->lng->txt('forums_posts_not_available'));
			$this->tpl->parseCurrentBlock();
		}

		if($bottom_toolbar_split_button_items)
		{
			$bottom_split_button = ilSplitButtonGUI::getInstance();
			$i = 0;
			foreach($bottom_toolbar_split_button_items as $item)
			{
				if($i == 0)
				{
					$bottom_split_button->setDefaultButton($item);
				}
				else
				{
					$bottom_split_button->addMenuItem(new ilButtonToSplitButtonMenuItemAdapter($item));
				}

				++$i;
			}
			$bottom_toolbar->addStickyItem($bottom_split_button);
			$this->toolbar->addStickyItem($bottom_split_button);
		}
		
		if($bottom_toolbar_split_button_items)
		{
			$bottom_toolbar->addSeparator();
		}

		$to_top_button = ilLinkButton::getInstance();
		$to_top_button->setCaption('top_of_page');
		$to_top_button->setUrl('#frm_page_top');
		$bottom_toolbar->addButtonInstance($to_top_button);
		if ($posNum > 0) {
			$this->tpl->setVariable('TOOLBAR_BOTTOM', $bottom_toolbar->getHTML());
		}

		$permalink = new ilPermanentLinkGUI('frm', $this->object->getRefId(), '_'.$this->objCurrentTopic->getId());
		$this->tpl->setVariable('PRMLINK', $permalink->getHTML());

		$this->tpl->addOnLoadCode('$(".ilFrmPostContent img").each(function() {
			var $elm = $(this);
			$elm.css({
				maxWidth: $elm.attr("width") + "px", 
				maxHeight: $elm.attr("height")  + "px"
			});
			$elm.removeAttr("width");
			$elm.removeAttr("height");
		});');

		return true;
	}

	private function getModifiedReOnSubject($on_reply = false)
	{
		$subject = $this->objCurrentPost->getSubject();
		$re_txt = $this->lng->txt('post_reply');

		$re_txt_with_num = str_replace(':', '(',$re_txt);
		$search_length = strlen($re_txt_with_num);
		$comp = substr_compare($re_txt_with_num, substr($subject, 0 , $search_length), 0, $search_length);
		
		if($comp == 0)
		{
			$modified_subject = $subject;
			if($on_reply == true)
			{
				// i.e. $subject = "Re(12):"
				$str_pos_start = strpos($subject, '(');
				$str_pos_end   = strpos($subject, ')');

				$length        = ((int)$str_pos_end - (int)$str_pos_start);
				$str_pos_start++;
				$txt_number = substr($subject, $str_pos_start, $length - 1);

				if(is_numeric($txt_number))
				{
					$re_count         = (int)$txt_number + 1;
					$modified_subject = substr($subject, 0, $str_pos_start) . $re_count . substr($subject, $str_pos_end);
				}
			}
		}
		else
		{
			$re_count = substr_count($subject, $re_txt);
			if($re_count >= 1 && $on_reply == true)
			{
				$subject = str_replace($re_txt, '', $subject);
				
				// i.e. $subject = "Re: Re: Re: ... " -> "Re(4):"
				$re_count++;
				$modified_subject = sprintf($this->lng->txt('post_reply_count'), $re_count).' '.trim($subject);
			}
			else if($re_count >= 1 && $on_reply == false)
			{
				// possibility to modify the subject only for output 
				// i.e. $subject = "Re: Re: Re: ... " -> "Re(3):"
				$modified_subject = sprintf($this->lng->txt('post_reply_count'), $re_count).' '.trim($subject);
			}
			else if($re_count == 0)
			{
				// the first reply to a thread
				$modified_subject = $this->lng->txt('post_reply').' '. $this->objCurrentPost->getSubject();
			}
		}
		return $modified_subject;
	}
	
	public function showUserObject()
	{
		$profile_gui = new ilPublicUserProfileGUI($_GET['user']);
		$add = $this->getUserProfileAdditional($_GET['ref_id'], $_GET['user']);
		$profile_gui->setAdditional($add);
		$profile_gui->setBackUrl($_GET['backurl']);
		$this->tpl->setContent($this->ctrl->getHTML($profile_gui));
	}
	
	protected function getUserProfileAdditional($a_forum_ref_id, $a_user_id)
	{
		if(!$this->access->checkAccess('read', '', $a_forum_ref_id))
		{
			$this->error->raiseError($this->lng->txt('permission_denied'), $this->error->MESSAGE);
		}
		
		$this->lng->loadLanguageModule('forum');
		
		/**
		 * @var $ref_obj ilObjForum
		 */
		$ref_obj = ilObjectFactory::getInstanceByRefId($a_forum_ref_id);
		if($ref_obj->getType() == 'frm')
		{
			$forumObj = new ilObjForum($a_forum_ref_id);
			$frm = $forumObj->Forum;
			$frm->setForumId($forumObj->getId());
			$frm->setForumRefId($forumObj->getRefId());
		}
		else
		{
			$frm = new ilForum();
		}
		
		// count articles of user
		if($this->access->checkAccess('moderate_frm', '', $a_forum_ref_id))
		{
			$numPosts = $frm->countUserArticles(addslashes($a_user_id));
		}
		else
		{
			$numPosts = $frm->countActiveUserArticles(addslashes($a_user_id));
		}
		
		return array($this->lng->txt('forums_posts') => $numPosts);
	}

	public function performThreadsActionObject()
	{
		unset($_SESSION['threads2move']);

		if(isset($_POST['thread_ids']) && is_array($_POST['thread_ids']))
		{
			if(isset($_POST['selected_cmd']) && $_POST['selected_cmd'] == 'move')
			{
				if($this->is_moderator)
				{
					$_SESSION['threads2move'] = $_POST['thread_ids'];
					$this->moveThreadsObject();
				}
			}
			else if($_POST['selected_cmd'] == 'enable_notifications' && $this->settings->get('forum_notification') != 0)
			{
				for($i = 0; $i < count($_POST['thread_ids']); $i++)
				{
					$tmp_obj = new ilForumTopic($_POST['thread_ids'][$i]);
					$tmp_obj->enableNotification($this->user->getId());
					unset($tmp_obj);
				}
	
				$this->ctrl->redirect($this, 'showThreads');
			}
			else if($_POST['selected_cmd'] == 'disable_notifications' && $this->settings->get('forum_notification') != 0)
			{
				for($i = 0; $i < count($_POST['thread_ids']); $i++)
				{
					$tmp_obj = new ilForumTopic($_POST['thread_ids'][$i]);
					$tmp_obj->disableNotification($this->user->getId());
					unset($tmp_obj);
				}
	
				$this->ctrl->redirect($this, 'showThreads');
			}

			else if($_POST['selected_cmd'] == 'close')
			{
				if($this->is_moderator)
				{
					for($i = 0; $i < count($_POST['thread_ids']); $i++)
					{
						$tmp_obj = new ilForumTopic($_POST['thread_ids'][$i]);
						$tmp_obj->close();
						unset($tmp_obj);
					}
				}
				ilUtil::sendSuccess($this->lng->txt('selected_threads_closed'), true);
				$this->ctrl->redirect($this, 'showThreads');
			}
			else if($_POST['selected_cmd'] == 'reopen')
			{
				if($this->is_moderator)
				{
					for($i = 0; $i < count($_POST['thread_ids']); $i++)
					{
						$tmp_obj = new ilForumTopic($_POST['thread_ids'][$i]);
						$tmp_obj->reopen();
						unset($tmp_obj);
					}
				}
	
				ilUtil::sendSuccess($this->lng->txt('selected_threads_reopened'), true);
				$this->ctrl->redirect($this, 'showThreads');
			}
			else if($_POST['selected_cmd'] == 'makesticky')
			{
				if($this->is_moderator)
				{
					$message = $this->lng->txt('sel_threads_make_sticky');
					
					for($i = 0; $i < count($_POST['thread_ids']); $i++)
					{
						$tmp_obj = new ilForumTopic($_POST['thread_ids'][$i]);
						$makeSticky =  $tmp_obj->makeSticky();

						if(!$makeSticky)
						{
							$message = $this->lng->txt('sel_threads_already_sticky');
						}

						unset($tmp_obj);
					}
				}
				if($message != null)
				{
					ilUtil::sendInfo($message,true);
				}
				$this->ctrl->redirect($this, 'showThreads');
			}
			else if($_POST['selected_cmd'] == 'unmakesticky')
			{
				if($this->is_moderator)
				{
					$message = $this->lng->txt('sel_threads_make_unsticky');
					for($i = 0; $i < count($_POST['thread_ids']); $i++)
					{
						$tmp_obj = new ilForumTopic($_POST['thread_ids'][$i]);
						$unmakeSticky = $tmp_obj->unmakeSticky();
						if(!$unmakeSticky)
						{
							$message = $this->lng->txt('sel_threads_already_unsticky');
						}
						
						unset($tmp_obj);
					}
				}
				
				if($message != null)
				{
					ilUtil::sendInfo($message,true);
				}
				$this->ctrl->redirect($this, 'showThreads');
			}
			else if($_POST['selected_cmd'] == 'editThread')
			{
				if($this->is_moderator)
				{
					$count = count($_POST['thread_ids']);
					if($count != 1)
					{
						ilUtil::sendInfo($this->lng->txt('select_max_one_thread'), true);
						$this->ctrl->redirect($this, 'showThreads');
					}
					else
					{
						foreach($_POST['thread_ids'] as $thread_id)
						{
							return $this->editThreadObject($thread_id, null);
						}
					}
				}

				$this->ctrl->redirect($this, 'showThreads');
			}
			else if($_POST['selected_cmd'] == 'html')
			{
				$this->ctrl->setCmd('exportHTML');
				$this->ctrl->setCmdClass('ilForumExportGUI');
				$this->executeCommand();
			}
			else if($_POST['selected_cmd'] == 'confirmDeleteThreads')
			{
				$this->confirmDeleteThreads();
			}
			else if($_POST['selected_cmd'] == 'merge')
			{
				$this->mergeThreadsObject();
			}
			else
			{
				ilUtil::sendInfo($this->lng->txt('topics_please_select_one_action'), true);
				$this->ctrl->redirect($this, 'showThreads');
			}
		}
		else
		{
			ilUtil::sendInfo($this->lng->txt('select_at_least_one_thread'), true);
			$this->ctrl->redirect($this, 'showThreads');
		}
	}
	
	public function performMoveThreadsObject()
	{
		if(!$this->is_moderator)
		{
			$this->error->raiseError($this->lng->txt('permission_denied'), $this->error->MESSAGE);
		}
		
		if(isset($_POST['frm_ref_id']) && (int) $_POST['frm_ref_id'])
		{	
			$this->object->Forum->moveThreads((array) $_SESSION['threads2move'], $this->object->getRefId(), $this->ilObjDataCache->lookupObjId($_POST['frm_ref_id']));

			unset($_SESSION['threads2move']);
			ilUtil::sendInfo($this->lng->txt('threads_moved_successfully'), true);
			$this->ctrl->redirect($this, 'showThreads');
		}
		else
		{
			ilUtil::sendInfo($this->lng->txt('no_forum_selected'));
			$this->moveThreadsObject();
		}
	}
	
	public function cancelMoveThreadsObject()
	{
		if(!$this->is_moderator)
		{
			$this->error->raiseError($this->lng->txt('permission_denied'), $this->error->MESSAGE);
		}
		
		unset($_SESSION['threads2move']);
		$this->ctrl->redirect($this, 'showThreads');
	}
	
	public function moveThreadsObject()
	{
		if(!$this->is_moderator)
		{
			$this->error->raiseError($this->lng->txt('permission_denied'), $this->error->MESSAGE);
		}

		$threads2move = $_SESSION['threads2move'];
		if(!count($threads2move))
		{
			ilUtil::sendInfo($this->lng->txt('select_at_least_one_thread'), true);
			$this->ctrl->redirect($this, 'showThreads');
		}

		$exp = new ilForumMoveTopicsExplorer($this, 'moveThreads');
		$exp->setPathOpen($this->object->getRefId());
		$exp->setNodeSelected(isset($_POST['frm_ref_id']) && (int)$_POST['frm_ref_id'] ? (int)$_POST['frm_ref_id'] : 0);
		$exp->setCurrentFrmRefId($this->object->getRefId());
		$exp->setHighlightedNode($this->object->getRefId());
		if(!$exp->handleCommand())
		{
			$this->tpl->addBlockFile('ADM_CONTENT', 'adm_content', 'tpl.forums_threads_move.html', 'Modules/Forum');

			if(!$this->hideToolbar())
				$this->toolbar->addButton($this->lng->txt('back'), $this->ctrl->getLinkTarget($this));

			$tblThr = new ilTable2GUI($this);
			$tblThr->setId('il_frm_thread_move_table_'.$this->object->getRefId());
			$tblThr->setTitle($this->lng->txt('move_chosen_topics'));
			$tblThr->addColumn($this->lng->txt('subject'), 'top_name', '100%');
			$tblThr->disable('header');
			$tblThr->disable('footer');
			$tblThr->disable('linkbar');
			$tblThr->disable('sort');
			$tblThr->disable('linkbar');
			$tblThr->setLimit(PHP_INT_MAX);
			$tblThr->setRowTemplate('tpl.forums_threads_move_thr_row.html', 'Modules/Forum');
			$tblThr->setDefaultOrderField('is_sticky');
			$counter = 0;
			$result = array();
			foreach($threads2move as $thr_pk)
			{
				$objCurrentTopic = new ilForumTopic($thr_pk, $this->is_moderator);

				$result[$counter]['num'] = $counter + 1;
				$result[$counter]['thr_subject'] = $objCurrentTopic->getSubject();

				unset($objCurrentTopic);
				++$counter;
			}
			$tblThr->setData($result);
			$this->tpl->setVariable('THREADS_TABLE', $tblThr->getHTML());

			$this->tpl->setVariable('FRM_SELECTION_TREE', $exp->getHTML());
			$this->tpl->setVariable('CMD_SUBMIT', 'performMoveThreads');
			$this->tpl->setVariable('TXT_SUBMIT', $this->lng->txt('move'));
			$this->tpl->setVariable('FORMACTION', $this->ctrl->getFormAction($this, 'performMoveThreads'));
		}

		return true;
	}

	private function isWritingWithPseudonymAllowed(): bool
	{
		if ($this->objProperties->isAnonymized() && (!$this->is_moderator || !$this->objProperties->getMarkModeratorPosts())) {
			return true;
		}
		return false;
	}

	protected function deleteThreadDraftsObject()
	{
		if (!$this->access->checkAccess('read', '', $this->object->getRefId())) {
			$this->error->raiseError($this->lng->txt('permission_denied'), $this->error->MESSAGE);
		}

		$draftIds = array_filter((array)($this->httpRequest->getParsedBody()['draft_ids'] ?? []));
		if (0 === count($draftIds)) {
			$draftIds = array_filter([(int)($this->httpRequest->getQueryParams()['draft_id'] ?? 0)]);
		}

		$instances = \ilForumPostDraft::getDraftInstancesByUserId($this->user->getId());
		$checkedDraftIds = [];
		foreach ($draftIds as $draftId) {
			if (array_key_exists($draftId, $instances)) {
				$checkedDraftIds[] = $draftId;
				$draft = $instances[$draftId];

				$this->deleteMobsOfDraft($draft->getDraftId(), $draft->getPostMessage());
				
				$draftFileData = new \ilFileDataForumDrafts(0, $draft->getDraftId());
				$draftFileData->delete();

				$GLOBALS['ilAppEventHandler']->raise(
					'Modules/Forum', 'deletedDraft', [
					'draftObj' => $draft,
					'obj_id' => $this->object->getId(),
					'is_file_upload_allowed' => $this->objProperties->isFileUploadAllowed(),
				]);

				$draft->deleteDraft();
			}
		}

		if (count($checkedDraftIds) > 1) {
			\ilUtil::sendInfo($this->lng->txt('delete_drafts_successfully'), true);
		} else {
			\ilUtil::sendInfo($this->lng->txt('delete_draft_successfully'), true);
		}
		$this->ctrl->redirect($this, 'showThreads');
	}

	/**
	 * @param bool $isDraft
	 * @return \ilPropertyFormGUI
	 */
	private function buildThreadForm($isDraft = false): \ilPropertyFormGUI
	{
		$draftId = (int)($this->httpRequest->getQueryParams()['draft_id'] ?? 0);
		$allowNotification = !$this->objProperties->isAnonymized();

		$mail = new \ilMail($this->user->getId());
		if (!$this->rbac->system()->checkAccess('internal_mail', $mail->getMailObjectReferenceId())) {
			$allowNotification = false;
		}

		$form = new \ilForumThreadFormGUI(
			$this, $this->objProperties, $this->isWritingWithPseudonymAllowed(),
			$allowNotification, $isDraft, $draftId
		);

		$this->decorateWithAutosave($form);

		return $form;
	}

	protected function createThreadObject()
	{
		if (!$this->access->checkAccess('add_thread', '', $this->object->getRefId())) {
			$this->error->raiseError($this->lng->txt('permission_denied'), $this->error->MESSAGE);
		}

		$templateForWidthHandling = new \ilTemplate('tpl.create_thread_form.html', true, true, 'Modules/Forum');
		$templateForWidthHandling->setVariable('CREATE_FORM', $this->buildThreadForm()->getHTML());
		$templateForWidthHandling->parseCurrentBlock();

		$this->tpl->setContent($templateForWidthHandling->get());
	}

	/**
	 * Refactored thread creation to method, refactoring to a separate class should be done in next refactoring steps
	 * @param ilForumPostDraft $draft
	 * @param bool $createFromDraft
	 */
	private function createThread(\ilForumPostDraft $draft, bool $createFromDraft = false)
	{
		if (
			!$this->access->checkAccess('add_thread', '', $this->object->getRefId()) ||
			!$this->access->checkAccess('read', '', $this->object->getRefId())
		) {
			$this->error->raiseError($this->lng->txt('permission_denied'), $this->error->MESSAGE);
		}

		$frm = $this->object->Forum;
		$frm->setForumId($this->object->getId());
		$frm->setForumRefId($this->object->getRefId());
		$frm->setMDB2WhereCondition('top_frm_fk = %s ', array('integer'), array($frm->getForumId()));
		$topicData = $frm->getOneTopic();

		$form = $this->buildThreadForm($createFromDraft);
		if ($form->checkInput()) {
			$this->doCaptchaCheck();

			$userIdForDisplayPurposes = $this->user->getId();
			if ($this->isWritingWithPseudonymAllowed()) {
				$userIdForDisplayPurposes = 0;
			}

			$status = 1;
			if (
				($this->objProperties->isPostActivationEnabled() && !$this->is_moderator) ||
				$this->objCurrentPost->isAnyParentDeactivated()
			) {
				$status = 0;
			}

			if ($createFromDraft) {
				$newThread = new \ilForumTopic(0, true, true);
				$newThread->setForumId($topicData['top_pk']);
				$newThread->setThrAuthorId($draft->getPostAuthorId());
				$newThread->setDisplayUserId($draft->getPostDisplayUserId());
				$newThread->setSubject($this->handleFormInput($form->getInput('subject'), false));
				$newThread->setUserAlias($draft->getPostUserAlias());

				$newPost = $frm->generateThread(
					$newThread,
					\ilRTE::_replaceMediaObjectImageSrc($form->getInput('message'), 0),
					$draft->getNotify(),
					$draft->getPostNotify(),
					$status
				);
			} else {
				$userAlias = \ilForumUtil::getPublicUserAlias($form->getInput('alias'), $this->objProperties->isAnonymized());
				$newThread = new \ilForumTopic(0, true, true);
				$newThread->setForumId($topicData['top_pk']);
				$newThread->setThrAuthorId($this->user->getId());
				$newThread->setDisplayUserId($userIdForDisplayPurposes);
				$newThread->setSubject($this->handleFormInput($form->getInput('subject'), false));
				$newThread->setUserAlias($userAlias);

				$newPost = $frm->generateThread(
					$newThread,
					\ilRTE::_replaceMediaObjectImageSrc($form->getInput('message'), 0),
					$form->getItemByPostVar('notify') ? (int)$form->getInput('notify') : 0,
					0, // #19980
					$status
				);
			}

			if ($this->objProperties->isFileUploadAllowed()) {
				$file = $_FILES['userfile'];
				if (is_array($file) && !empty($file)) {
					$fileData = new \ilFileDataForum($this->object->getId(), $newPost);
					$fileData->storeUploadedFile($file);
				}
			}

			$frm->setDbTable('frm_data');
			$frm->setMDB2WhereCondition('top_pk = %s ', array('integer'), array($topicData['top_pk']));
			$frm->updateVisits($topicData['top_pk']);

			if ($createFromDraft) {
				$mediaObjects = \ilObjMediaObject::_getMobsOfObject('frm~:html', $this->user->getId());
			} else {
				$mediaObjects = \ilRTE::_getMediaObjects($form->getInput('message'), 0);
			}
			foreach ($mediaObjects as $mob) {
				if (\ilObjMediaObject::_exists($mob)) {
					\ilObjMediaObject::_removeUsage($mob, 'frm~:html', $this->user->getId());
					\ilObjMediaObject::_saveUsage($mob, 'frm:html', $newPost);
				}
			}

			if ($draft->getDraftId() > 0) {
				$draftHistory = new \ilForumDraftsHistory();
				$draftHistory->deleteHistoryByDraftIds([$draft->getDraftId()]);
				if ($this->objProperties->isFileUploadAllowed()) {
					$forumFileData = new \ilFileDataForum($this->object->getId(), $newPost);
					$draftFileData = new \ilFileDataForumDrafts($this->object->getId(), $draft->getDraftId());
					$draftFileData->moveFilesOfDraft($forumFileData->getForumPath(), $newPost);
				}
				$draft->deleteDraft();
			}

			$GLOBALS['ilAppEventHandler']->raise(
				'Modules/Forum', 'createdPost', [
					'ref_id'            => $this->object->getRefId(),
					'post'              => new \ilForumPost($newPost),
					'notify_moderators' => !$status
			]);

			\ilUtil::sendSuccess($this->lng->txt('forums_thread_new_entry'), true);
			$this->ctrl->redirect($this);
		}

		$form->setValuesByPost();
		if (!$this->objProperties->isAnonymized()) {
			$form->getItemByPostVar('alias')->setValue($this->user->getLogin());
		}

		$this->tpl->setContent($form->getHTML());
	}

	protected function publishThreadDraftObject()
	{
		if (!ilForumPostDraft::isSavePostDraftAllowed()) {
			$this->error->raiseError($this->lng->txt('permission_denied'), $this->error->MESSAGE);
		}

		$draftId = (int)($this->httpRequest->getQueryParams()['draft_id'] ?? 0);
		$draft = \ilForumPostDraft::newInstanceByDraftId($draftId);

		if ((int)$draft->getDraftId() <= 0) {
			$this->error->raiseError($this->lng->txt('permission_denied'), $this->error->MESSAGE);
		}

		$this->createThread($draft, true);
	}

	protected function addThreadObject()
	{
		$draft = new \ilForumPostDraft();
		if (\ilForumPostDraft::isSavePostDraftAllowed()) {
			$draftId = (int)($this->httpRequest->getParsedBody()['draft_id'] ?? 0);
			if ($draftId > 0) {
				$draft = \ilForumPostDraft::newInstanceByDraftId($draftId);
			}
		}

		$this->createThread($draft, false);
	}

	protected function enableForumNotificationObject()
	{
		if (!$this->access->checkAccess('read', '', $this->object->getRefId())) {
			$this->error->raiseError($this->lng->txt('permission_denied'), $this->error->MESSAGE);
		}

		$frm = $this->object->Forum;
		$frm->setForumId($this->object->getId());
		$frm->enableForumNotification($this->user->getId());

		if ((int)$this->objCurrentTopic->getId() > 0) {
			$this->ctrl->setParameter($this, 'thr_pk', $this->objCurrentTopic->getId());
			\ilUtil::sendInfo($this->lng->txt('forums_forum_notification_enabled'), true);
			$this->ctrl->redirect($this, 'viewThread');
		}

		\ilUtil::sendInfo($this->lng->txt('forums_forum_notification_enabled'));
		$this->showThreadsObject();
	}

	protected function disableForumNotificationObject()
	{
		if (!$this->access->checkAccess('read', '', $this->object->getRefId())) {
			$this->error->raiseError($this->lng->txt('permission_denied'), $this->error->MESSAGE);
		}

		$frm = $this->object->Forum;
		$frm->setForumId($this->object->getId());
		$frm->disableForumNotification($this->user->getId());

		if ((int)$this->objCurrentTopic->getId() > 0) {
			$this->ctrl->setParameter($this, 'thr_pk', $this->objCurrentTopic->getId());
			\ilUtil::sendInfo($this->lng->txt('forums_forum_notification_disabled'), true);
			$this->ctrl->redirect($this, 'viewThread');
		}

		\ilUtil::sendInfo($this->lng->txt('forums_forum_notification_disabled'));
		$this->showThreadsObject();
	}

	/**
	 * @inheritdoc
	 */
	protected function setColumnSettings(ilColumnGUI $column_gui)
	{
		$column_gui->setBlockProperty('news', 'title', $this->lng->txt('frm_latest_postings'));
		$column_gui->setBlockProperty('news', 'prevent_aggregation', true);
		$column_gui->setRepositoryMode(true);
		
		if ($this->access->checkAccess('write', '', $this->object->getRefId())) {
			$news_set = new \ilSetting('news');
			if ($news_set->get('enable_rss_for_internal')) {
				$column_gui->setBlockProperty('news', 'settings', true);
				$column_gui->setBlockProperty('news', 'public_notifications_option', true);
			}
		}
	}

	/**
	 * @inheritdoc
	 */
	protected function addLocatorItems()
	{
		if ($this->object instanceof \ilObjForum) {
			$this->locator->addItem($this->object->getTitle(), $this->ctrl->getLinkTarget($this), '', $this->object->getRefId());
		}
	}

	public function handleFormInput($a_text, $a_stripslashes = true)
	{
		$a_text = str_replace("<", "&lt;", $a_text);
		$a_text = str_replace(">", "&gt;", $a_text);
		if($a_stripslashes)
			$a_text = ilUtil::stripSlashes($a_text);
		
		return $a_text;
	}
	
	public function prepareFormOutput($a_text)
	{
		$a_text = str_replace("&lt;", "<", $a_text);
		$a_text = str_replace("&gt;", ">", $a_text);
		$a_text = ilUtil::prepareFormOutput($a_text);
		return $a_text;
	}

	protected function infoScreen()
	{
		if(
			!$this->access->checkAccess('visible', '', $this->object->getRefId()) &&
			!$this->access->checkAccess('read', '', $this->object->getRefId())
		) {
			$this->error->raiseError($this->lng->txt('msg_no_perm_read'), $this->error->MESSAGE);
		}

		$info = new \ilInfoScreenGUI($this);
		$info->enablePrivateNotes();
		$info->addMetaDataSections($this->object->getId(), 0, $this->object->getType());
		$this->ctrl->forwardCommand($info);
	}

	/**
	 * 
	 */
	protected function markPostUnreadObject()
	{
		if (!$this->access->checkAccess('read', '', $this->object->getRefId())) {
			$this->error->raiseError($this->lng->txt('permission_denied'), $this->error->MESSAGE);
		}

		if ((int)$this->objCurrentPost->getId() > 0) {
			$this->object->markPostUnread($this->user->getId(), (int)$this->objCurrentPost->getId());
		}
		$this->viewThreadObject();
	}

	/**
	 * 
	 */
	protected function markPostReadObject()
	{
		if (!$this->access->checkAccess('read', '', $this->object->getRefId())) {
			$this->error->raiseError($this->lng->txt('permission_denied'), $this->error->MESSAGE);
		}

		if ((int)$this->objCurrentTopic->getId() > 0 && (int)$this->objCurrentPost->getId() > 0) {
			$this->object->markPostRead(
				$this->user->getId(), (int)$this->objCurrentTopic->getId(), (int)$this->objCurrentPost->getId()
			);
		}
		$this->viewThreadObject();
	}

	/**
	 * @inheritdoc
	 */
	protected function initHeaderAction($a_sub_type = null, $a_sub_id = null)
	{
		$lg = parent::initHeaderAction();

		if ((int)$this->objCurrentTopic->getId() > 0) {
			$container_obj = null; // Workaround: Do not show "desktop actions" in thread view
			$lg->setContainerObject($container_obj);
		}

		if (!($lg instanceof \ilObjForumListGUI) || !$this->settings->get('forum_notification')) {
			return $lg;
		}

		if ($this->user->isAnonymous() || !$this->access->checkAccess('read', '', $this->object->getRefId())) {
			return $lg;
		}

		$frm = $this->object->Forum;
		$frm->setForumId($this->object->getId());
		$frm->setForumRefId($this->object->getRefId());
		$frm->setMDB2Wherecondition('top_frm_fk = %s ', array('integer'), array($frm->getForumId()));

		$isForumNotificationEnabled = $frm->isForumNotificationEnabled($this->user->getId());
		$userMayDisableNotifications = $this->isUserAllowedToDeactivateNotification();

		if ((int)$this->objCurrentTopic->getId() > 0) {
			$this->ctrl->setParameter($this, 'thr_pk', $this->objCurrentTopic->getId());
		}

		if ($this->isParentObjectCrsOrGrp()) {
			// special behaviour for CRS/GRP-Forum notification!!
			if ($isForumNotificationEnabled && $userMayDisableNotifications) {
				$lg->addCustomCommand(
					$this->ctrl->getLinkTarget($this, 'disableForumNotification'), 'forums_disable_forum_notification'
				);
			} elseif (!$isForumNotificationEnabled) {
				$lg->addCustomCommand(
					$this->ctrl->getLinkTarget($this, 'enableForumNotification'), 'forums_enable_forum_notification'
				);
			}
		} elseif ($isForumNotificationEnabled) {
			$lg->addCustomCommand(
				$this->ctrl->getLinkTarget($this, 'disableForumNotification'), 'forums_disable_forum_notification'
			);
		} else {
			$lg->addCustomCommand(
				$this->ctrl->getLinkTarget($this, 'enableForumNotification'), 'forums_enable_forum_notification'
			);
		}

		$isThreadNotificationEnabled = false;
		if ((int)$this->objCurrentTopic->getId() > 0) {
			$isThreadNotificationEnabled = $this->objCurrentTopic->isNotificationEnabled($this->user->getId());
			if ($isThreadNotificationEnabled) {
				$lg->addCustomCommand(
					$this->ctrl->getLinkTarget($this, 'toggleThreadNotification'), 'forums_disable_notification'
				);
			} else {
				$lg->addCustomCommand(
					$this->ctrl->getLinkTarget($this, 'toggleThreadNotification'), 'forums_enable_notification'
				);
			}
		}
		$this->ctrl->setParameter($this, 'thr_pk', '');

		if ($isForumNotificationEnabled || $isThreadNotificationEnabled) {
			$lg->addHeaderIcon(
				'not_icon',
				ilUtil::getImagePath('notification_on.svg'),
				$this->lng->txt('frm_notification_activated')
			);
		} else {
			$lg->addHeaderIcon(
				'not_icon',
				ilUtil::getImagePath('notification_off.svg'),
				$this->lng->txt('frm_notification_deactivated')
			);
		}

		return $lg;
	}
	
	public function isUserAllowedToDeactivateNotification()
	{
		if($this->objProperties->getNotificationType() == 'default')
		{
			return true;
		}
		
		if($this->objProperties->isUserToggleNoti() ==  0)
		{
			return true;
		}
		
		if($this->isParentObjectCrsOrGrp())
		{

			$frm_noti = new ilForumNotification((int) $_GET['ref_id']);
			$frm_noti->setUserId($this->user->getId());
			
			$user_toggle = (int)$frm_noti->isUserToggleNotification();
			if($user_toggle == 0 && $this->objProperties->isUserToggleNoti() == 0) 
			{	
				return true;
			}
		}
		
		return false;
	}

	public function isParentObjectCrsOrGrp(): bool
	{
		$grpRefId = $this->repositoryTree->checkForParentType($this->object->getRefId(), 'grp');
		$crsRefId = $this->repositoryTree->checkForParentType($this->object->getRefId(), 'crs');

		return ($grpRefId > 0 || $crsRefId > 0);
	}

	/**
	 * @inheritdoc
	 */
	public function addToDeskObject()
	{
		if (!(int)$this->settings->get('disable_my_offers')) {
			\ilDesktopItemGUI::addToDesktop();
			\ilUtil::sendSuccess($this->lng->txt('added_to_desktop'));
		}

		$this->showThreadsObject();
	}

	/**
	 * @inheritdoc
	 */
	public function removeFromDeskObject()
	{
		if (!(int)$this->settings->get('disable_my_offers')) {
			\ilDesktopItemGUI::removeFromDesktop();
			\ilUtil::sendSuccess($this->lng->txt('removed_from_desktop'));
		}

		$this->showThreadsObject();
	}

	protected function saveThreadSortingObject()
	{
		if (!$this->is_moderator) {
			$this->error->raiseError($this->lng->txt('permission_denied'), $this->error->MESSAGE);
		}

		$threadIdToSortValueMap = (array)($this->httpRequest->getParsedBody()['thread_sorting'] ?? []);
		foreach ($threadIdToSortValueMap as $threadId => $sortValue) {
			$sortValue = str_replace(',', '.', $sortValue);
			$sortValue =  (float)$sortValue * 100;
			$this->object->setThreadSorting((int)$threadId, $sortValue);
		}

		\ilUtil::sendSuccess($this->lng->txt('saved_successfully'), true);
		$this->ctrl->redirect($this, 'showThreads');
	}

	/**
	 * 
	 */
	public function mergeThreadsObject()
	{
		if(!$this->is_moderator)
		{
			$this->error->raiseError($this->lng->txt('permission_denied'), $this->error->MESSAGE);
		}

		$selected_thread_id = 0;
		if(isset($_GET['merge_thread_id']) && (int)$_GET['merge_thread_id'])
		{
			$selected_thread_id = (int)$_GET['merge_thread_id'];
		}
		else if(isset($_POST['thread_ids']) && count((array)$_POST['thread_ids']) == 1)
		{
			$selected_thread_id = (int)current($_POST['thread_ids']);
		}
		else
		{
			ilUtil::sendInfo($this->lng->txt('select_one'));
			$this->showThreadsObject();
			return;
		}

		if($selected_thread_id)
		{
			$frm = $this->object->Forum;
			$frm->setForumId($this->object->getId());
			$frm->setForumRefId($this->object->getRefId());

			$selected_thread_obj = new ilForumTopic($selected_thread_id);

			if(ilForum::_lookupObjIdForForumId($selected_thread_obj->getForumId()) != $frm->getForumId())
			{
				ilUtil::sendFailure($this->lng->txt('not_allowed_to_merge_into_another_forum'));
				$this->showThreadsObject();
				return;
			}

			$frm->setMDB2Wherecondition('top_frm_fk = %s ', array('integer'), array($frm->getForumId()));

			$this->tpl->addBlockFile('ADM_CONTENT', 'adm_content', 'tpl.forums_threads_liste.html', 'Modules/Forum');

			$topicData = $frm->getOneTopic();
			if($topicData)
			{
				$this->ctrl->setParameter($this, 'merge_thread_id', $selected_thread_id);
				$tbl = new ilForumTopicTableGUI(
					$this, 'mergeThreads', '', (int)$_GET['ref_id'],
					$topicData, $this->is_moderator, $this->settings->get('forum_overview')
				);
				$tbl->setSelectedThread($selected_thread_obj);
				$tbl->setMapper($frm)->fetchData();
				$tbl->init();
				$this->tpl->setVariable('THREADS_TABLE', $tbl->getHTML());
			}
			else
			{
				ilUtil::sendFailure($this->lng->txt('select_one'));
				$this->showThreadsObject();
				return;
			}
		}
	}

	/**
	 *
	 */
	public function confirmMergeThreadsObject()
	{
		if(!$this->is_moderator)
		{
			$this->error->raiseError($this->lng->txt('permission_denied'), $this->error->MESSAGE);
		}

		if(!isset($_GET['merge_thread_id']) || !(int)$_GET['merge_thread_id'] || !is_array($_POST['thread_ids']) || count($_POST['thread_ids']) != 1)
		{
			ilUtil::sendFailure($this->lng->txt('select_one'));
			$this->mergeThreadsObject();
			return;
		}

		$source_thread_id = (int)$_GET['merge_thread_id'];
		$target_thread_id = (int)current($_POST['thread_ids']);

		if($source_thread_id == $target_thread_id)
		{
			ilUtil::sendFailure($this->lng->txt('error_same_thread_ids'));
			$this->showThreadsObject();
			return;
		}

		if(ilForumTopic::lookupForumIdByTopicId($source_thread_id) != ilForumTopic::lookupForumIdByTopicId($target_thread_id))
		{
			ilUtil::sendFailure($this->lng->txt('not_allowed_to_merge_into_another_forum'));
			$this->ctrl->clearParameters($this);
			$this->showThreadsObject();
			return;
		}

		if(ilForumTopic::_lookupDate($source_thread_id) < ilForumTopic::_lookupDate($target_thread_id))
		{
			ilUtil::sendInfo($this->lng->txt('switch_threads_for_merge'));
		}

		$c_gui = new ilConfirmationGUI();

		$c_gui->setFormAction($this->ctrl->getFormAction($this, 'performMergeThreads'));
		$c_gui->setHeaderText($this->lng->txt('frm_sure_merge_threads'));
		$c_gui->setCancel($this->lng->txt('cancel'), 'showThreads');
		$c_gui->setConfirm($this->lng->txt('confirm'), 'performMergeThreads');

		$c_gui->addItem('thread_ids[]', $source_thread_id, sprintf($this->lng->txt('frm_merge_src'), ilForumTopic::_lookupTitle($source_thread_id)));
		$c_gui->addItem('thread_ids[]', $target_thread_id, sprintf($this->lng->txt('frm_merge_target'), ilForumTopic::_lookupTitle($target_thread_id)));

		$this->tpl->setContent($c_gui->getHTML());
		return;
	}

	/**
	 * 
	 */
	public function performMergeThreadsObject()
	{
		if(!$this->is_moderator)
		{
			$this->error->raiseError($this->lng->txt('permission_denied'), $this->error->MESSAGE);
		}

		if(!isset($_POST['thread_ids']) || !is_array($_POST['thread_ids']) || count($_POST['thread_ids']) != 2)
		{
			ilUtil::sendFailure($this->lng->txt('select_one'));
			$this->showThreadsObject();
			return;
		}

		if((int)$_POST['thread_ids'][0] == (int)$_POST['thread_ids'][1])
		{
			ilUtil::sendFailure($this->lng->txt('error_same_thread_ids'));
			$this->showThreadsObject();
			return;
		}

		try
		{
			ilForum::mergeThreads($this->object->id, (int)$_POST['thread_ids'][0], (int)$_POST['thread_ids'][1]);
			ilUtil::sendSuccess($this->lng->txt('merged_threads_successfully'));
		}
		catch(ilException $e)
		{
			return ilUtil::sendFailure($this->lng->txt($e->getMessage()));
		}
		$this->showThreadsObject();
	}

	/**
	 * 
	 */
	protected function setSideBlocks()
	{
		$content = $this->getRightColumnHTML();
		if (!$this->ctrl->isAsynch()) {
			$content = implode('', [
				\ilRepositoryObjectSearchGUI::getSearchBlockHTML($this->lng->txt('frm_search')),
				$content,
			]);
		}
		$this->tpl->setRightContent($content);
	}

	/**
	 *
	 */
	protected function deliverDraftZipFileObject()
	{
		if (!$this->access->checkAccess('read', '', $this->object->getRefId())) {
			$this->error->raiseError($this->lng->txt('permission_denied'), $this->error->MESSAGE);
		}

		$draftId = $this->httpRequest->getQueryParams()['draft_id'] ?? 0;
		$draft = \ilForumPostDraft::newInstanceByDraftId((int)$draftId);
		if ($draft->getPostAuthorId() == $this->user->getId()) {
			$fileData = new \ilFileDataForumDrafts(0, $draft->getDraftId());
			if (!$fileData->deliverZipFile()) {
				$this->ctrl->redirect($this);
			}
		}
	}

	/**
	 * 
	 */
	protected function deliverZipFileObject()
	{
		if (!$this->access->checkAccess('read', '', $this->object->getRefId())) {
			$this->error->raiseError($this->lng->txt('permission_denied'), $this->error->MESSAGE);
		}

		$fileData = new \ilFileDataForum($this->object->getId(), $this->objCurrentPost->getId());
		if (!$fileData->deliverZipFile()) {
			$this->ctrl->redirect($this);
		}
	}

	/**
	 * @param ilPropertyFormGUI|null $form
	 */
	protected function editThreadDraftObject(\ilPropertyFormGUI $form = null)
	{
		if (
			!$this->access->checkAccess('add_thread', '', $this->object->getRefId()) ||
			!$this->access->checkAccess('read', '', $this->object->getRefId()) ||
			!\ilForumPostDraft::isSavePostDraftAllowed()
		) {
			$this->error->raiseError($this->lng->txt('permission_denied'), $this->error->MESSAGE);
		}

		$frm = $this->object->Forum;
		$frm->setForumId($this->object->getId());
		$frm->setForumRefId($this->object->getRefId());

		$draft = new \ilForumPostDraft();
		$draftId = (int)($this->httpRequest->getQueryParams()['draft_id'] ?? 0);
		if ($draftId > 0) {
			$draft = $draft->newInstanceByDraftId($draftId);
		}

		$historyCheck = (int)($this->httpRequest->getQueryParams()['hist_check'] ?? 1);
		if (!($form instanceof \ilPropertyFormGUI) && $historyCheck  > 0) {
			$this->doHistoryCheck($draft->getDraftId());
		}

		if (!$form instanceof \ilPropertyFormGUI) {
			$form = $this->buildThreadForm(true);
			$form->setValuesByArray([ 
				'alias' => $draft->getPostUserAlias(),
				'subject' => $draft->getPostSubject(),
				'message' => \ilRTE::_replaceMediaObjectImageSrc($frm->prepareText($draft->getPostMessage(), 2), 1),
				'notify' => $draft->getNotify() ? true : false,
				'userfile' => '',
				'del_file' =>  []
			]);
		} else {
			$this->ctrl->setParameter($this, 'draft_id', $draftId);
		}

		$this->tpl->setContent($form->getHTML() . $this->modal_history);
	}

	protected function restoreFromHistoryObject()
	{
		$historyId = (int)($this->httpRequest->getQueryParams()['history_id'] ?? 0);
		$history = new \ilForumDraftsHistory($historyId);

		$draft = $history->rollbackAutosave();
		if ($draft->getThreadId() == 0 && $draft->getPostId() == 0) {
			$this->ctrl->setParameter($this, 'draft_id', $history->getDraftId());
			$this->ctrl->redirect($this, 'editThreadDraft');
		}

		$this->ctrl->clearParameters($this);
		$this->ctrl->setParameter($this, 'pos_pk', $draft->getPostId());
		$this->ctrl->setParameter($this, 'thr_pk', $draft->getThreadId());
		$this->ctrl->setParameter($this, 'draft_id',$draft->getDraftId());
		$this->ctrl->setParameter($this, 'action', 'editdraft');

		// create draft backup before redirect!
		\ilForumPostDraft::createDraftBackup((int)$draft->getDraftId());

		$this->ctrl->redirect($this, 'viewThread');
	}
	
	protected function saveThreadAsDraftObject()
	{
		if (
			!$this->access->checkAccess('add_thread', '', $this->object->getRefId()) ||
			!$this->access->checkAccess('read', '', $this->object->getRefId()) ||
			!\ilForumPostDraft::isSavePostDraftAllowed()
		) {
			$this->error->raiseError($this->lng->txt('permission_denied'), $this->error->MESSAGE);
		}

		$autoSavedDraftId = (int)($this->httpRequest->getParsedBody()['draft_id'] ?? 0);
		if ($autoSavedDraftId <= 0) {
			$autoSavedDraftId = (int)($this->httpRequest->getQueryParams()['draft_id'] ?? 0);
		}

		$frm = $this->object->Forum;
		$frm->setForumId($this->object->getId());
		$frm->setForumRefId($this->object->getRefId());
		$frm->setMDB2WhereCondition('top_frm_fk = %s ', array('integer'), array($frm->getForumId()));
		$topicData = $frm->getOneTopic();

		$form = $this->buildThreadForm();
		if ($form->checkInput()) {
			$this->doCaptchaCheck();

			if (0 === $autoSavedDraftId) {
				$draft = new \ilForumPostDraft();
			} else {
				$draft = \ilForumPostDraft::newInstanceByDraftId($autoSavedDraftId);
			}

			$draft->setForumId($topicData['top_pk']);
			$draft->setThreadId(0);
			$draft->setPostId(0);
			$draft->setPostSubject($this->handleFormInput($form->getInput('subject'), false));
			$draft->setPostMessage(\ilRTE::_replaceMediaObjectImageSrc($form->getInput('message'), 0));
			$userAlias = \ilForumUtil::getPublicUserAlias($form->getInput('alias'), $this->objProperties->isAnonymized());
			$draft->setPostUserAlias($userAlias);
			$draft->setNotify((int)$form->getInput('notify'));
			$draft->setPostAuthorId($this->user->getId());
			$draft->setPostDisplayUserId(($this->objProperties->isAnonymized() ? 0 : $this->user->getId()));

			if (0 === $autoSavedDraftId) {
				$draftId = $draft->saveDraft();
			} else {
				$draft->updateDraft();
				$draftId = $draft->getDraftId();
			}

			$GLOBALS['ilAppEventHandler']->raise(
				'Modules/Forum', 'savedAsDraft', [
				'draftObj' => $draft,
				'obj_id' => $this->object->getId(),
				'is_file_upload_allowed' => $this->objProperties->isFileUploadAllowed(),
			]);

			\ilForumUtil::moveMediaObjects($form->getInput('message'), 'frm~d:html', $draftId, 'frm~d:html', $draftId);

			if ($this->objProperties->isFileUploadAllowed()) {
				$draftFileData = new \ilFileDataForumDrafts($this->object->getId(), $draftId);
				$file = $_FILES['userfile'];
				if (is_array($file) && !empty($file)) {
					$draftFileData->storeUploadedFile($file);
				}

				$files2delete = $form->getInput('del_file');
				if(is_array($files2delete) && count($files2delete) > 0) {
					$draftFileData->unlinkFilesByMD5Filenames($files2delete);
				}
			}

			\ilUtil::sendSuccess($this->lng->txt('save_draft_successfully'), true);
			$this->ctrl->clearParameters($this);
			$this->ctrl->redirect($this, 'showThreads');
		}

		$_GET['action'] = substr($_GET['action'], 6); // @nmatuschek: Why this, I don't get it???
		$form->setValuesByPost();
		$this->ctrl->setParameter($this, 'draft_id', $autoSavedDraftId);
		$this->tpl->setContent($form->getHTML());
	}

	protected function updateThreadDraftObject()
	{
		if (
			!$this->access->checkAccess('add_thread', '', $this->object->getRefId()) ||
			!$this->access->checkAccess('read', '', $this->object->getRefId()) ||
			!\ilForumPostDraft::isSavePostDraftAllowed()
		) {
			$this->error->raiseError($this->lng->txt('permission_denied'), $this->error->MESSAGE);
		}

		$draftId = (int)($this->httpRequest->getQueryParams()['draft_id'] ?? 0);
		if ($draftId <= 0) {
			$this->error->raiseError($this->lng->txt('permission_denied'), $this->error->MESSAGE);
		}

		$form = $this->buildThreadForm(true);
		if ($form->checkInput()) {
			$this->doCaptchaCheck();

			$userAlias = \ilForumUtil::getPublicUserAlias($form->getInput('alias'), $this->objProperties->isAnonymized());

			$draft = \ilForumPostDraft::newInstanceByDraftId($draftId);
			$draft->setPostSubject($this->handleFormInput($form->getInput('subject'), false));
			$draft->setPostMessage(\ilRTE::_replaceMediaObjectImageSrc($form->getInput('message'), 0));
			$draft->setPostUserAlias($userAlias);
			$draft->setNotify((int)$form->getInput('notify'));
			$draft->setPostAuthorId($this->user->getId());
			$draft->setPostDisplayUserId(($this->objProperties->isAnonymized() ? 0 : $this->user->getId()));
			$draft->updateDraft();

			$GLOBALS['ilAppEventHandler']->raise(
				'Modules/Forum', 'updatedDraft', [
					'draftObj' => $draft,
					'obj_id' => $this->object->getId(),
					'is_file_upload_allowed' => $this->objProperties->isFileUploadAllowed(),
			]);

			\ilForumUtil::moveMediaObjects(
				$form->getInput('message'), 'frm~d:html', $draft->getDraftId(), 'frm~d:html', $draft->getDraftId()
			);

			if ($this->objProperties->isFileUploadAllowed()) {
				$draftFileData = new \ilFileDataForumDrafts($this->object->getId(), $draft->getDraftId());
				$file = $_FILES['userfile'];
				if (is_array($file) && !empty($file)) {
					$draftFileData->storeUploadedFile($file);
				}

				$files2delete = $form->getInput('del_file');
				if (is_array($files2delete) && count($files2delete) > 0) {
					$draftFileData->unlinkFilesByMD5Filenames($files2delete);
				}
			}

			\ilUtil::sendSuccess($this->lng->txt('save_draft_successfully'), true);
			$this->ctrl->clearParameters($this);
			$this->ctrl->redirect($this, 'showThreads');
		}

		$form->setValuesByPost();
		$this->ctrl->setParameter($this, 'hist_check', 0);
		$this->ctrl->setParameter($this, 'draft_id',  $draftId);
		$this->editThreadDraftObject($form);
	}
	
	public function saveAsDraftObject()
	{
		if (!$this->objCurrentTopic->getId()) {
			\ilUtil::sendFailure($this->lng->txt('frm_action_not_possible_thr_deleted'), true);
			$this->ctrl->redirect($this);
		}

		if ($this->objCurrentTopic->isClosed()) {
			\ilUtil::sendFailure($this->lng->txt('frm_action_not_possible_thr_closed'), true);
			$this->ctrl->redirect($this);
		}

		if(!isset($_POST['del_file']) || !is_array($_POST['del_file'])) $_POST['del_file'] = array();

		$autosave_draft_id = 0;
		if(ilForumPostDraft::isAutoSavePostDraftAllowed() && isset($_POST['draft_id']))
		{
			$autosave_draft_id = (int)$_POST['draft_id'];
		}	
		$oReplyEditForm = $this->getReplyEditForm();
		if($oReplyEditForm->checkInput())
		{
			if (!$this->objCurrentPost->getId()) {
				$_GET['action'] = '';
				\ilUtil::sendFailure($this->lng->txt('frm_action_not_possible_parent_deleted'));
				$this->viewThreadObject();
				return;
			}

			$this->doCaptchaCheck();

			// init objects
			$oForumObjects = $this->getForumObjects();
			/**
			 * @var $forumObj ilObjForum
			 */
			$forumObj = $oForumObjects['forumObj'];
			/**
			 * @var $frm ilForum
			 */
			$frm = $oForumObjects['frm'];
			$frm->setMDB2WhereCondition(' top_frm_fk = %s ', array('integer'), array($frm->getForumId()));
			$topicData = $frm->getOneTopic();
			
			// Generating new posting
			if($_GET['action'] == 'ready_showreply')
			{
				if(!$this->access->checkAccess('add_reply', '', (int)$_GET['ref_id']))
				{
					$this->error->raiseError($this->lng->txt('permission_denied'), $this->error->MESSAGE);
				}
				
				$user_alias = ilForumUtil::getPublicUserAlias($oReplyEditForm->getInput('alias'), $this->objProperties->isAnonymized());
				
				if($autosave_draft_id == 0)
				{
					$draftObj = new ilForumPostDraft();
				}
				else
				{
					$draftObj = ilForumPostDraft::newInstanceByDraftId($autosave_draft_id);
				}
					$draftObj->setForumId($topicData['top_pk']);
					$draftObj->setThreadId($this->objCurrentTopic->getId());
					$draftObj->setPostId($this->objCurrentPost->getId());
					
					$draftObj->setPostSubject($this->handleFormInput($oReplyEditForm->getInput('subject'), false));
					$draftObj->setPostMessage(ilRTE::_replaceMediaObjectImageSrc($oReplyEditForm->getInput('message'), 0));
					$draftObj->setPostUserAlias($user_alias);
					$draftObj->setNotify((int)$oReplyEditForm->getInput('notify'));
					$draftObj->setPostNotify((int)$oReplyEditForm->getInput('notify_post'));
				
					$draftObj->setPostAuthorId($this->user->getId());
					$draftObj->setPostDisplayUserId(($this->objProperties->isAnonymized() ? 0 : $this->user->getId()));
				
				if($autosave_draft_id == 0)
				{
					$draft_id = $draftObj->saveDraft();
				}
				else
				{
					$draftObj->updateDraft();
					$draft_id = $draftObj->getDraftId();
				}
					
					
					if(ilForumPostDraft::isSavePostDraftAllowed())
					{
						$GLOBALS['ilAppEventHandler']->raise(
							'Modules/Forum',
							'savedAsDraft',
							array('draftObj'               => $draftObj,
							      'obj_id'                 => $this->object->getId(),
							      'is_file_upload_allowed' => $this->objProperties->isFileUploadAllowed())
						);
					}
				
				if($this->objProperties->isFileUploadAllowed())
				{
					$file = $_FILES['userfile'];
					if(is_array($file) && !empty($file))
					{
						$oFDForumDrafts = new ilFileDataForumDrafts($this->object->getId(), $draftObj->getDraftId());
						$oFDForumDrafts->storeUploadedFile($file);
					}
				}		

				// copy temporary media objects (frm~)
				ilForumUtil::moveMediaObjects($oReplyEditForm->getInput('message'),'frm~d:html', $draft_id, 'frm~d:html', $draft_id);
				
				$_SESSION['frm'][(int)$_GET['thr_pk']]['openTreeNodes'][] = (int)$this->objCurrentPost->getId();

				ilUtil::sendSuccess($this->lng->txt('save_draft_successfully'), true);
				$this->ctrl->setParameter($this, 'pos_pk', $this->objCurrentPost->getId());
				$this->ctrl->setParameter($this, 'thr_pk', $this->objCurrentPost->getThreadId());
				$this->ctrl->redirect($this, 'viewThread');
			}
		}
		else
		{
			$oReplyEditForm->setValuesByPost();
			$_GET['action'] = substr($_GET['action'], 6);
		}
		return $this->viewThreadObject();
	}

	protected function editDraftObject()
	{
		if (\ilForumPostDraft::isAutoSavePostDraftAllowed()) {
			$draftId = (int)($this->httpRequest->getQueryParams()['draft_id'] ?? 0);
			if ($this->checkDraftAccess($draftId)) {
				$this->doHistoryCheck($draftId);
			}
		}

		$this->viewThreadObject();
	}

	/**
	 * 
	 */
	public function updateDraftObject()
	{
		if (!$this->objCurrentTopic->getId()) {
			\ilUtil::sendFailure($this->lng->txt('frm_action_not_possible_thr_deleted'), true);
			$this->ctrl->redirect($this);
		}

		if ($this->objCurrentTopic->isClosed()) {
			\ilUtil::sendFailure($this->lng->txt('frm_action_not_possible_thr_closed'), true);
			$this->ctrl->redirect($this);
		}

		if (!$this->objCurrentPost->getId()) {
			$_GET['action'] = '';
			\ilUtil::sendFailure($this->lng->txt('frm_action_not_possible_parent_deleted'));
			$this->viewThreadObject();
			return;
		}

		if(!isset($_POST['del_file']) || !is_array($_POST['del_file'])) $_POST['del_file'] = array();

		$oReplyEditForm = $this->getReplyEditForm();
		if($oReplyEditForm->checkInput())
		{
			$this->doCaptchaCheck();

			// init objects
			$oForumObjects = $this->getForumObjects();
			/**
			 * @var $forumObj ilObjForum
			 */
			$forumObj = $oForumObjects['forumObj'];
		
				if( !$this->user->isAnonymous() &&
				($_GET['action'] == 'showdraft' || $_GET['action'] == 'editdraft'))
			{
				if(!$this->access->checkAccess('add_reply', '', (int)$_GET['ref_id']))
				{
					$this->error->raiseError($this->lng->txt('permission_denied'), $this->error->MESSAGE);
				}

				$user_alias = ilForumUtil::getPublicUserAlias($oReplyEditForm->getInput('alias'), $this->objProperties->isAnonymized());	

				// generateDraft
				$update_draft = new ilForumPostDraft($this->user->getId(),$this->objCurrentPost->getId(), (int)$_GET['draft_id']);

				$update_draft->setPostSubject($this->handleFormInput($oReplyEditForm->getInput('subject'), false));
				$update_draft->setPostMessage(ilRTE::_replaceMediaObjectImageSrc($oReplyEditForm->getInput('message'), 0));
				$update_draft->setPostUserAlias($user_alias);
				$update_draft->setNotify((int)$oReplyEditForm->getInput('notify'));
				$update_draft->setUpdateUserId($this->user->getId());
				$update_draft->setPostAuthorId($this->user->getId());
				$update_draft->setPostDisplayUserId(($this->objProperties->isAnonymized() ? 0 : $this->user->getId()));
				
				$update_draft->updateDraft();
				
				if(ilForumPostDraft::isSavePostDraftAllowed())
				{
					$GLOBALS['ilAppEventHandler']->raise(
						'Modules/Forum',
						'updatedDraft',
						array('draftObj' => $update_draft,
						      'obj_id' => $this->object->getId(),
						      'is_file_upload_allowed' => $this->objProperties->isFileUploadAllowed())
					);
				}
				
				$uploadedObjects = ilObjMediaObject::_getMobsOfObject('frm~:html', $this->user->getId());
				
				foreach($uploadedObjects as $mob)
				{
					ilObjMediaObject::_removeUsage($mob, 'frm~:html', $this->user->getId());
					ilObjMediaObject::_saveUsage($mob,'frm~d:html', $update_draft->getDraftId());
				}
				ilForumUtil::saveMediaObjects($oReplyEditForm->getInput('message'), 'frm~d:html', $update_draft->getDraftId());
				
				if($this->objProperties->isFileUploadAllowed())
				{
					$oFDForumDrafts = new ilFileDataForumDrafts($forumObj->getId(), $update_draft->getDraftId());
					$file     = $_FILES['userfile'];
					if(is_array($file) && !empty($file))
					{
						$oFDForumDrafts->storeUploadedFile($file);
					}
				}

				$file2delete = $oReplyEditForm->getInput('del_file');
				if(is_array($file2delete) && count($file2delete))
				{
					$oFDForumDrafts->unlinkFilesByMD5Filenames($file2delete);
				}

				$_SESSION['frm'][(int)$_GET['thr_pk']]['openTreeNodes'][] = (int)$this->objCurrentPost->getId();
				ilUtil::sendSuccess($this->lng->txt('save_draft_successfully'), true);
			}
			$this->ctrl->clearParameters($this);
			$this->ctrl->setParameter($this, 'pos_pk', $this->objCurrentPost->getId());
			$this->ctrl->setParameter($this, 'thr_pk', $this->objCurrentPost->getThreadId());
			$this->ctrl->setParameter($this, 'draft_id', $update_draft->getDraftId());
		}
		else
		{
			$this->ctrl->clearParameters($this);
			$this->ctrl->setParameter($this, 'pos_pk', $this->objCurrentPost->getId());
			$this->ctrl->setParameter($this, 'thr_pk', $this->objCurrentPost->getThreadId());
			$this->ctrl->setParameter($this, 'draft_id',(int)$_GET['draft_id']);
			$this->ctrl->setParameter($this, 'action', 'editdraft');
			$oReplyEditForm->setValuesByPost();
			return $this->viewThreadObject();
		}
		$this->ctrl->clearParameters($this);
		$this->ctrl->setParameter($this, 'pos_pk', $this->objCurrentPost->getId());
		$this->ctrl->setParameter($this, 'thr_pk', $this->objCurrentPost->getThreadId());
		$this->ctrl->redirect($this, 'viewThread');
	}
	
	/**
	 * todo: move to ilForumUtil
	 * @param $draft_id
	 * @param $message
	 */
	protected function deleteMobsOfDraft($draft_id, $message)
	{
		// remove usage of deleted media objects
		$oldMediaObjects = ilObjMediaObject::_getMobsOfObject('frm~d:html', $draft_id);
		$curMediaObjects = ilRTE::_getMediaObjects($message, 0);
		foreach($oldMediaObjects as $oldMob)
		{
			$found = false;
			foreach($curMediaObjects as $curMob)
			{
				if($oldMob == $curMob)
				{
					$found = true;
					break;
				}
			}
			if(!$found)
			{
				if(ilObjMediaObject::_exists($oldMob))
				{
					ilObjMediaObject::_removeUsage($oldMob,'frm~d:html', $draft_id);
					$mob_obj = new ilObjMediaObject($oldMob);
					$mob_obj->delete();
				}
			}
		}
	}

	/**
	 * @param ilForumPostDraft|null $draft_obj
	 */
	protected function deleteSelectedDraft(ilForumPostDraft $draft_obj = null)
	{
		if(
			!$this->access->checkAccess('add_reply', '', (int)$_GET['ref_id']) ||
			$this->user->isAnonymous() ||
			($draft_obj instanceof ilForumPostDraft && $this->user->getId() != $draft_obj->getPostAuthorId()))
		{
			$this->error->raiseError($this->lng->txt('permission_denied'), $this->error->MESSAGE);
		}

		$post_id  = $this->objCurrentPost->getId();
		if(!($draft_obj instanceof ilForumPostDraft))
		{
			$draft_id_to_delete = (int)$_GET['draft_id'];
			$draft_obj          = new ilForumPostDraft($this->user->getId(), $post_id, $draft_id_to_delete);
			
			if(!$draft_obj->getDraftId() || ($draft_obj->getDraftId() != $draft_id_to_delete))
			{
				$this->ctrl->clearParameters($this);
				$this->ctrl->setParameter($this, 'pos_pk', $this->objCurrentPost->getId());
				$this->ctrl->setParameter($this, 'thr_pk', $this->objCurrentPost->getThreadId());
				$this->ctrl->redirect($this, 'viewThread');
			}
		}

		$this->deleteMobsOfDraft($draft_obj->getDraftId(), $draft_obj->getPostMessage());

		$objFileDataForumDrafts = new ilFileDataForumDrafts(0, $draft_obj->getDraftId());
		$objFileDataForumDrafts->delete();
	
		if(ilForumPostDraft::isSavePostDraftAllowed())
		{
			$GLOBALS['ilAppEventHandler']->raise(
				'Modules/Forum',
				'deletedDraft',
				array('draftObj' => $draft_obj,
				      'obj_id' => $this->object->getId(),
				      'is_file_upload_allowed' => $this->objProperties->isFileUploadAllowed())
			);
		}
		$draft_obj->deleteDraft();

		ilUtil::sendSuccess($this->lng->txt('delete_draft_successfully'), true);	
		$this->ctrl->clearParameters($this);
		$this->ctrl->setParameter($this, 'pos_pk', $this->objCurrentPost->getId());
		$this->ctrl->setParameter($this, 'thr_pk', $this->objCurrentPost->getThreadId());
		$this->ctrl->redirect($this, 'viewThread');
	}

	protected function autosaveDraftAsyncObject()
	{
		$requestedAction = (string)($this->httpRequest->getQueryParams()['action'] ?? '');
		$draftId = (int)($this->httpRequest->getQueryParams()['draft_id'] ?? 0);
		if (
			$requestedAction !== 'ready_showreply' &&
			$this->access->checkAccess('read', '', $this->object->getRefId()) &&
			$this->access->checkAccess('add_reply', '', $this->object->getRefId())
		) {
			$action = new \ilForumAutoSaveAsyncDraftAction(
				$this->user,
				$this->getReplyEditForm(),
				$this->objProperties,
				$this->objCurrentTopic,
				$this->objCurrentPost,
				function(string $message): string {
					return $this->handleFormInput($message);
				},
				$draftId,
				(int)\ilObjForum::lookupForumIdByRefId($this->ref_id),
				\ilUtil::stripSlashes($requestedAction)
			);

			echo json_encode($action->executeAndGetResponseObject());
		}

		exit();
	}
	
	protected function autosaveThreadDraftAsyncObject()
	{
		$requestedAction = (string)($this->httpRequest->getQueryParams()['action'] ?? '');
		$draftId = (int)($this->httpRequest->getQueryParams()['draft_id'] ?? 0);
		if (
			$requestedAction !== 'ready_showreply' &&
			$this->access->checkAccess('read', '', $this->object->getRefId()) &&
			$this->access->checkAccess('add_thread', '', $this->object->getRefId())
		) {
			$action = new \ilForumAutoSaveAsyncDraftAction(
				$this->user,
				$this->buildThreadForm(),
				$this->objProperties,
				$this->objCurrentTopic,
				$this->objCurrentPost,
				function(string $message): string {
					return $this->handleFormInput($message, false);
				},
				$draftId,
				(int)\ilObjForum::lookupForumIdByRefId($this->ref_id),
				\ilUtil::stripSlashes($requestedAction)
			);

			echo json_encode($action->executeAndGetResponseObject());
		}

		exit();
	}
	
	/**
	 * @param bool                  $is_post
	 * @param ilForumPost           $node
	 * @param int                   $Start
	 * @param ilForumPostDraft|NULL $draft
	 * @throws ilSplitButtonException
	 */
	private function renderSplitButton($is_post = true, ilForumPost $node, $Start = 0, ilForumPostDraft $draft = NULL)
	{
		$actions = array();
		if($is_post)
		{
			if($this->objCurrentPost->getId() != $node->getId() 
				|| ($_GET['action'] != 'showreply' &&
					$_GET['action'] != 'showedit' &&
					$_GET['action'] != 'censor' &&
					$_GET['action'] != 'delete' &&
					!$this->displayConfirmPostActivation())
			)
			{
				if($this->is_moderator || $node->isActivated() || $node->isOwner($this->user->getId()))
				{
					// button: reply
					if(!$this->objCurrentTopic->isClosed() && $node->isActivated() &&
						$this->access->checkAccess('add_reply', '', (int)$_GET['ref_id']) &&
						!$node->isCensored()
					)
					{
						$this->ctrl->setParameter($this, 'action', 'showreply');
						$this->ctrl->setParameter($this, 'pos_pk', $node->getId());
						$this->ctrl->setParameter($this, 'offset', $Start);
						$this->ctrl->setParameter($this, 'orderby', $_GET['orderby']);
						$this->ctrl->setParameter($this, 'thr_pk', $node->getThreadId());
						
						if(!isset($draftsObjects[$node->getId()]))
						{
							$actions['reply_to_postings'] = $this->ctrl->getLinkTarget($this, 'viewThread', $node->getId());
						}
						
						$this->ctrl->clearParameters($this);
					}
					
					// button: edit article
					if(!$this->objCurrentTopic->isClosed() && 
						($node->isOwner($this->user->getId()) || $this->is_moderator) &&
						!$node->isCensored() &&
						$this->user->getId() != ANONYMOUS_USER_ID
					)
					{
						$this->ctrl->setParameter($this, 'action', 'showedit');
						$this->ctrl->setParameter($this, 'pos_pk', $node->getId());
						$this->ctrl->setParameter($this, 'thr_pk', $node->getThreadId());
						$this->ctrl->setParameter($this, 'offset', $Start);
						$this->ctrl->setParameter($this, 'orderby', $_GET['orderby']);
						
						$actions['edit'] = $this->ctrl->getLinkTarget($this, 'viewThread', $node->getId());
						
						$this->ctrl->clearParameters($this);
					}
					
					// button: mark read
					if($this->user->getId() != ANONYMOUS_USER_ID && !$node->isPostRead())
					{
						$this->ctrl->setParameter($this, 'pos_pk', $node->getId());
						$this->ctrl->setParameter($this, 'thr_pk', $node->getThreadId());
						$this->ctrl->setParameter($this, 'offset', $Start);
						$this->ctrl->setParameter($this, 'orderby', $_GET['orderby']);
						$this->ctrl->setParameter($this, 'viewmode', $_SESSION['viewmode']);
						
						$actions['frm_mark_as_read'] = $this->ctrl->getLinkTarget($this, 'markPostRead', $node->getId());
						
						$this->ctrl->clearParameters($this);
					}
					
					// button: mark unread
					if($this->user->getId() != ANONYMOUS_USER_ID &&
						$node->isPostRead()
					)
					{
						$this->ctrl->setParameter($this, 'pos_pk', $node->getId());
						$this->ctrl->setParameter($this, 'thr_pk', $node->getThreadId());
						$this->ctrl->setParameter($this, 'offset', $Start);
						$this->ctrl->setParameter($this, 'orderby', $_GET['orderby']);
						$this->ctrl->setParameter($this, 'viewmode', $_SESSION['viewmode']);
						
						$actions['frm_mark_as_unread'] = $this->ctrl->getLinkTarget($this, 'markPostUnread', $node->getId());
						
						$this->ctrl->clearParameters($this);
					}
					
					// button: print
					if(!$node->isCensored())
					{
						$this->ctrl->setParameterByClass('ilforumexportgui', 'print_post', $node->getId());
						$this->ctrl->setParameterByClass('ilforumexportgui', 'top_pk', $node->getForumId());
						$this->ctrl->setParameterByClass('ilforumexportgui', 'thr_pk', $node->getThreadId());
						
						$actions['print'] = $this->ctrl->getLinkTargetByClass('ilforumexportgui', 'printPost');
						
						$this->ctrl->clearParameters($this);
					}
					
					# buttons for every post except the "active"
					if(!$this->objCurrentTopic->isClosed() &&
						($this->is_moderator ||
							($node->isOwner($this->user->getId()) && !$node->hasReplies())) &&
						$this->user->getId() != ANONYMOUS_USER_ID
					)
					{
						// button: delete
						$this->ctrl->setParameter($this, 'action', 'delete');
						$this->ctrl->setParameter($this, 'pos_pk', $node->getId());
						$this->ctrl->setParameter($this, 'thr_pk', $node->getThreadId());
						$this->ctrl->setParameter($this, 'offset', $Start);
						$this->ctrl->setParameter($this, 'orderby', $_GET['orderby']);
						
						$actions['delete'] = $this->ctrl->getLinkTarget($this, 'viewThread', $node->getId());
						
						$this->ctrl->clearParameters($this);
					}
					
					if(!$this->objCurrentTopic->isClosed() && $this->is_moderator)
					{
						// button: censor							
						$this->ctrl->setParameter($this, 'action', 'censor');
						$this->ctrl->setParameter($this, 'pos_pk', $node->getId());
						$this->ctrl->setParameter($this, 'thr_pk', $node->getThreadId());
						$this->ctrl->setParameter($this, 'offset', $Start);
						$this->ctrl->setParameter($this, 'orderby', $_GET['orderby']);
						if($node->isCensored())
						{
							$actions['frm_revoke_censorship'] = $this->ctrl->getLinkTarget($this, 'viewThread', $node->getId());
						}
						else
						{
							$actions['frm_censorship'] = $this->ctrl->getLinkTarget($this, 'viewThread', $node->getId());
						}
						
						$this->ctrl->clearParameters($this);
						
						// button: activation/deactivation
						$this->ctrl->setParameter($this, 'pos_pk', $node->getId());
						$this->ctrl->setParameter($this, 'thr_pk', $node->getThreadId());
						$this->ctrl->setParameter($this, 'offset', $Start);
						$this->ctrl->setParameter($this, 'orderby', $_GET['orderby']);
						
						if(!$node->isActivated())
						{
							$actions['activate_post'] = $this->ctrl->getLinkTarget($this, 'askForPostActivation', $node->getId());
						}
						
						$this->ctrl->clearParameters($this);
					}
				}
			} 
		}
		else
		{
			if(!isset($draft))
			{
				$draftsObjects = ilForumPostDraft::getInstancesByUserIdAndThreadId($this->user->getId(), $this->objCurrentTopic->getId());
				$draft         = $draftsObjects[$node->getId()];
			}
			// get actions for drafts
			$this->ctrl->setParameter($this, 'action',  'publishdraft');
			$this->ctrl->setParameter($this, 'pos_pk', $node->getId());
			$this->ctrl->setParameter($this, 'thr_pk',  $this->objCurrentTopic->getId());
			$this->ctrl->setParameter($this, 'offset', (int)$_GET['offset']);
			$this->ctrl->setParameter($this, 'draft_id', $draft->getDraftId());
			$this->ctrl->setParameter($this, 'orderby', $_GET['orderby']);
			$actions['publish'] = $this->ctrl->getLinkTarget($this, 'publishSelectedDraft', $node->getId());
			$this->ctrl->clearParameters($this);

			$this->ctrl->setParameter($this, 'action',  'editdraft');
			$this->ctrl->setParameter($this, 'pos_pk', $node->getId());
			$this->ctrl->setParameter($this, 'thr_pk',  $this->objCurrentTopic->getId());
			$this->ctrl->setParameter($this, 'draft_id', $draft->getDraftId());
			$this->ctrl->setParameter($this, 'offset', (int)$_GET['offset']);
			$this->ctrl->setParameter($this, 'orderby', $_GET['orderby']);
			$actions['edit'] = $this->ctrl->getLinkTarget($this, 'editDraft', 'draft_edit_' . $draft->getDraftId());
			$this->ctrl->clearParameters($this);

			$this->ctrl->setParameter($this, 'action',  'deletedraft');
			$this->ctrl->setParameter($this, 'pos_pk', $node->getId());
			$this->ctrl->setParameter($this, 'thr_pk',  $this->objCurrentTopic->getId());
			$this->ctrl->setParameter($this, 'draft_id', $draft->getDraftId());
			$this->ctrl->setParameter($this, 'offset', (int)$_GET['offset']);
			$this->ctrl->setParameter($this, 'orderby', $_GET['orderby']);
			$actions['delete'] = $this->ctrl->getLinkTarget($this, 'viewThread', $node->getId());
			$this->ctrl->clearParameters($this);
			
			if(isset($_GET['draft_id']) && $_GET['action'] == 'editdraft')
			{
				$actions = array();
			}
		}

		$this->tpl->setCurrentBlock('posts_row');
		if(count($actions) > 0)
		{
			$action_button = ilSplitButtonGUI::getInstance();
			
			$i = 0;
			foreach($actions as $lng_id => $url)
			{
				if($i == 0)
				{
					$sb_item = ilLinkButton::getInstance();
					$sb_item->setCaption($lng_id);
					$sb_item->setUrl($url);
					
					$action_button->setDefaultButton($sb_item);
					++$i;
				}
				else
				{
					$sb_item = ilLinkButton::getInstance();
					$sb_item->setCaption($lng_id);
					$sb_item->setUrl($url);
					
					$action_button->addMenuItem(new ilButtonToSplitButtonMenuItemAdapter($sb_item));
				}
			}
			
			if($is_post )
			{
				$this->tpl->setVariable('COMMANDS', $action_button->render());
			}
			else
			{
				if($_GET['action'] != 'deletedraft' && $_GET['action'] != 'editdraft' && !$this->objCurrentTopic->isClosed())
				{
					$this->tpl->setVariable('COMMANDS', $action_button->render());
				}
			}
		}
	}
	
	/**
	 * @param int $draftId
	 * @return bool
	 */
	public function checkDraftAccess(int $draftId): bool 
	{
		$draft = \ilForumPostDraft::newInstanceByDraftId($draftId);
		if(
			!$this->access->checkAccess('add_reply', '', $this->object->getRefId()) || $this->user->isAnonymous() ||
			($draft instanceof \ilForumPostDraft && $this->user->getId() != $draft->getPostAuthorId())
		) {
			$this->error->raiseError($this->lng->txt('permission_denied'), $this->error->MESSAGE);
		}

		return true;
	}
	
	/**
	 * @param $draftId
	 */
	private function doHistoryCheck($draftId)
	{
		if (!\ilForumPostDraft::isAutoSavePostDraftAllowed()) {
			return;
		}

		\iljQueryUtil::initjQuery();
		$draftsFromHistory = \ilForumDraftsHistory::getInstancesByDraftId($draftId);
		if (is_array($draftsFromHistory) && sizeof($draftsFromHistory) > 0) {
			$modal = \ilModalGUI::getInstance();
			$modal->setHeading($this->lng->txt('restore_draft_from_autosave'));
			$modal->setId('frm_autosave_restore');
			$form_tpl = new \ilTemplate('tpl.restore_thread_draft.html', true, true, 'Modules/Forum');

			foreach ($draftsFromHistory as $key => $history_instance) {
				$accordion = new ilAccordionGUI();
				$accordion->setId('acc_'.$history_instance->getHistoryId());

				$form_tpl->setCurrentBlock('list_item');
				$message = \ilRTE::_replaceMediaObjectImageSrc($history_instance->getPostMessage(), 1);

				$history_date = ilDatePresentation::formatDate(new ilDateTime($history_instance->getDraftDate(), IL_CAL_DATETIME));
				$this->ctrl->setParameter($this, 'history_id', $history_instance->getHistoryId());
				$header = $history_date . ' - ' . $history_instance->getPostSubject();
				$accordion->addItem($header, $message . $this->uiRenderer->render(
					$this->uiFactory->button()->standard(
						$this->lng->txt('restore'),
						$this->ctrl->getLinkTarget($this, 'restoreFromHistory')
					)
				));

				$form_tpl->setVariable('ACC_AUTO_SAVE', $accordion->getHtml());
				$form_tpl->parseCurrentBlock();
			}

			$form_tpl->setVariable('RESTORE_DATA_EXISTS', 'found_threat_history_to_restore');
			$modal->setBody($form_tpl->get());
			$modal->initJS();
			$this->modal_history = $modal->getHTML();
		} else {
			ilForumPostDraft::createDraftBackup($draftId);
		}
	}

	/**
	 * Performs a CAPTCHA check for anonymous users if the CAPTCHA should be used for forums in the public area
	 */
	protected function doCaptchaCheck()
	{
		if ($this->user->isAnonymous() && !$this->user->isCaptchaVerified() && \ilCaptchaUtil::isActiveForForum()) {
			$this->user->setCaptchaVerified(true);
		}
	}
}<|MERGE_RESOLUTION|>--- conflicted
+++ resolved
@@ -17,11 +17,7 @@
  */
 class ilObjForumGUI extends \ilObjectGUI implements \ilDesktopItemHandling
 {
-<<<<<<< HEAD
-	/** @var string  */
-=======
 	/** @var string */
->>>>>>> 542d956f
 	public $modal_history = '';
 
 	/** @var ilForumProperties */
@@ -43,31 +39,14 @@
 	private $create_form_gui;
 
 	/** @var ilPropertyFormGUI */
-<<<<<<< HEAD
-	private $create_topic_form_gui;
-	
-	/** @var ilPropertyFormGUI */
-=======
->>>>>>> 542d956f
 	private $replyEditForm;
 
 	/** @var bool */
 	private $hideToolbar = false;
-<<<<<<< HEAD
-	
-	/** @var null|string */
-	private $forum_overview_setting = null;
-	
+
 	/** @var ilObjForum */
 	public $object;
 
-	/** @var array */
-	private $forumObjects;
-=======
-
-	/** @var ilObjForum */
-	public $object;
-
 	/** @var \Psr\Http\Message\ServerRequestInterface */
 	private $httpRequest;
 
@@ -79,7 +58,6 @@
 
 	/** @var array|null */
 	private $forumObjects = null;
->>>>>>> 542d956f
 	
 	/** @var string */
 	private $confirmation_gui_html = '';
