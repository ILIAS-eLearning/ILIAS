<?php
/* Copyright (c) 1998-2016 ILIAS open source, Extended GPL, see docs/LICENSE */

/**
 * Class ilForumExplorerGUI
 * @author Michael Jansen <mjansen@databay.de>
 */
class ilForumExplorerGUI extends ilExplorerBaseGUI
{
	/**
	 * @var string
	 */
	protected $js_explorer_frm_path = './Modules/Forum/js/ilForumExplorer.js';

	/**
	 * @var ilForumTopic
	 */
	protected $thread;

	/**
	 * @var int
	 */
	protected $max_entries = PHP_INT_MAX;

	/**
	 * @var ilTemplate
	 */
	protected $tpl;

	/**
	 * @var ilCtrl
	 */
	protected $ctrl;

	/**
	 * @var bool
	 */
	protected $preloaded = false;

	/**
	 * @var array
	 */
	protected $preloaded_children = array();

	/**
	 * @var array
	 */
	protected $node_id_to_parent_node_id_map = array();

	/**
	 * @var ilForumPost|null
	 */
	protected $root_node = null;

	/**
	 * {@inheritdoc}
	 */
	public function __construct($a_expl_id, $a_parent_obj, $a_parent_cmd)
	{
		global $DIC;

		parent::__construct($a_expl_id, $a_parent_obj, $a_parent_cmd);

		$this->setSkipRootNode(false);
		$this->setAjax(true);

		$this->tpl  = $DIC->ui()->mainTemplate();
		$this->ctrl = $DIC->ctrl();

		$frm               = new ilForum();
		$this->max_entries = (int)$frm->getPageHits();
	}

	/**
	 * @return ilForumTopic
	 */
	public function getThread()
	{
		return $this->thread;
	}

	/**
	 * @param ilForumTopic $thread
	 */
	public function setThread($thread)
	{
		$this->thread    = $thread;
		$this->root_node = $thread->getFirstPostNode();

		$this->setNodeOpen($this->root_node->getId());

		$this->ctrl->setParameter($this->parent_obj, 'thr_pk', $this->thread->getId());
	}

	/**
	 * @inheritdoc
	 */
	public function isNodeClickable($a_node)
	{
		$result = parent::isNodeClickable($a_node);
		if (!$result) {
			return false;
		}

		return $this->root_node->getId() != $a_node['pos_pk'];
	}


	/**
	 * {@inheritdoc}
	 */
	public function getRootNode()
	{
		if(null === $this->root_node)
		{
			$this->root_node = $this->thread->getFirstPostNode();
		}

		return array(
			'pos_pk'              => $this->root_node->getId(),
			'pos_subject'         => $this->root_node->getSubject(),
			'pos_author_id'       => $this->root_node->getPosAuthorId(),
			'pos_display_user_id' => $this->root_node->getDisplayUserId(),
			'pos_usr_alias'       => $this->root_node->getUserAlias(),
			'pos_date'            => $this->root_node->getCreateDate(),
			'import_name'         => $this->root_node->getImportName(),
			'post_read'           => $this->root_node->isPostRead()
		);
	}

	/**
	 * Factory method for a new instance of a node template
	 * @return ilTemplate
	 */
	protected function getNodeTemplateInstance() {
		return new ilTemplate('tpl.tree_node_content.html', true, true, 'Modules/Forum');
	}

	/**
	 * {@inheritdoc}
	 */
	public function getChildsOfNode($a_parent_node_id)
	{
		if($this->preloaded)
		{
			if(isset($this->preloaded_children[$a_parent_node_id]))
			{
				return $this->preloaded_children[$a_parent_node_id];
			}
		}

		return $this->thread->getNestedSetPostChildren($a_parent_node_id, 1);
	}

	/**
	 *
	 */
	public function preloadChildren()
	{
		$this->preloaded_children            = array();
		$this->node_id_to_parent_node_id_map = array();

		$children = $this->thread->getNestedSetPostChildren($this->root_node->getId());

		array_walk($children, function(&$a_node, $key) {
			$this->node_id_to_parent_node_id_map[(int)$a_node['pos_pk']] = (int)$a_node['parent_pos'];
			$this->preloaded_children[(int)$a_node['parent_pos']][$a_node['pos_pk']] = $a_node;
		});

		$this->preloaded = true;
	}

	/**
	 * {@inheritdoc}
	 */
	public function getNodeContent($a_node)
	{
		$tpl = $this->getNodeTemplateInstance();

		$tpl->setCurrentBlock('node-content-block');
		$tpl->setVariable('TITLE', $a_node['pos_subject']);
		$tpl->setVariable('TITLE_CLASSES', implode(' ', $this->getNodeTitleClasses($a_node)));
		$tpl->parseCurrentBlock();

<<<<<<< HEAD
		if ($this->root_node->getId() == $a_node['pos_pk']) {
			return $tpl->get();
		}

		require_once 'Modules/Forum/classes/class.ilForumAuthorInformation.php';
=======
>>>>>>> e970e2a1
		$authorinfo = new ilForumAuthorInformation(
			$a_node['pos_author_id'],
			$a_node['pos_display_user_id'],
			$a_node['pos_usr_alias'],
			$a_node['import_name']
		);

		$tpl->setCurrentBlock('unlinked-node-content-block');
		$tpl->setVariable('UNLINKED_CONTENT_CLASS', $this->getUnlinkedNodeContentClass());
		$tpl->setVariable('AUTHOR', $authorinfo->getAuthorShortName());
		$tpl->setVariable('DATE', ilDatePresentation::formatDate(new ilDateTime($a_node['pos_date'], IL_CAL_DATETIME)));
		$tpl->parseCurrentBlock();

		return $tpl->get();
	}

	/**
	 * @param array $node_config
	 * @return array
	 */
	protected function getNodeTitleClasses(array $node_config)
	{
		$node_title_classes = array('ilForumTreeTitle');

		if ($this->root_node->getId() == $node_config['pos_pk']) {
			return $node_title_classes;
		}

		if(isset($node_config['post_read']) && !$node_config['post_read'])
		{
			$node_title_classes[] = 'ilForumTreeTitleUnread';
		}

		return $node_title_classes;
	}

	/**
	 * @return string
	 */
	protected function getUnlinkedNodeContentClass()
	{
		return 'ilForumTreeUnlinkedContent';
	}

	/**
	 * {@inheritdoc}
	 */
	public function getNodeHref($a_node)
	{
		$this->ctrl->setParameter($this->parent_obj, 'backurl', null);
		$this->ctrl->setParameter($this->parent_obj, 'pos_pk', $a_node['pos_pk']);

		if(isset($a_node['counter']))
		{
			$this->ctrl->setParameter($this->parent_obj, 'offset', floor($a_node['counter'] / $this->max_entries) * $this->max_entries);
		}

		if(isset($a_node['post_read']) && $a_node['post_read'])
		{
			return $this->ctrl->getLinkTarget($this->parent_obj, $this->parent_cmd, $a_node['pos_pk']);
		}
		else
		{
			return $this->ctrl->getLinkTarget($this->parent_obj, 'markPostRead', $a_node['pos_pk']);
		}
	}

	/**
	 * {@inheritdoc}
	 */
	public function getNodeId($a_node)
	{
		return $a_node['pos_pk'];
	}

	/**
	 * {@inheritdoc}
	 */
	public function getNodeIcon($a_node)
	{
		if ($this->root_node->getId() == $a_node['pos_pk']) {
			return ilObject::_getIcon(0, 'tiny', 'frm');
		}

		return ilObject::_getIcon(0, 'tiny', 'frm');
	}

	/**
	 * {@inheritdoc}
	 */
	public function getHTML()
	{
		$this->preloadChildren();

		if(isset($_GET['post_created_below']) && (int)$_GET['post_created_below'] > 0)
		{
			$parent  = (int)$_GET['post_created_below'];
			do
			{
				$this->setNodeOpen((int)$parent);
			}
			while($parent = $this->node_id_to_parent_node_id_map[$parent]);
		}

		$html = parent::getHTML();

		$this->tpl->addOnLoadCode('il.ForumExplorer.init(' . json_encode(array(
			'selectors' => array(
				'container'        => '#' . $this->getContainerId(),
				'unlinked_content' => '.' . $this->getUnlinkedNodeContentClass()
			)
		)) . ');');

		$this->tpl->addJavascript($this->js_explorer_frm_path);

		return $html;
	}
}<|MERGE_RESOLUTION|>--- conflicted
+++ resolved
@@ -182,14 +182,10 @@
 		$tpl->setVariable('TITLE_CLASSES', implode(' ', $this->getNodeTitleClasses($a_node)));
 		$tpl->parseCurrentBlock();
 
-<<<<<<< HEAD
 		if ($this->root_node->getId() == $a_node['pos_pk']) {
 			return $tpl->get();
 		}
 
-		require_once 'Modules/Forum/classes/class.ilForumAuthorInformation.php';
-=======
->>>>>>> e970e2a1
 		$authorinfo = new ilForumAuthorInformation(
 			$a_node['pos_author_id'],
 			$a_node['pos_display_user_id'],
