<?php
/* Copyright (c) 1998-2012 ILIAS open source, Extended GPL, see docs/LICENSE */

/** @defgroup ModulesForum Modules/Forum
 */

/**
 * Class ilObjForum
 * @author  Wolfgang Merkens <wmerkens@databay.de>
 * @version $Id$
 * @ingroup ModulesForum
 */
class ilObjForum extends ilObject
{
    /**
     * Forum object
     * @var        object Forum
     * @access    private
     */
    public $Forum;

    //	private $objProperties = null;

    /**
     * @var array
     * @static
     */
    protected static $obj_id_to_forum_id_cache = array();

    /**
     * @var array
     * @static
     */
    protected static $ref_id_to_forum_id_cache = array();

    /**
     * @var array
     * @static
     */
    protected static $forum_statistics_cache = array();

    /**
     * @var array
     * @static
     */
    protected static $forum_last_post_cache = array();

    private $settings;
    private $rbac;
    private $ilBench;
    private $user;
    private $logger;
    
    /**
     * Constructor
     * @access    public
     * @param    integer    $a_id                reference_id or object_id
     * @param    boolean    $a_call_by_reference treat the id as reference_id (true) or object_id (false)
     */
    public function __construct($a_id = 0, $a_call_by_reference = true)
    {
        global $DIC;
        $this->settings = $DIC->settings();
        $this->rbac = $DIC->rbac();
        $this->db = $DIC->database();
        $this->ilBench = $DIC['ilBench'];
        $this->user = $DIC->user();
        $this->logger = $DIC->logger()->root();
        
        $this->type = 'frm';
        parent::__construct($a_id, $a_call_by_reference);

        /*
         * this constant is used for the information if a single post is marked as new
         * All threads/posts created before this date are never marked as new
         * Default is 8 weeks
         *
         */
        $new_deadline = time() - 60 * 60 * 24 * 7 * ($this->settings->get('frm_store_new') ?
            $this->settings->get('frm_store_new') :
            8);
        define('NEW_DEADLINE', $new_deadline);

        // TODO: needs to rewrite scripts that are using Forum outside this class
        $this->Forum = new ilForum();
    }

    /**
     * @return int
     */
    public function create()
    {
        $id = parent::create();

        $properties = ilForumProperties::getInstance($this->getId());
        $properties->setDefaultView(ilForumProperties::VIEW_DATE_ASC);
        $properties->setAnonymisation(0);
        $properties->setStatisticsStatus(0);
        $properties->setPostActivation(0);
        $properties->setThreadSorting(0);
        $properties->insert();

        $this->createSettings();

        $this->saveData();

        return $id;
    }

    /**
     * @return int
     */
    public function setPermissions($a_ref_id)
    {
        parent::setPermissions($a_ref_id);

        // ...finally assign moderator role to creator of forum object
        $roles = array(ilObjForum::_lookupModeratorRole($this->getRefId()));
        $this->rbac->admin()->assignUser($roles[0], $this->getOwner(), 'n');
        $this->updateModeratorRole($roles[0]);
    }

    /**
     * @param int $role_id
     */
    public function updateModeratorRole($role_id)
    {
        $this->db->manipulate('UPDATE frm_data SET top_mods = ' . $this->db->quote($role_id, 'integer') . ' WHERE top_frm_fk = ' . $this->db->quote($this->getId(), 'integer'));
    }

    /**
     * Gets the disk usage of the object in bytes.
     * @access    public
     * @return    integer        the disk usage in bytes
     */
    public function getDiskUsage()
    {
        return ilObjForumAccess::_lookupDiskUsage($this->id);
    }

    public static function _lookupThreadSubject($a_thread_id)
    {
        global $DIC;
        $ilDB = $DIC->database();

        $res = $ilDB->queryf(
            '
			SELECT thr_subject FROM frm_threads WHERE thr_pk = %s',
            array('integer'),
            array($a_thread_id)
        );

        while ($row = $ilDB->fetchObject($res)) {
            return $row->thr_subject;
        }
        return '';
    }

    // METHODS FOR UN-READ STATUS
    public function getCountUnread($a_usr_id, $a_thread_id = 0, $ignoreRoot = false)
    {
        $a_frm_id = $this->getId();

        $this->ilBench->start("Forum", 'getCountRead');
        if (!$a_thread_id) {
            // Get topic_id
            $res = $this->db->queryf(
                '
				SELECT top_pk FROM frm_data WHERE top_frm_fk = %s',
                array('integer'),
                array($a_frm_id)
            );


            while ($row = $this->db->fetchObject($res)) {
                $topic_id = $row->top_pk;
            }

            // Get number of posts
            $res = $this->db->queryf(
                '
				SELECT COUNT(pos_pk) num_posts
				FROM frm_posts 
				LEFT JOIN frm_posts_tree ON frm_posts_tree.pos_fk = pos_pk
				WHERE pos_top_fk = %s' . ($ignoreRoot ? ' AND parent_pos != 0 ' : ''),
                array('integer'),
                array($topic_id)
            );

            while ($row = $this->db->fetchObject($res)) {
                $num_posts = $row->num_posts;
            }

            $res = $this->db->queryf(
                '
				SELECT COUNT(post_id) count_read FROM frm_user_read
				WHERE obj_id = %s
				AND usr_id = %s',
                array('integer', 'integer'),
                array($a_frm_id, $a_usr_id)
            );

            while ($row = $this->db->fetchObject($res)) {
                $count_read = $row->count_read;
            }
            $unread = $num_posts - $count_read;

            $this->ilBench->stop("Forum", 'getCountRead');
            return $unread > 0 ? $unread : 0;
        } else {
            $res = $this->db->queryf(
                '
				SELECT COUNT(pos_pk) num_posts FROM frm_posts
				LEFT JOIN frm_posts_tree ON frm_posts_tree.pos_fk = pos_pk
				WHERE pos_thr_fk = %s' . ($ignoreRoot ? ' AND parent_pos != 0 ' : ''),
                array('integer'),
                array($a_thread_id)
            );

            $row = $this->db->fetchObject($res);
            $num_posts = $row->num_posts;

            $res = $this->db->queryf(
                '
				SELECT COUNT(post_id) count_read FROM frm_user_read 
				WHERE obj_id = %s
				AND usr_id = %s
				AND thread_id = %s',
                array('integer', 'integer', 'integer'),
                array($a_frm_id, $a_frm_id, $a_thread_id)
            );

            $row = $this->db->fetchObject($res);
            $count_read = $row->count_read;

            $unread = $num_posts - $count_read;

            $this->ilBench->stop("Forum", 'getCountRead');
            return $unread > 0 ? $unread : 0;
        }
        $this->ilBench->stop("Forum", 'getCountRead');
        return false;
    }


    public function markThreadRead($a_usr_id, $a_thread_id)
    {
        // Get all post ids
        $res = $this->db->queryf(
            '
			SELECT * FROM frm_posts WHERE pos_thr_fk = %s',
            array('integer'),
            array($a_thread_id)
        );

        while ($row = $this->db->fetchObject($res)) {
            $this->markPostRead($a_usr_id, $a_thread_id, $row->pos_pk);
        }
        return true;
    }

    public function markAllThreadsRead($a_usr_id)
    {
        $res = $this->db->queryf(
            '
			SELECT * FROM frm_data, frm_threads 
			WHERE top_frm_fk = %s
			AND top_pk = thr_top_fk',
            array('integer'),
            array($this->getId())
        );

        while ($row = $this->db->fetchObject($res)) {
            $this->markThreadRead($a_usr_id, $row->thr_pk);
        }

        return true;
    }


    public function markPostRead($a_usr_id, $a_thread_id, $a_post_id)
    {
        // CHECK IF ENTRY EXISTS
        $res = $this->db->queryf(
            '
			SELECT * FROM frm_user_read 
			WHERE usr_id = %s
			AND obj_id = %s
			AND thread_id = %s
			AND post_id = %s',
            array('integer', 'integer', 'integer', 'integer'),
            array($a_usr_id, $this->getId(), $a_thread_id, $a_post_id)
        );

        if ($this->db->numRows($res)) {
            return true;
        }

        $this->db->manipulateF(
            '
			INSERT INTO frm_user_read
			(	usr_id,
				obj_id,
				thread_id,
				post_id
			)
			VALUES (%s,%s,%s,%s)',
            array('integer', 'integer', 'integer', 'integer'),
            array($a_usr_id, $this->getId(), $a_thread_id, $a_post_id)
        );

        return true;
    }

    public function markPostUnread($a_user_id, $a_post_id)
    {
        $this->db->manipulateF(
            '
			DELETE FROM frm_user_read
			WHERE usr_id = %s
			AND post_id = %s',
            array('integer', 'integer'),
            array($a_user_id, $a_post_id)
        );
    }

    public function isRead($a_usr_id, $a_post_id)
    {
        $res = $this->db->queryf(
            '
			SELECT * FROM frm_user_read
			WHERE usr_id = %s
			AND post_id = %s',
            array('integer', 'integer'),
            array($a_usr_id, $a_post_id)
        );

        return $this->db->numRows($res) ? true : false;
    }

    public function updateLastAccess($a_usr_id, $a_thread_id)
    {
        $res = $this->db->queryf(
            '
			SELECT * FROM frm_thread_access 
			WHERE usr_id = %s
			AND obj_id = %s
			AND thread_id = %s',
            array('integer', 'integer', 'integer'),
            array($a_usr_id, $this->getId(), $a_thread_id)
        );
        $data = $this->db->fetchAssoc($res);

        $this->db->replace(
            'frm_thread_access',
            array(
                'usr_id' => array('integer', $a_usr_id),
                'obj_id' => array('integer', $this->getId()),
                'thread_id' => array('integer', $a_thread_id)
            ),
            array(
                'access_last' => array('integer', time()),
                'access_old' => array('integer', isset($data['access_old']) ? $data['access_old'] : 0),
                'access_old_ts' => array('timestamp', $data['access_old_ts'])
            )
        );

        return true;
    }

    /**
     * @static
     * @param int
     */
    public static function _updateOldAccess($a_usr_id)
    {
        global $DIC;
        $ilDB = $DIC->database();

        $ilDB->manipulateF(
            '
			UPDATE frm_thread_access 
			SET access_old = access_last
			WHERE usr_id = %s',
            array('integer'),
            array($a_usr_id)
        );

        $set = $ilDB->query(
            "SELECT * FROM frm_thread_access " .
                " WHERE usr_id = " . $ilDB->quote($a_usr_id, "integer")
        );
        while ($rec = $ilDB->fetchAssoc($set)) {
            $ilDB->manipulate(
                "UPDATE frm_thread_access SET " .
                    " access_old_ts = " . $ilDB->quote(date('Y-m-d H:i:s', $rec["access_old"]), "timestamp") .
                    " WHERE usr_id = " . $ilDB->quote($rec["usr_id"], "integer") .
                    " AND obj_id = " . $ilDB->quote($rec["obj_id"], "integer") .
                    " AND thread_id = " . $ilDB->quote($rec["thread_id"], "integer")
            );
        }

        $new_deadline = time() - 60 * 60 * 24 * 7 * ($DIC->settings()->get('frm_store_new') ?
            $DIC->settings()->get('frm_store_new') :
            8);

        $ilDB->manipulateF(
            '
			DELETE FROM frm_thread_access WHERE access_last < %s',
            array('integer'),
            array($new_deadline)
        );
    }

    public static function _deleteUser($a_usr_id)
    {
        global $DIC;
        $ilDB = $DIC->database();

        $data = array($a_usr_id);

        $ilDB->manipulateF(
            '
			DELETE FROM frm_user_read WHERE usr_id = %s',
            array('integer'),
            $data
        );

        $ilDB->manipulateF(
            '
			DELETE FROM frm_thread_access WHERE usr_id = %s',
            array('integer'),
            $data
        );

        // delete notifications of deleted user
        $ilDB->manipulateF(
            '
			DELETE FROM frm_notification WHERE user_id = %s',
            array('integer'),
            $data
        );

        return true;
    }


    public static function _deleteReadEntries($a_post_id)
    {
        global $DIC;
        $ilDB = $DIC->database();

        $ilDB->manipulateF(
            '
			DELETE FROM frm_user_read WHERE post_id = %s',
            array('integer'),
            array($a_post_id)
        );

        return true;
    }

    public static function _deleteAccessEntries($a_thread_id)
    {
        global $DIC;
        $ilDB = $DIC->database();
        $ilDB->manipulateF(
            '
			DELETE FROM frm_thread_access WHERE thread_id = %s',
            array('integer'),
            array($a_thread_id)
        );

        return true;
    }

    /**
     * update forum data
     * @access    public
     */
    public function update($a_update_user_id = 0)
    {
        if (!$a_update_user_id) {
            $a_update_user_id = $this->user->getId();
        }
        
        if (parent::update()) {
            $this->db->manipulateF(
                '
				UPDATE frm_data 
				SET top_name = %s,
					top_description = %s,
					top_update = %s,
					update_user = %s
				WHERE top_frm_fk =%s',
                array('text', 'text', 'timestamp', 'integer', 'integer'),
                array(
                    $this->getTitle(),
                    $this->getDescription(),
                    date("Y-m-d H:i:s"),
                    (int) $a_update_user_id,
                    (int) $this->getId()
                )
            );

            return true;
        }

        return false;
    }

    /**
     * Clone Object
     * @param int $a_target_id
     * @param int $a_copy_id
     * @return object
     */
    public function cloneObject($a_target_id, $a_copy_id = 0, $a_omit_tree = false)
    {
        /** @var $new_obj ilObjForum */
        $new_obj = parent::cloneObject($a_target_id, $a_copy_id, $a_omit_tree);
        $this->cloneAutoGeneratedRoles($new_obj);

        ilForumProperties::getInstance($this->getId())->copy($new_obj->getId());
        $this->Forum->setMDB2WhereCondition('top_frm_fk = %s ', array('integer'), array($this->getId()));
        $topData = $this->Forum->getOneTopic();

        $this->db->update('frm_data', array(
            'top_name' => array('text', $topData['top_name']),
            'top_description' => array('text', $topData['top_description']),
            'top_num_posts' => array('integer', $topData['top_num_posts']),
            'top_num_threads' => array('integer', $topData['top_num_threads']),
            'top_last_post' => array('text', $topData['top_last_post']),
            'top_date' => array('timestamp', $topData['top_date']),
            'visits' => array('integer', $topData['visits']),
            'top_update' => array('timestamp', $topData['top_update']),
            'update_user' => array('integer', $topData['update_user']),
            'top_usr_id' => array('integer', $topData['top_usr_id'])
        ), array(
            'top_frm_fk' => array('integer', $new_obj->getId())
        ));

        // read options
        $cwo = ilCopyWizardOptions::_getInstance($a_copy_id);
        $options = $cwo->getOptions($this->getRefId());

        $options['threads'] = $this->Forum->_getThreads($this->getId());

        // Generate starting threads
        $new_frm = $new_obj->Forum;
        $new_frm->setMDB2WhereCondition('top_frm_fk = %s ', array('integer'), array($new_obj->getId()));

        $new_frm->setForumId($new_obj->getId());
        $new_frm->setForumRefId($new_obj->getRefId());

        $new_topic = $new_frm->getOneTopic();
        foreach ($options['threads'] as $thread_id => $thread_subject) {
            $this->Forum->setMDB2WhereCondition('thr_pk = %s ', array('integer'), array($thread_id));

            $old_thread = $this->Forum->getOneThread();

            $old_post_id = $this->Forum->getFirstPostByThread($old_thread['thr_pk']);
            $old_post = $this->Forum->getOnePost($old_post_id);

            $newThread = new ilForumTopic(0, true, true);
            $newThread->setSticky($old_thread['is_sticky']);
            $newThread->setForumId($new_topic['top_pk']);
            $newThread->setThrAuthorId($old_thread['thr_author_id']);
            $newThread->setDisplayUserId($old_thread['thr_display_user_id']);
            $newThread->setSubject($old_thread['thr_subject']);
            $newThread->setUserAlias($old_thread['thr_usr_alias']);
            $newThread->setCreateDate($old_thread['thr_date']);

            $newPostId = $new_frm->generateThread(
                $newThread,
                ilForum::_lookupPostMessage($old_post_id),
                $old_post['notify'],
                0,
                1,
                false
            );

            $old_forum_files = new ilFileDataForum($this->getId(), $old_post_id);
            $old_forum_files->ilClone($new_obj->getId(), $newPostId);
        }

        $sourceRefId = $this->getRefId();
        $targetRefId = $new_obj->getRefId();

        if (
            $sourceRefId > 0 && $targetRefId > 0 &&
            $this->tree->getParentId($sourceRefId) === $this->tree->getParentId($targetRefId)
        ) {
            $grpRefId = $this->tree->checkForParentType($targetRefId, 'grp');
            $crsRefId = $this->tree->checkForParentType($targetRefId, 'crs');

            if ($grpRefId > 0 || $crsRefId > 0) {
                $notifications = new \ilForumNotification($targetRefId);
                $notifications->cloneFromSource((int) $sourceRefId);
            }
        }

        return $new_obj;
    }

    /**
     * Clone forum moderator role
     * @access public
     * @param object $new_obj forum object

     */
    public function cloneAutoGeneratedRoles($new_obj)
    {
        $moderator = ilObjForum::_lookupModeratorRole($this->getRefId());
        $new_moderator = ilObjForum::_lookupModeratorRole($new_obj->getRefId());

        if (!$moderator || !$new_moderator || !$this->getRefId() || !$new_obj->getRefId()) {
            $this->logger->write(__METHOD__ . ' : Error cloning auto generated role: il_frm_moderator');
        }
        $this->rbac->admin()->copyRolePermissions($moderator, $this->getRefId(), $new_obj->getRefId(), $new_moderator, true);
        $this->logger->write(__METHOD__ . ' : Finished copying of role il_frm_moderator.');

        $obj_mods = new ilForumModerators($this->getRefId());

        $old_mods = $obj_mods->getCurrentModerators();
        foreach ($old_mods as $user_id) {
            // The object owner is already member of the moderator role when this method is called
            // Since the new static caches are introduced with ILIAS 5.0, a database error occurs if we try to assign the user here.
            if ($this->getOwner() != $user_id) {
                $this->rbac->admin()->assignUser($new_moderator, $user_id);
            }
        }
    }

    /**
     * Delete forum and all related data
     * @access    public
     * @return    boolean    true if all object data were removed; false if only a references were removed
     */
    public function delete()
    {
        // always call parent delete function first!!
        if (!parent::delete()) {
            return false;
        }

        // delete attachments
        $tmp_file_obj = new ilFileDataForum($this->getId());
        $tmp_file_obj->delete();
        unset($tmp_file_obj);

        $this->Forum->setMDB2WhereCondition('top_frm_fk = %s ', array('integer'), array($this->getId()));

        $topData = $this->Forum->getOneTopic();

        $threads = $this->Forum->getAllThreads($topData['top_pk']);
        foreach ($threads['items'] as $thread) {
            $thread_ids_to_delete[$thread->getId()] = $thread->getId();
        }
        
        // delete tree
        $this->db->manipulate('DELETE FROM frm_posts_tree WHERE ' . $this->db->in('thr_fk', $thread_ids_to_delete, false, 'integer'));
        
        // delete posts
        $this->db->manipulate('DELETE FROM frm_posts WHERE ' . $this->db->in('pos_thr_fk', $thread_ids_to_delete, false, 'integer'));
    
        // delete threads
        $this->db->manipulate('DELETE FROM frm_threads WHERE ' . $this->db->in('thr_pk', $thread_ids_to_delete, false, 'integer'));
        
        $obj_id = array($this->getId());
        // delete forum
        $this->db->manipulateF(
            'DELETE FROM frm_data WHERE top_frm_fk = %s',
            array('integer'),
            $obj_id
        );

        // delete settings
        $this->db->manipulateF(
            'DELETE FROM frm_settings WHERE obj_id = %s',
            array('integer'),
            $obj_id
        );

        // delete read infos
        $this->db->manipulateF(
            'DELETE FROM frm_user_read WHERE obj_id = %s',
            array('integer'),
            $obj_id
        );

        // delete thread access entries
        $this->db->manipulateF(
            'DELETE FROM frm_thread_access WHERE obj_id = %s',
            array('integer'),
            $obj_id
        );

        //delete thread notifications
        $this->db->manipulate('DELETE FROM frm_notification WHERE ' . $this->db->in('thread_id', $thread_ids_to_delete, false, 'integer'));
        
        //delete forum notifications
        $this->db->manipulateF('DELETE FROM frm_notification WHERE  frm_id = %s', array('integer'), $obj_id);
        
        // delete posts_deleted entries
        $this->db->manipulateF('DELETE FROM frm_posts_deleted WHERE obj_id = %s', array('integer'), $obj_id);
        
        //delete drafts
        $this->deleteDraftsByForumId((int) $topData['top_pk']);
            
        return true;
    }

    /**
     * @param int $forum_id
     */
    private function deleteDraftsByForumId($forum_id)
    {
        $res = $this->db->queryF(
            'SELECT draft_id FROM frm_posts_drafts WHERE forum_id = %s',
            array('integer'),
            array((int) $forum_id)
        );
        
        $draft_ids = array();
        while ($row = $this->db->fetchAssoc($res)) {
            $draft_ids[] = $row['draft_id'];
        }

        if (count($draft_ids) > 0) {
            $historyObj = new ilForumDraftsHistory();
            $historyObj->deleteHistoryByDraftIds($draft_ids);
            
            $draftObj = new ilForumPostDraft();
            $draftObj->deleteDraftsByDraftIds($draft_ids);
        }
    }
    
    /**
     * init default roles settings
     * @access    public
     * @return    array    object IDs of created local roles.
     */
    public function initDefaultRoles()
    {
        $role = ilObjRole::createDefaultRole(
            'il_frm_moderator_' . $this->getRefId(),
            "Moderator of forum obj_no." . $this->getId(),
            'il_frm_moderator',
            $this->getRefId()
        );
        return array();
    }

    /**
     * Lookup moderator role
     * @access public
     * @static
     * @param int $a_ref_id ref_id of forum

     */
    public static function _lookupModeratorRole($a_ref_id)
    {
        global $DIC;
        $ilDB = $DIC->database();

        $mod_title = 'il_frm_moderator_' . $a_ref_id;

        $res = $ilDB->queryf(
            '
			SELECT * FROM object_data WHERE title = %s',
            array('text'),
            array($mod_title)
        );

        while ($row = $ilDB->fetchObject($res)) {
            return $row->obj_id;
        }
        return 0;
    }


    public function createSettings()
    {
        // news settings (public notifications yes/no)
        $default_visibility = ilNewsItem::_getDefaultVisibilityForRefId($_GET["ref_id"]);
        if ($default_visibility == "public") {
            ilBlockSetting::_write("news", "public_notifications", 1, 0, $this->getId());
        }

        return true;
    }

    public function saveData($a_roles = array())
    {
        $nextId = $this->db->nextId('frm_data');

        $top_data = array(
            'top_frm_fk' => $this->getId(),
            'top_name' => $this->getTitle(),
            'top_description' => $this->getDescription(),
            'top_num_posts' => 0,
            'top_num_threads' => 0,
            'top_last_post' => null,
            'top_mods' => !is_numeric($a_roles[0]) ? 0 : $a_roles[0],
            'top_usr_id' => $this->user->getId(),
            'top_date' => ilUtil::now()
        );

        $this->db->manipulateF(
            '
        	INSERT INTO frm_data 
        	( 
        	 	top_pk,
        		top_frm_fk, 
        		top_name,
        		top_description,
        		top_num_posts,
        		top_num_threads,
        		top_last_post,
        		top_mods,
        		top_date,
        		top_usr_id
        	)
        	VALUES(%s, %s, %s, %s, %s, %s, %s, %s, %s, %s)',
            array('integer', 'integer', 'text', 'text', 'integer', 'integer', 'text', 'integer', 'timestamp', 'integer'),
            array(
                $nextId,
                $top_data['top_frm_fk'],
                $top_data['top_name'],
                $top_data['top_description'],
                $top_data['top_num_posts'],
                $top_data['top_num_threads'],
                $top_data['top_last_post'],
                $top_data['top_mods'],
                $top_data['top_date'],
                $top_data['top_usr_id']
            )
        );
    }

    public function setThreadSorting($a_thr_pk, $a_sorting_value)
    {
        $this->db->update(
            'frm_threads',
            array('thread_sorting' => array('integer',$a_sorting_value)),
            array('thr_pk' => array('integer', $a_thr_pk))
        );
    }


    /**
     * @static
     * @param int $obj_id
     * @return int
     */
    public static function lookupForumIdByObjId($obj_id)
    {
        if (array_key_exists($obj_id, self::$obj_id_to_forum_id_cache)) {
            return (int) self::$obj_id_to_forum_id_cache[$obj_id];
        }

        self::preloadForumIdsByObjIds(array($obj_id));

        return (int) self::$obj_id_to_forum_id_cache[$obj_id];
    }

    /**
     * @static
     * @param int $ref_id
     * @return int
     */
    public static function lookupForumIdByRefId($ref_id)
    {
        if (array_key_exists($ref_id, self::$ref_id_to_forum_id_cache)) {
            return (int) self::$ref_id_to_forum_id_cache[$ref_id];
        }

        self::preloadForumIdsByRefIds(array($ref_id));

        return (int) self::$ref_id_to_forum_id_cache[$ref_id];
    }

    /**
     * @static
     * @param array $obj_ids
     */
    public static function preloadForumIdsByObjIds(array $obj_ids)
    {
        global $DIC;
        $ilDB = $DIC->database();

        if (count($obj_ids) == 1) {
            $in = " objr.obj_id = " . $ilDB->quote(current($obj_ids), 'integer') . " ";
        } else {
            $in = $ilDB->in('objr.obj_id', $obj_ids, false, 'integer');
        }
        $query = "
			SELECT frmd.top_pk, objr.ref_id, objr.obj_id
			FROM object_reference objr
			INNER JOIN frm_data frmd ON frmd.top_frm_fk = objr.obj_id
			WHERE $in 
		";
        $res = $ilDB->query($query);

        // Prepare  cache array
        foreach ($obj_ids as $obj_id) {
            self::$obj_id_to_forum_id_cache[$obj_id] = null;
        }

        while ($row = $ilDB->fetchAssoc($res)) {
            self::$obj_id_to_forum_id_cache[$row['obj_id']] = $row['top_pk'];
            self::$ref_id_to_forum_id_cache[$row['ref_id']] = $row['top_pk'];
        }
    }

    /**
     * @static
     * @param array $ref_ids
     */
    public static function preloadForumIdsByRefIds(array $ref_ids)
    {
        global $DIC;
        $ilDB = $DIC->database();
        
        if (count($ref_ids) == 1) {
            $in = " objr.ref_id = " . $ilDB->quote(current($ref_ids), 'integer') . " ";
        } else {
            $in = $ilDB->in('objr.ref_id', $ref_ids, false, 'integer');
        }
        $query = "
			SELECT frmd.top_pk, objr.ref_id, objr.obj_id
			FROM object_reference objr
			INNER JOIN frm_data frmd ON frmd.top_frm_fk = objr.obj_id
			WHERE $in 
		";
        $res = $ilDB->query($query);

        // Prepare  cache array
        foreach ($ref_ids as $ref_id) {
            self::$ref_id_to_forum_id_cache[$ref_id] = null;
        }

        while ($row = $ilDB->fetchAssoc($res)) {
            self::$obj_id_to_forum_id_cache[$row['obj_id']] = $row['top_pk'];
            self::$ref_id_to_forum_id_cache[$row['ref_id']] = $row['top_pk'];
        }
    }

    /**
     * @static
     * @param int $ref_id
     * @return array
     */
    public static function lookupStatisticsByRefId($ref_id)
    {
        global $DIC;
        $ilAccess = $DIC->access();
        $ilUser = $DIC->user();
        $ilDB = $DIC->database();
        $ilSetting = $DIC->settings();

        if (isset(self::$forum_statistics_cache[$ref_id])) {
            return self::$forum_statistics_cache[$ref_id];
        }

        $statistics = array(
            'num_posts' => 0,
            'num_unread_posts' => 0,
            'num_new_posts' => 0
        );

        $forumId = self::lookupForumIdByRefId($ref_id);
        if (!$forumId) {
            self::$forum_statistics_cache[$ref_id] = $statistics;
            return self::$forum_statistics_cache[$ref_id];
        }
        
        $objProperties = ilForumProperties::getInstance(ilObject::_lookupObjectId($ref_id));
        $is_post_activation_enabled = $objProperties->isPostActivationEnabled();

        $act_clause = '';

        if ($is_post_activation_enabled && !$ilAccess->checkAccess('moderate_frm', '', $ref_id)) {
            $act_clause .= " AND (frm_posts.pos_status = " . $ilDB->quote(1, "integer") . " OR frm_posts.pos_author_id = " . $ilDB->quote($ilUser->getId(), "integer") . ") ";
        }

        $new_deadline = date('Y-m-d H:i:s', time() - 60 * 60 * 24 * 7 * ($ilSetting->get('frm_store_new') ? $ilSetting->get('frm_store_new') : 8));

        if (!$ilUser->isAnonymous()) {
            $query = "
				(SELECT COUNT(frm_posts.pos_pk) cnt
				FROM frm_posts
				INNER JOIN frm_posts_tree tree1
					ON tree1.pos_fk = frm_posts.pos_pk
					AND tree1.parent_pos != 0
				INNER JOIN frm_threads ON frm_posts.pos_thr_fk = frm_threads.thr_pk 
				WHERE frm_threads.thr_top_fk = %s $act_clause)
				
				UNION ALL
				 
				(SELECT COUNT(DISTINCT(frm_user_read.post_id)) cnt
				FROM frm_user_read
				INNER JOIN frm_posts ON frm_user_read.post_id = frm_posts.pos_pk
				INNER JOIN frm_posts_tree tree1
					ON tree1.pos_fk = frm_posts.pos_pk
					AND tree1.parent_pos != 0
				INNER JOIN frm_threads ON frm_threads.thr_pk = frm_posts.pos_thr_fk 
				WHERE frm_user_read.usr_id = %s AND frm_posts.pos_top_fk = %s $act_clause)
			";

            $types = array('integer', 'integer', 'integer');
            $values = array($forumId, $ilUser->getId(), $forumId);

            $forum_overview_setting = (int) $ilSetting::_lookupValue('frma', 'forum_overview');
            if ($forum_overview_setting == ilForumProperties::FORUM_OVERVIEW_WITH_NEW_POSTS) {
                $news_types = array('integer', 'integer', 'integer', 'timestamp', 'integer');
                $news_values = array($ilUser->getId(), $ilUser->getId(), $forumId,  $new_deadline, $ilUser->getId());

                $query .= " 
				UNION ALL
				
				(SELECT COUNT(frm_posts.pos_pk) cnt
				FROM frm_posts
				INNER JOIN frm_posts_tree tree1
					ON tree1.pos_fk = frm_posts.pos_pk
					AND tree1.parent_pos != 0
				LEFT JOIN frm_user_read ON (post_id = frm_posts.pos_pk AND frm_user_read.usr_id = %s)
				LEFT JOIN frm_thread_access ON (frm_thread_access.thread_id = frm_posts.pos_thr_fk AND frm_thread_access.usr_id = %s)
				WHERE frm_posts.pos_top_fk = %s
				AND ( (frm_posts.pos_update > frm_thread_access.access_old_ts)
						OR (frm_thread_access.access_old IS NULL AND frm_posts.pos_update > %s)
					)
				AND frm_posts.pos_author_id != %s 
				AND frm_user_read.usr_id IS NULL $act_clause)";
                
                $types = array_merge($types, $news_types);
                $values = array_merge($values, $news_values);
            }
            
            $mapping = array_keys($statistics);
            $res = $ilDB->queryF(
                $query,
                $types,
                $values
            );
            for ($i = 0; $i <= 2; $i++) {
                $row = $ilDB->fetchAssoc($res);

<<<<<<< HEAD
                $statistics[$mapping[$i]] = (int) (is_array($row) ? (int) $row['cnt'] : 0);
=======
                $statistics[$mapping[$i]] = (int) ((is_array($row) ? $row['cnt'] : 0));
>>>>>>> 5f3c22b9

                if ($i == 1) {
                    // unread = all - read
                    $statistics[$mapping[$i]] = $statistics[$mapping[$i - 1]] - $statistics[$mapping[$i]];
                }
            }
        } else {
            $query = "
				SELECT COUNT(frm_posts.pos_pk) cnt
				FROM frm_posts
				INNER JOIN frm_posts_tree tree1
					ON tree1.pos_fk = frm_posts.pos_pk
					AND tree1.parent_pos != 0
				INNER JOIN frm_threads ON frm_posts.pos_thr_fk = frm_threads.thr_pk 
				WHERE frm_threads.thr_top_fk = %s $act_clause
			";
            $types = array('integer');
            $values = array($forumId);
            $res = $ilDB->queryF(
                $query,
                $types,
                $values
            );
            $row = $ilDB->fetchAssoc($res);

            $statistics = array(
                'num_posts' => $row['cnt'],
                'num_unread_posts' => $row['cnt'],
                'num_new_posts' => $row['cnt']
            );
        }

        self::$forum_statistics_cache[$ref_id] = $statistics;

        return self::$forum_statistics_cache[$ref_id];
    }

    /**
     * @static
     * @param int $ref_id
     * @return array
     */
    public static function lookupLastPostByRefId($ref_id)
    {
        global $DIC;
        $ilAccess = $DIC->access();
        $ilUser = $DIC->user();
        $ilDB = $DIC->database();
        
        if (isset(self::$forum_last_post_cache[$ref_id])) {
            return self::$forum_last_post_cache[$ref_id];
        }

        $forumId = self::lookupForumIdByRefId($ref_id);
        if (!$forumId) {
            self::$forum_last_post_cache[$ref_id] = array();
            return self::$forum_last_post_cache[$ref_id];
        }

        $act_clause = '';
        if (!$ilAccess->checkAccess('moderate_frm', '', $ref_id)) {
            $act_clause .= " AND (frm_posts.pos_status = " . $ilDB->quote(1, "integer") . " OR frm_posts.pos_author_id = " . $ilDB->quote($ilUser->getId(), "integer") . ") ";
        }

        $ilDB->setLimit(1, 0);
        $query = "
			SELECT *
			FROM frm_posts 
			INNER JOIN frm_posts_tree tree1
					ON tree1.pos_fk = frm_posts.pos_pk
					AND tree1.parent_pos != 0
			WHERE pos_top_fk = %s $act_clause
			ORDER BY pos_date DESC
		";
        $res = $ilDB->queryF(
            $query,
            array('integer'),
            array($forumId)
        );

        $data = $ilDB->fetchAssoc($res);

        self::$forum_last_post_cache[$ref_id] = is_array($data) ? $data : array();

        return self::$forum_last_post_cache[$ref_id];
    }

    /**
     * @static
     * @param int   $ref_id
     * @param array $thread_ids
     * @return array
     */
    public static function getUserIdsOfLastPostsByRefIdAndThreadIds($ref_id, array $thread_ids)
    {
        global $DIC;
        $ilAccess = $DIC->access();
        $ilUser = $DIC->user();
        $ilDB = $DIC->database();

        $act_clause = '';
        $act_inner_clause = '';
        if (!$ilAccess->checkAccess('moderate_frm', '', $ref_id)) {
            $act_clause .= " AND (t1.pos_status = " . $ilDB->quote(1, "integer") . " OR t1.pos_author_id = " . $ilDB->quote($ilUser->getId(), "integer") . ") ";
            $act_inner_clause .= " AND (t3.pos_status = " . $ilDB->quote(1, "integer") . " OR t3.pos_author_id = " . $ilDB->quote($ilUser->getId(), "integer") . ") ";
        }

        $in = $ilDB->in("t1.pos_thr_fk", $thread_ids, false, 'integer');
        $inner_in = $ilDB->in("t3.pos_thr_fk", $thread_ids, false, 'integer');
 
        $query = "
			SELECT t1.pos_display_user_id, t1.update_user
			FROM frm_posts t1
			INNER JOIN frm_posts_tree tree1 ON tree1.pos_fk = t1.pos_pk AND tree1.parent_pos != 0 
			INNER JOIN (
				SELECT t3.pos_thr_fk, MAX(t3.pos_date) pos_date
				FROM frm_posts t3
				INNER JOIN frm_posts_tree tree2 ON tree2.pos_fk = t3.pos_pk AND tree2.parent_pos != 0 
				WHERE $inner_in $act_inner_clause
				GROUP BY t3.pos_thr_fk
			) t2 ON t2.pos_thr_fk = t1.pos_thr_fk AND t2.pos_date = t1.pos_date
			WHERE $in $act_clause
			GROUP BY t1.pos_thr_fk, t1.pos_display_user_id, t1.update_user
		";
        ///
        $usr_ids = array();

        $res = $ilDB->query($query);
        while ($row = $ilDB->fetchAssoc($res)) {
            if ((int) $row['pos_display_user_id']) {
                $usr_ids[] = (int) $row['pos_display_user_id'];
            }
            if ((int) $row['update_user']) {
                $usr_ids[] = (int) $row['update_user'];
            }
        }

        return array_unique($usr_ids);
    }
    
    public static function mergeForumUserRead($merge_source_thread_id, $merge_target_thread_id)
    {
        global $DIC;
        $ilDB = $DIC->database();
        
        $ilDB->update(
            'frm_user_read',
            array('thread_id' => array('integer', $merge_target_thread_id)),
            array('thread_id' => array('integer',$merge_source_thread_id))
        );
    }
}<|MERGE_RESOLUTION|>--- conflicted
+++ resolved
@@ -1047,11 +1047,7 @@
             for ($i = 0; $i <= 2; $i++) {
                 $row = $ilDB->fetchAssoc($res);
 
-<<<<<<< HEAD
-                $statistics[$mapping[$i]] = (int) (is_array($row) ? (int) $row['cnt'] : 0);
-=======
                 $statistics[$mapping[$i]] = (int) ((is_array($row) ? $row['cnt'] : 0));
->>>>>>> 5f3c22b9
 
                 if ($i == 1) {
                     // unread = all - read
