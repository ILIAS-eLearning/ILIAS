<?php
<<<<<<< HEAD
=======

>>>>>>> c3c4fb88
/**
 * This file is part of ILIAS, a powerful learning management system
 * published by ILIAS open source e-Learning e.V.
 *
 * ILIAS is licensed with the GPL-3.0,
 * see https://www.gnu.org/licenses/gpl-3.0.en.html
 * You should have received a copy of said license along with the
 * source code, too.
 *
 * If this is not the case or you just want to try ILIAS, you'll find
 * us at:
 * https://www.ilias.de
 * https://github.com/ILIAS-eLearning
 *
 *********************************************************************/

use ILIAS\Refinery\Random\Group as RandomGroup;

require_once './Modules/Test/classes/inc.AssessmentConstants.php';

/**
 * Class for cloze tests
 *
 * @author		Helmut Schottmüller <helmut.schottmueller@mac.com>
 * @author		Björn Heyser <bheyser@databay.de>
 * @author		Maximilian Becker <mbecker@databay.de>
 *
 * @version		$Id$
 *
 * @ingroup 	ModulesTestQuestionPool
 */
class assClozeTest extends assQuestion implements ilObjQuestionScoringAdjustable, ilObjAnswerScoringAdjustable, iQuestionCondition
{
    /**
    * The gaps of the cloze question
    * @var array<int, assClozeGap>
    */
    public array $gaps = [];

    /**
     * The optional gap combinations of the cloze question
     *
     * $gap_combinations is an array of the combination of predefined gaps of the cloze question
     *
     * @var array
     */
    public $gap_combinations;


    public $gap_combinations_exists;

    /**
    * The start tag beginning a cloze gap
    *
    * The start tag is set to "*[" by default.
    *
    * @var string
    */
    public $start_tag;

    /**
    * The end tag beginning a cloze gap
    *
    * The end tag is set to "]" by default.
    *
    * @var string
    */
    public $end_tag;

    /**
    * The rating option for text gaps
    *
    * This could contain one of the following options:
    * - case insensitive text gaps
    * - case sensitive text gaps
    * - various levenshtein distances
    *
    * @var string
    */
    public $textgap_rating;

    /**
    * Defines the scoring for "identical solutions"
    *
    * If the learner selects the same solution twice
    * or more in different gaps, only the first choice
    * will be scored if identical_scoring is 0.
    *
    * @var boolean
    */
    public $identical_scoring;

    /**
    * The fixed text length for all text fields in the cloze question
    *
    * @var integer
    */
    public $fixedTextLength;

    public $cloze_text;

    /**
     * @var ilAssClozeTestFeedback
     */
    public ilAssQuestionFeedback $feedbackOBJ;

    protected $feedbackMode = ilAssClozeTestFeedback::FB_MODE_GAP_QUESTION;

    private RandomGroup $randomGroup;

    /**
     * assClozeTest constructor
     *
     * The constructor takes possible arguments an creates an instance of the assClozeTest object.
     *
     * @param string  $title   A title string to describe the question
     * @param string  $comment A comment string to describe the question
     * @param string  $author  A string containing the name of the questions author
     * @param integer $owner   A numerical ID to identify the owner/creator
     * @param string  $question
     */
    public function __construct(
        $title = "",
        $comment = "",
        $author = "",
        $owner = -1,
        $question = ""
    ) {
        global $DIC;

        parent::__construct($title, $comment, $author, $owner, $question);
        $this->start_tag = "[gap]";
        $this->end_tag = "[/gap]";
        $this->gaps = [];
        $this->setQuestion($question); // @TODO: Should this be $question?? See setter for why this is not trivial.
        $this->fixedTextLength = "";
        $this->identical_scoring = 1;
        $this->gap_combinations_exists = false;
        $this->gap_combinations = array();
        $this->randomGroup = $DIC->refinery()->random();
    }

    /**
    * Returns TRUE, if a cloze test is complete for use
    *
    * @return boolean TRUE, if the cloze test is complete for use, otherwise FALSE
    */
    public function isComplete() : bool
    {
        if (strlen($this->getTitle())
            && $this->getAuthor()
            && $this->getClozeText()
            && count($this->getGaps())
            && $this->getMaximumPoints() > 0) {
            return true;
        }
        return false;
    }

    /**
     * Cleans cloze question text to remove attributes or tags from older ILIAS versions
     *
     * @param string $text The cloze question text
     *
     * @return string The cleaned cloze question text
     */
    public function cleanQuestiontext($text) : string
    {
        // fau: fixGapReplace - mask dollars for replacement
        $text = str_replace('$', 'GAPMASKEDDOLLAR', $text);
        $text = preg_replace("/\[gap[^\]]*?\]/", "[gap]", $text);
        $text = preg_replace("/\<gap([^>]*?)\>/", "[gap]", $text);
        $text = str_replace("</gap>", "[/gap]", $text);
        $text = str_replace('GAPMASKEDDOLLAR', '$', $text);
        // fau.
        return $text;
    }

    // fau: fixGapReplace - add function replaceFirstGap()
    /**
     * Replace the first gap in a string without treating backreferences
     * @param string $gaptext	text with gap tags
     * @param string $content	content for the first gap
     * @return string
     */
    public function replaceFirstGap($gaptext, $content) : string
    {
        $content = str_replace('$', 'GAPMASKEDDOLLAR', $content);
        $output = preg_replace("/\[gap\].*?\[\/gap\]/", $content, $gaptext, 1);
        $output = str_replace('GAPMASKEDDOLLAR', '$', $output);

        return $output;
    }
    // fau.
    /**
     * Loads a assClozeTest object from a database
     *
     * @param integer $question_id A unique key which defines the cloze test in the database
     *
     */
    public function loadFromDb($question_id) : void
    {
        global $DIC;
        $ilDB = $DIC['ilDB'];
        $result = $ilDB->queryF(
            "SELECT qpl_questions.*, " . $this->getAdditionalTableName() . ".* FROM qpl_questions LEFT JOIN " . $this->getAdditionalTableName() . " ON " . $this->getAdditionalTableName() . ".question_fi = qpl_questions.question_id WHERE qpl_questions.question_id = %s",
            array("integer"),
            array($question_id)
        );
        if ($result->numRows() == 1) {
            $data = $ilDB->fetchAssoc($result);
            $this->setId($question_id);
            $this->setNrOfTries($data['nr_of_tries']);
            $this->setObjId($data["obj_fi"]);
            $this->setTitle((string) $data["title"]);
            $this->setComment((string) $data["description"]);
            $this->setOriginalId($data["original_id"]);
            $this->setAuthor($data["author"]);
            $this->setPoints($data["points"]);
            $this->setOwner($data["owner"]);
            $this->setQuestion($this->cleanQuestiontext($data["question_text"]));
            $this->setClozeText($data['cloze_text']);
            $this->setFixedTextLength($data["fixed_textlen"]);
            $this->setIdenticalScoring(($data['tstamp'] == 0) ? true : $data["identical_scoring"]);
            $this->setFeedbackMode($data['feedback_mode'] === null ? ilAssClozeTestFeedback::FB_MODE_GAP_QUESTION : $data['feedback_mode']);
            
            try {
                $this->setLifecycle(ilAssQuestionLifecycle::getInstance($data['lifecycle']));
            } catch (ilTestQuestionPoolInvalidArgumentException $e) {
                $this->setLifecycle(ilAssQuestionLifecycle::getDraftInstance());
            }

            // replacement of old syntax with new syntax
            include_once("./Services/RTE/classes/class.ilRTE.php");
            $this->question = ilRTE::_replaceMediaObjectImageSrc($this->question, 1);
            $this->cloze_text = ilRTE::_replaceMediaObjectImageSrc($this->cloze_text, 1);
            $this->setTextgapRating($data["textgap_rating"]);
            $this->setEstimatedWorkingTime(substr($data["working_time"], 0, 2), substr($data["working_time"], 3, 2), substr($data["working_time"], 6, 2));

            try {
                $this->setAdditionalContentEditingMode($data['add_cont_edit_mode']);
            } catch (ilTestQuestionPoolException $e) {
            }

            // open the cloze gaps with all answers
            include_once "./Modules/TestQuestionPool/classes/class.assAnswerCloze.php";
            include_once "./Modules/TestQuestionPool/classes/class.assClozeGap.php";
            $result = $ilDB->queryF(
                "SELECT * FROM qpl_a_cloze WHERE question_fi = %s ORDER BY gap_id, aorder ASC",
                array("integer"),
                array($question_id)
            );
            if ($result->numRows() > 0) {
                $this->gaps = [];
                while ($data = $ilDB->fetchAssoc($result)) {
                    switch ($data["cloze_type"]) {
                        case CLOZE_TEXT:
                            if (!array_key_exists($data["gap_id"], $this->gaps)) {
                                $this->gaps[$data["gap_id"]] = new assClozeGap(CLOZE_TEXT);
                            }
                            $answer = new assAnswerCloze(
                                $data["answertext"],
                                $data["points"],
                                $data["aorder"]
                            );
                            $this->gaps[$data["gap_id"]]->setGapSize((int) $data['gap_size']);

                            $this->gaps[$data["gap_id"]]->addItem($answer);
                            break;
                        case CLOZE_SELECT:
                            if (!array_key_exists($data["gap_id"], $this->gaps)) {
                                $this->gaps[$data["gap_id"]] = new assClozeGap(CLOZE_SELECT);
                                $this->gaps[$data["gap_id"]]->setShuffle($data["shuffle"]);
                            }
                            $answer = new assAnswerCloze(
                                $data["answertext"],
                                $data["points"],
                                $data["aorder"]
                            );
                            $this->gaps[$data["gap_id"]]->addItem($answer);
                            break;
                        case CLOZE_NUMERIC:
                            if (!array_key_exists($data["gap_id"], $this->gaps)) {
                                $this->gaps[$data["gap_id"]] = new assClozeGap(CLOZE_NUMERIC);
                            }
                            $answer = new assAnswerCloze(
                                $data["answertext"],
                                $data["points"],
                                $data["aorder"]
                            );
                            $this->gaps[$data["gap_id"]]->setGapSize((int) $data['gap_size']);
                            $answer->setLowerBound($data["lowerlimit"]);
                            $answer->setUpperBound($data["upperlimit"]);
                            $this->gaps[$data["gap_id"]]->addItem($answer);
                            break;
                    }
                }
            }
        }
        $assClozeGapCombinationObj = new assClozeGapCombination();
        $check_for_gap_combinations = $assClozeGapCombinationObj->loadFromDb($question_id);
        if (count($check_for_gap_combinations) != 0) {
            $this->setGapCombinationsExists(true);
            $this->setGapCombinations($check_for_gap_combinations);
        }
        parent::loadFromDb($question_id);
    }

    #region Save question to db

    /**
     * Saves a assClozeTest object to a database
     *
     * @param int|string $original_id ID of the original question
     *
     * @return mixed|void
     *
     * @access public
     */
    public function saveToDb($original_id = "") : void
    {
        if ($original_id == "") {
            $this->saveQuestionDataToDb();
        } else {
            $this->saveQuestionDataToDb($original_id);
        }
        $this->saveAdditionalQuestionDataToDb();
        $this->saveAnswerSpecificDataToDb();

        parent::saveToDb();
    }

    /**
     * Save all gaps to the database.
     */
    public function saveAnswerSpecificDataToDb()
    {
        global $DIC;
        $ilDB = $DIC['ilDB'];

        $ilDB->manipulateF(
            "DELETE FROM qpl_a_cloze WHERE question_fi = %s",
            array( "integer" ),
            array( $this->getId() )
        );

        foreach ($this->gaps as $key => $gap) {
            $this->saveClozeGapItemsToDb($gap, $key);
        }
    }

    /**
     * Saves the data for the additional data table.
     *
     * This method uses the ugly DELETE-INSERT. Here, this does no harm.
     */
    public function saveAdditionalQuestionDataToDb()
    {
        global $DIC; /* @var ILIAS\DI\Container $DIC */


        $DIC->database()->manipulateF(
            "DELETE FROM " . $this->getAdditionalTableName() . " WHERE question_fi = %s",
            array( "integer" ),
            array( $this->getId() )
        );

        $DIC->database()->insert($this->getAdditionalTableName(), array(
            'question_fi' => array('integer', $this->getId()),
            'textgap_rating' => array('text', $this->getTextgapRating()),
            'identical_scoring' => array('text', $this->getIdenticalScoring()),
            'fixed_textlen' => array('integer', $this->getFixedTextLength() ? $this->getFixedTextLength() : null),
            'cloze_text' => array('text', ilRTE::_replaceMediaObjectImageSrc($this->getClozeText(), 0)),
            'feedback_mode' => array('text', $this->getFeedbackMode())
        ));
    }

    /**
     * Save all items belonging to one cloze gap to the db.
     *
     * @param $gap
     * @param $key
     */
    protected function saveClozeGapItemsToDb($gap, $key) : void
    {
        global $DIC;
        $ilDB = $DIC['ilDB'];
        foreach ($gap->getItems($this->getShuffler()) as $item) {
            $query = "";
            $next_id = $ilDB->nextId('qpl_a_cloze');
            switch ($gap->getType()) {
                case CLOZE_TEXT:
                    $this->saveClozeTextGapRecordToDb($next_id, $key, $item, $gap);
                    break;
                case CLOZE_SELECT:
                    $this->saveClozeSelectGapRecordToDb($next_id, $key, $item, $gap);
                    break;
                case CLOZE_NUMERIC:
                    $this->saveClozeNumericGapRecordToDb($next_id, $key, $item, $gap);
                    break;
            }
        }
    }

    /**
     * Saves a gap-item record.
     *
     * @param $next_id			int	Next Id for the record.
     * @param $key				int Gap Id
     * @param $item				mixed Gap item data object.
     * @param $gap				mixed Gap data object.
     */
    protected function saveClozeTextGapRecordToDb($next_id, $key, $item, $gap) : void
    {
        global $DIC;
        $ilDB = $DIC['ilDB'];
        $ilDB->manipulateF(
            "INSERT INTO qpl_a_cloze (answer_id, question_fi, gap_id, answertext, points, aorder, cloze_type, gap_size) VALUES (%s, %s, %s, %s, %s, %s, %s, %s)",
            array(
                                "integer",
                                "integer",
                                "integer",
                                "text",
                                "float",
                                "integer",
                                "text",
                                "integer"
                            ),
            array(
                                $next_id,
                                $this->getId(),
                                $key,
                                strlen($item->getAnswertext()) ? $item->getAnswertext() : "",
                                $item->getPoints(),
                                $item->getOrder(),
                                $gap->getType(),
                                (int) $gap->getGapSize()
                            )
        );
    }

    /**
     * Saves a gap-item record.
     *
     * @param $next_id			int	Next Id for the record.
     * @param $key				int Gap Id
     * @param $item				mixed Gap item data object.
     * @param $gap				mixed Gap data object.
     */
    protected function saveClozeSelectGapRecordToDb($next_id, $key, $item, $gap) : void
    {
        global $DIC;
        $ilDB = $DIC['ilDB'];
        $ilDB->manipulateF(
            "INSERT INTO qpl_a_cloze (answer_id, question_fi, gap_id, answertext, points, aorder, cloze_type, shuffle) VALUES (%s, %s, %s, %s, %s, %s, %s, %s)",
            array(
                                "integer",
                                "integer",
                                "integer",
                                "text",
                                "float",
                                "integer",
                                "text",
                                "text"
                            ),
            array(
                                $next_id,
                                $this->getId(),
                                $key,
                                strlen($item->getAnswertext()) ? $item->getAnswertext() : "",
                                $item->getPoints(),
                                $item->getOrder(),
                                $gap->getType(),
                                ($gap->getShuffle()) ? "1" : "0"
                            )
        );
    }

    /**
     * Saves a gap-item record.
     *
     * @param $next_id			int	Next Id for the record.
     * @param $key				int Gap Id
     * @param $item				mixed Gap item data object.
     * @param $gap				mixed Gap data object.
     */
    protected function saveClozeNumericGapRecordToDb($next_id, $key, $item, $gap) : void
    {
        global $DIC;
        $ilDB = $DIC['ilDB'];

        include_once "./Services/Math/classes/class.EvalMath.php";
        $eval = new EvalMath();
        $eval->suppress_errors = true;
        $ilDB->manipulateF(
            "INSERT INTO qpl_a_cloze (answer_id, question_fi, gap_id, answertext, points, aorder, cloze_type, lowerlimit, upperlimit, gap_size) VALUES (%s, %s, %s, %s, %s, %s, %s, %s, %s, %s)",
            array(
                                "integer",
                                "integer",
                                "integer",
                                "text",
                                "float",
                                "integer",
                                "text",
                                "text",
                                "text",
                                "integer"
                            ),
            array(
                                $next_id,
                                $this->getId(),
                                $key,
                                strlen($item->getAnswertext()) ? $item->getAnswertext() : "",
                                $item->getPoints(),
                                $item->getOrder(),
                                $gap->getType(),
                                ($eval->e($item->getLowerBound() !== false) && strlen(
                                    $item->getLowerBound()
                                ) > 0) ? $item->getLowerBound() : $item->getAnswertext(),
                                ($eval->e($item->getUpperBound() !== false) && strlen(
                                    $item->getUpperBound()
                                ) > 0) ? $item->getUpperBound() : $item->getAnswertext(),
                                (int) $gap->getGapSize()
                            )
        );
    }



    #endregion Save question to db

    /**
     * Returns the array of gaps
     * @return array<int, assClozeGap> A map containing the gap objects of the cloze question gaps mapped to the respective gap id.
     */
    public function getGaps() : array
    {
        return $this->gaps;
    }


    /**
     * Deletes all gaps without changing the cloze text
     * @see $gaps
     */
    public function flushGaps() : void
    {
        $this->gaps = [];
    }

    /**
    * Evaluates the text gap solutions from the cloze text. A single or multiple text gap solutions
    * could be entered using the following syntax in the cloze text:
    * solution1 [, solution2, ..., solutionN] enclosed in the text gap selector gap[]
    *
    * @param string $cloze_text The cloze text with all gaps and gap gaps
    * @access public
    * @see $cloze_text
    */
    public function setClozeText($cloze_text = "") : void
    {
        $this->gaps = array();
        $cloze_text = $this->cleanQuestiontext($cloze_text);
        $this->cloze_text = $cloze_text;
        $this->createGapsFromQuestiontext();
    }

    public function setClozeTextValue($cloze_text = "") : void
    {
        $this->cloze_text = $cloze_text;
    }

    /**
    * Returns the cloze text
    *
    * @return string The cloze text string
    * @access public
    * @see $cloze_text
    */
    public function getClozeText() : string
    {
        return $this->cloze_text;
    }

    /**
    * Returns the cloze text as HTML (with optional nl2br)
    * Fix for Mantis 29987: We assume Tiny embeds any text in tags, so if no tags are present, we derive it's
    * non-HTML content and apply nl2br.
    *
    * @return string The cloze text string as HTML
    * @see $cloze_text
    */
    public function getClozeTextHTML() : string
    {
        if ($this->cloze_text !== strip_tags($this->cloze_text)) {
            return $this->cloze_text;
        }
        return nl2br($this->cloze_text);
    }

    /**
    * Returns the start tag of a cloze gap
    *
    * @return string The start tag of a cloze gap
    * @access public
    * @see $start_tag
    */
    public function getStartTag() : string
    {
        return $this->start_tag;
    }

    /**
    * Sets the start tag of a cloze gap
    *
    * @param string $start_tag The start tag for a cloze gap
    * @access public
    * @see $start_tag
    */
    public function setStartTag($start_tag = "[gap]") : void
    {
        $this->start_tag = $start_tag;
    }

    /**
    * Returns the end tag of a cloze gap
    *
    * @return string The end tag of a cloze gap
    * @access public
    * @see $end_tag
    */
    public function getEndTag() : string
    {
        return $this->end_tag;
    }

    /**
    * Sets the end tag of a cloze gap
    *
    * @param string $end_tag The end tag for a cloze gap
    * @access public
    * @see $end_tag
    */
    public function setEndTag($end_tag = "[/gap]") : void
    {
        $this->end_tag = $end_tag;
    }

    /**
     * @return string
     */
    public function getFeedbackMode() : string
    {
        return $this->feedbackMode;
    }

    /**
     * @param string $feedbackMode
     */
    public function setFeedbackMode($feedbackMode) : void
    {
        $this->feedbackMode = $feedbackMode;
    }

    /**
    * Create gap entries by parsing the question text
    *
    * @access public
    * @see $gaps
    */
    public function createGapsFromQuestiontext() : void
    {
        include_once "./Modules/TestQuestionPool/classes/class.assClozeGap.php";
        include_once "./Modules/TestQuestionPool/classes/class.assAnswerCloze.php";
        $search_pattern = "|\[gap\](.*?)\[/gap\]|i";
        preg_match_all($search_pattern, $this->getClozeText(), $found);
        $this->gaps = array();
        if (count($found[0])) {
            foreach ($found[1] as $gap_index => $answers) {
                // create text gaps by default
                $gap = new assClozeGap(CLOZE_TEXT);
                $textparams = preg_split("/(?<!\\\\),/", $answers);
                foreach ($textparams as $key => $value) {
                    $answer = new assAnswerCloze($value, 0, $key);
                    $gap->addItem($answer);
                }
                $this->gaps[$gap_index] = $gap;
            }
        }
    }

    /**
    * Set the type of a gap with a given index
    *
    * @access private
    */
    public function setGapType($gap_index, $gap_type) : void
    {
        if (array_key_exists($gap_index, $this->gaps)) {
            $this->gaps[$gap_index]->setType($gap_type);
        }
    }

    /**
    * Sets the shuffle state of a gap with a given index. The index of the first
    * gap is 0, the index of the second gap is 1 and so on.
    *
    * @param integer $index A nonnegative index of the n-th gap
    * @param integer $shuffle Turn shuffle on (=1) or off (=0)
    * @access public
    * @see $gaps
    */
    public function setGapShuffle($gap_index = 0, $shuffle = 1) : void
    {
        if (array_key_exists($gap_index, $this->gaps)) {
            $this->gaps[$gap_index]->setShuffle($shuffle);
        }
    }

    /**
    * Removes all answers from the gaps
    *
    * @access public
    * @see $gaps
    */
    public function clearGapAnswers() : void
    {
        foreach ($this->gaps as $gap_index => $gap) {
            $this->gaps[$gap_index]->clearItems();
        }
    }

    /**
    * Returns the number of gaps
    *
    * @return integer The number of gaps
    * @access public
    * @see $gaps
    */
    public function getGapCount() : int
    {
        if (is_array($this->gaps)) {
            return count($this->gaps);
        } else {
            return 0;
        }
    }

    /**
    * Sets the answer text of a gap with a given index. The index of the first
    * gap is 0, the index of the second gap is 1 and so on.
    *
    * @param integer $gap_index A nonnegative index of the n-th gap
    * @param integer $order The order of the answer text
    * @param string $answer The answer text
    * @access public
    * @see $gaps
    */
    public function addGapAnswer($gap_index, $order, $answer) : void
    {
        if (array_key_exists($gap_index, $this->gaps)) {
            if ($this->gaps[$gap_index]->getType() == CLOZE_NUMERIC) {
                // only allow notation with "." for real numbers
                $answer = str_replace(",", ".", $answer);
            }
            $this->gaps[$gap_index]->addItem(new assAnswerCloze($answer, 0, $order));
        }
    }

    /**
    * Returns the gap at a given index
    *
    * @param integer $gap_index A nonnegative index of the n-th gap
    * @see $gaps
    */
    public function getGap($gap_index = 0)
    {
        if (array_key_exists($gap_index, $this->gaps)) {
            return $this->gaps[$gap_index];
        } else {
            return null;
        }
    }

    public function setGapSize($gap_index, $order, $size) : void
    {
        if (array_key_exists($gap_index, $this->gaps)) {
            $this->gaps[$gap_index]->setGapSize((int) $size);
        }
    }

    /**
    * Sets the points of a gap with a given index and an answer with a given order. The index of the first
    * gap is 0, the index of the second gap is 1 and so on.
    *
    * @param integer $gap_index A nonnegative index of the n-th gap
    * @param integer $order The order of the answer text
    * @param string $answer The points of the answer
    * @access public
    * @see $gaps
    */
    public function setGapAnswerPoints($gap_index, $order, $points) : void
    {
        if (array_key_exists($gap_index, $this->gaps)) {
            $this->gaps[$gap_index]->setItemPoints($order, $points);
        }
    }

    /**
    * Adds a new answer text value to a text gap with a given index. The index of the first
    * gap is 0, the index of the second gap is 1 and so on.
    *
    * @param integer $gap_index A nonnegative index of the n-th gap
    * @access public
    * @see $gaps
    */
    public function addGapText($gap_index) : void
    {
        if (array_key_exists($gap_index, $this->gaps)) {
            include_once "./Modules/TestQuestionPool/classes/class.assAnswerCloze.php";
            $answer = new assAnswerCloze(
                "",
                0,
                $this->gaps[$gap_index]->getItemCount()
            );
            $this->gaps[$gap_index]->addItem($answer);
        }
    }

    /**
    * Adds a ClozeGap object at a given index
    *
    * @param object $gap The gap object
    * @param integer $index A nonnegative index of the n-th gap
    * @access public
    * @see $gaps
    */
    public function addGapAtIndex($gap, $index) : void
    {
        $this->gaps[$index] = $gap;
    }

    /**
    * Sets the lower bound of a gap with a given index and an answer with a given order. The index of the first
    * gap is 0, the index of the second gap is 1 and so on.
    *
    * @param integer $gap_index A nonnegative index of the n-th gap
    * @param integer $order The order of the answer text
    * @param string $answer The lower bound of the answer
    * @access public
    * @see $gaps
    */
    public function setGapAnswerLowerBound($gap_index, $order, $bound) : void
    {
        if (array_key_exists($gap_index, $this->gaps)) {
            $this->gaps[$gap_index]->setItemLowerBound($order, $bound);
        }
    }

    /**
    * Sets the upper bound of a gap with a given index and an answer with a given order. The index of the first
    * gap is 0, the index of the second gap is 1 and so on.
    *
    * @param integer $gap_index A nonnegative index of the n-th gap
    * @param integer $order The order of the answer text
    * @param string $answer The upper bound of the answer
    * @access public
    * @see $gaps
    */
    public function setGapAnswerUpperBound($gap_index, $order, $bound) : void
    {
        if (array_key_exists($gap_index, $this->gaps)) {
            $this->gaps[$gap_index]->setItemUpperBound($order, $bound);
        }
    }

    /**
    * Returns the maximum points, a learner can reach answering the question
    *
    * @access public
    * @see $points
    */
    public function getMaximumPoints() : float
    {
        $assClozeGapCombinationObj = new assClozeGapCombination();
        $points = 0;
        $gaps_used_in_combination = array();
        if ($assClozeGapCombinationObj->combinationExistsForQid($this->getId())) {
            $points = $assClozeGapCombinationObj->getMaxPointsForCombination($this->getId());
            $gaps_used_in_combination = $assClozeGapCombinationObj->getGapsWhichAreUsedInCombination($this->getId());
        }
        foreach ($this->gaps as $gap_index => $gap) {
            if (!array_key_exists($gap_index, $gaps_used_in_combination)) {
                if ($gap->getType() == CLOZE_TEXT) {
                    $gap_max_points = 0;
                    foreach ($gap->getItems($this->getShuffler()) as $item) {
                        if ($item->getPoints() > $gap_max_points) {
                            $gap_max_points = $item->getPoints();
                        }
                    }
                    $points += $gap_max_points;
                } elseif ($gap->getType() == CLOZE_SELECT) {
                    $srpoints = 0;
                    foreach ($gap->getItems($this->getShuffler()) as $item) {
                        if ($item->getPoints() > $srpoints) {
                            $srpoints = $item->getPoints();
                        }
                    }
                    $points += $srpoints;
                } elseif ($gap->getType() == CLOZE_NUMERIC) {
                    $numpoints = 0;
                    foreach ($gap->getItems($this->getShuffler()) as $item) {
                        if ($item->getPoints() > $numpoints) {
                            $numpoints = $item->getPoints();
                        }
                    }
                    $points += $numpoints;
                }
            }
        }

        return $points;
    }

    /**
    * Duplicates an assClozeTest
    *
    * @access public
    */
    public function duplicate(bool $for_test = true, string $title = "", string $author = "", string $owner = "", $testObjId = null) : int
    {
        if ($this->id <= 0) {
            // The question has not been saved. It cannot be duplicated
            return -1;
        }
        // duplicate the question in database
        $this_id = $this->getId();
        $thisObjId = $this->getObjId();

        $clone = $this;
        include_once("./Modules/TestQuestionPool/classes/class.assQuestion.php");
        $original_id = assQuestion::_getOriginalId($this->id);
        $clone->id = -1;

        if ((int) $testObjId > 0) {
            $clone->setObjId($testObjId);
        }

        if ($title) {
            $clone->setTitle($title);
        }
        if ($author) {
            $clone->setAuthor($author);
        }
        if ($owner) {
            $clone->setOwner($owner);
        }
        if ($for_test) {
            $clone->saveToDb($original_id);
        } else {
            $clone->saveToDb();
        }
        if ($this->gap_combinations_exists) {
            $this->copyGapCombination($this_id, $clone->getId());
        }
        if ($for_test) {
            $clone->saveToDb($original_id);
        } else {
            $clone->saveToDb();
        }
        // copy question page content
        $clone->copyPageOfQuestion($this_id);
        // copy XHTML media objects
        $clone->copyXHTMLMediaObjectsOfQuestion($this_id);

        $clone->onDuplicate($thisObjId, $this_id, $clone->getObjId(), $clone->getId());

        return $clone->getId();
    }

    /**
    * Copies an assClozeTest object
    *
    * @access public
    */
    public function copyObject($target_questionpool_id, $title = "") : int
    {
        if ($this->getId() <= 0) {
            throw new RuntimeException('The question has not been saved. It cannot be duplicated');
        }

        $thisId = $this->getId();
        $thisObjId = $this->getObjId();

        $clone = $this;
        include_once("./Modules/TestQuestionPool/classes/class.assQuestion.php");
        $original_id = assQuestion::_getOriginalId($this->getId());
        $clone->id = -1;
        $clone->setObjId($target_questionpool_id);
        if ($title) {
            $clone->setTitle($title);
        }

        $clone->saveToDb();

        if ($this->gap_combinations_exists) {
            $this->copyGapCombination($original_id, $clone->getId());
            $clone->saveToDb();
        }

        // copy question page content
        $clone->copyPageOfQuestion($original_id);
        // copy XHTML media objects
        $clone->copyXHTMLMediaObjectsOfQuestion($original_id);

        $clone->onCopy($thisObjId, $thisId, $clone->getObjId(), $clone->getId());

        return $clone->getId();
    }

    public function createNewOriginalFromThisDuplicate($targetParentId, $targetQuestionTitle = "") : int
    {
        if ($this->getId() <= 0) {
            throw new RuntimeException('The question has not been saved. It cannot be duplicated');
        }

        include_once("./Modules/TestQuestionPool/classes/class.assQuestion.php");

        $sourceQuestionId = $this->id;
        $sourceParentId = $this->getObjId();

        // duplicate the question in database
        $clone = $this;
        $clone->id = -1;

        $clone->setObjId($targetParentId);

        if ($targetQuestionTitle) {
            $clone->setTitle($targetQuestionTitle);
        }

        $clone->saveToDb();

        if ($this->gap_combinations_exists) {
            $this->copyGapCombination($sourceQuestionId, $clone->getId());
            $clone->saveToDb();
        }
        // copy question page content
        $clone->copyPageOfQuestion($sourceQuestionId);
        // copy XHTML media objects
        $clone->copyXHTMLMediaObjectsOfQuestion($sourceQuestionId);

        $clone->onCopy($sourceParentId, $sourceQuestionId, $clone->getObjId(), $clone->getId());

        return $clone->id;
    }

    public function copyGapCombination($orgID, $newID) : void
    {
        $assClozeGapCombinationObj = new assClozeGapCombination();
        $array = $assClozeGapCombinationObj->loadFromDb($orgID);
        $assClozeGapCombinationObj->importGapCombinationToDb($newID, $array);
    }

    /**
    * Updates the gap parameters in the cloze text from the form input
    *
    * @access private
    */
    public function updateClozeTextFromGaps() : void
    {
        $output = $this->getClozeText();
        foreach ($this->getGaps() as $gap_index => $gap) {
            $answers = array();
            foreach ($gap->getItemsRaw() as $item) {
                array_push($answers, str_replace(",", "\\,", $item->getAnswerText()));
            }
            // fau: fixGapReplace - use replace function
            $output = $this->replaceFirstGap($output, "[_gap]" . $this->prepareTextareaOutput(join(",", $answers), true) . "[/_gap]");
            // fau.
        }
        $output = str_replace("_gap]", "gap]", $output);
        $this->cloze_text = $output;
    }

    /**
    * Deletes the answer text of a gap with a given index and an answer with a given order. The index of the first
    * gap is 0, the index of the second gap is 1 and so on.
    *
    * @param integer $gap_index A nonnegative index of the n-th gap
    * @param integer $answer_index The order of the answer text
    * @access public
    * @see $gaps
    */
    public function deleteAnswerText($gap_index, $answer_index) : void
    {
        if (array_key_exists($gap_index, $this->gaps)) {
            if ($this->gaps[$gap_index]->getItemCount() == 1) {
                // this is the last answer text => remove the gap
                $this->deleteGap($gap_index);
            } else {
                // remove the answer text
                $this->gaps[$gap_index]->deleteItem($answer_index);
                $this->updateClozeTextFromGaps();
            }
        }
    }

    /**
    * Deletes a gap with a given index. The index of the first
    * gap is 0, the index of the second gap is 1 and so on.
    *
    * @param integer $gap_index A nonnegative index of the n-th gap
    * @access public
    * @see $gaps
    */
    public function deleteGap($gap_index) : void
    {
        if (array_key_exists($gap_index, $this->gaps)) {
            $output = $this->getClozeText();
            foreach ($this->getGaps() as $replace_gap_index => $gap) {
                $answers = array();
                foreach ($gap->getItemsRaw() as $item) {
                    array_push($answers, str_replace(",", "\\,", $item->getAnswerText()));
                }
                if ($replace_gap_index == $gap_index) {
                    // fau: fixGapReplace - use replace function
                    $output = $this->replaceFirstGap($output, '');
                // fau.
                } else {
                    // fau: fixGapReplace - use replace function
                    $output = $this->replaceFirstGap($output, "[_gap]" . join(",", $answers) . "[/_gap]");
                    // fau.
                }
            }
            $output = str_replace("_gap]", "gap]", $output);
            $this->cloze_text = $output;
            unset($this->gaps[$gap_index]);
            $this->gaps = array_values($this->gaps);
        }
    }

    /**
    * Returns the points for a text gap and compares the given solution with
    * the entered solution using the text gap rating options.
    *
    * @param string $a_original The original (correct) text
    * @param string $a_entered The text entered by the user
    * @param integer $max_points The maximum number of points for the solution
    * @access public
    */
    public function getTextgapPoints($a_original, $a_entered, $max_points) : int
    {
        include_once "./Services/Utilities/classes/class.ilStr.php";
        global $DIC;
        $refinery = $DIC->refinery();
        $result = 0;
        $gaprating = $this->getTextgapRating();

        switch ($gaprating) {
            case TEXTGAP_RATING_CASEINSENSITIVE:
                if (strcmp(ilStr::strToLower($a_original), ilStr::strToLower($a_entered)) == 0) {
                    $result = $max_points;
                }
                break;
            case TEXTGAP_RATING_CASESENSITIVE:
                if (strcmp($a_original, $a_entered) == 0) {
                    $result = $max_points;
                }
                break;
            case TEXTGAP_RATING_LEVENSHTEIN1:
                $transformation = $refinery->string()->levenshtein()->standard($a_original, 1);
                break;
            case TEXTGAP_RATING_LEVENSHTEIN2:
                $transformation = $refinery->string()->levenshtein()->standard($a_original, 2);
                break;
            case TEXTGAP_RATING_LEVENSHTEIN3:
                $transformation = $refinery->string()->levenshtein()->standard($a_original, 3);
                break;
            case TEXTGAP_RATING_LEVENSHTEIN4:
                $transformation = $refinery->string()->levenshtein()->standard($a_original, 4);
                break;
            case TEXTGAP_RATING_LEVENSHTEIN5:
                $transformation = $refinery->string()->levenshtein()->standard($a_original, 5);
                break;
        }

        // run answers against Levenshtein2 methods
        if (isset($transformation) && $transformation->transform($a_entered) >= 0) {
            $result = $max_points;
        }
        return $result;
    }


    /**
    * Returns the points for a text gap and compares the given solution with
    * the entered solution using the text gap rating options.
    *
    * @param string $a_original The original (correct) text
    * @param string $a_entered The text entered by the user
    * @param integer $max_points The maximum number of points for the solution
    * @access public
    */
    public function getNumericgapPoints($a_original, $a_entered, $max_points, $lowerBound, $upperBound) : int
    {
        // fau: fixGapFormula - check entered value by evalMath
        //		if( ! $this->checkForValidFormula($a_entered) )
        //		{
        //			return 0;
        //		}

        include_once "./Services/Math/classes/class.EvalMath.php";
        $eval = new EvalMath();
        $eval->suppress_errors = true;
        $result = 0;

        if ($eval->e($a_entered) === false) {
            return 0;
        } elseif (($eval->e($lowerBound) !== false) && ($eval->e($upperBound) !== false)) {
            // fau.
            if (($eval->e($a_entered) >= $eval->e($lowerBound)) && ($eval->e($a_entered) <= $eval->e($upperBound))) {
                $result = $max_points;
            }
        } elseif ($eval->e($lowerBound) !== false) {
            if (($eval->e($a_entered) >= $eval->e($lowerBound)) && ($eval->e($a_entered) <= $eval->e($a_original))) {
                $result = $max_points;
            }
        } elseif ($eval->e($upperBound) !== false) {
            if (($eval->e($a_entered) >= $eval->e($a_original)) && ($eval->e($a_entered) <= $eval->e($upperBound))) {
                $result = $max_points;
            }
        } else {
            if ($eval->e($a_entered) == $eval->e($a_original)) {
                $result = $max_points;
            }
        }
        return $result;
    }

    /**
     * @param $value
     * @return int
     */
    public function checkForValidFormula($value) : int
    {
        return preg_match("/^-?(\\d*)(,|\\.|\\/){0,1}(\\d*)$/", $value, $matches);
    }
    /**
     * Returns the points, a learner has reached answering the question.
     * The points are calculated from the given answers.
     *
     * @access public
     * @param integer $active_id
     * @param integer $pass
     * @param boolean $returndetails (deprecated !!)
     */
    public function calculateReachedPoints($active_id, $pass = null, $authorizedSolution = true, $returndetails = false)
    {
        global $DIC;
        $ilDB = $DIC['ilDB'];

        if (is_null($pass)) {
            $pass = $this->getSolutionMaxPass($active_id);
        }

        $result = $this->getCurrentSolutionResultSet($active_id, $pass, $authorizedSolution);
        $user_result = array();
        while ($data = $ilDB->fetchAssoc($result)) {
            if (strcmp($data["value2"], "") != 0) {
                $user_result[$data["value1"]] = array(
                    "gap_id" => $data["value1"],
                    "value" => $data["value2"]
                );
            }
        }

        ksort($user_result); // this is required when identical scoring for same solutions is disabled

        if ($returndetails) {
            $detailed = array();
            $this->calculateReachedPointsForSolution($user_result, $detailed);
            return $detailed;
        }

        return $this->calculateReachedPointsForSolution($user_result);
    }

    protected function isValidNumericSubmitValue($submittedValue) : bool
    {
        if (is_numeric($submittedValue)) {
            return true;
        }

        if (preg_match('/^[-+]{0,1}\d+\/\d+$/', $submittedValue)) {
            return true;
        }

        return false;
    }

    public function validateSolutionSubmit() : bool
    {
        foreach ($this->getSolutionSubmitValidation() as $gapIndex => $value) {
            $gap = $this->getGap($gapIndex);

            if ($gap->getType() != CLOZE_NUMERIC) {
                continue;
            }

            if (strlen($value) && !$this->isValidNumericSubmitValue($value)) {
                $this->tpl->setOnScreenMessage('failure', $this->lng->txt("err_no_numeric_value"), true);
                return false;
            }
        }

        return true;
    }

    public function fetchSolutionSubmit($submit) : array
    {
        $solutionSubmit = array();

        foreach ($submit as $key => $value) {
            if (preg_match("/^gap_(\d+)/", $key, $matches)) {
                $value = ilUtil::stripSlashes($value, false);
                if (strlen($value)) {
                    $gap = $this->getGap($matches[1]);
                    if (is_object($gap)) {
                        if (!(($gap->getType() == CLOZE_SELECT) && ($value == -1))) {
                            if ($gap->getType() == CLOZE_NUMERIC && !is_numeric(str_replace(",", ".", $value))) {
                                $value = null;
                            } elseif ($gap->getType() == CLOZE_NUMERIC) {
                                $value = str_replace(",", ".", $value);
                            }
                            $solutionSubmit[trim($matches[1])] = $value;
                        }
                    }
                }
            }
        }

        return $solutionSubmit;
    }

    public function getSolutionSubmitValidation() : array
    {
        $submit = $_POST;
        $solutionSubmit = array();

        foreach ($submit as $key => $value) {
            if (preg_match("/^gap_(\d+)/", $key, $matches)) {
                $value = ilUtil::stripSlashes($value, false);
                if (strlen($value)) {
                    $gap = $this->getGap($matches[1]);
                    if (is_object($gap)) {
                        if (!(($gap->getType() == CLOZE_SELECT) && ($value == -1))) {
                            if ($gap->getType() == CLOZE_NUMERIC) {
                                $value = str_replace(",", ".", $value);
                            }
                            $solutionSubmit[trim($matches[1])] = $value;
                        }
                    }
                }
            }
        }

        return $solutionSubmit;
    }

    public function getSolutionSubmit() : array
    {
        return $this->fetchSolutionSubmit($_POST);
    }

    /**
     * Saves the learners input of the question to the database.
     *
     * @access public
     * @param integer $active_id Active id of the user
     * @param integer $pass Test pass
     * @return boolean $status
     */
    public function saveWorkingData($active_id, $pass = null, $authorized = true) : bool
    {
        global $DIC;
        $ilDB = $DIC['ilDB'];
        $ilUser = $DIC['ilUser'];
        if (is_null($pass)) {
            include_once "./Modules/Test/classes/class.ilObjTest.php";
            $pass = ilObjTest::_getPass($active_id);
        }

        $entered_values = 0;

        $this->getProcessLocker()->executeUserSolutionUpdateLockOperation(function () use (&$entered_values, $active_id, $pass, $authorized) {
            $this->removeCurrentSolution($active_id, $pass, $authorized);

            foreach ($this->getSolutionSubmit() as $val1 => $val2) {
                $value = trim(ilUtil::stripSlashes($val2, false));
                if (strlen($value)) {
                    $gap = $this->getGap(trim(ilUtil::stripSlashes($val1)));
                    if (is_object($gap)) {
                        if (!(($gap->getType() == CLOZE_SELECT) && ($value == -1))) {
                            $this->saveCurrentSolution($active_id, $pass, $val1, $value, $authorized);
                            $entered_values++;
                        }
                    }
                }
            }
        });

        if ($entered_values) {
            include_once("./Modules/Test/classes/class.ilObjAssessmentFolder.php");
            if (ilObjAssessmentFolder::_enabledAssessmentLogging()) {
                assQuestion::logAction($this->lng->txtlng(
                    "assessment",
                    "log_user_entered_values",
                    ilObjAssessmentFolder::_getLogLanguage()
                ), $active_id, $this->getId());
            }
        } else {
            include_once("./Modules/Test/classes/class.ilObjAssessmentFolder.php");
            if (ilObjAssessmentFolder::_enabledAssessmentLogging()) {
                assQuestion::logAction($this->lng->txtlng(
                    "assessment",
                    "log_user_not_entered_values",
                    ilObjAssessmentFolder::_getLogLanguage()
                ), $active_id, $this->getId());
            }
        }

        return true;
    }

    /**
    * Returns the question type of the question
    *
    * @return integer The question type of the question
    * @access public
    */
    public function getQuestionType() : string
    {
        return "assClozeTest";
    }

    /**
    * Returns the rating option for text gaps
    *
    * @return string The rating option for text gaps
    * @see $textgap_rating
    * @access public
    */
    public function getTextgapRating() : string
    {
        return $this->textgap_rating;
    }

    /**
    * Sets the rating option for text gaps
    *
    * @param string $a_textgap_rating The rating option for text gaps
    * @see $textgap_rating
    * @access public
    */
    public function setTextgapRating($a_textgap_rating) : void
    {
        switch ($a_textgap_rating) {
            case TEXTGAP_RATING_CASEINSENSITIVE:
            case TEXTGAP_RATING_CASESENSITIVE:
            case TEXTGAP_RATING_LEVENSHTEIN1:
            case TEXTGAP_RATING_LEVENSHTEIN2:
            case TEXTGAP_RATING_LEVENSHTEIN3:
            case TEXTGAP_RATING_LEVENSHTEIN4:
            case TEXTGAP_RATING_LEVENSHTEIN5:
                $this->textgap_rating = $a_textgap_rating;
                break;
            default:
                $this->textgap_rating = TEXTGAP_RATING_CASEINSENSITIVE;
                break;
        }
    }

    /**
    * Returns the identical scoring status of the question
    *
    * @return boolean The identical scoring status
    * @see $identical_scoring
    * @access public
    */
    public function getIdenticalScoring()
    {
        return ($this->identical_scoring) ? 1 : 0;
    }

    /**
    * Sets the identical scoring option for cloze questions
    *
    * @param boolean $a_identical_scoring The identical scoring option for cloze questions
    * @see $identical_scoring
    * @access public
    */
    public function setIdenticalScoring($a_identical_scoring) : void
    {
        $this->identical_scoring = ($a_identical_scoring) ? 1 : 0;
    }

    /**
    * Returns the name of the additional question data table in the database
    *
    * @return string The additional table name
    * @access public
    */
    public function getAdditionalTableName() : string
    {
        return "qpl_qst_cloze";
    }

    public function getAnswerTableName() : array
    {
        return array("qpl_a_cloze",'qpl_a_cloze_combi_res');
    }

    /**
    * Sets a fixed text length for all text fields in the cloze question
    *
    * @param integer $a_text_len The text field length
    * @access public
    */
    public function setFixedTextLength($a_text_len) : void
    {
        $this->fixedTextLength = $a_text_len;
    }

    /**
    * Gets the fixed text length for all text fields in the cloze question
    *
    * @return integer The text field length
    * @access public
    */
    public function getFixedTextLength()
    {
        return $this->fixedTextLength;
    }

    /**
    * Returns the maximum points for a gap
    *
    * @param integer $gap_index The index of the gap
    * @return double The maximum points for the gap
    * @access public
    * @see $points
    */
    public function getMaximumGapPoints($gap_index)
    {
        $points = 0;
        $gap_max_points = 0;
        if (array_key_exists($gap_index, $this->gaps)) {
            $gap = &$this->gaps[$gap_index];
            foreach ($gap->getItems($this->getShuffler()) as $answer) {
                if ($answer->getPoints() > $gap_max_points) {
                    $gap_max_points = $answer->getPoints();
                }
            }
            $points += $gap_max_points;
        }
        return $points;
    }

    /**
    * Collects all text in the question which could contain media objects
    * which were created with the Rich Text Editor
    */
    public function getRTETextWithMediaObjects() : string
    {
        return parent::getRTETextWithMediaObjects() . $this->getClozeText();
    }
    public function getGapCombinationsExists() : bool
    {
        return $this->gap_combinations_exists;
    }

    public function getGapCombinations() : array
    {
        return $this->gap_combinations;
    }

    public function setGapCombinationsExists($value) : void
    {
        $this->gap_combinations_exists = $value;
    }

    public function setGapCombinations($value) : void
    {
        $this->gap_combinations = $value;
    }

    /**
     * {@inheritdoc}
     */
    public function setExportDetailsXLS(ilAssExcelFormatHelper $worksheet, int $startrow, int $active_id, int $pass) : int
    {
        parent::setExportDetailsXLS($worksheet, $startrow, $active_id, $pass);

        $solution = $this->getSolutionValues($active_id, $pass);
        $i = 1;
        foreach ($this->getGaps() as $gap_index => $gap) {
            $worksheet->setCell($startrow + $i, 0, $this->lng->txt("gap") . " $i");
            $worksheet->setBold($worksheet->getColumnCoord(0) . ($startrow + $i));
            $checked = false;
            foreach ($solution as $solutionvalue) {
                if ($gap_index == $solutionvalue["value1"]) {
                    $string_escaping_org_value = $worksheet->getStringEscaping();
                    try {
                        $worksheet->setStringEscaping(false);

                        switch ($gap->getType()) {
                            case CLOZE_SELECT:
                                $worksheet->setCell($startrow + $i, 1, $gap->getItem($solutionvalue["value2"])->getAnswertext());
                                break;
                            case CLOZE_NUMERIC:
                            case CLOZE_TEXT:
                                $worksheet->setCell($startrow + $i, 1, $solutionvalue["value2"]);
                                break;
                        }
                    } finally {
                        $worksheet->setStringEscaping($string_escaping_org_value);
                    }
                }
            }
            $i++;
        }

        return $startrow + $i + 1;
    }

    /**
     * @param ilAssSelfAssessmentMigrator $migrator
     */
    protected function lmMigrateQuestionTypeSpecificContent(ilAssSelfAssessmentMigrator $migrator) : void
    {
        // DO NOT USE SETTER FOR CLOZE TEXT -> SETTER DOES RECREATE GAP OBJECTS without having gap type info ^^
        //$this->setClozeText( $migrator->migrateToLmContent($this->getClozeText()) );
        $this->cloze_text = $migrator->migrateToLmContent($this->getClozeText());
        // DO NOT USE SETTER FOR CLOZE TEXT -> SETTER DOES RECREATE GAP OBJECTS without having gap type info ^^
    }

    /**
    * Returns a JSON representation of the question
    */
    public function toJSON() : string
    {
        include_once("./Services/RTE/classes/class.ilRTE.php");
        $result = array();
        $result['id'] = $this->getId();
        $result['type'] = (string) $this->getQuestionType();
        $result['title'] = $this->getTitle();
        $result['question'] = $this->formatSAQuestion($this->getQuestion());
        $result['clozetext'] = $this->formatSAQuestion($this->getClozeText());
        $result['nr_of_tries'] = $this->getNrOfTries();
        $result['shuffle'] = $this->getShuffle();
        $result['feedback'] = array(
            'onenotcorrect' => $this->formatSAQuestion($this->feedbackOBJ->getGenericFeedbackTestPresentation($this->getId(), false)),
            'allcorrect' => $this->formatSAQuestion($this->feedbackOBJ->getGenericFeedbackTestPresentation($this->getId(), true))
        );

        $gaps = array();
        foreach ($this->getGaps() as $key => $gap) {
            $items = array();
            foreach ($gap->getItems($this->getShuffler()) as $item) {
                $jitem = array();
                $jitem['points'] = $item->getPoints();
                $jitem['value'] = $this->formatSAQuestion($item->getAnswertext());
                $jitem['order'] = $item->getOrder();
                if ($gap->getType() == CLOZE_NUMERIC) {
                    $jitem['lowerbound'] = $item->getLowerBound();
                    $jitem['upperbound'] = $item->getUpperBound();
                } else {
                    $jitem['value'] = trim($jitem['value']);
                }
                array_push($items, $jitem);
            }

            if ($gap->getGapSize() && ($gap->getType() == CLOZE_TEXT || $gap->getType() == CLOZE_NUMERIC)) {
                $jgap['size'] = $gap->getGapSize();
            }

            $jgap['shuffle'] = $gap->getShuffle();
            $jgap['type'] = $gap->getType();
            $jgap['item'] = $items;

            array_push($gaps, $jgap);
        }
        $result['gaps'] = $gaps;
        $mobs = ilObjMediaObject::_getMobsOfObject("qpl:html", $this->getId());
        $result['mobs'] = $mobs;
        return json_encode($result);
    }

    /**
     * Get all available operations for a specific question
     *
     * @param string $expression
     *
     * @internal param string $expression_type
     * @return array
     */
    public function getOperators($expression) : array
    {
        require_once "./Modules/TestQuestionPool/classes/class.ilOperatorsExpressionMapping.php";
        return ilOperatorsExpressionMapping::getOperatorsByExpression($expression);
    }

    /**
     * Get all available expression types for a specific question
     * @return array
     */
    public function getExpressionTypes() : array
    {
        return array(
            iQuestionCondition::PercentageResultExpression,
            iQuestionCondition::NumericResultExpression,
            iQuestionCondition::NumberOfResultExpression,
            iQuestionCondition::StringResultExpression,
            iQuestionCondition::EmptyAnswerExpression,
        );
    }

    /**
    * Get the user solution for a question by active_id and the test pass
    *
    * @param int $active_id
    * @param int $pass
     *
    * @return ilUserQuestionResult
    */
    public function getUserQuestionResult($active_id, $pass) : ilUserQuestionResult
    {
        /** @var ilDBInterface $ilDB */
        global $DIC;
        $ilDB = $DIC['ilDB'];
        $result = new ilUserQuestionResult($this, $active_id, $pass);

        $maxStep = $this->lookupMaxStep($active_id, $pass);

        if ($maxStep !== null) {
            $data = $ilDB->queryF(
                "
				SELECT sol.value1+1 as val, sol.value2, cloze.cloze_type
				FROM tst_solutions sol
				INNER JOIN qpl_a_cloze cloze ON cloze.gap_id = value1 AND cloze.question_fi = sol.question_fi
				WHERE sol.active_fi = %s AND sol.pass = %s AND sol.question_fi = %s AND sol.step = %s
				GROUP BY sol.solution_id, sol.value1+1, sol.value2, cloze.cloze_type
				",
                array("integer", "integer", "integer","integer"),
                array($active_id, $pass, $this->getId(), $maxStep)
            );
        } else {
            $data = $ilDB->queryF(
                "
				SELECT sol.value1+1 as val, sol.value2, cloze.cloze_type
				FROM tst_solutions sol
				INNER JOIN qpl_a_cloze cloze ON cloze.gap_id = value1 AND cloze.question_fi = sol.question_fi
				WHERE sol.active_fi = %s AND sol.pass = %s AND sol.question_fi = %s
				GROUP BY sol.solution_id, sol.value1+1, sol.value2, cloze.cloze_type
				",
                array("integer", "integer", "integer"),
                array($active_id, $pass, $this->getId())
            );
        }

        while ($row = $ilDB->fetchAssoc($data)) {
            if ($row["cloze_type"] == 1) {
                $row["value2"]++;
            }
            $result->addKeyValue($row["val"], $row["value2"]);
        }

        $points = $this->calculateReachedPoints($active_id, $pass);
        $max_points = $this->getMaximumPoints();

        $result->setReachedPercentage(($points / $max_points) * 100);

        return $result;
    }

    /**
     * If index is null, the function returns an array with all anwser options
     * Else it returns the specific answer option
     *
     * @param null|int $index
     *
     * @return array|ASS_AnswerSimple
     */
    public function getAvailableAnswerOptions($index = null)
    {
        if ($index !== null) {
            return $this->getGap($index);
        } else {
            return $this->getGaps();
        }
    }

    public function calculateCombinationResult($user_result) : array
    {
        $points = 0;

        $assClozeGapCombinationObj = new assClozeGapCombination();
        $gap_used_in_combination = array();
        if ($assClozeGapCombinationObj->combinationExistsForQid($this->getId())) {
            $combinations_for_question = $assClozeGapCombinationObj->getCleanCombinationArray($this->getId());
            $gap_answers = array();

            foreach ($user_result as $user_result_build_list) {
                if (is_array($user_result_build_list)) {
                    $gap_answers[$user_result_build_list['gap_id']] = $user_result_build_list['value'];
                }
            }

            foreach ($combinations_for_question as $combination) {
                foreach ($combination as $row_key => $row_answers) {
                    $combination_fulfilled = true;
                    $points_for_combination = $row_answers['points'];
                    foreach ($row_answers as $gap_key => $combination_gap_answer) {
                        if ($gap_key !== 'points') {
                            $gap_used_in_combination[$gap_key] = $gap_key;
                        }
                        if ($combination_fulfilled && array_key_exists($gap_key, $gap_answers)) {
                            switch ($combination_gap_answer['type']) {
                                case CLOZE_TEXT:
                                    $is_text_gap_correct = $this->getTextgapPoints($gap_answers[$gap_key], $combination_gap_answer['answer'], 1);
                                    if ($is_text_gap_correct != 1) {
                                        $combination_fulfilled = false;
                                    }
                                    break;
                                case CLOZE_SELECT:
                                    $answer = $this->gaps[$gap_key]->getItem($gap_answers[$gap_key]);
                                    $answertext = $answer->getAnswertext();
                                    if ($answertext != $combination_gap_answer['answer']) {
                                        $combination_fulfilled = false;
                                    }
                                    break;
                                case CLOZE_NUMERIC:
                                    $answer = $this->gaps[$gap_key]->getItem(0);
                                    if ($combination_gap_answer['answer'] != 'out_of_bound') {
                                        $is_numeric_gap_correct = $this->getNumericgapPoints($answer->getAnswertext(), $gap_answers[$gap_key], 1, $answer->getLowerBound(), $answer->getUpperBound());
                                        if ($is_numeric_gap_correct != 1) {
                                            $combination_fulfilled = false;
                                        }
                                    } else {
                                        $wrong_is_the_new_right = $this->getNumericgapPoints($answer->getAnswertext(), $gap_answers[$gap_key], 1, $answer->getLowerBound(), $answer->getUpperBound());
                                        if ($wrong_is_the_new_right == 1) {
                                            $combination_fulfilled = false;
                                        }
                                    }
                                    break;
                            }
                        } else {
                            if ($gap_key !== 'points') {
                                $combination_fulfilled = false;
                            }
                        }
                    }
                    if ($combination_fulfilled) {
                        $points += $points_for_combination;
                    }
                }
            }
        }
        return array($points, $gap_used_in_combination);
    }
    /**
     * @param $user_result
     * @param $detailed
     * @return array
     */
    protected function calculateReachedPointsForSolution($user_result, &$detailed = null)
    {
        if ($detailed === null) {
            $detailed = array();
        }

        $assClozeGapCombinationObj = new assClozeGapCombination();
        $combinations[1] = array();
        if ($assClozeGapCombinationObj->combinationExistsForQid($this->getId())) {
            $combinations = $this->calculateCombinationResult($user_result);
            $points = $combinations[0];
        }
        $counter = 0;
        $solution_values_text = array(); // for identical scoring checks
        $solution_values_select = array(); // for identical scoring checks
        $solution_values_numeric = array(); // for identical scoring checks
        foreach ($user_result as $gap_id => $value) {
            if (is_string($value)) {
                $value = array("value" => $value);
            }

            if (array_key_exists($gap_id, $this->gaps) && !array_key_exists($gap_id, $combinations[1])) {
                switch ($this->gaps[$gap_id]->getType()) {
                    case CLOZE_TEXT:
                        $gappoints = 0;
                        for ($order = 0; $order < $this->gaps[$gap_id]->getItemCount(); $order++) {
                            $answer = $this->gaps[$gap_id]->getItem($order);
                            $gotpoints = $this->getTextgapPoints($answer->getAnswertext(), $value["value"], $answer->getPoints());
                            if ($gotpoints > $gappoints) {
                                $gappoints = $gotpoints;
                            }
                        }
                        if (!$this->getIdenticalScoring()) {
                            // check if the same solution text was already entered
                            if ((in_array($value["value"], $solution_values_text)) && ($gappoints > 0)) {
                                $gappoints = 0;
                            }
                        }
                        $points += $gappoints;
                        $detailed[$gap_id] = array("points" => $gappoints, "best" => ($this->getMaximumGapPoints($gap_id) == $gappoints) ? true : false, "positive" => ($gappoints > 0) ? true : false);
                        array_push($solution_values_text, $value["value"]);
                        break;
                    case CLOZE_NUMERIC:
                        $gappoints = 0;
                        for ($order = 0; $order < $this->gaps[$gap_id]->getItemCount(); $order++) {
                            $answer = $this->gaps[$gap_id]->getItem($order);
                            $gotpoints = $this->getNumericgapPoints($answer->getAnswertext(), $value["value"], $answer->getPoints(), $answer->getLowerBound(), $answer->getUpperBound());
                            if ($gotpoints > $gappoints) {
                                $gappoints = $gotpoints;
                            }
                        }
                        if (!$this->getIdenticalScoring()) {
                            // check if the same solution value was already entered
                            include_once "./Services/Math/classes/class.EvalMath.php";
                            $eval = new EvalMath();
                            $eval->suppress_errors = true;
                            $found_value = false;
                            foreach ($solution_values_numeric as $solval) {
                                if ($eval->e($solval) == $eval->e($value["value"])) {
                                    $found_value = true;
                                }
                            }
                            if ($found_value && ($gappoints > 0)) {
                                $gappoints = 0;
                            }
                        }
                        $points += $gappoints;
                        $detailed[$gap_id] = array("points" => $gappoints, "best" => ($this->getMaximumGapPoints($gap_id) == $gappoints) ? true : false, "positive" => ($gappoints > 0) ? true : false);
                        array_push($solution_values_numeric, $value["value"]);
                        break;
                    case CLOZE_SELECT:
                        if ($value["value"] >= 0) {
                            for ($order = 0; $order < $this->gaps[$gap_id]->getItemCount(); $order++) {
                                $answer = $this->gaps[$gap_id]->getItem($order);
                                if ($value["value"] == $answer->getOrder()) {
                                    $answerpoints = $answer->getPoints();
                                    if (!$this->getIdenticalScoring()) {
                                        // check if the same solution value was already entered
                                        if ((in_array($answer->getAnswertext(), $solution_values_select)) && ($answerpoints > 0)) {
                                            $answerpoints = 0;
                                        }
                                    }
                                    $points += $answerpoints;
                                    $detailed[$gap_id] = array("points" => $answerpoints, "best" => ($this->getMaximumGapPoints($gap_id) == $answerpoints) ? true : false, "positive" => ($answerpoints > 0) ? true : false);
                                    array_push($solution_values_select, $answer->getAnswertext());
                                }
                            }
                        }
                        break;
                }
            }
        }

        return $points;
    }

    public function calculateReachedPointsFromPreviewSession(ilAssQuestionPreviewSession $previewSession)
    {
        $userSolution = array();

        foreach ($previewSession->getParticipantsSolution() as $key => $val) {
            $userSolution[$key] = array('gap_id' => $key, 'value' => $val);
        }

        $reachedPoints = $this->calculateReachedPointsForSolution($userSolution);
        $reachedPoints = $this->deductHintPointsFromReachedPoints($previewSession, $reachedPoints);

        return $this->ensureNonNegativePoints($reachedPoints);
    }

    public function fetchAnswerValueForGap($userSolution, $gapIndex) : string
    {
        $answerValue = '';

        foreach ($userSolution as $value1 => $value2) {
            if ($value1 == $gapIndex) {
                $answerValue = $value2;
                break;
            }
        }

        return $answerValue;
    }

    public function isAddableAnswerOptionValue(int $qIndex, string $answerOptionValue) : bool
    {
        $gap = $this->getGap($qIndex);

        if ($gap->getType() != CLOZE_TEXT) {
            return false;
        }

        foreach ($gap->getItems($this->randomGroup->dontShuffle()) as $item) {
            if ($item->getAnswertext() == $answerOptionValue) {
                return false;
            }
        }

        return true;
    }

    public function addAnswerOptionValue(int $qIndex, string $answerOptionValue, float $points) : void
    {
        $gap = $this->getGap($qIndex); /* @var assClozeGap $gap */

        $item = new assAnswerCloze($answerOptionValue, $points);
        $item->setOrder($gap->getItemCount());

        $gap->addItem($item);
    }

    public function savePartial() : bool
    {
        return true;
    }
}<|MERGE_RESOLUTION|>--- conflicted
+++ resolved
@@ -1,8 +1,5 @@
 <?php
-<<<<<<< HEAD
-=======
-
->>>>>>> c3c4fb88
+
 /**
  * This file is part of ILIAS, a powerful learning management system
  * published by ILIAS open source e-Learning e.V.
