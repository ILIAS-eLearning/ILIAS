--- conflicted
+++ resolved
@@ -21,637 +21,6 @@
  */
 class assOrderingHorizontalGUI extends assQuestionGUI implements ilGuiQuestionScoringAdjustable
 {
-<<<<<<< HEAD
-	/**
-	* assOrderingHorizontalGUI constructor
-	*
-	* The constructor takes possible arguments an creates an instance of the assOrderingHorizontalGUI object.
-	*
-	* @param integer $id The database id of a single choice question object
-	* @access public
-	*/
-	function __construct($id = -1)
-	{
-		parent::__construct();
-		include_once "./Modules/TestQuestionPool/classes/class.assOrderingHorizontal.php";
-		$this->object = new assOrderingHorizontal();
-		$this->setErrorMessage($this->lng->txt("msg_form_save_error"));
-		if ($id >= 0)
-		{
-			$this->object->loadFromDb($id);
-		}
-	}
-
-	function getCommand($cmd)
-	{
-		return $cmd;
-	}
-
-	/**
-	 * {@inheritdoc}
-	 */
-	protected function writePostData($always = false)
-	{
-		$hasErrors = (!$always) ? $this->editQuestion(true) : false;
-		if (!$hasErrors)
-		{
-			require_once 'Services/Form/classes/class.ilPropertyFormGUI.php';
-			$this->writeQuestionGenericPostData();
-			$this->writeQuestionSpecificPostData(new ilPropertyFormGUI());
-			$this->saveTaxonomyAssignments();
-			return 0;
-		}
-		return 1;
-	}
-
-	/**
-	* Creates an output of the edit form for the question
-	*
-	* @access public
-	*/
-	public function editQuestion($checkonly = FALSE)
-	{
-		$save = $this->isSaveCommand();
-		$this->getQuestionTemplate();
-
-		include_once("./Services/Form/classes/class.ilPropertyFormGUI.php");
-		$form = new ilPropertyFormGUI();
-		$this->editForm = $form;
-
-		$form->setFormAction($this->ctrl->getFormAction($this));
-		$form->setTitle($this->outQuestionType());
-		$form->setMultipart(FALSE);
-		$form->setTableWidth("100%");
-		$form->setId("orderinghorizontal");
-
-		$this->addBasicQuestionFormProperties( $form );
-		$this->populateQuestionSpecificFormPart( $form );
-
-
-		$this->populateTaxonomyFormSection($form);
-
-		$this->addQuestionFormCommandButtons($form);
-		
-		$errors = false;
-	
-		if ($save)
-		{
-			$form->setValuesByPost();
-			$errors = !$form->checkInput();
-			$form->setValuesByPost(); // again, because checkInput now performs the whole stripSlashes handling and we need this if we don't want to have duplication of backslashes
-			if ($errors) $checkonly = false;
-		}
-
-		if (!$checkonly) $this->tpl->setVariable("QUESTION_DATA", $form->getHTML());
-		return $errors;
-	}
-
-	/**
-	* Get the question solution output
-	*
-	* @param integer $active_id The active user id
-	* @param integer $pass The test pass
-	* @param boolean $graphicalOutput Show visual feedback for right/wrong answers
-	* @param boolean $result_output Show the reached points for parts of the question
-	* @param boolean $show_question_only Show the question without the ILIAS content around
-	* @param boolean $show_feedback Show the question feedback
-	* @param boolean $show_correct_solution Show the correct solution instead of the user solution
-	* @param boolean $show_manual_scoring Show specific information for the manual scoring output
-	* @return The solution output of the question as HTML code
-	*/
-	function getSolutionOutput(
-		$active_id,
-		$pass = NULL,
-		$graphicalOutput = FALSE,
-		$result_output = FALSE,
-		$show_question_only = TRUE,
-		$show_feedback = FALSE,
-		$show_correct_solution = FALSE,
-		$show_manual_scoring = FALSE,
-		$show_question_text = TRUE
-	)
-	{
-		// get the solution of the user for the active pass or from the last pass if allowed
-		$template = new ilTemplate("tpl.il_as_qpl_orderinghorizontal_output_solution.html", TRUE, TRUE, "Modules/TestQuestionPool");
-
-		//$solutionvalue = "";
-		if (($active_id > 0) && (!$show_correct_solution))
-		{
-			$elements = [];
-			$solutions =& $this->object->getSolutionValues($active_id, $pass);
-			if (strlen($solutions[0]["value1"]))
-			{
-				$elements = explode("{::}", $solutions[0]["value1"]);
-			}
-
-			if( !count($elements) )
-			{
-				$elements = $this->object->getRandomOrderingElements();
-			}
-
-			foreach ($elements as $id => $element)
-			{
-				$template->setCurrentBlock("element");
-				$template->setVariable("ELEMENT_ID", "sol_e_" . $this->object->getId() . "_$id");
-				$template->setVariable("ELEMENT_VALUE", ilUtil::prepareFormOutput($element));
-				$template->parseCurrentBlock();
-			}
-
-			//$solutionvalue = str_replace("{::}", " ", $solutions[0]["value1"]);
-		}
-		else
-		{
-			$elements = $this->object->getOrderingElements();
-			foreach ($elements as $id => $element)
-			{
-				$template->setCurrentBlock("element");
-				$template->setVariable("ELEMENT_ID", "sol_e_" . $this->object->getId() . "_$id");
-				$template->setVariable("ELEMENT_VALUE", ilUtil::prepareFormOutput($element));
-				$template->parseCurrentBlock();
-			}
-			//$solutionvalue = join($this->object->getOrderingElements(), " ");
-		}
-
-		if (($active_id > 0) && (!$show_correct_solution))
-		{
-			if($this->object->getStep() === NULL)
-			{
-				$reached_points = $this->object->getReachedPoints($active_id, $pass);
-			}
-			else
-			{
-				$reached_points = $this->object->calculateReachedPoints($active_id, $pass);
-			}
-			if ($graphicalOutput)
-			{
-				// output of ok/not ok icons for user entered solutions
-				if ($reached_points == $this->object->getMaximumPoints())
-				{
-					$template->setCurrentBlock("icon_ok");
-					$template->setVariable("ICON_OK", ilUtil::getImagePath("icon_ok.svg"));
-					$template->setVariable("TEXT_OK", $this->lng->txt("answer_is_right"));
-					$template->parseCurrentBlock();
-				}
-				else
-				{
-					$template->setCurrentBlock("icon_ok");
-					if ($reached_points > 0)
-					{
-						$template->setVariable("ICON_NOT_OK", ilUtil::getImagePath("icon_mostly_ok.svg"));
-						$template->setVariable("TEXT_NOT_OK", $this->lng->txt("answer_is_not_correct_but_positive"));
-					}
-					else
-					{
-						$template->setVariable("ICON_NOT_OK", ilUtil::getImagePath("icon_not_ok.svg"));
-						$template->setVariable("TEXT_NOT_OK", $this->lng->txt("answer_is_wrong"));
-					}
-					$template->parseCurrentBlock();
-				}
-			}
-		}
-		else
-		{
-			$reached_points = $this->object->getPoints();
-		}
-
-		if ($result_output)
-		{
-			$resulttext = ($reached_points == 1) ? "(%s " . $this->lng->txt("point") . ")" : "(%s " . $this->lng->txt("points") . ")"; 
-			$template->setVariable("RESULT_OUTPUT", sprintf($resulttext, $reached_points));
-		}
-		if($show_question_text==true)
-		{
-			$template->setVariable("QUESTIONTEXT", $this->object->prepareTextareaOutput($this->object->getQuestion(), TRUE));
-		}
-//		$template->setVariable("SOLUTION_TEXT", ilUtil::prepareFormOutput($solutionvalue));
-		if ($this->object->textsize >= 10) $template->setVariable("STYLE", " style=\"font-size: " . $this->object->textsize . "%;\"");
-
-		$questionoutput = $template->get();
-		$solutiontemplate = new ilTemplate("tpl.il_as_tst_solution_output.html",TRUE, TRUE, "Modules/TestQuestionPool");
-		$solutiontemplate->setVariable("SOLUTION_OUTPUT", $questionoutput);
-
-
-		$feedback = '';
-		if($show_feedback)
-		{
-			if( !$this->isTestPresentationContext() )
-			{
-				$fb = $this->getGenericFeedbackOutput($active_id, $pass);
-				$feedback .= strlen($fb) ? $fb : '';
-			}
-			
-			$fb = $this->getSpecificFeedbackOutput(array());
-			$feedback .=  strlen($fb) ? $fb : '';
-		}
-		if (strlen($feedback))
-		{
-			$cssClass = ( $this->hasCorrectSolution($active_id, $pass) ?
-				ilAssQuestionFeedback::CSS_CLASS_FEEDBACK_CORRECT : ilAssQuestionFeedback::CSS_CLASS_FEEDBACK_WRONG
-			);
-			
-			$solutiontemplate->setVariable("ILC_FB_CSS_CLASS", $cssClass);
-			$solutiontemplate->setVariable("FEEDBACK", $this->object->prepareTextareaOutput( $feedback, true ));
-		}
-		$solutionoutput = $solutiontemplate->get();
-		if (!$show_question_only)
-		{
-			// get page object output
-			$solutionoutput = $this->getILIASPage($solutionoutput);
-		}
-		return $solutionoutput;
-	}
-	
-	function getPreview($show_question_only = FALSE, $showInlineFeedback = false)
-	{
-		if( is_object($this->getPreviewSession()) && strlen((string)$this->getPreviewSession()->getParticipantsSolution()) )
-		{
-			$elements = (string)$this->getPreviewSession()->getParticipantsSolution();
-			$elements = $this->object->splitAndTrimOrderElementText($elements, $this->object->getAnswerSeparator());
-		}
-		else
-		{
-			$elements = $this->object->getRandomOrderingElements();
-		}
-		
-		$template = new ilTemplate("tpl.il_as_qpl_orderinghorizontal_preview.html",TRUE, TRUE, "Modules/TestQuestionPool");
-		foreach ($elements as $id => $element)
-		{
-			$template->setCurrentBlock("element");
-			$template->setVariable("ELEMENT_ID", "e_" . $this->object->getId() . "_$id");
-			$template->setVariable("ORDERING_VALUE", ilUtil::prepareFormOutput($element));
-			$template->setVariable("ELEMENT_VALUE", ilUtil::prepareFormOutput($element));
-			$template->parseCurrentBlock();
-		}
-		$template->setVariable("QUESTION_ID", $this->object->getId());
-		$template->setVariable("VALUE_ORDERRESULT", ' value="' . join($elements, '{::}') . '"');
-		if ($this->object->textsize >= 10) $template->setVariable("STYLE", " style=\"font-size: " . $this->object->textsize . "%;\"");
-		$template->setVariable("QUESTIONTEXT", $this->object->prepareTextareaOutput($this->object->getQuestion(), TRUE));
-		$questionoutput = $template->get();
-		if (!$show_question_only)
-		{
-			// get page object output
-			$questionoutput = $this->getILIASPage($questionoutput);
-		}
-		global $DIC; /* @var ILIAS\DI\Container $DIC */
-		if($DIC['ilBrowser']->isMobile() || $DIC['ilBrowser']->isIpad())
-		{
-			$this->tpl->addJavaScript('./libs/bower/bower_components/jqueryui-touch-punch/jquery.ui.touch-punch.min.js');
-		}
-		$this->tpl->addJavascript("./Modules/TestQuestionPool/templates/default/orderinghorizontal.js");
-		return $questionoutput;
-	}
-	
-	// hey: prevPassSolutions - pass will be always available from now on
-	function getTestOutput($active_id, $pass, $is_postponed = FALSE, $use_post_solutions = FALSE, $show_feedback = FALSE)
-	// hey.
-	{
-		// generate the question output
-		$template = new ilTemplate("tpl.il_as_qpl_orderinghorizontal_output.html",TRUE, TRUE, "Modules/TestQuestionPool");
-		$elements = $this->object->getRandomOrderingElements();
-		
-		if ($active_id)
-		{
-			// hey: prevPassSolutions - obsolete due to central check
-			#$solutions = NULL;
-			#include_once "./Modules/Test/classes/class.ilObjTest.php";
-			#if (!ilObjTest::_getUsePreviousAnswers($active_id, true))
-			#{
-			#	if (is_null($pass)) $pass = ilObjTest::_getPass($active_id);
-			#}
-			$solutions = $this->object->getTestOutputSolutions($active_id, $pass);
-			// hey.
-			if (is_array($solutions) && count($solutions) == 1)
-			{
-				$elements = explode("{::}", $solutions[0]["value1"]);
-			}
-		}
-		if (!is_array($solutions) || count($solutions) == 0)
-		{
-			$_SESSION['qst_ordering_horizontal_elements'] = $elements;
-		}
-		else
-		{
-			unset($_SESSION['qst_ordering_horizontal_elements']);
-		}
-		foreach ($elements as $id => $element)
-		{
-			$template->setCurrentBlock("element");
-			$template->setVariable("ELEMENT_ID", "e_" . $this->object->getId() . "_$id");
-			$template->setVariable("ORDERING_VALUE", ilUtil::prepareFormOutput($element));
-			$template->setVariable("ELEMENT_VALUE", ilUtil::prepareFormOutput($element));
-			$template->parseCurrentBlock();
-		}
-		$template->setVariable("QUESTION_ID", $this->object->getId());
-		if ($this->object->textsize >= 10) $template->setVariable("STYLE", " style=\"font-size: " . $this->object->textsize . "%;\"");
-		$template->setVariable("VALUE_ORDERRESULT", ' value="' . join($elements, '{::}') . '"');
-		$template->setVariable("QUESTIONTEXT", $this->object->prepareTextareaOutput($this->object->getQuestion(), TRUE));
-		$questionoutput = $template->get();
-		if (!$show_question_only)
-		{
-			// get page object output
-			$questionoutput = $this->getILIASPage($questionoutput);
-		}
-		global $DIC; /* @var ILIAS\DI\Container $DIC */
-		if($DIC['ilBrowser']->isMobile() || $DIC['ilBrowser']->isIpad())
-		{
-			$this->tpl->addJavaScript('./libs/bower/bower_components/jqueryui-touch-punch/jquery.ui.touch-punch.min.js');
-		}
-		$this->tpl->addJavascript("./Modules/TestQuestionPool/templates/default/orderinghorizontal.js");
-		$questionoutput = $template->get();
-		$pageoutput = $this->outQuestionPage("", $is_postponed, $active_id, $questionoutput);
-		return $pageoutput;
-	}
-
-	/**
-	* Saves the feedback for a single choice question
-	*
-	* @access public
-	*/
-	function saveFeedback()
-	{
-		include_once "./Services/AdvancedEditing/classes/class.ilObjAdvancedEditing.php";
-		$errors = $this->feedback(true);
-		$this->object->saveFeedbackGeneric(0, $_POST["feedback_incomplete"]);
-		$this->object->saveFeedbackGeneric(1, $_POST["feedback_complete"]);
-		$this->object->cleanupMediaObjectUsage();
-		parent::saveFeedback();
-	}
-
-	/**
-	 * Sets the ILIAS tabs for this question type
-	 *
-	 * @access public
-	 * 
-	 * @todo:	MOVE THIS STEPS TO COMMON QUESTION CLASS assQuestionGUI
-	 */
-	function setQuestionTabs()
-	{
-		global $DIC;
-		$rbacsystem = $DIC['rbacsystem'];
-		$ilTabs = $DIC['ilTabs'];
-
-		$ilTabs->clearTargets();
-		
-		$this->ctrl->setParameterByClass("ilAssQuestionPageGUI", "q_id", $_GET["q_id"]);
-		include_once "./Modules/TestQuestionPool/classes/class.assQuestion.php";
-		$q_type = $this->object->getQuestionType();
-
-		if (strlen($q_type))
-		{
-			$classname = $q_type . "GUI";
-			$this->ctrl->setParameterByClass(strtolower($classname), "sel_question_types", $q_type);
-			$this->ctrl->setParameterByClass(strtolower($classname), "q_id", $_GET["q_id"]);
-		}
-
-		if ($_GET["q_id"])
-		{
-			if ($rbacsystem->checkAccess('write', $_GET["ref_id"]))
-			{
-				// edit page
-				$ilTabs->addTarget("edit_page",
-					$this->ctrl->getLinkTargetByClass("ilAssQuestionPageGUI", "edit"),
-					array("edit", "insert", "exec_pg"),
-					"", "", $force_active);
-			}
-
-			$this->addTab_QuestionPreview($ilTabs);
-		}
-
-		$force_active = false;
-		if ($rbacsystem->checkAccess('write', $_GET["ref_id"]))
-		{
-			$url = "";
-			if ($classname) $url = $this->ctrl->getLinkTargetByClass($classname, "editQuestion");
-			$commands = $_POST["cmd"];
-			if (is_array($commands))
-			{
-				foreach ($commands as $key => $value)
-				{
-					if (preg_match("/^suggestrange_.*/", $key, $matches))
-					{
-						$force_active = true;
-					}
-				}
-			}
-			// edit question properties
-			$ilTabs->addTarget("edit_question",
-				$url,
-				array("editQuestion", "save", "saveEdit", "originalSyncForm"),
-				$classname, "", $force_active);
-		}
-
-		// add tab for question feedback within common class assQuestionGUI
-		$this->addTab_QuestionFeedback($ilTabs);
-
-		// add tab for question hint within common class assQuestionGUI
-		$this->addTab_QuestionHints($ilTabs);
-
-		// add tab for question's suggested solution within common class assQuestionGUI
-		$this->addTab_SuggestedSolution($ilTabs, $classname);
-
-		// Assessment of questions sub menu entry
-		if ($_GET["q_id"])
-		{
-			$ilTabs->addTarget("statistics",
-				$this->ctrl->getLinkTargetByClass($classname, "assessment"),
-				array("assessment"),
-				$classname, "");
-		}
-
-		$this->addBackTab($ilTabs);
-	}
-
-	function getSpecificFeedbackOutput($userSolution)
-	{
-		if(strpos($this->object->getOrderText(),'::'))
-		{
-			$answers = explode('::', $this->object->getOrderText());
-		} else {
-			$answers = explode(' ', $this->object->getOrderText());
-		}
-
-		if( !$this->object->feedbackOBJ->specificAnswerFeedbackExists() )
-		{
-			return '';
-		}
-
-		$output = '<table class="test_specific_feedback"><tbody>';
-
-		foreach($answers as $idx => $answer)
-		{
-			$feedback = $this->object->feedbackOBJ->getSpecificAnswerFeedbackTestPresentation(
-				$this->object->getId(),0, $idx
-			);
-
-			$output .= "<tr><td>{$answer}</td><td>{$feedback}</td></tr>";
-		}
-
-		$output .= '</tbody></table>';
-
-		return $this->object->prepareTextareaOutput($output, TRUE);
-	}
-
-	public function writeQuestionSpecificPostData(ilPropertyFormGUI $form)
-	{
-		$this->object->setTextSize( $_POST["textsize"] );
-		$this->object->setOrderText( $_POST["ordertext"] );
-		$this->object->setPoints( $_POST["points"] );
-	}
-
-	/**
-	 * Returns a list of postvars which will be suppressed in the form output when used in scoring adjustment.
-	 * The form elements will be shown disabled, so the users see the usual form but can only edit the settings, which
-	 * make sense in the given context.
-	 *
-	 * E.g. array('cloze_type', 'image_filename')
-	 *
-	 * @return string[]
-	 */
-	public function getAfterParticipationSuppressionQuestionPostVars()
-	{
-		return array();
-	}
-
-	public function populateQuestionSpecificFormPart(\ilPropertyFormGUI $form)
-	{
-		// ordertext
-		$ordertext = new ilTextAreaInputGUI($this->lng->txt( "ordertext" ), "ordertext");
-		$ordertext->setValue( $this->object->prepareTextareaOutput( $this->object->getOrderText() ) );
-		$ordertext->setRequired( TRUE );
-		$ordertext->setInfo( sprintf( $this->lng->txt( "ordertext_info" ), $this->object->separator ) );
-		$ordertext->setRows( 10 );
-		$ordertext->setCols( 80 );
-		$form->addItem( $ordertext );
-		// textsize
-		$textsize = new ilNumberInputGUI($this->lng->txt( "textsize" ), "textsize");
-		$textsize->setValue( $this->object->getTextSize() );
-		$textsize->setInfo( $this->lng->txt( "textsize_info" ) );
-		$textsize->setSize( 6 );
-		$textsize->setMinValue( 10 );
-		$textsize->setRequired( FALSE );
-		$form->addItem( $textsize );
-		// points
-		$points = new ilNumberInputGUI($this->lng->txt( "points" ), "points");
-
-		$points->allowDecimals( true );
-		// mbecker: Fix for mantis bug 7866: Predefined values schould make sense.
-		// This implements a default value of "1" for this question type.
-		if ($this->object->getPoints() == null)
-		{
-			$points->setValue( "1" );
-		}
-		else
-		{
-			$points->setValue( $this->object->getPoints() );
-		}
-		$points->setRequired( TRUE );
-		$points->setSize( 3 );
-		$points->setMinValue( 0.0 );
-		$points->setMinvalueShouldBeGreater( true );
-		$form->addItem( $points );
-	}
-
-	/**
-	 * Returns an html string containing a question specific representation of the answers so far
-	 * given in the test for use in the right column in the scoring adjustment user interface.
-	 *
-	 * @param array $relevant_answers
-	 *
-	 * @return string
-	 */
-	public function getAggregatedAnswersView($relevant_answers)
-	{
-		return  $this->renderAggregateView(
-					$this->aggregateAnswers( $relevant_answers, $this->object->getOrderText() ) )->get();
-	}
-
-	public function aggregateAnswers($relevant_answers_chosen, $answer_defined_on_question)
-	{
-		$aggregate = array();
-		foreach($relevant_answers_chosen as $answer)
-		{
-			$answer = str_replace($this->object->getAnswerSeparator(), '&nbsp;&nbsp;-&nbsp;&nbsp;', $answer);
-			if (in_array($answer['value1'], $aggregate))
-			{
-				$aggregate[$answer['value1']] = $aggregate[$answer['value1']]+1;
-			}
-			else
-			{
-				$aggregate[$answer['value1']] = 1;
-			}
-		}
-
-		return $aggregate;
-	}
-
-	/**
-	 * @param $aggregate
-	 *
-	 * @return ilTemplate
-	 */
-	public function renderAggregateView($aggregate)
-	{
-		$tpl = new ilTemplate('tpl.il_as_aggregated_answers_table.html', true, true, "Modules/TestQuestionPool");
-
-		foreach ($aggregate as $key => $line_data)
-		{
-			$tpl->setCurrentBlock( 'aggregaterow' );
-			$tpl->setVariable( 'COUNT', $line_data );
-			$tpl->setVariable( 'OPTION', $key );
-			$tpl->parseCurrentBlock();
-		}
-		return $tpl;
-	}
-	
-	public function getAnswersFrequency($relevantAnswers, $questionIndex)
-	{
-		$answers = array();
-		
-		foreach($relevantAnswers as $ans)
-		{
-			$md5 = md5($ans['value1']);
-			
-			if( !isset($answers[$md5]) )
-			{
-				$answer = str_replace(
-					$this->object->getAnswerSeparator(),
-					'&nbsp;&nbsp;-&nbsp;&nbsp;',
-					$ans['value1']
-				);
-				
-				$answers[$md5] = array(
-					'answer' => $answer, 'frequency' => 0
-				);
-			}
-			
-			$answers[$md5]['frequency']++;
-		}
-		
-		return $answers;
-	}
-	
-	public function populateCorrectionsFormProperties(ilPropertyFormGUI $form)
-	{
-		// points
-		$points = new ilNumberInputGUI($this->lng->txt( "points" ), "points");
-		
-		$points->allowDecimals( true );
-		$points->setValue( $this->object->getPoints() );
-		$points->setRequired( TRUE );
-		$points->setSize( 3 );
-		$points->setMinValue( 0.0 );
-		$points->setMinvalueShouldBeGreater( true );
-		$form->addItem( $points );
-	}
-	
-	/**
-	 * @param ilPropertyFormGUI $form
-	 */
-	public function saveCorrectionsFormProperties(ilPropertyFormGUI $form)
-	{
-		$this->object->setPoints((float)$form->getInput('points'));
-	}
-=======
     /**
     * assOrderingHorizontalGUI constructor
     *
@@ -766,6 +135,7 @@
 
         //$solutionvalue = "";
         if (($active_id > 0) && (!$show_correct_solution)) {
+            $elements = [];
             $solutions =&$this->object->getSolutionValues($active_id, $pass);
             if (strlen($solutions[0]["value1"])) {
                 $elements = explode("{::}", $solutions[0]["value1"]);
@@ -921,11 +291,11 @@
             #}
             $solutions = $this->object->getTestOutputSolutions($active_id, $pass);
             // hey.
-            if (count($solutions) == 1) {
+            if (is_array($solutions) && count($solutions) == 1) {
                 $elements = explode("{::}", $solutions[0]["value1"]);
             }
         }
-        if (count($solutions) == 0) {
+        if (!is_array($solutions) || count($solutions) == 0) {
             $_SESSION['qst_ordering_horizontal_elements'] = $elements;
         } else {
             unset($_SESSION['qst_ordering_horizontal_elements']);
@@ -1242,5 +612,4 @@
     {
         $this->object->setPoints((float) $form->getInput('points'));
     }
->>>>>>> ceb470ad
 }