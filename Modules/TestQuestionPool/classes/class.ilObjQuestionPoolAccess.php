<?php
/* Copyright (c) 1998-2013 ILIAS open source, Extended GPL, see docs/LICENSE */

include_once "./Services/Object/classes/class.ilObjectAccess.php";
include_once "./Modules/Test/classes/inc.AssessmentConstants.php";

/**
* Class ilObjQuestionPoolAccess
*
*
* @author		Helmut Schottmueller <helmut.schottmueller@mac.com>
* @author 		Alex Killing <alex.killing@gmx.de>
* @version $Id$
* @ingroup ModulesTestQuestionPool
*/
class ilObjQuestionPoolAccess extends ilObjectAccess
{
    /**
     * get commands
     *
     * this method returns an array of all possible commands/permission combinations
     *
     * example:
     * $commands = array
     *	(
     *		array("permission" => "read", "cmd" => "view", "lang_var" => "show"),
     *		array("permission" => "write", "cmd" => "edit", "lang_var" => "edit"),
     *	);
     */
    public static function _getCommands() : array
    {
        $commands = array(
            array("permission" => "write", "cmd" => "questions", "lang_var" => "tst_edit_questions"),
            array("permission" => "write", "cmd" => "ilObjQuestionPoolSettingsGeneralGUI::showForm", "lang_var" => "settings"),
            #array("permission" => "write", "cmd" => "questions", "lang_var" => "edit",
            #	"default" => false),
            array("permission" => "read", "cmd" => "questions", "lang_var" => "edit",
                "default" => true)
        );
        
        return $commands;
    }

<<<<<<< HEAD
    /**
     * @param string $a_cmd
     * @param string $a_permission
     * @param int $a_ref_id
     * @param int $a_obj_id
     * @param string $a_user_id
     * @return bool
     */
    public function _checkAccess($a_cmd, $a_permission, $a_ref_id, $a_obj_id, $a_user_id = "") : bool
=======
    public function _checkAccess(string $cmd, string $permission, int $ref_id, int $obj_id, ?int $user_id = null) : bool
>>>>>>> 82fbefb9
    {
        global $DIC;
        $ilUser = $DIC['ilUser'];
        $lng = $DIC['lng'];
        $rbacsystem = $DIC['rbacsystem'];
        $ilAccess = $DIC['ilAccess'];

        if (is_null($user_id)) {
            $user_id = $ilUser->getId();
        }

        if ($rbacsystem->checkAccessOfUser($user_id, 'write', $ref_id)) {
            return true;
        }

        switch ($permission) {
            case 'visible':
            case 'read':
                if (!self::isOnline($obj_id)) {
                    $ilAccess->addInfoItem(ilAccessInfo::IL_NO_OBJECT_ACCESS, $lng->txt("tst_warning_pool_offline"));
                    return false;
                }
                break;
        }

        return true;
    }

    /**
     * returns the objects's ONline status
     *
     * @param integer $a_obj_id
     * @return boolean $online
     */
    public static function isOnline($a_obj_id) : bool
    {
        global $DIC;
        $ilDB = $DIC['ilDB'];

        $query = "
			SELECT		COUNT(id_questionpool) cnt
			FROM		qpl_questionpool
			WHERE		obj_fi = %s
			AND			isonline = 1
		";

        $res = $ilDB->queryF($query, array('integer'), array($a_obj_id));
        $row = $ilDB->fetchAssoc($res);
        
        return $row['cnt'] > 0;
    }
}<|MERGE_RESOLUTION|>--- conflicted
+++ resolved
@@ -41,19 +41,7 @@
         return $commands;
     }
 
-<<<<<<< HEAD
-    /**
-     * @param string $a_cmd
-     * @param string $a_permission
-     * @param int $a_ref_id
-     * @param int $a_obj_id
-     * @param string $a_user_id
-     * @return bool
-     */
-    public function _checkAccess($a_cmd, $a_permission, $a_ref_id, $a_obj_id, $a_user_id = "") : bool
-=======
     public function _checkAccess(string $cmd, string $permission, int $ref_id, int $obj_id, ?int $user_id = null) : bool
->>>>>>> 82fbefb9
     {
         global $DIC;
         $ilUser = $DIC['ilUser'];
