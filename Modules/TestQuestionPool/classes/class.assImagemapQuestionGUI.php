<?php
/* Copyright (c) 1998-2013 ILIAS open source, Extended GPL, see docs/LICENSE */

require_once './Modules/TestQuestionPool/classes/class.assQuestionGUI.php';
require_once './Modules/TestQuestionPool/interfaces/interface.ilGuiQuestionScoringAdjustable.php';
require_once './Modules/TestQuestionPool/interfaces/interface.ilGuiAnswerScoringAdjustable.php';
include_once './Modules/Test/classes/inc.AssessmentConstants.php';
require_once  'Services/WebAccessChecker/classes/class.ilWACSignedPath.php';

/**
 * Image map question GUI representation
 *
 * The assImagemapQuestionGUI class encapsulates the GUI representation
 * for image map questions.
 *
 * @author		Helmut Schottmüller <helmut.schottmueller@mac.com>
 * @author		Björn Heyser <bheyser@databay.de>
 * @author		Maximilian Becker <mbecker@databay.de>
 * 
 * @version	$Id$
 * @ingroup ModulesTestQuestionPool
 * @ilCtrl_Calls assImagemapQuestionGUI: ilPropertyFormGUI, ilFormPropertyDispatchGUI
 */
class assImagemapQuestionGUI extends assQuestionGUI implements ilGuiQuestionScoringAdjustable, ilGuiAnswerScoringAdjustable
{
	// hey: prevPassSolutions - wtf is imagemap ^^
	protected $currentSolution = array();
	// hey.
	
	private $linecolor;
	
	/**
	 * assImagemapQuestionGUI constructor
	 *
	 * The constructor takes possible arguments an creates an instance of the assImagemapQuestionGUI object.
	 *
	 * @param integer $id The database id of a image map question object.
	 * 
	 * @return \assImagemapQuestionGUI
	 */
	public function __construct($id = -1)
	{
		parent::__construct();
		include_once './Modules/TestQuestionPool/classes/class.assImagemapQuestion.php';
		$this->object = new assImagemapQuestion();
		if ($id >= 0)
		{
			$this->object->loadFromDb($id);
		}
		$assessmentSetting = new ilSetting("assessment");
		$this->linecolor = (strlen($assessmentSetting->get("imap_line_color"))) ? "#" . $assessmentSetting->get("imap_line_color") : "#FF0000";
	}

	function getCommand($cmd)
	{
		if (isset($_POST["imagemap"]) ||
		isset($_POST["imagemap_x"]) ||
		isset($_POST["imagemap_y"]))
		{
			$this->ctrl->setCmd("getCoords");
			$cmd = "getCoords";
		}

		return $cmd;
	}
	
	protected function deleteImage()
	{
		$this->object->deleteImage();
		$this->object->saveToDb();
		ilUtil::sendSuccess($this->lng->txt('saved_successfully'), true);
		$this->ctrl->redirect($this, 'editQuestion');
	}

	/**
	 * {@inheritdoc}
	 */
	protected function writePostData($always = false)
	{
		$form = $this->buildEditForm();
		$form->setValuesByPost();

		if(!$always && !$form->checkInput())
		{
			$this->editQuestion($form);
			return 1;
		}

		$this->writeQuestionGenericPostData();
		$this->writeQuestionSpecificPostData($form);
		$this->writeAnswerSpecificPostData($form);
		$this->saveTaxonomyAssignments();

		return 0;
	}

	public function writeAnswerSpecificPostData(ilPropertyFormGUI $form)
	{
		if ($this->ctrl->getCmd() != 'deleteImage')
		{
			$this->object->flushAnswers();
			if (is_array( $_POST['image']['coords']['name'] ))
			{
				foreach ($_POST['image']['coords']['name'] as $idx => $name)
				{
					if( $this->object->getIsMultipleChoice() && isset($_POST['image']['coords']['points_unchecked']) )
					{
						$pointsUnchecked = $_POST['image']['coords']['points_unchecked'][$idx];
					}
					else
					{
						$pointsUnchecked = 0.0;
					}
					
					$this->object->addAnswer(
						$name,
						$_POST['image']['coords']['points'][$idx],
						$idx,
						$_POST['image']['coords']['coords'][$idx],
						$_POST['image']['coords']['shape'][$idx],
						$pointsUnchecked
					);
				}
			}

			if(strlen($_FILES['imagemapfile']['tmp_name']))
			{
				if($this->object->getSelfAssessmentEditingMode() && $this->object->getId() < 1)
				{
					$this->object->createNewQuestion();
				}

				$this->object->uploadImagemap($form->getItemByPostVar('imagemapfile')->getShapes());
			}
		}
	}

	public function writeQuestionSpecificPostData(ilPropertyFormGUI $form)
	{
		if ($this->ctrl->getCmd() != 'deleteImage')
		{
			if (strlen( $_FILES['image']['tmp_name'] ) == 0)
			{
				$this->object->setImageFilename( $_POST["image_name"] );
			}
		}
		if (strlen( $_FILES['image']['tmp_name'] ))
		{
			if ($this->object->getSelfAssessmentEditingMode() && $this->object->getId() < 1)
				$this->object->createNewQuestion();
			$this->object->setImageFilename( $_FILES['image']['name'], $_FILES['image']['tmp_name'] );
		}
		
		$this->object->setIsMultipleChoice($_POST['is_multiple_choice'] == assImagemapQuestion::MODE_MULTIPLE_CHOICE);
	}

	/**
	 * @return ilPropertyFormGUI
	 */
	protected function buildEditForm()
	{
		$form = $this->buildBasicEditFormObject();

		$this->addBasicQuestionFormProperties($form);
		$this->populateQuestionSpecificFormPart($form);
		$this->populateTaxonomyFormSection($form);
		$this->addQuestionFormCommandButtons($form);

		return $form;
	}

	/**
	 * @param ilPropertyFormGUI|null $form
	 * @return bool
	 */
	public function editQuestion(ilPropertyFormGUI $form = null)
	{
		if(null === $form)
		{
			$form = $this->buildEditForm();
		}

		$this->getQuestionTemplate();
		$this->tpl->addCss('Modules/Test/templates/default/ta.css');

		$this->tpl->setVariable('QUESTION_DATA', $this->ctrl->getHTML($form));
	}

	public function populateAnswerSpecificFormPart(\ilPropertyFormGUI $form)
	{
		return $form; // Nothing to do here since selectable areas are handled in question-specific-form part
					  // due to their immediate dependency to the image. I decide to not break up the interfaces
					  // more just to support this very rare case. tl;dr: See the issue, ignore it.
	}

	public function populateQuestionSpecificFormPart(\ilPropertyFormGUI $form)
	{
		$radioGroup = new ilRadioGroupInputGUI($this->lng->txt( 'tst_imap_qst_mode' ), 'is_multiple_choice');
		$radioGroup->setValue( $this->object->getIsMultipleChoice() );
		$modeSingleChoice = new ilRadioOption($this->lng->txt( 'tst_imap_qst_mode_sc'), 
											  assImagemapQuestion::MODE_SINGLE_CHOICE);
		$modeMultipleChoice = new ilRadioOption($this->lng->txt( 'tst_imap_qst_mode_mc'), 
												assImagemapQuestion::MODE_MULTIPLE_CHOICE);
		$radioGroup->addOption( $modeSingleChoice );
		$radioGroup->addOption( $modeMultipleChoice );
		$form->addItem( $radioGroup );

		require_once 'Modules/TestQuestionPool/classes/forms/class.ilImagemapFileInputGUI.php';
		$image = new ilImagemapFileInputGUI($this->lng->txt( 'image' ), 'image');
		$image->setPointsUncheckedFieldEnabled( $this->object->getIsMultipleChoice() );
		$image->setRequired( true );

		if (strlen( $this->object->getImageFilename() ))
		{
			$image->setImage( $this->object->getImagePathWeb() . $this->object->getImageFilename() );
			$image->setValue( $this->object->getImageFilename() );
			$image->setAreas( $this->object->getAnswers() );
			$assessmentSetting = new ilSetting("assessment");
			$linecolor         = (strlen( $assessmentSetting->get( "imap_line_color" )
			)) ? "\"#" . $assessmentSetting->get( "imap_line_color" ) . "\"" : "\"#FF0000\"";
			$image->setLineColor( $linecolor );
			$image->setImagePath( $this->object->getImagePath() );
			$image->setImagePathWeb( $this->object->getImagePathWeb() );
		}
		$form->addItem( $image );

		require_once 'Modules/TestQuestionPool/classes/forms/class.ilHtmlImageMapFileInputGUI.php';
		$imagemapfile = new ilHtmlImageMapFileInputGUI($this->lng->txt('add_imagemap'), 'imagemapfile');
		$imagemapfile->setRequired(false);
		$form->addItem($imagemapfile);
		return $form;
	}

	function addRect()
	{
		$this->areaEditor('rect');
	}
	
	function addCircle()
	{
		$this->areaEditor('circle');
	}
	
	function addPoly()
	{
		$this->areaEditor('poly');
	}

	/**
	* Saves a shape of the area editor
	*/
	public function saveShape()
	{
		$coords = "";
		switch ($_POST["shape"])
		{
			case "rect":
				$coords = join($_POST['image']['mapcoords'], ",");
				ilUtil::sendSuccess($this->lng->txt('msg_rect_added'), true);
				break;
			case "circle":
				if (preg_match("/(\d+)\s*,\s*(\d+)\s+(\d+)\s*,\s*(\d+)/", $_POST['image']['mapcoords'][0] . " " . $_POST['image']['mapcoords'][1], $matches))
				{
					$coords = "$matches[1],$matches[2]," . (int)sqrt((($matches[3]-$matches[1])*($matches[3]-$matches[1]))+(($matches[4]-$matches[2])*($matches[4]-$matches[2])));
				}
				ilUtil::sendSuccess($this->lng->txt('msg_circle_added'), true);
				break;
			case "poly":
				$coords = join($_POST['image']['mapcoords'], ",");
				ilUtil::sendSuccess($this->lng->txt('msg_poly_added'), true);
				break;
		}
		$this->object->addAnswer($_POST["shapetitle"], 0, count($this->object->getAnswers()), $coords, $_POST["shape"]);
		$this->object->saveToDb();
		$this->ctrl->redirect($this, 'editQuestion');
	}

	public function areaEditor($shape = '')
	{
		$shape = (strlen($shape)) ? $shape : $_POST['shape'];
		include_once "./Modules/TestQuestionPool/classes/class.ilImagemapPreview.php";
		$this->getQuestionTemplate();
		$this->tpl->addBlockFile("QUESTION_DATA", "question_data", "tpl.il_as_qpl_imagemap_question.html", "Modules/TestQuestionPool");
		$coords = array();
		if (is_array($_POST['image']['mapcoords']))
		{
			foreach ($_POST['image']['mapcoords'] as $value)
			{
				array_push($coords, $value);
			}
		}
		if (is_array($_POST['cmd']['areaEditor']['image']))
		{
			array_push($coords, $_POST['cmd']['areaEditor']['image'][0] . "," . $_POST['cmd']['areaEditor']['image'][1]);
		}
		foreach ($coords as $value)
		{
			$this->tpl->setCurrentBlock("hidden");
			$this->tpl->setVariable("HIDDEN_NAME", 'image[mapcoords][]');
			$this->tpl->setVariable("HIDDEN_VALUE", $value);
			$this->tpl->parseCurrentBlock();
		}
		
		$this->tpl->setCurrentBlock("hidden");
		$this->tpl->setVariable("HIDDEN_NAME", 'shape');
		$this->tpl->setVariable("HIDDEN_VALUE", $shape);
		$this->tpl->parseCurrentBlock();

		$preview = new ilImagemapPreview($this->object->getImagePath().$this->object->getImageFilename());
		foreach ($this->object->answers as $index => $answer)
		{
			$preview->addArea($index, $answer->getArea(), $answer->getCoords(), $answer->getAnswertext(), "", "", true, $this->linecolor);
		}
		$hidearea = false;
		$disabled_save = " disabled=\"disabled\"";
		$c = "";
		switch ($shape)
		{
			case "rect":
				if (count($coords) == 0)
				{
					ilUtil::sendInfo($this->lng->txt("rectangle_click_tl_corner"));
				}
				else if (count($coords) == 1)
				{
					ilUtil::sendInfo($this->lng->txt("rectangle_click_br_corner"));
					$preview->addPoint($preview->getAreaCount(), join($coords, ","), TRUE, "blue");
				}
				else if (count($coords) == 2)
				{
					$c = join($coords, ",");
					$hidearea = true;
					$disabled_save = "";
				}
				break;
			case "circle":
				if (count($coords) == 0)
				{
					ilUtil::sendInfo($this->lng->txt("circle_click_center"));
				}
				else if (count($coords) == 1)
				{
					ilUtil::sendInfo($this->lng->txt("circle_click_circle"));
					$preview->addPoint($preview->getAreaCount(), join($coords, ","), TRUE, "blue");
				}
				else if (count($coords) == 2)
				{
					if (preg_match("/(\d+)\s*,\s*(\d+)\s+(\d+)\s*,\s*(\d+)/", $coords[0] . " " . $coords[1], $matches))
					{
						$c = "$matches[1],$matches[2]," . (int)sqrt((($matches[3]-$matches[1])*($matches[3]-$matches[1]))+(($matches[4]-$matches[2])*($matches[4]-$matches[2])));
					}
					$hidearea = true;
					$disabled_save = "";
				}
				break;
			case "poly":
				if (count($coords) == 0)
				{
					ilUtil::sendInfo($this->lng->txt("polygon_click_starting_point"));
				}
				else if (count($coords) == 1)
				{
					ilUtil::sendInfo($this->lng->txt("polygon_click_next_point"));
					$preview->addPoint($preview->getAreaCount(), join($coords, ","), TRUE, "blue");
				}
				else if (count($coords) > 1)
				{
					ilUtil::sendInfo($this->lng->txt("polygon_click_next_or_save"));
					$disabled_save = "";
					$c = join($coords, ",");
				}
				break;
		}
		if (strlen($c))
		{
			$preview->addArea($preview->getAreaCount(), $shape, $c, $_POST["shapetitle"], "", "", true, "blue");
		}
		$preview->createPreview();
		$imagepath = $this->object->getImagePathWeb() . $preview->getPreviewFilename($this->object->getImagePath(), $this->object->getImageFilename()) . "?img=" . time();
		if (!$hidearea)
		{
			$this->tpl->setCurrentBlock("maparea");
			$this->tpl->setVariable("IMAGE_SOURCE", "$imagepath");
			$this->tpl->setVariable("IMAGEMAP_NAME", "image");
			$this->tpl->parseCurrentBlock();
		}
		else
		{
			$this->tpl->setCurrentBlock("imagearea");
			$this->tpl->setVariable("IMAGE_SOURCE", "$imagepath");
			$this->tpl->setVariable("ALT_IMAGE", $this->lng->txt("imagemap"));
			$this->tpl->parseCurrentBlock();
		}

		if (strlen($_POST['shapetitle']))
		{
			$this->tpl->setCurrentBlock("shapetitle");
			$this->tpl->setVariable("VALUE_SHAPETITLE", $_POST["shapetitle"]);
			$this->tpl->parseCurrentBlock();
		}

		$this->tpl->setVariable("TEXT_IMAGEMAP", $this->lng->txt("imagemap"));
		$this->tpl->setVariable("TEXT_SHAPETITLE", $this->lng->txt("ass_imap_hint"));
		$this->tpl->setVariable("CANCEL", $this->lng->txt("cancel"));
		$this->tpl->setVariable("SAVE", $this->lng->txt("save"));
		$this->tpl->setVariable("DISABLED_SAVE", $disabled_save);
		switch ($shape)
		{
			case "rect":
				$this->tpl->setVariable("FORMACTION",	$this->ctrl->getFormaction($this, 'addRect'));
				break;
			case 'circle':
				$this->tpl->setVariable("FORMACTION",	$this->ctrl->getFormaction($this, 'addCircle'));
				break;
			case 'poly':
				$this->tpl->setVariable("FORMACTION",	$this->ctrl->getFormaction($this, 'addPoly'));
				break;
		}
	}

	function back()
	{
		ilUtil::sendInfo($this->lng->txt('msg_cancel'), true);
		$this->ctrl->redirect($this, 'editQuestion');
	}

	// hey: prevPassSolutions - max solution pass determinations allready done, pass passed for sure
	// hey: fixedIdentifier - changed access to passed param (lower-/uppercase issues)
	protected function completeTestOutputFormAction($formAction, $active_id, $pass)
	{
		#require_once './Modules/Test/classes/class.ilObjTest.php';
		#if (!ilObjTest::_getUsePreviousAnswers($active_id, true))
		#{
		#	$pass = ilObjTest::_getPass($active_id);
		#	$info = $this->object->getUserSolutionPreferingIntermediate($active_id, $pass);
		#}
		#else
		#{
		#	$info = $this->object->getUserSolutionPreferingIntermediate($active_id, NULL);
		#}
		
		$info = $this->object->getTestOutputSolutions($active_id, $pass);

		if (count($info))
		{
			if (strcmp($info[0]["value1"], "") != 0)
			{
				$formAction .= "&selImage=" . $info[0]["value1"];
			}
		}

		return $formAction;
	}
	// hey.
	// hey.

	/**
	* Get the question solution output
	*
	* @param integer $active_id The active user id
	* @param integer $pass The test pass
	* @param boolean $graphicalOutput Show visual feedback for right/wrong answers
	* @param boolean $result_output Show the reached points for parts of the question
	* @param boolean $show_question_only Show the question without the ILIAS content around
	* @param boolean $show_feedback Show the question feedback
	* @param boolean $show_correct_solution Show the correct solution instead of the user solution
	* @param boolean $show_manual_scoring Show specific information for the manual scoring output
	* @return The solution output of the question as HTML code
	*/
	function getSolutionOutput(
		$active_id,
		$pass = NULL,
		$graphicalOutput = FALSE,
		$result_output = FALSE,
		$show_question_only = TRUE,
		$show_feedback = FALSE,
		$show_correct_solution = FALSE,
		$show_manual_scoring = FALSE,
		$show_question_text = TRUE
	)
	{
		$imagepath = $this->object->getImagePathWeb() . $this->object->getImageFilename();
		$solutions = array();
		if (($active_id > 0) && (!$show_correct_solution))
		{
			include_once "./Modules/Test/classes/class.ilObjTest.php";
			if ((!$showsolution) && !ilObjTest::_getUsePreviousAnswers($active_id, true))
			{
				if (is_null($pass)) $pass = ilObjTest::_getPass($active_id);
			}
			$solutions =& $this->object->getSolutionValues($active_id, $pass);
		}
		else
		{
			if(!$this->object->getIsMultipleChoice())
			{
				$found_index = -1;
				$max_points = 0;
				foreach ($this->object->answers as $index => $answer)
				{
					if ($answer->getPoints() > $max_points)
					{
						$max_points = $answer->getPoints();
						$found_index = $index;
					}
				}
				array_push($solutions, array("value1" => $found_index));
			}
			else
			{
				// take the correct solution instead of the user solution
				foreach($this->object->answers as $index => $answer)
				{
					$points_checked   = $answer->getPoints();
					$points_unchecked = $answer->getPointsUnchecked();
					if($points_checked > $points_unchecked)
					{
						if($points_checked > 0)
						{
							array_push($solutions, array("value1" => $index));
						}
					}
				}
			}
		}
		$solution_id = -1;
		if (is_array($solutions))
		{
			include_once "./Modules/TestQuestionPool/classes/class.ilImagemapPreview.php";
			$preview = new ilImagemapPreview($this->object->getImagePath().$this->object->getImageFilename());
			foreach ($solutions as $idx => $solution_value)
			{
				if (strcmp($solution_value["value1"], "") != 0)
				{
					$preview->addArea($solution_value["value1"], $this->object->answers[$solution_value["value1"]]->getArea(), $this->object->answers[$solution_value["value1"]]->getCoords(), $this->object->answers[$solution_value["value1"]]->getAnswertext(), "", "", true, $this->linecolor);
					$solution_id = $solution_value["value1"];
				}
			}
			$preview->createPreview();
			$imagepath = $this->object->getImagePathWeb() . $preview->getPreviewFilename($this->object->getImagePath(), $this->object->getImageFilename());
		}
		
		// generate the question output
		include_once "./Services/UICore/classes/class.ilTemplate.php";
		$template = new ilTemplate("tpl.il_as_qpl_imagemap_question_output_solution.html", TRUE, TRUE, "Modules/TestQuestionPool");
		$solutiontemplate = new ilTemplate("tpl.il_as_tst_solution_output.html",TRUE, TRUE, "Modules/TestQuestionPool");
		$questiontext = $this->object->getQuestion();
		if ($show_question_text==true)
		{
			$template->setVariable("QUESTIONTEXT", $this->object->prepareTextareaOutput($questiontext, TRUE));
		}
		
		$template->setVariable("IMG_SRC", ilWACSignedPath::signFile($imagepath));
		$template->setVariable("IMG_ALT", $this->lng->txt("imagemap"));
		$template->setVariable("IMG_TITLE", $this->lng->txt("imagemap"));
		if (($active_id > 0) && (!$show_correct_solution))
		{
			if ($graphicalOutput)
			{
				// output of ok/not ok icons for user entered solutions
				$reached_points = $this->object->getReachedPoints($active_id, $pass);
				if ($reached_points == $this->object->getMaximumPoints())
				{
					$template->setCurrentBlock("icon_ok");
					$template->setVariable("ICON_OK", ilUtil::getImagePath("icon_ok.svg"));
					$template->setVariable("TEXT_OK", $this->lng->txt("answer_is_right"));
					$template->parseCurrentBlock();
				}
				else
				{
					$template->setCurrentBlock("icon_ok");
					if ($reached_points > 0)
					{
						$template->setVariable("ICON_NOT_OK", ilUtil::getImagePath("icon_mostly_ok.svg"));
						$template->setVariable("TEXT_NOT_OK", $this->lng->txt("answer_is_not_correct_but_positive"));
					}
					else
					{
						$template->setVariable("ICON_NOT_OK", ilUtil::getImagePath("icon_not_ok.svg"));
						$template->setVariable("TEXT_NOT_OK", $this->lng->txt("answer_is_wrong"));
					}
					$template->parseCurrentBlock();
				}
			}
		}
			
		if ($show_feedback)
		{
			$fb = $this->object->feedbackOBJ->getSpecificAnswerFeedbackTestPresentation(
					$this->object->getId(), $solution_id
			);
			
			if (strlen($fb))
			{
				$template->setCurrentBlock("feedback");
				$template->setVariable("FEEDBACK", $fb);
				$template->parseCurrentBlock();
			}
		}

		$questionoutput = $template->get();
		$feedback = ($show_feedback && !$this->isTestPresentationContext()) ? $this->getAnswerFeedbackOutput($active_id, $pass) : "";
		if (strlen($feedback)) $solutiontemplate->setVariable("FEEDBACK", $feedback);
		$solutiontemplate->setVariable("SOLUTION_OUTPUT", $questionoutput);

		$solutionoutput = $solutiontemplate->get(); 
		if (!$show_question_only)
		{
			// get page object output
			$solutionoutput = $this->getILIASPage($solutionoutput);
		}
		return $solutionoutput;
	}
	
	function getPreview($show_question_only = FALSE, $showInlineFeedback = false)
	{
		if( is_object($this->getPreviewSession()) )
		{
			$user_solution = array();
			
			if( is_array($this->getPreviewSession()->getParticipantsSolution()) )
			{
				$user_solution = array_values($this->getPreviewSession()->getParticipantsSolution());
			}
			
			include_once "./Modules/TestQuestionPool/classes/class.ilImagemapPreview.php";
			$preview = new ilImagemapPreview($this->object->getImagePath().$this->object->getImageFilename());
			foreach ($user_solution as $idx => $solution_value)
			{
				if (strcmp($solution_value, "") != 0)
				{
					$preview->addArea($solution_value, $this->object->answers[$solution_value]->getArea(), $this->object->answers[$solution_value]->getCoords(), $this->object->answers[$solution_value]->getAnswertext(), "", "", true, $this->linecolor);
				}
			}
			$preview->createPreview();
			$imagepath = $this->object->getImagePathWeb() . $preview->getPreviewFilename($this->object->getImagePath(), $this->object->getImageFilename());
		}
		else
		{
			$user_solution = array();
			$imagepath = $this->object->getImagePathWeb() . $this->object->getImageFilename();
		}
		
		// generate the question output
		include_once "./Services/UICore/classes/class.ilTemplate.php";
		$template = new ilTemplate("tpl.il_as_qpl_imagemap_question_output.html", TRUE, TRUE, "Modules/TestQuestionPool");

		if($this->getQuestionActionCmd()  && strlen($this->getTargetGuiClass()))
		{
			$hrefArea = $this->ctrl->getLinkTargetByClass($this->getTargetGuiClass(), $this->getQuestionActionCmd());
		}
		else
		{
			$hrefArea = null;
		}

		foreach ($this->object->answers as $answer_id => $answer)
		{
			$parameter = "&amp;selImage=$answer_id";
			if(is_array($user_solution) && in_array($answer_id, $user_solution))
			{
				$parameter = "&amp;remImage=$answer_id";
			}

			if($hrefArea)
			{
				$template->setCurrentBlock("imagemap_area_href");
				$template->setVariable("HREF_AREA", $hrefArea . $parameter);
				$template->parseCurrentBlock();
			}
			
			$template->setCurrentBlock("imagemap_area");
			$template->setVariable("SHAPE", $answer->getArea());
			$template->setVariable("COORDS", $answer->getCoords());
			$template->setVariable("ALT", ilUtil::prepareFormOutput($answer->getAnswertext()));
			$template->setVariable("TITLE", ilUtil::prepareFormOutput($answer->getAnswertext()));
			$template->parseCurrentBlock();
		}
		$questiontext = $this->object->getQuestion();
		$template->setVariable("QUESTIONTEXT", $this->object->prepareTextareaOutput($questiontext, TRUE));
		$template->setVariable("IMG_SRC", ilWACSignedPath::signFile($imagepath));
		$template->setVariable("IMG_ALT", $this->lng->txt("imagemap"));
		$template->setVariable("IMG_TITLE", $this->lng->txt("imagemap"));
		$questionoutput = $template->get();
		if (!$show_question_only)
		{
			// get page object output
			$questionoutput = $this->getILIASPage($questionoutput);
		}
		return $questionoutput;
	}

	// hey: prevPassSolutions - pass will be always available from now on
	function getTestOutput($active_id, $pass, $is_postponed = FALSE, $use_post_solutions = FALSE, $show_feedback = FALSE)
	// hey.
	{
		if( $active_id )
		{
			// hey: prevPassSolutions - obsolete due to central check
			#$solutions = NULL;
			#include_once "./Modules/Test/classes/class.ilObjTest.php";
			#if (!ilObjTest::_getUsePreviousAnswers($active_id, true))
			#{
			#	if (is_null($pass)) $pass = ilObjTest::_getPass($active_id);
			#}
			$solutions = $this->object->getTestOutputSolutions($active_id, $pass);
			// hey.
			
<<<<<<< HEAD
			$userSelection = $this->object->getIsMultipleChoice() ? array() : '';
=======
			$userSelection = array();
			$selectionIndex = 0;
>>>>>>> 0a49238a
			
			include_once "./Modules/TestQuestionPool/classes/class.ilImagemapPreview.php";
			$preview = new ilImagemapPreview($this->object->getImagePath().$this->object->getImageFilename());
			
			foreach( $solutions as $idx => $solution_value )
			{
				if( strlen($solution_value["value1"]) )
				{
					$preview->addArea($solution_value["value1"], $this->object->answers[$solution_value["value1"]]->getArea(), $this->object->answers[$solution_value["value1"]]->getCoords(), $this->object->answers[$solution_value["value1"]]->getAnswertext(), "", "", true, $this->linecolor);
<<<<<<< HEAD
					
					if( $this->object->getIsMultipleChoice() )
					{
						$userSelection[] = $solution_value["value1"];
					}
					else
					{
						$userSelection = $solution_value["value1"];
					}
=======
					$userSelection[$selectionIndex] = $solution_value["value1"];
					
					$selectionIndex = $this->object->getIsMultipleChoice() ? ++$selectionIndex : $selectionIndex;
>>>>>>> 0a49238a
				}
			}
			
			$preview->createPreview();
			
			$imagepath = $this->object->getImagePathWeb().$preview->getPreviewFilename($this->object->getImagePath(), $this->object->getImageFilename());
		}
		else
		{
			$imagepath = $this->object->getImagePathWeb().$this->object->getImageFilename();
		}
		
		// generate the question output
		include_once "./Services/UICore/classes/class.ilTemplate.php";
		$template = new ilTemplate("tpl.il_as_qpl_imagemap_question_output.html", TRUE, TRUE, "Modules/TestQuestionPool");
		$this->ctrl->setParameterByClass($this->getTargetGuiClass(), "formtimestamp", time());
		$hrefArea = $this->ctrl->getLinkTargetByClass($this->getTargetGuiClass(), $this->getQuestionActionCmd());
		foreach ($this->object->answers as $answer_id => $answer)
		{
			$template->setCurrentBlock("imagemap_area");
<<<<<<< HEAD
			$parameter = "&amp;selImage=$answer_id";
			if(is_array($userSelection) && in_array($answer_id, $userSelection))
			{
				$parameter = "&amp;remImage=$answer_id";
			}
			$template->setVariable("HREF_AREA", $hrefArea . $parameter);
=======
			$template->setVariable("HREF_AREA", $this->buildAreaLinkTarget($userSelection, $answer_id));
>>>>>>> 0a49238a
			$template->setVariable("SHAPE", $answer->getArea());
			$template->setVariable("COORDS", $answer->getCoords());
			$template->setVariable("ALT", ilUtil::prepareFormOutput($answer->getAnswertext()));
			$template->setVariable("TITLE", ilUtil::prepareFormOutput($answer->getAnswertext()));
			$template->parseCurrentBlock();
			if ($show_feedback)
			{
<<<<<<< HEAD
				if(!$this->object->getIsMultipleChoice() && strlen($userSelection) && $userSelection == $answer_id)
=======
				if(!$this->object->getIsMultipleChoice() && count($userSelection) && current($userSelection) == $answer_id)
>>>>>>> 0a49238a
				{
					$feedback = $this->object->feedbackOBJ->getSpecificAnswerFeedbackTestPresentation(
							$this->object->getId(), $answer_id
					);
					if (strlen($feedback))
					{
						$template->setCurrentBlock("feedback");
						$template->setVariable("FEEDBACK", $feedback);
						$template->parseCurrentBlock();
					}
				}
			}
		}
		$questiontext = $this->object->getQuestion();
		$template->setVariable("QUESTIONTEXT", $this->object->prepareTextareaOutput($questiontext, TRUE));
		$template->setVariable("IMG_SRC", ilWACSignedPath::signFile($imagepath));
		$template->setVariable("IMG_ALT", $this->lng->txt("imagemap"));
		$template->setVariable("IMG_TITLE", $this->lng->txt("imagemap"));
		$questionoutput = $template->get();
		$pageoutput = $this->outQuestionPage("", $is_postponed, $active_id, $questionoutput);
		return $pageoutput;
	}
	
	// hey: prevPassSolutions - fixed confusing handling of not reusing, but modifying the previous solution
	protected function buildAreaLinkTarget($currentSelection, $areaIndex)
	{
		$href = $this->ctrl->getLinkTargetByClass(
			$this->getTargetGuiClass(), $this->getQuestionActionCmd()
		);
		
		$href = ilUtil::appendUrlParameterString(
			$href, $this->buildSelectionParameter($currentSelection, $areaIndex)
		);
		
		return $href;
	}
	
	protected function buildSelectionParameter($currentSelection, $areaIndex = null)
	{
		if( $this->object->getTestPresentationConfig()->isSolutionInitiallyPrefilled() )
		{
			$reuseSelection = array();
			
			if( $areaIndex === null )
			{
				$reuseSelection = $currentSelection;
			}
			elseif( $this->object->getIsMultipleChoice() )
			{
				if( !in_array($areaIndex, $currentSelection) )
				{
					$reuseSelection[] = $areaIndex;
				}
				
				foreach(array_diff($currentSelection, array($areaIndex)) as $otherSelectedArea)
				{
					$reuseSelection[] = $otherSelectedArea;
				}
			}
			else
			{
				$reuseSelection[] = $areaIndex;
			}
			
			$selection = assQuestion::implodeKeyValues($reuseSelection);
			$action = 'reuseSelection';
		}
		elseif( $areaIndex !== null ) 
		{
			if( !$this->object->getIsMultipleChoice() || !in_array($areaIndex, $currentSelection) )
			{
				$areaAction = 'selImage';
			}
			else
			{
				$areaAction = 'selImage';
			}
			
			$selection = $areaIndex;
			$action = $areaAction;
		}
		else
		{
			return '';
		}
		
		return "{$action}={$selection}";
	}
	// hey.

	/**
	 * Sets the ILIAS tabs for this question type
	 *
	 * @access public
	 * 
	 * @todo:	MOVE THIS STEPS TO COMMON QUESTION CLASS assQuestionGUI
	 */
	public function setQuestionTabs()
	{
		global $rbacsystem, $ilTabs;

		$ilTabs->clearTargets();
		
		$this->ctrl->setParameterByClass("ilAssQuestionPageGUI", "q_id", $_GET["q_id"]);
		include_once "./Modules/TestQuestionPool/classes/class.assQuestion.php";
		$q_type = $this->object->getQuestionType();

		if (strlen($q_type))
		{
			$classname = $q_type . "GUI";
			$this->ctrl->setParameterByClass(strtolower($classname), "sel_question_types", $q_type);
			$this->ctrl->setParameterByClass(strtolower($classname), "q_id", $_GET["q_id"]);
		}

		if ($_GET["q_id"])
		{
			if ($rbacsystem->checkAccess('write', $_GET["ref_id"]))
			{
				// edit page
				$ilTabs->addTarget("edit_page",
					$this->ctrl->getLinkTargetByClass("ilAssQuestionPageGUI", "edit"),
					array("edit", "insert", "exec_pg"),
					"", "", $force_active);
			}

			$this->addTab_QuestionPreview($ilTabs);
		}

		$force_active = false;
		if ($rbacsystem->checkAccess('write', $_GET["ref_id"]))
		{
			$url = "";
			if ($classname) $url = $this->ctrl->getLinkTargetByClass($classname, "editQuestion");
			if (array_key_exists("imagemap_x", $_POST))
			{
				$force_active = true;
			}
			// edit question propertiesgetPreviousSolutionValues
			$ilTabs->addTarget("edit_question",
				$url,
				array("editQuestion", "save", "addArea", "addRect", "addCircle", "addPoly", 
					 "uploadingImage", "uploadingImagemap", "areaEditor",
					 "saveShape", "saveEdit", "originalSyncForm"),
				$classname, "", $force_active);
		}

		// add tab for question feedback within common class assQuestionGUI
		$this->addTab_QuestionFeedback($ilTabs);

		// add tab for question hint within common class assQuestionGUI
		$this->addTab_QuestionHints($ilTabs);

		// add tab for question's suggested solution within common class assQuestionGUI
		$this->addTab_SuggestedSolution($ilTabs, $classname);

		// Assessment of questions sub menu entry
		if ($_GET["q_id"])
		{
			$ilTabs->addTarget("statistics",
				$this->ctrl->getLinkTargetByClass($classname, "assessment"),
				array("assessment"),
				$classname, "");
		}

		$this->addBackTab($ilTabs);
	}

	function getSpecificFeedbackOutput($active_id, $pass)
	{
		if( !$this->object->feedbackOBJ->specificAnswerFeedbackExists(array_values($this->object->getAnswers())) )
		{
			return '';
		}

		$output = '<table class="test_specific_feedback"><tbody>';

		foreach($this->object->getAnswers() as $idx => $answer)
		{
			$feedback = $this->object->feedbackOBJ->getSpecificAnswerFeedbackTestPresentation(
				$this->object->getId(), $idx
			);

			$output .= "<tr><td>{$answer->getAnswerText()}</td><td>{$feedback}</td></tr>";
		}

		$output .= '</tbody></table>';

		return $this->object->prepareTextareaOutput($output, TRUE);
	}

	/**
	 * Returns a list of postvars which will be suppressed in the form output when used in scoring adjustment.
	 * The form elements will be shown disabled, so the users see the usual form but can only edit the settings, which
	 * make sense in the given context.
	 *
	 * E.g. array('cloze_type', 'image_filename')
	 *
	 * @return string[]
	 */
	public function getAfterParticipationSuppressionAnswerPostVars()
	{
		return array();
	}

	/**
	 * Returns a list of postvars which will be suppressed in the form output when used in scoring adjustment.
	 * The form elements will be shown disabled, so the users see the usual form but can only edit the settings, which
	 * make sense in the given context.
	 *
	 * E.g. array('cloze_type', 'image_filename')
	 *
	 * @return string[]
	 */
	public function getAfterParticipationSuppressionQuestionPostVars()
	{
		return array();
	}

	/**
	 * Returns an html string containing a question specific representation of the answers so far
	 * given in the test for use in the right column in the scoring adjustment user interface.
	 *
	 * @param array $relevant_answers
	 *
	 * @return string
	 */
	public function getAggregatedAnswersView($relevant_answers)
	{
		return ''; //print_r($relevant_answers,true);
	}
	
	protected function getPreviousSolutionConfirmationCheckboxHtml()
	{
		if( !count($this->object->currentSolution) )
		{
			return '';
		}
		
<<<<<<< HEAD
		$solution = array();
		foreach($this->object->currentSolution as $record)
		{
			$solution[] = $record['value1'];
		}
		$solution = implode(',', $solution);
		
		$button = ilLinkButton::getInstance();
		$button->setCaption('use_previous_solution');

		$url = $this->ctrl->getLinkTargetByClass($this->getTargetGuiClass(), $this->getQuestionActionCmd());
		$button->setUrl(ilUtil::appendUrlParameterString($url, 'reuseSelection='.$solution));
=======
		$button = ilLinkButton::getInstance();
		$button->setCaption('use_previous_solution');
		
		$button->setUrl(ilUtil::appendUrlParameterString(
			$this->ctrl->getLinkTargetByClass($this->getTargetGuiClass(), $this->getQuestionActionCmd()),
			$this->buildSelectionParameter($this->object->currentSolution, null)
		));
>>>>>>> 0a49238a
		
		$tpl = new ilTemplate('tpl.tst_question_additional_behaviour_checkbox.html', true, true, 'Modules/TestQuestionPool');
		$tpl->setVariable('BUTTON', $button->render());
		
		return $tpl->get();
	}
}<|MERGE_RESOLUTION|>--- conflicted
+++ resolved
@@ -23,10 +23,6 @@
  */
 class assImagemapQuestionGUI extends assQuestionGUI implements ilGuiQuestionScoringAdjustable, ilGuiAnswerScoringAdjustable
 {
-	// hey: prevPassSolutions - wtf is imagemap ^^
-	protected $currentSolution = array();
-	// hey.
-	
 	private $linecolor;
 	
 	/**
@@ -706,12 +702,8 @@
 			$solutions = $this->object->getTestOutputSolutions($active_id, $pass);
 			// hey.
 			
-<<<<<<< HEAD
-			$userSelection = $this->object->getIsMultipleChoice() ? array() : '';
-=======
 			$userSelection = array();
 			$selectionIndex = 0;
->>>>>>> 0a49238a
 			
 			include_once "./Modules/TestQuestionPool/classes/class.ilImagemapPreview.php";
 			$preview = new ilImagemapPreview($this->object->getImagePath().$this->object->getImageFilename());
@@ -721,21 +713,9 @@
 				if( strlen($solution_value["value1"]) )
 				{
 					$preview->addArea($solution_value["value1"], $this->object->answers[$solution_value["value1"]]->getArea(), $this->object->answers[$solution_value["value1"]]->getCoords(), $this->object->answers[$solution_value["value1"]]->getAnswertext(), "", "", true, $this->linecolor);
-<<<<<<< HEAD
-					
-					if( $this->object->getIsMultipleChoice() )
-					{
-						$userSelection[] = $solution_value["value1"];
-					}
-					else
-					{
-						$userSelection = $solution_value["value1"];
-					}
-=======
 					$userSelection[$selectionIndex] = $solution_value["value1"];
 					
 					$selectionIndex = $this->object->getIsMultipleChoice() ? ++$selectionIndex : $selectionIndex;
->>>>>>> 0a49238a
 				}
 			}
 			
@@ -756,16 +736,7 @@
 		foreach ($this->object->answers as $answer_id => $answer)
 		{
 			$template->setCurrentBlock("imagemap_area");
-<<<<<<< HEAD
-			$parameter = "&amp;selImage=$answer_id";
-			if(is_array($userSelection) && in_array($answer_id, $userSelection))
-			{
-				$parameter = "&amp;remImage=$answer_id";
-			}
-			$template->setVariable("HREF_AREA", $hrefArea . $parameter);
-=======
 			$template->setVariable("HREF_AREA", $this->buildAreaLinkTarget($userSelection, $answer_id));
->>>>>>> 0a49238a
 			$template->setVariable("SHAPE", $answer->getArea());
 			$template->setVariable("COORDS", $answer->getCoords());
 			$template->setVariable("ALT", ilUtil::prepareFormOutput($answer->getAnswertext()));
@@ -773,11 +744,7 @@
 			$template->parseCurrentBlock();
 			if ($show_feedback)
 			{
-<<<<<<< HEAD
-				if(!$this->object->getIsMultipleChoice() && strlen($userSelection) && $userSelection == $answer_id)
-=======
 				if(!$this->object->getIsMultipleChoice() && count($userSelection) && current($userSelection) == $answer_id)
->>>>>>> 0a49238a
 				{
 					$feedback = $this->object->feedbackOBJ->getSpecificAnswerFeedbackTestPresentation(
 							$this->object->getId(), $answer_id
@@ -1016,20 +983,6 @@
 			return '';
 		}
 		
-<<<<<<< HEAD
-		$solution = array();
-		foreach($this->object->currentSolution as $record)
-		{
-			$solution[] = $record['value1'];
-		}
-		$solution = implode(',', $solution);
-		
-		$button = ilLinkButton::getInstance();
-		$button->setCaption('use_previous_solution');
-
-		$url = $this->ctrl->getLinkTargetByClass($this->getTargetGuiClass(), $this->getQuestionActionCmd());
-		$button->setUrl(ilUtil::appendUrlParameterString($url, 'reuseSelection='.$solution));
-=======
 		$button = ilLinkButton::getInstance();
 		$button->setCaption('use_previous_solution');
 		
@@ -1037,7 +990,6 @@
 			$this->ctrl->getLinkTargetByClass($this->getTargetGuiClass(), $this->getQuestionActionCmd()),
 			$this->buildSelectionParameter($this->object->currentSolution, null)
 		));
->>>>>>> 0a49238a
 		
 		$tpl = new ilTemplate('tpl.tst_question_additional_behaviour_checkbox.html', true, true, 'Modules/TestQuestionPool');
 		$tpl->setVariable('BUTTON', $button->render());
