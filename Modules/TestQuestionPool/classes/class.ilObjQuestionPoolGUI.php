--- conflicted
+++ resolved
@@ -736,11 +736,8 @@
         } else {
             // start parsing of QTI files
             include_once "./Services/QTI/classes/class.ilQTIParser.php";
-<<<<<<< HEAD
-            $qtiParser = new ilQTIParser(ilSession::get("qpl_import_qti_file"), ilQTIParser::IL_MO_PARSE_QTI, $newObj->getId(), $_POST["ident"]);
-=======
-            $qtiParser = new ilQTIParser(ilSession::get("qpl_import_qti_file"), IL_MO_PARSE_QTI, $newObj->getId(), $this->qplrequest->raw("ident"));
->>>>>>> 1f20f30e
+
+            $qtiParser = new ilQTIParser(ilSession::get("qpl_import_qti_file"), ilQTIParser::IL_MO_PARSE_QTI, $newObj->getId(), $this->qplrequest->raw("ident"));
             $qtiParser->startParsing();
 
             // import page data
