--- conflicted
+++ resolved
@@ -19,7 +19,7 @@
  *
  * @author		Helmut Schottmüller <helmut.schottmueller@mac.com>
  * @author		Björn Heyser <bheyser@databay.de>
- *
+ * 
  * @version		$Id$
  *
  * @ilCtrl_Calls ilObjQuestionPoolGUI: ilAssQuestionPageGUI, ilQuestionBrowserTableGUI, ilToolbarGUI
@@ -36,11 +36,10 @@
  * @ilCtrl_Calls ilObjQuestionPoolGUI: ilAsqQuestionAuthoringGUI
  *
  * @ingroup ModulesTestQuestionPool
- *
+ * 
  */
 class ilObjQuestionPoolGUI extends ilObjectGUI
 {
-<<<<<<< HEAD
 	/**
 	 * @var ilObjQuestionPool
 	 */
@@ -76,9 +75,6 @@
 		$this->ctrl->saveParameterByClass('ilAssQuestionPageGUI', 'consumer_context');
 		$this->ctrl->saveParameterByClass('ilobjquestionpoolgui', 'calling_consumer');
 		$this->ctrl->saveParameterByClass('ilobjquestionpoolgui', 'consumer_context');
-
-
-
 
 		parent::__construct("",$_GET["ref_id"], true, false);
 
@@ -1186,1528 +1182,516 @@
 		
         if( $this->object->getShowTaxonomies() )
         {
-=======
-    /**
-     * @var ilObjQuestionPool
-     */
-    public $object;
-    
-    /**
-    * Constructor
-    * @access public
-    */
-    public function __construct()
-    {
-        global $DIC;
-        $lng = $DIC['lng'];
-        $ilCtrl = $DIC['ilCtrl'];
-        $rbacsystem = $DIC['rbacsystem'];
-        $lng->loadLanguageModule("assessment");
-        $this->type = "qpl";
-        $this->ctrl =&$ilCtrl;
-        
-        $this->ctrl->saveParameter($this, array(
-            "ref_id", "test_ref_id", "calling_test", "test_express_mode", "q_id", 'tax_node', 'calling_consumer', 'consumer_context'
-        ));
-        $this->ctrl->saveParameter($this, "calling_consumer");
-        $this->ctrl->saveParameterByClass('ilAssQuestionPageGUI', 'calling_consumer');
-        $this->ctrl->saveParameterByClass('ilAssQuestionPageGUI', 'consumer_context');
-        $this->ctrl->saveParameterByClass('ilobjquestionpoolgui', 'calling_consumer');
-        $this->ctrl->saveParameterByClass('ilobjquestionpoolgui', 'consumer_context');
-
-        parent::__construct("", $_GET["ref_id"], true, false);
-    }
-
-    /**
-     * execute command
-     *
-     * @global ilLocatorGUI $ilLocator
-     * @global ilAccessHandler $ilAccess
-     * @global ilNavigationHistory $ilNavigationHistory
-     * @global ilTemplate $tpl
-     * @global ilCtrl $ilCtrl
-     * @global ilTabsGUI $ilTabs
-     * @global ilLanguage $lng
-     * @global ILIAS $ilias
-     */
-    public function executeCommand()
-    {
-        global $DIC;
-        $ilUser = $DIC['ilUser'];
-        $ilLocator = $DIC['ilLocator'];
-        $ilAccess = $DIC['ilAccess'];
-        $ilNavigationHistory = $DIC['ilNavigationHistory'];
-        $tpl = $DIC['tpl'];
-        $ilCtrl = $DIC['ilCtrl'];
-        $ilErr = $DIC['ilErr'];
-        $ilTabs = $DIC['ilTabs'];
-        $lng = $DIC['lng'];
-        $ilDB = $DIC['ilDB'];
-        $ilPluginAdmin = $DIC['ilPluginAdmin'];
-        $ilias = $DIC['ilias'];
-        
-        $writeAccess = $ilAccess->checkAccess("write", "", $_GET["ref_id"]);
-        
-        if ((!$ilAccess->checkAccess("read", "", $_GET["ref_id"])) && (!$ilAccess->checkAccess("visible", "", $_GET["ref_id"]))) {
-            global $DIC;
-            $ilias = $DIC['ilias'];
-            $ilias->raiseError($this->lng->txt("permission_denied"), $ilias->error_obj->MESSAGE);
-        }
-        
-        // add entry to navigation history
-        if (!$this->getCreationMode() &&
-            $ilAccess->checkAccess("read", "", $_GET["ref_id"])) {
-            if ('qpl' == $this->object->getType()) {
-                $ilNavigationHistory->addItem(
-                    $_GET["ref_id"],
-                    "ilias.php?baseClass=ilObjQuestionPoolGUI&cmd=questions&ref_id=" . $_GET["ref_id"],
-                    "qpl"
-                );
+            $this->lng->loadLanguageModule('tax');
+			
+            require_once 'Services/Taxonomy/classes/class.ilTaxonomyExplorerGUI.php';
+
+            foreach($taxIds as $taxId)
+            {
+				if( $taxId != $this->object->getNavTaxonomyId() )
+				{
+					continue;
+				}
+				
+				$taxExp = new ilTaxonomyExplorerGUI(
+						$this, 'showNavTaxonomy', $taxId, 'ilobjquestionpoolgui', 'questions'
+				);
+				
+				if( !$taxExp->handleCommand() )
+				{
+					$this->tpl->setLeftContent($taxExp->getHTML()."&nbsp;");
+				}
+				
+				break;
             }
         }
-        
-        $cmd = $this->ctrl->getCmd("questions");
-        $next_class = $this->ctrl->getNextClass($this);
-        
-        if (in_array($next_class, array('', 'ilobjquestionpoolgui')) && $cmd == 'questions') {
-            $_GET['q_id'] = '';
-        }
-        
-        $this->prepareOutput();
-        
-        $this->ctrl->setReturn($this, "questions");
-        
-        $this->tpl->addCss(ilUtil::getStyleSheetLocation("output", "test_print.css", "Modules/Test"), "print");
-        $this->tpl->addCss(ilUtil::getStyleSheetLocation("output", "ta.css", "Modules/Test"), "screen");
-        
-        if ($_GET["q_id"] < 1) {
-            $q_type = ($_POST["sel_question_types"] != "")
-                ? $_POST["sel_question_types"]
-                : $_GET["sel_question_types"];
-        }
-        if ($cmd != "createQuestion" && $cmd != "createQuestionForTest"
-            && $next_class != "ilassquestionpagegui") {
-            if (($_GET["test_ref_id"] != "") or ($_GET["calling_test"])) {
-                $ref_id = $_GET["test_ref_id"];
-                if (!$ref_id) {
-                    $ref_id = $_GET["calling_test"];
-                }
-            }
-        }
-        switch ($next_class) {
-            case "ilcommonactiondispatchergui":
-                include_once("Services/Object/classes/class.ilCommonActionDispatcherGUI.php");
-                $gui = ilCommonActionDispatcherGUI::getInstanceFromAjaxCall();
-                $this->ctrl->forwardCommand($gui);
-                break;
-
-            case 'ilobjectmetadatagui':
-                if (!$ilAccess->checkAccess('write', '', $this->object->getRefId())) {
-                    $ilErr->raiseError($this->lng->txt('permission_denied'), $ilErr->WARNING);
-                }
-                include_once 'Services/Object/classes/class.ilObjectMetaDataGUI.php';
-                $md_gui = new ilObjectMetaDataGUI($this->object);
-                $this->ctrl->forwardCommand($md_gui);
-                break;
-            
-            case 'ilassquestionpreviewgui':
-
-                $this->ctrl->saveParameter($this, "q_id");
-
-                require_once 'Modules/TestQuestionPool/classes/class.ilAssQuestionPreviewGUI.php';
-                $gui = new ilAssQuestionPreviewGUI($this->ctrl, $this->tabs_gui, $this->tpl, $this->lng, $ilDB, $ilUser);
-                
-                $gui->initQuestion((int) $_GET['q_id'], $this->object->getId());
-                $gui->initPreviewSettings($this->object->getRefId());
-                $gui->initPreviewSession($ilUser->getId(), $this->fetchAuthoringQuestionIdParamater());
-                $gui->initHintTracking();
-                $gui->initStyleSheets();
-
-                global $DIC;
-                $ilHelp = $DIC['ilHelp'];
-                $ilHelp->setScreenIdComponent("qpl");
-
-                $this->ctrl->forwardCommand($gui);
-                break;
-                
-            case "ilassquestionpagegui":
-                include_once("./Services/Style/Content/classes/class.ilObjStyleSheet.php");
-                $this->tpl->setCurrentBlock("ContentStyle");
-                $this->tpl->setVariable("LOCATION_CONTENT_STYLESHEET", ilObjStyleSheet::getContentStylePath(0));
-                $this->tpl->parseCurrentBlock();
-        
-                // syntax style
-                $this->tpl->setCurrentBlock("SyntaxStyle");
-                $this->tpl->setVariable("LOCATION_SYNTAX_STYLESHEET", ilObjStyleSheet::getSyntaxStylePath());
-                $this->tpl->parseCurrentBlock();
-                
-                include_once "./Modules/TestQuestionPool/classes/class.assQuestionGUI.php";
-                $q_gui = assQuestionGUI::_getQuestionGUI("", $this->fetchAuthoringQuestionIdParamater());
-                $q_gui->setRenderPurpose(assQuestionGUI::RENDER_PURPOSE_PREVIEW);
-                $q_gui->setQuestionTabs();
-                $q_gui->outAdditionalOutput();
-                $q_gui->object->setObjId($this->object->getId());
-
-                $q_gui->setTargetGuiClass(null);
-                $q_gui->setQuestionActionCmd(null);
-                
-                if ($this->object->getType() == 'qpl') {
-                    $q_gui->addHeaderAction();
-                }
-                
-                $question = $q_gui->object;
-                $this->ctrl->saveParameter($this, "q_id");
-                include_once("./Modules/TestQuestionPool/classes/class.ilAssQuestionPageGUI.php");
-                $this->lng->loadLanguageModule("content");
-                $this->ctrl->setReturnByClass("ilAssQuestionPageGUI", "view");
-                $this->ctrl->setReturn($this, "questions");
-                $page_gui = new ilAssQuestionPageGUI($_GET["q_id"]);
-                $page_gui->obj->addUpdateListener(
-                    $question,
-                    'updateTimestamp'
-                );
-                $page_gui->setEditPreview(true);
-                $page_gui->setEnabledTabs(false);
-                if (strlen($this->ctrl->getCmd()) == 0 && !isset($_POST["editImagemapForward_x"])) { // workaround for page edit imagemaps, keep in mind
-                    $this->ctrl->setCmdClass(get_class($page_gui));
-                    $this->ctrl->setCmd("preview");
-                }
-                $page_gui->setQuestionHTML(array($q_gui->object->getId() => $q_gui->getPreview(true)));
-                $page_gui->setTemplateTargetVar("ADM_CONTENT");
-                $page_gui->setOutputMode("edit");
-                $page_gui->setHeader($question->getTitle());
-                $page_gui->setPresentationTitle($question->getTitle());
-                $ret = $this->ctrl->forwardCommand($page_gui);
-                $tpl->setContent($ret);
-                break;
-                
-            case 'ilpermissiongui':
-                include_once("Services/AccessControl/classes/class.ilPermissionGUI.php");
-                $perm_gui = new ilPermissionGUI($this);
-                $ret = $this->ctrl->forwardCommand($perm_gui);
-                break;
-                
-            case 'ilobjectcopygui':
-                include_once './Services/Object/classes/class.ilObjectCopyGUI.php';
-                $cp = new ilObjectCopyGUI($this);
-                $cp->setType('qpl');
-                $this->ctrl->forwardCommand($cp);
-                break;
-                
-            case "ilquestionpoolexportgui":
-                require_once 'Modules/TestQuestionPool/classes/class.ilQuestionPoolExportGUI.php';
-                $exp_gui = new ilQuestionPoolExportGUI($this);
-                $exp_gui->addFormat('xml', $this->lng->txt('qpl_export_xml'));
-                $exp_gui->addFormat('xls', $this->lng->txt('qpl_export_excel'), $this, 'createExportExcel');
-                $ret = $this->ctrl->forwardCommand($exp_gui);
-                break;
-            
-            case "ilinfoscreengui":
-                $this->infoScreenForward();
-                break;
-            
-            case 'ilassquestionhintsgui':
-    
-                // set return target
-                $this->ctrl->setReturn($this, "questions");
-
-                // set context tabs
-                require_once 'Modules/TestQuestionPool/classes/class.assQuestionGUI.php';
-                $questionGUI = assQuestionGUI::_getQuestionGUI($q_type, $this->fetchAuthoringQuestionIdParamater());
-                $questionGUI->object->setObjId($this->object->getId());
-                $questionGUI->setQuestionTabs();
-                global $DIC;
-                $ilHelp = $DIC['ilHelp'];
-                $ilHelp->setScreenIdComponent("qpl");
-                
-                if ($this->object->getType() == 'qpl' && $writeAccess) {
-                    $questionGUI->addHeaderAction();
-                }
-
-                // forward to ilAssQuestionHintsGUI
-                require_once 'Modules/TestQuestionPool/classes/class.ilAssQuestionHintsGUI.php';
-                $gui = new ilAssQuestionHintsGUI($questionGUI);
-                
-                $gui->setEditingEnabled(
-                    $DIC->access()->checkAccess('write', '', $this->object->getRefId())
-                );
-                
-                $ilCtrl->forwardCommand($gui);
-                
-                break;
-            
-            case 'illocalunitconfigurationgui':
-                if (!$ilAccess->checkAccess('write', '', $this->object->getRefId())) {
-                    $ilErr->raiseError($this->lng->txt('permission_denied'), $ilErr->WARNING);
-                }
-
-                require_once 'Modules/TestQuestionPool/classes/class.assQuestionGUI.php';
-                $questionGUI = assQuestionGUI::_getQuestionGUI($q_type, $this->fetchAuthoringQuestionIdParamater());
-                $questionGUI->object->setObjId($this->object->getId());
-                $questionGUI->setQuestionTabs();
-
-                $this->ctrl->setReturn($this, 'questions');
-
-                require_once 'Modules/TestQuestionPool/classes/class.ilLocalUnitConfigurationGUI.php';
-                require_once 'Modules/TestQuestionPool/classes/class.ilUnitConfigurationRepository.php';
-                $gui = new ilLocalUnitConfigurationGUI(
-                    new ilUnitConfigurationRepository((int) $_GET['q_id'])
-                );
-                $ilCtrl->forwardCommand($gui);
-                break;
-            
-            case 'ilassquestionfeedbackeditinggui':
-    
-                // set return target
-                $this->ctrl->setReturn($this, "questions");
-
-                // set context tabs
-                require_once 'Modules/TestQuestionPool/classes/class.assQuestionGUI.php';
-                $questionGUI = assQuestionGUI::_getQuestionGUI($q_type, $this->fetchAuthoringQuestionIdParamater());
-                $questionGUI->object->setObjId($this->object->getId());
-                $questionGUI->setQuestionTabs();
-                global $DIC;
-                $ilHelp = $DIC['ilHelp'];
-                $ilHelp->setScreenIdComponent("qpl");
-                
-                if ($this->object->getType() == 'qpl' && $writeAccess) {
-                    $questionGUI->addHeaderAction();
-                }
-                
-                // forward to ilAssQuestionFeedbackGUI
-                require_once 'Modules/TestQuestionPool/classes/class.ilAssQuestionFeedbackEditingGUI.php';
-                $gui = new ilAssQuestionFeedbackEditingGUI($questionGUI, $ilCtrl, $ilAccess, $tpl, $ilTabs, $lng);
-                $ilCtrl->forwardCommand($gui);
-                
-                break;
-                
-            case 'ilobjquestionpoolsettingsgeneralgui':
-                require_once 'Modules/TestQuestionPool/classes/class.ilObjQuestionPoolSettingsGeneralGUI.php';
-                $gui = new ilObjQuestionPoolSettingsGeneralGUI($ilCtrl, $ilAccess, $lng, $tpl, $ilTabs, $this);
-                $this->ctrl->forwardCommand($gui);
-                break;
-
-            case "ilobjtaxonomygui":
-
-                require_once 'Modules/TestQuestionPool/classes/class.ilObjQuestionPoolTaxonomyEditingCommandForwarder.php';
-                $forwarder = new ilObjQuestionPoolTaxonomyEditingCommandForwarder(
-                    $this->object,
-                    $ilDB,
-                    $ilPluginAdmin,
-                    $ilCtrl,
-                    $ilTabs,
-                    $lng
-                );
-                
-                $forwarder->forward();
-                
-                break;
-            
-            case 'ilquestionpoolskilladministrationgui':
-
-                require_once 'Modules/TestQuestionPool/classes/class.ilQuestionPoolSkillAdministrationGUI.php';
-                $gui = new ilQuestionPoolSkillAdministrationGUI(
-                    $ilias,
-                    $ilCtrl,
-                    $ilAccess,
-                    $ilTabs,
-                    $tpl,
-                    $lng,
-                    $ilDB,
-                    $ilPluginAdmin,
-                    $this->object,
-                    $this->ref_id
-                );
-                
-                $this->ctrl->forwardCommand($gui);
-                
-                break;
-                
-            case 'ilquestionbrowsertablegui':
-                $this->ctrl->forwardCommand($this->buildQuestionBrowserTableGUI($taxIds = array())); // no tax ids required
-                break;
-            
-            case "ilobjquestionpoolgui":
-            case "":
-                
-                if ($cmd == 'questions') {
-                    $this->ctrl->setParameter($this, 'q_id', '');
-                }
-                
-                $cmd.= "Object";
-                $ret = $this->$cmd();
-                break;
-                
-            default:
-                $this->ctrl->setReturn($this, "questions");
-                include_once "./Modules/TestQuestionPool/classes/class.assQuestionGUI.php";
-                $q_gui = assQuestionGUI::_getQuestionGUI($q_type, $this->fetchAuthoringQuestionIdParamater());
-                $q_gui->setEditContext(assQuestionGUI::EDIT_CONTEXT_AUTHORING);
-                $q_gui->object->setObjId($this->object->getId());
-                if ($this->object->getType() == 'qpl') {
-                    $q_gui->setTaxonomyIds($this->object->getTaxonomyIds());
-                    $this->object->addQuestionChangeListeners($q_gui->object);
-                    if ($writeAccess) {
-                        $q_gui->addHeaderAction();
-                    }
-                }
-                $q_gui->setQuestionTabs();
-                global $DIC;
-                $ilHelp = $DIC['ilHelp'];
-                $ilHelp->setScreenIdComponent("qpl");
-                $ret = $this->ctrl->forwardCommand($q_gui);
-                break;
-        }
-
-        if (!(strtolower($_GET["baseClass"]) == "iladministrationgui"
-                || strtolower($_GET['baseClass']) == 'ilrepositorygui')
-            && $this->getCreationMode() != true) {
-            $this->tpl->printToStdout();
-        }
-    }
-    
-    /**
-     * Gateway for exports initiated from workspace, as there is a generic
-     * forward to {objTypeMainGUI}::export()
-     */
-    protected function exportObject()
-    {
-        global $DIC; /* @var ILIAS\DI\Container $DIC */
-        $DIC->ctrl()->redirectByClass('ilQuestionPoolExportGUI');
-    }
-    
-    /**
-    * download file
-    */
-    public function downloadFileObject()
-    {
-        $file = explode("_", $_GET["file_id"]);
-        include_once("./Modules/File/classes/class.ilObjFile.php");
-        $fileObj = new ilObjFile($file[count($file) - 1], false);
-        $fileObj->sendFile();
-        exit;
-    }
-    
-    /**
-    * show fullscreen view
-    */
-    public function fullscreenObject()
-    {
-        include_once("./Modules/TestQuestionPool/classes/class.ilAssQuestionPageGUI.php");
-        $page_gui = new ilAssQuestionPageGUI($_GET["pg_id"]);
-        $page_gui->showMediaFullscreen();
-    }
-
-
-    /**
-    * set question list filter
-    */
-    public function filterObject()
-    {
-        $this->questionsObject();
-    }
-
-    /**
-    * resets filter
-    */
-    public function resetFilterObject()
-    {
-        $_POST["filter_text"] = "";
-        $_POST["sel_filter_type"] = "";
-        $this->questionsObject();
-    }
-
-    /**
-    * download source code paragraph
-    */
-    public function download_paragraphObject()
-    {
-        include_once("./Modules/TestQuestionPool/classes/class.ilAssQuestionPage.php");
-        $pg_obj = new ilAssQuestionPage($_GET["pg_id"]);
-        $pg_obj->send_paragraph($_GET["par_id"], $_GET["downloadtitle"]);
-        exit;
-    }
-
-    /**
-    * imports question(s) into the questionpool
-    */
-    public function uploadQplObject($questions_only = false)
-    {
-        $this->ctrl->setParameter($this, 'new_type', $_REQUEST['new_type']);
-        if ($_FILES["xmldoc"]["error"] > UPLOAD_ERR_OK) {
-            ilUtil::sendFailure($this->lng->txt("error_upload"), true);
-            if (!$questions_only) {
-                $this->ctrl->redirect($this, 'create');
-            }
-            return false;
-        }
-        // create import directory
-        include_once "./Modules/TestQuestionPool/classes/class.ilObjQuestionPool.php";
-        $basedir = ilObjQuestionPool::_createImportDirectory();
-        
-        global $DIC; /* @var ILIAS\DI\Container $DIC */
-        // copy uploaded file to import directory
-        $file = pathinfo($_FILES["xmldoc"]["name"]);
-        $full_path = $basedir . "/" . $_FILES["xmldoc"]["name"];
-        $DIC['ilLog']->write(__METHOD__ . ": full path " . $full_path);
-        include_once "./Services/Utilities/classes/class.ilUtil.php";
-        ilUtil::moveUploadedFile($_FILES["xmldoc"]["tmp_name"], $_FILES["xmldoc"]["name"], $full_path);
-        $DIC['ilLog']->write(__METHOD__ . ": full path " . $full_path);
-        if (strcmp($_FILES["xmldoc"]["type"], "text/xml") == 0) {
-            $qti_file = $full_path;
-            ilObjTest::_setImportDirectory($basedir);
-        } else {
-            // unzip file
-            ilUtil::unzip($full_path);
-    
-            // determine filenames of xml files
-            $subdir = basename($file["basename"], "." . $file["extension"]);
-            ilObjQuestionPool::_setImportDirectory($basedir);
-            $xml_file = ilObjQuestionPool::_getImportDirectory() . '/' . $subdir . '/' . $subdir . ".xml";
-            $qti_file = ilObjQuestionPool::_getImportDirectory() . '/' . $subdir . '/' . str_replace("qpl", "qti", $subdir) . ".xml";
-        }
-
-        // start verification of QTI files
-        include_once "./Services/QTI/classes/class.ilQTIParser.php";
-        $qtiParser = new ilQTIParser($qti_file, IL_MO_VERIFY_QTI, 0, "");
-        $result = $qtiParser->startParsing();
-        $founditems =&$qtiParser->getFoundItems();
-        if (count($founditems) == 0) {
-            // nothing found
-
-            // delete import directory
-            ilUtil::delDir($basedir);
-
-            ilUtil::sendFailure($this->lng->txt("qpl_import_no_items"), true);
-            if (!$questions_only) {
-                $this->ctrl->redirect($this, 'create');
-            }
-            return false;
-        }
-        
-        $complete = 0;
-        $incomplete = 0;
-        foreach ($founditems as $item) {
-            if (strlen($item["type"])) {
-                $complete++;
-            } else {
-                $incomplete++;
-            }
-        }
-        
-        if ($complete == 0) {
-            // delete import directory
-            ilUtil::delDir($basedir);
-
-            ilUtil::sendFailure($this->lng->txt("qpl_import_non_ilias_files"), true);
-            if (!$questions_only) {
-                $this->ctrl->redirect($this, 'create');
-            }
-            return false;
-        }
-        
-        $_SESSION["qpl_import_xml_file"] = $xml_file;
-        $_SESSION["qpl_import_qti_file"] = $qti_file;
-        $_SESSION["qpl_import_subdir"] = $subdir;
-
-        $this->tpl->addBlockFile("ADM_CONTENT", "adm_content", "tpl.qpl_import_verification.html", "Modules/TestQuestionPool");
-
-        require_once 'Modules/TestQuestionPool/classes/tables/class.ilQuestionPoolImportVerificationTableGUI.php';
-        $table = new ilQuestionPoolImportVerificationTableGUI($this, 'uploadQplObject');
-        $rows  = array();
-
-        foreach ($founditems as $item) {
-            $row = array(
-                'title' => $item['title'],
-                'ident' => $item['ident'],
-            );
-
-            include_once "./Services/QTI/classes/class.ilQTIItem.php";
-            switch ($item["type"]) {
-                case CLOZE_TEST_IDENTIFIER:
-                    $type = $this->lng->txt("assClozeTest");
-                    break;
-                case IMAGEMAP_QUESTION_IDENTIFIER:
-                    $type = $this->lng->txt("assImagemapQuestion");
-                    break;
-                case JAVAAPPLET_QUESTION_IDENTIFIER:
-                    $type = $this->lng->txt("assJavaApplet");
-                    break;
-                case MATCHING_QUESTION_IDENTIFIER:
-                    $type = $this->lng->txt("assMatchingQuestion");
-                    break;
-                case MULTIPLE_CHOICE_QUESTION_IDENTIFIER:
-                    $type = $this->lng->txt("assMultipleChoice");
-                    break;
-                case KPRIM_CHOICE_QUESTION_IDENTIFIER:
-                    $type = $this->lng->txt("assKprimChoice");
-                    break;
-                case LONG_MENU_QUESTION_IDENTIFIER:
-                    $type = $this->lng->txt("assLongMenu");
-                    break;
-                case SINGLE_CHOICE_QUESTION_IDENTIFIER:
-                    $type = $this->lng->txt("assSingleChoice");
-                    break;
-                case ORDERING_QUESTION_IDENTIFIER:
-                    $type = $this->lng->txt("assOrderingQuestion");
-                    break;
-                case TEXT_QUESTION_IDENTIFIER:
-                    $type = $this->lng->txt("assTextQuestion");
-                    break;
-                case NUMERIC_QUESTION_IDENTIFIER:
-                    $type = $this->lng->txt("assNumeric");
-                    break;
-                case TEXTSUBSET_QUESTION_IDENTIFIER:
-                    $type = $this->lng->txt("assTextSubset");
-                    break;
-                default:
-                    $type = $this->lng->txt($item["type"]);
-                    break;
-            }
-            
-            if (strcmp($type, "-" . $item["type"] . "-") == 0) {
-                global $DIC;
-                $ilPluginAdmin = $DIC['ilPluginAdmin'];
-                $pl_names = $ilPluginAdmin->getActivePluginsForSlot(IL_COMP_MODULE, "TestQuestionPool", "qst");
-                foreach ($pl_names as $pl_name) {
-                    $pl = ilPlugin::getPluginObject(IL_COMP_MODULE, "TestQuestionPool", "qst", $pl_name);
-                    if (strcmp($pl->getQuestionType(), $item["type"]) == 0) {
-                        $type = $pl->getQuestionTypeTranslation();
-                    }
-                }
-            }
-
-            $row['type'] = $type;
-
-            $rows[] = $row;
-        }
-        $table->setData($rows);
-
-        $this->tpl->setCurrentBlock("import_qpl");
-        if (is_file($xml_file)) {
-            // read file into a string
-            $fh = @fopen($xml_file, "r") or die("");
-            $xml = @fread($fh, filesize($xml_file));
-            @fclose($fh);
-            if (preg_match("/<ContentObject.*?MetaData.*?General.*?Title[^>]*?>([^<]*?)</", $xml, $matches)) {
-                $this->tpl->setVariable("VALUE_NEW_QUESTIONPOOL", $matches[1]);
-            }
-        }
-        $this->tpl->setVariable("TEXT_CREATE_NEW_QUESTIONPOOL", $this->lng->txt("qpl_import_create_new_qpl"));
-        $this->tpl->parseCurrentBlock();
-        
-        $this->tpl->setCurrentBlock("adm_content");
-        $this->tpl->setVariable("FOUND_QUESTIONS_INTRODUCTION", $this->lng->txt("qpl_import_verify_found_questions"));
-        if ($questions_only) {
-            $this->tpl->setVariable("VERIFICATION_HEADING", $this->lng->txt("import_questions_into_qpl"));
-            $this->tpl->setVariable("FORMACTION", $this->ctrl->getFormAction($this));
-        } else {
-            $this->tpl->setVariable("VERIFICATION_HEADING", $this->lng->txt("import_qpl"));
-            
-            $this->ctrl->setParameter($this, "new_type", $this->type);
-            $this->tpl->setVariable("FORMACTION", $this->ctrl->getFormAction($this));
-        }
-
-        $value_questions_only = 0;
-        if ($questions_only) {
-            $value_questions_only = 1;
-        }
-        $this->tpl->setVariable("VALUE_QUESTIONS_ONLY", $value_questions_only);
-        $this->tpl->setVariable("VERIFICATION_TABLE", $table->getHtml());
-        $this->tpl->setVariable("VERIFICATION_FORM_NAME", $table->getFormName());
-
-        $this->tpl->parseCurrentBlock();
-        
-        return true;
-    }
-    
-    /**
-    * imports question(s) into the questionpool (after verification)
-    */
-    public function importVerifiedFileObject()
-    {
-        if ($_POST["questions_only"] == 1) {
-            $newObj =&$this->object;
-        } else {
-            include_once("./Modules/TestQuestionPool/classes/class.ilObjQuestionPool.php");
-            // create new questionpool object
-            $newObj = new ilObjQuestionPool(0, true);
-            // set type of questionpool object
-            $newObj->setType($_GET["new_type"]);
-            // set title of questionpool object to "dummy"
-            $newObj->setTitle("dummy");
-            // set description of questionpool object
-            $newObj->setDescription("questionpool import");
-            // create the questionpool class in the ILIAS database (object_data table)
-            $newObj->create(true);
-            // create a reference for the questionpool object in the ILIAS database (object_reference table)
-            $newObj->createReference();
-            // put the questionpool object in the administration tree
-            $newObj->putInTree($_GET["ref_id"]);
-            // get default permissions and set the permissions for the questionpool object
-            $newObj->setPermissions($_GET["ref_id"]);
-        }
-
-        if (is_file($_SESSION["qpl_import_dir"] . '/' . $_SESSION["qpl_import_subdir"] . "/manifest.xml")) {
-            $_SESSION["qpl_import_idents"] = $_POST["ident"];
-            
-            $fileName = $_SESSION["qpl_import_subdir"] . '.zip';
-            $fullPath = $_SESSION["qpl_import_dir"] . '/' . $fileName;
-            
-            include_once("./Services/Export/classes/class.ilImport.php");
-            $imp = new ilImport((int) $_GET["ref_id"]);
-            $map = $imp->getMapping();
-            $map->addMapping("Modules/TestQuestionPool", "qpl", "new_id", $newObj->getId());
-            $imp->importObject($newObj, $fullPath, $fileName, "qpl", "Modules/TestQuestionPool", true);
-        } else {
-            // start parsing of QTI files
-            include_once "./Services/QTI/classes/class.ilQTIParser.php";
-            $qtiParser = new ilQTIParser($_SESSION["qpl_import_qti_file"], IL_MO_PARSE_QTI, $newObj->getId(), $_POST["ident"]);
-            $result = $qtiParser->startParsing();
-
-            // import page data
-            if (strlen($_SESSION["qpl_import_xml_file"])) {
-                include_once("./Modules/LearningModule/classes/class.ilContObjParser.php");
-                $contParser = new ilContObjParser($newObj, $_SESSION["qpl_import_xml_file"], $_SESSION["qpl_import_subdir"]);
-                $contParser->setQuestionMapping($qtiParser->getImportMapping());
-                $contParser->startParsing();
-
-                // #20494
-                $newObj->fromXML($_SESSION["qpl_import_xml_file"]);
-            }
-
-            // set another question pool name (if possible)
-            if (isset($_POST["qpl_new"]) && strlen($_POST["qpl_new"])) {
-                $newObj->setTitle($_POST["qpl_new"]);
-            }
-
-            $newObj->update();
-            $newObj->saveToDb();
-        }
-        
-        // delete import directory
-        include_once "./Services/Utilities/classes/class.ilUtil.php";
-        ilUtil::delDir(dirname(ilObjQuestionPool::_getImportDirectory()));
-
-        if ($_POST["questions_only"] == 1) {
-            $this->ctrl->redirect($this, "questions");
-        } else {
-            ilUtil::sendSuccess($this->lng->txt("object_imported"), true);
-            ilUtil::redirect("ilias.php?ref_id=" . $newObj->getRefId() .
-                "&baseClass=ilObjQuestionPoolGUI");
-        }
-    }
-    
-    public function cancelImportObject()
-    {
-        if ($_POST["questions_only"] == 1) {
-            $this->ctrl->redirect($this, "questions");
-        } else {
-            $this->ctrl->redirect($this, "cancel");
-        }
-    }
-    
-    /**
-    * imports question(s) into the questionpool
-    */
-    public function uploadObject()
-    {
-        $upload_valid = true;
-        $form = $this->getImportQuestionsForm();
-        if ($form->checkInput()) {
-            if (!$this->uploadQplObject(true)) {
-                $form->setValuesByPost();
-                $this->importQuestionsObject($form);
-            }
-        } else {
-            $form->setValuesByPost();
-            $this->importQuestionsObject($form);
-        }
-    }
-    
-    /**
-    * display the import form to import questions into the questionpool
-    */
-    public function importQuestionsObject(ilPropertyFormGUI $form = null)
-    {
-        if (!$form instanceof ilPropertyFormGUI) {
-            $form = $this->getImportQuestionsForm();
-        }
-        
-        $this->tpl->setContent($form->getHtml());
-    }
-
-    /**
-     * @return ilPropertyFormGUI
-     */
-    protected function getImportQuestionsForm()
-    {
-        require_once 'Services/Form/classes/class.ilPropertyFormGUI.php';
-        $form = new ilPropertyFormGUI();
-        $form->setTitle($this->lng->txt('import_question'));
-        $form->setFormAction($this->ctrl->getFormAction($this, 'upload'));
-        
-        $file = new ilFileInputGUI($this->lng->txt('select_file'), 'xmldoc');
-        $file->setRequired(true);
-        $form->addItem($file);
-
-        $form->addCommandButton('upload', $this->lng->txt('upload'));
-        $form->addCommandButton('questions', $this->lng->txt('cancel'));
-        
-        return $form;
-    }
-
-    /**
-    * create new question
-    */
-    public function &createQuestionObject()
-    {
-        if (ilObjAssessmentFolder::isAdditionalQuestionContentEditingModePageObjectEnabled()) {
-            $addContEditMode = $_POST['add_quest_cont_edit_mode'];
-        } else {
-            $addContEditMode = assQuestion::ADDITIONAL_CONTENT_EDITING_MODE_DEFAULT;
-        }
-
-        include_once "./Modules/TestQuestionPool/classes/class.assQuestionGUI.php";
-        $q_gui =&assQuestionGUI::_getQuestionGUI($_POST["sel_question_types"]);
-        $this->object->addQuestionChangeListeners($q_gui->object);
-        $q_gui->object->setObjId($this->object->getId());
-        $q_gui->object->setAdditionalContentEditingMode($addContEditMode);
-        $q_gui->object->createNewQuestion();
-        $this->ctrl->setParameterByClass(get_class($q_gui), "q_id", $q_gui->object->getId());
-        $this->ctrl->setParameterByClass(get_class($q_gui), "sel_question_types", $_POST["sel_question_types"]);
-        $this->ctrl->redirectByClass(get_class($q_gui), "editQuestion");
-    }
-
-    /**
-    * create new question
-    */
-    public function &createQuestionForTestObject()
-    {
-        if (!$_REQUEST['q_id']) {
-            require_once 'Modules/Test/classes/class.ilObjAssessmentFolder.php';
-            if (ilObjAssessmentFolder::isAdditionalQuestionContentEditingModePageObjectEnabled()) {
-                $addContEditMode = $_REQUEST['add_quest_cont_edit_mode'];
-            } else {
-                $addContEditMode = assQuestion::ADDITIONAL_CONTENT_EDITING_MODE_DEFAULT;
-            }
-            
-            include_once "./Modules/TestQuestionPool/classes/class.assQuestionGUI.php";
-            $q_gui =&assQuestionGUI::_getQuestionGUI($_GET["sel_question_types"]);
-            $q_gui->object->setObjId($this->object->getId());
-            $q_gui->object->setAdditionalContentEditingMode($addContEditMode);
-            $q_gui->object->createNewQuestion();
-            
-            $class = get_class($q_gui);
-            $qId = $q_gui->object->getId();
-        } else {
-            $class = $_GET["sel_question_types"] . 'gui';
-            $qId = $_REQUEST['q_id'];
-        }
-        
-        $this->ctrl->setParameterByClass($class, "q_id", $qId);
-        $this->ctrl->setParameterByClass($class, "sel_question_types", $_REQUEST["sel_question_types"]);
-        $this->ctrl->setParameterByClass($class, "prev_qid", $_REQUEST["prev_qid"]);
-        
-        $this->ctrl->redirectByClass($class, "editQuestion");
-    }
-
-    /**
-    * save object
-    * @access	public
-    */
-    public function afterSave(ilObject $a_new_object)
-    {
-        // always send a message
-        ilUtil::sendSuccess($this->lng->txt("object_added"), true);
-
-        ilUtil::redirect("ilias.php?ref_id=" . $a_new_object->getRefId() .
-            "&baseClass=ilObjQuestionPoolGUI");
-    }
-
-    public function questionObject()
-    {
-        //echo "<br>ilObjQuestionPoolGUI->questionObject()";
-        $type = $_GET["sel_question_types"];
-        $this->editQuestionForm($type);
-    }
-
-    /**
-    * delete questions confirmation screen
-    */
-    public function deleteQuestionsObject()
-    {
-        global $DIC;
-        $rbacsystem = $DIC['rbacsystem'];
-
-        $questionIdsToDelete = isset($_POST['q_id']) ? (array) $_POST['q_id'] : array();
-        if (0 === count($questionIdsToDelete) && isset($_GET['q_id'])) {
-            $questionIdsToDelete = array($_GET['q_id']);
-        }
-
-        $questionIdsToDelete = array_filter(array_map('intval', $questionIdsToDelete));
-        if (0 === count($questionIdsToDelete)) {
-            ilUtil::sendInfo($this->lng->txt("qpl_delete_select_none"), true);
-            $this->ctrl->redirect($this, "questions");
-        }
-        
-        ilUtil::sendQuestion($this->lng->txt("qpl_confirm_delete_questions"));
-        $deleteable_questions =&$this->object->getDeleteableQuestionDetails($questionIdsToDelete);
-        include_once "./Modules/TestQuestionPool/classes/tables/class.ilQuestionBrowserTableGUI.php";
-        $table_gui = new ilQuestionBrowserTableGUI($this, 'questions', (($rbacsystem->checkAccess('write', $_GET['ref_id']) ? true : false)), true);
-        $table_gui->setEditable($rbacsystem->checkAccess('write', $_GET['ref_id']));
-        $table_gui->setData($deleteable_questions);
-        $this->tpl->setVariable('ADM_CONTENT', $table_gui->getHTML());
-    }
-
-
-    /**
-    * delete questions
-    */
-    public function confirmDeleteQuestionsObject()
-    {
-        // delete questions after confirmation
-        foreach ($_POST["q_id"] as $key => $value) {
-            $this->object->deleteQuestion($value);
-            $this->object->cleanupClipboard($value);
-        }
-        if (count($_POST["q_id"])) {
-            ilUtil::sendSuccess($this->lng->txt("qpl_questions_deleted"), true);
-        }
-
-        $this->ctrl->setParameter($this, 'q_id', '');
-        
-        $this->ctrl->redirect($this, "questions");
-    }
-    
-    /**
-    * Cancel question deletion
-    */
-    public function cancelDeleteQuestionsObject()
-    {
-        $this->ctrl->redirect($this, "questions");
-    }
-
-    /**
-    * export question
-    */
-    public function exportQuestionObject()
-    {
-        // export button was pressed
-        if (count($_POST["q_id"]) > 0) {
-            include_once("./Modules/TestQuestionPool/classes/class.ilQuestionpoolExport.php");
-            $qpl_exp = new ilQuestionpoolExport($this->object, "xml", $_POST["q_id"]);
-            $export_file = $qpl_exp->buildExportFile();
-            $filename = $export_file;
-            $filename = preg_replace("/.*\//", "", $filename);
-            include_once "./Services/Utilities/classes/class.ilUtil.php";
-            ilUtil::deliverFile($export_file, $filename);
-            exit();
-        } else {
-            ilUtil::sendInfo($this->lng->txt("qpl_export_select_none"), true);
-        }
-        $this->ctrl->redirect($this, "questions");
-    }
-    
-    public function filterQuestionBrowserObject()
-    {
-        global $DIC; /* @var ILIAS\DI\Container $DIC */
-        $enableComments = $DIC->rbac()->system()->checkAccess('write', $_GET['ref_id']);
-        
-        require_once 'Services/Taxonomy/classes/class.ilObjTaxonomy.php';
-        $taxIds = ilObjTaxonomy::getUsageOfObject($this->object->getId());
-        
-        include_once "./Modules/TestQuestionPool/classes/tables/class.ilQuestionBrowserTableGUI.php";
-        $table_gui = new ilQuestionBrowserTableGUI($this, 'questions', false, false, $taxIds, $enableComments);
-        $table_gui->resetOffset();
-        $table_gui->writeFilterToSession();
-        $this->questionsObject();
-    }
-
-    public function resetQuestionBrowserObject()
-    {
-        require_once 'Services/Taxonomy/classes/class.ilObjTaxonomy.php';
-        $taxIds = ilObjTaxonomy::getUsageOfObject($this->object->getId());
-
-        include_once "./Modules/TestQuestionPool/classes/tables/class.ilQuestionBrowserTableGUI.php";
-        $table_gui = new ilQuestionBrowserTableGUI($this, 'questions', false, false, $taxIds);
-        $table_gui->resetOffset();
-        $table_gui->resetFilter();
-        $this->questionsObject();
-    }
-    
-    protected function renoveImportFailsObject()
-    {
-        require_once 'Modules/TestQuestionPool/classes/questions/class.ilAssQuestionSkillAssignmentImportFails.php';
-        $qsaImportFails = new ilAssQuestionSkillAssignmentImportFails($this->object->getId());
-        $qsaImportFails->deleteRegisteredImportFails();
-        
-        $this->ctrl->redirect($this, 'infoScreen');
-    }
-    
-    /**
-    * list questions of question pool
-    */
-    public function questionsObject()
-    {
-        global $DIC;
-        $rbacsystem = $DIC['rbacsystem'];
-        $ilUser = $DIC['ilUser'];
-        $ilCtrl = $DIC['ilCtrl'];
-        $ilDB = $DIC['ilDB'];
-        $lng = $DIC['lng'];
-        $ilPluginAdmin = $DIC['ilPluginAdmin'];
-
-        if (get_class($this->object) == "ilObjTest") {
-            if ($_GET["calling_test"] > 0) {
-                $ref_id = $_GET["calling_test"];
-                $q_id = $_GET["q_id"];
-
-                if ($_REQUEST['test_express_mode']) {
-                    if ($q_id) {
-                        ilUtil::redirect("ilias.php?ref_id=" . $ref_id . "&q_id=" . $q_id . "&test_express_mode=1&cmd=showPage&cmdClass=iltestexpresspageobjectgui&baseClass=ilObjTestGUI");
-                    } else {
-                        ilUtil::redirect("ilias.php?ref_id=" . $ref_id . "&test_express_mode=1&cmd=showPage&cmdClass=iltestexpresspageobjectgui&baseClass=ilObjTestGUI");
-                    }
-                } else {
-                    ilUtil::redirect("ilias.php?baseClass=ilObjTestGUI&ref_id=" . $ref_id . "&cmd=questions");
-                }
-            }
-        } elseif (isset($_GET['calling_consumer']) && (int) $_GET['calling_consumer']) {
-            $ref_id = (int) $_GET['calling_consumer'];
-            $consumer = ilObjectFactory::getInstanceByRefId($ref_id);
-            if ($consumer instanceof ilQuestionEditingFormConsumer) {
-                ilUtil::redirect($consumer->getQuestionEditingFormBackTarget($_GET['consumer_context']));
-            }
-            require_once 'Services/Link/classes/class.ilLink.php';
-            ilUtil::redirect(ilLink::_getLink($ref_id));
-        }
-
-        $this->object->purgeQuestions();
-        // reset test_id SESSION variable
-        $_SESSION["test_id"] = "";
-        
-        require_once 'Modules/TestQuestionPool/classes/questions/class.ilAssQuestionSkillAssignmentImportFails.php';
-        $qsaImportFails = new ilAssQuestionSkillAssignmentImportFails($this->object->getId());
-        if ($qsaImportFails->failedImportsRegistered()) {
-            require_once 'Services/UIComponent/Button/classes/class.ilLinkButton.php';
-            $button = ilLinkButton::getInstance();
-            $button->setUrl($this->ctrl->getLinkTarget($this, 'renoveImportFails'));
-            $button->setCaption('ass_skl_import_fails_remove_btn');
-            
-            ilUtil::sendFailure($qsaImportFails->getFailedImportsMessage($this->lng) . '<br />' . $button->render());
-        }
-        
-        require_once 'Services/Taxonomy/classes/class.ilObjTaxonomy.php';
-        $taxIds = ilObjTaxonomy::getUsageOfObject($this->object->getId());
-
-        $table_gui = $this->buildQuestionBrowserTableGUI($taxIds);
-        $table_gui->setPreventDoubleSubmission(false);
-
-        if ($rbacsystem->checkAccess('write', $_GET['ref_id'])) {
-            $toolbar = new ilToolbarGUI();
-            
-            require_once 'Services/UIComponent/Button/classes/class.ilLinkButton.php';
-            $btn = ilLinkButton::getInstance();
-            $btn->setCaption('ass_create_question');
-            $btn->setUrl($this->ctrl->getLinkTarget($this, 'createQuestionForm'));
-            $btn->setPrimary(true);
-            $toolbar->addButtonInstance($btn);
-
-
-            $btnImport = ilLinkButton::getInstance();
-            $btnImport->setCaption('import');
-            $btnImport->setUrl($this->ctrl->getLinkTarget($this, 'importQuestions'));
-            $toolbar->addButtonInstance($btnImport);
-
-            if (array_key_exists("qpl_clipboard", $_SESSION) && count($_SESSION['qpl_clipboard'])) {
-                $btnPaste = ilLinkButton::getInstance();
-                $btnPaste->setCaption('paste');
-                $btnPaste->setUrl($this->ctrl->getLinkTarget($this, 'paste'));
-                $toolbar->addButtonInstance($btnPaste);
-            }
-
-            $this->tpl->setContent(
-                $this->ctrl->getHTML($toolbar) . $this->ctrl->getHTML($table_gui)
-            );
-        } else {
-            $this->tpl->setContent($this->ctrl->getHTML($table_gui));
-        }
-        
-        if ($this->object->getShowTaxonomies()) {
->>>>>>> 46afeae0
-            $this->lng->loadLanguageModule('tax');
-            
-            require_once 'Services/Taxonomy/classes/class.ilTaxonomyExplorerGUI.php';
-
-            foreach ($taxIds as $taxId) {
-                if ($taxId != $this->object->getNavTaxonomyId()) {
-                    continue;
-                }
-                
-                $taxExp = new ilTaxonomyExplorerGUI(
-                    $this,
-                    'showNavTaxonomy',
-                    $taxId,
-                    'ilobjquestionpoolgui',
-                    'questions'
-                );
-                
-                if (!$taxExp->handleCommand()) {
-                    $this->tpl->setLeftContent($taxExp->getHTML() . "&nbsp;");
-                }
-                
-                break;
-            }
-        }
-    }
-    
-    /**
-     * @return mixed
-     */
-    protected function fetchAuthoringQuestionIdParamater()
-    {
-        $qId = (int) $_GET['q_id'];
-        
-        if ($this->object->checkQuestionParent($qId)) {
-            return $qId;
-        }
-        
-        throw new ilTestQuestionPoolException('question id does not relate to parent object!');
-    }
-    
-    private function createQuestionFormObject()
-    {
-        global $DIC; /* @var \ILIAS\DI\Container $DIC */
-        $ilHelp = $DIC['ilHelp']; /* @var ilHelpGUI $ilHelp */
-        
-        $ilHelp->setScreenId('assQuestions');
-        
-        if (ilObjAssessmentFolder::isAdditionalQuestionContentEditingModePageObjectEnabled()) {
-            $ilHelp->setSubScreenId('createQuestion_editMode');
-        } else {
-            $ilHelp->setSubScreenId('createQuestion');
-        }
-        
-        $form = $this->buildCreateQuestionForm();
-        
-        $this->tpl->setContent($this->ctrl->getHTML($form));
-    }
-    
-    private function buildCreateQuestionForm()
-    {
-        global $DIC;
-        $ilUser = $DIC['ilUser'];
-        
-        // form
-        
-        require_once("Services/Form/classes/class.ilPropertyFormGUI.php");
-        $form = new ilPropertyFormGUI();
-        $form->setTitle($this->lng->txt('ass_create_question'));
-        $form->setFormAction($this->ctrl->getFormAction($this));
-        
-        // question type
-        
-        $options = array();
-        foreach ($this->object->getQuestionTypes(false, true, false) as $translation => $data) {
-            $options[$data['type_tag']] = $translation;
-        }
-        
-        require_once("Services/Form/classes/class.ilSelectInputGUI.php");
+	}
+	
+	/**
+	 * @return mixed
+	 */
+	protected function fetchAuthoringQuestionIdParamater()
+	{
+		$qId = (int)$_GET['q_id'];
+		
+		if( $this->object->checkQuestionParent($qId) )
+		{
+			return $qId;
+		}
+		
+		throw new ilTestQuestionPoolException('question id does not relate to parent object!');
+	}
+	
+	private function createQuestionFormObject()
+	{
+		global $DIC; /* @var \ILIAS\DI\Container $DIC */
+		$ilHelp = $DIC['ilHelp']; /* @var ilHelpGUI $ilHelp */
+		
+		$ilHelp->setScreenId('assQuestions');
+		
+		if(ilObjAssessmentFolder::isAdditionalQuestionContentEditingModePageObjectEnabled())
+		{
+			$ilHelp->setSubScreenId('createQuestion_editMode');
+		}
+		else
+		{
+			$ilHelp->setSubScreenId('createQuestion');
+		}
+		
+		$form = $this->buildCreateQuestionForm();
+		
+		$this->tpl->setContent( $this->ctrl->getHTML($form) );
+	}
+	
+	private function buildCreateQuestionForm()
+	{
+		global $DIC;
+		$ilUser = $DIC['ilUser'];
+		
+		// form
+		
+		require_once("Services/Form/classes/class.ilPropertyFormGUI.php");
+		$form = new ilPropertyFormGUI();
+		$form->setTitle($this->lng->txt('ass_create_question'));
+		$form->setFormAction($this->ctrl->getFormAction($this));
+		
+		// question type
+		
+		$options = array();
+		foreach( $this->object->getQuestionTypes(false, true, false) as $translation => $data )
+		{
+			$options[$data['type_tag']] = $translation;
+		}
+		
+		require_once("Services/Form/classes/class.ilSelectInputGUI.php");
         $si = new ilSelectInputGUI($this->lng->txt('question_type'), 'sel_question_types');
         $si->setOptions($options);
-        //$si->setValue($ilUser->getPref("tst_lastquestiontype"));
-        
-        $form->addItem($si);
-        
-        // content editing mode
-        
-        if (ilObjAssessmentFolder::isAdditionalQuestionContentEditingModePageObjectEnabled()) {
-            $ri = new ilRadioGroupInputGUI($this->lng->txt("tst_add_quest_cont_edit_mode"), "add_quest_cont_edit_mode");
-
-            $ri->addOption(new ilRadioOption(
-                $this->lng->txt('tst_add_quest_cont_edit_mode_page_object'),
-                assQuestion::ADDITIONAL_CONTENT_EDITING_MODE_PAGE_OBJECT
-            ));
-
-            $ri->addOption(new ilRadioOption(
-                $this->lng->txt('tst_add_quest_cont_edit_mode_default'),
-                assQuestion::ADDITIONAL_CONTENT_EDITING_MODE_DEFAULT
-            ));
-
-            $ri->setValue(assQuestion::ADDITIONAL_CONTENT_EDITING_MODE_PAGE_OBJECT);
-
-            $form->addItem($ri, true);
-        } else {
-            $hi = new ilHiddenInputGUI("question_content_editing_type");
-            $hi->setValue(assQuestion::ADDITIONAL_CONTENT_EDITING_MODE_DEFAULT);
-            $form->addItem($hi, true);
-        }
-        
-        // commands
-        
-        $form->addCommandButton('createQuestion', $this->lng->txt('create'));
-        $form->addCommandButton('questions', $this->lng->txt('cancel'));
-        
-        return $form;
-    }
-
-    /**
-     * Creates a print view for a question pool
-     */
-    public function printObject()
-    {
-        /**
-         * @var $ilToolbar ilToolbarGUI
-         */
-        global $DIC;
-        $ilToolbar = $DIC['ilToolbar'];
-
-        $ilToolbar->setFormAction($this->ctrl->getFormAction($this, 'print'));
-        require_once 'Services/Form/classes/class.ilSelectInputGUI.php';
-        $mode = new ilSelectInputGUI($this->lng->txt('output_mode'), 'output');
-        $mode->setOptions(array(
-            'overview'           => $this->lng->txt('overview'),
-            'detailed'           => $this->lng->txt('detailed_output_solutions'),
-            'detailed_printview' => $this->lng->txt('detailed_output_printview')
-        ));
-        $mode->setValue(ilUtil::stripSlashes($_POST['output']));
-        
-        $ilToolbar->setFormName('printviewOptions');
-        $ilToolbar->addInputItem($mode, true);
-        $ilToolbar->addFormButton($this->lng->txt('submit'), 'print');
-
-        include_once "./Modules/TestQuestionPool/classes/tables/class.ilQuestionPoolPrintViewTableGUI.php";
-        $table_gui = new ilQuestionPoolPrintViewTableGUI($this, 'print', $_POST['output']);
-        $data = $this->object->getPrintviewQuestions();
-        $totalPoints = 0;
-        foreach ($data as $d) {
-            $totalPoints += $d['points'];
-        }
-        $table_gui->setTotalPoints($totalPoints);
-        $table_gui->initColumns();
-        $table_gui->setData($data);
-        $this->tpl->setContent($table_gui->getHTML());
-    }
-
-    public function updateObject()
-    {
-        //		$this->update = $this->object->updateMetaData();
-        $this->update = $this->object->update();
-        ilUtil::sendSuccess($this->lng->txt("msg_obj_modified"), true);
-    }
-
-    /**
-    * paste questios from the clipboard into the question pool
-    */
-    public function pasteObject()
-    {
-        if (array_key_exists("qpl_clipboard", $_SESSION)) {
-            if ($this->object->pasteFromClipboard()) {
-                ilUtil::sendSuccess($this->lng->txt("qpl_paste_success"), true);
-            } else {
-                ilUtil::sendFailure($this->lng->txt("qpl_paste_error"), true);
-            }
-        } else {
-            ilUtil::sendInfo($this->lng->txt("qpl_paste_no_objects"), true);
-        }
-        $this->ctrl->redirect($this, "questions");
-    }
-
-    /**
-    * copy one or more question objects to the clipboard
-    */
-    public function copyObject()
-    {
-        if (isset($_POST["q_id"]) && is_array($_POST["q_id"]) && count($_POST["q_id"]) > 0) {
-            foreach ($_POST["q_id"] as $key => $value) {
-                $this->object->copyToClipboard($value);
-            }
-            ilUtil::sendInfo($this->lng->txt("qpl_copy_insert_clipboard"), true);
-        } elseif (isset($_GET['q_id']) && $_GET['q_id'] > 0) {
-            $this->object->copyToClipboard((int) $_GET['q_id']);
-            ilUtil::sendInfo($this->lng->txt("qpl_copy_insert_clipboard"), true);
-        } else {
-            ilUtil::sendInfo($this->lng->txt("qpl_copy_select_none"), true);
-        }
-        $this->ctrl->redirect($this, "questions");
-    }
-    
-    /**
-    * mark one or more question objects for moving
-    */
-    public function moveObject()
-    {
-        if (isset($_POST["q_id"]) && is_array($_POST["q_id"]) && count($_POST["q_id"]) > 0) {
-            foreach ($_POST["q_id"] as $key => $value) {
-                $this->object->moveToClipboard($value);
-            }
-            ilUtil::sendInfo($this->lng->txt("qpl_move_insert_clipboard"), true);
-        } elseif (isset($_GET['q_id']) && $_GET['q_id'] > 0) {
-            $this->object->moveToClipboard((int) $_GET['q_id']);
-            ilUtil::sendInfo($this->lng->txt("qpl_copy_insert_clipboard"), true);
-        } else {
-            ilUtil::sendInfo($this->lng->txt("qpl_move_select_none"), true);
-        }
-        $this->ctrl->redirect($this, "questions");
-    }
-
-    public function createExportExcel()
-    {
-        global $DIC;
-        $rbacsystem = $DIC['rbacsystem'];
-        if ($rbacsystem->checkAccess("write", $_GET['ref_id'])) {
-            include_once("./Modules/TestQuestionPool/classes/class.ilQuestionpoolExport.php");
-            $question_ids =&$this->object->getAllQuestionIds();
-            $qpl_exp = new ilQuestionpoolExport($this->object, 'xls', $question_ids);
-            $qpl_exp->buildExportFile();
-            $this->ctrl->redirectByClass("ilquestionpoolexportgui", "");
-        }
-    }
-
-    /**
-    * edit question
-    */
-    public function &editQuestionForTestObject()
-    {
-        include_once "./Modules/TestQuestionPool/classes/class.assQuestionGUI.php";
-        $q_gui =&assQuestionGUI::_getQuestionGUI("", $_GET["q_id"]);
-        $this->ctrl->redirectByClass(get_class($q_gui), "editQuestion");
-    }
-
-    protected function initImportForm($a_new_type)
-    {
-        include_once("Services/Form/classes/class.ilPropertyFormGUI.php");
-        $form = new ilPropertyFormGUI();
-        $form->setTarget("_top");
-        $form->setFormAction($this->ctrl->getFormAction($this));
-        $form->setTitle($this->lng->txt("import_qpl"));
-
-        include_once("./Services/Form/classes/class.ilFileInputGUI.php");
-        $fi = new ilFileInputGUI($this->lng->txt("import_file"), "xmldoc");
-        $fi->setSuffixes(array("zip"));
-        $fi->setRequired(true);
-        $form->addItem($fi);
-
-        $form->addCommandButton("importFile", $this->lng->txt("import"));
-        $form->addCommandButton("cancel", $this->lng->txt("cancel"));
-
-        return $form;
-    }
-    
-    /**
-    * form for new questionpool object import
-    */
-    protected function importFileObject($parent_id = null, $a_catch_errors = true)
-    {
-        $form = $this->initImportForm($_REQUEST["new_type"]);
-        if ($form->checkInput()) {
-            $this->uploadQplObject();
-        }
-
-        // display form to correct errors
-        $this->tpl->setContent($form->getHTML());
-    }
-
-    public function addLocatorItems()
-    {
-        global $DIC;
-        $ilLocator = $DIC['ilLocator'];
-        switch ($this->ctrl->getCmd()) {
-            case "create":
-            case "importFile":
-            case "cancel":
-                break;
-            default:
-                $ilLocator->addItem($this->object->getTitle(), $this->ctrl->getLinkTarget($this, ""), "", $_GET["ref_id"]);
-                break;
-        }
-        if ($_GET["q_id"] > 0) {
-            include_once "./Modules/TestQuestionPool/classes/class.assQuestionGUI.php";
-            $q_gui = assQuestionGUI::_getQuestionGUI("", $_GET["q_id"]);
-            if ($q_gui->object instanceof assQuestion) {
-                $q_gui->object->setObjId($this->object->getId());
-                $title = $q_gui->object->getTitle();
-                if (!$title) {
-                    $title = $this->lng->txt('new') . ': ' . assQuestion::_getQuestionTypeName($q_gui->object->getQuestionType());
-                }
-                $ilLocator->addItem($title, $this->ctrl->getLinkTargetByClass(get_class($q_gui), "editQuestion"));
-            } else {
-                // Workaround for context issues: If no object was found, redirect without q_id parameter
-                $this->ctrl->setParameter($this, 'q_id', '');
-                $this->ctrl->redirect($this);
-            }
-        }
-    }
-    
-    /**
-    * called by prepare output
-    */
-    public function setTitleAndDescription()
-    {
-        parent::setTitleAndDescription();
-        if ($_GET["q_id"] > 0) {
-            include_once "./Modules/TestQuestionPool/classes/class.assQuestionGUI.php";
-            $q_gui = assQuestionGUI::_getQuestionGUI("", $_GET["q_id"]);
-            if ($q_gui->object instanceof assQuestion) {
-                $q_gui->object->setObjId($this->object->getId());
-                $title = $q_gui->object->getTitle();
-                if (!$title) {
-                    $title = $this->lng->txt('new') . ': ' . assQuestion::_getQuestionTypeName($q_gui->object->getQuestionType());
-                }
-                $this->tpl->setTitle($title);
-                $this->tpl->setDescription($q_gui->object->getComment());
-                $this->tpl->setTitleIcon(ilObject2::_getIcon("", "big", $this->object->getType()));
-            } else {
-                // Workaround for context issues: If no object was found, redirect without q_id parameter
-                $this->ctrl->setParameter($this, 'q_id', '');
-                $this->ctrl->redirect($this);
-            }
-        } else {
-            $this->tpl->setTitle($this->object->getTitle());
-            $this->tpl->setDescription($this->object->getLongDescription());
-            $this->tpl->setTitleIcon(ilObject2::_getIcon("", "big", $this->object->getType()));
-        }
-    }
-
-    /**
-    * adds tabs to tab gui object
-    *
-    * @param	object		$tabs_gui		ilTabsGUI object
-    */
-    public function getTabs()
-    {
-        global $DIC;
-        $ilAccess = $DIC['ilAccess'];
-        $ilHelp = $DIC['ilHelp'];
-
-        $currentUserHasWriteAccess = $ilAccess->checkAccess("write", "", $this->object->getRefId());
-
-        $ilHelp->setScreenIdComponent("qpl");
-        
-        $next_class = strtolower($this->ctrl->getNextClass());
-        switch ($next_class) {
-            case "":
-            case "ilpermissiongui":
-            case "ilobjectmetadatagui":
-            case "ilquestionpoolexportgui":
-            case "ilquestionpoolskilladministrationgui":
-                break;
-            
-            case 'ilobjtaxonomygui':
-            case 'ilobjquestionpoolsettingsgeneralgui':
-                
-                if ($currentUserHasWriteAccess) {
-                    $this->addSettingsSubTabs($this->tabs_gui);
-                }
-                
-                break;
-            
-            default:
-                return;
-                break;
-        }
-        // questions
-        $force_active = false;
-        $commands = $_POST["cmd"];
-        if (is_array($commands)) {
-            foreach ($commands as $key => $value) {
-                if (preg_match("/^delete_.*/", $key, $matches) ||
-                    preg_match("/^addSelectGap_.*/", $key, $matches) ||
-                    preg_match("/^addTextGap_.*/", $key, $matches) ||
-                    preg_match("/^deleteImage_.*/", $key, $matches) ||
-                    preg_match("/^upload_.*/", $key, $matches) ||
-                    preg_match("/^addSuggestedSolution_.*/", $key, $matches)
-                    ) {
-                    $force_active = true;
-                }
-            }
-        }
-        if (array_key_exists("imagemap_x", $_POST)) {
-            $force_active = true;
-        }
-        if (!$force_active) {
-            $force_active = ((strtolower($this->ctrl->getCmdClass()) == strtolower(get_class($this)) || strlen($this->ctrl->getCmdClass()) == 0) &&
-                $this->ctrl->getCmd() == "")
-                ? true
-                : false;
-        }
-        $this->tabs_gui->addTarget(
-            "assQuestions",
-            $this->ctrl->getLinkTarget($this, "questions"),
-            array("questions", "filter", "resetFilter", "createQuestion",
-                "importQuestions", "deleteQuestions", "filterQuestionBrowser",
-                "view", "preview", "editQuestion", "exec_pg",
-                "addItem", "upload", "save", "cancel", "addSuggestedSolution",
-                "cancelExplorer", "linkChilds", "removeSuggestedSolution",
-                "add", "addYesNo", "addTrueFalse", "createGaps", "saveEdit",
-                "setMediaMode", "uploadingImage", "uploadingImagemap", "addArea",
-                "deletearea", "saveShape", "back", "addPair", "uploadingJavaapplet",
-                "addParameter", "assessment", "addGIT", "addST", "addPG", "delete",
-                "toggleGraphicalAnswers", "deleteAnswer", "deleteImage", "removeJavaapplet"),
-            "",
-            "",
-            $force_active
-        );
-
-        if ($ilAccess->checkAccess("read", "", $this->ref_id) || $ilAccess->checkAccess("visible", "", $this->ref_id)) {
-            $this->tabs_gui->addTarget(
-                "info_short",
-                $this->ctrl->getLinkTarget($this, "infoScreen"),
-                array("infoScreen", "showSummary")
-            );
-        }
-        
-        if ($ilAccess->checkAccess("write", "", $_GET['ref_id'])) {
-            // properties
-            $this->tabs_gui->addTarget(
-                'settings',
-                $this->ctrl->getLinkTargetByClass('ilObjQuestionPoolSettingsGeneralGUI'),
-                array(),
-                array('ilObjQuestionPoolSettingsGeneralGUI', 'ilObjTaxonomyGUI')
-            );
-
-            // skill service
-            if ($this->isSkillsTabRequired()) {
-                require_once 'Modules/TestQuestionPool/classes/class.ilAssQuestionSkillAssignmentsGUI.php';
-
-                $link = $this->ctrl->getLinkTargetByClass(
-                    array('ilQuestionPoolSkillAdministrationGUI', 'ilAssQuestionSkillAssignmentsGUI'),
-                    ilAssQuestionSkillAssignmentsGUI::CMD_SHOW_SKILL_QUEST_ASSIGNS
-                );
-
-                $this->tabs_gui->addTarget('qpl_tab_competences', $link, array(), array());
-            }
-        }
-
-        // print view
-        $this->tabs_gui->addTarget(
-            "print_view",
-            $this->ctrl->getLinkTarget($this, 'print'),
-            array("print"),
-            "",
-            ""
-        );
-
-        if ($ilAccess->checkAccess("write", "", $this->object->getRefId())) {
-            // meta data
-            include_once "Services/Object/classes/class.ilObjectMetaDataGUI.php";
-            $mdgui = new ilObjectMetaDataGUI($this->object);
-            $mdtab = $mdgui->getTab();
-            if ($mdtab) {
-                $this->tabs_gui->addTarget(
-                    "meta_data",
-                    $mdtab,
-                    "",
-                    "ilmdeditorgui"
-                );
-            }
-
-            //			$this->tabs_gui->addTarget("export",
+		//$si->setValue($ilUser->getPref("tst_lastquestiontype"));
+		
+		$form->addItem($si);
+		
+		// content editing mode
+		
+		if( ilObjAssessmentFolder::isAdditionalQuestionContentEditingModePageObjectEnabled() )
+		{
+			$ri = new ilRadioGroupInputGUI($this->lng->txt("tst_add_quest_cont_edit_mode"), "add_quest_cont_edit_mode");
+			
+			$ri->addOption(new ilRadioOption(
+				$this->lng->txt('tst_add_quest_cont_edit_mode_default'),
+					assQuestion::ADDITIONAL_CONTENT_EDITING_MODE_DEFAULT
+			));
+
+			$ri->addOption(new ilRadioOption(
+					$this->lng->txt('tst_add_quest_cont_edit_mode_page_object'),
+					assQuestion::ADDITIONAL_CONTENT_EDITING_MODE_PAGE_OBJECT
+			));
+			
+			$ri->setValue(assQuestion::ADDITIONAL_CONTENT_EDITING_MODE_DEFAULT);
+
+			$form->addItem($ri, true);
+		}
+		else
+		{
+			$hi = new ilHiddenInputGUI("question_content_editing_type");
+			$hi->setValue(assQuestion::ADDITIONAL_CONTENT_EDITING_MODE_DEFAULT);
+			$form->addItem($hi, true);
+		}
+		
+		// commands
+		
+		$form->addCommandButton('createQuestion', $this->lng->txt('create'));
+		$form->addCommandButton('questions', $this->lng->txt('cancel'));
+		
+		return $form;
+	}
+
+	/**
+	 * Creates a print view for a question pool
+	 */
+	public function printObject()
+	{
+		/**
+		 * @var $ilToolbar ilToolbarGUI
+		 */
+		global $DIC;
+		$ilToolbar = $DIC['ilToolbar'];
+
+		$ilToolbar->setFormAction($this->ctrl->getFormAction($this, 'print'));
+		require_once 'Services/Form/classes/class.ilSelectInputGUI.php';
+		$mode = new ilSelectInputGUI($this->lng->txt('output_mode'), 'output');
+		$mode->setOptions(array(
+			'overview'           => $this->lng->txt('overview'),
+			'detailed'           => $this->lng->txt('detailed_output_solutions'),
+			'detailed_printview' => $this->lng->txt('detailed_output_printview')
+		));
+		$mode->setValue(ilUtil::stripSlashes($_POST['output']));
+		
+		$ilToolbar->setFormName('printviewOptions');
+		$ilToolbar->addInputItem($mode, true);
+		$ilToolbar->addFormButton($this->lng->txt('submit'), 'print');
+
+		include_once "./Modules/TestQuestionPool/classes/tables/class.ilQuestionPoolPrintViewTableGUI.php";
+		$table_gui = new ilQuestionPoolPrintViewTableGUI($this, 'print', $_POST['output']);
+		$data = $this->object->getPrintviewQuestions();
+		$totalPoints = 0;
+		foreach($data as $d)
+		{
+			$totalPoints += $d['points'];
+		}
+		$table_gui->setTotalPoints($totalPoints);
+		$table_gui->initColumns();
+		$table_gui->setData($data);
+		$this->tpl->setContent($table_gui->getHTML());
+	}
+
+	function updateObject()
+	{
+//		$this->update = $this->object->updateMetaData();
+		$this->update = $this->object->update();
+		ilUtil::sendSuccess($this->lng->txt("msg_obj_modified"), true);
+	}
+
+	/**
+	* paste questios from the clipboard into the question pool
+	*/
+	function pasteObject()
+	{
+		if (array_key_exists("qpl_clipboard", $_SESSION))
+		{
+			if($this->object->pasteFromClipboard())
+			{
+				ilUtil::sendSuccess($this->lng->txt("qpl_paste_success"), true);
+			}
+			else
+			{
+				ilUtil::sendFailure($this->lng->txt("qpl_paste_error"), true);
+			}
+		}
+		else
+		{
+			ilUtil::sendInfo($this->lng->txt("qpl_paste_no_objects"), true);
+		}
+		$this->ctrl->redirect($this, "questions");
+	}
+
+	/**
+	* copy one or more question objects to the clipboard
+	*/
+	public function copyObject()
+	{
+		if (isset($_POST["q_id"]) && is_array($_POST["q_id"]) && count($_POST["q_id"]) > 0)
+		{
+			foreach ($_POST["q_id"] as $key => $value)
+			{
+				$this->object->copyToClipboard($value);
+			}
+			ilUtil::sendInfo($this->lng->txt("qpl_copy_insert_clipboard"), true);
+		}
+		else if(isset($_GET['q_id']) && $_GET['q_id'] > 0)
+		{
+			$this->object->copyToClipboard((int)$_GET['q_id']);
+			ilUtil::sendInfo($this->lng->txt("qpl_copy_insert_clipboard"), true);
+		}
+		else
+		{
+			ilUtil::sendInfo($this->lng->txt("qpl_copy_select_none"), true);
+		}
+		$this->ctrl->redirect($this, "questions");
+	}
+	
+	/**
+	* mark one or more question objects for moving
+	*/
+	function moveObject()
+	{
+		if (isset($_POST["q_id"]) && is_array($_POST["q_id"]) && count($_POST["q_id"]) > 0)
+		{
+			foreach ($_POST["q_id"] as $key => $value)
+			{
+				$this->object->moveToClipboard($value);
+			}
+			ilUtil::sendInfo($this->lng->txt("qpl_move_insert_clipboard"), true);
+		}
+		else if(isset($_GET['q_id']) && $_GET['q_id'] > 0)
+		{
+			$this->object->moveToClipboard((int)$_GET['q_id']);
+			ilUtil::sendInfo($this->lng->txt("qpl_copy_insert_clipboard"), true);
+		}
+		else
+		{
+			ilUtil::sendInfo($this->lng->txt("qpl_move_select_none"), true);
+		}
+		$this->ctrl->redirect($this, "questions");
+	}
+
+	function createExportExcel()
+	{
+		global $DIC;
+		$rbacsystem = $DIC['rbacsystem'];
+		if ($rbacsystem->checkAccess("write", $_GET['ref_id']))
+		{
+			include_once("./Modules/TestQuestionPool/classes/class.ilQuestionpoolExport.php");
+			$question_ids =& $this->object->getAllQuestionIds();
+			$qpl_exp = new ilQuestionpoolExport($this->object, 'xls', $question_ids);
+			$qpl_exp->buildExportFile();
+			$this->ctrl->redirectByClass("ilquestionpoolexportgui", "");
+		}
+	}
+
+	/**
+	* edit question
+	*/
+	function &editQuestionForTestObject()
+	{
+		include_once "./Modules/TestQuestionPool/classes/class.assQuestionGUI.php";
+		$q_gui =& assQuestionGUI::_getQuestionGUI("", $_GET["q_id"]);
+		$this->ctrl->redirectByClass(get_class($q_gui), "editQuestion");
+	}
+
+	protected function initImportForm($a_new_type)
+	{
+		include_once("Services/Form/classes/class.ilPropertyFormGUI.php");
+		$form = new ilPropertyFormGUI();
+		$form->setTarget("_top");
+		$form->setFormAction($this->ctrl->getFormAction($this));
+		$form->setTitle($this->lng->txt("import_qpl"));
+
+		include_once("./Services/Form/classes/class.ilFileInputGUI.php");
+		$fi = new ilFileInputGUI($this->lng->txt("import_file"), "xmldoc");
+		$fi->setSuffixes(array("zip"));
+		$fi->setRequired(true);
+		$form->addItem($fi);
+
+		$form->addCommandButton("importFile", $this->lng->txt("import"));
+		$form->addCommandButton("cancel", $this->lng->txt("cancel"));
+
+		return $form;
+	}
+	
+	/**
+	* form for new questionpool object import
+	*/
+	protected function importFileObject($parent_id = null, $a_catch_errors = true)
+	{
+		$form = $this->initImportForm($_REQUEST["new_type"]);
+		if($form->checkInput())
+		{
+			$this->uploadQplObject();
+		}
+
+		// display form to correct errors
+		$this->tpl->setContent($form->getHTML());
+	}
+
+	function addLocatorItems()
+	{
+		global $DIC;
+		$ilLocator = $DIC['ilLocator'];
+		switch ($this->ctrl->getCmd())
+		{
+			case "create":
+			case "importFile":
+			case "cancel":
+				break;
+			default:
+				$ilLocator->addItem($this->object->getTitle(), $this->ctrl->getLinkTarget($this, ""), "", $_GET["ref_id"]);
+				break;
+		}
+		if ($_GET["q_id"] > 0)
+		{
+			include_once "./Modules/TestQuestionPool/classes/class.assQuestionGUI.php";
+			$q_gui = assQuestionGUI::_getQuestionGUI("", $_GET["q_id"]);
+			if($q_gui->object instanceof assQuestion)
+			{
+				$q_gui->object->setObjId($this->object->getId());
+				$title = $q_gui->object->getTitle();
+				if(!$title)
+				{
+					$title = $this->lng->txt('new').': '.assQuestion::_getQuestionTypeName($q_gui->object->getQuestionType());
+				}
+				$ilLocator->addItem($title, $this->ctrl->getLinkTargetByClass(get_class($q_gui), "editQuestion"));
+			}
+			else
+			{
+				// Workaround for context issues: If no object was found, redirect without q_id parameter
+				$this->ctrl->setParameter($this, 'q_id', '');
+				$this->ctrl->redirect($this);
+			}
+		}
+	}
+	
+	/**
+	* called by prepare output
+	*/
+	function setTitleAndDescription()
+	{
+		parent::setTitleAndDescription();
+		if ($_GET["q_id"] > 0)
+		{
+			include_once "./Modules/TestQuestionPool/classes/class.assQuestionGUI.php";
+			$q_gui = assQuestionGUI::_getQuestionGUI("", $_GET["q_id"]);
+			if($q_gui->object instanceof assQuestion)
+			{
+				$q_gui->object->setObjId($this->object->getId());
+				$title = $q_gui->object->getTitle();
+				if(!$title)
+				{
+					$title = $this->lng->txt('new').': '.assQuestion::_getQuestionTypeName($q_gui->object->getQuestionType());
+				}
+				$this->tpl->setTitle($title);
+				$this->tpl->setDescription($q_gui->object->getComment());
+				$this->tpl->setTitleIcon(ilObject2::_getIcon("", "big", $this->object->getType()));
+			}
+			else
+			{
+				// Workaround for context issues: If no object was found, redirect without q_id parameter
+				$this->ctrl->setParameter($this, 'q_id', '');
+				$this->ctrl->redirect($this);
+			}
+		}
+		else
+		{
+			$this->tpl->setTitle($this->object->getTitle());
+			$this->tpl->setDescription($this->object->getLongDescription());
+			$this->tpl->setTitleIcon(ilObject2::_getIcon("", "big", $this->object->getType()));
+		}
+	}
+
+	/**
+	* adds tabs to tab gui object
+	*
+	* @param	object		$tabs_gui		ilTabsGUI object
+	*/
+	function getTabs()
+	{
+		global $DIC;
+		$ilAccess = $DIC['ilAccess'];
+		$ilHelp = $DIC['ilHelp'];
+
+		$currentUserHasWriteAccess = $ilAccess->checkAccess("write", "", $this->object->getRefId());
+
+		$ilHelp->setScreenIdComponent("qpl");
+		
+		$next_class = strtolower($this->ctrl->getNextClass());
+		switch ($next_class)
+		{
+			case "":
+			case "ilpermissiongui":
+			case "ilobjectmetadatagui":
+			case "ilquestionpoolexportgui":
+			case "ilquestionpoolskilladministrationgui":
+				break;
+			
+			case 'ilobjtaxonomygui':
+			case 'ilobjquestionpoolsettingsgeneralgui':
+				
+				if( $currentUserHasWriteAccess )
+				{
+					$this->addSettingsSubTabs($this->tabs_gui);
+				}
+				
+				break;
+			
+			default:
+				return;
+				break;
+		}
+		// questions
+		$force_active = false;
+		$commands = $_POST["cmd"];
+		if (is_array($commands))
+		{
+			foreach ($commands as $key => $value)
+			{
+				if (preg_match("/^delete_.*/", $key, $matches) || 
+					preg_match("/^addSelectGap_.*/", $key, $matches) ||
+					preg_match("/^addTextGap_.*/", $key, $matches) ||
+					preg_match("/^deleteImage_.*/", $key, $matches) ||
+					preg_match("/^upload_.*/", $key, $matches) ||
+					preg_match("/^addSuggestedSolution_.*/", $key, $matches)
+					)
+				{
+					$force_active = true;
+				}
+			}
+		}
+		if (array_key_exists("imagemap_x", $_POST))
+		{
+			$force_active = true;
+		}
+		if (!$force_active)
+		{
+			$force_active = ((strtolower($this->ctrl->getCmdClass()) == strtolower(get_class($this)) || strlen($this->ctrl->getCmdClass()) == 0) &&
+				$this->ctrl->getCmd() == "")
+				? true
+				: false;
+		}
+		$this->tabs_gui->addTarget("assQuestions",
+			 $this->ctrl->getLinkTarget($this, "questions"),
+			 array("questions", "filter", "resetFilter", "createQuestion", 
+			 	"importQuestions", "deleteQuestions", "filterQuestionBrowser",
+				"view", "preview", "editQuestion", "exec_pg",
+				"addItem", "upload", "save", "cancel", "addSuggestedSolution",
+				"cancelExplorer", "linkChilds", "removeSuggestedSolution",
+				"add", "addYesNo", "addTrueFalse", "createGaps", "saveEdit",
+				"setMediaMode", "uploadingImage", "uploadingImagemap", "addArea",
+				"deletearea", "saveShape", "back", "addPair", "uploadingJavaapplet",
+				"addParameter", "assessment", "addGIT", "addST", "addPG", "delete",
+				"toggleGraphicalAnswers", "deleteAnswer", "deleteImage", "removeJavaapplet"),
+			 "", "", $force_active);
+
+		if ($ilAccess->checkAccess("read", "", $this->ref_id) || $ilAccess->checkAccess("visible", "", $this->ref_id))
+		{
+			$this->tabs_gui->addTarget("info_short",
+				 $this->ctrl->getLinkTarget($this, "infoScreen"),
+				array("infoScreen", "showSummary"));		
+		}
+		
+		if ($ilAccess->checkAccess("write", "", $_GET['ref_id']))
+		{
+			// properties
+			$this->tabs_gui->addTarget(
+					'settings', $this->ctrl->getLinkTargetByClass('ilObjQuestionPoolSettingsGeneralGUI'),
+					array(), array('ilObjQuestionPoolSettingsGeneralGUI', 'ilObjTaxonomyGUI')
+			);
+
+			// skill service
+			if( $this->isSkillsTabRequired() )
+			{
+				require_once 'Modules/TestQuestionPool/classes/class.ilAssQuestionSkillAssignmentsGUI.php';
+
+				$link = $this->ctrl->getLinkTargetByClass(
+					array('ilQuestionPoolSkillAdministrationGUI', 'ilAssQuestionSkillAssignmentsGUI'),
+					ilAssQuestionSkillAssignmentsGUI::CMD_SHOW_SKILL_QUEST_ASSIGNS
+				);
+
+				$this->tabs_gui->addTarget('qpl_tab_competences', $link, array(), array());
+			}
+		}
+
+		// print view
+		$this->tabs_gui->addTarget("print_view",
+			 $this->ctrl->getLinkTarget($this,'print'),
+			 array("print"),
+			 "", "");
+
+		if ($ilAccess->checkAccess("write", "", $this->object->getRefId()))
+		{
+			// meta data
+			include_once "Services/Object/classes/class.ilObjectMetaDataGUI.php";
+			$mdgui = new ilObjectMetaDataGUI($this->object);					
+			$mdtab = $mdgui->getTab();
+			if($mdtab)
+			{			
+				$this->tabs_gui->addTarget("meta_data",
+					$mdtab,
+					"", "ilmdeditorgui");
+			}
+
+//			$this->tabs_gui->addTarget("export",
 //				 $this->ctrl->getLinkTarget($this,'export'),
 //				 array("export", "createExportFile", "confirmDeleteExportFile", "downloadExportFile"),
 //				 "", "");
-<<<<<<< HEAD
 		}
 
 		if( $currentUserHasWriteAccess )
@@ -2923,199 +1907,4 @@
 
 
 } // END class.ilObjQuestionPoolGUI
-?>
-=======
-        }
-
-        if ($currentUserHasWriteAccess) {
-            $this->tabs_gui->addTarget(
-                "export",
-                $this->ctrl->getLinkTargetByClass("ilquestionpoolexportgui", ""),
-                "",
-                "ilquestionpoolexportgui"
-            );
-        }
-
-        if ($ilAccess->checkAccess("edit_permission", "", $this->object->getRefId())) {
-            $this->tabs_gui->addTarget(
-                "perm_settings",
-                $this->ctrl->getLinkTargetByClass(array(get_class($this),'ilpermissiongui'), "perm"),
-                array("perm","info","owner"),
-                'ilpermissiongui'
-            );
-        }
-    }
-    
-    private function isSkillsTabRequired()
-    {
-        if (!($this->object instanceof ilObjQuestionPool)) {
-            return false;
-        }
-        
-        if (!$this->object->isSkillServiceEnabled()) {
-            return false;
-        }
-        
-        if (!ilObjQuestionPool::isSkillManagementGloballyActivated()) {
-            return false;
-        }
-        
-        return true;
-    }
-    
-    private function addSettingsSubTabs(ilTabsGUI $tabs)
-    {
-        $tabs->addSubTabTarget(
-            'qpl_settings_subtab_general',
-            $this->ctrl->getLinkTargetByClass('ilObjQuestionPoolSettingsGeneralGUI'),
-            '',
-            'ilObjQuestionPoolSettingsGeneralGUI'
-        );
-        
-        $tabs->addSubTabTarget(
-            'qpl_settings_subtab_taxonomies',
-            $this->ctrl->getLinkTargetByClass('ilObjTaxonomyGUI', 'editAOTaxonomySettings'),
-            '',
-            'ilObjTaxonomyGUI'
-        );
-    }
-    
-    /**
-    * this one is called from the info button in the repository
-    * not very nice to set cmdClass/Cmd manually, if everything
-    * works through ilCtrl in the future this may be changed
-    */
-    public function infoScreenObject()
-    {
-        $this->ctrl->setCmd("showSummary");
-        $this->ctrl->setCmdClass("ilinfoscreengui");
-        $this->infoScreenForward();
-    }
-    
-    /**
-    * show information screen
-    */
-    public function infoScreenForward()
-    {
-        global $DIC;
-        $ilErr = $DIC['ilErr'];
-        $ilAccess = $DIC['ilAccess'];
-        
-        if (!$ilAccess->checkAccess("visible", "", $this->ref_id)) {
-            $ilErr->raiseError($this->lng->txt("msg_no_perm_read"));
-        }
-
-        include_once("./Services/InfoScreen/classes/class.ilInfoScreenGUI.php");
-        $info = new ilInfoScreenGUI($this);
-        $info->enablePrivateNotes();
-
-        // standard meta data
-        $info->addMetaDataSections($this->object->getId(), 0, $this->object->getType());
-        
-        $this->ctrl->forwardCommand($info);
-    }
-
-    /**
-    * Redirect script to call a test with the question pool reference id
-    *
-    * Redirect script to call a test with the question pool reference id
-    *
-    * @param integer $a_target The reference id of the question pool
-    * @access	public
-    */
-    public static function _goto($a_target)
-    {
-        global $DIC;
-        $ilAccess = $DIC['ilAccess'];
-        $ilErr = $DIC['ilErr'];
-        $lng = $DIC['lng'];
-
-        if ($ilAccess->checkAccess("write", "", $a_target) || $ilAccess->checkAccess('read', '', $a_target)) {
-            $_GET['cmdClass']  = 'ilObjQuestionPoolGUI';
-            $_GET['cmd']       = 'questions';
-            $_GET['baseClass'] = 'ilRepositoryGUI';
-            $_GET["ref_id"]    = $a_target;
-            include_once("ilias.php");
-            exit;
-        } elseif ($ilAccess->checkAccess("read", "", ROOT_FOLDER_ID)) {
-            ilUtil::sendInfo(sprintf(
-                $lng->txt("msg_no_perm_read_item"),
-                ilObject::_lookupTitle(ilObject::_lookupObjId($a_target))
-            ), true);
-            ilObjectGUI::_gotoRepositoryRoot();
-        }
-        $ilErr->raiseError($lng->txt("msg_no_perm_read_lm"), $ilErr->FATAL);
-    }
-    
-    /**
-     * @param array $taxIds
-     * @global ilRbacSystem  $rbacsystem
-     * @global ilDBInterface $ilDB
-     * @global ilLanguage $lng
-     * @global ilPluginAdmin $ilPluginAdmin
-     * @return ilQuestionBrowserTableGUI
-     */
-    private function buildQuestionBrowserTableGUI($taxIds)
-    {
-        global $DIC;
-        $rbacsystem = $DIC['rbacsystem'];
-        $ilDB = $DIC['ilDB'];
-        $lng = $DIC['lng'];
-        $ilPluginAdmin = $DIC['ilPluginAdmin'];
-        
-        $writeAccess = (bool) $rbacsystem->checkAccess('write', $_GET['ref_id']);
-        $enableCommenting = $writeAccess;
-
-        include_once "./Modules/TestQuestionPool/classes/tables/class.ilQuestionBrowserTableGUI.php";
-        $table_gui = new ilQuestionBrowserTableGUI($this, 'questions', $writeAccess, false, $taxIds, $enableCommenting);
-        $table_gui->setEditable($writeAccess);
-
-        require_once 'Modules/TestQuestionPool/classes/class.ilAssQuestionList.php';
-        $questionList = new ilAssQuestionList($ilDB, $lng, $ilPluginAdmin);
-        $questionList->setParentObjId($this->object->getId());
-        
-        foreach ($table_gui->getFilterItems() as $item) {
-            if (substr($item->getPostVar(), 0, strlen('tax_')) == 'tax_') {
-                $v = $item->getValue();
-                
-                if (is_array($v) && count($v) && !(int) $v[0]) {
-                    continue;
-                }
-                
-                $taxId = substr($item->getPostVar(), strlen('tax_'));
-                
-                $questionList->addTaxonomyFilter(
-                    $taxId,
-                    $item->getValue(),
-                    $this->object->getId(),
-                    $this->object->getType()
-                );
-            } elseif ($item->getValue() !== false) {
-                $questionList->addFieldFilter($item->getPostVar(), $item->getValue());
-            }
-        }
-        
-        if ($this->object->isNavTaxonomyActive() && (int) $_GET['tax_node']) {
-            require_once 'Services/Taxonomy/classes/class.ilTaxonomyTree.php';
-            $taxTree = new ilTaxonomyTree($this->object->getNavTaxonomyId());
-            $rootNodeId = $taxTree->readRootId();
-            
-            if ((int) $_GET['tax_node'] != $rootNodeId) {
-                $questionList->addTaxonomyFilter(
-                    $this->object->getNavTaxonomyId(),
-                    array((int) $_GET['tax_node']),
-                    $this->object->getId(),
-                    $this->object->getType()
-                );
-            }
-        }
-
-        $questionList->load();
-        $data = $questionList->getQuestionDataArray();
-        
-        $table_gui->setQuestionData($data);
-        
-        return $table_gui;
-    }
-} // END class.ilObjQuestionPoolGUI
->>>>>>> 46afeae0
+?>