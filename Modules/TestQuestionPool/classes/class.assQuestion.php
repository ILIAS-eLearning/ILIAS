--- conflicted
+++ resolved
@@ -4699,7 +4699,6 @@
 		return $sec;
 	}
 
-<<<<<<< HEAD
 	public function toJSON()
 	{
 		return json_encode(array());
@@ -4727,7 +4726,8 @@
 		$maxStep = $row['max_step'];
 
 		return $maxStep;
-=======
+	}
+		
 	public function removeExistingSolutions($activeId, $pass)
 	{
 		global $ilDB;
@@ -4782,11 +4782,8 @@
 			AND pass = %s
 		";
 
-		$row = $ilDB->fetchAssoc($ilDB->queryF($query, array('integer', 'integer', 'integer'),
-			array($activeId, $questionId, $pass)
-		));
+		$row = $ilDB->fetchAssoc($ilDB->queryF($query, array('integer', 'integer', 'integer'), array($activeId, $questionId, $pass)));
 
 		return $row['cnt'] > 0;
->>>>>>> e834cd99
 	}
 }