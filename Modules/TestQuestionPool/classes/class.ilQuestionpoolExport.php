<?php

/* Copyright (c) 1998-2013 ILIAS open source, Extended GPL, see docs/LICENSE */

include_once "./Modules/Test/classes/inc.AssessmentConstants.php";

/**
* Export class for questionpools
*
* @author Helmut Schottmüller <helmut.schottmueller@mac.com>
*
* @version $Id$
*
* @ingroup ModulesTestQuestionPool
*/
class ilQuestionpoolExport
{
    public $err;			// error object
    public $db;			// database object
    public $ilias;			// ilias object
    /**
     * @var ilObjQuestionPool
     */
    public $qpl_obj;		// questionpool object
    public $questions; // array with question ids to export
    public $inst_id;		// installation id
    public $mode;
    public $lng;

    private string $export_dir = '';
    private string $subdir = '';
    private string $filename = '';
    private string $zipfilename = '';
    private ilXmlWriter $xml;

    /**
    * Constructor
    * @access	public
    */
    public function __construct($a_qpl_obj, $a_mode = "xml", $array_questions = null)
    {
        global $DIC;
        $ilErr = $DIC['ilErr'];
        $ilDB = $DIC['ilDB'];
        $ilias = $DIC['ilias'];
        $lng = $DIC['lng'];

        $this->qpl_obj = &$a_qpl_obj;
        if (!is_array($array_questions)) {
            $array_questions = &$a_qpl_obj->getAllQuestionIds();
        }

        $this->err = &$ilErr;
        $this->ilias = &$ilias;
        $this->db = &$ilDB;
        $this->mode = $a_mode;
        $this->lng = &$lng;
        $settings = $this->ilias->getAllSettings();
        $this->inst_id = IL_INST_ID;
        $this->questions = $array_questions;
        $date = time();
        $this->qpl_obj->createExportDirectory();
        switch ($this->mode) {
            case "xml":
                $this->export_dir = $this->qpl_obj->getExportDirectory('xml');
                $this->subdir = $date . "__" . $this->inst_id . "__" .
                    "qpl" . "_" . $this->qpl_obj->getId();
                $this->filename = $this->subdir . ".xml";
                $this->qti_filename = $date . "__" . $this->inst_id . "__" .
                    "qti" . "_" . $this->qpl_obj->getId() . ".xml";
                break;
            case "xls":
                $this->export_dir = $this->qpl_obj->getExportDirectory('xls');
                $this->filename = $date . "__" . $this->inst_id . "__" .
                    "qpl" . "_" . $this->qpl_obj->getId() . ".xlsx";
                $this->zipfilename = $date . "__" . $this->inst_id . "__" .
                    "qpl" . "_" . $this->qpl_obj->getId() . ".zip";
                break;
            default:
                $this->export_dir = $this->qpl_obj->getExportDirectory('zip');
                $this->subdir = $date . "__" . $this->inst_id . "__" .
                    "qpl" . "_" . $this->qpl_obj->getId();
                $this->filename = $this->subdir . ".xml";
                $this->qti_filename = $date . "__" . $this->inst_id . "__" .
                    "qti" . "_" . $this->qpl_obj->getId() . ".xml";
                break;
        }
    }

    public function getInstId()
    {
        return $this->inst_id;
    }


    /**
    *   build export file (complete zip file)
    */
<<<<<<< HEAD
    public function buildExportFile() : string
=======
    public function buildExportFile(): void
>>>>>>> 4122be6e
    {
        switch ($this->mode) {
            case "xls":
                return $this->buildExportFileXLS();
            case "xml":
            default:
                return $this->buildExportFileXML();
        }
    }

    /**
    * build xml export file
    */
    public function buildExportFileXML(): string
    {
        global $DIC;
        $ilBench = $DIC['ilBench'];

        $ilBench->start("QuestionpoolExport", "buildExportFile");

        include_once("./Services/Xml/classes/class.ilXmlWriter.php");
        $this->xml = new ilXmlWriter();

        // set dtd definition
        $this->xml->xmlSetDtdDef("<!DOCTYPE Test SYSTEM \"http://www.ilias.uni-koeln.de/download/dtd/ilias_co.dtd\">");

        // set generated comment
        $this->xml->xmlSetGenCmt("Export of ILIAS Test Questionpool " .
            $this->qpl_obj->getId() . " of installation " . $this->inst_id);

        // set xml header
        $this->xml->xmlHeader();

        // create directories
        include_once "./Services/Utilities/classes/class.ilUtil.php";
        ilFileUtils::makeDir($this->export_dir . "/" . $this->subdir);
        ilFileUtils::makeDir($this->export_dir . "/" . $this->subdir . "/objects");

        // get Log File
        $expDir = $this->qpl_obj->getExportDirectory();
        ilFileUtils::makeDirParents($expDir);

        include_once "./Services/Logging/classes/class.ilLog.php";
        $expLog = new ilLog($expDir, "export.log");
        $expLog->delete();
        $expLog->setLogFormat("");
        $expLog->write(date("[y-m-d H:i:s] ") . "Start Export");

        // write qti file
        $qti_file = fopen($this->export_dir . "/" . $this->subdir . "/" . $this->qti_filename, "w");
        fwrite($qti_file, $this->qpl_obj->questionsToXML($this->questions));
        fclose($qti_file);

        // get xml content
        $ilBench->start("QuestionpoolExport", "buildExportFile_getXML");
        $this->qpl_obj->objectToXmlWriter(
            $this->xml,
            $this->inst_id,
            $this->export_dir . "/" . $this->subdir,
            $expLog,
            $this->questions
        );
        $ilBench->stop("QuestionpoolExport", "buildExportFile_getXML");

        // dump xml document to screen (only for debugging reasons)
        /*
        echo "<PRE>";
        echo htmlentities($this->xml->xmlDumpMem($format));
        echo "</PRE>";
        */

        // dump xml document to file
        $ilBench->start("QuestionpoolExport", "buildExportFile_dumpToFile");
        $this->xml->xmlDumpFile($this->export_dir . "/" . $this->subdir . "/" . $this->filename, false);
        $ilBench->stop("QuestionpoolExport", "buildExportFile_dumpToFile");

        // add media objects which were added with tiny mce
        $ilBench->start("QuestionpoolExport", "buildExportFile_saveAdditionalMobs");
        $this->exportXHTMLMediaObjects($this->export_dir . "/" . $this->subdir);
        $ilBench->stop("QuestionpoolExport", "buildExportFile_saveAdditionalMobs");

        // zip the file
        $ilBench->start("QuestionpoolExport", "buildExportFile_zipFile");
        ilFileUtils::zip($this->export_dir . "/" . $this->subdir, $this->export_dir . "/" . $this->subdir . ".zip");
        if (@is_dir($this->export_dir . "/" . $this->subdir)) {
            // Do not delete this dir, since it is required for container exports
            #ilUtil::delDir($this->export_dir."/".$this->subdir);
        }

        $ilBench->stop("QuestionpoolExport", "buildExportFile_zipFile");

        // destroy writer object
        //$this->xml->_XmlWriter;

        $expLog->write(date("[y-m-d H:i:s] ") . "Finished Export");
        $ilBench->stop("QuestionpoolExport", "buildExportFile");

        return $this->export_dir . "/" . $this->subdir . ".zip";
    }

    public function exportXHTMLMediaObjects($a_export_dir): void
    {
        include_once("./Services/MediaObjects/classes/class.ilObjMediaObject.php");

        foreach ($this->questions as $question_id) {
            $mobs = ilObjMediaObject::_getMobsOfObject("qpl:html", $question_id);
            foreach ($mobs as $mob) {
                if (ilObjMediaObject::_exists($mob)) {
                    $mob_obj = new ilObjMediaObject($mob);
                    $mob_obj->exportFiles($a_export_dir);
                    unset($mob_obj);
                }
            }
        }
    }

    /**
    * build xml export file
    */
<<<<<<< HEAD
    protected function buildExportFileXLS() : string
=======
    protected function buildExportFileXLS(): void
>>>>>>> 4122be6e
    {
        require_once 'Modules/TestQuestionPool/classes/class.ilAssExcelFormatHelper.php';
        require_once 'Modules/TestQuestionPool/classes/class.assQuestion.php';

        $worksheet = new ilAssExcelFormatHelper();
        $worksheet->addSheet('Sheet 1');
        $row = 1;
        $col = 0;

        $worksheet->setFormattedExcelTitle($worksheet->getColumnCoord($col++) . $row, $this->lng->txt("title"));
        $worksheet->setFormattedExcelTitle($worksheet->getColumnCoord($col++) . $row, $this->lng->txt("description"));
        $worksheet->setFormattedExcelTitle($worksheet->getColumnCoord($col++) . $row, $this->lng->txt("question_type"));
        $worksheet->setFormattedExcelTitle($worksheet->getColumnCoord($col++) . $row, $this->lng->txt("author"));
        $worksheet->setFormattedExcelTitle($worksheet->getColumnCoord($col++) . $row, $this->lng->txt("create_date"));
        $worksheet->setFormattedExcelTitle($worksheet->getColumnCoord($col) . $row, $this->lng->txt("last_update"));

        $col = 0;
        $row++;
        $questions = $this->qpl_obj->getQuestionList();
        foreach ($questions as $question) {
            $worksheet->setCell($row, $col++, $question["title"]);
            $worksheet->setCell($row, $col++, $question["description"]);
            $worksheet->setCell($row, $col++, $this->lng->txt($question["type_tag"]));
            $worksheet->setCell($row, $col++, $question["author"]);
            $created = new ilDate($question["created"], IL_CAL_UNIX);
            $worksheet->setCell($row, $col++, $created);
            $updated = new ilDate($question["tstamp"], IL_CAL_UNIX);
            $worksheet->setCell($row, $col++, $updated);
            $col = 0;
            $row++;
        }

        $excelfile = $this->export_dir . '/' . $this->filename;
        $worksheet->writeToFile($excelfile);
        ilFileUtils::zip($excelfile, $this->export_dir . "/" . $this->zipfilename);
        if (@file_exists($this->export_dir . "/" . $this->filename)) {
            @unlink($this->export_dir . "/" . $this->filename);
        }
        return $this->export_dir . "/" . $this->zipfilename;
    }
}<|MERGE_RESOLUTION|>--- conflicted
+++ resolved
@@ -96,11 +96,7 @@
     /**
     *   build export file (complete zip file)
     */
-<<<<<<< HEAD
-    public function buildExportFile() : string
-=======
-    public function buildExportFile(): void
->>>>>>> 4122be6e
+    public function buildExportFile(): string
     {
         switch ($this->mode) {
             case "xls":
@@ -220,11 +216,7 @@
     /**
     * build xml export file
     */
-<<<<<<< HEAD
-    protected function buildExportFileXLS() : string
-=======
-    protected function buildExportFileXLS(): void
->>>>>>> 4122be6e
+    protected function buildExportFileXLS(): string
     {
         require_once 'Modules/TestQuestionPool/classes/class.ilAssExcelFormatHelper.php';
         require_once 'Modules/TestQuestionPool/classes/class.assQuestion.php';
