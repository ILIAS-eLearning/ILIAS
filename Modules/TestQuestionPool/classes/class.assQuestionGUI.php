<?php
/* Copyright (c) 1998-2013 ILIAS open source, Extended GPL, see docs/LICENSE */

require_once './Modules/Test/classes/inc.AssessmentConstants.php';
require_once 'Modules/Test/classes/class.ilTestExpressPage.php';
require_once 'Modules/TestQuestionPool/exceptions/class.ilTestQuestionPoolException.php';
require_once 'Modules/Test/classes/class.ilTestExpressPage.php';
require_once 'Modules/Test/classes/class.ilObjAssessmentFolder.php';

/**
* Basic GUI class for assessment questions
*
* The assQuestionGUI class encapsulates basic GUI functions for assessment questions.
*
* @author		Helmut Schottmüller <helmut.schottmueller@mac.com>
* @author		Björn Heyser <bheyser@databay.de>
* @version		$Id$
* @ingroup		ModulesTestQuestionPool
*/
abstract class assQuestionGUI
{
	const FORM_MODE_EDIT 	= 'edit';
	const FORM_MODE_ADJUST	= 'adjust';
	
	const FORM_ENCODING_URLENCODE = 'application/x-www-form-urlencoded';
	const FORM_ENCODING_MULTIPART = 'multipart/form-data';
	
	const SESSION_PREVIEW_DATA_BASE_INDEX = 'ilAssQuestionPreviewAnswers';
	
	/**
	* Question object
	*
	* A reference to the matching question object
	*
	* @var assQuestion
	*/
	var $object;

	var $tpl;
	var $lng;
	var $error;
	var $errormessage;
	
	/**
	 * sequence number in test
	 */
	var $sequence_no;
	/**
	 * question count in test
	 */
	var $question_count;
	
	private $taxonomyIds = array();
	
	private $targetGuiClass = null;

	private $questionActionCmd = 'handleQuestionAction';

	/**
	 * @var ilQuestionHeaderBlockBuilder
	 */
	private $questionHeaderBlockBuilder;

	/**
	 * @var ilTestQuestionNavigationGUI
	 */
	private $navigationGUI;

	const PRESENTATION_CONTEXT_TEST = 'pContextTest';
	const PRESENTATION_CONTEXT_RESULTS = 'pContextResults';

	/**
	 * @var string
	 */
	private $presentationContext = null;

	const RENDER_PURPOSE_PLAYBACK = 'renderPurposePlayback';
	const RENDER_PURPOSE_DEMOPLAY = 'renderPurposeDemoplay';
	const RENDER_PURPOSE_PREVIEW = 'renderPurposePreview';
	const RENDER_PURPOSE_PRINT_PDF = 'renderPurposePrintPdf';
	const RENDER_PURPOSE_INPUT_VALUE = 'renderPurposeInputValue';
	
	/**
	 * @var string
	 */
	private $renderPurpose = self::RENDER_PURPOSE_PLAYBACK;

	const EDIT_CONTEXT_AUTHORING = 'authoring';
	const EDIT_CONTEXT_ADJUSTMENT = 'adjustment';
	
	/**
	 * @var string
	 */
	private $editContext = self::EDIT_CONTEXT_AUTHORING;
	
	// hey: prevPassSolutions - flag to indicate that a previous answer is shown
	/**
	 * @var bool
	 */
	private $previousSolutionPrefilled = false;
	// hey.
	
	/**
	 * @var \ilPropertyFormGUI
	 */
	protected $editForm;

	/**
	* assQuestionGUI constructor
	*/
	function __construct()
	{
		global $lng, $tpl, $ilCtrl;

		$this->lng =& $lng;
		$this->tpl =& $tpl;
		$this->ctrl =& $ilCtrl;
		$this->ctrl->saveParameter($this, "q_id");
		$this->ctrl->saveParameter($this, "prev_qid");
		$this->ctrl->saveParameter($this, "calling_test");
		$this->ctrl->saveParameter($this, "calling_consumer");
		$this->ctrl->saveParameter($this, "consumer_context");
		$this->ctrl->saveParameterByClass('ilAssQuestionPageGUI', 'test_express_mode');
		$this->ctrl->saveParameterByClass('ilAssQuestionPageGUI', 'calling_consumer');
		$this->ctrl->saveParameterByClass('ilAssQuestionPageGUI', 'consumer_context');
		$this->ctrl->saveParameterByClass('ilobjquestionpoolgui', 'test_express_mode');
		$this->ctrl->saveParameterByClass('ilobjquestionpoolgui', 'calling_consumer');
		$this->ctrl->saveParameterByClass('ilobjquestionpoolgui', 'consumer_context');

		include_once "./Modules/TestQuestionPool/classes/class.assQuestion.php";
		$this->errormessage = $this->lng->txt("fill_out_all_required_fields");
		
		$this->selfassessmenteditingmode = false;
		$this->new_id_listeners = array();
		$this->new_id_listener_cnt = 0;
		
		$this->navigationGUI = null;
	}

	/**
	* execute command
	*/
	function executeCommand()
	{
		$cmd = $this->ctrl->getCmd("editQuestion");
		$next_class = $this->ctrl->getNextClass($this);

		$cmd = $this->getCommand($cmd);

		switch($next_class)
		{
			case 'ilformpropertydispatchgui':
				$form = $this->buildEditForm();

				require_once 'Services/Form/classes/class.ilFormPropertyDispatchGUI.php';
				$form_prop_dispatch = new ilFormPropertyDispatchGUI();
				$form_prop_dispatch->setItem($form->getItemByPostVar(ilUtil::stripSlashes($_GET['postvar'])));
				return $this->ctrl->forwardCommand($form_prop_dispatch);
				break;

			default:
				$ret = $this->$cmd();
				break;
		}
		return $ret;
	}

	function getCommand($cmd)
	{
		return $cmd;
	}

	/**
	* needed for page editor compliance
	*/
	function getType()
	{
		return $this->getQuestionType();
	}

	/**
	 * @return string
	 */
	public function getPresentationContext()
	{
		return $this->presentationContext;
	}

	/**
	 * @param string $presentationContext
	 */
	public function setPresentationContext($presentationContext)
	{
		$this->presentationContext = $presentationContext;
	}
	
	public function isTestPresentationContext()
	{
		return $this->getPresentationContext() == self::PRESENTATION_CONTEXT_TEST;
	}

	// hey: previousPassSolutions - setter/getter for Previous Solution Prefilled flag
	/**
	 * @return boolean
	 */
	public function isPreviousSolutionPrefilled()
	{
		return $this->previousSolutionPrefilled;
	}
	
	/**
	 * @param boolean $previousSolutionPrefilled
	 */
	public function setPreviousSolutionPrefilled($previousSolutionPrefilled)
	{
		$this->previousSolutionPrefilled = $previousSolutionPrefilled;
	}
	// hey.

	/**
	 * @return string
	 */
	public function getRenderPurpose()
	{
		return $this->renderPurpose;
	}

	/**
	 * @param string $renderPurpose
	 */
	public function setRenderPurpose($renderPurpose)
	{
		$this->renderPurpose = $renderPurpose;
	}
	
	public function isRenderPurposePrintPdf()
	{
		return $this->getRenderPurpose() == self::RENDER_PURPOSE_PRINT_PDF;
	}
	
	public function isRenderPurposePreview()
	{
		return $this->getRenderPurpose() == self::RENDER_PURPOSE_PREVIEW;
	}
	
	public function isRenderPurposeInputValue()
	{
		return $this->getRenderPurpose() == self::RENDER_PURPOSE_INPUT_VALUE;
	}
	
	public function isRenderPurposePlayback()
	{
		return $this->getRenderPurpose() == self::RENDER_PURPOSE_PLAYBACK;
	}
	
	public function isRenderPurposeDemoplay()
	{
		return $this->getRenderPurpose() == self::RENDER_PURPOSE_DEMOPLAY;
	}
	
	public function renderPurposeSupportsFormHtml()
	{
		if( $this->isRenderPurposePrintPdf() )
		{
			return false;
		}
		
		if( $this->isRenderPurposeInputValue() )
		{
			return false;
		}
		
		return true;
	}
	
	/**
	 * @return string
	 */
	public function getEditContext()
	{
		return $this->editContext;
	}
	
	/**
	 * @param string $editContext
	 */
	public function setEditContext($editContext)
	{
		$this->editContext = $editContext;
	}
	
	/**
	 * @param bool $isAuthoringEditContext
	 */
	public function isAuthoringEditContext()
	{
		return $this->getEditContext() == self::EDIT_CONTEXT_AUTHORING;
	}
	
	/**
	 * @param bool $isAdjustmentEditContext
	 */
	public function isAdjustmentEditContext()
	{
		return $this->getEditContext() == self::EDIT_CONTEXT_ADJUSTMENT;
	}
	
	public function setAdjustmentEditContext()
	{
		return $this->setEditContext(self::EDIT_CONTEXT_ADJUSTMENT);
	}
	
	/**
	 * @return ilTestQuestionNavigationGUI
	 */
	public function getNavigationGUI()
	{
		return $this->navigationGUI;
	}

	/**
	 * @param ilTestQuestionNavigationGUI $navigationGUI
	 */
	public function setNavigationGUI($navigationGUI)
	{
		$this->navigationGUI = $navigationGUI;
	}
	
	public function setTaxonomyIds($taxonomyIds)
	{
		$this->taxonomyIds = $taxonomyIds;
	}
	
	public function getTaxonomyIds()
	{
		return $this->taxonomyIds;
	}
	
	public function setTargetGui($linkTargetGui)
	{
		$this->setTargetGuiClass( get_class($linkTargetGui) );
	}
	
	public function setTargetGuiClass($targetGuiClass)
	{
		$this->targetGuiClass = $targetGuiClass;
	}
	
	public function getTargetGuiClass()
	{
		return $this->targetGuiClass;
	}

	/**
	 * @param \ilQuestionHeaderBlockBuilder $questionHeaderBlockBuilder
	 */
	public function setQuestionHeaderBlockBuilder($questionHeaderBlockBuilder)
	{
		$this->questionHeaderBlockBuilder = $questionHeaderBlockBuilder;
	}

// fau: testNav - get the question header block bulder (for tweaking)
	/**
	 * @return \ilQuestionHeaderBlockBuilder $questionHeaderBlockBuilder
	 */
	public function getQuestionHeaderBlockBuilder()
	{
		return $this->questionHeaderBlockBuilder;
	}
// fau.

	public function setQuestionActionCmd($questionActionCmd)
	{
		$this->questionActionCmd = $questionActionCmd;

		if( is_object($this->object) )
		{
			$this->object->questionActionCmd = $questionActionCmd;
		}
	}

	public function getQuestionActionCmd()
	{
		return $this->questionActionCmd;
	}

	/**
	 * Evaluates a posted edit form and writes the form data in the question object
	 * @return integer A positive value, if one of the required fields wasn't set, else 0
	 */
	protected function writePostData($always = false)
	{
	}

	/**
	* output assessment
	*/
	public function assessment()
	{
		/**
		 * @var $tpl ilTemplate
		 */
		global $tpl;

		require_once 'Modules/TestQuestionPool/classes/tables/class.ilQuestionCumulatedStatisticsTableGUI.php';
		$stats_table = new ilQuestionCumulatedStatisticsTableGUI($this, 'assessment', '', $this->object);

		require_once 'Modules/TestQuestionPool/classes/tables/class.ilQuestionUsagesTableGUI.php';
		$usage_table = new ilQuestionUsagesTableGUI($this, 'assessment', '', $this->object);

		$tpl->setContent(implode('<br />',  array(
			$stats_table->getHTML(),
			$usage_table->getHTML()
		)));
	}

	/**
	 * Creates a question gui representation and returns the alias to the question gui
	 * note: please do not use $this inside this method to allow static calls
	 *
	 * @param string $question_type The question type as it is used in the language database
	 * @param integer $question_id The database ID of an existing question to load it into assQuestionGUI
	 * 
	 * @return assQuestionGUI The alias to the question object
	 */
	public static function _getQuestionGUI($question_type, $question_id = -1)
	{
		global $ilCtrl, $ilDB, $lng;
		
		include_once "./Modules/TestQuestionPool/classes/class.assQuestion.php";
		
		if ((!$question_type) and ($question_id > 0))
		{
			$question_type = assQuestion::getQuestionTypeFromDb($question_id);
		}
		
		if (strlen($question_type) == 0) return NULL;

		assQuestion::_includeClass($question_type, 1);

		$question_type_gui = assQuestion::getGuiClassNameByQuestionType($question_type);
		$question = new $question_type_gui();

		$feedbackObjectClassname = assQuestion::getFeedbackClassNameByQuestionType($question_type);
		$question->object->feedbackOBJ = new $feedbackObjectClassname($question->object, $ilCtrl, $ilDB, $lng);
		
		if ($question_id > 0)
		{
			$question->object->loadFromDb($question_id);
		}
		
		return $question;
	}

	/**
	 * @deprecated
	 */
	public static function _getGUIClassNameForId($a_q_id)
	{
		include_once "./Modules/TestQuestionPool/classes/class.assQuestion.php";
		include_once "./Modules/TestQuestionPool/classes/class.assQuestionGUI.php";
		$q_type =  assQuestion::getQuestionTypeFromDb($a_q_id);
		$class_name = assQuestionGUI::_getClassNameForQType($q_type);
		return $class_name;
	}

	/**
	 * @deprecated
	 */
	public static function _getClassNameForQType($q_type)
	{
		return $q_type . "GUI";
	}

	/**
	* Creates a question gui representation
	*
	* Creates a question gui representation and returns the alias to the question gui
	*
	* @param string $question_type The question type as it is used in the language database
	* @param integer $question_id The database ID of an existing question to load it into assQuestionGUI
	* @return object The alias to the question object
	* @access public
	 *
	 * @deprecated: WTF is this? GUIobject::question should be a GUIobject !? WTF is a question alias !?
	*/
	function &createQuestionGUI($question_type, $question_id = -1)
	{
		include_once "./Modules/TestQuestionPool/classes/class.assQuestionGUI.php";
		$this->question =& assQuestionGUI::_getQuestionGUI($question_type, $question_id);
	}
	
	public function populateJavascriptFilesRequiredForWorkForm(ilTemplate $tpl)
	{
		$tpl->addJavaScript('Modules/TestQuestionPool/js/ilAssMultipleChoice.js');
	}

	/**
	* get question template
	*/
	public function getQuestionTemplate()
	{
		// @todo Björn: Maybe this has to be changed for PHP 7/ILIAS 5.2.x (ilObjTestGUI::executeCommand, switch -> default case -> $this->prepareOutput(); already added a template to the CONTENT variable wrapped in a block named content)
		if(!$this->tpl->blockExists('content'))
		{
			$this->tpl->addBlockFile("CONTENT", "content", "tpl.il_as_qpl_content.html", "Modules/TestQuestionPool");
		}
		// @todo Björn: Maybe this has to be changed for PHP 7/ILIAS 5.2.x (ilObjTestGUI::executeCommand, switch -> default case -> $this->prepareOutput(); already added a template to the STATUSLINE variable wrapped in a block named statusline)
		if(!$this->tpl->blockExists('statusline'))
		{
			$this->tpl->addBlockFile("STATUSLINE", "statusline", "tpl.statusline.html");
		}
		// @todo Björn: Maybe this has to be changed for PHP 7/ILIAS 5.2.x because ass[XYZ]QuestionGUI::editQuestion is called multiple times
		if(!$this->tpl->blockExists('adm_content'))
		{
			$this->tpl->addBlockFile("ADM_CONTENT", "adm_content", "tpl.il_as_question.html", "Modules/TestQuestionPool");
		}
	}
	
	/**
	 * @param $form
	 */
	protected function renderEditForm($form)
	{
		$this->getQuestionTemplate();
		$this->tpl->setVariable("QUESTION_DATA", $form->getHTML());
	}

	/**
	* Returns the ILIAS Page around a question
	*
	* @return string The ILIAS page content
	* @access public
	*/
	function getILIASPage($html = "")
	{
		include_once("./Modules/TestQuestionPool/classes/class.ilAssQuestionPageGUI.php");
		$page_gui = new ilAssQuestionPageGUI($this->object->getId());
		$page_gui->setQuestionHTML(array($this->object->getId() => $html));
		$page_gui->setOutputMode("presentation");
		$presentation = $page_gui->presentation();
		$presentation = preg_replace("/src=\"\\.\\//ims", "src=\"" . ILIAS_HTTP_PATH . "/", $presentation);
		return $presentation;
	}

	/**
	* output question page
	*/
	function outQuestionPage($a_temp_var, $a_postponed = false, $active_id = "", $html = "")
	{
<<<<<<< HEAD
// fau: testNav - add the "use unchanged answer checkbox"
		if ($this->object->getTestQuestionConfig()->isUnchangedAnswerPossible())
=======
		// hey: prevPassSolutions - add the "use previous answer"
		if ($this->isPreviousSolutionPrefilled())
		{
			ilUtil::sendInfo($this->getPreviousSolutionProvidedMessage());
			$html .= $this->getPreviousSolutionConfirmationCheckboxHtml();
		}
		// hey.

		$this->lng->loadLanguageModule("content");

		if( $this->getNavigationGUI() )
		{
			$html = $this->getNavigationGUI()->getHTML().$html;
		}
		
		$postponed = "";
		if ($a_postponed)
>>>>>>> 1ef5bcd5
		{
			$html .= $this->getUseUnchangedAnswerCheckboxHtml();
		}
// fau.

		$this->lng->loadLanguageModule("content");

// fau: testNav - add question buttons below question, add actions menu
		include_once("./Modules/TestQuestionPool/classes/class.ilAssQuestionPageGUI.php");
		$page_gui = new ilAssQuestionPageGUI($this->object->getId());
		$page_gui->setOutputMode("presentation");
		$page_gui->setTemplateTargetVar($a_temp_var);

		if( $this->getNavigationGUI() )
		{
			$html .= $this->getNavigationGUI()->getHTML();
			$page_gui->setQuestionActionsHTML($this->getNavigationGUI()->getActionsHTML());
		}
// fau.

		if( strlen($html) )
		{
			$page_gui->setQuestionHTML(array($this->object->getId() => $html));
		}

// fau: testNav - fill the header with subtitle blocks for question info an actions
		$page_gui->setPresentationTitle($this->questionHeaderBlockBuilder->getPresentationTitle());
		$page_gui->setQuestionInfoHTML($this->questionHeaderBlockBuilder->getQuestionInfoHTML());
// fau.

		return $page_gui->presentation();
	}
	
<<<<<<< HEAD
// fau: testNav - get the html of the "use unchanged answer checkbox"
	private function getUseUnchangedAnswerCheckboxHtml()
	{
		$tpl = new ilTemplate("tpl.tst_question_use_unchanged_answer.html", TRUE, TRUE, "Modules/TestQuestionPool");
		$tpl->setVariable('TXT_USE_UNCHANGED_ANSWER', $this->object->getTestQuestionConfig()->getUseUnchangedAnswerLabel());
		return $tpl->get();
	}
// fau.

=======
	// hey: prevPassSolutions - build prev solution message / build "use previous answer checkbox" html
	protected function getPreviousSolutionProvidedMessage()
	{
		return $this->lng->txt('use_previous_solution_advice');
	}
	
	protected function getPreviousSolutionConfirmationCheckboxHtml()
	{
		$tpl = new ilTemplate('tpl.tst_question_additional_behaviour_checkbox.html', true, true, 'Modules/TestQuestionPool');
		$tpl->setVariable('TXT_USE_UNCHANGED_ANSWER', $this->lng->txt('use_previous_solution'));
		return $tpl->get();
	}
	// hey.
	
>>>>>>> 1ef5bcd5
	/**
	* cancel action
	*/
	function cancel()
	{
		if ($_GET["calling_test"])
		{
			$_GET["ref_id"] = $_GET["calling_test"];
			ilUtil::redirect("ilias.php?baseClass=ilObjTestGUI&cmd=questions&ref_id=".$_GET["calling_test"]);
		}
		elseif ($_GET["test_ref_id"])
		{
			$_GET["ref_id"] = $_GET["test_ref_id"];
			ilUtil::redirect("ilias.php?baseClass=ilObjTestGUI&cmd=questions&ref_id=".$_GET["test_ref_id"]);
		}
		else
		{
			if ($_GET["q_id"] > 0)
			{
				$this->ctrl->setParameterByClass("ilAssQuestionPageGUI", "q_id", $_GET["q_id"]);
				$this->ctrl->redirectByClass("ilAssQuestionPageGUI", "edit");
			}
			else
			{
				$this->ctrl->redirectByClass("ilobjquestionpoolgui", "questions");
			}
		}
	}

	/**
	 * @param string $return_to
	 * @param string $return_to_feedback  ilAssQuestionFeedbackEditingGUI
	 */
	function originalSyncForm($return_to = "", $return_to_feedback = '')
	{
		if (strlen($return_to))
		{
			$this->ctrl->setParameter($this, "return_to", $return_to);
		}
		else if ($_REQUEST['return_to']) {
			$this->ctrl->setParameter($this, "return_to", $_REQUEST['return_to']);
		}
		if(strlen($return_to_feedback))
		{
			$this->ctrl->setParameter($this, 'return_to_fb', 'true');
		}

		$this->ctrl->saveParameter($this, 'test_express_mode');
		
		$template = new ilTemplate("tpl.il_as_qpl_sync_original.html",TRUE, TRUE, "Modules/TestQuestionPool");
		$template->setVariable("BUTTON_YES", $this->lng->txt("yes"));
		$template->setVariable("BUTTON_NO", $this->lng->txt("no"));
		$template->setVariable("FORM_ACTION", $this->ctrl->getFormAction($this));
		$template->setVariable("TEXT_SYNC", $this->lng->txt("confirm_sync_questions"));
		$this->tpl->setVariable("ADM_CONTENT", $template->get());
	}
	
	function sync()
	{
		$original_id = $this->object->original_id;
		if ($original_id)
		{
			$this->object->syncWithOriginal();
		}
		if (strlen($_GET["return_to"]))
		{
			$this->ctrl->redirect($this, $_GET["return_to"]);
		}
		if (strlen($_REQUEST["return_to_fb"]))
		{
			$this->ctrl->redirectByClass('ilAssQuestionFeedbackEditingGUI', 'showFeedbackForm');
		}
		else
		{
			if(isset($_GET['calling_consumer']) && (int)$_GET['calling_consumer'])
			{
				$ref_id = (int)$_GET['calling_consumer'];
				$consumer = ilObjectFactory::getInstanceByRefId($ref_id);
				if($consumer instanceof ilQuestionEditingFormConsumer)
				{
					ilUtil::redirect($consumer->getQuestionEditingFormBackTarget($_GET['consumer_context']));
				}
				require_once 'Services/Link/classes/class.ilLink.php';
				ilUtil::redirect(ilLink::_getLink($ref_id));
			}
			$_GET["ref_id"] = $_GET["calling_test"];
			
			if($_REQUEST['test_express_mode'])
			{
				ilUtil::redirect(ilTestExpressPage::getReturnToPageLink($this->object->getId()));
			}
			else
			{
				ilUtil::redirect("ilias.php?baseClass=ilObjTestGUI&cmd=questions&ref_id=".$_GET["calling_test"]);
			}
		}
	}

	function cancelSync()
	{
		if (strlen($_GET["return_to"]))
		{
			$this->ctrl->redirect($this, $_GET["return_to"]);
		}
		if(strlen($_REQUEST['return_to_fb']))
		{
			$this->ctrl->redirectByClass('ilAssQuestionFeedbackEditingGUI', 'showFeedbackForm');
		}
		else
		{
			if(isset($_GET['calling_consumer']) && (int)$_GET['calling_consumer'])
			{
				$ref_id = (int)$_GET['calling_consumer'];
				$consumer = ilObjectFactory::getInstanceByRefId($ref_id);
				if($consumer instanceof ilQuestionEditingFormConsumer)
				{
					ilUtil::redirect($consumer->getQuestionEditingFormBackTarget($_GET['consumer_context']));
				}
				require_once 'Services/Link/classes/class.ilLink.php';
				ilUtil::redirect(ilLink::_getLink($ref_id));
			}
			$_GET["ref_id"] = $_GET["calling_test"];

			if($_REQUEST['test_express_mode'])
			{
				ilUtil::redirect(ilTestExpressPage::getReturnToPageLink($this->object->getId()));
			}
			else
			{
				ilUtil::redirect("ilias.php?baseClass=ilObjTestGUI&cmd=questions&ref_id=".$_GET["calling_test"]);
			}
		}
	}
	
	/**
	* save question
	*/
	function saveEdit()
	{
		global $ilUser;

		$result = $this->writePostData();
		if ($result == 0)
		{
			$ilUser->setPref("tst_lastquestiontype", $this->object->getQuestionType());
			$ilUser->writePref("tst_lastquestiontype", $this->object->getQuestionType());
			$this->object->saveToDb();
			$originalexists = $this->object->_questionExists($this->object->original_id);
			include_once "./Modules/TestQuestionPool/classes/class.assQuestion.php";
			if ($_GET["calling_test"] && $originalexists && assQuestion::_isWriteable($this->object->original_id, $ilUser->getId()))
			{
				$this->ctrl->redirect($this, "originalSyncForm");
			}
			elseif ($_GET["calling_test"])
			{
				$_GET["ref_id"] = $_GET["calling_test"];
				ilUtil::redirect("ilias.php?baseClass=ilObjTestGUI&cmd=questions&ref_id=".$_GET["calling_test"]);
				return;
			}
			elseif ($_GET["test_ref_id"])
			{
				global $tree, $ilDB, $ilPluginAdmin;
				
				include_once ("./Modules/Test/classes/class.ilObjTest.php");
				$_GET["ref_id"] = $_GET["test_ref_id"];
				$test = new ilObjTest($_GET["test_ref_id"], true);
				
				require_once 'Modules/Test/classes/class.ilTestQuestionSetConfigFactory.php';
				$testQuestionSetConfigFactory = new ilTestQuestionSetConfigFactory($tree, $ilDB, $ilPluginAdmin, $test);

				$test->insertQuestion( $testQuestionSetConfigFactory->getQuestionSetConfig(), $this->object->getId() );
				
				ilUtil::redirect("ilias.php?baseClass=ilObjTestGUI&cmd=questions&ref_id=".$_GET["test_ref_id"]);
			}
			else
			{
				$this->ctrl->setParameter($this, "q_id", $this->object->getId());
				$this->editQuestion();
				if (strcmp($_SESSION["info"], "") != 0)
				{
					ilUtil::sendSuccess($_SESSION["info"] . "<br />" . $this->lng->txt("msg_obj_modified"), false);
				}
				else
				{
					ilUtil::sendSuccess($this->lng->txt("msg_obj_modified"), false);
				}
				$this->ctrl->setParameterByClass("ilAssQuestionPageGUI", "q_id", $this->object->getId());
				$this->ctrl->redirectByClass("ilAssQuestionPageGUI", "edit");
			}
		}
	}

	/**
	* save question
	*/
	function save()
	{
		global $ilUser;
		$old_id = $_GET["q_id"];
		$result = $this->writePostData();

		if($result == 0)
		{
			$ilUser->setPref("tst_lastquestiontype", $this->object->getQuestionType());
			$ilUser->writePref("tst_lastquestiontype", $this->object->getQuestionType());
			$this->object->saveToDb();
			$originalexists = $this->object->_questionExistsInPool($this->object->original_id);


			include_once "./Modules/TestQuestionPool/classes/class.assQuestion.php";
			if(($_GET["calling_test"] || (isset($_GET['calling_consumer']) && (int)$_GET['calling_consumer'])) && $originalexists && assQuestion::_isWriteable($this->object->original_id, $ilUser->getId()))
			{
				ilUtil::sendSuccess($this->lng->txt("msg_obj_modified"), true);
				$this->ctrl->setParameter($this, 'return_to', 'editQuestion');
				$this->ctrl->redirect($this, "originalSyncForm");
				return;
			}
			elseif($_GET["calling_test"])
			{
				require_once 'Modules/Test/classes/class.ilObjTest.php';
				$test = new ilObjTest($_GET["calling_test"]);
				if(!assQuestion::_questionExistsInTest($this->object->getId(), $test->getTestId()))
				{
					global $tree, $ilDB, $ilPluginAdmin;
					
					include_once("./Modules/Test/classes/class.ilObjTest.php");
					$_GET["ref_id"] = $_GET["calling_test"];
					$test = new ilObjTest($_GET["calling_test"], true);
					
					require_once 'Modules/Test/classes/class.ilTestQuestionSetConfigFactory.php';
					$testQuestionSetConfigFactory = new ilTestQuestionSetConfigFactory($tree, $ilDB, $ilPluginAdmin, $test);

					$new_id = $test->insertQuestion(
							$testQuestionSetConfigFactory->getQuestionSetConfig(), $this->object->getId()
					);

					if(isset($_REQUEST['prev_qid']))
					{
						$test->moveQuestionAfter($this->object->getId() + 1, $_REQUEST['prev_qid']);
					}

					$this->ctrl->setParameter($this, 'q_id', $new_id);
					$this->ctrl->setParameter($this, 'calling_test', $_GET['calling_test']);
					#$this->ctrl->setParameter($this, 'test_ref_id', false);
				}
				ilUtil::sendSuccess($this->lng->txt("msg_obj_modified"), true);
				$this->ctrl->redirect($this, 'editQuestion');

			}
			else
			{
				$this->callNewIdListeners($this->object->getId());

				if($this->object->getId() != $old_id)
				{
					// first save
					$this->ctrl->setParameterByClass($_GET["cmdClass"], "q_id", $this->object->getId());
					$this->ctrl->setParameterByClass($_GET["cmdClass"], "sel_question_types", $_GET["sel_question_types"]);
					ilUtil::sendSuccess($this->lng->txt("msg_obj_modified"), true);

					//global $___test_express_mode;
					/**
					 * in express mode, so add question to test directly
					 */
					if($_REQUEST['prev_qid'])
					{
						// @todo: bheyser/mbecker wtf? ..... thx@jposselt ....
						// mbecker: Possible fix: Just instantiate the obj?
						include_once("./Modules/Test/classes/class.ilObjTest.php");
						$test = new ilObjTest($_GET["ref_id"], true);
						$test->moveQuestionAfter($_REQUEST['prev_qid'], $this->object->getId());
					}
					if( /*$___test_express_mode || */ $_REQUEST['express_mode'] )
					{
						global $tree, $ilDB, $ilPluginAdmin;

						include_once("./Modules/Test/classes/class.ilObjTest.php");
						$test = new ilObjTest($_GET["ref_id"], true);

						require_once 'Modules/Test/classes/class.ilTestQuestionSetConfigFactory.php';
						$testQuestionSetConfigFactory = new ilTestQuestionSetConfigFactory($tree, $ilDB, $ilPluginAdmin, $test);

						$test->insertQuestion(
								$testQuestionSetConfigFactory->getQuestionSetConfig(), $this->object->getId()
						);
						
						require_once 'Modules/Test/classes/class.ilTestExpressPage.php';
						$_REQUEST['q_id'] = $this->object->getId();
						ilUtil::redirect(ilTestExpressPage::getReturnToPageLink());
					}

					$this->ctrl->redirectByClass($_GET["cmdClass"], "editQuestion");
				}
				if(strcmp($_SESSION["info"], "") != 0)
				{
					ilUtil::sendSuccess($_SESSION["info"] . "<br />" . $this->lng->txt("msg_obj_modified"), true);
				}
				else
				{
					ilUtil::sendSuccess($this->lng->txt("msg_obj_modified"), true);
				}
				$this->ctrl->redirect($this, 'editQuestion');
			}
		}
	}

	/**
	* save question
	*/
	function saveReturn()
	{
		global $ilUser;
		$old_id = $_GET["q_id"];
		$result = $this->writePostData();
		if($result == 0)
		{
			$ilUser->setPref("tst_lastquestiontype", $this->object->getQuestionType());
			$ilUser->writePref("tst_lastquestiontype", $this->object->getQuestionType());
			$this->object->saveToDb();
			$originalexists = $this->object->_questionExistsInPool($this->object->original_id);
			include_once "./Modules/TestQuestionPool/classes/class.assQuestion.php";
			if(($_GET["calling_test"] || (isset($_GET['calling_consumer']) && (int)$_GET['calling_consumer'])) && $originalexists && assQuestion::_isWriteable($this->object->original_id, $ilUser->getId()))
			{
				ilUtil::sendSuccess($this->lng->txt("msg_obj_modified"), true);
				$this->ctrl->setParameter($this, 'test_express_mode', $_REQUEST['test_express_mode']);
				$this->ctrl->redirect($this, "originalSyncForm");
				return;
			}
			elseif($_GET["calling_test"])
			{
				require_once 'Modules/Test/classes/class.ilObjTest.php';
				$test = new ilObjTest($_GET["calling_test"]);
				#var_dump(assQuestion::_questionExistsInTest($this->object->getId(), $test->getTestId()));
				$q_id = $this->object->getId();
				if(!assQuestion::_questionExistsInTest($this->object->getId(), $test->getTestId()))
				{
					global $tree, $ilDB, $ilPluginAdmin;
					
					include_once("./Modules/Test/classes/class.ilObjTest.php");
					$_GET["ref_id"] = $_GET["calling_test"];
					$test = new ilObjTest($_GET["calling_test"], true);
					
					require_once 'Modules/Test/classes/class.ilTestQuestionSetConfigFactory.php';
					$testQuestionSetConfigFactory = new ilTestQuestionSetConfigFactory($tree, $ilDB, $ilPluginAdmin, $test);

					$new_id = $test->insertQuestion(
						$testQuestionSetConfigFactory->getQuestionSetConfig(), $this->object->getId()
					);
					
					$q_id = $new_id;
					if(isset($_REQUEST['prev_qid']))
					{
						$test->moveQuestionAfter($this->object->getId() + 1, $_REQUEST['prev_qid']);
					}

					$this->ctrl->setParameter($this, 'q_id', $new_id);
					$this->ctrl->setParameter($this, 'calling_test', $_GET['calling_test']);
					#$this->ctrl->setParameter($this, 'test_ref_id', false);

				}
				ilUtil::sendSuccess($this->lng->txt("msg_obj_modified"), true);
				if( /*$___test_express_mode || */
				$_REQUEST['test_express_mode']
				)
				{
					ilUtil::redirect(ilTestExpressPage::getReturnToPageLink($q_id));
				}
				else
				{
					ilUtil::redirect("ilias.php?baseClass=ilObjTestGUI&cmd=questions&ref_id=" . $_GET["calling_test"]);
				}
			}
			else
			{
				if($this->object->getId() != $old_id)
				{
					$this->callNewIdListeners($this->object->getId());
					ilUtil::sendSuccess($this->lng->txt("msg_obj_modified"), true);
					$this->ctrl->redirectByClass("ilobjquestionpoolgui", "questions");
				}
				if(strcmp($_SESSION["info"], "") != 0)
				{
					ilUtil::sendSuccess($_SESSION["info"] . "<br />" . $this->lng->txt("msg_obj_modified"), true);
				}
				else
				{
					ilUtil::sendSuccess($this->lng->txt("msg_obj_modified"), true);
				}
				$this->ctrl->redirectByClass("ilobjquestionpoolgui", "questions");
			}
		}
	}

	/**
	* apply changes
	*/
	function apply()
	{
		$this->writePostData();
		$this->object->saveToDb();
		$this->ctrl->setParameter($this, "q_id", $this->object->getId());
		$this->editQuestion();
	}
	
	/**
	* get context path in content object tree
	*
	* @param	int		$a_endnode_id		id of endnode
	* @param	int		$a_startnode_id		id of startnode
	*/
	function getContextPath($cont_obj, $a_endnode_id, $a_startnode_id = 1)
	{
		$path = "";

		$tmpPath = $cont_obj->getLMTree()->getPathFull($a_endnode_id, $a_startnode_id);

		// count -1, to exclude the learning module itself
		for ($i = 1; $i < (count($tmpPath) - 1); $i++)
		{
			if ($path != "")
			{
				$path .= " > ";
			}

			$path .= $tmpPath[$i]["title"];
		}

		return $path;
	}

	function setSequenceNumber($nr) 
	{
		$this->sequence_no = $nr;
	}
	
	function getSequenceNumber() 
	{
		return $this->sequence_no;
	}
	
	function setQuestionCount($a_question_count)
	{
		$this->question_count = $a_question_count;
	}
	
	function getQuestionCount()
	{
		return $this->question_count;
	}
	
	function getErrorMessage()
	{
		return $this->errormessage;
	}
	
	function setErrorMessage($errormessage)
	{
		$this->errormessage = $errormessage;
	}

	function addErrorMessage($errormessage)
	{
		$this->errormessage .= ((strlen($this->errormessage)) ? "<br />" : "") . $errormessage;
	}
	
	function outAdditionalOutput()
	{
	}

	/**
	* Returns the question type string
	*
	* Returns the question type string
	*
	* @result string The question type string
	* @access public
	*/
	function getQuestionType()
	{
		return $this->object->getQuestionType();
	}
	
	/**
	* Returns a HTML value attribute
	*
	* @param mixed $a_value A given text or value
	* @result string The value as HTML value attribute
	* @access public
	*/
	public function getAsValueAttribute($a_value)
	{
		$result = "";
		if (strlen($a_value))
		{
			$result = " value=\"$a_value\" ";
		}
		return $result;
	}

	// scorm2004-start
	/**
	* Add a listener that is notified with the new question ID, when
	* a new question is saved
	*/
	function addNewIdListener(&$a_object, $a_method, $a_parameters = "")
	{
		$cnt = $this->new_id_listener_cnt;
		$this->new_id_listeners[$cnt]["object"] =& $a_object;
		$this->new_id_listeners[$cnt]["method"] = $a_method;
		$this->new_id_listeners[$cnt]["parameters"] = $a_parameters;
		$this->new_id_listener_cnt++;
	}

	/**
	* Call the new id listeners
	*/
	function callNewIdListeners($a_new_id)
	{

		for ($i=0; $i<$this->new_id_listener_cnt; $i++)
		{
			$this->new_id_listeners[$i]["parameters"]["new_id"] = $a_new_id;
			$object =& $this->new_id_listeners[$i]["object"];
			$method = $this->new_id_listeners[$i]["method"];
			$parameters = $this->new_id_listeners[$i]["parameters"];
//var_dump($object);
//var_dump($method);
//var_dump($parameters);

			$object->$method($parameters);
		}
	}
	
	/**
	* Add the command buttons of a question properties form
	*/
	function addQuestionFormCommandButtons($form)
	{
		//if (!$this->object->getSelfAssessmentEditingMode() && !$_GET["calling_test"]) $form->addCommandButton("saveEdit", $this->lng->txt("save_edit"));
		if(!$this->object->getSelfAssessmentEditingMode())
		{
			$form->addCommandButton("saveReturn", $this->lng->txt("save_return"));
		}
		$form->addCommandButton("save", $this->lng->txt("save"));
	}
	
	/**
	* Add basic question form properties:
	* assessment: title, author, description, question, working time
	*
	* @return	int	Default Nr of Tries
	*/
	function addBasicQuestionFormProperties($form)
	{
	    // title
		$title = new ilTextInputGUI($this->lng->txt("title"), "title");
		$title->setMaxLength(100);
		$title->setValue($this->object->getTitle());
		$title->setRequired(TRUE);
		$form->addItem($title);

		if (!$this->object->getSelfAssessmentEditingMode())
		{
			// author
			$author = new ilTextInputGUI($this->lng->txt("author"), "author");
			$author->setValue($this->object->getAuthor());
			$author->setRequired(TRUE);
			$form->addItem($author);
	
			// description
			$description = new ilTextInputGUI($this->lng->txt("description"), "comment");
			$description->setValue($this->object->getComment());
			$description->setRequired(FALSE);
			$form->addItem($description);
		}
		else
		{
			// author as hidden field
			$hi = new ilHiddenInputGUI("author");
			$author = ilUtil::prepareFormOutput($this->object->getAuthor());
			if (trim($author) == "")
			{
				$author = "-";
			}
			$hi->setValue($author);
			$form->addItem($hi);
			
		}

		// questiontext
		$question = new ilTextAreaInputGUI($this->lng->txt("question"), "question");
		$question->setValue($this->object->prepareTextareaOutput($this->object->getQuestion()));
		$question->setRequired(TRUE);
		$question->setRows(10);
		$question->setCols(80);
		
		if (!$this->object->getSelfAssessmentEditingMode())
		{
			if( $this->object->getAdditionalContentEditingMode() != assQuestion::ADDITIONAL_CONTENT_EDITING_MODE_PAGE_OBJECT )
			{
				$question->setUseRte(TRUE);
				include_once "./Services/AdvancedEditing/classes/class.ilObjAdvancedEditing.php";
				$question->setRteTags(ilObjAdvancedEditing::_getUsedHTMLTags("assessment"));
				$question->addPlugin("latex");
				$question->addButton("latex");
				$question->addButton("pastelatex");
				$question->setRTESupport($this->object->getId(), "qpl", "assessment");
			}
		}
		else
		{
			$question->setRteTags(self::getSelfAssessmentTags());
			$question->setUseTagsForRteOnly(false);
		}
		$form->addItem($question);

		if (!$this->object->getSelfAssessmentEditingMode())
		{
			// duration
			$duration = new ilDurationInputGUI($this->lng->txt("working_time"), "Estimated");
			$duration->setShowHours(TRUE);
			$duration->setShowMinutes(TRUE);
			$duration->setShowSeconds(TRUE);
			$ewt = $this->object->getEstimatedWorkingTime();
			$duration->setHours($ewt["h"]);
			$duration->setMinutes($ewt["m"]);
			$duration->setSeconds($ewt["s"]);
			$duration->setRequired(FALSE);
			$form->addItem($duration);
		}
		else
		{
			// number of tries
			if (strlen($this->object->getNrOfTries()))
			{
				$nr_tries = $this->object->getNrOfTries();
			}
			else
			{
				$nr_tries = $this->object->getDefaultNrOfTries();
			}			
			if ($nr_tries < 1)
			{
				$nr_tries = "";
			}
			
			$ni = new ilNumberInputGUI($this->lng->txt("qst_nr_of_tries"), "nr_of_tries");
			$ni->setValue($nr_tries);
			$ni->setMinValue(0);
			$ni->setSize(5);
			$ni->setMaxLength(5);			
			$form->addItem($ni);
		}
	}
	
	protected function saveTaxonomyAssignments()
	{
		if( count($this->getTaxonomyIds()) )
		{
			require_once 'Services/Taxonomy/classes/class.ilTaxAssignInputGUI.php';
			
			foreach($this->getTaxonomyIds() as $taxonomyId)
			{
				$postvar = "tax_node_assign_$taxonomyId";
				
				$tax_node_assign = new ilTaxAssignInputGUI($taxonomyId, true, '', $postvar);
				// TODO: determine tst/qpl when tax assigns become maintainable within tests
				$tax_node_assign->saveInput("qpl", $this->object->getObjId(), "quest", $this->object->getId());
			}
		}
	}
	
	protected function populateTaxonomyFormSection(ilPropertyFormGUI $form)
	{
		if( count($this->getTaxonomyIds()) )
		{
			$sectHeader = new ilFormSectionHeaderGUI();
			$sectHeader->setTitle($this->lng->txt('qpl_qst_edit_form_taxonomy_section'));
			$form->addItem($sectHeader);

			require_once 'Services/Taxonomy/classes/class.ilTaxSelectInputGUI.php';

			foreach($this->getTaxonomyIds() as $taxonomyId)
			{
				$taxonomy = new ilObjTaxonomy($taxonomyId);
				$label = sprintf($this->lng->txt('qpl_qst_edit_form_taxonomy'), $taxonomy->getTitle());
				$postvar = "tax_node_assign_$taxonomyId";

				$taxSelect = new ilTaxSelectInputGUI($taxonomy->getId(), $postvar, true);
				$taxSelect->setTitle($label);

				require_once 'Services/Taxonomy/classes/class.ilTaxNodeAssignment.php';
				$taxNodeAssignments = new ilTaxNodeAssignment(ilObject::_lookupType($this->object->getObjId()), $this->object->getObjId(), 'quest', $taxonomyId);
				$assignedNodes = $taxNodeAssignments->getAssignmentsOfItem($this->object->getId());

				$taxSelect->setValue(array_map(function($assignedNode) {
					return $assignedNode['node_id'];
				}, $assignedNodes));
				$form->addItem($taxSelect);
			}
		}
	}

	/**
	 * Get tags allowed in question tags in self assessment mode
	 * @return array array of tags
	 */
	static function getSelfAssessmentTags()
	{
		// set tags we allow in self assessment mode
		$st = ilUtil::getSecureTags();
		
		// we allow these tags, since they are typically used in the Tiny Assessment editor
		// and should not be deleted, if questions are copied from pools to learning modules
		$not_supported = array("img", "p");
		$tags = array();
		foreach ($st as $s)
		{
			if (!in_array($s, $not_supported))
			{
				$tags[] = $s;
			}
		}

		return $tags;
	}
	
	
	/**
	* Returns the answer generic feedback depending on the results of the question
	*
	* @deprecated Use getGenericFeedbackOutput instead.
	* @param integer $active_id Active ID of the user
	* @param integer $pass Active pass
	* @return string HTML Code with the answer specific feedback
	* @access public
	*/
	function getAnswerFeedbackOutput($active_id, $pass)
	{
		return $this->getGenericFeedbackOutput($active_id, $pass);
	}

	/**
	 * Returns the answer specific feedback for the question

	 *
	 * @param integer $active_id Active ID of the user
	 * @param integer $pass Active pass
	 * @return string HTML Code with the answer specific feedback
	 * @access public
	 */
	function getGenericFeedbackOutput($active_id, $pass)
	{
		$output = "";
		include_once "./Modules/Test/classes/class.ilObjTest.php";
		$manual_feedback = ilObjTest::getManualFeedback($active_id, $this->object->getId(), $pass);
		if (strlen($manual_feedback))
		{
			return $manual_feedback;
		}
		$correct_feedback = $this->object->feedbackOBJ->getGenericFeedbackTestPresentation($this->object->getId(), true);
		$incorrect_feedback = $this->object->feedbackOBJ->getGenericFeedbackTestPresentation($this->object->getId(), false);
		if (strlen($correct_feedback.$incorrect_feedback))
		{
			$reached_points = $this->object->calculateReachedPoints($active_id, $pass);
			$max_points = $this->object->getMaximumPoints();
			if ($reached_points == $max_points)
			{
				$output = $correct_feedback;
			}
			else
			{
				$output = $incorrect_feedback;
			}
		}
		return $this->object->prepareTextareaOutput($output, TRUE);
	}

	public function getGenericFeedbackOutputForCorrectSolution()
	{
		return $this->object->prepareTextareaOutput(
			$this->object->feedbackOBJ->getGenericFeedbackTestPresentation($this->object->getId(), true), true
		);
	}

	public function getGenericFeedbackOutputForIncorrectSolution()
	{
		return $this->object->prepareTextareaOutput(
			$this->object->feedbackOBJ->getGenericFeedbackTestPresentation($this->object->getId(), false), true
		);
	}

	/**
	 * Returns the answer specific feedback for the question
	 * 
	 * This method should be overwritten by the actual question.
	 * 
	 * @todo Mark this method abstract!
	 * @param integer $active_id Active ID of the user
	 * @param integer $pass Active pass
	 * @return string HTML Code with the answer specific feedback
	 * @access public
	 */
	abstract function getSpecificFeedbackOutput($active_id, $pass);
	
	public function outQuestionType()
	{
		$count = $this->object->isInUse();
		
		if ($this->object->_questionExistsInPool($this->object->getId()) && $count)
		{
			global $rbacsystem;
			if ($rbacsystem->checkAccess("write", $_GET["ref_id"]))
			{
				ilUtil::sendInfo(sprintf($this->lng->txt("qpl_question_is_in_use"), $count));
			}
		}
		
		return assQuestion::_getQuestionTypeName($this->object->getQuestionType());
	}
	
	public function showSuggestedSolution()
	{
		$this->suggestedsolution();
	}

	/**
	* Allows to add suggested solutions for questions
	*
	* @access public
	*/
	public function suggestedsolution()
	{
		global $ilUser;
		global $ilAccess;

		$save = (is_array($_POST["cmd"]) && array_key_exists("suggestedsolution", $_POST["cmd"])) ? TRUE : FALSE;

		if ($save && $_POST["deleteSuggestedSolution"] == 1)
		{
			$this->object->deleteSuggestedSolutions();
			ilUtil::sendSuccess($this->lng->txt("msg_obj_modified"), true);
			$this->ctrl->redirect($this, "suggestedsolution");
		}

		$output = "";
		$solution_array = $this->object->getSuggestedSolution(0);
		$options = array(
			"lm" => $this->lng->txt("obj_lm"),
			"st" => $this->lng->txt("obj_st"),
			"pg" => $this->lng->txt("obj_pg"),
			"git" => $this->lng->txt("glossary_term"),
			"file" => $this->lng->txt("fileDownload"),
			"text" => $this->lng->txt("solutionText")
		);

		if ((strcmp($_POST["solutiontype"], "file") == 0) && (strcmp($solution_array["type"], "file") != 0))
		{
			$solution_array = array(
				"type" => "file"
			);
		} 
		elseif ((strcmp($_POST["solutiontype"], "text") == 0) && (strcmp($solution_array["type"], "text") != 0))
		{
			$oldOutputMode = $this->getRenderPurpose();
			$this->setRenderPurpose(self::RENDER_PURPOSE_INPUT_VALUE);
			
			$solution_array = array(
				"type" => "text",
				"value" => $this->getSolutionOutput(0, NULL, FALSE, FALSE, TRUE, FALSE, TRUE)
			);
			$this->setRenderPurpose($oldsaveSuggestedSolutionOutputMode);
		}
		if ($save && strlen($_POST["filename"]))
		{
			$solution_array["value"]["filename"] = $_POST["filename"];
		}
		if ($save && strlen($_POST["solutiontext"]))
		{
			$solution_array["value"] = $_POST["solutiontext"];
		}
		include_once("./Services/Form/classes/class.ilPropertyFormGUI.php");
		if (count($solution_array))
		{
			$form = new ilPropertyFormGUI();
			$form->setFormAction($this->ctrl->getFormAction($this));
			$form->setTitle($this->lng->txt("solution_hint"));
			$form->setMultipart(TRUE);
			$form->setTableWidth("100%");
			$form->setId("suggestedsolutiondisplay");

			// suggested solution output
			include_once "./Modules/TestQuestionPool/classes/class.ilSolutionTitleInputGUI.php";
			$title = new ilSolutionTitleInputGUI($this->lng->txt("showSuggestedSolution"), "solutiontype");
			$template = new ilTemplate("tpl.il_as_qpl_suggested_solution_input_presentation.html", TRUE, TRUE, "Modules/TestQuestionPool");
			if (strlen($solution_array["internal_link"]))
			{
				$href = assQuestion::_getInternalLinkHref($solution_array["internal_link"]);
				$template->setCurrentBlock("preview");
				$template->setVariable("TEXT_SOLUTION", $this->lng->txt("suggested_solution"));
				$template->setVariable("VALUE_SOLUTION", " <a href=\"$href\" target=\"content\">" . $this->lng->txt("view"). "</a> ");
				$template->parseCurrentBlock();
			}
			elseif ((strcmp($solution_array["type"], "file") == 0) && (is_array($solution_array["value"])))
			{
				$href = $this->object->getSuggestedSolutionPathWeb() . $solution_array["value"]["name"];
				$template->setCurrentBlock("preview");
				$template->setVariable("TEXT_SOLUTION", $this->lng->txt("suggested_solution"));
				$template->setVariable("VALUE_SOLUTION", " <a href=\"$href\" target=\"content\">" . ilUtil::prepareFormOutput((strlen($solution_array["value"]["filename"])) ? $solution_array["value"]["filename"] : $solution_array["value"]["name"]). "</a> ");
				$template->parseCurrentBlock();
			}
			$template->setVariable("TEXT_TYPE", $this->lng->txt("type"));
			$template->setVariable("VALUE_TYPE", $options[$solution_array["type"]]);
			$title->setHtml($template->get());
			$deletesolution = new ilCheckboxInputGUI("", "deleteSuggestedSolution");
			$deletesolution->setOptionTitle($this->lng->txt("deleteSuggestedSolution"));
			$title->addSubItem($deletesolution);
			$form->addItem($title);

			if (strcmp($solution_array["type"], "file") == 0)
			{
				// file
				$file = new ilFileInputGUI($this->lng->txt("fileDownload"), "file");
				$file->setRequired(TRUE);
				$file->enableFileNameSelection("filename");
				//$file->setSuffixes(array("doc","xls","png","jpg","gif","pdf"));
				if( $_FILES["file"]["tmp_name"] && $file->checkInput() )
				{
					if (!file_exists($this->object->getSuggestedSolutionPath())) ilUtil::makeDirParents($this->object->getSuggestedSolutionPath());
					
					$res = ilUtil::moveUploadedFile($_FILES["file"]["tmp_name"], $_FILES["file"]["name"], $this->object->getSuggestedSolutionPath() . $_FILES["file"]["name"]);
					if ($res)
					{
						ilUtil::renameExecutables($this->object->getSuggestedSolutionPath());
						
						// remove an old file download
						if (is_array($solution_array["value"])) @unlink($this->object->getSuggestedSolutionPath() . $solution_array["value"]["name"]);
						$file->setValue($_FILES["file"]["name"]);
						$this->object->saveSuggestedSolution("file", "", 0, array("name" => $_FILES["file"]["name"], "type" => $_FILES["file"]["type"], "size" => $_FILES["file"]["size"], "filename" => $_POST["filename"]));
						$originalexists = $this->object->_questionExistsInPool($this->object->original_id);
						if (($_GET["calling_test"] || (isset($_GET['calling_consumer']) && (int)$_GET['calling_consumer'])) && $originalexists && assQuestion::_isWriteable($this->object->original_id, $ilUser->getId()))
						{
							return $this->originalSyncForm("suggestedsolution");
						}
						else
						{
							ilUtil::sendSuccess($this->lng->txt("suggested_solution_added_successfully"), TRUE);
							$this->ctrl->redirect($this, "suggestedsolution");
						}
					}
					else
					{
						// BH: $res as info string? wtf? it holds a bool or something else!!?
						ilUtil::sendInfo($res);
					}
				}
				else
				{
					if (is_array($solution_array["value"]))
					{
						$file->setValue($solution_array["value"]["name"]);
						$file->setFilename((strlen($solution_array["value"]["filename"])) ? $solution_array["value"]["filename"] : $solution_array["value"]["name"]);
					}
				}
				$form->addItem($file);
				$hidden = new ilHiddenInputGUI("solutiontype");
				$hidden->setValue("file");
				$form->addItem($hidden);
			}
			else if (strcmp($solution_array["type"], "text") == 0)
			{
				$solutionContent = $solution_array['value'];
				$solutionContent = $this->object->fixSvgToPng($solutionContent);
				$solutionContent = $this->object->fixUnavailableSkinImageSources($solutionContent);
				$question = new ilTextAreaInputGUI($this->lng->txt("solutionText"), "solutiontext");
				$question->setValue($this->object->prepareTextareaOutput($solutionContent));
				$question->setRequired(TRUE);
				$question->setRows(10);
				$question->setCols(80);
				$question->setUseRte(TRUE);
				$question->addPlugin("latex");
				$question->addButton("latex");
				$question->setRTESupport($this->object->getId(), "qpl", "assessment");
				$hidden = new ilHiddenInputGUI("solutiontype");
				$hidden->setValue("text");
				$form->addItem($hidden);
				$form->addItem($question);
			}
			if ($ilAccess->checkAccess("write", "", $_GET['ref_id']))
			{
				$form->addCommandButton('showSuggestedSolution', $this->lng->txt('cancel'));
				$form->addCommandButton('suggestedsolution', $this->lng->txt('save'));
			}
			
			if ($save)
			{
				if ($form->checkInput())
				{
					switch ($solution_array["type"])
					{
						case "file":
							$this->object->saveSuggestedSolution("file", "", 0, array(
								"name" => $solution_array["value"]["name"],
								"type" => $solution_array["value"]["type"],
								"size" => $solution_array["value"]["size"],
								"filename" => $_POST["filename"]
							));
							break;
						case "text":
							$this->object->saveSuggestedSolution("text", "", 0, $solution_array["value"]);
							break;
					}
					$originalexists = $this->object->_questionExistsInPool($this->object->original_id);
					if (($_GET["calling_test"] || (isset($_GET['calling_consumer']) && (int)$_GET['calling_consumer'])) && $originalexists && assQuestion::_isWriteable($this->object->original_id, $ilUser->getId()))
					{
						return $this->originalSyncForm("suggestedsolution");
					}
					else
					{
						ilUtil::sendSuccess($this->lng->txt("msg_obj_modified"), true);
						$this->ctrl->redirect($this, "suggestedsolution");
					}
				}
			}
			
			$output = $form->getHTML();
		}
		
		$savechange = (strcmp($this->ctrl->getCmd(), "saveSuggestedSolution") == 0) ? TRUE : FALSE;

		$changeoutput = "";
		if ($ilAccess->checkAccess("write", "", $_GET['ref_id']))
		{
			$formchange = new ilPropertyFormGUI();
			$formchange->setFormAction($this->ctrl->getFormAction($this));
			$formchange->setTitle((count($solution_array)) ? $this->lng->txt("changeSuggestedSolution") : $this->lng->txt("addSuggestedSolution"));
			$formchange->setMultipart(FALSE);
			$formchange->setTableWidth("100%");
			$formchange->setId("suggestedsolution");

			$solutiontype = new ilRadioGroupInputGUI($this->lng->txt("suggestedSolutionType"), "solutiontype");
			foreach($options as $opt_value => $opt_caption)
			{
				$solutiontype->addOption(new ilRadioOption($opt_caption, $opt_value));
			}
			if (count($solution_array))
			{
				$solutiontype->setValue($solution_array["type"]);
			}
			$solutiontype->setRequired(TRUE);
			$formchange->addItem($solutiontype);

			$formchange->addCommandButton("saveSuggestedSolution", $this->lng->txt("select"));

			if ($savechange) 
			{
				$formchange->checkInput();
			}
			$changeoutput = $formchange->getHTML();
		}
		
		$this->tpl->setVariable("ADM_CONTENT", $changeoutput . $output);
	}
	
	public function outSolutionExplorer()
	{
		global $tree;

		include_once("./Modules/TestQuestionPool/classes/class.ilSolutionExplorer.php");
		$type = $_GET["link_new_type"];
		$search = $_GET["search_link_type"];
		$this->ctrl->setParameter($this, "link_new_type", $type);
		$this->ctrl->setParameter($this, "search_link_type", $search);
		$this->ctrl->saveParameter($this, array("subquestion_index", "link_new_type", "search_link_type"));

		ilUtil::sendInfo($this->lng->txt("select_object_to_link"));

		$parent_ref_id = $tree->getParentId($_GET["ref_id"]);
		$exp = new ilSolutionExplorer($this->ctrl->getLinkTarget($this, 'suggestedsolution'), get_class($this));
		$exp->setExpand($_GET['expand_sol'] ? $_GET['expand_sol'] : $parent_ref_id);
		$exp->setExpandTarget($this->ctrl->getLinkTarget($this, 'outSolutionExplorer'));
		$exp->setTargetGet("ref_id");
		$exp->setRefId($_GET["ref_id"]);
		$exp->addFilter($type);
		$exp->setSelectableType($type);
		if(isset($_GET['expandCurrentPath']) && $_GET['expandCurrentPath'])
		{
			$exp->expandPathByRefId($parent_ref_id);
		}

		// build html-output
		$exp->setOutput(0);

		$template = new ilTemplate("tpl.il_as_qpl_explorer.html", TRUE, TRUE, "Modules/TestQuestionPool");
		$template->setVariable("EXPLORER_TREE",$exp->getOutput());
		$template->setVariable("BUTTON_CANCEL",$this->lng->txt("cancel"));
		$template->setVariable("FORMACTION",$this->ctrl->getFormAction($this, "suggestedsolution"));
		$this->tpl->setVariable("ADM_CONTENT", $template->get());
	}
	
	public function saveSuggestedSolution()
	{
		global $tree;

		include_once("./Modules/TestQuestionPool/classes/class.ilSolutionExplorer.php");
		switch ($_POST["solutiontype"])
		{
			case "lm":
				$type = "lm";
				$search = "lm";
				break;
			case "git":
				$type = "glo";
				$search = "glo";
				break;
			case "st":
				$type = "lm";
				$search = "st";
				break;
			case "pg":
				$type = "lm";
				$search = "pg";
				break;
			case "file":
			case "text":
				return $this->suggestedsolution();
				break;
			default:
				return $this->suggestedsolution();
				break;
		}
		if(isset($_POST['solutiontype']))
		{
			$this->ctrl->setParameter($this, 'expandCurrentPath', 1);
		}
		$this->ctrl->setParameter($this, "link_new_type", $type);
		$this->ctrl->setParameter($this, "search_link_type", $search);
		$this->ctrl->redirect($this, "outSolutionExplorer");
	}

	function cancelExplorer()
	{
		$this->ctrl->redirect($this, "suggestedsolution");
	}
	
	function outPageSelector()
	{
		require_once 'Modules/TestQuestionPool/classes/tables/class.ilQuestionInternalLinkSelectionTableGUI.php';
		require_once 'Modules/LearningModule/classes/class.ilLMPageObject.php';
		require_once 'Modules/LearningModule/classes/class.ilObjContentObjectGUI.php';

		$this->ctrl->setParameter($this, 'q_id', $this->object->getId());

		$cont_obj_gui = new ilObjContentObjectGUI('', $_GET['source_id'], true);
		$cont_obj     = $cont_obj_gui->object;
		$pages        = ilLMPageObject::getPageList($cont_obj->getId());
		$shownpages   = array();
		$tree         = $cont_obj->getLMTree();
		$chapters     = $tree->getSubtree($tree->getNodeData($tree->getRootId()));

		$rows = array();

		foreach($chapters as $chapter)
		{
			$chapterpages = $tree->getChildsByType($chapter['obj_id'], 'pg');
			foreach($chapterpages as $page)
			{
				if($page['type'] == $_GET['search_link_type'])
				{
					array_push($shownpages, $page['obj_id']);

					if($tree->isInTree($page['obj_id']))
					{
						$path_str = $this->getContextPath($cont_obj, $page['obj_id']);
					}
					else
					{
						$path_str = '---';
					}

					$this->ctrl->setParameter($this, $page['type'], $page['obj_id']);
					$rows[] = array(
						'title'       => $page['title'],
						'description' => ilUtil::prepareFormOutput($path_str),
						'text_add'    => $this->lng->txt('add'),
						'href_add'    => $this->ctrl->getLinkTarget($this, 'add' . strtoupper($page['type']))
					);
				}
			}
		}
		foreach($pages as $page)
		{
			if(!in_array($page['obj_id'], $shownpages))
			{
				$this->ctrl->setParameter($this, $page['type'], $page['obj_id']);
				$rows[] = array(
					'title'       => $page['title'],
					'description' => '---',
					'text_add'    => $this->lng->txt('add'),
					'href_add'    => $this->ctrl->getLinkTarget($this, 'add' . strtoupper($page['type']))
				);
			}
		}

		require_once 'Modules/TestQuestionPool/classes/tables/class.ilQuestionInternalLinkSelectionTableGUI.php';
		$table = new ilQuestionInternalLinkSelectionTableGUI($this, 'cancelExplorer', __METHOD__);
		$table->setTitle($this->lng->txt('obj_' . ilUtil::stripSlashes($_GET['search_link_type'])));
		$table->setData($rows);

		$this->tpl->setContent($table->getHTML());
	}

	public function outChapterSelector()
	{
		require_once 'Modules/TestQuestionPool/classes/tables/class.ilQuestionInternalLinkSelectionTableGUI.php';
		require_once 'Modules/LearningModule/classes/class.ilObjContentObjectGUI.php';

		$this->ctrl->setParameter($this, 'q_id', $this->object->getId());

		$cont_obj_gui = new ilObjContentObjectGUI('', $_GET['source_id'], true);
		$cont_obj = $cont_obj_gui->object;
		$ctree = $cont_obj->getLMTree();
		$nodes = $ctree->getSubtree($ctree->getNodeData($ctree->getRootId()));

		$rows = array();

		foreach($nodes as $node)
		{
			if($node['type'] == $_GET['search_link_type'])
			{
				$this->ctrl->setParameter($this, $node['type'], $node['obj_id']);
				$rows[] = array(
					'title'       => $node['title'],
					'description' => '',
					'text_add'    => $this->lng->txt('add'),
					'href_add'    => $this->ctrl->getLinkTarget($this, 'add' . strtoupper($node['type'])) 
				);
			}
		}

		$table = new ilQuestionInternalLinkSelectionTableGUI($this, 'cancelExplorer', __METHOD__);
		$table->setTitle($this->lng->txt('obj_' . ilUtil::stripSlashes($_GET['search_link_type'])));
		$table->setData($rows);

		$this->tpl->setContent($table->getHTML());
	}

	public function outGlossarySelector()
	{
		require_once 'Modules/TestQuestionPool/classes/tables/class.ilQuestionInternalLinkSelectionTableGUI.php';
		require_once 'Modules/Glossary/classes/class.ilObjGlossary.php';

		$this->ctrl->setParameter($this, 'q_id', $this->object->getId());

		$glossary = new ilObjGlossary($_GET['source_id'], true);
		$terms = $glossary->getTermList();

		$rows = array();

		foreach($terms as $term)
		{
			$this->ctrl->setParameter($this, 'git', $term['id']);
			$rows[] = array(
				'title'       => $term['term'],
				'description' => '',
				'text_add'    => $this->lng->txt('add'),
				'href_add'    => $this->ctrl->getLinkTarget($this, 'addGIT')
			);
		}

		$table = new ilQuestionInternalLinkSelectionTableGUI($this, 'cancelExplorer', __METHOD__);
		$table->setTitle($this->lng->txt('glossary_term'));
		$table->setData($rows);

		$this->tpl->setContent($table->getHTML());
	}
	
	function linkChilds()
	{
		$this->ctrl->saveParameter($this, array("subquestion_index", "link_new_type", "search_link_type"));
		switch ($_GET["search_link_type"])
		{
			case "pg":
				return $this->outPageSelector();
				break;
			case "st":
				return $this->outChapterSelector();
				break;
			case "glo":
				return $this->outGlossarySelector();
				break;
			case "lm":
				$subquestion_index = ($_GET["subquestion_index"] > 0) ? $_GET["subquestion_index"] : 0;
				$this->object->saveSuggestedSolution("lm", "il__lm_" . $_GET["source_id"], $subquestion_index);
				ilUtil::sendSuccess($this->lng->txt("suggested_solution_added_successfully"), TRUE);
				$this->ctrl->redirect($this, "suggestedsolution");
				break;
		}
	}

	function addPG()
	{
		$subquestion_index = 0;
		if (strlen($_GET["subquestion_index"]) && $_GET["subquestion_index"] >= 0)
		{
			$subquestion_index = $_GET["subquestion_index"];
		}
		$this->object->saveSuggestedSolution("pg", "il__pg_" . $_GET["pg"], $subquestion_index);
		ilUtil::sendSuccess($this->lng->txt("suggested_solution_added_successfully"), TRUE);
		$this->ctrl->redirect($this, "suggestedsolution");
	}

	function addST()
	{
		$subquestion_index = 0;
		if (strlen($_GET["subquestion_index"]) && $_GET["subquestion_index"] >= 0)
		{
			$subquestion_index = $_GET["subquestion_index"];
		}
		$this->object->saveSuggestedSolution("st", "il__st_" . $_GET["st"], $subquestion_index);
		ilUtil::sendSuccess($this->lng->txt("suggested_solution_added_successfully"), TRUE);
		$this->ctrl->redirect($this, "suggestedsolution");
	}

	function addGIT()
	{
		$subquestion_index = 0;
		if (strlen($_GET["subquestion_index"]) && $_GET["subquestion_index"] >= 0)
		{
			$subquestion_index = $_GET["subquestion_index"];
		}
		$this->object->saveSuggestedSolution("git", "il__git_" . $_GET["git"], $subquestion_index);
		ilUtil::sendSuccess($this->lng->txt("suggested_solution_added_successfully"), TRUE);
		$this->ctrl->redirect($this, "suggestedsolution");
	}

	function isSaveCommand()
	{
	    return in_array($this->ctrl->getCmd(), array('save', 'saveEdit', 'saveReturn'));
	}
		
	/**
	 * extracts values of all constants of given class with given prefix as array
	 * can be used to get all possible commands in case of these commands are defined as constants
	 * 
	 * @param string $guiClassName
	 * @param string $cmdConstantNameBegin
	 * @return array
	 */
	public static function getCommandsFromClassConstants($guiClassName, $cmdConstantNameBegin = 'CMD_')
	{
		$reflectionClass = new ReflectionClass($guiClassName);
		
		$commands = null;
		
		if( $reflectionClass instanceof ReflectionClass )
		{
			$commands = array();
		
			foreach($reflectionClass->getConstants() as $constName => $constValue)
			{
				if( substr($constName, 0, strlen($cmdConstantNameBegin)) == $cmdConstantNameBegin )
				{
					$commands[] = $constValue;
				}
			}
		}
		
		return $commands;
	}
	
	public function setQuestionTabs()
	{
		global $rbacsystem, $ilTabs;

		$ilTabs->clearTargets();

		$this->ctrl->setParameterByClass("ilAssQuestionPageGUI", "q_id", $_GET["q_id"]);
		include_once "./Modules/TestQuestionPool/classes/class.assQuestion.php";
		$q_type = $this->object->getQuestionType();

		if (strlen($q_type))
		{
			$classname = $q_type . "GUI";
			$this->ctrl->setParameterByClass(strtolower($classname), "sel_question_types", $q_type);
			$this->ctrl->setParameterByClass(strtolower($classname), "q_id", $_GET["q_id"]);
		}

		if ($_GET["q_id"])
		{
			if ($rbacsystem->checkAccess('write', $_GET["ref_id"]))
			{
				// edit page
				$ilTabs->addTarget("edit_page",
					$this->ctrl->getLinkTargetByClass("ilAssQuestionPageGUI", "edit"),
					array("edit", "insert", "exec_pg"),
					"", "", $force_active);
			}

			$this->addTab_QuestionPreview($ilTabs);
		}
		$force_active = false;
		if ($rbacsystem->checkAccess('write', $_GET["ref_id"]))
		{
			$url = "";
			if ($classname) $url = $this->ctrl->getLinkTargetByClass($classname, "editQuestion");
			$force_active = false;
			// edit question properties
			$ilTabs->addTarget("edit_question",
				$url,
				$this->getEditQuestionTabCommands(),
				$classname, "", $force_active);
		}

		// add tab for question feedback within common class assQuestionGUI
		$this->addTab_QuestionFeedback($ilTabs);

		// add tab for question hint within common class assQuestionGUI
		$this->addTab_QuestionHints($ilTabs);

		// add tab for question's suggested solution within common class assQuestionGUI
		$this->addTab_SuggestedSolution($ilTabs, $classname);

		// Assessment of questions sub menu entry
		if ($_GET["q_id"])
		{
			$ilTabs->addTarget("statistics",
				$this->ctrl->getLinkTargetByClass($classname, "assessment"),
				array("assessment"),
				$classname, "");
		}

		$this->addBackTab($ilTabs);
	}
	
	public function addTab_SuggestedSolution(ilTabsGUI $tabs, $classname)
	{
		if ($_GET["q_id"])
		{
			$tabs->addTarget("suggested_solution",
				$this->ctrl->getLinkTargetByClass($classname, "suggestedsolution"),
				array("suggestedsolution", "saveSuggestedSolution", "outSolutionExplorer", "cancel",
					"addSuggestedSolution","cancelExplorer", "linkChilds", "removeSuggestedSolution"
				),
				$classname,
				""
			);
		}
	}
	
	final public function getEditQuestionTabCommands()
	{
		return array_merge($this->getBasicEditQuestionTabCommands(), $this->getAdditionalEditQuestionCommands());
	}
	
	protected function getBasicEditQuestionTabCommands()
	{
		return array('editQuestion', 'save', 'saveEdit', 'originalSyncForm');
	}
	
	protected function getAdditionalEditQuestionCommands()
	{
		return array();
	}
	
	/**
	 * adds the feedback tab to ilTabsGUI
	 *
	 * @global ilCtrl $ilCtrl
	 * @param ilTabsGUI $tabs
	 */
	protected function addTab_QuestionFeedback(ilTabsGUI $tabs)
	{
		global $ilCtrl;

		require_once 'Modules/TestQuestionPool/classes/class.ilAssQuestionFeedbackEditingGUI.php';
		$tabCommands = self::getCommandsFromClassConstants('ilAssQuestionFeedbackEditingGUI');
		
		$tabLink = $ilCtrl->getLinkTargetByClass('ilAssQuestionFeedbackEditingGUI', ilAssQuestionFeedbackEditingGUI::CMD_SHOW);
		
		$tabs->addTarget('tst_feedback', $tabLink, $tabCommands, $ilCtrl->getCmdClass(), '');
	}

	/**
	 * @param ilTabsGUI $tabs
	 */
	protected function addTab_Units(ilTabsGUI $tabs)
	{
		/**
		 * @var $ilCtrl ilCtrl
		 */
		global $ilCtrl;

		$tabs->addTarget('units', $ilCtrl->getLinkTargetByClass('ilLocalUnitConfigurationGUI', ''), '', 'illocalunitconfigurationgui');
	}
	
	/**
	 * adds the hints tab to ilTabsGUI
	 *
	 * @global ilCtrl $ilCtrl
	 * @param ilTabsGUI $tabs
	 */
	protected function addTab_QuestionHints(ilTabsGUI $tabs)
	{
		global $ilCtrl;

		require_once 'Modules/TestQuestionPool/classes/class.ilAssQuestionHintsGUI.php';

		switch( $ilCtrl->getCmdClass() )
		{
			case 'ilassquestionhintsgui':
				
				$tabCommands = self::getCommandsFromClassConstants('ilAssQuestionHintsGUI');
				break;

			case 'ilassquestionhintgui':
				
				require_once 'Modules/TestQuestionPool/classes/class.ilAssQuestionHintGUI.php';
				$tabCommands = self::getCommandsFromClassConstants('ilAssQuestionHintGUI');
				break;
			
			default:
				
				$tabCommands = array();
		}

		$tabLink = $ilCtrl->getLinkTargetByClass('ilAssQuestionHintsGUI', ilAssQuestionHintsGUI::CMD_SHOW_LIST);
		
		$tabs->addTarget('tst_question_hints_tab', $tabLink, $tabCommands, $ilCtrl->getCmdClass(), '');
	}
	
	protected function addTab_QuestionPreview(ilTabsGUI $tabsGUI)
	{
		require_once 'Modules/TestQuestionPool/classes/class.ilAssQuestionPreviewGUI.php';

		$tabsGUI->addTarget(
			ilAssQuestionPreviewGUI::TAB_ID_QUESTION_PREVIEW,
			$this->ctrl->getLinkTargetByClass('ilAssQuestionPreviewGUI', ilAssQuestionPreviewGUI::CMD_SHOW),
			array(),
			array('ilAssQuestionPreviewGUI')
		);
	}

	abstract public function getSolutionOutput(
		$active_id,
		$pass = NULL,
		$graphicalOutput = FALSE,
		$result_output = FALSE,
		$show_question_only = TRUE,
		$show_feedback = FALSE,
		$show_correct_solution = FALSE,
		$show_manual_scoring = FALSE,
		$show_question_text = TRUE
	);
	
	public function isAutosaveable()
	{
		return $this->object->isAutosaveable();
	}

	protected function writeQuestionGenericPostData()
	{
		$this->object->setTitle( $_POST["title"] );
		$this->object->setAuthor( $_POST["author"] );
		$this->object->setComment( $_POST["comment"] );
		if ($this->object->getSelfAssessmentEditingMode())
		{
			$this->object->setNrOfTries( $_POST['nr_of_tries'] );
		}
		$this->object->setQuestion( ilUtil::stripOnlySlashes($_POST['question']) ); // ?
		$this->object->setEstimatedWorkingTime(
			$_POST["Estimated"]["hh"],
			$_POST["Estimated"]["mm"],
			$_POST["Estimated"]["ss"]
		);
	}

	abstract public function getPreview($show_question_only = FALSE, $showInlineFeedback = false);

	/**
	 * @param string		$formaction
	 * @param integer		$active_id
	 * @param integer|null 	$pass
	 * @param bool 			$is_question_postponed
	 * @param bool 			$user_post_solutions
	 * @param bool 			$show_specific_inline_feedback
	 */
	final public function outQuestionForTest(
		$formaction,
		$active_id,
		// hey: prevPassSolutions - pass will be always available from now on
		$pass,
		// hey.
		$is_question_postponed = FALSE,
		$user_post_solutions = FALSE,
		$show_specific_inline_feedback = FALSE
	)
	{
		$formaction = $this->completeTestOutputFormAction($formaction, $active_id, $pass);
		
		$test_output = $this->getTestOutput(
			$active_id,
			$pass,
			$is_question_postponed,
			$user_post_solutions,
			$show_specific_inline_feedback
		);
		
		$this->magicAfterTestOutput();

		$this->tpl->setVariable("QUESTION_OUTPUT", $test_output);
		$this->tpl->setVariable("FORMACTION", $formaction);
		$this->tpl->setVariable("ENCTYPE", 'enctype="'.$this->getFormEncodingType().'"');
		$this->tpl->setVariable("FORM_TIMESTAMP", time());
	}
	
	// hey: prevPassSolutions - $pass will be passed always from now on
	protected function completeTestOutputFormAction($formAction, $active_id, $pass)
	// hey.
	{
		return $formAction;
	}
	
	protected function magicAfterTestOutput()
	{
		return;
	}
	
	abstract public function getTestOutput(
		$active_id,
		$pass,
		$is_question_postponed,
		$user_post_solutions,
		$show_specific_inline_feedback
	);
	
	// hey: prevPassSolutions - accept and prefer intermediate only from current pass
	protected function getTestOutputSolutions($activeId, $pass)
	{
		if( $this->isPreviousSolutionPrefilled() )
		{
			return $this->object->getSolutionValues($activeId, $pass, true);
		}
		
		return $this->object->getUserSolutionPreferingIntermediate($activeId, $pass);
	}
	// hey.

	public function getFormEncodingType()
	{
		return self::FORM_ENCODING_URLENCODE;
	}

	/**
	 * @param ilTabsGUI $ilTabs
	 */
	protected function addBackTab(ilTabsGUI $ilTabs)
	{
		if(($_GET["calling_test"] > 0) || ($_GET["test_ref_id"] > 0))
		{
			$ref_id = $_GET["calling_test"];
			if(strlen($ref_id) == 0) $ref_id = $_GET["test_ref_id"];

			if(!$_GET['test_express_mode'] && !$GLOBALS['___test_express_mode'])
			{
				$ilTabs->setBackTarget($this->lng->txt("backtocallingtest"), "ilias.php?baseClass=ilObjTestGUI&cmd=questions&ref_id=$ref_id");
			}
			else
			{
				$link = ilTestExpressPage::getReturnToPageLink();
				$ilTabs->setBackTarget($this->lng->txt("backtocallingtest"), $link);
			}
		}
		else if(isset($_GET['calling_consumer']) && (int)$_GET['calling_consumer'])
		{
			$ref_id = (int)$_GET['calling_consumer'];
			$consumer = ilObjectFactory::getInstanceByRefId($ref_id);
			if($consumer instanceof ilQuestionEditingFormConsumer)
			{
				$ilTabs->setBackTarget($consumer->getQuestionEditingFormBackTargetLabel(), $consumer->getQuestionEditingFormBackTarget($_GET['consumer_context']));
			}
			else
			{
				require_once 'Services/Link/classes/class.ilLink.php';
				$ilTabs->setBackTarget($this->lng->txt("qpl"), ilLink::_getLink($ref_id));
			}
		}
		else
		{
			$ilTabs->setBackTarget($this->lng->txt("qpl"), $this->ctrl->getLinkTargetByClass("ilobjquestionpoolgui", "questions"));
		}
	}

	/**
	 * @var ilAssQuestionPreviewSession
	 */
	private $previewSession;

	/**
	 * @param \ilAssQuestionPreviewSession $previewSession
	 */
	public function setPreviewSession($previewSession)
	{
		$this->previewSession = $previewSession;
	}

	/**
	 * @return \ilAssQuestionPreviewSession
	 */
	public function getPreviewSession()
	{
		return $this->previewSession;
	}

	/**
	 * @return ilPropertyFormGUI
	 */
	protected function buildBasicEditFormObject()
	{
		require_once 'Services/Form/classes/class.ilPropertyFormGUI.php';
		$form = new ilPropertyFormGUI();

		$form->setFormAction($this->ctrl->getFormAction($this));

		$form->setId($this->getType());
		$form->setTitle($this->outQuestionType());

		$form->setTableWidth('100%');

		$form->setMultipart(true);
		
		return $form;
	}

	public function showHints()
	{
		global $ilCtrl;
		$ilCtrl->redirectByClass('ilAssQuestionHintsGUI', ilAssQuestionHintsGUI::CMD_SHOW_LIST);
	}

	/**
	 * 
	 */
	protected function buildEditForm()
	{
		$errors = $this->editQuestion(true); // TODO bheyser: editQuestion should be added to the abstract base class with a unified signature
		return $this->editForm;
	}
}<|MERGE_RESOLUTION|>--- conflicted
+++ resolved
@@ -93,13 +93,6 @@
 	 */
 	private $editContext = self::EDIT_CONTEXT_AUTHORING;
 	
-	// hey: prevPassSolutions - flag to indicate that a previous answer is shown
-	/**
-	 * @var bool
-	 */
-	private $previousSolutionPrefilled = false;
-	// hey.
-	
 	/**
 	 * @var \ilPropertyFormGUI
 	 */
@@ -199,24 +192,6 @@
 		return $this->getPresentationContext() == self::PRESENTATION_CONTEXT_TEST;
 	}
 
-	// hey: previousPassSolutions - setter/getter for Previous Solution Prefilled flag
-	/**
-	 * @return boolean
-	 */
-	public function isPreviousSolutionPrefilled()
-	{
-		return $this->previousSolutionPrefilled;
-	}
-	
-	/**
-	 * @param boolean $previousSolutionPrefilled
-	 */
-	public function setPreviousSolutionPrefilled($previousSolutionPrefilled)
-	{
-		$this->previousSolutionPrefilled = $previousSolutionPrefilled;
-	}
-	// hey.
-
 	/**
 	 * @return string
 	 */
@@ -548,28 +523,16 @@
 	*/
 	function outQuestionPage($a_temp_var, $a_postponed = false, $active_id = "", $html = "")
 	{
-<<<<<<< HEAD
+		// hey: prevPassSolutions - add the "use previous answer"
+		if( $this->object->getTestQuestionConfig()->isSolutionInitiallyPrefilled() )
+		{
+			ilUtil::sendInfo($this->getPreviousSolutionProvidedMessage());
+			$html .= $this->getPreviousSolutionConfirmationCheckboxHtml();
+		}
+		else /* if( ...->isUnchangedAnswerPossible() ) --> */
+		// hey.
 // fau: testNav - add the "use unchanged answer checkbox"
 		if ($this->object->getTestQuestionConfig()->isUnchangedAnswerPossible())
-=======
-		// hey: prevPassSolutions - add the "use previous answer"
-		if ($this->isPreviousSolutionPrefilled())
-		{
-			ilUtil::sendInfo($this->getPreviousSolutionProvidedMessage());
-			$html .= $this->getPreviousSolutionConfirmationCheckboxHtml();
-		}
-		// hey.
-
-		$this->lng->loadLanguageModule("content");
-
-		if( $this->getNavigationGUI() )
-		{
-			$html = $this->getNavigationGUI()->getHTML().$html;
-		}
-		
-		$postponed = "";
-		if ($a_postponed)
->>>>>>> 1ef5bcd5
 		{
 			$html .= $this->getUseUnchangedAnswerCheckboxHtml();
 		}
@@ -603,7 +566,6 @@
 		return $page_gui->presentation();
 	}
 	
-<<<<<<< HEAD
 // fau: testNav - get the html of the "use unchanged answer checkbox"
 	private function getUseUnchangedAnswerCheckboxHtml()
 	{
@@ -613,7 +575,6 @@
 	}
 // fau.
 
-=======
 	// hey: prevPassSolutions - build prev solution message / build "use previous answer checkbox" html
 	protected function getPreviousSolutionProvidedMessage()
 	{
@@ -627,8 +588,7 @@
 		return $tpl->get();
 	}
 	// hey.
-	
->>>>>>> 1ef5bcd5
+
 	/**
 	* cancel action
 	*/
@@ -2264,18 +2224,6 @@
 		$user_post_solutions,
 		$show_specific_inline_feedback
 	);
-	
-	// hey: prevPassSolutions - accept and prefer intermediate only from current pass
-	protected function getTestOutputSolutions($activeId, $pass)
-	{
-		if( $this->isPreviousSolutionPrefilled() )
-		{
-			return $this->object->getSolutionValues($activeId, $pass, true);
-		}
-		
-		return $this->object->getUserSolutionPreferingIntermediate($activeId, $pass);
-	}
-	// hey.
 
 	public function getFormEncodingType()
 	{
