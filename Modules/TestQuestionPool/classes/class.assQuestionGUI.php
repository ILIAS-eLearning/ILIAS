<?php
/* Copyright (c) 1998-2013 ILIAS open source, Extended GPL, see docs/LICENSE */

require_once './Modules/Test/classes/inc.AssessmentConstants.php';
require_once 'Modules/Test/classes/class.ilTestExpressPage.php';

/**
* Basic GUI class for assessment questions
*
* The assQuestionGUI class encapsulates basic GUI functions for assessment questions.
*
* @ilCtrl_Calls assQuestionGUI: ilAssQuestionPageGUI
*
* @author		Helmut Schottmüller <helmut.schottmueller@mac.com>
* @author		Björn Heyser <bheyser@databay.de>
* @version		$Id$
* @ingroup		ModulesTestQuestionPool
*/
abstract class assQuestionGUI
{
	const FORM_MODE_EDIT 	= 'edit';
	const FORM_MODE_ADJUST	= 'adjust';
	
	const FORM_ENCODING_URLENCODE = 'application/x-www-form-urlencoded';
	const FORM_ENCODING_MULTIPART = 'multipart/form-data';
	
	const SESSION_PREVIEW_DATA_BASE_INDEX = 'ilAssQuestionPreviewAnswers';
	
	/**
	* Question object
	*
	* A reference to the matching question object
	*
	* @var object
	*/
	var $object;

	var $tpl;
	var $lng;
	var $error;
	var $errormessage;
	
	/**
	 * sequence number in test
	 */
	var $sequence_no;
	/**
	 * question count in test
	 */
	var $question_count;
	
	private $taxonomyIds = array();
	
	private $targetGuiClass = null;

	private $questionActionCmd = 'handleQuestionAction';

	/**
	 * @var ilQuestionHeaderBlockBuilder
	 */
	private $questionHeaderBlockBuilder;

	/**
	 * @var ilTestQuestionNavigationGUI
	 */
	private $navigationGUI;
	
	/**
	* assQuestionGUI constructor
	*/
	function __construct()
	{
		global $lng, $tpl, $ilCtrl;


		$this->lng =& $lng;
		$this->tpl =& $tpl;
		$this->ctrl =& $ilCtrl;
		$this->ctrl->saveParameter($this, "q_id");
		$this->ctrl->saveParameter($this, "prev_qid");
		$this->ctrl->saveParameter($this, "calling_test");
		$this->ctrl->saveParameter($this, "calling_consumer");
		$this->ctrl->saveParameter($this, "consumer_context");
		$this->ctrl->saveParameterByClass('ilAssQuestionPageGUI', 'test_express_mode');
		$this->ctrl->saveParameterByClass('ilAssQuestionPageGUI', 'calling_consumer');
		$this->ctrl->saveParameterByClass('ilAssQuestionPageGUI', 'consumer_context');
		$this->ctrl->saveParameterByClass('ilobjquestionpoolgui', 'test_express_mode');
		$this->ctrl->saveParameterByClass('ilobjquestionpoolgui', 'calling_consumer');
		$this->ctrl->saveParameterByClass('ilobjquestionpoolgui', 'consumer_context');

		include_once "./Modules/TestQuestionPool/classes/class.assQuestion.php";
		$this->errormessage = $this->lng->txt("fill_out_all_required_fields");
		
		$this->selfassessmenteditingmode = false;
		$this->new_id_listeners = array();
		$this->new_id_listener_cnt = 0;
		
		$this->navigationGUI = null;
	}

	/**
	* execute command
	*/
	function &executeCommand()
	{
		$cmd = $this->ctrl->getCmd("editQuestion");
		$next_class = $this->ctrl->getNextClass($this);

		$cmd = $this->getCommand($cmd);

		switch($next_class)
		{
			default:
				$ret =& $this->$cmd();
				break;
		}
		return $ret;
	}

	function getCommand($cmd)
	{
		return $cmd;
	}

	/**
	* needed for page editor compliance
	*/
	function getType()
	{
		return $this->getQuestionType();
	}

	/**
	 * @return ilTestQuestionNavigationGUI
	 */
	public function getNavigationGUI()
	{
		return $this->navigationGUI;
	}

	/**
	 * @param ilTestQuestionNavigationGUI $navigationGUI
	 */
	public function setNavigationGUI($navigationGUI)
	{
		$this->navigationGUI = $navigationGUI;
	}
	
	public function setTaxonomyIds($taxonomyIds)
	{
		$this->taxonomyIds = $taxonomyIds;
	}
	
	public function getTaxonomyIds()
	{
		return $this->taxonomyIds;
	}
	
	public function setTargetGui($linkTargetGui)
	{
		$this->setTargetGuiClass( get_class($linkTargetGui) );
	}
	
	public function setTargetGuiClass($targetGuiClass)
	{
		$this->targetGuiClass = $targetGuiClass;
	}
	
	public function getTargetGuiClass()
	{
		return $this->targetGuiClass;
	}

	/**
	 * @param \ilQuestionHeaderBlockBuilder $questionHeaderBlockBuilder
	 */
	public function setQuestionHeaderBlockBuilder($questionHeaderBlockBuilder)
	{
		$this->questionHeaderBlockBuilder = $questionHeaderBlockBuilder;
	}

	public function setQuestionActionCmd($questionActionCmd)
	{
		$this->questionActionCmd = $questionActionCmd;

		if( is_object($this->object) )
		{
			$this->object->questionActionCmd = $questionActionCmd;
		}
	}

	public function getQuestionActionCmd()
	{
		return $this->questionActionCmd;
	}

	/**
	 * Evaluates a posted edit form and writes the form data in the question object
	 *
	 * @return integer A positive value, if one of the required fields wasn't set, else 0
	 * @access protected
	 */
	protected function writePostData()
	{
	}

	/**
	* output assessment
	*/
	public function assessment()
	{
		/**
		 * @var $tpl ilTemplate
		 */
		global $tpl;

		require_once 'Modules/TestQuestionPool/classes/tables/class.ilQuestionCumulatedStatisticsTableGUI.php';
		$stats_table = new ilQuestionCumulatedStatisticsTableGUI($this, 'assessment', '', $this->object);

		require_once 'Modules/TestQuestionPool/classes/tables/class.ilQuestionUsagesTableGUI.php';
		$usage_table = new ilQuestionUsagesTableGUI($this, 'assessment', '', $this->object);

		$tpl->setContent(implode('<br />',  array(
			$stats_table->getHTML(),
			$usage_table->getHTML()
		)));
	}

	/**
	 * Creates a question gui representation and returns the alias to the question gui
	 * note: please do not use $this inside this method to allow static calls
	 *
	 * @param string $question_type The question type as it is used in the language database
	 * @param integer $question_id The database ID of an existing question to load it into assQuestionGUI
	 * 
	 * @return assQuestionGUI The alias to the question object
	 */
	public function &_getQuestionGUI($question_type, $question_id = -1)
	{
		global $ilCtrl, $ilDB, $lng;
		
		include_once "./Modules/TestQuestionPool/classes/class.assQuestion.php";
		
		if ((!$question_type) and ($question_id > 0))
		{
			$question_type = assQuestion::getQuestionTypeFromDb($question_id);
		}
		
		if (strlen($question_type) == 0) return NULL;

		assQuestion::_includeClass($question_type, 1);

		$question_type_gui = assQuestion::getGuiClassNameByQuestionType($question_type);
		$question =& new $question_type_gui();

		$feedbackObjectClassname = assQuestion::getFeedbackClassNameByQuestionType($question_type);
		$question->object->feedbackOBJ = new $feedbackObjectClassname($question->object, $ilCtrl, $ilDB, $lng);
		
		if ($question_id > 0)
		{
			$question->object->loadFromDb($question_id);
		}
		
		return $question;
	}

	/**
	 * @deprecated
	 */
	function _getGUIClassNameForId($a_q_id)
	{
		include_once "./Modules/TestQuestionPool/classes/class.assQuestion.php";
		include_once "./Modules/TestQuestionPool/classes/class.assQuestionGUI.php";
		$q_type =  assQuestion::getQuestionTypeFromDb($a_q_id);
		$class_name = assQuestionGUI::_getClassNameForQType($q_type);
		return $class_name;
	}

	/**
	 * @deprecated
	 */
	function _getClassNameForQType($q_type)
	{
		return $q_type . "GUI";
	}

	/**
	* Creates a question gui representation
	*
	* Creates a question gui representation and returns the alias to the question gui
	*
	* @param string $question_type The question type as it is used in the language database
	* @param integer $question_id The database ID of an existing question to load it into assQuestionGUI
	* @return object The alias to the question object
	* @access public
	 *
	 * @deprecated: WTF is this? GUIobject::question should be a GUIobject !? WTF is a question alias !?
	*/
	function &createQuestionGUI($question_type, $question_id = -1)
	{
		include_once "./Modules/TestQuestionPool/classes/class.assQuestionGUI.php";
		$this->question =& assQuestionGUI::_getQuestionGUI($question_type, $question_id);
	}

	/**
	* get question template
	*/
	function getQuestionTemplate()
	{
		$this->tpl->addBlockFile("CONTENT", "content", "tpl.il_as_qpl_content.html", "Modules/TestQuestionPool");
		$this->tpl->addBlockFile("STATUSLINE", "statusline", "tpl.statusline.html");
		$this->tpl->addBlockFile("ADM_CONTENT", "adm_content", "tpl.il_as_question.html", "Modules/TestQuestionPool");
	}

	/**
	* Returns the ILIAS Page around a question
	*
	* @return string The ILIAS page content
	* @access public
	*/
	function getILIASPage($html = "")
	{
		include_once("./Modules/TestQuestionPool/classes/class.ilAssQuestionPageGUI.php");
		$page_gui = new ilAssQuestionPageGUI($this->object->getId());
		$page_gui->setQuestionHTML(array($this->object->getId() => $html));
		$page_gui->setOutputMode("presentation");
		$presentation = $page_gui->presentation();
		$presentation = preg_replace("/src=\"\\.\\//ims", "src=\"" . ILIAS_HTTP_PATH . "/", $presentation);
		return $presentation;
	}

	/**
	* output question page
	*/
	function outQuestionPage($a_temp_var, $a_postponed = false, $active_id = "", $html = "")
	{
<<<<<<< HEAD
		$this->lng->loadLanguageModule("content");
=======
		if( $this->getNavigationGUI() )
		{
			$html .= $this->getNavigationGUI()->getHTML();
		}
		
		$postponed = "";
		if ($a_postponed)
		{
			$postponed = " (" . $this->lng->txt("postponed") . ")";
		}
>>>>>>> e834cd99

		include_once("./Modules/TestQuestionPool/classes/class.ilAssQuestionPageGUI.php");
		$page_gui = new ilAssQuestionPageGUI($this->object->getId());
		$page_gui->setOutputMode("presentation");
		$page_gui->setTemplateTargetVar($a_temp_var);

		if( strlen($html) )
		{
			$page_gui->setQuestionHTML(array($this->object->getId() => $html));
		}

		$page_gui->setPresentationTitle($this->questionHeaderBlockBuilder->getHTML());

		return $page_gui->presentation();
	}
	
	/**
	* cancel action
	*/
	function cancel()
	{
		if ($_GET["calling_test"])
		{
			$_GET["ref_id"] = $_GET["calling_test"];
			ilUtil::redirect("ilias.php?baseClass=ilObjTestGUI&cmd=questions&ref_id=".$_GET["calling_test"]);
		}
		elseif ($_GET["test_ref_id"])
		{
			$_GET["ref_id"] = $_GET["test_ref_id"];
			ilUtil::redirect("ilias.php?baseClass=ilObjTestGUI&cmd=questions&ref_id=".$_GET["test_ref_id"]);
		}
		else
		{
			if ($_GET["q_id"] > 0)
			{
				$this->ctrl->setParameterByClass("ilAssQuestionPageGUI", "q_id", $_GET["q_id"]);
				$this->ctrl->redirectByClass("ilAssQuestionPageGUI", "edit");
			}
			else
			{
				$this->ctrl->redirectByClass("ilobjquestionpoolgui", "questions");
			}
		}
	}

	/**
	 * @param string $return_to
	 * @param string $return_to_feedback  ilAssQuestionFeedbackEditingGUI
	 */
	function originalSyncForm($return_to = "", $return_to_feedback = '')
	{
		if (strlen($return_to))
		{
			$this->ctrl->setParameter($this, "return_to", $return_to);
		}
		else if ($_REQUEST['return_to']) {
			$this->ctrl->setParameter($this, "return_to", $_REQUEST['return_to']);
		}
		if(strlen($return_to_feedback))
		{
			$this->ctrl->setParameter($this, 'return_to_fb', 'true');
		}	
		
		$template = new ilTemplate("tpl.il_as_qpl_sync_original.html",TRUE, TRUE, "Modules/TestQuestionPool");
		$template->setVariable("BUTTON_YES", $this->lng->txt("yes"));
		$template->setVariable("BUTTON_NO", $this->lng->txt("no"));
		$template->setVariable("FORM_ACTION", $this->ctrl->getFormAction($this));
		$template->setVariable("TEXT_SYNC", $this->lng->txt("confirm_sync_questions"));
		$this->tpl->setVariable("ADM_CONTENT", $template->get());
	}
	
	function sync()
	{
		$original_id = $this->object->original_id;
		if ($original_id)
		{
			$this->object->syncWithOriginal();
		}
		if (strlen($_GET["return_to"]))
		{
			$this->ctrl->redirect($this, $_GET["return_to"]);
		}
		if (strlen($_REQUEST["return_to_fb"]))
		{
			$this->ctrl->redirectByClass('ilAssQuestionFeedbackEditingGUI', 'showFeedbackForm');
		}
		else
		{
			if(isset($_GET['calling_consumer']) && (int)$_GET['calling_consumer'])
			{
				$ref_id = (int)$_GET['calling_consumer'];
				$consumer = ilObjectFactory::getInstanceByRefId($ref_id);
				if($consumer instanceof ilQuestionEditingFormConsumer)
				{
					ilUtil::redirect($consumer->getQuestionEditingFormBackTarget($_GET['consumer_context']));
				}
				require_once 'Services/Link/classes/class.ilLink.php';
				ilUtil::redirect(ilLink::_getLink($ref_id));
			}
			$_GET["ref_id"] = $_GET["calling_test"];
			ilUtil::redirect("ilias.php?baseClass=ilObjTestGUI&cmd=questions&ref_id=".$_GET["calling_test"]);
		}
	}

	function cancelSync()
	{
		if (strlen($_GET["return_to"]))
		{
			$this->ctrl->redirect($this, $_GET["return_to"]);
		}
		if(strlen($_REQUEST['return_to_fb']))
		{
			$this->ctrl->redirectByClass('ilAssQuestionFeedbackEditingGUI', 'showFeedbackForm');
		}
		else
		{
			if(isset($_GET['calling_consumer']) && (int)$_GET['calling_consumer'])
			{
				$ref_id = (int)$_GET['calling_consumer'];
				$consumer = ilObjectFactory::getInstanceByRefId($ref_id);
				if($consumer instanceof ilQuestionEditingFormConsumer)
				{
					ilUtil::redirect($consumer->getQuestionEditingFormBackTarget($_GET['consumer_context']));
				}
				require_once 'Services/Link/classes/class.ilLink.php';
				ilUtil::redirect(ilLink::_getLink($ref_id));
			}
			$_GET["ref_id"] = $_GET["calling_test"];
			ilUtil::redirect("ilias.php?baseClass=ilObjTestGUI&cmd=questions&ref_id=".$_GET["calling_test"]);
		}
	}
	
	/**
	* save question
	*/
	function saveEdit()
	{
		global $ilUser;

		$result = $this->writePostData();
		if ($result == 0)
		{
			$ilUser->setPref("tst_lastquestiontype", $this->object->getQuestionType());
			$ilUser->writePref("tst_lastquestiontype", $this->object->getQuestionType());
			$this->object->saveToDb();
			$originalexists = $this->object->_questionExists($this->object->original_id);
			include_once "./Modules/TestQuestionPool/classes/class.assQuestion.php";
			if ($_GET["calling_test"] && $originalexists && assQuestion::_isWriteable($this->object->original_id, $ilUser->getId()))
			{
				$this->ctrl->redirect($this, "originalSyncForm");
			}
			elseif ($_GET["calling_test"])
			{
				$_GET["ref_id"] = $_GET["calling_test"];
				ilUtil::redirect("ilias.php?baseClass=ilObjTestGUI&cmd=questions&ref_id=".$_GET["calling_test"]);
				return;
			}
			elseif ($_GET["test_ref_id"])
			{
				global $tree, $ilDB, $ilPluginAdmin;
				
				include_once ("./Modules/Test/classes/class.ilObjTest.php");
				$_GET["ref_id"] = $_GET["test_ref_id"];
				$test =& new ilObjTest($_GET["test_ref_id"], true);
				
				require_once 'Modules/Test/classes/class.ilTestQuestionSetConfigFactory.php';
				$testQuestionSetConfigFactory = new ilTestQuestionSetConfigFactory($tree, $ilDB, $ilPluginAdmin, $test);

				$test->insertQuestion( $testQuestionSetConfigFactory->getQuestionSetConfig(), $this->object->getId() );
				
				ilUtil::redirect("ilias.php?baseClass=ilObjTestGUI&cmd=questions&ref_id=".$_GET["test_ref_id"]);
			}
			else
			{
				$this->ctrl->setParameter($this, "q_id", $this->object->getId());
				$this->editQuestion();
				if (strcmp($_SESSION["info"], "") != 0)
				{
					ilUtil::sendSuccess($_SESSION["info"] . "<br />" . $this->lng->txt("msg_obj_modified"), false);
				}
				else
				{
					ilUtil::sendSuccess($this->lng->txt("msg_obj_modified"), false);
				}
				$this->ctrl->setParameterByClass("ilAssQuestionPageGUI", "q_id", $this->object->getId());
				$this->ctrl->redirectByClass("ilAssQuestionPageGUI", "edit");
			}
		}
	}

	/**
	* save question
	*/
	function save()
	{
		global $ilUser;
		$old_id = $_GET["q_id"];
		$result = $this->writePostData();

		if($result == 0)
		{
			$ilUser->setPref("tst_lastquestiontype", $this->object->getQuestionType());
			$ilUser->writePref("tst_lastquestiontype", $this->object->getQuestionType());
			$this->object->saveToDb();
			$originalexists = $this->object->_questionExistsInPool($this->object->original_id);


			include_once "./Modules/TestQuestionPool/classes/class.assQuestion.php";
			if(($_GET["calling_test"] || (isset($_GET['calling_consumer']) && (int)$_GET['calling_consumer'])) && $originalexists && assQuestion::_isWriteable($this->object->original_id, $ilUser->getId()))
			{
				ilUtil::sendSuccess($this->lng->txt("msg_obj_modified"), true);
				$this->ctrl->setParameter($this, 'return_to', 'editQuestion');
				$this->ctrl->redirect($this, "originalSyncForm");
				return;
			}
			elseif($_GET["calling_test"])
			{
				require_once 'Modules/Test/classes/class.ilObjTest.php';
				$test = new ilObjTest($_GET["calling_test"]);
				if(!assQuestion::_questionExistsInTest($this->object->getId(), $test->getTestId()))
				{
					global $tree, $ilDB, $ilPluginAdmin;
					
					include_once("./Modules/Test/classes/class.ilObjTest.php");
					$_GET["ref_id"] = $_GET["calling_test"];
					$test = new ilObjTest($_GET["calling_test"], true);
					
					require_once 'Modules/Test/classes/class.ilTestQuestionSetConfigFactory.php';
					$testQuestionSetConfigFactory = new ilTestQuestionSetConfigFactory($tree, $ilDB, $ilPluginAdmin, $test);

					$new_id = $test->insertQuestion(
							$testQuestionSetConfigFactory->getQuestionSetConfig(), $this->object->getId()
					);

					if(isset($_REQUEST['prev_qid']))
					{
						$test->moveQuestionAfter($this->object->getId() + 1, $_REQUEST['prev_qid']);
					}

					$this->ctrl->setParameter($this, 'q_id', $new_id);
					$this->ctrl->setParameter($this, 'calling_test', $_GET['calling_test']);
					#$this->ctrl->setParameter($this, 'test_ref_id', false);
				}
				ilUtil::sendSuccess($this->lng->txt("msg_obj_modified"), true);
				$this->ctrl->redirect($this, 'editQuestion');

			}
			else
			{
				$this->callNewIdListeners($this->object->getId());

				if($this->object->getId() != $old_id)
				{
					// first save
					$this->ctrl->setParameterByClass($_GET["cmdClass"], "q_id", $this->object->getId());
					$this->ctrl->setParameterByClass($_GET["cmdClass"], "sel_question_types", $_GET["sel_question_types"]);
					ilUtil::sendSuccess($this->lng->txt("msg_obj_modified"), true);

					//global $___test_express_mode;
					/**
					 * in express mode, so add question to test directly
					 */
					if($_REQUEST['prev_qid'])
					{
						// @todo: bheyser/mbecker wtf? ..... thx@jposselt ....
						// mbecker: Possible fix: Just instantiate the obj?
						include_once("./Modules/Test/classes/class.ilObjTest.php");
						$test =& new ilObjTest($_GET["ref_id"], true);
						$test->moveQuestionAfter($_REQUEST['prev_qid'], $this->object->getId());
					}
					if( /*$___test_express_mode || */ $_REQUEST['express_mode'] )
					{
						global $tree, $ilDB, $ilPluginAdmin;

						include_once("./Modules/Test/classes/class.ilObjTest.php");
						$test = new ilObjTest($_GET["ref_id"], true);

						require_once 'Modules/Test/classes/class.ilTestQuestionSetConfigFactory.php';
						$testQuestionSetConfigFactory = new ilTestQuestionSetConfigFactory($tree, $ilDB, $ilPluginAdmin, $test);

						$test->insertQuestion(
								$testQuestionSetConfigFactory->getQuestionSetConfig(), $this->object->getId()
						);
						
						require_once 'Modules/Test/classes/class.ilTestExpressPage.php';
						$_REQUEST['q_id'] = $this->object->getId();
						ilUtil::redirect(ilTestExpressPage::getReturnToPageLink());
					}

					$this->ctrl->redirectByClass($_GET["cmdClass"], "editQuestion");
				}
				if(strcmp($_SESSION["info"], "") != 0)
				{
					ilUtil::sendSuccess($_SESSION["info"] . "<br />" . $this->lng->txt("msg_obj_modified"), true);
				}
				else
				{
					ilUtil::sendSuccess($this->lng->txt("msg_obj_modified"), true);
				}
				$this->ctrl->redirect($this, 'editQuestion');
			}
		}
	}

	/**
	* save question
	*/
	function saveReturn()
	{
		global $ilUser;
		$old_id = $_GET["q_id"];
		$result = $this->writePostData();
		if($result == 0)
		{
			$ilUser->setPref("tst_lastquestiontype", $this->object->getQuestionType());
			$ilUser->writePref("tst_lastquestiontype", $this->object->getQuestionType());
			$this->object->saveToDb();
			$originalexists = $this->object->_questionExistsInPool($this->object->original_id);
			include_once "./Modules/TestQuestionPool/classes/class.assQuestion.php";
			if(($_GET["calling_test"] || (isset($_GET['calling_consumer']) && (int)$_GET['calling_consumer'])) && $originalexists && assQuestion::_isWriteable($this->object->original_id, $ilUser->getId()))
			{
				ilUtil::sendSuccess($this->lng->txt("msg_obj_modified"), true);
				$this->ctrl->redirect($this, "originalSyncForm");
				return;
			}
			elseif($_GET["calling_test"])
			{
				require_once 'Modules/Test/classes/class.ilObjTest.php';
				$test = new ilObjTest($_GET["calling_test"]);
				#var_dump(assQuestion::_questionExistsInTest($this->object->getId(), $test->getTestId()));
				$q_id = $this->object->getId();
				if(!assQuestion::_questionExistsInTest($this->object->getId(), $test->getTestId()))
				{
					global $tree, $ilDB, $ilPluginAdmin;
					
					include_once("./Modules/Test/classes/class.ilObjTest.php");
					$_GET["ref_id"] = $_GET["calling_test"];
					$test = new ilObjTest($_GET["calling_test"], true);
					
					require_once 'Modules/Test/classes/class.ilTestQuestionSetConfigFactory.php';
					$testQuestionSetConfigFactory = new ilTestQuestionSetConfigFactory($tree, $ilDB, $ilPluginAdmin, $test);

					$new_id = $test->insertQuestion(
						$testQuestionSetConfigFactory->getQuestionSetConfig(), $this->object->getId()
					);
					
					$q_id = $new_id;
					if(isset($_REQUEST['prev_qid']))
					{
						$test->moveQuestionAfter($this->object->getId() + 1, $_REQUEST['prev_qid']);
					}

					$this->ctrl->setParameter($this, 'q_id', $new_id);
					$this->ctrl->setParameter($this, 'calling_test', $_GET['calling_test']);
					#$this->ctrl->setParameter($this, 'test_ref_id', false);

				}
				ilUtil::sendSuccess($this->lng->txt("msg_obj_modified"), true);
				if( /*$___test_express_mode || */
				$_REQUEST['test_express_mode']
				)
				{
					ilUtil::redirect(ilTestExpressPage::getReturnToPageLink($q_id));
				}
				else
				{
					ilUtil::redirect("ilias.php?baseClass=ilObjTestGUI&cmd=questions&ref_id=" . $_GET["calling_test"]);
				}
			}
			else
			{
				if($this->object->getId() != $old_id)
				{
					$this->callNewIdListeners($this->object->getId());
					ilUtil::sendSuccess($this->lng->txt("msg_obj_modified"), true);
					$this->ctrl->redirectByClass("ilobjquestionpoolgui", "questions");
				}
				if(strcmp($_SESSION["info"], "") != 0)
				{
					ilUtil::sendSuccess($_SESSION["info"] . "<br />" . $this->lng->txt("msg_obj_modified"), true);
				}
				else
				{
					ilUtil::sendSuccess($this->lng->txt("msg_obj_modified"), true);
				}
				$this->ctrl->redirectByClass("ilobjquestionpoolgui", "questions");
			}
		}
	}

	/**
	* apply changes
	*/
	function apply()
	{
		$this->writePostData();
		$this->object->saveToDb();
		$this->ctrl->setParameter($this, "q_id", $this->object->getId());
		$this->editQuestion();
	}
	
	/**
	* get context path in content object tree
	*
	* @param	int		$a_endnode_id		id of endnode
	* @param	int		$a_startnode_id		id of startnode
	*/
	function getContextPath($cont_obj, $a_endnode_id, $a_startnode_id = 1)
	{
		$path = "";

		$tmpPath = $cont_obj->getLMTree()->getPathFull($a_endnode_id, $a_startnode_id);

		// count -1, to exclude the learning module itself
		for ($i = 1; $i < (count($tmpPath) - 1); $i++)
		{
			if ($path != "")
			{
				$path .= " > ";
			}

			$path .= $tmpPath[$i]["title"];
		}

		return $path;
	}

	function setSequenceNumber($nr) 
	{
		$this->sequence_no = $nr;
	}
	
	function getSequenceNumber() 
	{
		return $this->sequence_no;
	}
	
	function setQuestionCount($a_question_count)
	{
		$this->question_count = $a_question_count;
	}
	
	function getQuestionCount()
	{
		return $this->question_count;
	}
	
	function getErrorMessage()
	{
		return $this->errormessage;
	}
	
	function setErrorMessage($errormessage)
	{
		$this->errormessage = $errormessage;
	}

	function addErrorMessage($errormessage)
	{
		$this->errormessage .= ((strlen($this->errormessage)) ? "<br />" : "") . $errormessage;
	}
	
	function outAdditionalOutput()
	{
	}

	/**
	* Returns the question type string
	*
	* Returns the question type string
	*
	* @result string The question type string
	* @access public
	*/
	function getQuestionType()
	{
		return $this->object->getQuestionType();
	}
	
	/**
	* Returns a HTML value attribute
	*
	* @param mixed $a_value A given text or value
	* @result string The value as HTML value attribute
	* @access public
	*/
	public function getAsValueAttribute($a_value)
	{
		$result = "";
		if (strlen($a_value))
		{
			$result = " value=\"$a_value\" ";
		}
		return $result;
	}

	// scorm2004-start
	/**
	* Add a listener that is notified with the new question ID, when
	* a new question is saved
	*/
	function addNewIdListener(&$a_object, $a_method, $a_parameters = "")
	{
		$cnt = $this->new_id_listener_cnt;
		$this->new_id_listeners[$cnt]["object"] =& $a_object;
		$this->new_id_listeners[$cnt]["method"] = $a_method;
		$this->new_id_listeners[$cnt]["parameters"] = $a_parameters;
		$this->new_id_listener_cnt++;
	}

	/**
	* Call the new id listeners
	*/
	function callNewIdListeners($a_new_id)
	{

		for ($i=0; $i<$this->new_id_listener_cnt; $i++)
		{
			$this->new_id_listeners[$i]["parameters"]["new_id"] = $a_new_id;
			$object =& $this->new_id_listeners[$i]["object"];
			$method = $this->new_id_listeners[$i]["method"];
			$parameters = $this->new_id_listeners[$i]["parameters"];
//var_dump($object);
//var_dump($method);
//var_dump($parameters);

			$object->$method($parameters);
		}
	}
	
	/**
	* Add the command buttons of a question properties form
	*/
	function addQuestionFormCommandButtons($form)
	{
		//if (!$this->object->getSelfAssessmentEditingMode() && !$_GET["calling_test"]) $form->addCommandButton("saveEdit", $this->lng->txt("save_edit"));
		if(!$this->object->getSelfAssessmentEditingMode())
		{
			$form->addCommandButton("saveReturn", $this->lng->txt("save_return"));
		}
		$form->addCommandButton("save", $this->lng->txt("save"));
	}
	
	/**
	* Add basic question form properties:
	* assessment: title, author, description, question, working time
	*
	* @return	int	Default Nr of Tries
	*/
	function addBasicQuestionFormProperties($form)
	{
	    // title
		$title = new ilTextInputGUI($this->lng->txt("title"), "title");
		$title->setValue($this->object->getTitle());
		$title->setRequired(TRUE);
		$form->addItem($title);

		if (!$this->object->getSelfAssessmentEditingMode())
		{
			// author
			$author = new ilTextInputGUI($this->lng->txt("author"), "author");
			$author->setValue($this->object->getAuthor());
			$author->setRequired(TRUE);
			$form->addItem($author);
	
			// description
			$description = new ilTextInputGUI($this->lng->txt("description"), "comment");
			$description->setValue($this->object->getComment());
			$description->setRequired(FALSE);
			$form->addItem($description);
		}
		else
		{
			// author as hidden field
			$hi = new ilHiddenInputGUI("author");
			$author = ilUtil::prepareFormOutput($this->object->getAuthor());
			if (trim($author) == "")
			{
				$author = "-";
			}
			$hi->setValue($author);
			$form->addItem($hi);
			
		}

		// questiontext
		$question = new ilTextAreaInputGUI($this->lng->txt("question"), "question");
		$question->setValue($this->object->prepareTextareaOutput($this->object->getQuestion()));
		$question->setRequired(TRUE);
		$question->setRows(10);
		$question->setCols(80);
		
		if (!$this->object->getSelfAssessmentEditingMode())
		{
			if( $this->object->getAdditionalContentEditingMode() != assQuestion::ADDITIONAL_CONTENT_EDITING_MODE_PAGE_OBJECT )
			{
				$question->setUseRte(TRUE);
				include_once "./Services/AdvancedEditing/classes/class.ilObjAdvancedEditing.php";
				$question->setRteTags(ilObjAdvancedEditing::_getUsedHTMLTags("assessment"));
				$question->addPlugin("latex");
				$question->addButton("latex");
				$question->addButton("pastelatex");
				$question->setRTESupport($this->object->getId(), "qpl", "assessment");
			}
		}
		else
		{
			$question->setRteTags(self::getSelfAssessmentTags());
			$question->setUseTagsForRteOnly(false);
		}
		$form->addItem($question);

		if (!$this->object->getSelfAssessmentEditingMode())
		{
			// duration
			$duration = new ilDurationInputGUI($this->lng->txt("working_time"), "Estimated");
			$duration->setShowHours(TRUE);
			$duration->setShowMinutes(TRUE);
			$duration->setShowSeconds(TRUE);
			$ewt = $this->object->getEstimatedWorkingTime();
			$duration->setHours($ewt["h"]);
			$duration->setMinutes($ewt["m"]);
			$duration->setSeconds($ewt["s"]);
			$duration->setRequired(FALSE);
			$form->addItem($duration);
		}
		else
		{
			// number of tries
			if (strlen($this->object->getNrOfTries()))
			{
				$nr_tries = $this->object->getNrOfTries();
			}
			else
			{
				$nr_tries = $this->object->getDefaultNrOfTries();
			}			
			if ($nr_tries < 1)
			{
				$nr_tries = "";
			}
			
			$ni = new ilNumberInputGUI($this->lng->txt("qst_nr_of_tries"), "nr_of_tries");
			$ni->setValue($nr_tries);
			$ni->setMinValue(0);
			$ni->setSize(5);
			$ni->setMaxLength(5);			
			$form->addItem($ni);
		}
	}
	
	protected function saveTaxonomyAssignments()
	{
		if( count($this->getTaxonomyIds()) )
		{
			require_once 'Services/Taxonomy/classes/class.ilTaxAssignInputGUI.php';
			
			foreach($this->getTaxonomyIds() as $taxonomyId)
			{
				$postvar = "tax_node_assign_$taxonomyId";
				
				$tax_node_assign = new ilTaxAssignInputGUI($taxonomyId, true, '', $postvar);
				// TODO: determine tst/qpl when tax assigns become maintainable within tests
				$tax_node_assign->saveInput("qpl", $this->object->getObjId(), "quest", $this->object->getId());
			}
		}
	}
	
	protected function populateTaxonomyFormSection(ilPropertyFormGUI $form)
	{
		if( count($this->getTaxonomyIds()) )
		{
			$sectHeader = new ilFormSectionHeaderGUI();
			$sectHeader->setTitle($this->lng->txt('qpl_qst_edit_form_taxonomy_section'));
			$form->addItem($sectHeader);
			
			require_once 'Services/Taxonomy/classes/class.ilTaxAssignInputGUI.php';
			
			foreach($this->getTaxonomyIds() as $taxonomyId)
			{
				$taxonomy = new ilObjTaxonomy($taxonomyId);
				$label = sprintf($this->lng->txt('qpl_qst_edit_form_taxonomy'), $taxonomy->getTitle());
				$postvar = "tax_node_assign_$taxonomyId";

				$taxNodeAssign = new ilTaxAssignInputGUI($taxonomy->getId(), true, $label, $postvar);
				// TODO: determine tst/qpl when tax assigns become maintainable within tests
				$taxNodeAssign->setCurrentValues('qpl', $this->object->getObjId(), 'quest', $this->object->getId());
				$form->addItem($taxNodeAssign);
			}
		}
	}

	/**
	 * Get tags allowed in question tags in self assessment mode
	 * @return array array of tags
	 */
	function getSelfAssessmentTags()
	{
		// set tags we allow in self assessment mode
		$st = ilUtil::getSecureTags();
		
		// we allow these tags, since they are typically used in the Tiny Assessment editor
		// and should not be deleted, if questions are copied from pools to learning modules
		$not_supported = array("img", "p");
		$tags = array();
		foreach ($st as $s)
		{
			if (!in_array($s, $not_supported))
			{
				$tags[] = $s;
			}
		}

		return $tags;
	}
	
	
	/**
	* Returns the answer generic feedback depending on the results of the question
	*
	* @deprecated Use getGenericFeedbackOutput instead.
	* @param integer $active_id Active ID of the user
	* @param integer $pass Active pass
	* @return string HTML Code with the answer specific feedback
	* @access public
	*/
	function getAnswerFeedbackOutput($active_id, $pass)
	{
		return $this->getGenericFeedbackOutput($active_id, $pass);
	}

	/**
	 * Returns the answer specific feedback for the question

	 *
	 * @param integer $active_id Active ID of the user
	 * @param integer $pass Active pass
	 * @return string HTML Code with the answer specific feedback
	 * @access public
	 */
	function getGenericFeedbackOutput($active_id, $pass)
	{
		$output = "";
		include_once "./Modules/Test/classes/class.ilObjTest.php";
		$manual_feedback = ilObjTest::getManualFeedback($active_id, $this->object->getId(), $pass);
		if (strlen($manual_feedback))
		{
			return $manual_feedback;
		}
		$correct_feedback = $this->object->feedbackOBJ->getGenericFeedbackTestPresentation($this->object->getId(), true);
		$incorrect_feedback = $this->object->feedbackOBJ->getGenericFeedbackTestPresentation($this->object->getId(), false);
		if (strlen($correct_feedback.$incorrect_feedback))
		{
			$reached_points = $this->object->calculateReachedPoints($active_id, $pass);
			$max_points = $this->object->getMaximumPoints();
			if ($reached_points == $max_points)
			{
				$output = $correct_feedback;
			}
			else
			{
				$output = $incorrect_feedback;
			}
		}
		return $this->object->prepareTextareaOutput($output, TRUE);
	}

	public function getGenericFeedbackOutputForCorrectSolution()
	{
		return $this->object->prepareTextareaOutput(
			$this->object->feedbackOBJ->getGenericFeedbackTestPresentation($this->object->getId(), true), true
		);
	}

	public function getGenericFeedbackOutputForIncorrectSolution()
	{
		return $this->object->prepareTextareaOutput(
			$this->object->feedbackOBJ->getGenericFeedbackTestPresentation($this->object->getId(), false), true
		);
	}

	/**
	 * Returns the answer specific feedback for the question
	 * 
	 * This method should be overwritten by the actual question.
	 * 
	 * @todo Mark this method abstract!
	 * @param integer $active_id Active ID of the user
	 * @param integer $pass Active pass
	 * @return string HTML Code with the answer specific feedback
	 * @access public
	 */
	abstract function getSpecificFeedbackOutput($active_id, $pass);
	
	public function outQuestionType()
	{
		$count = $this->object->isInUse();
		
		if (assQuestion::_questionExistsInPool($this->object->getId()) && $count)
		{
			global $rbacsystem;
			if ($rbacsystem->checkAccess("write", $_GET["ref_id"]))
			{
				ilUtil::sendInfo(sprintf($this->lng->txt("qpl_question_is_in_use"), $count));
			}
		}
		
		return assQuestion::_getQuestionTypeName($this->object->getQuestionType());
	}

	/**
	* Allows to add suggested solutions for questions
	*
	* @access public
	*/
	public function suggestedsolution()
	{
		global $ilUser;
		global $ilAccess;
		
		if ($_POST["deleteSuggestedSolution"] == 1)
		{
			$this->object->deleteSuggestedSolutions();
			ilUtil::sendSuccess($this->lng->txt("msg_obj_modified"), true);
			$this->ctrl->redirect($this, "suggestedsolution");
		}

		$save = (is_array($_POST["cmd"]) && array_key_exists("suggestedsolution", $_POST["cmd"])) ? TRUE : FALSE;
		$output = "";
		$solution_array = $this->object->getSuggestedSolution(0);
		$options = array(
			"lm" => $this->lng->txt("obj_lm"),
			"st" => $this->lng->txt("obj_st"),
			"pg" => $this->lng->txt("obj_pg"),
			"git" => $this->lng->txt("glossary_term"),
			"file" => $this->lng->txt("fileDownload"),
			"text" => $this->lng->txt("solutionText")
		);

		if ((strcmp($_POST["solutiontype"], "file") == 0) && (strcmp($solution_array["type"], "file") != 0))
		{
			$solution_array = array(
				"type" => "file"
			);
		} 
		elseif ((strcmp($_POST["solutiontype"], "text") == 0) && (strcmp($solution_array["type"], "text") != 0))
		{
			$solution_array = array(
				"type" => "text",
				"value" => $this->getSolutionOutput(0, NULL, FALSE, FALSE, TRUE, FALSE, TRUE)
			);
		}
		if ($save && strlen($_POST["filename"]))
		{
			$solution_array["value"]["filename"] = $_POST["filename"];
		}
		if ($save && strlen($_POST["solutiontext"]))
		{
			$solution_array["value"] = $_POST["solutiontext"];
		}
		include_once("./Services/Form/classes/class.ilPropertyFormGUI.php");
		if (count($solution_array))
		{
			$form = new ilPropertyFormGUI();
			$form->setFormAction($this->ctrl->getFormAction($this));
			$form->setTitle($this->lng->txt("solution_hint"));
			$form->setMultipart(TRUE);
			$form->setTableWidth("100%");
			$form->setId("suggestedsolutiondisplay");

			// suggested solution output
			include_once "./Modules/TestQuestionPool/classes/class.ilSolutionTitleInputGUI.php";
			$title = new ilSolutionTitleInputGUI($this->lng->txt("showSuggestedSolution"), "solutiontype");
			$template = new ilTemplate("tpl.il_as_qpl_suggested_solution_input_presentation.html", TRUE, TRUE, "Modules/TestQuestionPool");
			if (strlen($solution_array["internal_link"]))
			{
				$href = assQuestion::_getInternalLinkHref($solution_array["internal_link"]);
				$template->setCurrentBlock("preview");
				$template->setVariable("TEXT_SOLUTION", $this->lng->txt("suggested_solution"));
				$template->setVariable("VALUE_SOLUTION", " <a href=\"$href\" target=\"content\">" . $this->lng->txt("view"). "</a> ");
				$template->parseCurrentBlock();
			}
			elseif ((strcmp($solution_array["type"], "file") == 0) && (is_array($solution_array["value"])))
			{
				$href = $this->object->getSuggestedSolutionPathWeb() . $solution_array["value"]["name"];
				$template->setCurrentBlock("preview");
				$template->setVariable("TEXT_SOLUTION", $this->lng->txt("suggested_solution"));
				$template->setVariable("VALUE_SOLUTION", " <a href=\"$href\" target=\"content\">" . ilUtil::prepareFormOutput((strlen($solution_array["value"]["filename"])) ? $solution_array["value"]["filename"] : $solution_array["value"]["name"]). "</a> ");
				$template->parseCurrentBlock();
			}
			$template->setVariable("TEXT_TYPE", $this->lng->txt("type"));
			$template->setVariable("VALUE_TYPE", $options[$solution_array["type"]]);
			$title->setHtml($template->get());
			$deletesolution = new ilCheckboxInputGUI("", "deleteSuggestedSolution");
			$deletesolution->setOptionTitle($this->lng->txt("deleteSuggestedSolution"));
			$title->addSubItem($deletesolution);
			$form->addItem($title);

			if (strcmp($solution_array["type"], "file") == 0)
			{
				// file
				$file = new ilFileInputGUI($this->lng->txt("fileDownload"), "file");
				$file->setRequired(TRUE);
				$file->enableFileNameSelection("filename");
				//$file->setSuffixes(array("doc","xls","png","jpg","gif","pdf"));
				if( $_FILES["file"]["tmp_name"] && $file->checkInput() )
				{
					if (!file_exists($this->object->getSuggestedSolutionPath())) ilUtil::makeDirParents($this->object->getSuggestedSolutionPath());
					
					$res = ilUtil::moveUploadedFile($_FILES["file"]["tmp_name"], $_FILES["file"]["name"], $this->object->getSuggestedSolutionPath() . $_FILES["file"]["name"]);
					if ($res)
					{
						ilUtil::renameExecutables($this->object->getSuggestedSolutionPath());
						
						// remove an old file download
						if (is_array($solution_array["value"])) @unlink($this->object->getSuggestedSolutionPath() . $solution_array["value"]["name"]);
						$file->setValue($_FILES["file"]["name"]);
						$this->object->saveSuggestedSolution("file", "", 0, array("name" => $_FILES["file"]["name"], "type" => $_FILES["file"]["type"], "size" => $_FILES["file"]["size"], "filename" => $_POST["filename"]));
						$originalexists = $this->object->_questionExistsInPool($this->object->original_id);
						if (($_GET["calling_test"] || (isset($_GET['calling_consumer']) && (int)$_GET['calling_consumer'])) && $originalexists && assQuestion::_isWriteable($this->object->original_id, $ilUser->getId()))
						{
							return $this->originalSyncForm("suggestedsolution");
						}
						else
						{
							ilUtil::sendSuccess($this->lng->txt("suggested_solution_added_successfully"), TRUE);
							$this->ctrl->redirect($this, "suggestedsolution");
						}
					}
					else
					{
						// BH: $res as info string? wtf? it holds a bool or something else!!?
						ilUtil::sendInfo($res);
					}
				}
				else
				{
					if (is_array($solution_array["value"]))
					{
						$file->setValue($solution_array["value"]["name"]);
						$file->setFilename((strlen($solution_array["value"]["filename"])) ? $solution_array["value"]["filename"] : $solution_array["value"]["name"]);
					}
				}
				$form->addItem($file);
				$hidden = new ilHiddenInputGUI("solutiontype");
				$hidden->setValue("file");
				$form->addItem($hidden);
			}
			else if (strcmp($solution_array["type"], "text") == 0)
			{
				$question = new ilTextAreaInputGUI($this->lng->txt("solutionText"), "solutiontext");
				$question->setValue($this->object->prepareTextareaOutput($solution_array["value"]));
				$question->setRequired(TRUE);
				$question->setRows(10);
				$question->setCols(80);
				$question->setUseRte(TRUE);
				$question->addPlugin("latex");
				$question->addButton("latex");
				$question->setRTESupport($this->object->getId(), "qpl", "assessment");
				$hidden = new ilHiddenInputGUI("solutiontype");
				$hidden->setValue("text");
				$form->addItem($hidden);
				$form->addItem($question);
			}
			if ($ilAccess->checkAccess("write", "", $_GET['ref_id']))	$form->addCommandButton("suggestedsolution", $this->lng->txt("save"));
			
			if ($save)
			{
				if ($form->checkInput())
				{
					switch ($solution_array["type"])
					{
						case "file":
							$this->object->saveSuggestedSolution("file", "", 0, array(
								"name" => $solution_array["value"]["name"],
								"type" => $solution_array["value"]["type"],
								"size" => $solution_array["value"]["size"],
								"filename" => $_POST["filename"]
							));
							break;
						case "text":
							$this->object->saveSuggestedSolution("text", "", 0, $solution_array["value"]);
							break;
					}
					$originalexists = $this->object->_questionExistsInPool($this->object->original_id);
					if (($_GET["calling_test"] || (isset($_GET['calling_consumer']) && (int)$_GET['calling_consumer'])) && $originalexists && assQuestion::_isWriteable($this->object->original_id, $ilUser->getId()))
					{
						return $this->originalSyncForm("suggestedsolution");
					}
					else
					{
						ilUtil::sendSuccess($this->lng->txt("msg_obj_modified"), true);
						$this->ctrl->redirect($this, "suggestedsolution");
					}
				}
			}
			$output = $form->getHTML();
		}
		
		$savechange = (strcmp($this->ctrl->getCmd(), "saveSuggestedSolution") == 0) ? TRUE : FALSE;

		$changeoutput = "";
		if ($ilAccess->checkAccess("write", "", $_GET['ref_id']))
		{
			$formchange = new ilPropertyFormGUI();
			$formchange->setFormAction($this->ctrl->getFormAction($this));
			$formchange->setTitle((count($solution_array)) ? $this->lng->txt("changeSuggestedSolution") : $this->lng->txt("addSuggestedSolution"));
			$formchange->setMultipart(FALSE);
			$formchange->setTableWidth("100%");
			$formchange->setId("suggestedsolution");

			$solutiontype = new ilRadioGroupInputGUI($this->lng->txt("suggestedSolutionType"), "solutiontype");
			foreach($options as $opt_value => $opt_caption)
			{
				$solutiontype->addOption(new ilRadioOption($opt_caption, $opt_value));
			}
			if (count($solution_array))
			{
				$solutiontype->setValue($solution_array["type"]);
			}
			$solutiontype->setRequired(TRUE);
			$formchange->addItem($solutiontype);

			$formchange->addCommandButton("saveSuggestedSolution", $this->lng->txt("select"));

			if ($savechange) 
			{
				$formchange->checkInput();
			}
			$changeoutput = $formchange->getHTML();
		}
		
		$this->tpl->setVariable("ADM_CONTENT", $changeoutput . $output);
	}
	
	public function outSolutionExplorer()
	{
		global $tree;

		include_once("./Modules/TestQuestionPool/classes/class.ilSolutionExplorer.php");
		$type = $_GET["link_new_type"];
		$search = $_GET["search_link_type"];
		$this->ctrl->setParameter($this, "link_new_type", $type);
		$this->ctrl->setParameter($this, "search_link_type", $search);
		$this->ctrl->saveParameter($this, array("subquestion_index", "link_new_type", "search_link_type"));

		ilUtil::sendInfo($this->lng->txt("select_object_to_link"));

		$parent_ref_id = $tree->getParentId($_GET["ref_id"]);
		$exp = new ilSolutionExplorer($this->ctrl->getLinkTarget($this, 'suggestedsolution'), get_class($this));
		$exp->setExpand($_GET['expand_sol'] ? $_GET['expand_sol'] : $parent_ref_id);
		$exp->setExpandTarget($this->ctrl->getLinkTarget($this, 'outSolutionExplorer'));
		$exp->setTargetGet("ref_id");
		$exp->setRefId($_GET["ref_id"]);
		$exp->addFilter($type);
		$exp->setSelectableType($type);
		if(isset($_GET['expandCurrentPath']) && $_GET['expandCurrentPath'])
		{
			$exp->expandPathByRefId($parent_ref_id);
		}

		// build html-output
		$exp->setOutput(0);

		$template = new ilTemplate("tpl.il_as_qpl_explorer.html", TRUE, TRUE, "Modules/TestQuestionPool");
		$template->setVariable("EXPLORER_TREE",$exp->getOutput());
		$template->setVariable("BUTTON_CANCEL",$this->lng->txt("cancel"));
		$template->setVariable("FORMACTION",$this->ctrl->getFormAction($this, "suggestedsolution"));
		$this->tpl->setVariable("ADM_CONTENT", $template->get());
	}
	
	public function saveSuggestedSolution()
	{
		global $tree;

		include_once("./Modules/TestQuestionPool/classes/class.ilSolutionExplorer.php");
		switch ($_POST["solutiontype"])
		{
			case "lm":
				$type = "lm";
				$search = "lm";
				break;
			case "git":
				$type = "glo";
				$search = "glo";
				break;
			case "st":
				$type = "lm";
				$search = "st";
				break;
			case "pg":
				$type = "lm";
				$search = "pg";
				break;
			case "file":
			case "text":
				return $this->suggestedsolution();
				break;
			default:
				return $this->suggestedsolution();
				break;
		}
		if(isset($_POST['solutiontype']))
		{
			$this->ctrl->setParameter($this, 'expandCurrentPath', 1);
		}
		$this->ctrl->setParameter($this, "link_new_type", $type);
		$this->ctrl->setParameter($this, "search_link_type", $search);
		$this->ctrl->redirect($this, "outSolutionExplorer");
	}

	function cancelExplorer()
	{
		$this->ctrl->redirect($this, "suggestedsolution");
	}
	
	function outPageSelector()
	{
		require_once 'Modules/TestQuestionPool/classes/tables/class.ilQuestionInternalLinkSelectionTableGUI.php';
		require_once 'Modules/LearningModule/classes/class.ilLMPageObject.php';
		require_once 'Modules/LearningModule/classes/class.ilObjContentObjectGUI.php';

		$this->ctrl->setParameter($this, 'q_id', $this->object->getId());

		$cont_obj_gui = new ilObjContentObjectGUI('', $_GET['source_id'], true);
		$cont_obj     = $cont_obj_gui->object;
		$pages        = ilLMPageObject::getPageList($cont_obj->getId());
		$shownpages   = array();
		$tree         = $cont_obj->getLMTree();
		$chapters     = $tree->getSubtree($tree->getNodeData($tree->getRootId()));

		$rows = array();

		foreach($chapters as $chapter)
		{
			$chapterpages = $tree->getChildsByType($chapter['obj_id'], 'pg');
			foreach($chapterpages as $page)
			{
				if($page['type'] == $_GET['search_link_type'])
				{
					array_push($shownpages, $page['obj_id']);

					if($tree->isInTree($page['obj_id']))
					{
						$path_str = $this->getContextPath($cont_obj, $page['obj_id']);
					}
					else
					{
						$path_str = '---';
					}

					$this->ctrl->setParameter($this, $page['type'], $page['obj_id']);
					$rows[] = array(
						'title'       => $page['title'],
						'description' => ilUtil::prepareFormOutput($path_str),
						'text_add'    => $this->lng->txt('add'),
						'href_add'    => $this->ctrl->getLinkTarget($this, 'add' . strtoupper($page['type']))
					);
				}
			}
		}
		foreach($pages as $page)
		{
			if(!in_array($page['obj_id'], $shownpages))
			{
				$this->ctrl->setParameter($this, $page['type'], $page['obj_id']);
				$rows[] = array(
					'title'       => $page['title'],
					'description' => '---',
					'text_add'    => $this->lng->txt('add'),
					'href_add'    => $this->ctrl->getLinkTarget($this, 'add' . strtoupper($page['type']))
				);
			}
		}

		require_once 'Modules/TestQuestionPool/classes/tables/class.ilQuestionInternalLinkSelectionTableGUI.php';
		$table = new ilQuestionInternalLinkSelectionTableGUI($this, 'cancelExplorer', __METHOD__);
		$table->setTitle($this->lng->txt('obj_' . ilUtil::stripSlashes($_GET['search_link_type'])));
		$table->setData($rows);

		$this->tpl->setContent($table->getHTML());
	}

	public function outChapterSelector()
	{
		require_once 'Modules/TestQuestionPool/classes/tables/class.ilQuestionInternalLinkSelectionTableGUI.php';
		require_once 'Modules/LearningModule/classes/class.ilObjContentObjectGUI.php';

		$this->ctrl->setParameter($this, 'q_id', $this->object->getId());

		$cont_obj_gui = new ilObjContentObjectGUI('', $_GET['source_id'], true);
		$cont_obj = $cont_obj_gui->object;
		$ctree = $cont_obj->getLMTree();
		$nodes = $ctree->getSubtree($ctree->getNodeData($ctree->getRootId()));

		$rows = array();

		foreach($nodes as $node)
		{
			if($node['type'] == $_GET['search_link_type'])
			{
				$this->ctrl->setParameter($this, $node['type'], $node['obj_id']);
				$rows[] = array(
					'title'       => $node['title'],
					'description' => '',
					'text_add'    => $this->lng->txt('add'),
					'href_add'    => $this->ctrl->getLinkTarget($this, 'add' . strtoupper($node['type'])) 
				);
			}
		}

		$table = new ilQuestionInternalLinkSelectionTableGUI($this, 'cancelExplorer', __METHOD__);
		$table->setTitle($this->lng->txt('obj_' . ilUtil::stripSlashes($_GET['search_link_type'])));
		$table->setData($rows);

		$this->tpl->setContent($table->getHTML());
	}

	public function outGlossarySelector()
	{
		require_once 'Modules/TestQuestionPool/classes/tables/class.ilQuestionInternalLinkSelectionTableGUI.php';
		require_once 'Modules/Glossary/classes/class.ilObjGlossary.php';

		$this->ctrl->setParameter($this, 'q_id', $this->object->getId());

		$glossary = new ilObjGlossary($_GET['source_id'], true);
		$terms = $glossary->getTermList();

		$rows = array();

		foreach($terms as $term)
		{
			$this->ctrl->setParameter($this, 'git', $term['id']);
			$rows[] = array(
				'title'       => $term['term'],
				'description' => '',
				'text_add'    => $this->lng->txt('add'),
				'href_add'    => $this->ctrl->getLinkTarget($this, 'addGIT')
			);
		}

		$table = new ilQuestionInternalLinkSelectionTableGUI($this, 'cancelExplorer', __METHOD__);
		$table->setTitle($this->lng->txt('glossary_term'));
		$table->setData($rows);

		$this->tpl->setContent($table->getHTML());
	}
	
	function linkChilds()
	{
		$this->ctrl->saveParameter($this, array("subquestion_index", "link_new_type", "search_link_type"));
		switch ($_GET["search_link_type"])
		{
			case "pg":
				return $this->outPageSelector();
				break;
			case "st":
				return $this->outChapterSelector();
				break;
			case "glo":
				return $this->outGlossarySelector();
				break;
			case "lm":
				$subquestion_index = ($_GET["subquestion_index"] > 0) ? $_GET["subquestion_index"] : 0;
				$this->object->saveSuggestedSolution("lm", "il__lm_" . $_GET["source_id"], $subquestion_index);
				ilUtil::sendSuccess($this->lng->txt("suggested_solution_added_successfully"), TRUE);
				$this->ctrl->redirect($this, "suggestedsolution");
				break;
		}
	}

	function addPG()
	{
		$subquestion_index = 0;
		if (strlen($_GET["subquestion_index"]) && $_GET["subquestion_index"] >= 0)
		{
			$subquestion_index = $_GET["subquestion_index"];
		}
		$this->object->saveSuggestedSolution("pg", "il__pg_" . $_GET["pg"], $subquestion_index);
		ilUtil::sendSuccess($this->lng->txt("suggested_solution_added_successfully"), TRUE);
		$this->ctrl->redirect($this, "suggestedsolution");
	}

	function addST()
	{
		$subquestion_index = 0;
		if (strlen($_GET["subquestion_index"]) && $_GET["subquestion_index"] >= 0)
		{
			$subquestion_index = $_GET["subquestion_index"];
		}
		$this->object->saveSuggestedSolution("st", "il__st_" . $_GET["st"], $subquestion_index);
		ilUtil::sendSuccess($this->lng->txt("suggested_solution_added_successfully"), TRUE);
		$this->ctrl->redirect($this, "suggestedsolution");
	}

	function addGIT()
	{
		$subquestion_index = 0;
		if (strlen($_GET["subquestion_index"]) && $_GET["subquestion_index"] >= 0)
		{
			$subquestion_index = $_GET["subquestion_index"];
		}
		$this->object->saveSuggestedSolution("git", "il__git_" . $_GET["git"], $subquestion_index);
		ilUtil::sendSuccess($this->lng->txt("suggested_solution_added_successfully"), TRUE);
		$this->ctrl->redirect($this, "suggestedsolution");
	}

	function isSaveCommand()
	{
	    return in_array($this->ctrl->getCmd(), array('save', 'saveEdit', 'saveReturn'));
	}
		
	/**
	 * extracts values of all constants of given class with given prefix as array
	 * can be used to get all possible commands in case of these commands are defined as constants
	 * 
	 * @param string $guiClassName
	 * @param string $cmdConstantNameBegin
	 * @return array
	 */
	public static function getCommandsFromClassConstants($guiClassName, $cmdConstantNameBegin = 'CMD_')
	{
		$reflectionClass = new ReflectionClass($guiClassName);
		
		$commands = null;
		
		if( $reflectionClass instanceof ReflectionClass )
		{
			$commands = array();
		
			foreach($reflectionClass->getConstants() as $constName => $constValue)
			{
				if( substr($constName, 0, strlen($cmdConstantNameBegin)) == $cmdConstantNameBegin )
				{
					$commands[] = $constValue;
				}
			}
		}
		
		return $commands;
	}
	
	public function setQuestionTabs()
	{
		global $rbacsystem, $ilTabs;

		$ilTabs->clearTargets();

		$this->ctrl->setParameterByClass("ilAssQuestionPageGUI", "q_id", $_GET["q_id"]);
		include_once "./Modules/TestQuestionPool/classes/class.assQuestion.php";
		$q_type = $this->object->getQuestionType();

		if (strlen($q_type))
		{
			$classname = $q_type . "GUI";
			$this->ctrl->setParameterByClass(strtolower($classname), "sel_question_types", $q_type);
			$this->ctrl->setParameterByClass(strtolower($classname), "q_id", $_GET["q_id"]);
		}

		if ($_GET["q_id"])
		{
			if ($rbacsystem->checkAccess('write', $_GET["ref_id"]))
			{
				// edit page
				$ilTabs->addTarget("edit_page",
					$this->ctrl->getLinkTargetByClass("ilAssQuestionPageGUI", "edit"),
					array("edit", "insert", "exec_pg"),
					"", "", $force_active);
			}

			$this->addTab_QuestionPreview($ilTabs);
		}
		$force_active = false;
		if ($rbacsystem->checkAccess('write', $_GET["ref_id"]))
		{
			$url = "";
			if ($classname) $url = $this->ctrl->getLinkTargetByClass($classname, "editQuestion");
			$force_active = false;
			// edit question properties
			$ilTabs->addTarget("edit_question",
				$url,
				$this->getEditQuestionTabCommands(),
				$classname, "", $force_active);
		}

		// add tab for question feedback within common class assQuestionGUI
		$this->addTab_QuestionFeedback($ilTabs);

		// add tab for question hint within common class assQuestionGUI
		$this->addTab_QuestionHints($ilTabs);

		// add tab for question's suggested solution within common class assQuestionGUI
		$this->addTab_SuggestedSolution($ilTabs, $classname);

		// Assessment of questions sub menu entry
		if ($_GET["q_id"])
		{
			$ilTabs->addTarget("statistics",
				$this->ctrl->getLinkTargetByClass($classname, "assessment"),
				array("assessment"),
				$classname, "");
		}

		$this->addBackTab($ilTabs);
	}
	
	public function addTab_SuggestedSolution(ilTabsGUI $tabs, $classname)
	{
		if ($_GET["q_id"])
		{
			$tabs->addTarget("suggested_solution",
				$this->ctrl->getLinkTargetByClass($classname, "suggestedsolution"),
				array("suggestedsolution", "saveSuggestedSolution", "outSolutionExplorer", "cancel",
					"addSuggestedSolution","cancelExplorer", "linkChilds", "removeSuggestedSolution"
				),
				$classname,
				""
			);
		}
	}
	
	final public function getEditQuestionTabCommands()
	{
		return array_merge($this->getBasicEditQuestionTabCommands(), $this->getAdditionalEditQuestionCommands());
	}
	
	protected function getBasicEditQuestionTabCommands()
	{
		return array('editQuestion', 'save', 'saveEdit', 'originalSyncForm');
	}
	
	protected function getAdditionalEditQuestionCommands()
	{
		return array();
	}
	
	/**
	 * adds the feedback tab to ilTabsGUI
	 *
	 * @global ilCtrl $ilCtrl
	 * @param ilTabsGUI $tabs
	 */
	protected function addTab_QuestionFeedback(ilTabsGUI $tabs)
	{
		global $ilCtrl;

		require_once 'Modules/TestQuestionPool/classes/class.ilAssQuestionFeedbackEditingGUI.php';
		$tabCommands = self::getCommandsFromClassConstants('ilAssQuestionFeedbackEditingGUI');
		
		$tabLink = $ilCtrl->getLinkTargetByClass('ilAssQuestionFeedbackEditingGUI', ilAssQuestionFeedbackEditingGUI::CMD_SHOW);
		
		$tabs->addTarget('tst_feedback', $tabLink, $tabCommands, $ilCtrl->getCmdClass(), '');
	}

	/**
	 * @param ilTabsGUI $tabs
	 */
	protected function addTab_Units(ilTabsGUI $tabs)
	{
		/**
		 * @var $ilCtrl ilCtrl
		 */
		global $ilCtrl;

		$tabs->addTarget('units', $ilCtrl->getLinkTargetByClass('ilLocalUnitConfigurationGUI', ''), '', 'illocalunitconfigurationgui');
	}
	
	/**
	 * adds the hints tab to ilTabsGUI
	 *
	 * @global ilCtrl $ilCtrl
	 * @param ilTabsGUI $tabs
	 */
	protected function addTab_QuestionHints(ilTabsGUI $tabs)
	{
		global $ilCtrl;

		require_once 'Modules/TestQuestionPool/classes/class.ilAssQuestionHintsGUI.php';

		switch( $ilCtrl->getCmdClass() )
		{
			case 'ilassquestionhintsgui':
				
				$tabCommands = self::getCommandsFromClassConstants('ilAssQuestionHintsGUI');
				break;

			case 'ilassquestionhintgui':
				
				require_once 'Modules/TestQuestionPool/classes/class.ilAssQuestionHintGUI.php';
				$tabCommands = self::getCommandsFromClassConstants('ilAssQuestionHintGUI');
				break;
			
			default:
				
				$tabCommands = array();
		}

		$tabLink = $ilCtrl->getLinkTargetByClass('ilAssQuestionHintsGUI', ilAssQuestionHintsGUI::CMD_SHOW_LIST);
		
		$tabs->addTarget('tst_question_hints_tab', $tabLink, $tabCommands, $ilCtrl->getCmdClass(), '');
	}
	
	protected function addTab_QuestionPreview(ilTabsGUI $tabsGUI)
	{
		require_once 'Modules/TestQuestionPool/classes/class.ilAssQuestionPreviewGUI.php';

		$tabsGUI->addTarget(
			ilAssQuestionPreviewGUI::TAB_ID_QUESTION_PREVIEW,
			$this->ctrl->getLinkTargetByClass('ilAssQuestionPreviewGUI', ilAssQuestionPreviewGUI::CMD_SHOW),
			array(),
			array('ilAssQuestionPreviewGUI')
		);
	}
	
	abstract public function getSolutionOutput(
		$active_id,
		$pass = NULL,
		$graphicalOutput = FALSE,
		$result_output = FALSE,
		$show_question_only = TRUE,
		$show_feedback = FALSE,
		$show_correct_solution = FALSE,
		$show_manual_scoring = FALSE,
		$show_question_text = TRUE
	);
	
	public function isAutosaveable()
	{
		return $this->object->isAutosaveable();
	}

	protected function writeQuestionGenericPostData()
	{
		$this->object->setTitle( $_POST["title"] );
		$this->object->setAuthor( $_POST["author"] );
		$this->object->setComment( $_POST["comment"] );
		if ($this->object->getSelfAssessmentEditingMode())
		{
			$this->object->setNrOfTries( $_POST['nr_of_tries'] );
		}
		$this->object->setQuestion( $_POST['question'] ); // ?
		$this->object->setEstimatedWorkingTime(
			$_POST["Estimated"]["hh"],
			$_POST["Estimated"]["mm"],
			$_POST["Estimated"]["ss"]
		);
	}

	abstract public function getPreview($show_question_only = FALSE, $showInlineFeedback = false);

	/**
	 * @param string		$formaction
	 * @param integer		$active_id
	 * @param integer|null 	$pass
	 * @param bool 			$is_question_postponed
	 * @param bool 			$user_post_solutions
	 * @param bool 			$show_specific_inline_feedback
	 */
	final public function outQuestionForTest(
		$formaction,
		$active_id,
		$pass = NULL,
		$is_question_postponed = FALSE,
		$user_post_solutions = FALSE,
		$show_specific_inline_feedback = FALSE
	)
	{
		$formaction = $this->completeTestOutputFormAction($formaction, $active_id, $pass);
		
		$test_output = $this->getTestOutput(
			$active_id,
			$pass,
			$is_question_postponed,
			$user_post_solutions,
			$show_specific_inline_feedback
		);
		
		$this->magicAfterTestOutput();

		$this->tpl->setVariable("QUESTION_OUTPUT", $test_output);
		$this->tpl->setVariable("FORMACTION", $formaction);
		$this->tpl->setVariable("ENCTYPE", 'enctype="'.$this->getFormEncodingType().'"');
		$this->tpl->setVariable("FORM_TIMESTAMP", time());
	}
	
	protected function completeTestOutputFormAction($formAction, $active_id, $pass = NULL)
	{
		return $formAction;
	}
	
	protected function magicAfterTestOutput()
	{
		return;
	}
	
	abstract public function getTestOutput(
		$active_id,
		$pass,
		$is_question_postponed,
		$user_post_solutions,
		$show_specific_inline_feedback
	);

	public function getFormEncodingType()
	{
		return self::FORM_ENCODING_URLENCODE;
	}

	/**
	 * @param ilTabsGUI $ilTabs
	 */
	protected function addBackTab(ilTabsGUI $ilTabs)
	{
		if(($_GET["calling_test"] > 0) || ($_GET["test_ref_id"] > 0))
		{
			$ref_id = $_GET["calling_test"];
			if(strlen($ref_id) == 0) $ref_id = $_GET["test_ref_id"];

			if(!$_GET['test_express_mode'] && !$GLOBALS['___test_express_mode'])
			{
				$ilTabs->setBackTarget($this->lng->txt("backtocallingtest"), "ilias.php?baseClass=ilObjTestGUI&cmd=questions&ref_id=$ref_id");
			}
			else
			{
				$link = ilTestExpressPage::getReturnToPageLink();
				$ilTabs->setBackTarget($this->lng->txt("backtocallingtest"), $link);
			}
		}
		else if(isset($_GET['calling_consumer']) && (int)$_GET['calling_consumer'])
		{
			$ref_id = (int)$_GET['calling_consumer'];
			$consumer = ilObjectFactory::getInstanceByRefId($ref_id);
			if($consumer instanceof ilQuestionEditingFormConsumer)
			{
				$ilTabs->setBackTarget($consumer->getQuestionEditingFormBackTargetLabel(), $consumer->getQuestionEditingFormBackTarget($_GET['consumer_context']));
			}
			else
			{
				require_once 'Services/Link/classes/class.ilLink.php';
				$ilTabs->setBackTarget($this->lng->txt("qpl"), ilLink::_getLink($ref_id));
			}
		}
		else
		{
			$ilTabs->setBackTarget($this->lng->txt("qpl"), $this->ctrl->getLinkTargetByClass("ilobjquestionpoolgui", "questions"));
		}
	}

	/**
	 * @var ilAssQuestionPreviewSession
	 */
	private $previewSession;

	/**
	 * @param \ilAssQuestionPreviewSession $previewSession
	 */
	public function setPreviewSession($previewSession)
	{
		$this->previewSession = $previewSession;
	}

	/**
	 * @return \ilAssQuestionPreviewSession
	 */
	public function getPreviewSession()
	{
		return $this->previewSession;
	}

	/**
	 * @return ilPropertyFormGUI
	 */
	protected function buildBasicEditFormObject()
	{
		require_once 'Services/Form/classes/class.ilPropertyFormGUI.php';
		$form = new ilPropertyFormGUI();

		$form->setFormAction($this->ctrl->getFormAction($this));

		$form->setId($this->getType());
		$form->setTitle($this->outQuestionType());

		$form->setTableWidth('100%');

		$form->setMultipart(true);
		
		return $form;
	}

	public function showHints()
	{
		global $ilCtrl;
		$ilCtrl->redirectByClass('ilAssQuestionHintsGUI', ilAssQuestionHintsGUI::CMD_SHOW_LIST);
	}	
}<|MERGE_RESOLUTION|>--- conflicted
+++ resolved
@@ -334,9 +334,8 @@
 	*/
 	function outQuestionPage($a_temp_var, $a_postponed = false, $active_id = "", $html = "")
 	{
-<<<<<<< HEAD
 		$this->lng->loadLanguageModule("content");
-=======
+
 		if( $this->getNavigationGUI() )
 		{
 			$html .= $this->getNavigationGUI()->getHTML();
@@ -347,7 +346,6 @@
 		{
 			$postponed = " (" . $this->lng->txt("postponed") . ")";
 		}
->>>>>>> e834cd99
 
 		include_once("./Modules/TestQuestionPool/classes/class.ilAssQuestionPageGUI.php");
 		$page_gui = new ilAssQuestionPageGUI($this->object->getId());
