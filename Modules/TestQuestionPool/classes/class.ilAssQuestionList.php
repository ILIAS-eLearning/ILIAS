<?php
/* Copyright (c) 1998-2013 ILIAS open source, Extended GPL, see docs/LICENSE */

require_once 'Services/Taxonomy/interfaces/interface.ilTaxAssignedItemInfo.php';

/**
 * Handles a list of questions
 *
 * @author		Björn Heyser <bheyser@databay.de>
 * @version		$Id$
 *
 * @package		Modules/TestQuestionPool
 *
 */
class ilAssQuestionList implements ilTaxAssignedItemInfo
{
	/**
	 * global ilDBInterface object instance
	 *
	 * @var ilDBInterface
	 */
	protected $db = null;
	
	/**
	 * global ilLanguage object instance
	 *
	 * @var ilLanguage
	 */
	private $lng = null;
	
	/**
	 * global ilPluginAdmin object instance
	 *
	 * @var ilPluginAdmin
	 */
	private $pluginAdmin = null;

	/**
	 * object ids of parent question containers
	 *
	 * @var array
	 */
	private $parentObjIdsFilter = array();

	/**
	 * object id of parent question container
	 *
	 * @var integer
	 */
	private $parentObjId = null;

	/**
	 * object type of parent question container(s)
	 *
	 * @var string
	 */
	private $parentObjType = 'qpl';
	
	/**
	 * available taxonomy ids for current parent question container
	 *
	 * @var array
	 */
	private $availableTaxonomyIds = array();
	
	/**
	 * question field filters
	 * 
	 * @var array
	 */
	private $fieldFilters = array();

	/**
	 * taxonomy filters
	 * 
	 * @var array
	 */
	private $taxFilters = array();

	/**
	 * taxonomy parent ids
	 *
	 * @var array
	 */
	private $taxParentIds = array();
	
	/**
	 * taxonomy parent types
	 *
	 * @var array
	 */
	private $taxParentTypes = array();
	
	/**
	 * active id for determining answer status
	 * 
	 * @var integer
	 */
	private $answerStatusActiveId = null;

	/**
	 * @var array
	 */
	private $forcedQuestionIds = array();

	/**
	 * answer status domain for single questions
	 */
	const QUESTION_ANSWER_STATUS_NON_ANSWERED = 'nonAnswered';
	const QUESTION_ANSWER_STATUS_WRONG_ANSWERED = 'wrongAnswered';
	const QUESTION_ANSWER_STATUS_CORRECT_ANSWERED = 'correctAnswered';

	/**
	 * answer status filter value domain
	 */
	const ANSWER_STATUS_FILTER_ALL_NON_CORRECT = 'allNonCorrect';
	const ANSWER_STATUS_FILTER_NON_ANSWERED_ONLY = 'nonAnswered';
	const ANSWER_STATUS_FILTER_WRONG_ANSWERED_ONLY = 'wrongAnswered';
	
	/**
	 * answer status filter
	 * 
	 * @var string
	 */
	private $answerStatusFilter = null;
	
	const QUESTION_INSTANCE_TYPE_ORIGINALS = 'QST_INSTANCE_TYPE_ORIGINALS';
	const QUESTION_INSTANCE_TYPE_DUPLICATES = 'QST_INSTANCE_TYPE_DUPLICATES';
	private $questionInstanceTypeFilter = self::QUESTION_INSTANCE_TYPE_ORIGINALS;
	
	private $includeQuestionIdsFilter = null;
	private $excludeQuestionIdsFilter = null;
	
	const QUESTION_COMPLETION_STATUS_COMPLETE = 'complete';
	const QUESTION_COMPLETION_STATUS_INCOMPLETE = 'incomplete';
	const QUESTION_COMPLETION_STATUS_BOTH = 'complete/incomplete';
	private $questionCompletionStatusFilter = self::QUESTION_COMPLETION_STATUS_BOTH;
	
	/**
	 * the questions loaded by set criteria
	 *
	 * @var array
	 */
	protected $questions = array();
	
	/**
	 * Constructor
	 * 
<<<<<<< HEAD
	 * @param ilDBInterface $db
	 * @param integer $parentObjId
=======
	 * @param ilDB $db
	 * @param ilLanguage $lng
	 * @param ilPluginAdmin $pluginAdmin
	 *
>>>>>>> afee0fe3
	 */
	public function __construct(ilDBInterface $db, ilLanguage $lng, ilPluginAdmin $pluginAdmin)
	{
		$this->db = $db;
		$this->lng = $lng;
		$this->pluginAdmin = $pluginAdmin;
	}

	public function getParentObjId()
	{
		return $this->parentObjId;
	}

	public function setParentObjId($parentObjId)
	{
		$this->parentObjId = $parentObjId;
	}

	public function getParentObjectType()
	{
		return $this->parentObjType;
	}

	public function setParentObjectType($parentObjType)
	{
		$this->parentObjType = $parentObjType;
	}

	/**
	 * @return array
	 */
	public function getParentObjIdsFilter()
	{
		return $this->parentObjIdsFilter;
	}

	/**
	 * @param array $parentObjIdsFilter
	 */
	public function setParentObjIdsFilter($parentObjIdsFilter)
	{
		$this->parentObjIdsFilter = $parentObjIdsFilter;
	}

	public function setQuestionInstanceTypeFilter($questionInstanceTypeFilter)
	{
		$this->questionInstanceTypeFilter = $questionInstanceTypeFilter;
	}

	public function getQuestionInstanceTypeFilter()
	{
		return $this->questionInstanceTypeFilter;
	}

	public function setIncludeQuestionIdsFilter($questionIdsFilter)
	{
		$this->includeQuestionIdsFilter = $questionIdsFilter;
	}

	public function getIncludeQuestionIdsFilter()
	{
		return $this->includeQuestionIdsFilter;
	}

	public function getExcludeQuestionIdsFilter()
	{
		return $this->excludeQuestionIdsFilter;
	}
	
	public function setExcludeQuestionIdsFilter($excludeQuestionIdsFilter)
	{
		$this->excludeQuestionIdsFilter = $excludeQuestionIdsFilter;
	}

	public function getQuestionCompletionStatusFilter()
	{
		return $this->questionCompletionStatusFilter;
	}
	
	public function setQuestionCompletionStatusFilter($questionCompletionStatusFilter)
	{
		$this->questionCompletionStatusFilter = $questionCompletionStatusFilter;
	}

	public function addFieldFilter($fieldName, $fieldValue)
	{
		$this->fieldFilters[$fieldName] = $fieldValue;
	}
	
	public function addTaxonomyFilter($taxId, $taxNodes, $parentObjId, $parentObjType)
	{
		$this->taxFilters[$taxId] = $taxNodes;
		$this->taxParentIds[$taxId] = $parentObjId;
		$this->taxParentTypes[$taxId] = $parentObjType;
	}
	
	public function setAvailableTaxonomyIds($availableTaxonomyIds)
	{
		$this->availableTaxonomyIds = $availableTaxonomyIds;
	}
	
	public function getAvailableTaxonomyIds()
	{
		return $this->availableTaxonomyIds;
	}

	public function setAnswerStatusActiveId($answerStatusActiveId)
	{
		$this->answerStatusActiveId = $answerStatusActiveId;
	}

	public function getAnswerStatusActiveId()
	{
		return $this->answerStatusActiveId;
	}

	public function setAnswerStatusFilter($answerStatusFilter)
	{
		$this->answerStatusFilter = $answerStatusFilter;
	}

	public function getAnswerStatusFilter()
	{
		return $this->answerStatusFilter;
	}

	/**
	 * @param array $forcedQuestionIds
	 */
	public function setForcedQuestionIds($forcedQuestionIds)
	{
		$this->forcedQuestionIds = $forcedQuestionIds;
	}

	/**
	 * @return array
	 */
	public function getForcedQuestionIds()
	{
		return $this->forcedQuestionIds;
	}
	
	private function getParentObjFilterExpression()
	{
		if( $this->getParentObjId() )
		{
			return 'qpl_questions.obj_fi = '.$this->db->quote($this->getParentObjId(), 'integer');
		}
		
		if( count($this->getParentObjIdsFilter()) )
		{
			return $this->db->in('qpl_questions.obj_fi', $this->getParentObjIdsFilter(), false, 'integer');
		}
		
		return null;
	}
	
	private function getFieldFilterExpressions()
	{
		$expressions = array();
		
		foreach($this->fieldFilters as $fieldName => $fieldValue)
		{
			switch($fieldName)
			{
				case 'title':
				case 'description':
				case 'author':
					
					$expressions[] = $this->db->like('qpl_questions.' . $fieldName, 'text', "%%$fieldValue%%");
					break;
					
				case 'type':
					
					$expressions[] = "qpl_qst_type.type_tag = {$this->db->quote($fieldValue, 'text')}";
					break;

				case 'question_id':
					if ($fieldValue != "" && !is_array($fieldValue))
					{
						$fieldValue = array($fieldValue);
					}
					$expressions[] = $this->db->in("qpl_questions.question_id", $fieldValue, false, "integer");
					break;
				
				case 'parent_title':
					
					$expressions[] = $this->db->like('object_data.title', 'text', "%%$fieldValue%%");
					break;
			}
		}
		
		return $expressions;
	}
	
	private function getTaxonomyFilterExpressions()
	{
		$expressions = array();

		require_once 'Services/Taxonomy/classes/class.ilTaxonomyTree.php';
		require_once 'Services/Taxonomy/classes/class.ilTaxNodeAssignment.php';

		foreach($this->taxFilters as $taxId => $taxNodes)
		{
			$questionIds = array();

			$forceBypass = true;

			foreach($taxNodes as $taxNode)
			{
				$forceBypass = false;
				
				$taxTree = new ilTaxonomyTree($taxId);
				
				$taxNodeAssignment = new ilTaxNodeAssignment(
					$this->taxParentTypes[$taxId], $this->taxParentIds[$taxId], 'quest', $taxId
				);

				$subNodes = $taxTree->getSubTreeIds($taxNode);
				$subNodes[] = $taxNode;

				$taxItems = $taxNodeAssignment->getAssignmentsOfNode($subNodes);
				
				foreach($taxItems as $taxItem)
				{
					$questionIds[$taxItem['item_id']] = $taxItem['item_id'];
				}
			}

			if( !$forceBypass )
			{
				$expressions[] = $this->db->in('question_id', $questionIds, false, 'integer');
			}
		}

		return $expressions;
	}

	private function getQuestionInstanceTypeFilterExpression()
	{
		switch( $this->getQuestionInstanceTypeFilter() )
		{
			case self::QUESTION_INSTANCE_TYPE_ORIGINALS:

				return 'qpl_questions.original_id IS NULL';

			case self::QUESTION_INSTANCE_TYPE_DUPLICATES:

				return 'qpl_questions.original_id IS NOT NULL';
		}

		return null;
	}

	private function getQuestionIdsFilterExpressions()
	{
		$expressions = array();
		
		if( is_array($this->getIncludeQuestionIdsFilter()) )
		{
			$expressions[] = $this->db->in(
				'qpl_questions.question_id', $this->getIncludeQuestionIdsFilter(), false, 'integer'
			);
		}

		if( is_array($this->getExcludeQuestionIdsFilter()) )
		{
			$IN = $this->db->in(
				'qpl_questions.question_id', $this->getExcludeQuestionIdsFilter(), true, 'integer'
			);
			
			if($IN == ' 1=2 ') { $IN = ' 1=1 '; } // required for ILIAS < 5.0
			
			$expressions[] = $IN;
		}
		
		return $expressions;
	}
	
	private function getParentObjectIdFilterExpression()
	{
		if( $this->parentObjId )
		{
			return "qpl_questions.obj_fi = {$this->db->quote($this->parentObjId, 'integer')}";
		}
		
		return null;
	}
	
	private function getAnswerStatusFilterExpressions()
	{
		$expressions = array();
		
		switch( $this->getAnswerStatusFilter() )
		{
			case self::ANSWER_STATUS_FILTER_ALL_NON_CORRECT:
				
				$expressions[] = '
					(tst_test_result.question_fi IS NULL OR tst_test_result.points < qpl_questions.points)
				';
				break;
				
			case self::ANSWER_STATUS_FILTER_NON_ANSWERED_ONLY:

				$expressions[] = 'tst_test_result.question_fi IS NULL';
				break;

			case self::ANSWER_STATUS_FILTER_WRONG_ANSWERED_ONLY:
				
				$expressions[] = 'tst_test_result.question_fi IS NOT NULL';
				$expressions[] = 'tst_test_result.points < qpl_questions.points';
				break;
		}
		
		return $expressions;
	}
	
	private function getTableJoinExpression()
	{
		$tableJoin = "
			INNER JOIN	qpl_qst_type
			ON			qpl_qst_type.question_type_id = qpl_questions.question_type_fi
		";
		
		$tableJoin .= "
			INNER JOIN	object_data
			ON			object_data.obj_id = qpl_questions.obj_fi
		";
		
		if( $this->getAnswerStatusActiveId() )
		{
			$tableJoin .= "
				LEFT JOIN	tst_test_result
				ON			tst_test_result.question_fi = qpl_questions.question_id
				AND			tst_test_result.active_fi = {$this->db->quote($this->getAnswerStatusActiveId(), 'integer')}
			";
		}
		
		return $tableJoin;
	}
	
	private function getConditionalFilterExpression()
	{
		$CONDITIONS = array();

		if( $this->getQuestionInstanceTypeFilterExpression() !== null )
		{
			$CONDITIONS[] = $this->getQuestionInstanceTypeFilterExpression();
		}
		
		if( $this->getParentObjFilterExpression() !== null )
		{
			$CONDITIONS[] = $this->getParentObjFilterExpression();
		}

		if( $this->getParentObjectIdFilterExpression() !== null )
		{
			$CONDITIONS[] = $this->getParentObjectIdFilterExpression();
		}
		
		$CONDITIONS = array_merge($CONDITIONS,
			$this->getQuestionIdsFilterExpressions(),
			$this->getFieldFilterExpressions(),
			$this->getTaxonomyFilterExpressions(),
			$this->getAnswerStatusFilterExpressions()
		);
		
		$CONDITIONS = implode(' AND ', $CONDITIONS);
		
		return strlen($CONDITIONS) ? 'AND '.$CONDITIONS : '';
	}
	
	private function getSelectFieldsExpression()
	{
		$selectFields = array(
			'qpl_questions.*',
			'qpl_qst_type.type_tag',
			'qpl_qst_type.plugin',
			'qpl_questions.points max_points',
			'object_data.title parent_title'
		);

		if( $this->getAnswerStatusActiveId() )
		{
			$selectFields[] = 'tst_test_result.points reached_points';
			$selectFields[] = "CASE
					WHEN tst_test_result.points IS NULL THEN '".self::QUESTION_ANSWER_STATUS_NON_ANSWERED."'
					WHEN tst_test_result.points < qpl_questions.points THEN '".self::QUESTION_ANSWER_STATUS_WRONG_ANSWERED."'
					ELSE '".self::QUESTION_ANSWER_STATUS_CORRECT_ANSWERED."'
				END question_answer_status
			";
		}

		$selectFields = implode(",\n\t\t\t\t", $selectFields);
		
		return "
			SELECT		{$selectFields}
		";
	}
	
	private function buildBasicQuery()
	{
		return "
			{$this->getSelectFieldsExpression()}
			
			FROM		qpl_questions
			
			{$this->getTableJoinExpression()}
			
			WHERE		qpl_questions.tstamp > 0
		";
	}
	
	private function buildQuery()
	{
		$query = $this->buildBasicQuery()."
			{$this->getConditionalFilterExpression()}
		";
		
		if( count($this->getForcedQuestionIds()) )
		{
			$query .= "
				UNION {$this->buildBasicQuery()}
				AND	{$this->db->in('qpl_questions.question_id', $this->getForcedQuestionIds(), false, 'integer')}
			";
		}

		return $query;
	}
	
	public function load()
	{
		$this->checkFilters();
		
		$query = $this->buildQuery();
		
		#vd($query);

		$res = $this->db->query($query);

		//echo $this->db->db->last_query;

		#vd($this->db->db->last_query);
		
		while( $row = $this->db->fetchAssoc($res) )
		{
			if( !$this->isActiveQuestionType($row) )
			{
				continue;
			}

			$row['taxonomies'] = $this->loadTaxonomyAssignmentData($row['obj_fi'], $row['question_id']);
			
			$row['ttype'] = $this->lng->txt($row['type_tag']);
			
			$this->questions[ $row['question_id'] ] = $row;
		}
	}
	
	private function loadTaxonomyAssignmentData($parentObjId, $questionId)
	{
		$taxAssignmentData = array();

		foreach($this->getAvailableTaxonomyIds() as $taxId)
		{
			require_once 'Services/Taxonomy/classes/class.ilTaxonomyTree.php';
			require_once 'Services/Taxonomy/classes/class.ilTaxNodeAssignment.php';
		
			$taxTree = new ilTaxonomyTree($taxId);
			
			$taxAssignment = new ilTaxNodeAssignment('qpl', $parentObjId, 'quest', $taxId);
			
			$assignments = $taxAssignment->getAssignmentsOfItem($questionId);
			
			foreach($assignments as $assData)
			{
				if( !isset($taxAssignmentData[ $assData['tax_id'] ]) )
				{
					$taxAssignmentData[ $assData['tax_id'] ] = array();
				}
				
				$nodeData = $taxTree->getNodeData($assData['node_id']);
				
				$assData['node_lft'] = $nodeData['lft'];
				
				$taxAssignmentData[ $assData['tax_id'] ][ $assData['node_id'] ] = $assData;
			}
		}
		
		return $taxAssignmentData;
	}
	
	private function isActiveQuestionType($questionData)
	{
		if( !isset($questionData['plugin']) )
		{
			return false;
		}
		
		if( !$questionData['plugin'] )
		{
			return true;
		}
		
		return $this->pluginAdmin->isActive(IL_COMP_MODULE, 'TestQuestionPool', 'qst', $questionData['type_tag']);
	}

	public function getDataArrayForQuestionId($questionId)
	{
		return $this->questions[$questionId];
	}

	public function getQuestionDataArray()
	{
		return $this->questions;
	}

	public function isInList($questionId)
	{
		return isset($this->questions[$questionId]);
	}

	/**
	 * Get title of an assigned item
	 * 
	 * (is used from ilObjTaxonomyGUI when item sorting is activated)
	 *
	 * @param string $a_comp_id ('qpl' in our context)
	 * @param string $a_item_type ('quest' in our context)
	 * @param integer $a_item_id (questionId in our context)
	 */
	public function getTitle($a_comp_id, $a_item_type, $a_item_id)
	{
		if( $a_comp_id != 'qpl' || $a_item_type != 'quest' || !(int)$a_item_id )
		{
			return '';
		}
		
		if( !isset($this->questions[$a_item_id]) )
		{
			return '';
		}
		
		return $this->questions[$a_item_id]['title'];
	}
	
	private function checkFilters()
	{
		if( strlen($this->getAnswerStatusFilter()) && !$this->getAnswerStatusActiveId() )
		{
			require_once 'Modules/TestQuestionPool/exceptions/class.ilTestQuestionPoolException.php';
			
			throw new ilTestQuestionPoolException(
				'No active id given! You cannot use the answer status filter without giving an active id.'
			);
		}
		
	}
}<|MERGE_RESOLUTION|>--- conflicted
+++ resolved
@@ -146,15 +146,9 @@
 	/**
 	 * Constructor
 	 * 
-<<<<<<< HEAD
 	 * @param ilDBInterface $db
-	 * @param integer $parentObjId
-=======
-	 * @param ilDB $db
 	 * @param ilLanguage $lng
 	 * @param ilPluginAdmin $pluginAdmin
-	 *
->>>>>>> afee0fe3
 	 */
 	public function __construct(ilDBInterface $db, ilLanguage $lng, ilPluginAdmin $pluginAdmin)
 	{
