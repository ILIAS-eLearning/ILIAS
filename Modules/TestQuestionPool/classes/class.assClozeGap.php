<?php
/**
 * This file is part of ILIAS, a powerful learning management system
 * published by ILIAS open source e-Learning e.V.
 *
 * ILIAS is licensed with the GPL-3.0,
 * see https://www.gnu.org/licenses/gpl-3.0.en.html
 * You should have received a copy of said license along with the
 * source code, too.
 *
 * If this is not the case or you just want to try ILIAS, you'll find
 * us at:
 * https://www.ilias.de
 * https://github.com/ILIAS-eLearning
 *
 *********************************************************************/

use ILIAS\Refinery\Transformation;
use ILIAS\Refinery\Random\Transformation\ShuffleTransformation;

include_once "./Modules/Test/classes/inc.AssessmentConstants.php";

/**
 * Class for cloze question gaps
 *
 * assClozeGap is a class for the abstraction of cloze gaps. It represents a text gap.
 *
 * @author		Helmut Schottmüller <helmut.schottmueller@mac.com>
 * @author		Maximilian Becker <mbecker@databay.de>
 *
 * @version	$Id$
 *
 * @ingroup ModulesTestQuestionPool
*/
class assClozeGap
{
<<<<<<< HEAD
    const TYPE_TEXT = 0;
    const TYPE_SELECT = 1;
    const TYPE_NUMERIC = 2;
    private ?Transformation $shuffler = null;
=======
    public const TYPE_TEXT = 0;
    public const TYPE_SELECT = 1;
    public const TYPE_NUMERIC = 2;
    private ?Transformation $shuffler;
>>>>>>> 4122be6e

    public int $type;

    /**
     * List of items in the gap
     *
     * List of items in the gap
     *
     * @var array
     */
    public $items;

    /**
     * Indicates if the items should be shuffled in the output
     *
     * @var boolean
     */
    public $shuffle;

    private $gap_size = 0;

    /**
     * assClozeGap constructor
     *
     * @param int $a_type
     *
     */
    public function __construct($a_type)
    {
        $this->type = (int) $a_type;
        $this->items = array();
        $this->shuffle = true;
    }

    /**
     * @see $type for mapping.
     */
    public function getType(): int
    {
        return $this->type;
    }

    public function isTextGap(): bool
    {
        return $this->type === self::TYPE_TEXT;
    }

    public function isSelectGap(): bool
    {
        return $this->type === self::TYPE_SELECT;
    }

    public function isNumericGap(): bool
    {
        return $this->type === self::TYPE_NUMERIC;
    }

    /**
     * Sets the cloze gap type
     *
     * @param integer $a_type cloze gap type
     *
     * @see $type for mapping.
     */
    public function setType($a_type = 0): void
    {
        $this->type = $a_type;
    }

    /**
     * Gets the items of a cloze gap
     *
     * @param Transformation $shuffler
     * @return assAnswerCloze[] The list of items
     */
    public function getItems(Transformation $shuffler): array
    {
        if ($this->getShuffle()) {
            return $shuffler->transform($this->items);
        }

        return $this->items;
    }

    /**
    * Gets the items of a cloze gap
    *
    * Gets the items of a cloze gap
    *
    * @return array The list of items
    * @access public
    * @see $items
    */
    public function getItemsRaw(): array
    {
        return $this->items;
    }

    /**
    * Gets the item count
    *
    * Gets the item count
    *
    * @return integer The item count
    * @access public
    * @see $items
    */
    public function getItemCount(): int
    {
        return count($this->items);
    }

    /**
    * Adds a gap item
    *
    * Adds a gap item
    *
    * @param object $a_item Cloze gap item
    * @access public
    * @see $items
    */
    public function addItem($a_item): void
    {
        $order = $a_item->getOrder();
        if (array_key_exists($order, $this->items)) {
            $newitems = array();
            for ($i = 0; $i < $order; $i++) {
                array_push($newitems, $this->items[$i]);
            }
            array_push($newitems, $a_item);
            for ($i = $order, $iMax = count($this->items); $i < $iMax; $i++) {
                array_push($newitems, $this->items[$i]);
            }
            $i = 0;
            foreach ($newitems as $idx => $item) {
                $newitems[$idx]->setOrder($i);
                $i++;
            }
            $this->items = $newitems;
        } else {
            array_push($this->items, $a_item);
        }
    }

    /**
    * Sets the points for a given item
    *
    * Sets the points for a given item
    *
    * @param integer $order Order of the item
    * @param double $points Points of the item
    * @access public
    * @see $items
    */
    public function setItemPoints($order, $points): void
    {
        foreach ($this->items as $key => $item) {
            if ($item->getOrder() == $order) {
                $item->setPoints($points);
            }
        }
    }

    /**
    * Deletes an item at a given index
    *
    * Deletes an item at a given index
    *
    * @param integer $0order Order of the item
    * @access public
    * @see $items
    */
    public function deleteItem($order): void
    {
        if (array_key_exists($order, $this->items)) {
            unset($this->items[$order]);
            $order = 0;
            foreach ($this->items as $key => $item) {
                $this->items[$key]->setOrder($order);
                $order++;
            }
        }
    }

    /**
    * Sets the lower bound for a given item
    *
    * Sets the lower bound for a given item
    *
    * @param integer $order Order of the item
    * @param double $bound Lower bounds of the item
    * @access public
    * @see $items
    */
    public function setItemLowerBound($order, $bound): void
    {
        foreach ($this->items as $key => $item) {
            if ($item->getOrder() == $order) {
                $item->setLowerBound($bound);
            }
        }
    }

    /**
    * Sets the upper bound for a given item
    *
    * Sets the upper bound for a given item
    *
    * @param integer $order Order of the item
    * @param double $bound Upper bound of the item
    * @access public
    * @see $items
    */
    public function setItemUpperBound($order, $bound): void
    {
        foreach ($this->items as $key => $item) {
            if ($item->getOrder() == $order) {
                $item->setUpperBound($bound);
            }
        }
    }

    /**
     * Gets the item with a given index
     *
     * Gets the item with a given index
     *
     * @param integer $a_index Item index
     * @access public
     * @see $items
     * @return assAnswerCloze|null
     */
    public function getItem($a_index): ?assAnswerCloze
    {
        if (array_key_exists($a_index, $this->items)) {
            return $this->items[$a_index];
        } else {
            return null;
        }
    }

    /**
    * Removes all gap items
    *
    * Removes all gap items
    *
    * @access public
    * @see $items
    */
    public function clearItems(): void
    {
        $this->items = array();
    }

    /**
     * Sets the shuffle state of the items
     *
     * Sets the shuffle state of the items
     *
     * @param boolean $a_shuffle Shuffle state
     */
    public function setShuffle($a_shuffle = true): void
    {
        $this->shuffle = (bool) $a_shuffle;
    }

    /**
     * Gets the shuffle state of the items
     *
     * @return boolean Shuffle state
     */
    public function getShuffle(): bool
    {
        return $this->shuffle;
    }

    /**
    * Returns the maximum width of the gap
    *
    * Returns the maximum width of the gap
    *
    * @return integer The maximum width of the gap defined by the longest answer
    * @access public
    */
    public function getMaxWidth(): int
    {
        $maxwidth = 0;
        foreach ($this->items as $item) {
            if (strlen($item->getAnswertext()) > $maxwidth) {
                $maxwidth = strlen($item->getAnswertext());
            }
        }
        return $maxwidth;
    }

    /**
    * Returns the indexes of the best solutions for the gap
    *
    * Returns the indexes of the best solutions for the gap
    *
    * @return array The indexs of the best solutions
    * @access public
    */
    public function getBestSolutionIndexes(): array
    {
        $maxpoints = 0;
        foreach ($this->items as $key => $item) {
            if ($item->getPoints() > $maxpoints) {
                $maxpoints = $item->getPoints();
            }
        }
        $keys = array();
        foreach ($this->items as $key => $item) {
            if ($item->getPoints() == $maxpoints) {
                array_push($keys, $key);
            }
        }
        return $keys;
    }

    /**
     * @param Transformation $shuffler
     * @param null | array $combinations
     * @return string
     */
    public function getBestSolutionOutput(Transformation $shuffler, $combinations = null): string
    {
        global $DIC;
        $lng = $DIC['lng'];
        switch ($this->getType()) {
            case CLOZE_TEXT:
            case CLOZE_SELECT:
                $best_solutions = array();
                if ($combinations !== null && $combinations['best_solution'] == 1) {
                    $best_solutions[$combinations['points']] = array();
                    array_push($best_solutions[$combinations['points']], $combinations['answer']);
                } else {
                    foreach ($this->getItems($shuffler) as $answer) {
                        if (isset($best_solutions[$answer->getPoints()]) && is_array($best_solutions[$answer->getPoints()])) {
                            array_push($best_solutions[$answer->getPoints()], $answer->getAnswertext());
                        } else {
                            $best_solutions[$answer->getPoints()] = array();
                            array_push($best_solutions[$answer->getPoints()], $answer->getAnswertext());
                        }
                    }
                }

                krsort($best_solutions, SORT_NUMERIC);
                reset($best_solutions);
                $found = current($best_solutions);
                return join(" " . $lng->txt("or") . " ", $found);
                break;
            case CLOZE_NUMERIC:
                $maxpoints = 0;
                $foundvalue = "";
                foreach ($this->getItems($shuffler) as $answer) {
                    if ($answer->getPoints() >= $maxpoints) {
                        $maxpoints = $answer->getPoints();
                        $foundvalue = $answer->getAnswertext();
                    }
                }
                return $foundvalue;
                break;
            default:
                return "";
        }
    }

    public function setGapSize(int $gap_size): void
    {
        $this->gap_size = $gap_size;
    }

    /**
     * @return int
     */
    public function getGapSize(): int
    {
        return (int)$this->gap_size;
    }

    public function numericRangeExists(): bool
    {
        if ($this->getType() != CLOZE_NUMERIC) {
            return false;
        }

        require_once 'Services/Math/classes/class.EvalMath.php';
        $math = new EvalMath();

        $item = $this->getItem(0);
        $lowerBound = $math->evaluate($item->getLowerBound());
        $upperBound = $math->evaluate($item->getUpperBound());
        $preciseValue = $math->evaluate($item->getAnswertext());

        if ($lowerBound < $preciseValue || $upperBound > $preciseValue) {
            return true;
        }

        return false;
    }

    public function setShuffler()
    {
        global $DIC;
        $this->shuffler = $DIC->refinery()->random()->shuffleArray(new ILIAS\Refinery\Random\Seed\RandomSeed());
    }

    public function getShuffler(): Transformation
    {
        if ($this->shuffler == null) {
            $this->setShuffler();
        }
        return $this->shuffler;
    }
}<|MERGE_RESOLUTION|>--- conflicted
+++ resolved
@@ -34,17 +34,10 @@
 */
 class assClozeGap
 {
-<<<<<<< HEAD
-    const TYPE_TEXT = 0;
-    const TYPE_SELECT = 1;
-    const TYPE_NUMERIC = 2;
-    private ?Transformation $shuffler = null;
-=======
     public const TYPE_TEXT = 0;
     public const TYPE_SELECT = 1;
     public const TYPE_NUMERIC = 2;
-    private ?Transformation $shuffler;
->>>>>>> 4122be6e
+    private ?Transformation $shuffler = null;
 
     public int $type;
 
