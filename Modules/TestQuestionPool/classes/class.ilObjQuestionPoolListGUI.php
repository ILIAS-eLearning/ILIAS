<?php
/* Copyright (c) 1998-2013 ILIAS open source, Extended GPL, see docs/LICENSE */

/**
* Class ilObjQuestionPoolListGUI
*
* @author		Helmut Schottmueller <helmut.schottmueller@mac.com>
* @author 		Alex Killing <alex.killing@gmx.de>
* $Id$
*
* @extends ilObjectListGUI
* @ingroup ModulesTestQuestionPool
*/


include_once "Services/Object/classes/class.ilObjectListGUI.php";
include_once "./Modules/Test/classes/inc.AssessmentConstants.php";

class ilObjQuestionPoolListGUI extends ilObjectListGUI
{
    protected $command_link_params = array();

    /**
    * constructor
    *
    */
    public function __construct($a_context = self::CONTEXT_REPOSITORY)
    {
        parent::__construct($a_context);
    }

    /**
    * initialisation
    */
    public function init() : void
    {
        $this->delete_enabled = true;
        $this->cut_enabled = true;
        $this->copy_enabled = true;
        $this->subscribe_enabled = true;
        $this->link_enabled = true;
        $this->info_screen_enabled = true;
        $this->type = "qpl";
        $this->gui_class_name = "ilobjquestionpoolgui";

        // general commands array
        include_once "./Modules/TestQuestionPool/classes/class.ilObjQuestionPoolAccess.php";
        $this->commands = ilObjQuestionPoolAccess::_getCommands();
    }



    /**
    * Get command target frame
    */
<<<<<<< HEAD
    public function getCommandFrame($a_cmd) : string
=======
    public function getCommandFrame(string $cmd) : string
>>>>>>> 82fbefb9
    {
        $frame = '';
        switch ($cmd) {
            case "":
            case "questions":
                include_once "./Services/UICore/classes/class.ilFrameTargetInfo.php";
                $frame = ilFrameTargetInfo::_getFrame("MainContent");
                break;

            default:
        }

        return $frame;
    }



    /**
    * Get item properties
    *
    * @return	array		array of property arrays:
    *						"alert" (boolean) => display as an alert property (usually in red)
    *						"property" (string) => property name
    *						"value" (string) => property value
    */
    public function getProperties() : array
    {
        global $DIC;
        $lng = $DIC['lng'];
        $ilUser = $DIC['ilUser'];

        $props = array();

        include_once "./Modules/TestQuestionPool/classes/class.ilObjQuestionPool.php";
        if (!ilObjQuestionPool::_lookupOnline($this->obj_id)) {
            $props[] = array("alert" => true, "property" => $lng->txt("status"),
                "value" => $lng->txt("offline"));
        }
        return $props;
    }


    /**
    * Get command link url.
    */
<<<<<<< HEAD
    public function getCommandLink($a_cmd) : string
=======
    public function getCommandLink(string $cmd) : string
>>>>>>> 82fbefb9
    {
        global $DIC;
        $ilCtrl = $DIC['ilCtrl'];

        $cmd = explode('::', $cmd);

        if (count($cmd) == 2) {
            $cmd_link = $ilCtrl->getLinkTargetByClass(array('ilRepositoryGUI', 'ilObjQuestionPoolGUI', $cmd[0]), $cmd[1]);
        } else {
            $cmd_link = $ilCtrl->getLinkTargetByClass('ilObjQuestionPoolGUI', $cmd[0]);
        }

        $params = array_merge(array('ref_id' => $this->ref_id), $this->command_link_params);

        foreach ($params as $param => $value) {
            $cmd_link = ilUtil::appendUrlParameterString($cmd_link, "$param=$value", true);
        }

        return $cmd_link;
    }
} // END class.ilObjTestListGUI<|MERGE_RESOLUTION|>--- conflicted
+++ resolved
@@ -53,11 +53,7 @@
     /**
     * Get command target frame
     */
-<<<<<<< HEAD
-    public function getCommandFrame($a_cmd) : string
-=======
     public function getCommandFrame(string $cmd) : string
->>>>>>> 82fbefb9
     {
         $frame = '';
         switch ($cmd) {
@@ -103,11 +99,7 @@
     /**
     * Get command link url.
     */
-<<<<<<< HEAD
-    public function getCommandLink($a_cmd) : string
-=======
     public function getCommandLink(string $cmd) : string
->>>>>>> 82fbefb9
     {
         global $DIC;
         $ilCtrl = $DIC['ilCtrl'];
