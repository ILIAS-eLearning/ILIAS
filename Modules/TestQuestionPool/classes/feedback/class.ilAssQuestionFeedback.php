<?php

/* Copyright (c) 1998-2013 ILIAS open source, Extended GPL, see docs/LICENSE */

/**
 * abstract parent feedback class for all question types
 *
 * @author		Björn Heyser <bheyser@databay.de>
 * @version		$Id$
 *
 * @package		Modules/TestQuestionPool
 *
 * @abstract
 */
abstract class ilAssQuestionFeedback
{
    public const CSS_CLASS_FEEDBACK_CORRECT = 'ilc_qfeedr_FeedbackRight';
    public const CSS_CLASS_FEEDBACK_WRONG = 'ilc_qfeedw_FeedbackWrong';

    /**
     * type for generic feedback page objects
     */
    public const PAGE_OBJECT_TYPE_GENERIC_FEEDBACK = 'qfbg';

    /**
     * type for specific feedback page objects
     */
    public const PAGE_OBJECT_TYPE_SPECIFIC_FEEDBACK = 'qfbs';

    /**
     * id for page object relating to generic incomplete solution feedback
     */
    public const FEEDBACK_SOLUTION_INCOMPLETE_PAGE_OBJECT_ID = 1;

    /**
     * id for page object relating to generic complete solution feedback
     */
    public const FEEDBACK_SOLUTION_COMPLETE_PAGE_OBJECT_ID = 2;

    public const TABLE_NAME_GENERIC_FEEDBACK = 'qpl_fb_generic';

    protected assQuestion $questionOBJ;

    protected ilCtrl $ctrl;

    protected ilDBInterface $db;

    protected ilLanguage $lng;

    protected string $page_obj_output_mode = "presentation";

    /**
     * constructor
     *
     * @final
     * @access public
     * @param assQuestion $questionOBJ
     * @param ilCtrl $ctrl
     * @param ilDBInterface $db
     * @param ilLanguage $lng
     */
    final public function __construct(assQuestion $questionOBJ, ilCtrl $ctrl, ilDBInterface $db, ilLanguage $lng)
    {
        $this->questionOBJ = $questionOBJ;
        $this->ctrl = $ctrl;
        $this->lng = $lng;
        $this->db = $db;
    }

    /**
     * returns the html of GENERIC feedback for the given question id for test presentation
     * (either for the complete solution or for the incomplete solution)
     */
    public function getGenericFeedbackTestPresentation(int $questionId, bool $solutionCompleted): string
    {
        if ($this->page_obj_output_mode == "edit") {
            return "";
        }
        if ($this->questionOBJ->isAdditionalContentEditingModePageObject()) {
            $genericFeedbackTestPresentationHTML = $this->getPageObjectContent(
                $this->getGenericFeedbackPageObjectType(),
                $this->getGenericFeedbackPageObjectId($questionId, $solutionCompleted)
            );
        } else {
            $genericFeedbackTestPresentationHTML = $this->getGenericFeedbackContent($questionId, $solutionCompleted);
        }
        return $genericFeedbackTestPresentationHTML;
    }

    /**
     * returns the html of SPECIFIC feedback for the given question id
     * and answer index for test presentation
     *
     * @abstract
     * @access public
     * @param integer $questionId
     * @param integer $questionIndex
     * @param integer $answerIndex
     * @return string $specificAnswerFeedbackTestPresentationHTML
     */
    abstract public function getSpecificAnswerFeedbackTestPresentation(int $questionId, int $questionIndex, int $answerIndex): string;

    /**
     * completes a given form object with the GENERIC form properties
     * required by all question types
     */
    final public function completeGenericFormProperties(ilPropertyFormGUI $form): void
    {
        $form->addItem($this->buildFeedbackContentFormProperty(
            $this->lng->txt('feedback_complete_solution'),
            'feedback_complete',
            $this->questionOBJ->isAdditionalContentEditingModePageObject()
        ));

        $form->addItem($this->buildFeedbackContentFormProperty(
            $this->lng->txt('feedback_incomplete_solution'),
            'feedback_incomplete',
            $this->questionOBJ->isAdditionalContentEditingModePageObject()
        ));
    }

    /**
     * completes a given form object with the SPECIFIC form properties
     * required by this question type
     *
     * @abstract
     * @access public
     * @param ilPropertyFormGUI $form
     */
    abstract public function completeSpecificFormProperties(ilPropertyFormGUI $form): void;

    /**
     * initialises a given form object's GENERIC form properties
     * relating to all question types
     */
    final public function initGenericFormProperties(ilPropertyFormGUI $form): void
    {
        if ($this->questionOBJ->isAdditionalContentEditingModePageObject()) {
            $pageObjectType = $this->getGenericFeedbackPageObjectType();

            $valueFeedbackSolutionComplete = $this->getPageObjectNonEditableValueHTML(
                $pageObjectType,
                $this->getGenericFeedbackPageObjectId($this->questionOBJ->getId(), true)
            );

            $valueFeedbackSolutionIncomplete = $this->getPageObjectNonEditableValueHTML(
                $pageObjectType,
                $this->getGenericFeedbackPageObjectId($this->questionOBJ->getId(), false)
            );
        } else {
            $valueFeedbackSolutionComplete = $this->getGenericFeedbackContent(
                $this->questionOBJ->getId(),
                true
            );

            $valueFeedbackSolutionIncomplete = $this->getGenericFeedbackContent(
                $this->questionOBJ->getId(),
                false
            );
        }

        $form->getItemByPostVar('feedback_complete')->setValue($valueFeedbackSolutionComplete);
        $form->getItemByPostVar('feedback_incomplete')->setValue($valueFeedbackSolutionIncomplete);
    }

    /**
     * initialises a given form object's SPECIFIC form properties
     * relating to this question type
     */
    abstract public function initSpecificFormProperties(ilPropertyFormGUI $form): void;

    /**
     * saves a given form object's GENERIC form properties
     * relating to all question types
     */
    final public function saveGenericFormProperties(ilPropertyFormGUI $form): void
    {
        if (!$this->questionOBJ->isAdditionalContentEditingModePageObject()) {
            $this->saveGenericFeedbackContent($this->questionOBJ->getId(), false, (string) $form->getInput('feedback_incomplete'));
            $this->saveGenericFeedbackContent($this->questionOBJ->getId(), true, (string) $form->getInput('feedback_complete'));
        }
    }

    /**
     * saves a given form object's SPECIFIC form properties
     * relating to this question type
     */
    abstract public function saveSpecificFormProperties(ilPropertyFormGUI $form): void;

    /**
     * returns the fact wether the feedback editing form is saveable in page object editing or not.
     * by default all properties are edited as page object unless there are additional settings
     * (this method can be overwritten per question type if required)
     */
    public function isSaveableInPageObjectEditingMode(): bool
    {
        return false;
    }

    /**
     * builds and returns a form property gui object with the given label and postvar
     * that is addable to property forms
     * depending on the given flag "asNonEditable" it returns a ...
     * - non editable gui
     * - textarea input gui
     * @return ilTextAreaInputGUI|ilNonEditableValueGUI
     */
    final protected function buildFeedbackContentFormProperty(string $label, string $postVar, bool $asNonEditable): ilSubEnabledFormPropertyGUI
    {
        if ($asNonEditable) {
            require_once 'Services/Form/classes/class.ilNonEditableValueGUI.php';

            $property = new ilNonEditableValueGUI($label, $postVar, true);
        } else {
            require_once 'Services/Form/classes/class.ilTextAreaInputGUI.php';
            require_once 'Services/AdvancedEditing/classes/class.ilObjAdvancedEditing.php';

            $property = new ilTextAreaInputGUI($label, $postVar);
            $property->setRequired(false);
            $property->setRows(10);
            $property->setCols(80);

            if (!$this->questionOBJ->getPreventRteUsage()) {
                $property->setUseRte(true);
                $property->addPlugin("latex");
                $property->addButton("latex");
                $property->addButton("pastelatex");

                require_once 'Services/AdvancedEditing/classes/class.ilObjAdvancedEditing.php';
                $property->setRteTags(ilObjAdvancedEditing::_getUsedHTMLTags("assessment"));
                $property->setRTESupport($this->questionOBJ->getId(), "qpl", "assessment");
            } else {
                require_once 'Modules/TestQuestionPool/classes/questions/class.ilAssSelfAssessmentQuestionFormatter.php';
                $property->setRteTags(ilAssSelfAssessmentQuestionFormatter::getSelfAssessmentTags());
                $property->setUseTagsForRteOnly(false);
            }

            $property->setRTESupport($this->questionOBJ->getId(), "qpl", "assessment");
        }

        return $property;
    }

    /**
     * returns the GENERIC feedback content for a given question state.
     * the state is either the completed solution (all answers correct)
     * of the question or at least one incorrect answer.
     */
    final public function getGenericFeedbackContent(int $questionId, bool $solutionCompleted): string
    {
        require_once 'Services/RTE/classes/class.ilRTE.php';

        $res = $this->db->queryF(
            "SELECT * FROM {$this->getGenericFeedbackTableName()} WHERE question_fi = %s AND correctness = %s",
            array('integer', 'text'),
            array($questionId, (int) $solutionCompleted)
        );

        $feedbackContent = '';

        if ($this->db->numRows($res) > 0) {
            $row = $this->db->fetchAssoc($res);
            $feedbackContent = ilRTE::_replaceMediaObjectImageSrc($row['feedback'], 1);
        }
        return $feedbackContent;
    }

    abstract public function getSpecificAnswerFeedbackContent(int $questionId, int $questionIndex, int $answerIndex): string;

    abstract public function getAllSpecificAnswerFeedbackContents(int $questionId): string;

    public function isSpecificAnswerFeedbackAvailable(int $questionId): bool
    {
        return (bool) strlen($this->getAllSpecificAnswerFeedbackContents($questionId));
    }

    /**
     * saves GENERIC feedback content for the given question id to the database.
     * Generic feedback is either feedback for the completed solution (all answers correct)
     * of the question or at least onen incorrect answer.
     */
    final public function saveGenericFeedbackContent(int $questionId, bool $solutionCompleted, string $feedbackContent): int
    {
        require_once 'Services/RTE/classes/class.ilRTE.php';

        $feedbackId = $this->getGenericFeedbackId($questionId, $solutionCompleted);

        if (strlen($feedbackContent)) {
            $feedbackContent = ilRTE::_replaceMediaObjectImageSrc($feedbackContent, 0);
        }

        if ($feedbackId != -1) {
            $this->db->update(
                $this->getGenericFeedbackTableName(),
                array(
                    'feedback' => array('clob', $feedbackContent),
                    'tstamp' => array('integer', time())
                ),
                array(
                    'feedback_id' => array('integer', $feedbackId)
                )
            );
        } else {
            $feedbackId = $this->db->nextId($this->getGenericFeedbackTableName());

            $this->db->insert($this->getGenericFeedbackTableName(), array(
                'feedback_id' => array('integer', $feedbackId),
                'question_fi' => array('integer', $questionId),
                'correctness' => array('text', (int) $solutionCompleted), // text ?
                'feedback' => array('clob', $feedbackContent),
                'tstamp' => array('integer', time())
            ));
        }

        return $feedbackId;
    }

    abstract public function saveSpecificAnswerFeedbackContent(int $questionId, int $questionIndex, int $answerIndex, string $feedbackContent): int;

    /**
     * deletes all GENERIC feedback contents (and page objects if required)
     * for the given question id
     */
    final public function deleteGenericFeedbacks(int $questionId, bool $isAdditionalContentEditingModePageObject): void
    {
        if ($isAdditionalContentEditingModePageObject) {
            $this->ensurePageObjectDeleted(
                $this->getGenericFeedbackPageObjectType(),
                $this->getGenericFeedbackPageObjectId($questionId, true)
            );

            $this->ensurePageObjectDeleted(
                $this->getGenericFeedbackPageObjectType(),
                $this->getGenericFeedbackPageObjectId($questionId, false)
            );
        }

        $this->db->manipulateF(
            "DELETE FROM {$this->getGenericFeedbackTableName()} WHERE question_fi = %s",
            array('integer'),
            array($questionId)
        );
    }

    abstract public function deleteSpecificAnswerFeedbacks(int $questionId, bool $isAdditionalContentEditingModePageObject): void;

    /**
     * duplicates the feedback relating to the given original question id
     * and saves it for the given duplicate question id
     */
    final public function duplicateFeedback(int $originalQuestionId, int $duplicateQuestionId): void
    {
        $this->duplicateGenericFeedback($originalQuestionId, $duplicateQuestionId);
        $this->duplicateSpecificFeedback($originalQuestionId, $duplicateQuestionId);
    }

    /**
     * duplicates the GENERIC feedback relating to the given original question id
     * and saves it for the given duplicate question id
     */
    private function duplicateGenericFeedback(int $originalQuestionId, int $duplicateQuestionId): void
    {
        $res = $this->db->queryF(
            "SELECT * FROM {$this->getGenericFeedbackTableName()} WHERE question_fi = %s",
            array('integer'),
            array($originalQuestionId)
        );

        while ($row = $this->db->fetchAssoc($res)) {
            $feedbackId = $this->db->nextId($this->getGenericFeedbackTableName());

            $this->db->insert($this->getGenericFeedbackTableName(), array(
                'feedback_id' => array('integer', $feedbackId),
                'question_fi' => array('integer', $duplicateQuestionId),
                'correctness' => array('text', $row['correctness']),
                'feedback' => array('clob', $row['feedback']),
                'tstamp' => array('integer', time())
            ));

            if ($this->questionOBJ->isAdditionalContentEditingModePageObject()) {
                $pageObjectType = $this->getGenericFeedbackPageObjectType();
                $this->duplicatePageObject($pageObjectType, $row['feedback_id'], $feedbackId, $duplicateQuestionId);
            }
        }
    }

    /**
     * duplicates the SPECIFIC feedback relating to the given original question id
     * and saves it for the given duplicate question id
     */
    abstract protected function duplicateSpecificFeedback(int $originalQuestionId, int $duplicateQuestionId): void;

    /**
     * syncs the feedback from a duplicated question back to the original question
     */
    final public function syncFeedback(int $originalQuestionId, int $duplicateQuestionId): void
    {
        $this->syncGenericFeedback($originalQuestionId, $duplicateQuestionId);
        $this->syncSpecificFeedback($originalQuestionId, $duplicateQuestionId);
    }

    /**
     * syncs the GENERIC feedback from a duplicated question back to the original question
     */
    private function syncGenericFeedback(int $originalQuestionId, int $duplicateQuestionId): void
    {
        // delete generic feedback of the original question
        $this->db->manipulateF(
            "DELETE FROM {$this->getGenericFeedbackTableName()} WHERE question_fi = %s",
            array('integer'),
            array($originalQuestionId)
        );

        // get generic feedback of the actual (duplicated) question
        $result = $this->db->queryF(
            "SELECT * FROM {$this->getGenericFeedbackTableName()} WHERE question_fi = %s",
            array('integer'),
            array($duplicateQuestionId)
        );

        // save generic feedback to the original question
        while ($row = $this->db->fetchAssoc($result)) {
            $nextId = $this->db->nextId($this->getGenericFeedbackTableName());

            $this->db->insert($this->getGenericFeedbackTableName(), array(
                'feedback_id' => array('integer', $nextId),
                'question_fi' => array('integer', $originalQuestionId),
                'correctness' => array('text', $row['correctness']),
                'feedback' => array('clob', $row['feedback']),
                'tstamp' => array('integer', time())
            ));
        }
    }

    /**
     * returns the SPECIFIC answer feedback ID for a given question id and answer index.
     */
    final protected function getGenericFeedbackId(int $questionId, bool $solutionCompleted): int
    {
        $res = $this->db->queryF(
            "SELECT feedback_id FROM {$this->getGenericFeedbackTableName()} WHERE question_fi = %s AND correctness = %s",
            array('integer','text'),
            array($questionId, (int) $solutionCompleted)
        );

        $feedbackId = -1;
        if ($this->db->numRows($res)) {
            $row = $this->db->fetchAssoc($res);
            $feedbackId = (int) $row['feedback_id'];
        }

        return $feedbackId;
    }

    protected function isGenericFeedbackId(int $feedbackId): bool
    {
        $row = $this->db->fetchAssoc($this->db->queryF(
            "SELECT COUNT(feedback_id) cnt FROM {$this->getGenericFeedbackTableName()}
					WHERE question_fi = %s AND feedback_id = %s",
            array('integer','integer'),
            array($this->questionOBJ->getId(), $feedbackId)
        ));


        return (bool) $row['cnt'];
    }

    abstract protected function isSpecificAnswerFeedbackId(int $feedbackId): bool;

    final public function checkFeedbackParent(int $feedbackId): bool
    {
        if ($this->isGenericFeedbackId($feedbackId)) {
            return true;
        }

        if ($this->isSpecificAnswerFeedbackId($feedbackId)) {
            return true;
        }

        return false;
    }

    /**
     * syncs the SPECIFIC feedback from a duplicated question back to the original question
     */
    abstract protected function syncSpecificFeedback(int $originalQuestionId, int $duplicateQuestionId): void;

    final protected function getGenericFeedbackTableName(): string
    {
        return self::TABLE_NAME_GENERIC_FEEDBACK;
    }

    /**
     * returns html content to be used as value for non editable value form properties
     * in feedback editing form
     */
    final protected function getPageObjectNonEditableValueHTML(string $pageObjectType, int $pageObjectId): string
    {
        $link = $this->getPageObjectEditingLink($pageObjectType, $pageObjectId);
        $content = $this->getPageObjectContent($pageObjectType, $pageObjectId);

        return "$link<br /><br />$content";
    }

    public function getClassNameByType(string $a_type, bool $a_gui = false): string
    {
        $gui = ($a_gui) ? "GUI" : "";
        include_once("./Modules/TestQuestionPool/classes/feedback/class.ilAssQuestionFeedback.php");

        if ($a_type == ilAssQuestionFeedback::PAGE_OBJECT_TYPE_GENERIC_FEEDBACK) {
            return "ilAssGenFeedbackPage" . $gui;
        }

        //if ($a_type == ilAssQuestionFeedback::PAGE_OBJECT_TYPE_SPECIFIC_FEEDBACK) {
        return "ilAssSpecFeedbackPage" . $gui;
    }

    private function getPageObjectEditingLink(string $pageObjectType, int $pageObjectId): string
    {
        $cl = $this->getClassNameByType($pageObjectType, true);
        $this->ctrl->setParameterByClass($cl, 'feedback_type', $pageObjectType);
        $this->ctrl->setParameterByClass($cl, 'feedback_id', $pageObjectId);

        $linkHREF = $this->ctrl->getLinkTargetByClass($cl, 'edit');
        $linkTEXT = $this->lng->txt('tst_question_feedback_edit_page');

        return "<a href='$linkHREF'>$linkTEXT</a>";
    }

    final public function setPageObjectOutputMode(string $page_obj_output_mode): void
    {
        $this->page_obj_output_mode = $page_obj_output_mode;
    }

    final public function getPageObjectOutputMode(): string
    {
        return $this->page_obj_output_mode;
    }

    final protected function getPageObjectContent(string $pageObjectType, int $pageObjectId): string
    {
        $cl = $this->getClassNameByType($pageObjectType, true);
        require_once 'Modules/TestQuestionPool/classes/feedback/class.' . $cl . '.php';

        $this->ensurePageObjectExists($pageObjectType, $pageObjectId);

        $mode = ($this->ctrl->isAsynch()) ? "presentation" : $this->getPageObjectOutputMode();

        $pageObjectGUI = new $cl($pageObjectId);
        $pageObjectGUI->setOutputMode($mode);

        return $pageObjectGUI->presentation($mode);
    }

    final protected function getPageObjectXML(string $pageObjectType, int $pageObjectId): string
    {
        $cl = $this->getClassNameByType($pageObjectType);
        require_once 'Modules/TestQuestionPool/classes/feedback/class.' . $cl . '.php';

        $this->ensurePageObjectExists($pageObjectType, $pageObjectId);

        $pageObject = new $cl($pageObjectId);
        return $pageObject->getXMLContent();
    }

    private function ensurePageObjectExists(string $pageObjectType, int $pageObjectId): void
    {
        if ($pageObjectType == ilAssQuestionFeedback::PAGE_OBJECT_TYPE_GENERIC_FEEDBACK) {
            include_once("./Modules/TestQuestionPool/classes/feedback/class.ilAssGenFeedbackPage.php");
            if (!ilAssGenFeedbackPage::_exists($pageObjectType, $pageObjectId)) {
                $pageObject = new ilAssGenFeedbackPage();
                $pageObject->setParentId($this->questionOBJ->getId());
                $pageObject->setId($pageObjectId);
                $pageObject->createFromXML();
            }
        }
        if ($pageObjectType == ilAssQuestionFeedback::PAGE_OBJECT_TYPE_SPECIFIC_FEEDBACK) {
            include_once("./Modules/TestQuestionPool/classes/feedback/class.ilAssSpecFeedbackPage.php");
            if (!ilAssSpecFeedbackPage::_exists($pageObjectType, $pageObjectId)) {
                $pageObject = new ilAssSpecFeedbackPage();
                $pageObject->setParentId($this->questionOBJ->getId());
                $pageObject->setId($pageObjectId);
                $pageObject->createFromXML();
            }
        }
    }

    final protected function createPageObject(string $pageObjectType, int $pageObjectId, string $pageObjectContent): void
    {
        $cl = $this->getClassNameByType($pageObjectType);
        require_once 'Modules/TestQuestionPool/classes/feedback/class.' . $cl . '.php';

        $pageObject = new $cl();
        $pageObject->setParentId($this->questionOBJ->getId());
        $pageObject->setId($pageObjectId);
        $pageObject->setXMLContent($pageObjectContent);
        $pageObject->createFromXML();
    }

    final protected function duplicatePageObject(string $pageObjectType, int $originalPageObjectId, int $duplicatePageObjectId, int $duplicatePageObjectParentId): void
    {
        $cl = $this->getClassNameByType($pageObjectType);
        require_once 'Modules/TestQuestionPool/classes/feedback/class.' . $cl . '.php';

        $pageObject = new $cl($originalPageObjectId);
        $pageObject->setParentId($duplicatePageObjectParentId);
        $pageObject->setId($duplicatePageObjectId);
        $pageObject->createFromXML();
    }

    final protected function ensurePageObjectDeleted(string $pageObjectType, int $pageObjectId): void
    {
        if ($pageObjectType == ilAssQuestionFeedback::PAGE_OBJECT_TYPE_GENERIC_FEEDBACK) {
            include_once("./Modules/TestQuestionPool/classes/feedback/class.ilAssGenFeedbackPage.php");
            if (ilAssGenFeedbackPage::_exists($pageObjectType, $pageObjectId)) {
                $pageObject = new ilAssGenFeedbackPage($pageObjectId);
                $pageObject->delete();
            }
        }
        if ($pageObjectType == ilAssQuestionFeedback::PAGE_OBJECT_TYPE_SPECIFIC_FEEDBACK) {
            include_once("./Modules/TestQuestionPool/classes/feedback/class.ilAssSpecFeedbackPage.php");
            if (ilAssSpecFeedbackPage::_exists($pageObjectType, $pageObjectId)) {
                $pageObject = new ilAssSpecFeedbackPage($pageObjectId);
                $pageObject->delete();
            }
        }
    }

    final protected function getGenericFeedbackPageObjectType(): string
    {
        return self::PAGE_OBJECT_TYPE_GENERIC_FEEDBACK;
    }

    final protected function getSpecificAnswerFeedbackPageObjectType(): string
    {
        return self::PAGE_OBJECT_TYPE_SPECIFIC_FEEDBACK;
    }

    /**
     * returns the fact whether the given page object type
     * relates to generic or specific feedback page objects
     */
    final public static function isValidFeedbackPageObjectType(string $feedbackPageObjectType): bool
    {
        switch ($feedbackPageObjectType) {
            case self::PAGE_OBJECT_TYPE_GENERIC_FEEDBACK:
            case self::PAGE_OBJECT_TYPE_SPECIFIC_FEEDBACK:
                return true;
        }

        return false;
    }

    /**
     * returns a useable page object id for generic feedback page objects
     * for the given question id for either the complete or incomplete solution
     * (using the id sequence of non page object generic feedback)
     */
    final protected function getGenericFeedbackPageObjectId(int $questionId, bool $solutionCompleted): int
    {
        $pageObjectId = $this->getGenericFeedbackId($questionId, $solutionCompleted);
<<<<<<< HEAD
        
        if ($pageObjectId == -1) {
=======

        if ($pageObjectId != -1) {
>>>>>>> 4122be6e
            $pageObjectId = $this->saveGenericFeedbackContent($questionId, $solutionCompleted, '');
        }

        return $pageObjectId;
    }

    /**
     * returns the generic feedback export presentation for given question id
     * either for solution completed or incompleted
     */
    public function getGenericFeedbackExportPresentation(int $questionId, bool $solutionCompleted): string
    {
        if ($this->questionOBJ->isAdditionalContentEditingModePageObject()) {
            $genericFeedbackExportPresentation = $this->getPageObjectXML(
                $this->getGenericFeedbackPageObjectType(),
                $this->getGenericFeedbackPageObjectId($questionId, $solutionCompleted)
            );
        } else {
            $genericFeedbackExportPresentation = $this->getGenericFeedbackContent($questionId, $solutionCompleted);
        }

        return $genericFeedbackExportPresentation;
    }

    /**
     * returns the generic feedback export presentation for given question id
     * either for solution completed or incompleted
     */
    abstract public function getSpecificAnswerFeedbackExportPresentation(int $questionId, int $questionIndex, int $answerIndex): string;

    /**
     * imports the given feedback content as generic feedback for the given question id
     * for either the complete or incomplete solution
     */
    public function importGenericFeedback(int $questionId, bool $solutionCompleted, string $feedbackContent): void
    {
        if ($this->questionOBJ->isAdditionalContentEditingModePageObject()) {
            $pageObjectId = $this->getGenericFeedbackPageObjectId($questionId, $solutionCompleted);
            $pageObjectType = $this->getGenericFeedbackPageObjectType();

            $this->createPageObject($pageObjectType, $pageObjectId, $feedbackContent);
        } else {
            $this->saveGenericFeedbackContent($questionId, $solutionCompleted, $feedbackContent);
        }
    }

    abstract public function importSpecificAnswerFeedback(int $questionId, int $questionIndex, int $answerIndex, string $feedbackContent): void;

    public function migrateContentForLearningModule(ilAssSelfAssessmentMigrator $migrator, int $questionId): void
    {
        $this->saveGenericFeedbackContent($questionId, true, $migrator->migrateToLmContent(
            $this->getGenericFeedbackContent($questionId, true)
        ));

        $this->saveGenericFeedbackContent($questionId, false, $migrator->migrateToLmContent(
            $this->getGenericFeedbackContent($questionId, false)
        ));
    }
}<|MERGE_RESOLUTION|>--- conflicted
+++ resolved
@@ -659,13 +659,8 @@
     final protected function getGenericFeedbackPageObjectId(int $questionId, bool $solutionCompleted): int
     {
         $pageObjectId = $this->getGenericFeedbackId($questionId, $solutionCompleted);
-<<<<<<< HEAD
-        
+
         if ($pageObjectId == -1) {
-=======
-
-        if ($pageObjectId != -1) {
->>>>>>> 4122be6e
             $pageObjectId = $this->saveGenericFeedbackContent($questionId, $solutionCompleted, '');
         }
 
