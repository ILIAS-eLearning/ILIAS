<?php
<<<<<<< HEAD
/**
 * This file is part of ILIAS, a powerful learning management system
 * published by ILIAS open source e-Learning e.V.
 *
 * ILIAS is licensed with the GPL-3.0,
 * see https://www.gnu.org/licenses/gpl-3.0.en.html
 * You should have received a copy of said license along with the
 * source code, too.
 *
 * If this is not the case or you just want to try ILIAS, you'll find
 * us at:
 * https://www.ilias.de
 * https://github.com/ILIAS-eLearning
 *
 *********************************************************************/

=======

/**
 * This file is part of ILIAS, a powerful learning management system
 * published by ILIAS open source e-Learning e.V.
 *
 * ILIAS is licensed with the GPL-3.0,
 * see https://www.gnu.org/licenses/gpl-3.0.en.html
 * You should have received a copy of said license along with the
 * source code, too.
 *
 * If this is not the case or you just want to try ILIAS, you'll find
 * us at:
 * https://www.ilias.de
 * https://github.com/ILIAS-eLearning
 */

>>>>>>> 0542135a
require_once './Modules/Test/classes/inc.AssessmentConstants.php';

/**
 * Single choice question GUI representation
 *
 * The assSingleChoiceGUI class encapsulates the GUI representation for single choice questions.
 *
 * @author	Helmut Schottmüller <helmut.schottmueller@mac.com>
 * @author	Björn Heyser <bheyser@databay.de>
 * @author	Maximilian Becker <mbecker@databay.de>
 *
 * @version	$Id$
 *
 * @ingroup ModulesTestQuestionPool
 * @ilCtrl_Calls assSingleChoiceGUI: ilFormPropertyDispatchGUI
 */
class assSingleChoiceGUI extends assQuestionGUI implements ilGuiQuestionScoringAdjustable, ilGuiAnswerScoringAdjustable
{
    /**
     * assSingleChoiceGUI constructor
     *
     * The constructor takes possible arguments an creates an instance of the assSingleChoiceGUI object.
     *
     * @param integer $id The database id of a single choice question object
     */
    public function __construct($id = -1)
    {
        parent::__construct();
        include_once "./Modules/TestQuestionPool/classes/class.assSingleChoice.php";
        $this->object = new assSingleChoice();
        if ($id >= 0) {
            $this->object->loadFromDb($id);
        }
    }
    
    /**
     * @return bool
     */
    public function hasInlineFeedback() : bool
    {
        return $this->object->feedbackOBJ->isSpecificAnswerFeedbackAvailable($this->object->getId());
    }

    /**
     * {@inheritdoc}
     */
    protected function writePostData(bool $always = false) : int
    {
        $hasErrors = (!$always) ? $this->editQuestion(true) : false;
        if (!$hasErrors) {
            require_once 'Services/Form/classes/class.ilPropertyFormGUI.php';
            $this->writeQuestionGenericPostData();
            $this->writeQuestionSpecificPostData(new ilPropertyFormGUI());
            $this->writeAnswerSpecificPostData(new ilPropertyFormGUI());
            $this->saveTaxonomyAssignments();
            return 0;
        }
        return 1;
    }

    /**
     * Get the single/multiline editing of answers
     * - The settings of an already saved question is preferred
     * - A new question will use the setting of the last edited question by the user
     * @param bool	$checkonly	get the setting for checking a POST
     * @return bool
     */
    protected function getEditAnswersSingleLine($checkonly = false) : bool
    {
        if ($checkonly) {
            // form posting is checked
            return ($_POST['types'] == 0) ? true : false;
        }

        $lastChange = $this->object->getLastChange();
        if (empty($lastChange) && !isset($_POST['types'])) {
            // a new question is edited
            return $this->object->getMultilineAnswerSetting() ? false : true;
        } else {
            // a saved question is edited
            return $this->object->isSingleline();
        }
    }

    /**
     * Creates an output of the edit form for the question
     *
     */
    public function editQuestion($checkonly = false) : bool
    {
        $save = $this->isSaveCommand();
        $this->getQuestionTemplate();

        include_once("./Services/Form/classes/class.ilPropertyFormGUI.php");
        $form = new ilPropertyFormGUI();
        $this->editForm = $form;

        $form->setFormAction($this->ctrl->getFormAction($this));
        $form->setTitle($this->outQuestionType());
        $isSingleline = $this->getEditAnswersSingleLine($checkonly);
        if ($isSingleline) {
            $form->setMultipart(true);
        } else {
            $form->setMultipart(false);
        }
        $form->setTableWidth("100%");
        $form->setId("asssinglechoice");

        $this->addBasicQuestionFormProperties($form);
        $this->populateQuestionSpecificFormPart($form);
        $this->populateAnswerSpecificFormPart($form);


        $this->populateTaxonomyFormSection($form);
        
        $this->addQuestionFormCommandButtons($form);
        
        $errors = false;
    
        if ($save) {
            foreach ($this->request->getParsedBody() as $key => $value) {
                $item = $form->getItemByPostVar($key);
                if ($item !== null) {
                    switch (get_class($item)) {
                        case 'ilDurationInputGUI':
                            $item->setHours($value['hh']);
                            $item->setMinutes($value['mm']);
                            $item->setSeconds($value['ss']);
                            break;
                        default:
                            $item->setValue($value);
                    }
                }
            }

            $errors = !$form->checkInput();
            foreach ($this->request->getParsedBody() as $key => $value) {
                $item = $form->getItemByPostVar($key);
                if ($item !== null) {
                    switch (get_class($item)) {
                        case 'ilDurationInputGUI':
                            $item->setHours($value['hh']);
                            $item->setMinutes($value['mm']);
                            $item->setSeconds($value['ss']);
                            break;
                        default:
                            $item->setValue($value);
                    }
                }
            } // again, because checkInput now performs the whole stripSlashes handling and we need this if we don't want to have duplication of backslashes

            if ($errors) {
                $checkonly = false;
            }
        }

        if (!$checkonly) {
            $this->tpl->setVariable("QUESTION_DATA", $form->getHTML());
        }
        return $errors;
    }

    /**
    * Upload an image
    */
    public function uploadchoice() : void
    {
        $this->writePostData(true);
        $position = key($_POST['cmd']['uploadchoice']);
        $this->editQuestion();
    }

    /**
    * Remove an image
    */
    public function removeimagechoice() : void
    {
        $this->writePostData(true);
        $position = key($_POST['cmd']['removeimagechoice']);
        $filename = $_POST['choice']['imagename'][$position];
        $this->object->removeAnswerImage($position);
        $this->editQuestion();
    }

    /**
    * Add a new answer
    */
    public function addchoice() : void
    {
        $this->writePostData(true);
        $position = key($_POST['cmd']['addchoice']);
        $this->object->addAnswer("", 0, $position + 1);
        $this->editQuestion();
    }

    /**
    * Remove an answer
    */
    public function removechoice() : void
    {
        $this->writePostData(true);
        $position = key($_POST['cmd']['removechoice']);
        $this->object->deleteAnswer($position);
        $this->editQuestion();
    }

    /**
    * Get the question solution output
    * @param integer $active_id             The active user id
    * @param integer $pass                  The test pass
    * @param boolean $graphicalOutput       Show visual feedback for right/wrong answers
    * @param boolean $result_output         Show the reached points for parts of the question
    * @param boolean $show_question_only    Show the question without the ILIAS content around
    * @param boolean $show_feedback         Show the question feedback
    * @param boolean $show_correct_solution Show the correct solution instead of the user solution
    * @param boolean $show_manual_scoring   Show specific information for the manual scoring output
    * @return string The solution output of the question as HTML code
    */
    public function getSolutionOutput(
        $active_id,
        $pass = null,
        $graphicalOutput = false,
        $result_output = false,
        $show_question_only = true,
        $show_feedback = false,
        $show_correct_solution = false,
        $show_manual_scoring = false,
        $show_question_text = true
    ) : string {
        // shuffle output
        $keys = $this->getChoiceKeys();

        // get the solution of the user for the active pass or from the last pass if allowed
        $user_solution = "";
        if (($active_id > 0) && (!$show_correct_solution)) {
            $solutions = $this->object->getSolutionValues($active_id, $pass);
            foreach ($solutions as $idx => $solution_value) {
                $user_solution = $solution_value["value1"];
            }
        } else {
            $found_index = -1;
            $max_points = 0;
            foreach ($this->object->answers as $index => $answer) {
                if ($answer->getPoints() > $max_points) {
                    $max_points = $answer->getPoints();
                    $found_index = $index;
                }
            }
            $user_solution = $found_index;
        }
        // generate the question output
        include_once "./Services/UICore/classes/class.ilTemplate.php";
        $template = new ilTemplate("tpl.il_as_qpl_mc_sr_output_solution.html", true, true, "Modules/TestQuestionPool");
        $solutiontemplate = new ilTemplate("tpl.il_as_tst_solution_output.html", true, true, "Modules/TestQuestionPool");
        foreach ($keys as $answer_id) {
            $answer = $this->object->answers[$answer_id];
            if (($active_id > 0) && (!$show_correct_solution)) {
                if ($graphicalOutput) {
                    // output of ok/not ok icons for user entered solutions
                    $ok = false;
                    if (strcmp($user_solution, $answer_id) == 0) {
                        if ($answer->getPoints() == $this->object->getMaximumPoints()) {
                            $ok = true;
                        } else {
                            $ok = false;
                        }
                        if ($ok) {
                            $template->setCurrentBlock("icon_ok");
                            $template->setVariable("ICON_OK", ilUtil::getImagePath("icon_ok.svg"));
                            $template->setVariable("TEXT_OK", $this->lng->txt("answer_is_right"));
                            $template->parseCurrentBlock();
                        } else {
                            $template->setCurrentBlock("icon_not_ok");
                            if ($answer->getPoints() > 0) {
                                $template->setVariable("ICON_NOT_OK", ilUtil::getImagePath("icon_mostly_ok.svg"));
                                $template->setVariable("TEXT_NOT_OK", $this->lng->txt("answer_is_not_correct_but_positive"));
                            } else {
                                $template->setVariable("ICON_NOT_OK", ilUtil::getImagePath("icon_not_ok.svg"));
                                $template->setVariable("TEXT_NOT_OK", $this->lng->txt("answer_is_wrong"));
                            }
                            $template->parseCurrentBlock();
                        }
                    }
                    if (strlen($user_solution) == 0) {
                        $template->setCurrentBlock("icon_not_ok");
                        $template->setVariable("ICON_NOT_OK", ilUtil::getImagePath("icon_not_ok.svg"));
                        $template->setVariable("TEXT_NOT_OK", $this->lng->txt("answer_is_wrong"));
                        $template->parseCurrentBlock();
                    }
                }
            }
            if (strlen($answer->getImage())) {
                $template->setCurrentBlock("answer_image");
                if ($this->object->getThumbSize()) {
                    $template->setVariable("ANSWER_IMAGE_URL", $this->object->getImagePathWeb() . $this->object->getThumbPrefix() . $answer->getImage());
                } else {
                    $template->setVariable("ANSWER_IMAGE_URL", $this->object->getImagePathWeb() . $answer->getImage());
                }
                $alt = $answer->getImage();
                if (strlen($answer->getAnswertext())) {
                    $alt = $answer->getAnswertext();
                }
                $alt = preg_replace("/<[^>]*?>/", "", $alt);
                $template->setVariable("ANSWER_IMAGE_ALT", ilLegacyFormElementsUtil::prepareFormOutput($alt));
                $template->setVariable("ANSWER_IMAGE_TITLE", ilLegacyFormElementsUtil::prepareFormOutput($alt));
                $template->parseCurrentBlock();
            }
            if ($show_feedback) {
                $this->populateInlineFeedback($template, $answer_id, $user_solution);
            }
            $template->setCurrentBlock("answer_row");
            $template->setVariable("ANSWER_TEXT", $this->object->prepareTextareaOutput($answer->getAnswertext(), true));
            
            if ($this->renderPurposeSupportsFormHtml() || $this->isRenderPurposePrintPdf()) {
                if (strcmp($user_solution, $answer_id) == 0) {
                    $template->setVariable("SOLUTION_IMAGE", ilUtil::getHtmlPath(ilUtil::getImagePath("radiobutton_checked.png")));
                    $template->setVariable("SOLUTION_ALT", $this->lng->txt("checked"));
                } else {
                    $template->setVariable("SOLUTION_IMAGE", ilUtil::getHtmlPath(ilUtil::getImagePath("radiobutton_unchecked.png")));
                    $template->setVariable("SOLUTION_ALT", $this->lng->txt("unchecked"));
                }
            } else {
                $template->setVariable('QID', $this->object->getId());
                $template->setVariable('SUFFIX', $show_correct_solution ? 'bestsolution' : 'usersolution');
                $template->setVariable('SOLUTION_VALUE', $answer_id);
                if (strcmp($user_solution, $answer_id) == 0) {
                    $template->setVariable('SOLUTION_CHECKED', 'checked');
                }
            }
            
            if ($result_output) {
                $points = $this->object->answers[$answer_id]->getPoints();
                $resulttext = ($points == 1) ? "(%s " . $this->lng->txt("point") . ")" : "(%s " . $this->lng->txt("points") . ")";
                $template->setVariable("RESULT_OUTPUT", sprintf($resulttext, $points));
            }
            $template->parseCurrentBlock();
        }
        $questiontext = $this->object->getQuestion();
        if ($show_question_text == true) {
            $template->setVariable("QUESTIONTEXT", $this->object->prepareTextareaOutput($questiontext, true));
        }
        $questionoutput = $template->get();
        $feedback = ($show_feedback && !$this->isTestPresentationContext()) ? $this->getGenericFeedbackOutput((int) $active_id, $pass) : "";
        if (strlen($feedback)) {
            $cssClass = (
                $this->hasCorrectSolution($active_id, $pass) ?
                ilAssQuestionFeedback::CSS_CLASS_FEEDBACK_CORRECT : ilAssQuestionFeedback::CSS_CLASS_FEEDBACK_WRONG
            );
            
            $solutiontemplate->setVariable("ILC_FB_CSS_CLASS", $cssClass);
            $solutiontemplate->setVariable("FEEDBACK", $this->object->prepareTextareaOutput($feedback, true));
        }
        $solutiontemplate->setVariable("SOLUTION_OUTPUT", $questionoutput);

        $solutionoutput = $solutiontemplate->get();
        
        if ($show_feedback && $this->hasInlineFeedback()) {
            $solutionoutput = $this->buildFocusAnchorHtml() . $solutionoutput;
        }
        
        if (!$show_question_only) {
            // get page object output
            $solutionoutput = $this->getILIASPage($solutionoutput);
        }
        return $solutionoutput;
    }
    
    public function getPreview($show_question_only = false, $showInlineFeedback = false) : string
    {
        $keys = $this->getChoiceKeys();
        
        // generate the question output
        include_once "./Services/UICore/classes/class.ilTemplate.php";
        $template = new ilTemplate("tpl.il_as_qpl_mc_sr_output.html", true, true, "Modules/TestQuestionPool");
        foreach ($keys as $answer_id) {
            $answer = $this->object->answers[$answer_id];
            if (strlen($answer->getImage())) {
                if ($this->object->getThumbSize()) {
                    $template->setCurrentBlock("preview");
                    $template->setVariable("URL_PREVIEW", $this->object->getImagePathWeb() . $answer->getImage());
                    $template->setVariable("TEXT_PREVIEW", $this->lng->txt('preview'));
                    $template->setVariable("IMG_PREVIEW", ilUtil::getImagePath('enlarge.svg'));
                    $template->setVariable("ANSWER_IMAGE_URL", $this->object->getImagePathWeb() . $this->object->getThumbPrefix() . $answer->getImage());
                    list($width, $height, $type, $attr) = getimagesize($this->object->getImagePath() . $answer->getImage());
                    $alt = $answer->getImage();
                    if (strlen($answer->getAnswertext())) {
                        $alt = $answer->getAnswertext();
                    }
                    $alt = preg_replace("/<[^>]*?>/", "", $alt);
                    $template->setVariable("ANSWER_IMAGE_ALT", ilLegacyFormElementsUtil::prepareFormOutput($alt));
                    $template->setVariable("ANSWER_IMAGE_TITLE", ilLegacyFormElementsUtil::prepareFormOutput($alt));
                    $template->parseCurrentBlock();
                } else {
                    $template->setCurrentBlock("answer_image");
                    $template->setVariable("ANSWER_IMAGE_URL", $this->object->getImagePathWeb() . $answer->getImage());
                    list($width, $height, $type, $attr) = getimagesize($this->object->getImagePath() . $answer->getImage());
                    $alt = $answer->getImage();
                    if (strlen($answer->getAnswertext())) {
                        $alt = $answer->getAnswertext();
                    }
                    $alt = preg_replace("/<[^>]*?>/", "", $alt);
                    $template->setVariable("ATTR", $attr);
                    $template->setVariable("ANSWER_IMAGE_ALT", ilLegacyFormElementsUtil::prepareFormOutput($alt));
                    $template->setVariable("ANSWER_IMAGE_TITLE", ilLegacyFormElementsUtil::prepareFormOutput($alt));
                    $template->parseCurrentBlock();
                }
            }
            if ($showInlineFeedback && is_object($this->getPreviewSession())) {
                $this->populateInlineFeedback($template, $answer_id, $this->getPreviewSession()->getParticipantsSolution());
            }
            $template->setCurrentBlock("answer_row");
            $template->setVariable("QID", $this->object->getId() . 'ID');
            $template->setVariable("ANSWER_ID", $answer_id);
            $template->setVariable("ANSWER_TEXT", $this->object->prepareTextareaOutput($answer->getAnswertext(), true));
            
            if (is_object($this->getPreviewSession())) {
                $user_solution = $this->getPreviewSession()->getParticipantsSolution();
                if (strcmp($user_solution, $answer_id) == 0) {
                    $template->setVariable("CHECKED_ANSWER", " checked=\"checked\"");
                }
            }
            
            $template->parseCurrentBlock();
        }
        $questiontext = $this->object->getQuestion();
        $template->setVariable("QUESTIONTEXT", $this->object->prepareTextareaOutput($questiontext, true));
        $questionoutput = $template->get();
        if (!$show_question_only) {
            // get page object output
            $questionoutput = $this->getILIASPage($questionoutput);
        }
        return $questionoutput;
    }
    
    // hey: prevPassSolutions - pass will be always available from now on
    public function getTestOutput($active_id, $pass, $is_postponed = false, $use_post_solutions = false, $show_feedback = false) : string
        // hey.
    {
        $keys = $this->getChoiceKeys();

        // get the solution of the user for the active pass or from the last pass if allowed
        $user_solution = "";
        if ($active_id) {
            // hey: prevPassSolutions - obsolete due to central check
            #$solutions = NULL;
            #include_once "./Modules/Test/classes/class.ilObjTest.php";
            #if (!ilObjTest::_getUsePreviousAnswers($active_id, true))
            #{
            #	if (is_null($pass)) $pass = ilObjTest::_getPass($active_id);
            #}
            // hey.
            $solutions = $this->object->getTestOutputSolutions($active_id, $pass);
            foreach ($solutions as $idx => $solution_value) {
                $user_solution = $solution_value["value1"];
            }
        }
        
        // generate the question output
        include_once "./Services/UICore/classes/class.ilTemplate.php";
        $template = new ilTemplate("tpl.il_as_qpl_mc_sr_output.html", true, true, "Modules/TestQuestionPool");
        foreach ($keys as $answer_id) {
            $answer = $this->object->answers[$answer_id];
            if (strlen($answer->getImage())) {
                if ($this->object->getThumbSize()) {
                    $template->setCurrentBlock("preview");
                    $template->setVariable("URL_PREVIEW", $this->object->getImagePathWeb() . $answer->getImage());
                    $template->setVariable("TEXT_PREVIEW", $this->lng->txt('preview'));
                    $template->setVariable("IMG_PREVIEW", ilUtil::getImagePath('enlarge.svg'));
                    $template->setVariable("ANSWER_IMAGE_URL", $this->object->getImagePathWeb() . $this->object->getThumbPrefix() . $answer->getImage());
                    list($width, $height, $type, $attr) = getimagesize($this->object->getImagePath() . $answer->getImage());
                    $alt = $answer->getImage();
                    if (strlen($answer->getAnswertext())) {
                        $alt = $answer->getAnswertext();
                    }
                    $alt = preg_replace("/<[^>]*?>/", "", $alt);
                    $template->setVariable("ANSWER_IMAGE_ALT", ilLegacyFormElementsUtil::prepareFormOutput($alt));
                    $template->setVariable("ANSWER_IMAGE_TITLE", ilLegacyFormElementsUtil::prepareFormOutput($alt));
                    $template->parseCurrentBlock();
                } else {
                    $template->setCurrentBlock("answer_image");
                    $template->setVariable("ANSWER_IMAGE_URL", $this->object->getImagePathWeb() . $answer->getImage());
                    list($width, $height, $type, $attr) = getimagesize($this->object->getImagePath() . $answer->getImage());
                    $alt = $answer->getImage();
                    if (strlen($answer->getAnswertext())) {
                        $alt = $answer->getAnswertext();
                    }
                    $alt = preg_replace("/<[^>]*?>/", "", $alt);
                    $template->setVariable("ATTR", $attr);
                    $template->setVariable("ANSWER_IMAGE_ALT", ilLegacyFormElementsUtil::prepareFormOutput($alt));
                    $template->setVariable("ANSWER_IMAGE_TITLE", ilLegacyFormElementsUtil::prepareFormOutput($alt));
                    $template->parseCurrentBlock();
                }
            }
            if ($show_feedback) {
                $feedbackOutputRequired = false;

                switch ($this->object->getSpecificFeedbackSetting()) {
                    case 1:
                        $feedbackOutputRequired = true;
                        break;

                    case 2:
                        if (strcmp($user_solution, $answer_id) == 0) {
                            $feedbackOutputRequired = true;
                        }
                        break;

                    case 3:
                        if ($this->object->getAnswer($answer_id)->getPoints() > 0) {
                            $feedbackOutputRequired = true;
                        }
                        break;
                }

                if ($feedbackOutputRequired) {
                    $fb = $this->object->feedbackOBJ->getSpecificAnswerFeedbackTestPresentation(
                        $this->object->getId(),
                        0,
                        $answer_id
                    );
                    if (strlen($fb)) {
                        $template->setCurrentBlock("feedback");
                        $template->setVariable("FEEDBACK", $this->object->prepareTextareaOutput($fb, true));
                        $template->parseCurrentBlock();
                    }
                }
            }
            $template->setCurrentBlock("answer_row");
            $template->setVariable("ANSWER_ID", $answer_id);
            $template->setVariable("ANSWER_TEXT", $this->object->prepareTextareaOutput($answer->getAnswertext(), true));
            if (strcmp($user_solution, $answer_id) == 0) {
                $template->setVariable("CHECKED_ANSWER", " checked=\"checked\"");
            }
            $template->parseCurrentBlock();
        }
        $questiontext = $this->object->getQuestion();
        $template->setVariable("QUESTIONTEXT", $this->object->prepareTextareaOutput($questiontext, true));
        $questionoutput = $template->get();
        $pageoutput = $this->outQuestionPage("", $is_postponed, $active_id, $questionoutput, $show_feedback);
        return $pageoutput;
    }

    /*
     * Create the key index numbers for the array of choices
     *
     * @return array
     */
    public function getChoiceKeys()
    {
        $choiceKeys = array_keys($this->object->answers);
        
        if ($this->object->getShuffle()) {
            $choiceKeys = $this->object->getShuffler()->transform($choiceKeys);
        }
        
        return $choiceKeys;
    }
    
    public function getSpecificFeedbackOutput(array $userSolution) : string
    {
        // No return value, this question type supports inline specific feedback.
        $output = "";
        return $this->object->prepareTextareaOutput($output, true);
    }

    public function writeQuestionSpecificPostData(ilPropertyFormGUI $form) : void
    {
        $this->object->setShuffle($_POST["shuffle"]);
        $this->object->setMultilineAnswerSetting($_POST["types"]);
        if (isset($_POST['choice']) && isset($_POST['choice']['imagename']) && is_array($_POST['choice']['imagename']) && $_POST["types"] == 1) {
            $this->object->setIsSingleline(true);
            $this->tpl->setOnScreenMessage('info', $this->lng->txt('info_answer_type_change'), true);
        } else {
            $this->object->setIsSingleline($_POST["types"] == 0 ? true : false);
        }
        $this->object->setThumbSize((strlen($_POST["thumb_size"])) ? $_POST["thumb_size"] : "");
    }

    public function populateQuestionSpecificFormPart(\ilPropertyFormGUI $form) : ilPropertyFormGUI
    {
        $isSingleline = $this->getEditAnswersSingleLine();
        // shuffle
        $shuffle = new ilCheckboxInputGUI($this->lng->txt("shuffle_answers"), "shuffle");
        $shuffle->setValue(1);
        $shuffle->setChecked($this->object->getShuffle());
        $shuffle->setRequired(false);
        $form->addItem($shuffle);

        if ($this->object->getId()) {
            $hidden = new ilHiddenInputGUI("", "ID");
            $hidden->setValue($this->object->getId());
            $form->addItem($hidden);
        }

        if (!$this->object->getSelfAssessmentEditingMode()) {
            // Answer types
            $types = new ilSelectInputGUI($this->lng->txt("answer_types"), "types");
            $types->setRequired(false);
            $types->setValue(($isSingleline) ? 0 : 1);
            $types->setOptions(
                array(
                                    0 => $this->lng->txt('answers_singleline'),
                                    1 => $this->lng->txt('answers_multiline'),
                                )
            );
            $form->addItem($types);
        }

        if ($isSingleline) {
            // thumb size
            $thumb_size = new ilNumberInputGUI($this->lng->txt("thumb_size"), "thumb_size");
            $thumb_size->setSuffix($this->lng->txt("thumb_size_unit_pixel"));
            $thumb_size->setMinValue(20);
            $thumb_size->setDecimals(0);
            $thumb_size->setSize(6);
            $thumb_size->setInfo($this->lng->txt('thumb_size_info'));
            $thumb_size->setValue($this->object->getThumbSize());
            $thumb_size->setRequired(false);
            $form->addItem($thumb_size);
        }
        return $form;
    }

    /**
     * Returns a list of postvars which will be suppressed in the form output when used in scoring adjustment.
     * The form elements will be shown disabled, so the users see the usual form but can only edit the settings, which
     * make sense in the given context.
     *
     * E.g. array('cloze_type', 'image_filename')
     *
     * @return string[]
     */
    public function getAfterParticipationSuppressionQuestionPostVars() : array
    {
        return array();
    }

    public function writeAnswerSpecificPostData(ilPropertyFormGUI $form) : void
    {
        // Delete all existing answers and create new answers from the form data
        $this->object->flushAnswers();
        if ($this->object->isSingleline()) {
            foreach ($_POST['choice']['answer'] as $index => $answertext) {
                $answertext = ilUtil::secureString($answertext);

                $picturefile = $_POST['choice']['imagename'][$index] ?? '';
                $file_org_name = $_FILES['choice']['name']['image'][$index] ?? '';
                $file_temp_name = $_FILES['choice']['tmp_name']['image'][$index] ?? '';

                if ($file_temp_name !== '') {
                    // check suffix
                    $file_name_parts = explode(".", $file_org_name);
                    $suffix = strtolower(array_pop($file_name_parts));
                    if (in_array($suffix, array("jpg", "jpeg", "png", "gif"))) {
                        // upload image
                        $filename = $this->object->buildHashedImageFilename($file_org_name);
                        if ($this->object->setImageFile($filename, $file_temp_name) == 0) {
                            $picturefile = $filename;
                        }
                    }
                }
                $this->object->addAnswer($answertext, $_POST['choice']['points'][$index], $index, $picturefile);
            }
        } else {
            foreach ($_POST['choice']['answer'] as $index => $answer) {
                $answertext = $answer;
                $this->object->addAnswer($answertext, $_POST['choice']['points'][$index], $index);
            }
        }
    }

    public function populateAnswerSpecificFormPart(\ilPropertyFormGUI $form) : ilPropertyFormGUI
    {
        $isSingleline = $this->getEditAnswersSingleLine();

        // Choices
        include_once "./Modules/TestQuestionPool/classes/class.ilSingleChoiceWizardInputGUI.php";
        $choices = new ilSingleChoiceWizardInputGUI($this->lng->txt("answers"), "choice");
        $choices->setRequired(true);
        $choices->setQuestionObject($this->object);
        $choices->setSingleline($isSingleline);
        $choices->setAllowMove(false);
        if ($this->object->getSelfAssessmentEditingMode()) {
            $choices->setSize(40);
        }
        $choices->setMaxLength(800);
        if ($this->object->getAnswerCount() == 0) {
            $this->object->addAnswer("", 0, 0);
        }
        $choices->setValues($this->object->getAnswers());
        $form->addItem($choices);
        return $form;
    }

    /**
     * Returns a list of postvars which will be suppressed in the form output when used in scoring adjustment.
     * The form elements will be shown disabled, so the users see the usual form but can only edit the settings, which
     * make sense in the given context.
     *
     * E.g. array('cloze_type', 'image_filename')
     *
     * @return string[]
     */
    public function getAfterParticipationSuppressionAnswerPostVars() : array
    {
        return array();
    }

    /**
     * Returns an html string containing a question specific representation of the answers so far
     * given in the test for use in the right column in the scoring adjustment user interface.
     * @param array $relevant_answers
     * @return string
     */
    public function getAggregatedAnswersView(array $relevant_answers) : string
    {
        return  $this->renderAggregateView(
            $this->aggregateAnswers($relevant_answers, $this->object->getAnswers())
        )->get();
    }

    public function aggregateAnswers($relevant_answers_chosen, $answers_defined_on_question) : array
    {
        $aggregate = array();
        foreach ($answers_defined_on_question as $answer) {
            $aggregated_info_for_answer = array();
            $aggregated_info_for_answer['answertext'] = $answer->getAnswerText();
            $aggregated_info_for_answer['count_checked'] = 0;

            foreach ($relevant_answers_chosen as $relevant_answer) {
                if ($relevant_answer['value1'] == $answer->getOrder()) {
                    $aggregated_info_for_answer['count_checked']++;
                }
            }
            $aggregated_info_for_answer['count_unchecked'] =
                ceil(count($relevant_answers_chosen) / count($answers_defined_on_question))
                - $aggregated_info_for_answer['count_checked'];

            $aggregate[] = $aggregated_info_for_answer;
        }
        return $aggregate;
    }

    /**
     * @param $aggregate
     *
     * @return ilTemplate
     */
    public function renderAggregateView($aggregate) : ilTemplate
    {
        $tpl = new ilTemplate('tpl.il_as_aggregated_answers_table.html', true, true, "Modules/TestQuestionPool");
        
        $tpl->setCurrentBlock('headercell');
        $tpl->setVariable('HEADER', $this->lng->txt('tst_answer_aggr_answer_header'));
        $tpl->parseCurrentBlock();
        
        $tpl->setCurrentBlock('headercell');
        $tpl->setVariable('HEADER', $this->lng->txt('tst_answer_aggr_frequency_header'));
        $tpl->parseCurrentBlock();
        
        foreach ($aggregate as $line_data) {
            $tpl->setCurrentBlock('aggregaterow');
            $tpl->setVariable('OPTION', $line_data['answertext']);
            $tpl->setVariable('COUNT', $line_data['count_checked']);
            $tpl->parseCurrentBlock();
        }
        return $tpl;
    }

    private function populateInlineFeedback($template, $answer_id, $user_solution) : void
    {
        $feedbackOutputRequired = false;

        switch ($this->object->getSpecificFeedbackSetting()) {
            case 1:
                $feedbackOutputRequired = true;
                break;

            case 2:
                if (strcmp($user_solution, $answer_id) == 0) {
                    $feedbackOutputRequired = true;
                }
                break;

            case 3:
                if ($this->object->getAnswer($answer_id)->getPoints() > 0) {
                    $feedbackOutputRequired = true;
                }
                break;
        }

        if ($feedbackOutputRequired) {
            $fb = $this->object->feedbackOBJ->getSpecificAnswerFeedbackTestPresentation($this->object->getId(), 0, $answer_id);
            if (strlen($fb)) {
                $template->setCurrentBlock("feedback");
                $template->setVariable("FEEDBACK", $this->object->prepareTextareaOutput($fb, true));
                $template->parseCurrentBlock();
            }
        }
    }
    
    public function getAnswersFrequency($relevantAnswers, $questionIndex) : array
    {
        $agg = $this->aggregateAnswers($relevantAnswers, $this->object->getAnswers());
        
        $answers = array();

        foreach ($agg as $ans) {
            $answers[] = array(
                'answer' => $ans['answertext'],
                'frequency' => $ans['count_checked']
            );
        }
        
        return $answers;
    }
    
    public function populateCorrectionsFormProperties(ilPropertyFormGUI $form) : void
    {
        require_once 'Modules/TestQuestionPool/classes/forms/class.ilAssSingleChoiceCorrectionsInputGUI.php';
        $choices = new ilAssSingleChoiceCorrectionsInputGUI($this->lng->txt("answers"), "choice");
        $choices->setRequired(true);
        $choices->setQuestionObject($this->object);
        $choices->setValues($this->object->getAnswers());
        $form->addItem($choices);
    }
    
    /**
     * @param ilPropertyFormGUI $form
     */
    public function saveCorrectionsFormProperties(ilPropertyFormGUI $form) : void
    {
        $points = $form->getInput('choice')['points'];
        
        foreach ($this->object->getAnswers() as $index => $answer) {
            /* @var ASS_AnswerMultipleResponseImage $answer */
            $answer->setPoints((float) $points[$index]);
        }
    }
}<|MERGE_RESOLUTION|>--- conflicted
+++ resolved
@@ -1,22 +1,4 @@
 <?php
-<<<<<<< HEAD
-/**
- * This file is part of ILIAS, a powerful learning management system
- * published by ILIAS open source e-Learning e.V.
- *
- * ILIAS is licensed with the GPL-3.0,
- * see https://www.gnu.org/licenses/gpl-3.0.en.html
- * You should have received a copy of said license along with the
- * source code, too.
- *
- * If this is not the case or you just want to try ILIAS, you'll find
- * us at:
- * https://www.ilias.de
- * https://github.com/ILIAS-eLearning
- *
- *********************************************************************/
-
-=======
 
 /**
  * This file is part of ILIAS, a powerful learning management system
@@ -33,7 +15,6 @@
  * https://github.com/ILIAS-eLearning
  */
 
->>>>>>> 0542135a
 require_once './Modules/Test/classes/inc.AssessmentConstants.php';
 
 /**
