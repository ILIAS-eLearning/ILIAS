--- conflicted
+++ resolved
@@ -11,12 +11,8 @@
  * us at:
  * https://www.ilias.de
  * https://github.com/ILIAS-eLearning
-<<<<<<< HEAD
- */
-=======
  *
  *********************************************************************/
->>>>>>> 0ad87709
 
 const ClozeGlobals = {
   clone_active: -1,
