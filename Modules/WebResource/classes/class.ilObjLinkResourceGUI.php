--- conflicted
+++ resolved
@@ -1530,11 +1530,7 @@
 			include_once "Services/Form/classes/class.ilFormPropertyGUI.php";
 			include_once "Services/Form/classes/class.ilLinkInputGUI.php";								
 			if(ilLinkInputGUI::isInternalLink($url["target"]))			
-<<<<<<< HEAD
-			{						
-=======
-			{
->>>>>>> 60b0a231
+			{
 				// #10612
 				$parts = explode("|", $url["target"]);
 				if ($parts[0] == "page")
@@ -1573,11 +1569,7 @@
 				include_once "Services/Form/classes/class.ilFormPropertyGUI.php";
 				include_once "Services/Form/classes/class.ilLinkInputGUI.php";								
 				if(ilLinkInputGUI::isInternalLink($item["target"]))
-<<<<<<< HEAD
-				{								
-=======
 				{
->>>>>>> 60b0a231
 					$parts = explode("|", $item["target"]);
 					if ($parts[0] == "page")
 					{
