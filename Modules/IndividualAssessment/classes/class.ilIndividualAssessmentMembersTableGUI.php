--- conflicted
+++ resolved
@@ -68,7 +68,6 @@
 		}
 
 		if($this->userMayViewGrades() || $this->userMayEditGrades()) {
-<<<<<<< HEAD
 			$this->tpl->setCurrentBlock('lp_info');
 			$status = $a_set[ilIndividualAssessmentMembers::FIELD_LEARNING_PROGRESS];
 			if($status == 0)
@@ -79,9 +78,6 @@
 			{
 				$status = ilIndividualAssessmentMembers::LP_ASSESSMENT_NOT_COMPLETED;
 			}
-=======
-			$status = $a_set[ilIndividualAssessmentMembers::FIELD_FINALIZED] == 1 ? $a_set[ilIndividualAssessmentMembers::FIELD_LEARNING_PROGRESS] : ilIndividualAssessmentMembers::LP_IN_PROGRESS;
->>>>>>> 66de7a7b
 			$this->tpl->setVariable("LP_STATUS", $this->getEntryForStatus($status));
 
 			$graded_by = "";
