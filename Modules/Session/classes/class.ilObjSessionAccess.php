--- conflicted
+++ resolved
@@ -51,11 +51,7 @@
 			array("permission" => "read", "cmd" => "register", "lang_var" => "join_session"),
 			array("permission" => "read", "cmd" => "unregister", "lang_var" => "event_unregister"),
 			array("permission" => "write", "cmd" => "edit", "lang_var" => "settings"),
-<<<<<<< HEAD
 			array("permission" => "manage_materials", "cmd" => "materials", "lang_var" => "crs_objective_add_mat"),
-=======
-			array("permission" => "write", "cmd" => "materials", "lang_var" => "crs_objective_add_mat"),
->>>>>>> 1f6da7d4
 			array('permission' => 'manage_members', 'cmd' => 'members', 'lang_var' => 'event_edit_members')
 		);
 		
