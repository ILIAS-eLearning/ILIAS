--- conflicted
+++ resolved
@@ -1930,9 +1930,7 @@
 
 	 	if($ilAccess->checkAccess('write','',$this->object->getRefId())) {
 			$this->tabs_gui->addTarget('settings',
-<<<<<<< HEAD
-				$this->ctrl->getLinkTarget($this, 'edit'));
-
+								 $this->ctrl->getLinkTarget($this,'edit'));
 		}
 		if($ilAccess->checkAccess('manage_materials','',$this->object->getRefId()))
 		{
@@ -1941,12 +1939,6 @@
 				$this->lng->txt('crs_materials'),
 				$this->ctrl->getLinkTarget($this,'materials')
 			);
-=======
-								 $this->ctrl->getLinkTarget($this,'edit'));
-			$this->tabs_gui->addTarget('crs_materials',
-								 $this->ctrl->getLinkTarget($this,'materials'));
-			
->>>>>>> 1f6da7d4
 	 	}
 	 	if($ilAccess->checkAccess('manage_members','',$this->object->getRefId()))
 		{
