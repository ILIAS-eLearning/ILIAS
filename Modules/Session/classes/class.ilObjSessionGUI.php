<?php
/* Copyright (c) 1998-2009 ILIAS open source, Extended GPL, see docs/LICENSE */

include_once('./Services/Object/classes/class.ilObjectGUI.php');
include_once('./Modules/Session/classes/class.ilObjSession.php');
include_once('./Modules/Session/classes/class.ilSessionFile.php');

/**
 * @author       Stefan Meyer <smeyer.ilias@gmx.de>
 * @version      $Id$
 * @ilCtrl_Calls ilObjSessionGUI: ilPermissionGUI, ilInfoScreenGUI, ilObjectCopyGUI
 * @ilCtrl_Calls ilObjSessionGUI: ilExportGUI, ilCommonActionDispatcherGUI, ilMembershipMailGUI
 * @ilCtrl_Calls ilObjSessionGUI:  ilLearningProgressGUI, ilSessionMembershipGUI, ilObjectMetaDataGUI, ilPropertyFormGUI
 * @ilCtrl_Calls ilObjSessionGUI: ilBookingGatewayGUI
 * @ingroup      ModulesSession
 */
class ilObjSessionGUI extends ilObjectGUI implements ilDesktopItemHandling
{
    /**
     * @var ilLogger
     */
    protected $logger = null;

    public $lng;
    public $ctrl;
    public $tpl;

    protected $container_ref_id = 0;
    protected $container_obj_id = 0;

    protected $files = array();

    /**
     * Constructor
     * @access public
     * @param
     * @return
     */
    public function __construct($a_data, $a_id, $a_call_by_reference, $a_prepare_output = true)
    {
        global $DIC;

        $ilCtrl = $DIC['ilCtrl'];
        $lng = $DIC['lng'];
        $tpl = $DIC['tpl'];

        $this->type = "sess";
        parent::__construct($a_data, $a_id, $a_call_by_reference, $a_prepare_output);

        $this->lng = $lng;
        $this->lng->loadLanguageModule("event");
        $this->lng->loadLanguageModule('crs');
        $this->lng->loadLanguageModule('trac');
        $this->lng->loadLanguageModule('sess');

        $this->tpl = $tpl;
        $this->ctrl = $ilCtrl;

        $this->logger = $GLOBALS['DIC']->logger()->sess();
    }

    /**
     * execute command
     * @access public
     * @return
     */
    public function executeCommand()
    {
        global $DIC;

        $ilUser = $DIC['ilUser'];
        $ilCtrl = $DIC['ilCtrl'];

        $next_class = $this->ctrl->getNextClass($this);
        $cmd = $this->ctrl->getCmd();

        if (
            !$this->getCreationMode() &&
            $GLOBALS['DIC']->access()->checkAccess('read', '', $_GET['ref_id'])
        ) {
            $GLOBALS['DIC']['ilNavigationHistory']->addItem(
                (int) $_GET['ref_id'],
                ilLink::_getLink((int) $_GET['ref_id'], 'sess'),
                'sess'
            );
        }

        $this->prepareOutput();
        switch ($next_class) {
            case 'ilsessionmembershipgui':
                $this->tabs_gui->activateTab('members');
                include_once './Modules/Session/classes/class.ilSessionMembershipGUI.php';
                $mem_gui = new ilSessionMembershipGUI($this, $this->object);
                $this->ctrl->forwardCommand($mem_gui);
                break;

            case "ilinfoscreengui":
                $this->checkPermission("visible");
                $this->infoScreen();    // forwards command
                break;

            case 'ilobjectmetadatagui':
                $this->checkPermission('edit_metadata');
                $this->tabs_gui->activateTab('metadata');
                $md_gui = new ilObjectMetaDataGUI($this->object);
                $this->ctrl->forwardCommand($md_gui);
                break;

            case 'ilpermissiongui':
                $this->tabs_gui->setTabActive('perm_settings');
                include_once("Services/AccessControl/classes/class.ilPermissionGUI.php");
                $perm_gui = new ilPermissionGUI($this);
                $ret = $this->ctrl->forwardCommand($perm_gui);
                break;

            case 'ilobjectcopygui':
                include_once './Services/Object/classes/class.ilObjectCopyGUI.php';
                $cp = new ilObjectCopyGUI($this);
                $cp->setType('sess');
                $this->ctrl->forwardCommand($cp);
                break;

            case "ilexportgui":
//				$this->prepareOutput();
                $this->tabs_gui->setTabActive("export");
                include_once("./Services/Export/classes/class.ilExportGUI.php");
                $exp_gui = new ilExportGUI($this);
                $exp_gui->addFormat("xml");
                $ret = $this->ctrl->forwardCommand($exp_gui);
//				$this->tpl->show();
                break;

            case "ilcommonactiondispatchergui":
                include_once("Services/Object/classes/class.ilCommonActionDispatcherGUI.php");
                $gui = ilCommonActionDispatcherGUI::getInstanceFromAjaxCall();
                $this->ctrl->forwardCommand($gui);
                break;

            case 'ilmembershipgui':
                $this->ctrl->setReturn($this, 'members');
                include_once './Services/Membership/classes/class.ilMembershipMailGUI.php';
                $mem = new ilMembershipMailGUI($this);
                $this->ctrl->forwardCommand($mem);
                break;

            case "illearningprogressgui":
                include_once './Services/Tracking/classes/class.ilLearningProgressGUI.php';
                $new_gui = new ilLearningProgressGUI(
                    ilLearningProgressGUI::LP_CONTEXT_REPOSITORY,
                    $this->object->getRefId(),
                    $_GET['user_id'] ? $_GET['user_id'] : $ilUser->getId()
                );
                $this->ctrl->forwardCommand($new_gui);
                $this->tabs_gui->setTabActive('learning_progress');
                break;

            case "ilpropertyformgui":
                // only case is currently adv metadata internal link in info settings, see #24497
                if (!is_object($this->object)) {
                    $form = $this->initCreateForm("sess");
                } else {
                    $form = $this->initForm("edit");
                    if ($form === true) {
                        $form = $this->form;
                    }
                }
                $ilCtrl->forwardCommand($form);
                break;

            case "ilbookinggatewaygui":
                $tree = $DIC['tree'];
                $parent_id = $tree->getParentId((int) $_REQUEST['ref_id']);

                $this->tabs_gui->activateTab('obj_tool_setting_booking');
                $gui = new ilBookingGatewayGUI($this, $parent_id);
                $this->ctrl->forwardCommand($gui);
                break;

            default:
                if ($cmd == "applyFilter") {
                    $cmd == "applyFilter";
                    $this->$cmd();
                } elseif ($cmd == "resetFilter") {
                    $cmd == "resetFilter";
                    $this->$cmd();
                }
                if (!$cmd) {
                    $cmd = "infoScreen";
                }
                $cmd .= "Object";
                $this->$cmd();

                break;
        }

        $this->addHeaderAction();

        return true;
    }

    /**
     * Redirect to member adminsitration
     */
    protected function membersObject()
    {
        $this->ctrl->redirectByClass('ilSessionMembershipGUI', 'participants');
    }

    /**
     * Get session object
     * @return ilObjSession
     */
    public function getCurrentObject()
    {
        return $this->object;
    }

    /**
     * @see ilObjectGUI::prepareOutput()
     */
    public function prepareOutput($a_show_subobjects = true)
    {
        parent::prepareOutput($a_show_subobjects);

        if (!$this->getCreationMode()) {
            $title = strlen($this->object->getTitle()) ? (': ' . $this->object->getTitle()) : '';

            include_once './Modules/Session/classes/class.ilSessionAppointment.php';
            $this->tpl->setTitle(
                $this->object->getFirstAppointment()->appointmentToString() . $title
            );
        }
    }

    /**
     * register to session
     * @access public
     * @param
     * @return
     */
    public function registerObject()
    {
        global $DIC;

        $ilUser = $DIC->user();
        $ilAppEventHandler = $DIC['ilAppEventHandler'];

        $this->checkPermission('visible');

        include_once './Services/Membership/classes/class.ilParticipants.php';
        $part = ilParticipants::getInstance($this->getCurrentObject()->getRefId());

        include_once './Modules/Session/classes/class.ilEventParticipants.php';
        $event_part = new ilEventParticipants($this->getCurrentObject()->getId());
        $event_part->updateExcusedForUser($ilUser->getId(), false);

        if (
            $this->getCurrentObject()->isRegistrationUserLimitEnabled() and
            $this->getCurrentObject()->getRegistrationMaxUsers() and
            (count($event_part->getRegistered()) >= $this->getCurrentObject()->getRegistrationMaxUsers())
        ) {
            include_once './Modules/Session/classes/class.ilSessionWaitingList.php';
            $wait = new ilSessionWaitingList($this->getCurrentObject()->getId());
            $wait->addToList($ilUser->getId());
            ilUtil::sendInfo($this->lng->txt('sess_reg_added_to_wl'), true);
            $this->ctrl->redirect($this, 'infoScreen');
            return true;
        }

        switch ($this->getCurrentObject()->getRegistrationType()) {
            case ilMembershipRegistrationSettings::TYPE_NONE:
                $this->ctrl->redirect($this, 'info');
                break;

            case ilMembershipRegistrationSettings::TYPE_DIRECT:
                $part->register($ilUser->getId());
                ilUtil::sendSuccess($this->lng->txt('event_registered'), true);

                $ilAppEventHandler->raise(
                    "Modules/Session",
                    'enter',
                    array(
                        'obj_id' => $this->getCurrentObject()->getId(),
                        'ref_id' => $this->getCurrentObject()->getRefId(),
                        'usr_id' => $ilUser->getId()
                    )
                );

                $this->ctrl->redirect($this, 'infoScreen');
                break;

            case ilMembershipRegistrationSettings::TYPE_REQUEST:
                ilUtil::sendSuccess($this->lng->txt('sess_registered_confirm'), true);
                $part->addSubscriber($ilUser->getId());

                $ilAppEventHandler->raise(
                    "Modules/Session",
                    'register',
                    array(
                        'obj_id' => $this->getCurrentObject()->getId(),
                        'ref_id' => $this->getCurrentObject()->getRefId(),
                        'usr_id' => $ilUser->getId()
                    )
                );

                $this->ctrl->redirect($this, 'infoScreen');
                break;
        }
    }

    /**
     * Called from info screen
     * @return
     */
    public function joinObject()
    {
        global $DIC;

        $ilUser = $DIC['ilUser'];

        $this->checkPermission('read');

        if ($ilUser->isAnonymous()) {
            $this->ctrl->redirect($this, 'infoScreen');
        }

        include_once './Modules/Session/classes/class.ilEventParticipants.php';

        if (ilEventParticipants::_isRegistered($ilUser->getId(), $this->object->getId())) {
            $_SESSION['sess_hide_info'] = true;
            ilEventParticipants::_unregister($ilUser->getId(), $this->object->getId());
            ilUtil::sendSuccess($this->lng->txt('event_unregistered'), true);
        } else {
            ilEventParticipants::_register($ilUser->getId(), $this->object->getId());
            ilUtil::sendSuccess($this->lng->txt('event_registered'), true);
        }

        $this->ctrl->redirect($this, 'infoScreen');
    }

    /**
     * unregister from session
     * @access public
     * @param bool $a_refuse_participation
     * @return void
     */
    public function unregisterObject($a_refuse_participation = false)
    {
        global $DIC;

        $ilUser = $DIC->user();
        $ilAppEventHandler = $DIC['ilAppEventHandler'];

        include_once './Modules/Session/classes/class.ilSessionParticipants.php';
        $part = ilSessionParticipants::getInstance($this->object->getRefId());
        if ($part->isSubscriber($ilUser->getId())) {
            $part->deleteSubscriber($ilUser->getId());
        }

        $part->unregister($ilUser->getId());

        if ($a_refuse_participation) {
            $event_part = new \ilEventParticipants($this->object->getId());
            $event_part->updateExcusedForUser($ilUser->getId(), true);
        }

        include_once './Modules/Session/classes/class.ilSessionWaitingList.php';
        ilSessionWaitingList::deleteUserEntry($ilUser->getId(), $this->getCurrentObject()->getId());

        // check for visible permission of user
        ilRbacSystem::resetCaches();
        $GLOBALS['DIC']->access()->clear();
        $has_access = $GLOBALS['DIC']->access()->checkAccessOfUser(
            $GLOBALS['DIC']->user()->getId(),
            'visible',
            '',
            $this->object->getRefId()
        );
        if (!$has_access) {
            $parent = $GLOBALS['DIC']->repositoryTree()->getParentId($this->object->getRefId());
            $this->redirectToRefId($parent);
            return;
        }

        $ilAppEventHandler->raise(
            "Modules/Session",
            'unregister',
            array(
                'obj_id' => $this->getCurrentObject()->getId(),
                'ref_id' => $this->getCurrentObject()->getRefId(),
                'usr_id' => $ilUser->getId()
            )
        );
        if ($a_refuse_participation) {
            \ilUtil::sendInfo($this->lng->txt('sess_participation_refused_info'), true);
        } else {
            ilUtil::sendSuccess($this->lng->txt('event_unregistered'), true);
        }
        $this->ctrl->returnToParent($this);
    }

    /**
     * goto
     * @access public
     * @param
     * @return
     * @static
     */
    public static function _goto($a_target)
    {
        global $DIC;

        $ilAccess = $DIC->access();
        $ilErr = $DIC["ilErr"];
        $lng = $DIC->language();

        $ilCtrl = $DIC->ctrl();
        $parts = explode('_', $a_target);
        $a_target = $parts[0];

        if ($ilAccess->checkAccess('write', '', $a_target)) {
            if (isset($parts[1]) && 'part' === $parts[1]) {
                $ilCtrl->setTargetScript('ilias.php');
                $ilCtrl->setParameterByClass('ilSessionMembershipGUI', 'ref_id', (int) $a_target);
                $ilCtrl->setTargetScript('ilias.php');
                $ilCtrl->redirectByClass(array('ilRepositoryGUI', __CLASS__, 'ilSessionMembershipGUI'));
            }
        }

        if ($ilAccess->checkAccess('visible', "", $a_target)) {
            ilObjectGUI::_gotoRepositoryNode($a_target, "infoScreen");
        } elseif ($ilAccess->checkAccess("read", "", ROOT_FOLDER_ID)) {
            ilUtil::sendFailure(
                sprintf(
                    $lng->txt("msg_no_perm_read_item"),
                    ilObject::_lookupTitle(ilObject::_lookupObjId($a_target))
                ),
                true
            );
            ilObjectGUI::_gotoRepositoryRoot();
        }
    }

    /**
     * this one is called from the info button in the repository
     * not very nice to set cmdClass/Cmd manually, if everything
     * works through ilCtrl in the future this may be changed
     */
    public function infoScreenObject()
    {
        $this->ctrl->setCmd("showSummary");
        $this->ctrl->setCmdClass("ilinfoscreengui");
        $this->infoScreen();
    }

    /**
     * Modify Item ListGUI for presentation in container
     * @param type  $a_item_list_gui
     * @param type  $a_item_data
     * @param type  $a_show_path
     * @global type $tree
     */
    public function modifyItemGUI($a_item_list_gui, $a_item_data, $a_show_path)
    {
        global $DIC;

        $tree = $DIC['tree'];

        // if folder is in a course, modify item list gui according to course requirements
        if ($course_ref_id = $tree->checkForParentType($this->object->getRefId(), 'crs')) {
            // #10611
            include_once "Services/Object/classes/class.ilObjectActivation.php";
            ilObjectActivation::addListGUIActivationProperty($a_item_list_gui, $a_item_data);

            include_once("./Modules/Course/classes/class.ilObjCourse.php");
            include_once("./Modules/Course/classes/class.ilObjCourseGUI.php");
            $course_obj_id = ilObject::_lookupObjId($course_ref_id);
            ilObjCourseGUI::_modifyItemGUI(
                $a_item_list_gui,
                get_class($this),
                $a_item_data,
                $a_show_path,
                ilObjCourse::_lookupAboStatus($course_obj_id),
                $course_ref_id,
                $course_obj_id,
                $this->object->getRefId()
            );
        }
    }

    /**
     * @param $ilToolbar ilToolbarGUI
     *                   show join request
     *                   This method is only needed to keep showJoinRequestButton method protected.
     */
    public function showJoinRequestButtonInCalendar(ilToolbarGUI $a_ilToolbar)
    {
        $this->showJoinRequestButton($a_ilToolbar);
    }

    /**
     * refuse participation
     */
    protected function refuseParticipationObject()
    {
        return $this->unregisterObject(true);
    }

    /**
     * @param $ilToolbar ilToolbarGUI
     *                   show join request
     */
    protected function showJoinRequestButton(ilToolbarGUI $ilToolbar = null)
    {
        global $DIC;

        $ilUser = $DIC['ilUser'];

        if (!$ilToolbar) {
            global $DIC;

            $ilToolbar = $DIC['ilToolbar'];
        }

        if (!$this->getCurrentObject()->enabledRegistrationForUsers() || $ilUser->isAnonymous()) {
            return false;
        }

        include_once './Modules/Session/classes/class.ilSessionWaitingList.php';

        include_once './Services/Membership/classes/class.ilParticipants.php';
        $part = ilParticipants::getInstance($this->getCurrentObject()->getRefId());

        include_once './Modules/Session/classes/class.ilEventParticipants.php';

        $btn_attend = ilLinkButton::getInstance();
        $btn_attend->addCSSClass("btn-primary");
        $this->ctrl->setParameter($this, "ref_id", $this->getCurrentObject()->getRefId());

        $btn_excused = null;
        if ($this->object->isCannotParticipateOptionEnabled()) {
            $btn_excused = \ilLinkButton::getInstance();
            $btn_excused->setCaption($this->lng->txt('sess_bt_refuse'), false);
            $btn_excused->setUrl($this->ctrl->getLinkTarget($this, 'refuseParticipation'));
        }

        if (ilEventParticipants::_isRegistered($ilUser->getId(), $this->getCurrentObject()->getId())) {
            if (!is_null($btn_excused)) {
                $ilToolbar->addButtonInstance($btn_excused);
            }
            return true;
        } elseif ($part->isSubscriber($ilUser->getId())) {
            if (!is_null($btn_excused)) {
                $ilToolbar->addButtonInstance($btn_excused);
            }
            return true;
        } elseif (ilSessionWaitingList::_isOnList($ilUser->getId(), $this->getCurrentObject()->getId())) {
            if (!is_null($btn_excused)) {
                $ilToolbar->addButtonInstance($btn_excused);
            }
            return true;
        }

        $event_part = new ilEventParticipants($this->getCurrentObject()->getId());

        if (
            $this->getCurrentObject()->isRegistrationUserLimitEnabled() and
            $this->getCurrentObject()->getRegistrationMaxUsers() and
            (count($event_part->getRegistered()) >= $this->getCurrentObject()->getRegistrationMaxUsers())
        ) {
            if ($this->getCurrentObject()->isRegistrationWaitingListEnabled()) {
                ilUtil::sendInfo($this->lng->txt('sess_reg_max_users_exceeded_wl'));
                $btn_attend->setCaption($this->lng->txt("mem_add_to_wl"), false);
                $btn_attend->setUrl($this->ctrl->getLinkTargetByClass(array("ilRepositoryGUI", "ilObjSessionGUI"),
                    "register"));
                $ilToolbar->addButtonInstance($btn_attend);
                if (!$event_part->isExcused($ilUser->getId()) && !is_null($btn_excused)) {
                    $ilToolbar->addButtonInstance($btn_excused);
                }
                return true;
            } else {
                ilUtil::sendInfo($this->lng->txt('sess_reg_max_users_exceeded'));
                return true;
            }
        } else {
            if (!isset($_SESSION['sess_hide_info'])) {
                ilUtil::sendInfo($this->lng->txt('sess_join_info'));
                $btn_attend->setCaption($this->lng->txt("join_session"), false);
                $btn_attend->setUrl($this->ctrl->getLinkTargetByClass(array("ilRepositoryGUI", "ilObjSessionGUI"),
                    "register"));
                $ilToolbar->addButtonInstance($btn_attend);
                if (!$event_part->isExcused($ilUser->getId()) && !is_null($btn_excused)) {
                    $ilToolbar->addButtonInstance($btn_excused);
                }
                return true;
            }
        }
    }

    /**
     * info screen
     * @access protected
     * @param
     * @return
     */
    public function infoScreen()
    {
        global $DIC;

        $ilAccess = $DIC['ilAccess'];
        $ilUser = $DIC['ilUser'];
        $ilCtrl = $DIC['ilCtrl'];
        $tree = $DIC['tree'];
        $ilToolbar = $DIC['ilToolbar'];
        $lng = $DIC['lng'];

        $this->checkPermission('visible');
        $this->tabs_gui->setTabActive('info_short');

        $this->showJoinRequestButton();

        include_once("./Services/InfoScreen/classes/class.ilInfoScreenGUI.php");
        $info = new ilInfoScreenGUI($this);
        $info->enableBookingInfo(true);

        $eventItems = ilObjectActivation::getItemsByEvent($this->object->getId());
        $parent_id = $tree->getParentId($this->object->getRefId());
        $parent_id = ilObject::_lookupObjId($parent_id);
        $eventItems = ilContainerSorting::_getInstance($parent_id)->sortSubItems(
            'sess',
            $this->object->getId(),
            $eventItems
        );

        $lng->loadLanguageModule("cntr");// #14158

        $html = '';
        foreach ($eventItems as $item) {
            $list_gui = ilSessionObjectListGUIFactory::factory($item['type']);
            $list_gui->setContainerObject($this);

            $this->modifyItemGUI($list_gui, $item, false);

            $html .= $list_gui->getListItemHTML(
                $item['ref_id'],
                $item['obj_id'],
                $item['title'],
                $item['description']
            );
        }

        if (strlen($html)) {
            $info->addSection($this->lng->txt('event_materials'));
            $info->addProperty(
                '&nbsp;',
                $html
            );
        }

        // Session information
        if (strlen($this->object->getLocation()) or strlen($this->object->getDetails())) {
            $info->addSection($this->lng->txt('event_section_information'));
        }
        if (strlen($location = $this->object->getLocation())) {
            $info->addProperty(
                $this->lng->txt('event_location'),
                ilUtil::makeClickable(nl2br($this->object->getLocation()), true)
            );
        }
        if (strlen($this->object->getDetails())) {
            $info->addProperty(
                $this->lng->txt('event_details_workflow'),
                ilUtil::makeClickable(nl2br($this->object->getDetails()), true)
            );
        }

        $record_gui = new ilAdvancedMDRecordGUI(ilAdvancedMDRecordGUI::MODE_INFO, 'sess', $this->object->getId());
        $record_gui->setInfoObject($info);
        $record_gui->parse();

        // meta data
        $info->addMetaDataSections($this->object->getId(), 0, $this->object->getType());

        // Tutor information
        if ($this->object->hasTutorSettings()) {
            $info->addSection($this->lng->txt('event_tutor_data'));
            if (strlen($fullname = $this->object->getName())) {
                $info->addProperty(
                    $this->lng->txt('event_lecturer'),
                    $fullname
                );
            }
            if (strlen($email = $this->object->getEmail())) {
                $info->addProperty(
                    $this->lng->txt('tutor_email'),
                    $email
                );
            }
            if (strlen($phone = $this->object->getPhone())) {
                $info->addProperty(
                    $this->lng->txt('tutor_phone'),
                    $phone
                );
            }
        }

        // support contacts
        $parts = ilParticipants::getInstance($this->object->getRefId());
        $contacts = $parts->getContacts();
        if (count($contacts) > 0) {
            $info->addSection($this->lng->txt("crs_mem_contacts"));
            foreach ($contacts as $contact) {
                $pgui = new ilPublicUserProfileGUI($contact);
                $pgui->setBackUrl($this->ctrl->getLinkTargetByClass("ilinfoscreengui"));
                $pgui->setEmbedded(true);
                $info->addProperty("", $pgui->getHTML());
            }
        }

        // forward the command
        $this->ctrl->forwardCommand($info);

        // store read event
        require_once 'Services/Tracking/classes/class.ilChangeEvent.php';
        ilChangeEvent::_recordReadEvent(
            $this->object->getType(),
            $this->object->getRefId(),
            $this->object->getId(),
            $ilUser->getId()
        );
    }

    /**
     * send file
     * @access public
     */
    public function sendFileObject()
    {
        $file = new ilSessionFile((int) $_GET['file_id']);

        ilFileDelivery::deliverFileLegacy($file->getAbsolutePath(), $file->getFileName(), $file->getFileType());
        return true;
    }

    protected function initCreateForm($a_new_type)
    {
        if (!is_object($this->object)) {
            $this->object = new ilObjSession();
        }
        $this->initForm('create');
        return $this->form;
    }

    /**
     * Save and assign sessoin materials
     * @access protected
     */
    public function saveAndAssignMaterialsObject()
    {
        $this->saveObject(false);

        $this->ctrl->setParameter($this, 'ref_id', $this->object->getRefId());
        $this->ctrl->setParameter($this, 'new_type', '');
        $this->ctrl->redirect($this, 'materials');
    }

    /**
     * save object
     * @access protected
     * @param bool $a_redirect_on_success Redirect to repository after success.
     * @return
     */
    public function saveObject($a_redirect_on_success = true)
    {
        global $DIC;

        $ilErr = $DIC['ilErr'];
        $ilUser = $DIC['ilUser'];

        $this->object = new ilObjSession();

        $this->ctrl->saveParameter($this, "new_type");

        $this->initForm('create');
        $ilErr->setMessage('');
        if (!$this->form->checkInput()) {
            $ilErr->setMessage($this->lng->txt('err_check_input'));
        }

        if (
            $this->record_gui instanceof \ilAdvancedMDRecordGUI &&
            !$this->record_gui->importEditFormPostValues()
        ) {
            $ilErr->setMessage($this->lng->txt('err_check_input'));
        }

        $this->load();
        $this->loadRecurrenceSettings();

        $this->object->validate();
        $this->object->getFirstAppointment()->validate();

        if (strlen($ilErr->getMessage())) {
            ilUtil::sendFailure($ilErr->getMessage());
            $this->form->setValuesByPost();
            $this->createObject();
            return false;
        }
        // Create session
        $this->object->create();
        $this->object->createReference();
        $this->object->putInTree($_GET["ref_id"]);
        $this->object->setPermissions($_GET["ref_id"]);

        ilObjectServiceSettingsGUI::updateServiceSettingsForm(
            $this->object->getId(),
            $this->form,
            array(
                ilObjectServiceSettingsGUI::CUSTOM_METADATA,
            )
        );
        if ($this->record_gui instanceof \ilAdvancedMDRecordGUI) {
            $this->record_gui->writeEditForm($this->object->getId());
        }

        // apply didactic template?
        $dtpl = $this->getDidacticTemplateVar("dtpl");
        if ($dtpl) {
            $this->object->applyDidacticTemplate($dtpl);
        }

        // #14547 - active is default
        if (!$this->form->getInput("lp_preset")) {
            include_once "Services/Tracking/classes/class.ilLPObjSettings.php";
            $lp_obj_settings = new ilLPObjSettings($this->object->getId());
            $lp_obj_settings->setMode(ilLPObjSettings::LP_MODE_DEACTIVATED);
            $lp_obj_settings->update(false);
        }

        // create appointment
        $this->object->getFirstAppointment()->setSessionId($this->object->getId());
        $this->object->getFirstAppointment()->create();

        $this->handleFileUpload();

        $DIC->object()->commonSettings()->legacyForm($this->form, $this->object)->saveTileImage();

        $this->createRecurringSessions($this->form->getInput("lp_preset"));

        if ($a_redirect_on_success) {
            ilUtil::sendInfo($this->lng->txt('event_add_new_event'), true);
            $this->ctrl->returnToParent($this);
        }

        return true;
    }

    public function handleFileUpload()
    {
        global $DIC;

        $tree = $DIC['tree'];

        include_once './Modules/Session/classes/class.ilEventItems.php';
        $ev = new ilEventItems($this->object->getId());
        $items = $ev->getItems();

        $counter = 0;
        while (true) {
            if (!isset($_FILES['files']['name'][$counter])) {
                break;
            }
            if (!strlen($_FILES['files']['name'][$counter])) {
                $counter++;
                continue;
            }

            include_once './Modules/File/classes/class.ilObjFile.php';
            $file = new ilObjFile();
            $file->setTitle(ilUtil::stripSlashes($_FILES['files']['name'][$counter]));
            $file->setDescription('');
            $file->setFileName(ilUtil::stripSlashes($_FILES['files']['name'][$counter]));
            $file->setFileType($_FILES['files']['type'][$counter]);
            $file->setFileSize($_FILES['files']['size'][$counter]);
            $file->create();
            $new_ref_id = $file->createReference();
            $file->putInTree($tree->getParentId($this->object->getRefId()));
            $file->setPermissions($tree->getParentId($this->object->getRefId()));
            $file->createDirectory();

            $upload = $DIC->upload();
            if (!$upload->hasBeenProcessed()) {
                $upload->process();
            }
            $file->getUploadFile(
                $_FILES['files']['tmp_name'][$counter],
                $_FILES['files']['name'][$counter]
            );

            $items[] = $new_ref_id;
            $counter++;
        }

        $ev->setItems($items);
        $ev->update();
    }

    /**
     * create recurring sessions
     * @access protected
     * @param bool $a_activate_lp
     * @return
     */
    protected function createRecurringSessions($a_activate_lp = true)
    {
        global $DIC;

        $tree = $DIC['tree'];

        if (!$this->rec->getFrequenceType()) {
            return true;
        }
        include_once('./Services/Calendar/classes/class.ilCalendarRecurrenceCalculator.php');
        $calc = new ilCalendarRecurrenceCalculator($this->object->getFirstAppointment(), $this->rec);

        $period_start = clone $this->object->getFirstAppointment()->getStart();

        $period_end = clone $this->object->getFirstAppointment()->getStart();
        $period_end->increment(IL_CAL_YEAR, 5);
        $date_list = $calc->calculateDateList($period_start, $period_end);

        $period_diff = $this->object->getFirstAppointment()->getEnd()->get(IL_CAL_UNIX) -
            $this->object->getFirstAppointment()->getStart()->get(IL_CAL_UNIX);
        $parent_id = $tree->getParentId($this->object->getRefId());

        include_once './Modules/Session/classes/class.ilEventItems.php';
        $evi = new ilEventItems($this->object->getId());
        $eitems = $evi->getItems();

        $counter = 0;
        foreach ($date_list->get() as $date) {
            if (!$counter++) {
                continue;
            }

            $new_obj = $this->object->cloneObject($parent_id);

            // apply didactic template?
            $dtpl = $this->getDidacticTemplateVar("dtpl");
            if ($dtpl) {
                $new_obj->applyDidacticTemplate($dtpl);
            }

            $new_obj->read();
            $new_obj->getFirstAppointment()->setStartingTime($date->get(IL_CAL_UNIX));
            $new_obj->getFirstAppointment()->setEndingTime($date->get(IL_CAL_UNIX) + $period_diff);
            $new_obj->getFirstAppointment()->update();
            $new_obj->update(true);

            // #14547 - active is default
            if (!$a_activate_lp) {
                include_once "Services/Tracking/classes/class.ilLPObjSettings.php";
                $lp_obj_settings = new ilLPObjSettings($new_obj->getId());
                $lp_obj_settings->setMode(ilLPObjSettings::LP_MODE_DEACTIVATED);
                $lp_obj_settings->update(false);
            }

            $new_evi = new ilEventItems($new_obj->getId());
            $new_evi->setItems($eitems);
            $new_evi->update();
        }
    }

    /**
     * edit object
     * @access protected
     * @param
     * @return
     */
    public function editObject()
    {
        $this->tabs_gui->setTabActive('settings');

        $this->initForm('edit');
        $this->tpl->addBlockFile('ADM_CONTENT', 'adm_content', 'tpl.sess_edit.html', 'Modules/Session');
        $this->tpl->setVariable('EVENT_EDIT_TABLE', $this->form->getHTML());

        if (!count($this->object->getFiles())) {
            return true;
        }
        $rows = array();
        foreach ($this->object->getFiles() as $file) {
            $table_data['id'] = $file->getFileId();
            $table_data['filename'] = $file->getFileName();
            $table_data['filetype'] = $file->getFileType();
            $table_data['filesize'] = $file->getFileSize();

            $rows[] = $table_data;
        }

        include_once("./Modules/Session/classes/class.ilSessionFileTableGUI.php");
        $table_gui = new ilSessionFileTableGUI($this, "edit");
        $table_gui->setTitle($this->lng->txt("event_files"));
        $table_gui->setData($rows);
        $table_gui->addCommandButton("cancel", $this->lng->txt("cancel"));
        $table_gui->addMultiCommand("confirmDeleteFiles", $this->lng->txt("delete"));
        $table_gui->setSelectAllCheckbox("file_id");
        $this->tpl->setVariable('EVENT_FILE_TABLE', $table_gui->getHTML());

        return true;
    }

    /**
     * update object
     * @access protected
     * @param
     * @return
     */
    public function updateObject()
    {
        global $DIC;

        $ilErr = $DIC['ilErr'];

        $old_autofill = $this->object->hasWaitingListAutoFill();

        $this->initForm('edit');
        $ilErr->setMessage('');
        if (!$this->form->checkInput()) {
            $ilErr->setMessage($this->lng->txt('err_check_input'));
        }

        if (
            $this->record_gui instanceof \ilAdvancedMDRecordGUI &&
            !$this->record_gui->importEditFormPostValues()
        ) {
            $ilErr->setMessage($this->lng->txt('err_check_input'));
        }

        $this->load();

        $this->object->validate();
        $this->object->getFirstAppointment()->validate();

        if (strlen($ilErr->getMessage())) {
            ilUtil::sendFailure($ilErr->getMessage());
            $this->editObject();
            return false;
        }
        // Update event
        $this->object->update();
        $this->object->getFirstAppointment()->update();

        ilObjectServiceSettingsGUI::updateServiceSettingsForm(
            $this->object->getId(),
            $this->form,
            array(
                ilObjectServiceSettingsGUI::CUSTOM_METADATA,
            )
        );
        if ($this->record_gui instanceof \ilAdvancedMDRecordGUI) {
            $this->record_gui->writeEditForm();
        }
        $this->handleFileUpload();

        $DIC->object()->commonSettings()->legacyForm($this->form, $this->object)->saveTileImage();

        // if autofill has been activated trigger process
        if (!$old_autofill &&
            $this->object->hasWaitingListAutoFill()) {
            $this->object->handleAutoFill();
        }

        ilUtil::sendSuccess($this->lng->txt('event_updated'), true);
        $this->ctrl->redirect($this, 'edit');
        #$this->object->initFiles();
        #$this->editObject();
        return true;
    }

    /**
     * confirm delete files
     * @access public
     * @param
     * @return
     */
    public function confirmDeleteFilesObject()
    {
        $this->tabs_gui->setTabActive('settings');

        if (!count($_POST['file_id'])) {
            ilUtil::sendFailure($this->lng->txt('select_one'));
            $this->editObject();
            return false;
        }

        $c_gui = new ilConfirmationGUI();

        // set confirm/cancel commands
        $c_gui->setFormAction($this->ctrl->getFormAction($this, "deleteFiles"));
        $c_gui->setHeaderText($this->lng->txt("info_delete_sure"));
        $c_gui->setCancel($this->lng->txt("cancel"), "edit");
        $c_gui->setConfirm($this->lng->txt("confirm"), "deleteFiles");

        // add items to delete
        foreach ($_POST["file_id"] as $file_id) {
            $file = new ilSessionFile($file_id);
            if ($file->getSessionId() != $this->object->getEventId()) {
                ilUtil::sendFailure($this->lng->txt('select_one'));
                $this->edit();
                return false;
            }
            $c_gui->addItem("file_id[]", $file_id, $file->getFileName());
        }

        $this->tpl->setContent($c_gui->getHTML());
        return true;
    }

    /**
     * delete files
     * @access public
     * @param
     * @return
     */
    public function deleteFilesObject()
    {
        if (!count($_POST['file_id'])) {
            ilUtil::sendFailure($this->lng->txt('select_one'));
            $this->editObject();
            return false;
        }
        foreach ($_POST['file_id'] as $id) {
            $file = new ilSessionFile($id);
            $file->delete();
        }
        $this->object->initFiles();
        $this->editObject();
        return true;
    }

    protected function initContainer($a_init_participants = false)
    {
        global $DIC;

        $tree = $DIC['tree'];

        $is_course = $is_group = false;

        // #13178
        $this->container_ref_id = $tree->checkForParentType($this->object->getRefId(), 'grp');
        if ($this->container_ref_id) {
            $is_group = true;
        }
        if (!$this->container_ref_id) {
            $this->container_ref_id = $tree->checkForParentType($this->object->getRefId(), 'crs');
            if ($this->container_ref_id) {
                $is_course = true;
            }
        }
        if (!$this->container_ref_id) {
            ilUtil::sendFailure('No container object found. Aborting');
            return true;
        }
        $this->container_obj_id = ilObject::_lookupObjId($this->container_ref_id);

        if ($a_init_participants && $this->container_obj_id) {
            if ($is_course) {
                include_once './Modules/Course/classes/class.ilCourseParticipants.php';
                return ilCourseParticipants::_getInstanceByObjId($this->container_obj_id);
            } elseif ($is_group) {
                include_once './Modules/Group/classes/class.ilGroupParticipants.php';
                return ilGroupParticipants::_getInstanceByObjId($this->container_obj_id);
            }
        }
    }

    /**
     * show material assignment
     */
    public function materialsObject()
    {
        global $DIC;

        $tree = $DIC['tree'];
        $objDefinition = $DIC['objDefinition'];

        $this->tabs_gui->activateTab('materials');

        // #11337 - support ANY parent container (crs, grp, fld)
        $parent_ref_id = $tree->getParentId($this->object->getRefId());

        include_once "Services/Object/classes/class.ilObjectAddNewItemGUI.php";
        $gui = new ilObjectAddNewItemGUI($parent_ref_id);
        $gui->setDisabledObjectTypes(
            array_merge(
                [
                    'itgr',
                    'sess'
                ],
                $objDefinition->getSideBlockTypes()
            )
        );
        $gui->setAfterCreationCallback($this->ref_id);
        $gui->render();

        include_once 'Modules/Session/classes/class.ilEventItems.php';
        $this->event_items = new ilEventItems($this->object->getId());

        include_once 'Modules/Session/classes/class.ilSessionMaterialsTableGUI.php';
        $tbl = new ilSessionMaterialsTableGUI($this, "materials");

        $tbl->setDisableFilterHiding(true);

        $tbl->addMultiCommand('saveMaterials', $this->lng->txt('sess_assign'));
        $tbl->addMultiCommand("removeMaterials", $this->lng->txt("remove"));

        $tbl->setTitle($this->lng->txt("event_assign_materials_table"));
        $tbl->setDescription($this->lng->txt('event_assign_materials_info'));

        $tbl->setMaterialItems($this->event_items->getItems());
        $tbl->setContainerRefId($this->getContainerRefId());
        $data = $tbl->getDataFromDb();
        $tbl->setMaterials($data);

        $this->tpl->setContent($tbl->getHTML());
    }

    /**
     * Apply filter
     */
    public function applyFilter()
    {
        $tbl = new ilSessionMaterialsTableGUI($this, "materials");
        $tbl->writeFilterToSession();    // writes filter to session
        $tbl->resetOffset();        // sets record offest to 0 (first page)
        $this->ctrl->redirect($this, "materials");
    }

    /**
     * Reset filter
     */
    public function resetFilter()
    {
        $tbl = new ilSessionMaterialsTableGUI($this, "materials");
        $tbl->resetOffset();        // sets record offest to 0 (first page)
        $tbl->resetFilter();        // clears filter
        $this->ctrl->redirect($this, "materials");
    }

    /**
     * Remove materials from the current object.
     */
    public function removeMaterialsObject()
    {
        $items_checked = is_array($_POST['items']) ? $_POST['items'] : array();

        $this->event_items = new ilEventItems($this->object->getId());
        $this->event_items->removeItems($items_checked);

        $this->postUpdateMaterials();
    }

    /**
     * save material assignment
     * @access public
     */
    public function saveMaterialsObject()
    {
        include_once './Modules/Session/classes/class.ilEventItems.php';

        $this->event_items = new ilEventItems($this->object->getId());
        $db_items = $this->event_items->getItems();

        $list_items_checked = is_array($_POST['items']) ? $_POST['items'] : array();
        $list_items_checked = array_map('intval', $list_items_checked);

        $items_to_save = array_merge($db_items, $list_items_checked);
        $items_to_save = array_unique($items_to_save);

        $this->event_items->setItems($items_to_save);
        $this->event_items->update();
        $this->postUpdateMaterials();
    }

    /**
     * redirect to list of materials without offset/page.
     */
    public function postUpdateMaterials()
    {
        include_once 'Modules/Session/classes/class.ilSessionMaterialsTableGUI.php';
        $tbl = new ilSessionMaterialsTableGUI($this, "materials");
        $tbl->setOffset(0);
        $tbl->storeNavParameter();//remove offset and go to page 1

        ilUtil::sendSuccess($this->lng->txt('settings_saved'), true);
        $this->ctrl->redirect($this, 'materials');
    }

    /**
     * show attendance list selection
     * @access public
     * @return
     */
    public function attendanceListObject()
    {
        global $DIC;

        $tpl = $DIC['tpl'];
        $ilTabs = $DIC['ilTabs'];

        $this->checkPermission('manage_members');
        $ilTabs->setTabActive('event_edit_members');

        $list = $this->initAttendanceList();
        $form = $list->initForm('printAttendanceList');
        $tpl->setContent($form->getHTML());
    }

    /**
     * Init attendance list object
     * @return ilAttendanceList
     */
    protected function initAttendanceList()
    {
        $members_obj = $this->initContainer(true);

        include_once 'Services/Membership/classes/class.ilAttendanceList.php';
        $list = new ilAttendanceList(
            $this,
            $this->object,
            $members_obj
        );
        $list->setId('sessattlst');

        $event_app = $this->object->getFirstAppointment();
        ilDatePresentation::setUseRelativeDates(false);
        $desc = ilDatePresentation::formatPeriod($event_app->getStart(), $event_app->getEnd());
        ilDatePresentation::setUseRelativeDates(true);
        $desc .= " " . $this->object->getTitle();
        $list->setTitle($this->lng->txt('sess_attendance_list'), $desc);

        $list->addPreset('mark', $this->lng->txt('trac_mark'), true);
        $list->addPreset('comment', $this->lng->txt('trac_comment'), true);
        if ($this->object->enabledRegistration()) {
            $list->addPreset('registered', $this->lng->txt('event_tbl_registered'), true);
        }
        $list->addPreset('participated', $this->lng->txt('event_tbl_participated'), true);
        $list->addBlank($this->lng->txt('sess_signature'));

        $list->addUserFilter('registered', $this->lng->txt('event_list_registered_only'));

        return $list;
    }

    /**
     * print attendance list
     * @access protected
     */
    protected function printAttendanceListObject()
    {
        $this->checkPermission('manage_members');

        $list = $this->initAttendanceList();
        $list->initFromForm();
        $list->setCallback(array($this, 'getAttendanceListUserData'));

        include_once 'Modules/Session/classes/class.ilEventParticipants.php';
        $this->event_part = new ilEventParticipants($this->object->getId());

        echo $list->getFullscreenHTML();
        exit();
    }

    /**
     * Get user data for attendance list
     * @param int   $a_user_id
     * @param bool  $a_is_admin
     * @param bool  $a_is_tutor
     * @param bool  $a_is_member
     * @param array $a_filters
     * @return array
     */
    public function getAttendanceListUserData($a_user_id, $a_filters)
    {
        $data = $this->event_part->getUser($a_user_id);

        if ($a_filters && $a_filters["registered"] && !$data["registered"]) {
            return;
        }

        $data['registered'] = $data['registered'] ?
            $this->lng->txt('yes') :
            $this->lng->txt('no');
        $data['participated'] = $data['participated'] ?
            $this->lng->txt('yes') :
            $this->lng->txt('no');

        return $data;
    }

    /**
     * list sessions of all user
     * @access public
     * @param
     * @return
     */
    public function eventsListObject()
    {
        global $DIC;

        $ilErr = $DIC['ilErr'];
        $ilAccess = $DIC['ilAccess'];
        $ilUser = $DIC['ilUser'];
        $tree = $DIC['tree'];

        if (!$ilAccess->checkAccess('manage_members', '', $this->object->getRefId())) {
            $ilErr->raiseError($this->lng->txt('msg_no_perm_read'), $ilErr->MESSAGE);
        }

        $this->tpl->addBlockFile('ADM_CONTENT', 'adm_content', 'tpl.sess_list.html', 'Modules/Session');
        $this->__showButton($this->ctrl->getLinkTarget($this, 'exportCSV'), $this->lng->txt('event_csv_export'));

        include_once 'Modules/Session/classes/class.ilEventParticipants.php';

        $this->tpl->addBlockfile("EVENTS_TABLE", "events_table", "tpl.table.html");
        $this->tpl->addBlockfile('TBL_CONTENT', 'tbl_content', 'tpl.sess_list_row.html', 'Modules/Session');

        $members_obj = $this->initContainer(true);
        $members = $members_obj->getParticipants();
        $members = ilUtil::_sortIds($members, 'usr_data', 'lastname', 'usr_id');

        // Table
        $tbl = new ilTableGUI();
        $tbl->setTitle(
            $this->lng->txt("event_overview"),
            'icon_usr.svg',
            $this->lng->txt('obj_usr')
        );
        $this->ctrl->setParameter($this, 'offset', (int) $_GET['offset']);

        $course_ref_id = $tree->checkForParentType($this->object->getRefId(), 'crs');
        $events = array();
        foreach ($tree->getSubtree($tree->getNodeData($course_ref_id), false, 'sess') as $event_id) {
            $tmp_event = ilObjectFactory::getInstanceByRefId($event_id, false);
            if (!is_object($tmp_event) or $tmp_event->getType() != 'sess') {
                continue;
            }
            $events[] = $tmp_event;
        }

        $headerNames = array();
        $headerVars = array();
        $colWidth = array();

        $headerNames[] = $this->lng->txt('name');
        $headerVars[] = "name";
        $colWidth[] = '20%';

        for ($i = 1; $i <= count($events); $i++) {
            $headerNames[] = $i;
            $headerVars[] = "event_" . $i;
            $colWidth[] = 80 / count($events) . "%";
        }

        $this->tpl->setVariable("FORMACTION", $this->ctrl->getFormAction($this));
        $tbl->setHeaderNames($headerNames);
        $tbl->setHeaderVars($headerVars, $this->ctrl->getParameterArray($this, 'eventsList'));
        $tbl->setColumnWidth($colWidth);

        $tbl->setOrderColumn($_GET["sort_by"]);
        $tbl->setOrderDirection($_GET["sort_order"]);
        $tbl->setOffset($_GET["offset"]);
        $tbl->setLimit($ilUser->getPref("hits_per_page"));
        $tbl->setMaxCount(count($members));
        $tbl->setFooter("tblfooter", $this->lng->txt("previous"), $this->lng->txt("next"));

        $sliced_users = array_slice($members, $_GET['offset'], $_SESSION['tbl_limit']);
        $tbl->disable('sort');
        $tbl->render();

        $counter = 0;
        foreach ($sliced_users as $user_id) {
            foreach ($events as $event_obj) {
                $this->tpl->setCurrentBlock("eventcols");

                $event_part = new ilEventParticipants($this->object->getId());

                {
                    $this->tpl->setVariable("IMAGE_PARTICIPATED", $event_part->hasParticipated($user_id) ?
                        ilUtil::getImagePath('icon_ok.svg') :
                        ilUtil::getImagePath('icon_not_ok.svg'));

                    $this->tpl->setVariable("PARTICIPATED", $event_part->hasParticipated($user_id) ?
                        $this->lng->txt('event_participated') :
                        $this->lng->txt('event_not_participated'));
                }

                $this->tpl->parseCurrentBlock();
            }

            $this->tpl->setCurrentBlock("tbl_content");
            $name = ilObjUser::_lookupName($user_id);
            $this->tpl->setVariable("LASTNAME", $name['lastname']);
            $this->tpl->setVariable("FIRSTNAME", $name['firstname']);
            $this->tpl->setVariable("LOGIN", ilObjUser::_lookupLogin($user_id));
            $this->tpl->parseCurrentBlock();
        }

        $this->tpl->setVariable("HEAD_TXT_LEGEND", $this->lng->txt("legend"));
        $this->tpl->setVariable("HEAD_TXT_DIGIT", $this->lng->txt("event_digit"));
        $this->tpl->setVariable("HEAD_TXT_EVENT", $this->lng->txt("event"));
        $this->tpl->setVariable("HEAD_TXT_LOCATION", $this->lng->txt("event_location"));
        $this->tpl->setVariable("HEAD_TXT_DATE_TIME", $this->lng->txt("event_date_time"));
        $i = 1;
        foreach ($events as $event_obj) {
            $this->tpl->setCurrentBlock("legend_loop");
            $this->tpl->setVariable("LEGEND_DIGIT", $i++);
            $this->tpl->setVariable("LEGEND_EVENT_TITLE", $event_obj->getTitle());
            $this->tpl->setVariable("LEGEND_EVENT_DESCRIPTION", $event_obj->getDescription());
            $this->tpl->setVariable("LEGEND_EVENT_LOCATION", $event_obj->getLocation());
            $this->tpl->setVariable("LEGEND_EVENT_APPOINTMENT",
                $event_obj->getFirstAppointment()->appointmentToString());
            $this->tpl->parseCurrentBlock();
        }
    }

    /**
     * Init Form
     * @access protected
     */
    protected function initForm($a_mode)
    {
        global $DIC;

        $ilUser = $DIC['ilUser'];

        if (is_object($this->form)) {
            return true;
        }

        $this->lng->loadLanguageModule('dateplaner');

        include_once("./Services/Form/classes/class.ilPropertyFormGUI.php");

        include_once('./Services/YUI/classes/class.ilYuiUtil.php');
        ilYuiUtil::initDomEvent();

        $this->form = new ilPropertyFormGUI();
        $this->form->setMultipart(true);
        $this->form->setTableWidth('600px');
        $this->form->setFormAction($this->ctrl->getFormAction($this));
        $this->form->setMultipart(true);

        if ($a_mode == 'create') {
            $this->form = $this->initDidacticTemplate($this->form);
        }

        $this->lng->loadLanguageModule('dateplaner');
        include_once './Services/Form/classes/class.ilDateDurationInputGUI.php';
        $dur = new ilDateDurationInputGUI($this->lng->txt('cal_fullday'), 'event');
        $dur->setRequired(true);
        $dur->enableToggleFullTime(
            $this->lng->txt('event_fulltime_info'),
            $this->object->getFirstAppointment()->enabledFulltime() ? true : false
        );
        $dur->setShowTime(true);
        $dur->setStart($this->object->getFirstAppointment()->getStart());
        $dur->setEnd($this->object->getFirstAppointment()->getEnd());

        $this->form->addItem($dur);

        // Recurrence
        if ($a_mode == 'create') {
            if (!is_object($this->rec)) {
                include_once('./Modules/Session/classes/class.ilEventRecurrence.php');
                $this->rec = new ilEventRecurrence();
            }
            include_once('./Services/Calendar/classes/Form/class.ilRecurrenceInputGUI.php');
            $rec = new ilRecurrenceInputGUI($this->lng->txt('cal_recurrences'), 'frequence');
            $rec->allowUnlimitedRecurrences(false);
            $rec->setRecurrence($this->rec);
            $this->form->addItem($rec);

            // #14547
            $lp = new ilCheckboxInputGUI($this->lng->txt("sess_lp_preset"), "lp_preset");
            $lp->setInfo($this->lng->txt("sess_lp_preset_info"));
            $lp->setChecked(true);
            $this->form->addItem($lp);
        }

        $section = new ilFormSectionHeaderGUI();
        $section->setTitle($this->lng->txt('event_section_information'));
        $this->form->addItem($section);

        // title
        $title = new ilTextInputGUI($this->lng->txt('event_title'), 'title');
        $title->setValue($this->object->getTitle());
        $title->setSize(50);
        $title->setMaxLength(70);
        $this->form->addItem($title);

        // desc
        $desc = new ilTextAreaInputGUI($this->lng->txt('event_desc'), 'desc');
        $desc->setValue($this->object->getLongDescription());
        $desc->setRows(4);
        $desc->setCols(50);
        $this->form->addItem($desc);

        // location
        $desc = new ilTextAreaInputGUI($this->lng->txt('event_location'), 'location');
        $desc->setValue($this->object->getLocation());
        $desc->setRows(4);
        $desc->setCols(50);
        $this->form->addItem($desc);

        // workflow
        $details = new ilTextAreaInputGUI($this->lng->txt('event_details_workflow'), 'details');
        $details->setValue($this->object->getDetails());
        $details->setCols(50);
        $details->setRows(4);
        $this->form->addItem($details);

        if ($a_mode == 'create') {
            $this->record_gui = new ilAdvancedMDRecordGUI(
                ilAdvancedMDRecordGUI::MODE_EDITOR,
                'sess'
            );
            $this->record_gui->setRefId((int) $_GET['ref_id']);
            $this->record_gui->setPropertyForm($this->form);
            $this->record_gui->parse();
        } elseif ($this->checkPermissionBool('edit_metadata')) {
            $this->record_gui = new ilAdvancedMDRecordGUI(
                ilAdvancedMDRecordGUI::MODE_EDITOR,
                'sess',
                $this->object->getId()
            );
            $this->record_gui->setPropertyForm($this->form);
            $this->record_gui->parse();
        }

        // section
        $section = new ilFormSectionHeaderGUI();
        $section->setTitle($this->lng->txt('event_tutor_data'));
        $this->form->addItem($section);

        // name
        $tutor_name = new ilTextInputGUI($this->lng->txt('tutor_name'), 'tutor_name');
        $tutor_name->setValue($this->object->getName());
        $tutor_name->setSize(20);
        $tutor_name->setMaxLength(70);
        $this->form->addItem($tutor_name);

        // email
        $tutor_email = new ilTextInputGUI($this->lng->txt('tutor_email'), 'tutor_email');
        $tutor_email->setValue($this->object->getEmail());
        $tutor_email->setSize(20);
        $tutor_email->setMaxLength(70);
        $this->form->addItem($tutor_email);

        // phone
        $tutor_phone = new ilTextInputGUI($this->lng->txt('tutor_phone'), 'tutor_phone');
        $tutor_phone->setValue($this->object->getPhone());
        $tutor_phone->setSize(20);
        $tutor_phone->setMaxLength(70);
        $this->form->addItem($tutor_phone);

        $section = new ilFormSectionHeaderGUI();
        $section->setTitle($this->lng->txt('sess_section_reg'));
        $this->form->addItem($section);

        include_once './Modules/Session/classes/class.ilSessionMembershipRegistrationSettingsGUI.php';
        include_once './Services/Membership/classes/class.ilMembershipRegistrationSettings.php';
        $reg_settings = new ilSessionMembershipRegistrationSettingsGUI(
            $this,
            $this->object,
            array(
                ilMembershipRegistrationSettings::TYPE_DIRECT,
                ilMembershipRegistrationSettings::TYPE_REQUEST,
                ilMembershipRegistrationSettings::TYPE_TUTOR,
                ilMembershipRegistrationSettings::TYPE_NONE,
                ilMembershipRegistrationSettings::REGISTRATION_LIMITED_USERS
            )
        );
        $reg_settings->addMembershipFormElements($this->form, '');

        $section = new ilFormSectionHeaderGUI();
        $section->setTitle($this->lng->txt('event_assign_files'));
        $this->form->addItem($section);

        $files = new ilFileWizardInputGUI($this->lng->txt('objs_file'), 'files');
        $files->setFilenames(array(0 => ''));
        $this->form->addItem($files);

        $section = new ilFormSectionHeaderGUI();
        $section->setTitle($this->lng->txt('sess_setting_header_presentation'));
        $this->form->addItem($section);

        $DIC->object()->commonSettings()->legacyForm($this->form, $this->object)->addTileImage();

        $features = new ilFormSectionHeaderGUI();
        $features->setTitle($this->lng->txt('obj_features'));
        $this->form->addItem($features);
        ilObjectServiceSettingsGUI::initServiceSettingsForm(
            $this->object->getId(),
            $this->form,
            array(
                ilObjectServiceSettingsGUI::CUSTOM_METADATA
            )
        );

        $gallery = new ilCheckboxInputGUI($this->lng->txt('sess_show_members'), 'show_members');
        $gallery->setChecked($this->object->getShowMembers());
        $gallery->setInfo($this->lng->txt('sess_show_participants_info'));
        $this->form->addItem($gallery);

        // Show mail to members type
        $mail_type = new ilRadioGroupInputGUI($this->lng->txt('sess_mail_type'), 'mail_type');
        $mail_type->setValue($this->object->getMailToMembersType());

        $mail_tutors = new ilRadioOption(
            $this->lng->txt('sess_mail_admins_only'),
            ilObjSession::MAIL_ALLOWED_ADMIN,
            $this->lng->txt('sess_mail_admins_only_info')
        );
        $mail_type->addOption($mail_tutors);

        $mail_all = new ilRadioOption(
            $this->lng->txt('sess_mail_all'),
            ilObjSession::MAIL_ALLOWED_ALL,
            $this->lng->txt('sess_mail_all_info')
        );
        $mail_type->addOption($mail_all);
        $this->form->addItem($mail_type);

        switch ($a_mode) {
            case 'create':
                $this->form->setTitle($this->lng->txt('event_table_create'));

                $this->form->addCommandButton('save', $this->lng->txt('event_btn_add'));
                $this->form->addCommandButton('saveAndAssignMaterials', $this->lng->txt('event_btn_add_edit'));
                $this->form->addCommandButton('cancel', $this->lng->txt('cancel'));

                return true;

            case 'edit':
                $this->form->setTitle($this->lng->txt('event_table_update'));

                $this->form->addCommandButton('update', $this->lng->txt('save'));
                $this->form->addCommandButton('cancelEdit', $this->lng->txt('cancel'));

                return true;
        }
        return true;
    }

    /**
     * load settings
     * @access protected
     * @param
     * @return
     */
    protected function load()
    {
        $event = $this->form->getItemByPostVar('event');
        if ($event->getStart() && $event->getEnd()) {
            $this->object->getFirstAppointment()->setStartingTime($event->getStart()->get(IL_CAL_UNIX));
            $this->object->getFirstAppointment()->setEndingTime($event->getStart()->get(IL_CAL_UNIX));
            $this->object->getFirstAppointment()->setStart($event->getStart());
            $this->object->getFirstAppointment()->setEnd($event->getEnd());
            $this->object->getFirstAppointment()->toggleFulltime($event->getStart() instanceof ilDate);
        }

        $this->object->setTitle($this->form->getInput('title'));
        $this->object->setDescription(ilUtil::stripSlashes($_POST['desc']));
        $this->object->setLocation(ilUtil::stripSlashes($_POST['location']));
        $this->object->setName(ilUtil::stripSlashes($_POST['tutor_name']));
        $this->object->setPhone(ilUtil::stripSlashes($_POST['tutor_phone']));
        $this->object->setEmail(ilUtil::stripSlashes($_POST['tutor_email']));
        $this->object->setDetails(ilUtil::stripSlashes($_POST['details']));

        $this->object->setRegistrationNotificationEnabled(ilUtil::stripSlashes($_POST['registration_notification']));
        $this->object->setRegistrationNotificationOption(ilUtil::stripSlashes($_POST['notification_option']));

        $this->object->setRegistrationType((int) $_POST['registration_type']);

        switch ($this->object->getRegistrationType()) {
            case ilMembershipRegistrationSettings::TYPE_DIRECT:
                $this->object->enableCannotParticipateOption((bool) $_POST['show_cannot_participate_direct']);
                break;
            case ilMembershipRegistrationSettings::TYPE_REQUEST:
                $this->object->enableCannotParticipateOption((bool) $_POST['show_cannot_participate_request']);
                break;
            default:
                $this->object->enableCannotParticipateOption(false);
                break;
        }

        // $this->object->setRegistrationMinUsers((int) $_POST['registration_min_members']);
        $this->object->setRegistrationMaxUsers((int) $_POST['registration_max_members']);
        $this->object->enableRegistrationUserLimit((int) $_POST['registration_membership_limited']);
        $this->object->setShowMembers((int) $_POST['show_members']);
        $this->object->setMailToMembersType((int) $_POST['mail_type']);

        switch ((int) $_POST['waiting_list']) {
            case 2:
                $this->object->enableRegistrationWaitingList(true);
                $this->object->setWaitingListAutoFill(true);
                break;

            case 1:
                $this->object->enableRegistrationWaitingList(true);
                $this->object->setWaitingListAutoFill(false);
                break;

            default:
                $this->object->enableRegistrationWaitingList(false);
                $this->object->setWaitingListAutoFill(false);
                break;
        }
    }

    /**
     * load recurrence settings
     * @access protected
     * @return
     */
    protected function loadRecurrenceSettings()
    {
        include_once('./Modules/Session/classes/class.ilSessionRecurrence.php');
        $this->rec = new ilSessionRecurrence();

        switch ($_POST['frequence']) {
            case ilCalendarRecurrence::IL_CAL_FREQ_DAILY:
                $this->rec->setFrequenceType($_POST['frequence']);
                $this->rec->setInterval((int) $_POST['count_DAILY']);
                break;
<<<<<<< HEAD
            
            case ilCalendarRecurrence::IL_CAL_FREQ_WEEKLY:
=======

            case IL_CAL_FREQ_WEEKLY:
>>>>>>> 8699e998
                $this->rec->setFrequenceType($_POST['frequence']);
                $this->rec->setInterval((int) $_POST['count_WEEKLY']);
                if (is_array($_POST['byday_WEEKLY'])) {
                    $this->rec->setBYDAY(ilUtil::stripSlashes(implode(',', $_POST['byday_WEEKLY'])));
                }
                break;

            case ilCalendarRecurrence::IL_CAL_FREQ_MONTHLY:
                $this->rec->setFrequenceType($_POST['frequence']);
                $this->rec->setInterval((int) $_POST['count_MONTHLY']);
                switch ((int) $_POST['subtype_MONTHLY']) {
                    case 0:
                        // nothing to do;
                        break;

                    case 1:
                        switch ((int) $_POST['monthly_byday_day']) {
                            case 8:
                                // Weekday
                                $this->rec->setBYSETPOS((int) $_POST['monthly_byday_num']);
                                $this->rec->setBYDAY('MO,TU,WE,TH,FR');
                                break;

                            case 9:
                                // Day of month
                                $this->rec->setBYMONTHDAY((int) $_POST['monthly_byday_num']);
                                break;

                            default:
                                $this->rec->setBYDAY((int) $_POST['monthly_byday_num'] . $_POST['monthly_byday_day']);
                                break;
                        }
                        break;

                    case 2:
                        $this->rec->setBYMONTHDAY((int) $_POST['monthly_bymonthday']);
                        break;
                }
                break;
<<<<<<< HEAD
            
            case ilCalendarRecurrence::IL_CAL_FREQ_YEARLY:
=======

            case IL_CAL_FREQ_YEARLY:
>>>>>>> 8699e998
                $this->rec->setFrequenceType($_POST['frequence']);
                $this->rec->setInterval((int) $_POST['count_YEARLY']);
                switch ((int) $_POST['subtype_YEARLY']) {
                    case 0:
                        // nothing to do;
                        break;

                    case 1:
                        $this->rec->setBYMONTH((int) $_POST['yearly_bymonth_byday']);
                        $this->rec->setBYDAY((int) $_POST['yearly_byday_num'] . $_POST['yearly_byday']);
                        break;

                    case 2:
                        $this->rec->setBYMONTH((int) $_POST['yearly_bymonth_by_monthday']);
                        $this->rec->setBYMONTHDAY((int) $_POST['yearly_bymonthday']);
                        break;
                }
                break;
        }

        // UNTIL
        switch ((int) $_POST['until_type']) {
            case 1:
                $this->rec->setFrequenceUntilDate(null);
                // nothing to do
                break;

            case 2:
                $this->rec->setFrequenceUntilDate(null);
                $this->rec->setFrequenceUntilCount((int) $_POST['count']);
                break;

            case 3:
                $frequence = $this->form->getItemByPostVar('frequence');
                $end = $frequence->getRecurrence()->getFrequenceUntilDate();
                $this->rec->setFrequenceUntilCount(0);
                $this->rec->setFrequenceUntilDate($end);
                break;
        }
    }

    /**
     * @access protected
     * @param
     * @return
     */
    protected function __toUnix($date, $time)
    {
        return mktime($time['h'], $time['m'], 0, $date['m'], $date['d'], $date['y']);
    }

    /**
     * Add session locator
     * @access public
     */
    public function addLocatorItems()
    {
        global $DIC;

        $ilLocator = $DIC['ilLocator'];

        if (!$this->getCreationMode()) {
            // see prepareOutput()
            include_once './Modules/Session/classes/class.ilSessionAppointment.php';
            $title = strlen($this->object->getTitle()) ? (': ' . $this->object->getTitle()) : '';
            $title = $this->object->getFirstAppointment()->appointmentToString() . $title;

            $ilLocator->addItem($title, $this->ctrl->getLinkTarget($this, "infoScreen"), "", $_GET["ref_id"]);
        }
    }

    /**
     * Redirect to parent content page
     */
    protected function redirectToParentContentPageObject()
    {
        global $DIC;

        $objDefinition = $DIC['objDefinition'];

        $tree = $DIC->repositoryTree();
        $ctrl = $DIC->ctrl();

        $parent_id = $tree->getParentId($this->object->getRefId());

        // #11650
        $parent_type = ilObject::_lookupType($parent_id, true);

        $parent_class = $objDefinition->getClassName($parent_type);
        $parent_class = 'ilObj' . $parent_class . 'GUI';

        $ctrl->setParameterByClass($parent_class, "ref_id", $parent_id);
        $ctrl->redirectByClass($parent_class, "view");
    }

    /**
     * Build tabs
     * @access public
     */
    public function getTabs()
    {
        global $DIC;

        $ilAccess = $DIC['ilAccess'];
        $ilTabs = $DIC['ilTabs'];
        $tree = $DIC['tree'];
        $ilCtrl = $DIC['ilCtrl'];
        $ilHelp = $DIC['ilHelp'];
        $ilUser = $DIC->user();

        $ilHelp->setScreenIdComponent("sess");

        $parent_id = $tree->getParentId($this->object->getRefId());

        // #11650
        $parent_type = ilObject::_lookupType($parent_id, true);

        $this->tabs_gui->setBackTarget(
            $this->lng->txt('back_to_' . $parent_type . '_content'),
            $ilCtrl->getLinkTarget($this, "redirectToParentContentPage")
        );

        $this->tabs_gui->addTarget(
            'info_short',
            $this->ctrl->getLinkTarget($this, 'infoScreen')
        );

        if ($ilAccess->checkAccess('write', '', $this->object->getRefId())) {
            $this->tabs_gui->addTarget(
                'settings',
                $this->ctrl->getLinkTarget($this, 'edit')
            );
        }
        if ($ilAccess->checkAccess('manage_materials', '', $this->object->getRefId())) {
            $this->tabs_gui->addTab(
                'materials',
                $this->lng->txt('crs_materials'),
                $this->ctrl->getLinkTarget($this, 'materials')
            );
        }

        // booking
        $tree = $DIC['tree'];
        $parent_id = $tree->getParentId((int) $_REQUEST['ref_id']);

        if ($ilAccess->checkAccess('write', '', $this->ref_id) && ilContainer::_lookupContainerSetting(
                ilObject::_lookupObjId($parent_id),
                ilObjectServiceSettingsGUI::BOOKING,
                false
            )) {
            $this->tabs_gui->addTarget(
                "obj_tool_setting_booking",
                $this->ctrl->getLinkTargetByClass(array("ilbookinggatewaygui"), "")
            );
        }

        // member tab
        $is_participant = $this->object->getMembersObject()->isAssigned($ilUser->getId());
        $membership_gui = new ilSessionMembershipGUI($this, $this->object);
        $membership_gui->addMemberTab($this->tabs_gui, $is_participant);

        // learning progress
        include_once './Services/Tracking/classes/class.ilLearningProgressAccess.php';
        if (ilLearningProgressAccess::checkAccess($this->object->getRefId())) {
            $this->tabs_gui->addTarget(
                'learning_progress',
                $this->ctrl->getLinkTargetByClass(array('ilobjsessiongui', 'illearningprogressgui'), ''),
                '',
                array('illplistofobjectsgui', 'illplistofsettingsgui', 'illearningprogressgui', 'illplistofprogressgui')
            );
        }

        // meta data
        if ($ilAccess->checkAccess('edit_metadata', '', $this->ref_id)) {
            $mdgui = new ilObjectMetaDataGUI($this->object);
            $mdtab = $mdgui->getTab();
            if ($mdtab) {
                $this->tabs_gui->addTab(
                    "metadata",
                    $this->lng->txt('meta_data'),
                    $mdtab
                );
            }
        }

        // export
        if ($ilAccess->checkAccess("write", "", $this->object->getRefId())) {
            $this->tabs_gui->addTarget(
                "export",
                $this->ctrl->getLinkTargetByClass("ilexportgui", ""),
                "",
                "ilexportgui"
            );
        }

        // edit permissions
        if ($ilAccess->checkAccess('edit_permission', "", $this->object->getRefId())) {
            $this->tabs_gui->addTarget(
                "perm_settings",
                $this->ctrl->getLinkTargetByClass("ilpermissiongui", "perm"),
                array("perm", "info", "owner"),
                'ilpermissiongui'
            );
        }
    }

    /**
     * Custom callback after object is created (in parent containert
     * @param ilObject $a_obj
     */
    public function afterSaveCallback(ilObject $a_obj)
    {
        // add new object to materials
        include_once './Modules/Session/classes/class.ilEventItems.php';
        $event_items = new ilEventItems($this->object->getId());
        $event_items->addItem($a_obj->getRefId());
        $event_items->update();

        /*
        ilUtil::sendSuccess($this->lng->txt("object_added"), true);
        $this->ctrl->redirect($this, "materials");
        */
    }

    /**
     * Used for waiting list
     */
    public function readMemberData($a_usr_ids)
    {
        $tmp_data = array();
        foreach ($a_usr_ids as $usr_id) {
            $tmp_data[$usr_id] = array();
        }
        return $tmp_data;
    }

    /**
     * container ref id
     * @return int ref id
     */
    public function getContainerRefId()
    {
        if (!$this->container_ref_id) {
            $this->initContainer();
        }
        return $this->container_ref_id;
    }

    /**
     * Cancel editigin
     * @global type $ilCtrl
     * @global type $tree
     */
    protected function cancelEditObject()
    {
        global $DIC;

        $ilCtrl = $DIC['ilCtrl'];
        $tree = $DIC['tree'];

        $parent_id = $tree->getParentId((int) $_REQUEST['ref_id']);

        $ilCtrl->setParameterByClass("ilrepositorygui", "ref_id", $parent_id);

        $ilCtrl->redirectByClass("ilrepositorygui", "");
    }

    /**
     * Get default member role
     * @return int
     */
    public function getDefaultMemberRole()
    {
        $local_roles = $GLOBALS['DIC']->rbac()->review()->getRolesOfRoleFolder($this->object->getRefId(), false);

        foreach ($local_roles as $role_id) {
            $title = ilObject::_lookupTitle($role_id);
            if (substr($title, 0, 19) == 'il_sess_participant') {
                return $role_id;
            }
        }
        return 0;
    }

    /**
     * get all local roles
     * @return int[]
     */
    public function getLocalRoles()
    {
        return $GLOBALS['DIC']->rbac()->review()->getRolesOfRoleFolder($this->object->getRefId(), false);
    }

    /**
     * Create a course mail signature
     * @return string
     */
    public function createMailSignature()
    {
        $link = chr(13) . chr(10) . chr(13) . chr(10);
        $link .= $this->lng->txt('sess_mail_permanent_link');
        $link .= chr(13) . chr(10) . chr(13) . chr(10);
        include_once './Services/Link/classes/class.ilLink.php';
        $link .= ilLink::_getLink($this->object->getRefId());
        return rawurlencode(base64_encode($link));
    }

    /**
     * Import
     */
    protected function importFileObject($parent_id = null, $a_catch_errors = true)
    {
        return parent::importFileObject($parent_id, $a_catch_errors);
    }
}<|MERGE_RESOLUTION|>--- conflicted
+++ resolved
@@ -1835,13 +1835,8 @@
                 $this->rec->setFrequenceType($_POST['frequence']);
                 $this->rec->setInterval((int) $_POST['count_DAILY']);
                 break;
-<<<<<<< HEAD
             
             case ilCalendarRecurrence::IL_CAL_FREQ_WEEKLY:
-=======
-
-            case IL_CAL_FREQ_WEEKLY:
->>>>>>> 8699e998
                 $this->rec->setFrequenceType($_POST['frequence']);
                 $this->rec->setInterval((int) $_POST['count_WEEKLY']);
                 if (is_array($_POST['byday_WEEKLY'])) {
@@ -1881,13 +1876,9 @@
                         break;
                 }
                 break;
-<<<<<<< HEAD
             
             case ilCalendarRecurrence::IL_CAL_FREQ_YEARLY:
-=======
-
-            case IL_CAL_FREQ_YEARLY:
->>>>>>> 8699e998
+
                 $this->rec->setFrequenceType($_POST['frequence']);
                 $this->rec->setInterval((int) $_POST['count_YEARLY']);
                 switch ((int) $_POST['subtype_YEARLY']) {
