--- conflicted
+++ resolved
@@ -121,7 +121,7 @@
         foreach($part as $user_id) {
             $name = ilObjUser::_lookupName($user_id);
             $sortedMembers[] = [
-                'userid' => $user_id,
+                'userid' => (int) $user_id,
                 'firstname' => (string) $name["firstname"],
                 'lastname' => (string) $name['lastname']
             ];
@@ -150,21 +150,11 @@
         }
 
         $this->csv->addRow();
-
-<<<<<<< HEAD
+      
         foreach ($sortedMembers as $member) {
             $this->csv->addColumn($member['lastname']);
             $this->csv->addColumn($member['firstname']);
             $this->csv->addColumn(ilObjUser::_lookupLogin($member['userid']));
-=======
-        foreach ($members as $user_id) {
-            $user_id = (int) $user_id;
-            $name = ilObjUser::_lookupName($user_id);
-
-            $this->csv->addColumn($name['lastname']);
-            $this->csv->addColumn($name['firstname']);
-            $this->csv->addColumn(ilObjUser::_lookupLogin($user_id));
->>>>>>> af9b655a
 
             foreach ($events as $event_obj) {
                 $event_part = new ilEventParticipants($event_obj->getId());
