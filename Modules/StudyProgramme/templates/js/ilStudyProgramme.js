--- conflicted
+++ resolved
@@ -4,7 +4,7 @@
     $.fn.extend({
         study_programme_tree: function (options) {
             var settings = $.extend({
-                button_selectors: {all: ".tree_button", create: "button.cmd_create", info: "button.cmd_view", delete: "button.cmd_delete"},
+                button_selectors: {all: ".tree_button", create: "a.cmd_create", info: "a.cmd_view", delete: "a.cmd_delete"},
                 current_node_selector: ".current_node",
                 save_tree_url: '',
                 save_button_id: '',
@@ -79,29 +79,6 @@
             /**
              * Defines drag & drop rules for tree-elements
              */
-<<<<<<< HEAD
-            var initDndTargetChecking = function (operation, node, node_parent, node_position, more) {
-                // TODO: implement better/faster way to get information about node-types (identifier classes should be added to li-element)
-                if ('#' === node_parent.id) {
-                    return false;
-                }
-
-                let $parent = $("#" + node_parent.id),
-                    $node = $("#" + node.id);
-
-                let np_lp_object = $parent.find('span.ilExp2NodeContent>span.title').first().hasClass('lp-object');
-                let is_lp_object = $node.find('span.ilExp2NodeContent>span.title').first().hasClass('lp-object');
-                let np_no_children = ($parent.find('ul > li > a > span.ilExp2NodeContent > span.title').length === 0);
-                let np_has_lp_children = $parent.find('ul > li > a > span.ilExp2NodeContent > span.title').first().hasClass('lp-object');
-
-
-                // only allow drag if it does not create a new root, the target is not a lp-object, the target has no children or
-                // the type matches (only allow lp objects dropping if the new parent has lp-object children or only allow containers drop in container with other containers)
-                let allowed_drag = (!np_lp_object && (np_no_children || np_has_lp_children === is_lp_object));
-                //console.log("result: " + allowed_drag);
-
-                return allowed_drag;
-=======
             var initDndTargetChecking = function () {
                 //https://www.jstree.com/api/#/?q=$.jstree.defaults.dnd&f=$.jstree.defaults.core.check_callback
                 $(element).jstree(true).settings.core.check_callback = function (operation, node, node_parent, node_position, more) {
@@ -139,7 +116,6 @@
                     }
                     return false;
                 };
->>>>>>> 3cfe315b
             };
 
             // JsTree events handlers
@@ -159,12 +135,12 @@
              * init the Drag & Drop handling
              */
             element.on("loaded.jstree", function (event, data) {
-                data.instance.settings.core.check_callback = initDndTargetChecking;
-
                 enable_control_buttons(false);
 
                 // hmmmm ugly js workaround: ready event does not exists in this version of jstree
                 window.setTimeout(handle_delete_buttons, 500);
+
+                initDndTargetChecking();
             });
 
             /**
