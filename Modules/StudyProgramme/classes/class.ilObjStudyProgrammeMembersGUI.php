--- conflicted
+++ resolved
@@ -91,12 +91,8 @@
 		$this->ilias = $ilias;
 		$this->lng = $lng;
 		$this->user = $ilUser;
-<<<<<<< HEAD
-		$this->progress_object = null;
 		$this->sp_user_progress_db = $sp_user_progress_db;
-=======
 		$this->progress_objects = array();
->>>>>>> 226a871e
 
 		$this->object = null;
 
@@ -107,19 +103,12 @@
 		$cmd = $this->ctrl->getCmd();
 		$next_class = $this->ctrl->getNextClass($this);
 
-<<<<<<< HEAD
-
-=======
->>>>>>> 226a871e
 		if ($cmd == "") {
 			$cmd = "view";
 		}
 
 		# TODO: Check permission of user!!
-<<<<<<< HEAD
-
-=======
->>>>>>> 226a871e
+
 		switch ($next_class) {
 			case "ilstudyprogrammerepositorysearchgui":
 				require_once("./Modules/StudyProgramme/classes/class.ilStudyProgrammeRepositorySearchGUI.php");
@@ -161,14 +150,11 @@
 		$this->tpl->setContent($cont);
 	}
 
-<<<<<<< HEAD
-=======
 	/**
 	 * Shows table with all members of the SP
 	 *
 	 * @return string
 	 */
->>>>>>> 226a871e
 	protected function view() {
 		require_once("Modules/StudyProgramme/classes/class.ilStudyProgrammeMembersTableGUI.php");
 
@@ -315,9 +301,6 @@
 		$this->ctrl->redirect($this, "view");
 	}
 
-<<<<<<< HEAD
-	public function unmarkAccredited() {
-=======
 	/**
 	 * Mark SP for users accredited
 	 *
@@ -353,10 +336,9 @@
 	 */
 	public function unmarkAccredited()
 	{
->>>>>>> 226a871e
 		require_once("Modules/StudyProgramme/classes/class.ilStudyProgrammeUserProgress.php");
 		$prgrs_id = $this->getPrgrsId();
-		$this->unmarkAccreditedByProressId($prgrs_id);
+		$this->unmarkAccreditedByProgressId($prgrs_id);
 		$this->showSuccessMessage("unmark_accredited_success");
 		$this->ctrl->redirect($this, "view");
 	}
@@ -368,7 +350,7 @@
 	 *
 	 * @return null
 	 */
-	protected function unmarkAccreditedByProressId($prgrs_id)
+	protected function unmarkAccreditedByProgressId($prgrs_id)
 	{
 		$prgrs = $this->getProgressObject($prgrs_id);
 		$prgrs->unmarkAccredited();
@@ -383,15 +365,12 @@
 	{
 		$prgrs_ids = $_POST["prgs_ids"];
 		foreach ($prgrs_ids as $key => $prgrs_id) {
-			$this->unmarkAccreditedByProressId((int)$prgrs_id);
+			$this->unmarkAccreditedByProgressId((int)$prgrs_id);
 		}
 		$this->showSuccessMessage("unmark_accredited_success");
 		$this->ctrl->redirect($this, "view");
 	}
 
-<<<<<<< HEAD
-	public function removeUser() {
-=======
 	/**
 	 * Mark SP as relevant for users
 	 *
@@ -468,7 +447,6 @@
 	 */
 	public function removeUser()
 	{
->>>>>>> 226a871e
 		require_once("Modules/StudyProgramme/classes/class.ilStudyProgrammeUserProgress.php");
 		$prgrs_id = $this->getPrgrsId();
 		$this->remove($prgrs_id);
@@ -520,16 +498,6 @@
 		$ass->deassign();
 	}
 
-<<<<<<< HEAD
-	protected function getProgressObject() {
-		if ($this->progress_object === null) {
-			if (!is_numeric($_GET["prgrs_id"])) {
-				throw new ilException("Expected integer 'prgrs_id'");
-			}
-			$id = (int)$_GET["prgrs_id"];
-			$this->progress_object = $this->sp_user_progress_db->getInstanceById($id);
-
-=======
 	/**
 	 * Get progress object for prgrs id
 	 *
@@ -542,14 +510,11 @@
 		assert('is_int($prgrs_id)');
 		if (!array_key_exists($prgrs_id, $this->progress_object)) {
 			require_once("Modules/StudyProgramme/classes/class.ilStudyProgrammeUserProgress.php");
-			$this->progress_object[$prgrs_id] = ilStudyProgrammeUserProgress::getInstanceById($prgrs_id);
->>>>>>> 226a871e
+			$this->progress_object[$prgrs_id] = $this->sp_user_progress_db->getInstanceById($id);
 		}
 		return $this->progress_object[$prgrs_id];
 	}
 
-<<<<<<< HEAD
-=======
 	/**
 	 * Get current prgrs_id from URL
 	 *
@@ -570,16 +535,11 @@
 	 *
 	 * @return null
 	 */
->>>>>>> 226a871e
 	protected function showSuccessMessage($a_lng_var) {
 		require_once("Services/Utilities/classes/class.ilUtil.php");
 		ilUtil::sendSuccess($this->lng->txt("prg_$a_lng_var"), true);
 	}
 
-<<<<<<< HEAD
-=======
-
->>>>>>> 226a871e
 	protected function initSearchGUI() {
 		require_once("./Modules/StudyProgramme/classes/class.ilStudyProgrammeRepositorySearchGUI.php");
 		ilStudyProgrammeRepositorySearchGUI::fillAutoCompleteToolbar(
@@ -593,15 +553,12 @@
 		);
 	}
 
-<<<<<<< HEAD
-=======
 	/**
 	 * Get studyprogramm object for ref_id
 	 * Use this ref_id if argument is null
 	 *
 	 * @return ilObjStudyProgramme
 	 */
->>>>>>> 226a871e
 	public function getStudyProgramme($a_ref_id = null) {
 		if ($a_ref_id === null) {
 			$a_ref_id = $this->ref_id;
@@ -619,11 +576,6 @@
 	 * @return	string					The link to the action.
 	 */
 	public function getLinkTargetForAction($a_action, $a_prgrs_id, $a_ass_id) {
-<<<<<<< HEAD
-=======
-		require_once("Modules/StudyProgramme/classes/class.ilStudyProgrammeUserProgress.php");
->>>>>>> 226a871e
-
 		switch ($a_action) {
 			case ilStudyProgrammeUserProgress::ACTION_MARK_ACCREDITED:
 				$target_name = "markAccredited";
