<?php

/* Copyright (c) 2015 Richard Klees <richard.klees@concepts-and-training.de> Extended GPL, see docs/LICENSE */


/**
 * Class ilObjStudyProgrammeMembersGUI
 *
 * @author: Richard Klees <richard.klees@concepts-and-training.de>
 *
 * @ilCtrl_Calls ilObjStudyProgrammeMembersGUI: ilStudyProgrammeRepositorySearchGUI
 * @ilCtrl_Calls ilObjStudyProgrammeMembersGUI: ilObjStudyProgrammeIndividualPlanGUI
 * @ilCtrl_Calls ilObjStudyProgrammeMembersGUI: ilObjFileGUI
 */

class ilObjStudyProgrammeMembersGUI {
	/**
	 * @var ilCtrl
	 */
	public $ctrl;

	/**
	 * @var ilTemplate
	 */
	public $tpl;

	/**
	 * @var ilAccessHandler
	 */
	protected $ilAccess;

	/**
	 * @var ilObjStudyProgramme
	 */
	public $object;

	/**
	 * @var ilLog
	 */
	protected $ilLog;

	/**
	 * @var Ilias
	 */
	public $ilias;

	/**
	 * @var ilLng
	 */
	public $lng;

	/**
	 * @var ilToolbarGUI
	 */
	public $toolbar;

	/**
	 * @var ilObjUser
	 */
	public $user;

	protected $parent_gui;

	/**
	 * @var ilStudyProgrammeUserProgressDB
	 */
	protected $sp_user_progress_db;

<<<<<<< HEAD
=======
	/**
	 * @var ilStudyProgrammeUserProgress[]
	 */
	protected $progress_objects;

>>>>>>> 373db0b1
	public function __construct($a_parent_gui, $a_ref_id, ilStudyProgrammeUserProgressDB $sp_user_progress_db) {
		global $DIC;
		$tpl = $DIC['tpl'];
		$ilCtrl = $DIC['ilCtrl'];
		$ilAccess = $DIC['ilAccess'];
		$ilToolbar = $DIC['ilToolbar'];
		$ilLocator = $DIC['ilLocator'];
		$tree = $DIC['tree'];
		$lng = $DIC['lng'];
		$ilLog = $DIC['ilLog'];
		$ilias = $DIC['ilias'];
		$ilUser = $DIC['ilUser'];

		$this->ref_id = $a_ref_id;
		$this->parent_gui = $a_parent_gui;
		$this->tpl = $tpl;
		$this->ctrl = $ilCtrl;
		$this->ilAccess = $ilAccess;
		$this->ilLocator = $ilLocator;
		$this->tree = $tree;
		$this->toolbar = $ilToolbar;
		$this->ilLog = $ilLog;
		$this->ilias = $ilias;
		$this->lng = $lng;
		$this->user = $ilUser;
<<<<<<< HEAD
		$this->progress_object = null;
		$this->sp_user_progress_db = $sp_user_progress_db;
=======
		$this->sp_user_progress_db = $sp_user_progress_db;
		$this->progress_objects = array();
>>>>>>> 373db0b1

		$this->object = null;

		$lng->loadLanguageModule("prg");
	}

	public function executeCommand() {
		$cmd = $this->ctrl->getCmd();
		$next_class = $this->ctrl->getNextClass($this);

<<<<<<< HEAD

=======
>>>>>>> 373db0b1
		if ($cmd == "") {
			$cmd = "view";
		}

		# TODO: Check permission of user!!

		switch ($next_class) {
			case "ilstudyprogrammerepositorysearchgui":
				require_once("./Modules/StudyProgramme/classes/class.ilStudyProgrammeRepositorySearchGUI.php");
				$rep_search = new ilStudyProgrammeRepositorySearchGUI();
				$rep_search->setCallback($this, "addUsers");

				$this->ctrl->setReturn($this, "view");
				$this->ctrl->forwardCommand($rep_search);
				return;
			case "ilobjstudyprogrammeindividualplangui":
				require_once("./Modules/StudyProgramme/classes/class.ilObjStudyProgrammeIndividualPlanGUI.php");
				$individual_plan_gui = new ilObjStudyProgrammeIndividualPlanGUI($this, $this->ref_id, $this->sp_user_progress_db);
				$this->ctrl->forwardCommand($individual_plan_gui);
				return;
			case false:
				switch ($cmd) {
					case "view":
					case "markAccredited":
					case "markAccreditedMulti":
					case "unmarkAccredited":
					case "unmarkAccreditedMulti":
					case "removeUser":
					case "removeUserMulti":
					case "addUsersWithAcknowledgedCourses":
					case "markNotRelevantMulti":
					case "markRelevantMulti":
					case "updateFromCurrentPlanMulti":
						$cont = $this->$cmd();
						break;
					default:
						throw new ilException("ilObjStudyProgrammeMembersGUI: ".
											  "Command not supported: $cmd");
				}
				break;
			default:
				throw new ilException("ilObjStudyProgrammeMembersGUI: Can't forward to next class $next_class");
		}

		$this->tpl->setContent($cont);
	}

<<<<<<< HEAD
=======
	/**
	 * Shows table with all members of the SP
	 *
	 * @return string
	 */
>>>>>>> 373db0b1
	protected function view() {
		require_once("Modules/StudyProgramme/classes/class.ilStudyProgrammeMembersTableGUI.php");

		if ($this->getStudyProgramme()->isActive()) {
			$this->initSearchGUI();
		}

		if (!$this->getStudyProgramme()->isActive()) {
			ilUtil::sendInfo($this->lng->txt("prg_no_members_not_active"));
		}

		$prg_id = ilObject::_lookupObjId($this->ref_id);
		$table = new ilStudyProgrammeMembersTableGUI($prg_id, $this->ref_id, $this, "view", "", $this->sp_user_progress_db);
		return $table->getHTML();
	}

	/**
	 * Assigns a users to SP
	 *
	 * @param int[] 	$a_users
	 *
	 * @return null
	 */
	public function addUsers($a_users) {
		$prg = $this->getStudyProgramme();

		$completed_courses = array();

		foreach ($a_users as $user_id) {
			$completed_crss = $prg->getCompletedCourses($user_id);
			if ($completed_crss) {
				$completed_courses[$user_id] = $completed_crss;
			}
		}

		if (count($completed_courses) > 0) {
			$this->viewCompletedCourses($completed_courses, $a_users);
			return true;
		}

		$this->_addUsers($a_users);

		$this->ctrl->redirect($this, "view");
	}

	/**
	 * Shows list of completed courses for each user if he should be assigned
	 *
	 * @param int[] 	$a_completed_courses
	 * @param int[] 	$a_users
	 *
	 * @return null
	 */
	public function viewCompletedCourses($a_completed_courses, $a_users) {
		require_once("Modules/StudyProgramme/classes/class.ilStudyProgrammeAcknowledgeCompletedCoursesTableGUI.php");

		$tpl = new ilTemplate("tpl.acknowledge_completed_courses.html", true, true, "Modules/StudyProgramme");
		$tpl->setVariable("TITLE", $this->lng->txt("prg_acknowledge_completed_courses"));
		$tpl->setVariable("CAPTION_ADD", $this->lng->txt("btn_next"));
		$tpl->setVariable("CAPTION_CANCEL", $this->lng->txt("cancel"));
		$tpl->setVariable("FORM_ACTION", $this->ctrl->getFormAction($this));
		$tpl->setVariable("ADD_CMD", "addUsersWithAcknowledgedCourses");
		$tpl->setVariable("CANCEL_CMD", "view");

		foreach ($a_completed_courses as $user_id => $completed_courses) {
			$names = ilObjUser::_lookupName($user_id);
			$tpl->setCurrentBlock("usr_section");
			$tpl->setVariable("FIRSTNAME", $names["firstname"]);
			$tpl->setVariable("LASTNAME", $names["lastname"]);
			$table = new ilStudyProgrammeAcknowledgeCompletedCoursesTableGUI($this, $user_id, $completed_courses);
			$tpl->setVariable("TABLE", $table->getHTML());
			$tpl->parseCurrentBlock();
		}

		foreach ($a_users as $usr_id) {
			$tpl->setCurrentBlock("usr_ids_section");
			$tpl->setVariable("USR_ID", $usr_id);
			$tpl->parseCurrentBlock();
		}

		$this->tpl->setContent($tpl->get());
	}

	/**
	 * Assign users if they have any completed course
	 *
	 * @return null
	 */
	public function addUsersWithAcknowledgedCourses() {
		$users = $_POST["users"];
		$assignments = $this->_addUsers($users);

		$completed_programmes = $_POST["courses"];
		foreach ($completed_programmes as $user_id => $prg_ref_ids) {
			$ass_id = $assignments[$user_id]->getId();
			foreach ($prg_ref_ids as $ids) {
				list($prg_ref_id, $crs_id, $crsr_id) = explode(";", $ids);
				$prg = $this->getStudyProgramme($prg_ref_id);
				$progress = $prg->getProgressForAssignment($ass_id);
				$progress->setLPCompleted($crsr_id, $user_id);
			}
		}

		$this->ctrl->redirect($this, "view");
	}

	/**
	 * Add users to SP
	 *
	 * @param int[] 	$a_users
	 *
	 * @return ilStudyProgrammeUserAssignment[]
	 */
	protected function _addUsers($a_users) {
		$prg = $this->getStudyProgramme();

		$assignments = array();

		foreach ($a_users as $user_id) {
			$assignments[$user_id] = $prg->assignUser($user_id);
		}

		if (count($a_users) == 1) {
			ilUtil::sendSuccess($this->lng->txt("prg_added_member"), true);
		}
		if (count($a_users) > 1) {
			ilUtil::sendSuccess($this->lng->txt("prg_added_members"), true);
		}

		return $assignments;
	}

	/**
	 * Mark SP for single user accredited
	 *
	 * @return null
	 */
	public function markAccredited()
	{
		require_once("Modules/StudyProgramme/classes/class.ilStudyProgrammeUserProgress.php");
		$prgrs_id = $this->getPrgrsId();
		$this->markAccreditedById($prgrs_id);
		$this->showSuccessMessage("mark_accredited_success");
		$this->ctrl->redirect($this, "view");
	}

<<<<<<< HEAD
	public function unmarkAccredited() {
=======
	/**
	 * Mark SP for users accredited
	 *
	 * @return null
	 */
	public function markAccreditedMulti()
	{
		$prgrs_ids = $_POST["prgs_ids"];
		foreach ($prgrs_ids as $key => $prgrs_id) {
			$this->markAccreditedById((int)$prgrs_id);
		}
		$this->showSuccessMessage("mark_accredited_multi_success");
		$this->ctrl->redirect($this, "view");
	}

	/**
	 * Accredited SP
	 *
	 * @param int 	$prgrs_id
	 *
	 * @return null
	 */
	protected function markAccreditedById($prgrs_id)
	{
		$prgrs = $this->getProgressObject($prgrs_id);
		$prgrs->markAccredited($this->user->getId());
	}

	/**
	 * Unmark SP for single user accredited
	 *
	 * @return null
	 */
	public function unmarkAccredited()
	{
>>>>>>> 373db0b1
		require_once("Modules/StudyProgramme/classes/class.ilStudyProgrammeUserProgress.php");
		$prgrs_id = $this->getPrgrsId();
		$this->unmarkAccreditedByProgressId($prgrs_id);
		$this->showSuccessMessage("unmark_accredited_success");
		$this->ctrl->redirect($this, "view");
	}

	/**
	 * Deaccredited SP
	 *
	 * @param int 	$prgrs_id
	 *
	 * @return null
	 */
	protected function unmarkAccreditedByProgressId($prgrs_id)
	{
		$prgrs = $this->getProgressObject($prgrs_id);
		$prgrs->unmarkAccredited();
	}

	/**
	 * Unmark SP for users accredited
	 *
	 * @return null
	 */
	public function unmarkAccreditedMulti()
	{
		$prgrs_ids = $_POST["prgs_ids"];
		foreach ($prgrs_ids as $key => $prgrs_id) {
			$this->unmarkAccreditedByProgressId((int)$prgrs_id);
		}
		$this->showSuccessMessage("unmark_accredited_success");
		$this->ctrl->redirect($this, "view");
	}

<<<<<<< HEAD
	public function removeUser() {
=======
	/**
	 * Mark SP as relevant for users
	 *
	 * @return null
	 */
	public function markRelevantMulti()
	{
		$prgrs_ids = $_POST["prgs_ids"];

		foreach ($prgrs_ids as $key => $prgrs_id) {
			$prgrs = $this->getProgressObject((int)$prgrs_id);
			$prgrs->markRelevant($this->user->getId());
		}

		$this->showSuccessMessage("mark_relevant_multi_success");
		$this->ctrl->redirect($this, "view");
	}

	/**
	 * Mark SP as not relevant for users
	 *
	 * @return null
	 */
	public function markNotRelevantMulti()
	{
		$prgrs_ids = $_POST["prgs_ids"];

		foreach ($prgrs_ids as $key => $prgrs_id) {
			$prgrs = $this->getProgressObject((int)$prgrs_id);
			$prgrs->markNotRelevant($this->user->getId());
		}

		$this->showSuccessMessage("mark_not_relevant_multi_success");
		$this->ctrl->redirect($this, "view");
	}

	/**
	 * Update user plan from current SP structure if they has no individual plan
	 *
	 * @return null
	 */
	public function updateFromCurrentPlanMulti()
	{
		$prgrs_ids = $_POST["prgs_ids"];
		$not_updated = array();

		foreach ($prgrs_ids as $key => $prgrs_id) {
			$prgrs = $this->getProgressObject((int)$prgrs_id);
			$ass = $prgrs->getAssignment();
			$prg = $ass->getStudyProgramme();
			if ($prg->getRefId() != $this->ref_id) {
				$not_updated[] = $prgrs_id;
				continue;
			}

			$ass->updateFromProgram();
		}

		if (count($not_updated) == count($prgrs_ids)) {
			$this->showInfoMessage("update_from_current_plan_not_possible");
		} elseif (count($not_updated) > 0) {
			$this->showSuccessMessage("update_from_current_plan_partitial_success");
		} else {
			$this->showSuccessMessage("update_from_current_plan_success");
		}

		$this->ctrl->redirect($this, "view");
	}

	/**
	 * Remove single user from SP
	 *
	 * @return null
	 */
	public function removeUser()
	{
>>>>>>> 373db0b1
		require_once("Modules/StudyProgramme/classes/class.ilStudyProgrammeUserProgress.php");
		$prgrs_id = $this->getPrgrsId();
		$this->remove($prgrs_id);
		$this->showSuccessMessage("remove_user_success");
		$this->ctrl->redirect($this, "view");
	}

	/**
	 * Remove user from SP
	 *
	 * @return null
	 */
	protected function removeUserMulti()
	{
		$prgrs_ids = $_POST["prgs_ids"];
		$not_removed = array();
		foreach ($prgrs_ids as $key => $prgrs_id) {
			try {
				$this->remove((int)$prgrs_id);
			} catch (ilException $e) {
				$not_removed[] = $prgrs_id;
			}
		}
		if (count($not_removed) == count($prgrs_ids)) {
			$this->showInfoMessage("remove_users_not_possible");
		} elseif (count($not_removed) > 0) {
			$this->showSuccessMessage("remove_users_partitial_success");
		} else {
			$this->showSuccessMessage("remove_users_success");
		}
		$this->ctrl->redirect($this, "view");
	}

	/**
	 * Rmeove user
	 *
	 * @param int 	$prgrs_id
	 *
	 * @return null
	 */
	protected function remove($prgrs_id)
	{
		$prgrs = $this->getProgressObject($prgrs_id);
		$ass = $prgrs->getAssignment();
		$prg = $ass->getStudyProgramme();
		if ($prg->getRefId() != $this->ref_id) {
			throw new ilException("Can only remove users from the node they where assigned to.");
		}
		$ass->deassign();
	}

<<<<<<< HEAD
	protected function getProgressObject() {
		if ($this->progress_object === null) {
			if (!is_numeric($_GET["prgrs_id"])) {
				throw new ilException("Expected integer 'prgrs_id'");
			}
			$id = (int)$_GET["prgrs_id"];
			$this->progress_object = $this->sp_user_progress_db->getInstanceById($id);

=======
	/**
	 * Get progress object for prgrs id
	 *
	 * @param int 	$prgrs_id
	 *
	 * @return ilStudyProgrammeUserProgress
	 */
	protected function getProgressObject($prgrs_id)
	{
		assert('is_int($prgrs_id)');
		if (!array_key_exists($prgrs_id, $this->progress_objects)) {
			require_once("Modules/StudyProgramme/classes/class.ilStudyProgrammeUserProgress.php");
			$this->progress_objects[$prgrs_id] = $this->sp_user_progress_db->getInstanceById($id);
>>>>>>> 373db0b1
		}
		return $this->progress_objects[$prgrs_id];
	}

<<<<<<< HEAD
=======
	/**
	 * Get current prgrs_id from URL
	 *
	 * @throws ilException 	if no prgrs id is in url
	 *
	 * @return int
	 */
	protected function getPrgrsId()
	{
		if (!is_numeric($_GET["prgrs_id"])) {
			throw new ilException("Expected integer 'prgrs_id'");
		}
		return (int)$_GET["prgrs_id"];
	}

	/**
	 * Shows ilutil success message
	 *
	 * @return null
	 */
>>>>>>> 373db0b1
	protected function showSuccessMessage($a_lng_var) {
		require_once("Services/Utilities/classes/class.ilUtil.php");
		ilUtil::sendSuccess($this->lng->txt("prg_$a_lng_var"), true);
	}

	protected function initSearchGUI() {
		require_once("./Modules/StudyProgramme/classes/class.ilStudyProgrammeRepositorySearchGUI.php");
		ilStudyProgrammeRepositorySearchGUI::fillAutoCompleteToolbar(
			$this,
			$this->toolbar,
			array(
				"auto_complete_name"	=> $this->lng->txt("user"),
				"submit_name"			=> $this->lng->txt("add"),
				"add_search"			=> true
			)
		);
	}

<<<<<<< HEAD
=======
	/**
	 * Get studyprogramm object for ref_id
	 * Use this ref_id if argument is null
	 *
	 * @return ilObjStudyProgramme
	 */
>>>>>>> 373db0b1
	public function getStudyProgramme($a_ref_id = null) {
		if ($a_ref_id === null) {
			$a_ref_id = $this->ref_id;
		}
		require_once("Modules/StudyProgramme/classes/class.ilObjStudyProgramme.php");
		return ilObjStudyProgramme::getInstanceByRefId($a_ref_id);
	}

	/**
	 * Get the link target for an action on user progress.
	 *
	 * @param	int		$a_action		One of ilStudyProgrammeUserProgress::ACTION_*
	 * @param	int		$a_prgrs_id		Id of the progress object to act on.
	 * @param	int		$a_ass_id		Id of the assignment object to act on.
	 * @return	string					The link to the action.
	 */
	public function getLinkTargetForAction($a_action, $a_prgrs_id, $a_ass_id) {
<<<<<<< HEAD

=======
>>>>>>> 373db0b1
		switch ($a_action) {
			case ilStudyProgrammeUserProgress::ACTION_MARK_ACCREDITED:
				$target_name = "markAccredited";
				break;
			case ilStudyProgrammeUserProgress::ACTION_UNMARK_ACCREDITED:
				$target_name = "unmarkAccredited";
				break;
			case ilStudyProgrammeUserProgress::ACTION_SHOW_INDIVIDUAL_PLAN:
				require_once("Modules/StudyProgramme/classes/class.ilObjStudyProgrammeIndividualPlanGUI.php");
				return ilObjStudyProgrammeIndividualPlanGUI::getLinkTargetView($this->ctrl, $a_ass_id);
			case ilStudyProgrammeUserProgress::ACTION_REMOVE_USER:
				$target_name = "removeUser";
				break;
			default:
				throw new ilException("Unknown action: $action");
		}

		$this->ctrl->setParameter($this, "prgrs_id", $a_prgrs_id);
		$link = $this->ctrl->getLinkTarget($this, $target_name);
		$this->ctrl->setParameter($this, "prgrs_id", null);
		return $link;
	}
}<|MERGE_RESOLUTION|>--- conflicted
+++ resolved
@@ -66,14 +66,11 @@
 	 */
 	protected $sp_user_progress_db;
 
-<<<<<<< HEAD
-=======
 	/**
 	 * @var ilStudyProgrammeUserProgress[]
 	 */
 	protected $progress_objects;
 
->>>>>>> 373db0b1
 	public function __construct($a_parent_gui, $a_ref_id, ilStudyProgrammeUserProgressDB $sp_user_progress_db) {
 		global $DIC;
 		$tpl = $DIC['tpl'];
@@ -99,13 +96,8 @@
 		$this->ilias = $ilias;
 		$this->lng = $lng;
 		$this->user = $ilUser;
-<<<<<<< HEAD
-		$this->progress_object = null;
-		$this->sp_user_progress_db = $sp_user_progress_db;
-=======
 		$this->sp_user_progress_db = $sp_user_progress_db;
 		$this->progress_objects = array();
->>>>>>> 373db0b1
 
 		$this->object = null;
 
@@ -116,10 +108,6 @@
 		$cmd = $this->ctrl->getCmd();
 		$next_class = $this->ctrl->getNextClass($this);
 
-<<<<<<< HEAD
-
-=======
->>>>>>> 373db0b1
 		if ($cmd == "") {
 			$cmd = "view";
 		}
@@ -167,14 +155,11 @@
 		$this->tpl->setContent($cont);
 	}
 
-<<<<<<< HEAD
-=======
 	/**
 	 * Shows table with all members of the SP
 	 *
 	 * @return string
 	 */
->>>>>>> 373db0b1
 	protected function view() {
 		require_once("Modules/StudyProgramme/classes/class.ilStudyProgrammeMembersTableGUI.php");
 
@@ -321,9 +306,6 @@
 		$this->ctrl->redirect($this, "view");
 	}
 
-<<<<<<< HEAD
-	public function unmarkAccredited() {
-=======
 	/**
 	 * Mark SP for users accredited
 	 *
@@ -359,7 +341,6 @@
 	 */
 	public function unmarkAccredited()
 	{
->>>>>>> 373db0b1
 		require_once("Modules/StudyProgramme/classes/class.ilStudyProgrammeUserProgress.php");
 		$prgrs_id = $this->getPrgrsId();
 		$this->unmarkAccreditedByProgressId($prgrs_id);
@@ -395,9 +376,6 @@
 		$this->ctrl->redirect($this, "view");
 	}
 
-<<<<<<< HEAD
-	public function removeUser() {
-=======
 	/**
 	 * Mark SP as relevant for users
 	 *
@@ -474,7 +452,6 @@
 	 */
 	public function removeUser()
 	{
->>>>>>> 373db0b1
 		require_once("Modules/StudyProgramme/classes/class.ilStudyProgrammeUserProgress.php");
 		$prgrs_id = $this->getPrgrsId();
 		$this->remove($prgrs_id);
@@ -526,16 +503,6 @@
 		$ass->deassign();
 	}
 
-<<<<<<< HEAD
-	protected function getProgressObject() {
-		if ($this->progress_object === null) {
-			if (!is_numeric($_GET["prgrs_id"])) {
-				throw new ilException("Expected integer 'prgrs_id'");
-			}
-			$id = (int)$_GET["prgrs_id"];
-			$this->progress_object = $this->sp_user_progress_db->getInstanceById($id);
-
-=======
 	/**
 	 * Get progress object for prgrs id
 	 *
@@ -549,13 +516,10 @@
 		if (!array_key_exists($prgrs_id, $this->progress_objects)) {
 			require_once("Modules/StudyProgramme/classes/class.ilStudyProgrammeUserProgress.php");
 			$this->progress_objects[$prgrs_id] = $this->sp_user_progress_db->getInstanceById($id);
->>>>>>> 373db0b1
 		}
 		return $this->progress_objects[$prgrs_id];
 	}
 
-<<<<<<< HEAD
-=======
 	/**
 	 * Get current prgrs_id from URL
 	 *
@@ -576,7 +540,6 @@
 	 *
 	 * @return null
 	 */
->>>>>>> 373db0b1
 	protected function showSuccessMessage($a_lng_var) {
 		require_once("Services/Utilities/classes/class.ilUtil.php");
 		ilUtil::sendSuccess($this->lng->txt("prg_$a_lng_var"), true);
@@ -595,15 +558,12 @@
 		);
 	}
 
-<<<<<<< HEAD
-=======
 	/**
 	 * Get studyprogramm object for ref_id
 	 * Use this ref_id if argument is null
 	 *
 	 * @return ilObjStudyProgramme
 	 */
->>>>>>> 373db0b1
 	public function getStudyProgramme($a_ref_id = null) {
 		if ($a_ref_id === null) {
 			$a_ref_id = $this->ref_id;
@@ -621,10 +581,6 @@
 	 * @return	string					The link to the action.
 	 */
 	public function getLinkTargetForAction($a_action, $a_prgrs_id, $a_ass_id) {
-<<<<<<< HEAD
-
-=======
->>>>>>> 373db0b1
 		switch ($a_action) {
 			case ilStudyProgrammeUserProgress::ACTION_MARK_ACCREDITED:
 				$target_name = "markAccredited";
