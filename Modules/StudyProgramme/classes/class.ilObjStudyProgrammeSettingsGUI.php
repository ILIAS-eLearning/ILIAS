<?php

/* Copyright (c) 2015 Richard Klees <richard.klees@concepts-and-training.de> Extended GPL, see docs/LICENSE */

require_once("./Services/Form/classes/class.ilPropertyFormGUI.php");
require_once("./Modules/StudyProgramme/classes/class.ilObjStudyProgramme.php");
require_once("./Modules/StudyProgramme/classes/helpers/class.ilAsyncOutputHandler.php");
require_once("./Modules/StudyProgramme/classes/helpers/class.ilAsyncPropertyFormGUI.php");
require_once("./Services/UIComponent/Button/classes/class.ilLinkButton.php");

/**
 * Class ilObjStudyProgrammeSettingsGUI
 *
 * @author: Richard Klees <richard.klees@concepts-and-training.de>
 *
 */

class ilObjStudyProgrammeSettingsGUI {
	/**
	 * @var ilCtrl
	 */
	public $ctrl;
	
	/**
	 * @var ilTemplate
	 */
	public $tpl;
	
	/**
	 * @var ilObjStudyProgramme
	 */
	public $object;
	
	/**
	 * @var ilLng
	 */
	public $lng;

	/**
	 * @var ilObjStudyProgrammeGUI
	 */
	protected $parent_gui;

	/**
	 * @var string
	 */
	protected $tmp_heading;

	/**
	 * @var ILIAS\UI\Component\Input\Factory
	 */
	protected $input_factory;

	/**
	 * @var ILIAS\UI\Renderer
	 */
	protected $renderer;

	/**
	 * @var Psr\Http\Message\ServerRequestInterface
	 */
	protected $request;

	/**
	 * @var ILIAS\Transformation\Factory
	 */
	protected $trafo_factory;

	public function __construct(
		\ilTemplate $tpl,
		\ilCtrl $ilCtrl,
		\ilLanguage $lng,
		\ILIAS\UI\Component\Input\Factory $input_factory,
		\ILIAS\UI\Renderer $renderer,
		\GuzzleHttp\Psr7\ServerRequest $request,
		\ILIAS\Transformation\Factory $trafo_factory,
		\ILIAS\Validation\Factory $validation,
		ilStudyProgrammeTypeRepository $type_repository
	) {

		$this->tpl = $tpl;
		$this->ctrl = $ilCtrl;
		$this->lng = $lng;
		$this->input_factory = $input_factory;
		$this->renderer = $renderer;
		$this->request = $request;
		$this->trafo_factory = $trafo_factory; // TODO: replace this with the version from the DIC once available
		$this->validation = $validation;
		$this->type_repository = $type_repository;


		$this->object = null;

		$lng->loadLanguageModule("prg");
	}

	public function setParentGUI($a_parent_gui)
	{
		$this->parent_gui = $a_parent_gui;
	}

	public function setRefId($a_ref_id)
	{
		$this->ref_id = $a_ref_id;
	}

	public function executeCommand() {
		$cmd = $this->ctrl->getCmd();

		
		if ($cmd == "") {
			$cmd = "view";
		}
		
		switch ($cmd) {
			case "view":
			case "update":
			case "cancel":
				$content = $this->$cmd();
				break;
			default:
				throw new ilException("ilObjStudyProgrammeSettingsGUI: ".
									  "Command not supported: $cmd");
		}

		if(!$this->ctrl->isAsynch()) {
			$this->tpl->setContent($content);
		} else {
			$output_handler = new ilAsyncOutputHandler();
			$heading = $this->lng->txt("prg_async_".$this->ctrl->getCmd());
			if(isset($this->tmp_heading)) {
				$heading = $this->tmp_heading;
			}
			$output_handler->setHeading($heading);
			$output_handler->setContent($content);
			$output_handler->terminate();
		}
	}
	
	protected function view() {
		$this->buildModalHeading($this->lng->txt('prg_async_settings'),isset($_GET["currentNode"]));

		$form = $this->buildForm($this->getObject(), $this->ctrl->getFormAction($this, "update"));
		return $this->renderer->render($form);
	}
	
	protected function update() {
		$form = $this
			->buildForm($this->getObject(), $this->ctrl->getFormAction($this, "update"))
			->withRequest($this->request);
		$result = $form->getInputGroup()->getContent();
		// This could further improved by providing a new container for asynch-forms in the
		// UI-Framework.

		if ($result->isOK()) {
			$result->value()->update();
			ilUtil::sendSuccess($this->lng->txt("msg_obj_modified"),true);

			if($this->ctrl->isAsynch()) {
				$response = ilAsyncOutputHandler::encodeAsyncResponse(array("success"=>true, "message"=>$this->lng->txt("msg_obj_modified")));
				return ilAsyncOutputHandler::handleAsyncOutput($form->getHTML(), $response, false);
			} else {
				$this->ctrl->redirect($this);
			}
		} else {
			ilUtil::sendFailure($this->lng->txt("msg_form_save_error"));

			if($this->ctrl->isAsynch()) {
				$response = ilAsyncOutputHandler::encodeAsyncResponse(array("success"=>false, "errors"=>$form->getErrors()));
				return ilAsyncOutputHandler::handleAsyncOutput($form->getHTML(), $response, false);
			} else {
				return $this->renderer->render($form);
			}
		}
	}

	protected function cancel() {
		ilAsyncOutputHandler::handleAsyncOutput(ilAsyncOutputHandler::encodeAsyncResponse());

		$this->ctrl->redirect($this->parent_gui);
	}

	protected function buildModalHeading($label, $current_node) {
		if(!$current_node) {
			$this->ctrl->saveParameterByClass('ilobjstudyprogrammesettingsgui', 'ref_id');
			$heading_button = ilLinkButton::getInstance();
			$heading_button->setCaption('prg_open_node');
			$heading_button->setUrl($this->ctrl->getLinkTargetByClass('ilobjstudyprogrammetreegui', 'view'));

			$heading = "<div class=''>".$label."<div class='pull-right'>".$heading_button->render()."</div></div>";
			$this->tmp_heading = $heading;
		} else {
			$this->tmp_heading = "<div class=''>".$label."</div>";
		}
		
	}
	
	const PROP_TITLE = "title";
	const PROP_DESC = "desc";
	const PROP_TYPE = "type";
	const PROP_POINTS = "points";
	const PROP_STATUS = "status";
	const PROP_DEADLINE = "deadline";
	const PROP_DEADLINE_PERIOD = "deadline_period";
	const PROP_DEADLINE_DATE = "deadline_date";
	const OPT_NO_DEADLINE = 'opt_no_deadline';
	const OPT_DEADLINE_PERIOD = "opt_deadline_period";
	const OPT_DEADLINE_DATE = "opt_deadline_date";


	protected function buildForm(\ilObjStudyProgramme $prg, string $submit_action) : ILIAS\UI\Component\Input\Container\Form\Standard {
		$trans = $prg->getObjectTranslation();
		$ff = $this->input_factory->field();
		$tf = $this->trafo_factory;
		$txt = function($id) { return $this->lng->txt($id); };
		$sp_types = $this->type_repository->readAllTypesArray();
<<<<<<< HEAD
		$status_options = self::getStatusOptions();
=======

>>>>>>> 1e75f3f0
		$languages = ilMDLanguageItem::_getLanguages();
		return $this->input_factory->container()->form()->standard(
			$submit_action,
			[
				$ff->section(
					[
						self::PROP_TITLE =>
							$ff->text($txt("title"))
								->withValue($trans->getDefaultTitle())
								->withRequired(true),
						self::PROP_DESC =>
							$ff->textarea($txt("description"))
								->withValue($trans->getDefaultDescription())
					],
					$txt("prg_edit"),
					$this->lng->txt("language").": ".$languages[$trans->getDefaultLanguage()].
						' <a href="'.$this->ctrl->getLinkTargetByClass("ilobjecttranslationgui", "").
						'">&raquo; '.$this->lng->txt("obj_more_translations").'</a>'
				),
				$ff->section(
					[
						self::PROP_TYPE =>
							$ff->select($txt("type"), $sp_types)
								->withValue($prg->getSubtypeId() == 0 ? "" : $prg->getSubtypeId())
								->withAdditionalTransformation($tf->custom(function($v) {
									if ($v == "") {
										return 0;
									}
									return $v;
								}))
					],
					$txt("prg_type"),
					""
				),
				$ff->section(
					[
						self::PROP_POINTS =>
							$ff->numeric($txt("prg_points"))
								->withValue((string)$prg->getPoints())
								->withAdditionalConstraint($this->validation->greaterThan(-1)),
						self::PROP_STATUS =>
							$ff->select($txt("prg_status"), $this->getStatusOptions())
								->withValue((string)$prg->getStatus())
								->withRequired(true)
					],
					$txt("prg_assessment"),
					""
				),
				$ff->section(
					[self::PROP_DEADLINE => $this->getDeadlineSubform($prg)],
					$txt("prg_deadline"),
					""
				)
			]
		)
		->withAdditionalTransformation($tf->custom(function($values) use ($prg) {
			// values now contains the results of the single sections,
			// i.e. a list of arrays that each contains keys according
			// to the section they originated from.
			$object_data = $values[0];
			$prg->setTitle($object_data[self::PROP_TITLE]);
			$prg->setDescription($object_data[self::PROP_DESC]);

			$type_data = $values[1];
			if($prg->getSubtypeId() != $type_data[self::PROP_TYPE]) {
				$prg->setSubtypeId($type_data[self::PROP_TYPE]);
				$prg->updateCustomIcon();
				$this->parent_gui->setTitleAndDescription();
			}

			$points_data = $values[2];
			$prg->setPoints($points_data[self::PROP_POINTS]);
			$prg->setStatus($points_data[self::PROP_STATUS]);

			$deadline_data = $values[3];

			if(array_key_exists(self::PROP_DEADLINE,$deadline_data)) {
				if(is_array($deadline_data[self::PROP_DEADLINE]) && array_key_exists('value', $deadline_data[self::PROP_DEADLINE])) {
					if($deadline_data[self::PROP_DEADLINE]['value'] === self::OPT_DEADLINE_PERIOD) {
						$prg->setDeadlinePeriod((int)$deadline_data[self::PROP_DEADLINE]['group_values'][self::PROP_DEADLINE_PERIOD]);
					}
					if($deadline_data[self::PROP_DEADLINE]['value'] === self::OPT_DEADLINE_DATE) {
						$date_string = trim($deadline_data[self::PROP_DEADLINE]['group_values'][self::PROP_DEADLINE_DATE]);
						$prg->setDeadlineDate($date_string === '' ? null : DateTime::createFromFormat(ilStudyProgrammeSettings::DATE_FORMAT,$date_string));
					}
				}
				if($deadline_data[self::PROP_DEADLINE] === self::OPT_NO_DEADLINE) {
					$prg->setDeadlineDate(null); // deadline period will be set to 0 automatically
				}
			}
			return $prg;
		}));
	}


	protected function getDeadlineSubform($prg)
	{
		$ff = $this->input_factory->field();
		$txt = function($id) { return $this->lng->txt($id); };
		$deadline_period_subform = $ff->numeric('',$txt('prg_deadline_period_desc'))
										->withAdditionalConstraint(
											$this->validation->greaterThan(-1)
									);
		$period = $prg->getDeadlinePeriod();
		$radio_option = self::OPT_NO_DEADLINE;
		if($period > 0) {
			$deadline_period_subform = $deadline_period_subform->withValue($period);
			$radio_option = self::OPT_DEADLINE_PERIOD;
		}
		$deadline_date = $prg->getDeadlineDate();
		$deadline_date_subform = $ff
			->text('',$txt('prg_deadline_date_desc'))
			->withAdditionalConstraint(
				$this->validation->custom(
					function($string) {
						$string = trim($string);
						return \DateTime::createFromFormat(ilStudyProgrammeSettings::DATE_FORMAT,$string) instanceof \DateTime || $string === '';
					},
					function($txt, $value) {
						return $txt('prg_improper_deadline_date');
					}
				)
			);
		if($deadline_date !== null) {
			$deadline_date_subform = $deadline_date_subform->withValue($deadline_date->format(ilStudyProgrammeSettings::DATE_FORMAT));
			$radio_option = self::OPT_DEADLINE_DATE;
		}
		$radio = $ff->radio("","")
			->withOption(
				self::OPT_NO_DEADLINE,
				$txt('prg_no_deadline'),
				''
			)
			->withOption(
				self::OPT_DEADLINE_PERIOD,
				$txt('prg_deadline_period'),
				'',
				[self::PROP_DEADLINE_PERIOD => $deadline_period_subform]
			)
			->withOption(
				self::OPT_DEADLINE_DATE,
				$txt('prg_deadline_date'),
				'',
				[self::PROP_DEADLINE_DATE => $deadline_date_subform]
			);

		return $radio->withValue($radio_option);
	}

	
	protected function getObject() {
		if ($this->object === null) {
			$this->object = ilObjStudyProgramme::getInstanceByRefId($this->ref_id);
		}
		return $this->object;
	}
	
	protected function getStatusOptions() {
		
		return array( ilStudyProgrammeSettings::STATUS_DRAFT 
<<<<<<< HEAD
						=> $lng->txt("prg_status_draft")
					, ilStudyProgrammeSettings::STATUS_ACTIVE
						=> $lng->txt("prg_status_active")
					, ilStudyProgrammeSettings::STATUS_OUTDATED
						=> $lng->txt("prg_status_outdated")
=======
						=> $this->lng->txt("prg_status_draft")
					, ilStudyProgrammeSettings::STATUS_ACTIVE
						=> $this->lng->txt("prg_status_active")
					, ilStudyProgrammeSettings::STATUS_OUTDATED
						=> $this->lng->txt("prg_status_outdated")
>>>>>>> 1e75f3f0
					);
	}
}

?><|MERGE_RESOLUTION|>--- conflicted
+++ resolved
@@ -207,18 +207,13 @@
 	const OPT_DEADLINE_PERIOD = "opt_deadline_period";
 	const OPT_DEADLINE_DATE = "opt_deadline_date";
 
-
 	protected function buildForm(\ilObjStudyProgramme $prg, string $submit_action) : ILIAS\UI\Component\Input\Container\Form\Standard {
 		$trans = $prg->getObjectTranslation();
 		$ff = $this->input_factory->field();
 		$tf = $this->trafo_factory;
 		$txt = function($id) { return $this->lng->txt($id); };
 		$sp_types = $this->type_repository->readAllTypesArray();
-<<<<<<< HEAD
-		$status_options = self::getStatusOptions();
-=======
-
->>>>>>> 1e75f3f0
+
 		$languages = ilMDLanguageItem::_getLanguages();
 		return $this->input_factory->container()->form()->standard(
 			$submit_action,
@@ -379,19 +374,11 @@
 	protected function getStatusOptions() {
 		
 		return array( ilStudyProgrammeSettings::STATUS_DRAFT 
-<<<<<<< HEAD
-						=> $lng->txt("prg_status_draft")
-					, ilStudyProgrammeSettings::STATUS_ACTIVE
-						=> $lng->txt("prg_status_active")
-					, ilStudyProgrammeSettings::STATUS_OUTDATED
-						=> $lng->txt("prg_status_outdated")
-=======
 						=> $this->lng->txt("prg_status_draft")
 					, ilStudyProgrammeSettings::STATUS_ACTIVE
 						=> $this->lng->txt("prg_status_active")
 					, ilStudyProgrammeSettings::STATUS_OUTDATED
 						=> $this->lng->txt("prg_status_outdated")
->>>>>>> 1e75f3f0
 					);
 	}
 }
