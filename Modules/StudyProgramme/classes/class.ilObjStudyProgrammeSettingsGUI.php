--- conflicted
+++ resolved
@@ -147,15 +147,11 @@
 		if($this->ctrl->isAsynch()) {
 			return ilAsyncOutputHandler::handleAsyncOutput($form->getHTML(), $response, false);
 		} else {
-<<<<<<< HEAD
-			return $form->getHTML();
-=======
 			if($update_possible) {
 				$this->ctrl->redirect($this);
 			} else {
 				return $form->getHTML();
 			}
->>>>>>> 44fbfce6
 		}
 	}
 
