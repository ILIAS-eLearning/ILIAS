<?php

/* Copyright (c) 2015 Richard Klees <richard.klees@concepts-and-training.de> Extended GPL, see docs/LICENSE */

require_once("./Modules/StudyProgramme/classes/model/Progress/class.ilStudyProgrammeProgress.php");

/**
 * Represents the progress of a user at one node of a study programme.
 *
 * A user could have multiple progress' on one node, since he could also have
 * multiple assignments to one node.
 *
 * @author : Richard Klees <richard.klees@concepts-and-training.de>
 */
class ilStudyProgrammeUserProgress {
	protected $progress; // ilStudyProgrammeProgress
	protected $progress_repository;
	protected $events;
	/**
	 * Throws when id does not refer to a study programme progress.
	 *
	 * Expects an array [assignment_id, program_node_id, user_id] or an
	 * ilStudyProgress as first parameter.
	 *
	 * @throws ilException
	 * @param int[] | ilStudyProgrammeAssignment $a_ids_or_model
	 */
	public function __construct(
		ilStudyProgrammeProgress $progress,
		ilStudyProgrammeProgressRepository $progress_repository,
		ilStudyProgrammeAssignmentRepository $assignment_repository,
		ilStudyProgrammeEvents $events
	) {
		$this->progress = $progress;
		$this->progress_repository = $progress_repository;
		$this->assignment_repository = $assignment_repository;
		$this->events = $events;
	}

	/**
	 * Get the program node where this progress belongs to was made.
	 *
	 * Throws when program this assignment is about has no ref id.
	 *
	 * TODO: I'm quite sure, this will profit from caching.
	 *
	 * @throws ilException
	 * @return ilObjStudyProgramme
	 */
	public function getStudyProgramme() {
		$refs = ilObject::_getAllReferences($this->progress->getNodeId());
		if (!count($refs)) {
			throw new ilException("ilStudyProgrammeUserAssignment::getStudyProgramme: "
								 ."could not find ref_id for program '"
								 .$this->progress->getNodeId()."'.");
		}
		return ilObjStudyProgramme::getInstanceByRefId(array_shift($refs));
	}

	/**
	 * Get the assignment this progress belongs to.
	 *
	 * @return int
	 */
	public function getAssignmentId() {
		return $this->progress->getAssignmentId();
	}

	/**
	 * Get the id of the progress.
	 *
	 * @return int
	 */
	public function getId() {
		return $this->progress->getId();
	}

	/**
	 * Get the id of the program node the progress belongs to.
	 *
	 * @return int
	 */
	public function getNodeId() {
		return $this->progress->getNodeId();
	}

	/**
	 * Get the id of the user who is assigned.
	 *
	 * @return int
	 */
	public function getUserId() {
		return $this->progress->getUserId();
	}

	/**
	 * Get the status of the progress.
	 *
	 * @return ilStudyProgrammeProgress::$STATUS
	 */
	public function getStatus() {
		return $this->progress->getStatus();
	}

	/**
	 * Get the amount of points needed to complete the node. This is the amount
	 * of points yielded for the completion of the node above as well.
	 *
	 * @return int
	 */
	public function getAmountOfPoints() {
		return $this->progress->getAmountOfPoints();
	}

	/**
	 * Get the amount of points the user currently achieved.
	 *
	 * @return int
	 */
	public function getCurrentAmountOfPoints() {
		if (   $this->isAccredited()
			|| ($this->isSuccessful() && $this->getStudyProgramme()->hasLPChildren())) {
			return $this->getAmountOfPoints();
		}
		return $this->progress->getCurrentAmountOfPoints();
	}

	/**
	 * Get the timestamp when the last change was made on this progress.
	 *
	 * @return DateTime
	 */
	public function getLastChange() {
		return $this->progress->getLastChange();
	}

	/**
	 * Get the id of the user who did the last change on this progress.
	 *
	 * @return int
	 */
	public function getLastChangeBy() {
		return $this->progress->getLastChangeBy();
	}

	/**
	 * Get the id of the user or course that lead to completion of this node.
	 *
	 * @return int | null
	 */
	public function getCompletionBy() {
		return $this->progress->getCompletionBy();
	}

	/**
	 * Get the assignment date of this node.
	 *
	 * @return DateTime
	 */
	public function getAssignmentDate() {
		return $this->progress->getAssignmentDate();
	}

	/**
	 * Get the completion date of this node.
	 *
	 * @return DateTime
	 */
	public function getCompletionDate() {
		return $this->progress->getCompletionDate();
	}

	/**
	 * Get the deadline of this node.
	 *
	 * @return DateTime | null
	 */
	public function getDeadline() {
		return $this->progress->getDeadline();
	}

	/**
	 * Set the deadline of this node.
	 *
	 * @param DateTime | null 	$deadline
	 */
	public function setDeadline($deadline) {
		return $this->progress->setDeadline($deadline);
	}

	/**
	 * Delete the assignment from database.
	 */
	public function delete() {
		$this->progress_repository->delete($this->progress);
	}


	/**
	 * Mark this progress as accredited.
	 *
	 * Throws when status is not IN_PROGRESS. Throws when program node is outdated
	 * and current status is NOT_RELEVANT.
	 *
	 * @throws ilException
	 * @param int $a_user_id The user who performed the operation.
	 * @return $this
	 */
	public function markAccredited($a_user_id) {
		if ($this->getStatus() == ilStudyProgrammeProgress::STATUS_NOT_RELEVANT) {
			$prg = $this->getStudyProgramme();
			if ($prg->getStatus() == ilStudyProgrammeSettings::STATUS_OUTDATED) {
				throw new ilException("ilStudyProgrammeUserProgress::markAccredited: "
									 ."Can't mark as accredited since program is outdated.");
			}
		}
		$this->progress_repository->update(
			$this->progress
				->setStatus(ilStudyProgrammeProgress::STATUS_ACCREDITED)
				->setCompletionBy($a_user_id)
<<<<<<< HEAD
=======
				->setCompletionDate(new DateTime())
>>>>>>> 1e75f3f0
		);
		$this->events->userSuccessful($this);

		$this->updateParentStatus();
		return $this;
	}

	/**
	 * Set the node to in progress.
	 *
	 * Throws when status is not ACCREDITED.
	 *
	 * @throws ilException
	 * @return $this
	 */
	public function unmarkAccredited() {
		if ($this->progress->getStatus() != ilStudyProgrammeProgress::STATUS_ACCREDITED) {
			throw new ilException("Expected status ACCREDITED.");
		}
		$this->progress_repository->update(
			$this->progress
				->setStatus(ilStudyProgrammeProgress::STATUS_IN_PROGRESS)
				->setCompletionBy(null)
<<<<<<< HEAD
=======
				->setCompletionDate(null)
>>>>>>> 1e75f3f0
		);

		$this->refreshLPStatus();

		$this->updateParentStatus();
		return $this;
	}

	/**
	 * Mark this progress as failed.
	 *
	 * Throws when status is not STATUS_COMPLETED, STATUS_ACCREDITED, STATUS_NOT_RELEVANT.
	 *
	 * @throws ilException
	 * @param int $a_user_id The user who performed the operation.
	 * @return $this
	 */
	public function markFailed($a_user_id) {
		$status = array(ilStudyProgrammeProgress::STATUS_COMPLETED
			, ilStudyProgrammeProgress::STATUS_ACCREDITED
			, ilStudyProgrammeProgress::STATUS_NOT_RELEVANT
		);

		if (in_array($this->getStatus(), $status)) {
			throw new ilException("Can't mark as failed since program is passed.");
		}

		$this->progress_repository->update(
			$this->progress
				->setStatus(ilStudyProgrammeProgress::STATUS_FAILED)
				->setLastChangeBy($a_user_id)
<<<<<<< HEAD
=======
				->setCompletionDate(null)
>>>>>>> 1e75f3f0
		);

		$this->refreshLPStatus();

		return $this;
	}

	/**
	 * Set the node to in progress.
	 *
	 * Throws when status is not FAILED.
	 *
	 * @throws ilException
	 * @return $this
	 */
	public function markNotFailed() {
		if ($this->progress->getStatus() != ilStudyProgrammeProgress::STATUS_FAILED) {
			throw new ilException("Expected status FAILED.");
		}

		$this->progress_repository->update(
			$this->progress
				->setStatus(ilStudyProgrammeProgress::STATUS_IN_PROGRESS)
				->setCompletionBy(null)
				->setLastChangeBy($a_user_id)
		);

		$this->refreshLPStatus();

		return $this;
	}

	/**
	 * Set the node to be not relevant for the user.
	 *
	 * Throws when status is COMPLETED.
	 *
	 * @throws ilException
	 * @param  int $a_user_id The user who marks the node as not relevant.
	 * @return $this
	 */
	public function markNotRelevant($a_user_id) {
		$this->progress_repository->update(
			$this->progress
				->setStatus(ilStudyProgrammeProgress::STATUS_NOT_RELEVANT)
				->setCompletionBy($a_user_id)
				->setLastChangeBy($a_user_id)
		);

		$this->updateStatus();
		return $this;
	}

	/**
	 * Set the node to be relevant for the user.
	 *
	 * Throws when status is not NOT_RELEVANT.
	 *
	 * @throws ilException
	 * @param  int $a_user_id The user who marks the node as not relevant.
	 * @return $this
	 */
	public function markRelevant($a_user_id) {
		if ($this->progress->getStatus() != ilStudyProgrammeProgress::STATUS_NOT_RELEVANT) {
			throw new ilException("Expected status IN_PROGRESS.");
		}
		$this->progress_repository->update(
			$this->progress
				->setStatus(ilStudyProgrammeProgress::STATUS_IN_PROGRESS)
				->setCompletionBy($a_user_id)
				->setLastChangeBy($a_user_id)
		);

		$this->updateStatus();
		return $this;
	}

	/**
	 * Set the amount of points the user is required to have to complete this node.
	 *
	 * Throws when status is completed.
	 *
	 * @throws ilException
	 * @param int $a_points    The amount of points the user needs for completion.
	 * @param int $a_user_id   The id of the user who did the modification.
	 * @return $this
	 */
	public function setRequiredAmountOfPoints($a_points, $a_user_id) {
		$this->progress_repository->update(
			$this->progress
				->setAmountOfPoints($a_points)
				->setLastChangeBy($a_user_id)
		);
		$this->updateStatus();
		return $this;
	}

	/**
	 * Get the maximum possible amount of points a user can achieve for
	 * the completion of this node.
	 *
	 * If the program node runs in LP-mode this will be equal getAmountOfPoints.
	 *
	 * TODO: Maybe caching this value would be a good idea.
	 *
	 * @param $only_relevant 	boolean 	true if check is nesserary the progress is relevant
	 *
	 * @return int
	 */
	public function getMaximumPossibleAmountOfPoints($only_relevant = false) {
		$prg = $this->getStudyProgramme();
		if ($prg->getLPMode() == ilStudyProgrammeSettings::MODE_LP_COMPLETED) {
			return $this->getAmountOfPoints();
		}
		$children = $prg->getChildren();
		$ass = $this->progress->getAssignmentId();
		$points = array_map(function($child) use ($ass, $only_relevant) {
			$relevant = $child->getProgressForAssignment($ass)->isRelevant();
			if($only_relevant) {
				if($relevant) {
					return $child->getProgressForAssignment($ass)->getAmountOfPoints();
				} else {
					return 0;
				}
			} else {
				return $child->getProgressForAssignment($ass)->getAmountOfPoints();
			}
		}, $children);

		return array_reduce($points, function($a, $b) { return $a + $b; }, 0);
	}

	/**
	 * Check whether the user can achieve enough points on the subnodes to
	 * be able to complete this node.
	 *
	 * @return bool
	 */
	public function canBeCompleted() {
		$prg = $this->getStudyProgramme();

		if ($prg->getLPMode() == ilStudyProgrammeSettings::MODE_LP_COMPLETED) {
			return true;
		}

		if ($this->getMaximumPossibleAmountOfPoints(true) < $this->getAmountOfPoints()) {
			// Fast track
			return false;
		}

		$children_progress = $this->getChildrenProgress();
		foreach ($children_progress as $progress) {
			if ($progress->isRelevant() && !$progress->canBeCompleted()) {
				return false;
			}
		}
		return true;
	}

	/**
	 * Check whether there are individual modifications for the user on this program.
	 *
	 * @return bool
	 */
	public function hasIndividualModifications() {
		return $this->getLastChangeBy() !== null;
	}

	/**
	 * Check whether the user was successful on this node. This is the case,
	 * when the node was accredited or completed.
	 *
	 * @return bool
	 */
	public function isSuccessful() {
		$status = $this->getStatus();

		return $status == ilStudyProgrammeProgress::STATUS_ACCREDITED
			|| $status == ilStudyProgrammeProgress::STATUS_COMPLETED;
	}

	/**
	 * Check wether user as failed on this node
	 *
	 * @return bool
	 */
	public function isFailed() {
		$status = $this->getStatus();

		return $status == ilStudyProgrammeProgress::STATUS_FAILED;
	}

	/**
	 * Recalculates the status according to deadline
	 *
	 * @return viod
	 */
	public function recalculateFailedToDeadline() {
		$deadline = $this->getDeadline();
		$today = date(ilStudyProgrammeProgress::DATE_FORMAT);

<<<<<<< HEAD
		if($deadline && $deadline->get(IL_CAL_DATE) < $today) {
=======
		if($deadline && $deadline->format(ilStudyProgrammeProgress::DATE_FORMAT) < $today) {
>>>>>>> 1e75f3f0
			$this->progress_repository->update(
				$this->progress
					->setStatus(ilStudyProgrammeProgress::STATUS_FAILED)
			);
		}
	}

	/**
	 * Check whether the user was accredited on this node.
	 *
	 * @return bool
	 */
	public function isAccredited() {
		$status = $this->getStatus();

		return $status == ilStudyProgrammeProgress::STATUS_ACCREDITED;
	}

	/**
	 * Check whether this node is relevant for the user.
	 *
	 * @return bool
	 */
	public function isRelevant() {
		return $this->getStatus() != ilStudyProgrammeProgress::STATUS_NOT_RELEVANT;
	}

	/**
	 * Update the progress from its program node. Will only update when the node
	 * does not have individual modifications and is not completed.
	 * Return false, when update could not be performed and true otherwise.
	 *
	 * @return bool
	 */
	public function updateFromProgramNode() {
		if ($this->hasIndividualModifications()) {
			return false;
		}
		if ($this->getStatus() == ilStudyProgrammeProgress::STATUS_COMPLETED) {
			return false;
		}

		$prg = $this->getStudyProgramme();
		$this->progress_repository->update(
			$this->progress
				->setAmountOfPoints($prg->getPoints())
				->setStatus($prg->getStatus() == ilStudyProgrammeSettings::STATUS_ACTIVE
						? ilStudyProgrammeProgress::STATUS_IN_PROGRESS
						: ilStudyProgrammeProgress::STATUS_NOT_RELEVANT
				)
		);

		$this->updateStatus();
	}

	/**
	 * Updates the status of this progress based on the status of the progress
	 * on the sub nodes. Then update the status of the parent.
	 */
	protected function updateStatus() {
		$prg = $this->getStudyProgramme();
		if ((   $prg->getLPMode() == ilStudyProgrammeSettings::MODE_LP_COMPLETED
			&& $this->getStatus() != ilStudyProgrammeProgress::STATUS_ACCREDITED)
			|| $this->getStatus() == ilStudyProgrammeProgress::STATUS_NOT_RELEVANT) {
			// Nothing to do here, as the status will be set by LP.
			// OR current status is NOT RELEVANT
			return;
		}

		$add = function($a, $b) { return $a + $b; };
		$get_points = function($child) {
			if (!$child->isSuccessful()) {
				return 0;
			}
			return $child->getAmountOfPoints();
		};
		$achieved_points = array_reduce(array_map($get_points, $this->getChildrenProgress()), $add);
		if (!$achieved_points) {
			$achieved_points = 0;
		}
		$successful = $achieved_points >= $this->getAmountOfPoints() && $this->hasSuccessfullChildren();
		$status = $this->getStatus();

		$this->progress->setCurrentAmountOfPoints($achieved_points);
		if ($successful) {
			$this->progress->setStatus(ilStudyProgrammeProgress::STATUS_COMPLETED);
			$this->events->userSuccessful($this);
<<<<<<< HEAD
=======
			if(!$this->progress->getCompletionDate()) {
				$this->progress->setCompletionDate(new DateTime());
			}
>>>>>>> 1e75f3f0
		} else {
			$this->progress->setStatus(ilStudyProgrammeProgress::STATUS_IN_PROGRESS);
			$this->progress->setCompletionDate(null);
		}
		$this->progress_repository->update(
			$this->progress
		);
		$this->refreshLPStatus();
		$this->updateParentStatus();
	}

	protected function hasSuccessfullChildren()
	{
		foreach($this->getChildrenProgress() as $child) {
			if($child->isSuccessful()) {
				return true;
			}
		}
		return false;
	}

	/**
	 * Update the status of the parent of this node.
	 */
	protected function updateParentStatus() {
		$parent = $this->getParentProgress();
		if ($parent) {
			$parent->updateStatus();
		}
	}

	/**
	 * Set this node to be completed due to a completed learning progress. Will
	 * only set the progress if this node is relevant and not successful.
	 *
	 * Throws when this node is not in LP-Mode. Throws when object that was
	 * completed is no child of the node or user does not belong to this
	 * progress.
	 *
	 * @throws ilException
	 */
	public function setLPCompleted($a_obj_id, $a_usr_id) {
		if ($this->isSuccessful() || !$this->isRelevant()) {
			return true;
		}

		$prg = $this->getStudyProgramme();
		if ($prg->getLPMode() != ilStudyProgrammeSettings::MODE_LP_COMPLETED) {
			throw new ilException("ilStudyProgrammeUserProgress::setLPCompleted: "
								 ."The node '".$prg->getId()."' is not in LP_COMPLETED mode.");
		}
		if ($this->getUserId() != $a_usr_id) {
			throw new ilException("ilStudyProgrammeUserProgress::setLPCompleted: "
								 ."This progress does belong to user '".$this->getUserId()
								 ."' and not to user '$a_usr_id'");
		}
		if (!in_array($a_obj_id, $prg->getLPChildrenIds())) {
			throw new ilException("ilStudyProgrammeUserProgress::setLPCompleted: "
								 ."Object '$a_obj_id' is no child of node '".$prg->getId()."'.");
		}
		$this->progress_repository->update(
			$this->progress
				->setStatus(ilStudyProgrammeProgress::STATUS_COMPLETED)
				->setCompletionBy($a_obj_id)
<<<<<<< HEAD
=======
				->setCompletionDate(new DateTime())
>>>>>>> 1e75f3f0
		);

		$this->events->userSuccessful($this);

		$this->refreshLPStatus();
		$this->updateParentStatus();
	}

	/**
	 * Get the progress on the parent node for the same assignment this progress
	 * belongs to.
	 */
	protected function getParentProgress() {
		$prg = $this->getStudyProgramme();
		$parent = $prg->getParent();
		if (!$parent) {
			return null;
		}

		if($this->getStudyProgramme()->getId() == $this->assignment_repository->read($this->getAssignmentId())->getRootId()) {
			return null;
		}

		return $parent->getProgressForAssignment($this->progress->getAssignmentId());
	}

	/**
	 * Get the progresses on the child nodes of this node for the same assignment
	 * this progress belongs to.
	 *
	 * @return ilStudyProgrammeUserProgress[]
	 */
	public function getChildrenProgress() {
		$prg = $this->getStudyProgramme();
		if ($prg->getLPMode() == ilStudyProgrammeSettings::MODE_LP_COMPLETED) {
			throw new ilException("ilStudyProgrammeUserProgress::getChildrenProgress: "
								 ."There is some problem in the implementation. This "
								 ."method should only be callled for nodes in points "
								 ."mode.");
		}

		$ass_id = $this->progress->getAssignmentId();
		return array_map(function($child) use ($ass_id) {
			return $child->getProgressForAssignment($ass_id);
		}, $prg->getChildren());
	}

	/**
	 * Get a list with the names of the children of this node that a were completed
	 * or accredited for the given assignment.
	 *
	 * @param int $a_assignment_id
	 * @return string[]
	 */
	public function getNamesOfCompletedOrAccreditedChildren() {
		$prg = $this->getStudyProgramme();
		$children = $prg->getChildren();
		$ass_id = $this->progress->getAssignmentId();
		$names = array();
		foreach ($children as $child) {
			$prgrs = $child->getProgressForAssignment($ass_id);
			if (!$prgrs->isSuccessful()) {
				continue;
			}
			$names[] = $child->getTitle();
		}
		return $names;
	}

	const ACTION_MARK_ACCREDITED = "mark_accredited";
	const ACTION_UNMARK_ACCREDITED = "unmark_accredited";
	const ACTION_SHOW_INDIVIDUAL_PLAN = "show_individual_plan";
	const ACTION_REMOVE_USER = "remove_user";
	/**
	 * Get a list with possible actions on a progress record.
	 *
	 * @param int $a_node_id	object_id!
	 * @param int $a_belongs	object_id!
	 * @param int $a_status
	 */
	static public function getPossibleActions($a_node_id, $a_root_prg_id, $a_status) {
		$actions = array();
		if ($a_node_id == $a_root_prg_id) {
			$actions[] = self::ACTION_SHOW_INDIVIDUAL_PLAN;
			$actions[] = self::ACTION_REMOVE_USER;
		}
		if ($a_status == ilStudyProgrammeProgress::STATUS_ACCREDITED) {
			$actions[] = self::ACTION_UNMARK_ACCREDITED;
		}
		else if ($a_status == ilStudyProgrammeProgress::STATUS_IN_PROGRESS) {
			$actions[] = self::ACTION_MARK_ACCREDITED;
		}
		return $actions;
	}

	protected function refreshLPStatus() {
		require_once("Services/Tracking/classes/class.ilLPStatusWrapper.php");
		ilLPStatusWrapper::_refreshStatus($this->getStudyProgramme()->getId(), array($this->getUserId()));
	}

	/**
	 * Updates current progress
	 *
	 * @param int 	$user_id
	 *
	 * @return void
	 */
	public function updateProgress($user_id) {
		$this->progress_repository->update(
			$this->progress->setLastChangeBy($user_id)
		);
	}
}

?><|MERGE_RESOLUTION|>--- conflicted
+++ resolved
@@ -218,10 +218,7 @@
 			$this->progress
 				->setStatus(ilStudyProgrammeProgress::STATUS_ACCREDITED)
 				->setCompletionBy($a_user_id)
-<<<<<<< HEAD
-=======
 				->setCompletionDate(new DateTime())
->>>>>>> 1e75f3f0
 		);
 		$this->events->userSuccessful($this);
 
@@ -245,10 +242,7 @@
 			$this->progress
 				->setStatus(ilStudyProgrammeProgress::STATUS_IN_PROGRESS)
 				->setCompletionBy(null)
-<<<<<<< HEAD
-=======
 				->setCompletionDate(null)
->>>>>>> 1e75f3f0
 		);
 
 		$this->refreshLPStatus();
@@ -280,10 +274,7 @@
 			$this->progress
 				->setStatus(ilStudyProgrammeProgress::STATUS_FAILED)
 				->setLastChangeBy($a_user_id)
-<<<<<<< HEAD
-=======
 				->setCompletionDate(null)
->>>>>>> 1e75f3f0
 		);
 
 		$this->refreshLPStatus();
@@ -485,11 +476,7 @@
 		$deadline = $this->getDeadline();
 		$today = date(ilStudyProgrammeProgress::DATE_FORMAT);
 
-<<<<<<< HEAD
-		if($deadline && $deadline->get(IL_CAL_DATE) < $today) {
-=======
 		if($deadline && $deadline->format(ilStudyProgrammeProgress::DATE_FORMAT) < $today) {
->>>>>>> 1e75f3f0
 			$this->progress_repository->update(
 				$this->progress
 					->setStatus(ilStudyProgrammeProgress::STATUS_FAILED)
@@ -577,12 +564,9 @@
 		if ($successful) {
 			$this->progress->setStatus(ilStudyProgrammeProgress::STATUS_COMPLETED);
 			$this->events->userSuccessful($this);
-<<<<<<< HEAD
-=======
 			if(!$this->progress->getCompletionDate()) {
 				$this->progress->setCompletionDate(new DateTime());
 			}
->>>>>>> 1e75f3f0
 		} else {
 			$this->progress->setStatus(ilStudyProgrammeProgress::STATUS_IN_PROGRESS);
 			$this->progress->setCompletionDate(null);
@@ -647,10 +631,7 @@
 			$this->progress
 				->setStatus(ilStudyProgrammeProgress::STATUS_COMPLETED)
 				->setCompletionBy($a_obj_id)
-<<<<<<< HEAD
-=======
 				->setCompletionDate(new DateTime())
->>>>>>> 1e75f3f0
 		);
 
 		$this->events->userSuccessful($this);
