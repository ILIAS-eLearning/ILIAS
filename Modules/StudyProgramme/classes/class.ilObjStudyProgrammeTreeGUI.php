--- conflicted
+++ resolved
@@ -17,589 +17,6 @@
  * @author Michael Herren <mh@studer-raimann.ch>
  * @version 1.0.0
  */
-<<<<<<< HEAD
-class ilObjStudyProgrammeTreeGUI {
-	/**
-	 * @var ilCtrl
-	 */
-	public $ctrl;
-
-	/**
-	 * @var ilTemplate
-	 */
-	public $tpl;
-
-	/**
-	 * @var ilAccessHandler
-	 */
-	protected $access;
-
-	/**
-	 * @var ilObjStudyProgramme
-	 */
-	public $object;
-	/**
-	 * @var ilLocatorGUI
-	 */
-	protected $locator;
-
-	/**
-	 * @var ilLog
-	 */
-	protected $log;
-
-	/**
-	 * @var Ilias
-	 */
-	public $ilias;
-
-	/**
-	 * @var ilLng
-	 */
-	public $lng;
-
-	/**
-	 * Ref-ID of the object
-	 * @var int
-	 */
-	protected $ref_id;
-
-	/**
-	 * @var ilObjStudyProgrammeTreeExplorerGUI
-	 */
-	protected $tree;
-
-	/**
-	 * CSS-ID of the modal windows
-	 * @var string
-	 */
-	protected $modal_id;
-
-	/**
-	 * @var ilAsyncOutputHandler
-	 */
-	protected $async_output_handler;
-
-	/*
-	 * @var ilToolbar
-	 */
-	public $toolbar;
-
-	public function __construct($a_ref_id) {
-		global $DIC;
-		$tpl = $DIC['tpl'];
-		$ilCtrl = $DIC['ilCtrl'];
-		$ilAccess = $DIC['ilAccess'];
-		$ilToolbar = $DIC['ilToolbar'];
-		$ilLocator = $DIC['ilLocator'];
-		$tree = $DIC['tree'];
-		$lng = $DIC['lng'];
-		$ilLog = $DIC['ilLog'];
-		$ilias = $DIC['ilias'];
-		$ilSetting = $DIC['ilSetting'];
-
-		$this->ref_id = $a_ref_id;
-		$this->tpl = $tpl;
-		$this->ctrl = $ilCtrl;
-		$this->access = $ilAccess;
-		$this->locator = $ilLocator;
-		$this->tree = $tree;
-		$this->toolbar = $ilToolbar;
-		$this->log = $ilLog;
-		$this->ilias = $ilias;
-		$this->lng = $lng;
-		$this->ilSetting = $ilSetting;
-		$this->modal_id = "tree_modal";
-		$this->async_output_handler = new ilAsyncOutputHandler();
-
-		$this->initTree();
-
-		$lng->loadLanguageModule("prg");
-	}
-
-
-	/**
-	 * Initialize Tree
-	 * Creates tree instance and set tree configuration
-	 */
-	protected function initTree() {
-		$this->tree = new ilObjStudyProgrammeTreeExplorerGUI($this->ref_id, $this->modal_id, "prg_tree", $this, 'view');
-
-		$js_url = rawurldecode($this->ctrl->getLinkTarget($this, 'saveTreeOrder', '', true, false));
-		$this->tree->addJsConf('save_tree_url', $js_url);
-		$this->tree->addJsConf('save_button_id', 'save_order_button');
-		$this->tree->addJsConf('cancel_button_id', 'cancel_order_button');
-	}
-
-
-	/**
-	 * Execute GUI-commands
-	 * If there is a async request the response is sent as a json string
-	 *
-	 * @throws ilException
-	 */
-	public function executeCommand() {
-		$cmd = $this->ctrl->getCmd();
-
-		$this->getToolbar();
-
-		if ($cmd == "") {
-			$cmd = "view";
-		}
-
-		// handles tree commands ("openNode", "closeNode", "getNodeAsync")
-		if($this->tree->handleCommand()) {
-			exit();
-		}
-
-		switch ($cmd) {
-			case "view":
-			case "create":
-			case "save":
-			case "cancel":
-			case "delete":
-			case "confirmedDelete":
-			case "cancelDelete":
-			case "getContainerSelectionExplorer":
-			case "saveTreeOrder":
-			case "createNewLeaf":
-
-				$content = $this->$cmd();
-				break;
-			default:
-				throw new ilException("ilObjStudyProgrammeTreeGUI: ".
-					"Command not supported: $cmd");
-		}
-
-		ilAsyncOutputHandler::handleAsyncOutput($content);
-	}
-
-
-	/**
-	 * Display the tree view
-	 *
-	 * @return string
-	 */
-	protected function view() {
-
-		$output = $this->tree->getHTML();
-		$output .= $this->initAsyncUIElements();
-
-		return $output;
-	}
-
-
-	/**
-	 * Cancel operation
-	 *
-	 * @return string
-	 */
-	protected function cancel() {
-		return ilAsyncOutputHandler::encodeAsyncResponse();
-	}
-
-
-	/**
-	 * Saves tree node order
-	 * Data is json encoded from the jstree component
-	 *
-	 * @return string json string
-	 * @throws ilException
-	 */
-	protected function saveTreeOrder() {
-		$this->checkAccessOrFail('write');
-
-		$treeAsJson = ilUtil::stripSlashes($_POST['tree'] ?? '');
-		$treeData   = json_decode($treeAsJson);
-
-		if (!is_array($treeData) || [] === $treeData) {
-			throw new ilStudyProgrammeTreeException("There is no tree data to save!");
-		}
-
-		// saves order recursive
-		$this->storeTreeOrder($treeData);
-
-		return ilAsyncOutputHandler::encodeAsyncResponse(array('success'=>true, 'message'=>$this->lng->txt('prg_saved_order_successful')));
-	}
-
-	/**
-	 * Recursive function for saving the tree order
-	 * @param array                   $nodes
-	 * @param ilContainerSorting|null $container_sorting
-	 * @param int|null                $parent_ref_id
-	 */
-	protected function storeTreeOrder(array $nodes, $container_sorting = null, int $parent_ref_id = null)
-	{
-		$sorting_position = array();
-		$position_count = 10;
-
-		$parent_node = ($parent_ref_id === null)? ilObjectFactoryWrapper::singleton()->getInstanceByRefId($this->ref_id) : ilObjectFactoryWrapper::singleton()->getInstanceByRefId($parent_ref_id);
-		$container_sorting = ($container_sorting === null) ? ilContainerSorting::_getInstance(ilObject::_lookupObjectId($this->ref_id)) : $container_sorting;
-
-		foreach($nodes as $node) {
-			// get ref_id from json
-			$id = $node->id;
-			$id = substr($id, strrpos($id, "_") + 1);
-
-			$sorting_position[$id] = $position_count;
-			$position_count+= 10;
-
-			$node_obj = ilObjectFactoryWrapper::singleton()->getInstanceByRefId($id);
-			if($node_obj instanceof ilObjStudyProgramme) {
-				$node_obj->moveTo($parent_node);
-			} else {
-				// TODO: implement a method on ilObjStudyProgramme to move leafs
-				global $DIC;
-				$tree = $DIC['tree'];
-				$rbacadmin = $DIC['rbacadmin'];
-
-				$tree->moveTree($node_obj->getRefId(), $parent_node->getRefId());
-				$rbacadmin->adjustMovedObjectPermissions($node_obj->getRefId(), $parent_node->getRefId());
-			}
-
-			// recursion if there are children
-			if(isset($node->children)) {
-				$this->storeTreeOrder($node->children, ilContainerSorting::_getInstance(ilObject::_lookupObjectId($id)), $id);
-			}
-		}
-		$container_sorting->savePost($sorting_position);
-	}
-
-
-	/**
-	 * Creates a new leaf
-	 * Currently only course references can be created
-	 *
-	 * @return string
-	 * @throws ilException
-	 */
-	protected function createNewLeaf() {
-		$this->checkAccessOrFail('create', (int) $_POST['parent_id']);
-
-		if(isset($_POST['target_id'], $_POST['type'], $_POST['parent_id'])) {
-			$target_id = (int) $_POST['target_id'];
-			$parent_id = (int) $_POST['parent_id'];
-
-			// TODO: more generic way for implementing different type of leafs
-			$course_ref = new ilObjCourseReference();
-			$course_ref->setTitleType(ilObjCourseReference::TITLE_TYPE_REUSE);
-			$course_ref->setTargetRefId($target_id);
-
-			$course_ref->create();
-			$course_ref->createReference();
-
-			$course_ref->putInTree($parent_id);
-
-			// This is how its done in ILIAS. If you set the target ID before the creation, it won't work
-			$course_ref->setTargetId(ilObject::_lookupObjectId($target_id));
-			$course_ref->update();
-		}
-
-		return ilAsyncOutputHandler::encodeAsyncResponse(array('success'=>true, 'message'=>$this->lng->txt('prg_added_course_ref_successful')));
-	}
-
-
-	/**
-	 * Initialize the Course Explorer for creating a leaf
-	 *
-	 * @param bool $convert_to_string If set to true, the getOutput function is already called
-	 *
-	 * @return ilAsyncContainerSelectionExplorer|string
-	 */
-	protected function getContainerSelectionExplorer($convert_to_string = true) {
-		$create_leaf_form = new ilAsyncContainerSelectionExplorer(rawurldecode($this->ctrl->getLinkTarget($this, 'createNewLeaf', '', true, false)));
-		$create_leaf_form->setId("select_course_explorer");
-
-		$ref_expand = ROOT_FOLDER_ID;
-		if(isset($_GET['ref_repexpand'])) {
-			$ref_expand = (int) $_GET['ref_repexpand'];
-		}
-
-		$create_leaf_form->setExpand($ref_expand);
-		$create_leaf_form->setExpandTarget($this->ctrl->getLinkTarget($this,'getContainerSelectionExplorer'));
-		$create_leaf_form->setAsynchExpanding(true);
-		$create_leaf_form->setTargetGet('target_id');
-		$create_leaf_form->setFrameTarget("_self");
-		$create_leaf_form->setClickable('crs', true);
-		$create_leaf_form->setTargetType('crs');
-		$create_leaf_form->setOutput(0);
-
-		if($convert_to_string)
-			return $create_leaf_form->getOutput();
-		else
-			return $create_leaf_form;
-	}
-
-
-	/**
-	 * Returns the async creation form for StudyProgrammes
-	 *
-	 * @return ilAsyncPropertyFormGUI
-	 */
-	protected function getCreationForm() {
-		$tmp_obj = new ilObjStudyProgrammeGUI();
-
-		$create_node_form = $tmp_obj->getAsyncCreationForm();
-		$create_node_form->setTitle("");
-		$this->ctrl->setParameterByClass("ilobjstudyprogrammegui", "new_type", "prg");
-		$create_node_form->setFormAction($this->ctrl->getFormActionByClass("ilobjstudyprogrammegui", "save"));
-
-		return $create_node_form;
-	}
-
-
-	/**
-	 * Generates the modal window content for the creation form of nodes or leafs
-	 * If there are already StudyProgramme-nodes in the parent, leaf creation is disabled and if there are already leafs, nodes can't be created
-	 *
-	 * @throws ilException
-	 */
-	protected function create() {
-		$parent_id = (isset($_GET['ref_id']))? (int) $_GET['ref_id'] : null;
-		$this->checkAccessOrFail('create', $parent_id);
-
-		$parent = ilObjectFactoryWrapper::singleton()->getInstanceByRefId($parent_id);
-		$accordion = new ilAccordionGUI();
-
-		$added_slides = 0;
-		if($parent instanceof ilObjStudyProgramme) {
-			// only allow adding new StudyProgramme-Node if there are no lp-children
-			if(!$parent->hasLPChildren()) {
-				$content_new_node = $this->getCreationForm()->getHTML();
-				$accordion->addItem($this->lng->txt('prg_create_new_node'), $content_new_node);
-				$added_slides++;
-			}
-
-			/* only allow adding new LP-Children if there are no other StudyProgrammes
-			 * AND creating crs references is activated in administration
-			 */
-			if(!$parent->hasChildren() && $this->ilSetting->get("obj_dis_creation_crsr") === "") {
-				$content_new_leaf = $this->tpl->getMessageHTML($this->lng->txt('prg_please_select_a_course_for_creating_a_leaf'));
-				$content_new_leaf .= $this->getContainerSelectionExplorer();
-
-				$accordion->addItem($this->lng->txt('prg_create_new_leaf'), $content_new_leaf);
-				$added_slides++;
-			}
-
-			if($added_slides == 1) {
-				$accordion->setBehaviour(ilAccordionGUI::FIRST_OPEN);
-			}
-
-			$content = $accordion->getHTML();
-		}
-
-		// creating modal window output
-		$this->async_output_handler->setHeading($this->lng->txt("prg_async_".$this->ctrl->getCmd()));
-		$this->async_output_handler->setContent($content);
-		$this->async_output_handler->terminate();
-	}
-
-
-	/**
-	 * Show the delete confirmation dialog for objects in the tree
-	 *
-	 * @throws ilException
-	 */
-	protected function delete() {
-		global $DIC;
-		$ilSetting = $DIC['ilSetting'];
-
-		$this->checkAccessOrFail("delete");
-
-		if(!isset($_GET['ref_id'], $_GET['item_ref_id'])) {
-			throw new ilException("Nothing to delete!");
-		}
-
-		$element_ref_id = (int) $_GET['ref_id'];
-
-		$cgui = new ilConfirmationGUI();
-
-		$msg = $this->lng->txt("info_delete_sure");
-
-		if (!$ilSetting->get('enable_trash'))
-		{
-			$msg .= "<br/>".$this->lng->txt("info_delete_warning_no_trash");
-		}
-		$cgui->setFormAction($this->ctrl->getFormAction($this, 'confirmedDelete', '', true));
-		$cgui->setCancel($this->lng->txt("cancel"), "cancelDelete");
-		$cgui->setConfirm($this->lng->txt("confirm"), "confirmedDelete");
-		$cgui->setFormName('async_form');
-
-		$obj_id = ilObject::_lookupObjectId($element_ref_id);
-		$type = ilObject::_lookupType($obj_id);
-		$title = call_user_func(array(ilObjectFactory::getClassByType($type),'_lookupTitle'),$obj_id);
-		$alt = $this->lng->txt("icon")." ".$this->lng->txt("obj_".$type);
-
-		$cgui->addItem("id[]", $element_ref_id, $title,
-			ilObject::_getIcon($obj_id, "small", $type),
-			$alt);
-		$cgui->addHiddenItem('item_ref_id', $_GET['item_ref_id']);
-
-		$content = $cgui->getHTML();
-
-		// creating the modal window output
-		$this->async_output_handler->setHeading($msg);
-		$this->async_output_handler->setContent($content);
-		$this->async_output_handler->terminate();
-	}
-
-
-	/**
-	 * Deletes a node or a leaf in the tree
-	 *
-	 * @return string
-	 * @throws ilException
-	 */
-	protected function confirmedDelete() {
-		$this->checkAccessOrFail("delete");
-
-		if(!isset($_POST['id'], $_POST['item_ref_id']) && is_array($_POST['id'])) {
-			throw new ilException("No item select for deletion!");
-		}
-
-		$ids = $_POST['id'];
-		$current_node = (int) $_POST['item_ref_id'];
-		$result = true;
-
-		foreach($ids as $id) {
-			$obj = ilObjectFactoryWrapper::singleton()->getInstanceByRefId($id);
-
-			$not_parent_of_current = true;
-			$not_root = true;
-
-			// do some additional validation if it is a StudyProgramme
-			if($obj instanceof ilObjStudyProgramme) {
-
-				//check if you are not deleting a parent element of the current element
-				$children_of_node = ilObjStudyProgramme::getAllChildren($obj->getRefId());
-				$get_ref_ids = function ($obj) { return $obj->getRefId(); };
-
-				$children_ref_ids = array_map($get_ref_ids, $children_of_node);
-				$not_parent_of_current = (!in_array($current_node, $children_ref_ids));
-
-				$not_root = ($obj->getRoot() != null);
-			}
-
-			if($current_node != $id && $not_root && $not_parent_of_current && $this->checkAccess('delete', $obj->getRefId())) {
-
-				ilRepUtil::deleteObjects(null, $id);
-
-				// deletes the tree-open-node-session storage
-				if(isset($children_of_node)) {
-					$this->tree->closeCertainNode($id);
-					foreach($children_of_node as $child) {
-						$this->tree->closeCertainNode($child->getRefId());
-					}
-				}
-
-				$msg = $this->lng->txt("prg_deleted_safely");
-
-			} else {
-				$msg = $this->lng->txt("prg_not_allowed_node_to_delete");
-				$result = false;
-			}
-		}
-
-		return ilAsyncOutputHandler::encodeAsyncResponse(array('success'=>$result, 'message'=>$msg));
-	}
-
-
-	/**
-	 * Cancel deletion
-	 * Return a json string for the async handling
-	 *
-	 * @return string
-	 */
-	protected function cancelDelete() {
-		return ilAsyncOutputHandler::encodeAsyncResponse();
-	}
-
-
-	/**
-	 * Initializes all elements used for async-interaction
-	 * Adds HTML-skeleton for the bootstrap modal dialog, the notification mechanism and the Selection container
-	 *
-	 * @return string
-	 */
-	protected function initAsyncUIElements() {
-		// add  js files
-		ilAccordionGUI::addJavaScript();
-		ilAsyncPropertyFormGUI::addJavaScript(true);
-		ilAsyncContainerSelectionExplorer::addJavascript();
-
-		// add bootstrap modal
-		$settings_modal = ilModalGUI::getInstance();
-		$settings_modal->setId($this->modal_id);
-		$settings_modal->setType(ilModalGUI::TYPE_LARGE);
-		$this->tpl->addOnLoadCode('$("#'.$this->modal_id.'").study_programme_modal();');
-
-		$content =  $settings_modal->getHTML();
-
-		// init js notifications
-		$notifications = new ilAsyncNotifications();
-		$notifications->addJsConfig('events', array('success'=>array('study_programme-show_success')));
-		$notifications->initJs();
-
-		// init tree selection explorer
-		$async_explorer = new ilAsyncContainerSelectionExplorer(rawurldecode($this->ctrl->getLinkTarget($this, 'createNewLeaf', '', true, false)));
-		$async_explorer->initJs();
-
-		return $content;
-	}
-
-
-	/**
-	 * Setup the toolbar
-	 */
-	protected function getToolbar() {
-		$save_order_btn = ilLinkButton::getInstance();
-		$save_order_btn->setId('save_order_button');
-		$save_order_btn->setUrl("javascript:void(0);");
-		$save_order_btn->setOnClick("$('body').trigger('study_programme-save_order');");
-		$save_order_btn->setCaption('prg_save_tree_order');
-
-		$cancel_order_btn = ilLinkButton::getInstance();
-		$cancel_order_btn->setId('cancel_order_button');
-		$cancel_order_btn->setUrl("javascript:void(0);");
-		$cancel_order_btn->setOnClick("$('body').trigger('study_programme-cancel_order');");
-		$cancel_order_btn->setCaption('prg_cancel_tree_order');
-
-		$this->toolbar->addButtonInstance($save_order_btn);
-		$this->toolbar->addButtonInstance($cancel_order_btn);
-	}
-
-
-	/**
-	 * Checks permission of current tree or certain child of it
-	 *
-	 * @param string $permission
-	 * @param null $ref_id
-	 *
-	 * @return bool
-	 */
-	protected function checkAccess($permission, $ref_id = null) {
-		$ref_id = ($ref_id === null)? $this->ref_id : $ref_id;
-		$checker = $this->access->checkAccess($permission, '', $ref_id);
-
-		return $checker;
-	}
-
-
-	/**
-	 * Checks permission of a object and throws an exception if they are not granted
-	 *
-	 * @param string $permission
-	 * @param null $ref_id
-	 *
-	 * @throws ilException
-	 */
-	protected function checkAccessOrFail($permission, $ref_id = null) {
-		if(!$this->checkAccess($permission, $ref_id)) {
-			throw new ilException("You have no permission for ".$permission." Object with ref_id ".$ref_id."!");
-		}
-	}
-
-=======
 class ilObjStudyProgrammeTreeGUI
 {
     /**
@@ -797,13 +214,15 @@
     {
         $this->checkAccessOrFail('write');
 
-        if (!isset($_POST['tree']) || is_null(json_decode(stripslashes($_POST['tree'])))) {
+        $treeAsJson = ilUtil::stripSlashes($_POST['tree'] ?? '');
+        $treeData   = json_decode($treeAsJson);
+
+        if (!is_array($treeData) || [] === $treeData) {
             throw new ilStudyProgrammeTreeException("There is no tree data to save!");
         }
 
         // saves order recursive
-        $data = json_decode(stripslashes($_POST['tree']));
-        $this->storeTreeOrder($data);
+        $this->storeTreeOrder($treeData);
 
         return ilAsyncOutputHandler::encodeAsyncResponse(array('success'=>true, 'message'=>$this->lng->txt('prg_saved_order_successful')));
     }
@@ -812,11 +231,11 @@
     /**
      * Recursive function for saving the tree order
      *
-     * @param string[]						$nodes_ref_ids
-     * @param ilContainerSorting|null       $container_sorting
-     * @param int|null                      $parent_ref_id
-     */
-    protected function storeTreeOrder(array $nodes_ref_ids, $container_sorting = null, int $parent_ref_id = null)
+     * @param array                   $nodes
+     * @param ilContainerSorting|null $container_sorting
+     * @param int|null                $parent_ref_id
+     */
+    protected function storeTreeOrder(array $nodes, $container_sorting = null, int $parent_ref_id = null)
     {
         $sorting_position = array();
         $position_count = 10;
@@ -824,9 +243,10 @@
         $parent_node = ($parent_ref_id === null)? ilObjectFactoryWrapper::singleton()->getInstanceByRefId($this->ref_id) : ilObjectFactoryWrapper::singleton()->getInstanceByRefId($parent_ref_id);
         $container_sorting = ($container_sorting === null) ? ilContainerSorting::_getInstance(ilObject::_lookupObjectId($this->ref_id)) : $container_sorting;
 
-        foreach ($nodes_ref_ids as $node_ref) {
+        foreach($nodes as $node) {
             // get ref_id from json
-            $id = substr($node_ref, strrpos($node_ref, "_")+1);
+            $id = $node->id;
+            $id = substr($id, strrpos($id, "_") + 1);
 
             $sorting_position[$id] = $position_count;
             $position_count+= 10;
@@ -1200,5 +620,4 @@
             throw new ilException("You have no permission for " . $permission . " Object with ref_id " . $ref_id . "!");
         }
     }
->>>>>>> ceb470ad
 }