<?php
/* Copyright (c) 1998-2013 ILIAS open source, Extended GPL, see docs/LICENSE */

/**
 * Service class for tests.
 *
 * @author	Björn Heyser <bheyser@databay.de>
 * @version	$Id$
 *
 * @ingroup ModulesTest
 */
class ilTestService
{
	/**
	 * @access protected
	 * @var ilObjTest
	 */
	protected $object = null;
	
	/**
	 * @access public
	 * @param	ilObjTest $a_object
	 */
	public function __construct(ilObjTest $a_object)
	{
		$this->object = $a_object;
	}

	/**
	 * @access public
	 * @global	ilObjUser	$ilUser
	 * @param	integer		$active_id
	 * @param	boolean		$short
	 * @return	array		$passOverwiewData
	 */
	public function getPassOverviewData($active_id, $short = false)
	{
		$passOverwiewData = array();
		
		global $ilUser;

		$scoredPass = $this->object->_getResultPass($active_id);
		$lastPass = $this->object->_getPass($active_id);

		$testPercentage = 0;
		$testReachedPoints = 0;
		$testMaxPoints = 0;

		for( $pass = 0; $pass <= $lastPass; $pass++)
		{
			$passFinishDate = $this->object->getPassFinishDate($active_id, $pass);
			
			if( $passFinishDate <= 0 )
			{
				continue;
			}

			if( !$short )
			{
				$resultData =& $this->object->getTestResult($active_id, $pass);

				if (!$resultData["pass"]["total_max_points"])
				{
					$passPercentage = 0;
				}
				else
				{
					$passPercentage = ($resultData["pass"]["total_reached_points"]/$resultData["pass"]["total_max_points"])*100;
				}

				$passMaxPoints = $resultData["pass"]["total_max_points"];
				$passReachedPoints = $resultData["pass"]["total_reached_points"];
				
				$passAnsweredQuestions = $this->object->getAnsweredQuestionCount($active_id, $pass);
				$passTotalQuestions = count($resultData) - 2;

				if( $pass == $scoredPass )
				{
					$isScoredPass = true;
					
					if (!$resultData["test"]["total_max_points"])
					{
						$testPercentage = 0;
					}
					else
					{
						$testPercentage = ($resultData["test"]["total_reached_points"]/$resultData["test"]["total_max_points"])*100;
					}
					
					$testMaxPoints = $resultData["test"]["total_max_points"];
					$testReachedPoints = $resultData["test"]["total_reached_points"];
					
					$passOverwiewData['test'] = array(
						'active_id' => $active_id,
						'scored_pass' => $scoredPass,
						'max_points' => $testMaxPoints,
						'reached_points' => $testReachedPoints,
						'percentage' => $testPercentage
					);
				}
				else $isScoredPass = false;
				
				$passOverwiewData['passes'][] = array(
					'active_id' => $active_id,
					'pass' => $pass,
					'finishdate' => $passFinishDate,
					'max_points' => $passMaxPoints,
					'reached_points' => $passReachedPoints,
					'percentage' => $passPercentage,
					'answered_questions' => $passAnsweredQuestions,
					'total_questions' => $passTotalQuestions,
					'is_scored_pass' => $isScoredPass
				);
			}
		}

		return $passOverwiewData;
	}
	
	/**
	 * Returns the list of answers of a users test pass and offers a scoring option
	 *
	 * @access public
	 * @param integer $active_id Active ID of the active user
	 * @param integer $pass Test pass
	 * @return string HTML code of the list of answers
	 */
	public function getManScoringQuestionGuiList($activeId, $pass)
	{
		include_once "./Modules/Test/classes/class.ilObjAssessmentFolder.php";
		$manScoringQuestionTypes = ilObjAssessmentFolder::_getManualScoring();

		$testResultData = $this->object->getTestResult($activeId, $pass);
		
		$manScoringQuestionGuiList = array();
		
		foreach($testResultData as $questionData)
		{
			if( !isset($questionData['qid']) )
			{
				continue;
			}
			
			if( !isset($questionData['type']) )
			{
				throw new ilTestException('no question type given!');
			}

			$questionGUI = $this->object->createQuestionGUI("", $questionData['qid']);
			
			if( !in_array($questionGUI->object->getQuestionTypeID(), $manScoringQuestionTypes) )
			{
				continue;
			}
			
			$manScoringQuestionGuiList[ $questionData['qid'] ] = $questionGUI;
		}
		
		return $manScoringQuestionGuiList;
	}
	
	/**
	 * reads the flag wether manscoring is done for the given test active or not
	 * from the global settings (scope: assessment / key: manscoring_done_<activeId>)
	 *
	 * @access public
	 * @static
	 * @param integer $activeId
	 * @return boolean $manScoringDone
	 */
	public static function isManScoringDone($activeId)
	{
		$assessmentSetting = new ilSetting("assessment");
		return $assessmentSetting->get("manscoring_done_" . $activeId, false);
	}
	
	/**
	 * stores the flag wether manscoring is done for the given test active or not
	 * within the global settings (scope: assessment / key: manscoring_done_<activeId>)
	 *
	 * @access public
	 * @static
	 * @param integer $activeId
	 * @param boolean $manScoringDone 
	 */
	public static function setManScoringDone($activeId, $manScoringDone)
	{
		$assessmentSetting = new ilSetting("assessment");
		$assessmentSetting->set("manscoring_done_" . $activeId, (bool)$manScoringDone);
	}
<<<<<<< HEAD
	
	public function buildVirtualSequence(ilTestSession $testSession)
	{
		global $ilDB, $lng, $ilPluginAdmin;

		require_once 'Modules/Test/classes/class.ilTestVirtualSequence.php';
		$testSequenceFactory = new ilTestSequenceFactory($ilDB, $lng, $ilPluginAdmin, $this->object);

		if( $this->object->isRandomTest() )
		{
			require_once 'Modules/Test/classes/class.ilTestVirtualSequenceRandomQuestionSet.php';
			$virtualSequence = new ilTestVirtualSequenceRandomQuestionSet($ilDB, $this->object, $testSequenceFactory);
		}
		else
		{
			require_once 'Modules/Test/classes/class.ilTestVirtualSequence.php';
			$virtualSequence = new ilTestVirtualSequence($ilDB, $this->object, $testSequenceFactory);
		}

		$virtualSequence->setActiveId($testSession->getActiveId());

		$virtualSequence->init();
		
		return $virtualSequence;
	}
	
	public function getVirtualSequenceUserResults(ilTestVirtualSequence $virtualSequence)
	{
		$resultsByPass = array();
		
		foreach($virtualSequence->getUniquePasses() as $pass)
		{
			$results = $this->object->getTestResult(
				$virtualSequence->getActiveId(), $pass, false, true, true
			);

			$resultsByPass[$pass] = $results;
		}
		
		$virtualPassResults = array();
		
		foreach($virtualSequence->getQuestionsPassMap() as $questionId => $pass)
		{
			foreach($resultsByPass[$pass] as $key => $questionResult)
			{
				if($key === 'test' || $key === 'pass')
				{
					continue;
				}
				
				if($questionResult['qid'] == $questionId)
				{
					$questionResult['pass'] = $pass;
					$virtualPassResults[$questionId] = $questionResult;
					break;
				}
			}
		}
		
		return $virtualPassResults;
=======

	/**
	 * @param ilTestSequenceSummaryProvider $testSequence
	 * @param bool $obligationsFilter
	 * @return array
	 */
	public function getQuestionSummaryData(ilTestSequenceSummaryProvider $testSequence, $obligationsFilterEnabled)
	{
		$result_array = $testSequence->getSequenceSummary($obligationsFilterEnabled);

		$marked_questions = array();

		if($this->object->getShowMarker())
		{
			include_once "./Modules/Test/classes/class.ilObjTest.php";
			$marked_questions = ilObjTest::_getSolvedQuestions($testSequence->getActiveId());
		}

		$data = array();

		foreach($result_array as $key => $value)
		{
			$description = "";
			if($this->object->getListOfQuestionsDescription())
			{
				$description = $value["description"];
			}

			$points = "";
			if(!$this->object->getTitleOutput())
			{
				$points = $value["points"];
			}

			$marked = false;
			if(count($marked_questions))
			{
				if(array_key_exists($value["qid"], $marked_questions))
				{
					$obj = $marked_questions[$value["qid"]];
					if($obj["solved"] == 1)
					{
						$marked = true;
					}
				}
			}

			$data[] = array(
				'order' => $value["nr"],
				'title' => $this->object->getQuestionTitle($value["title"]),
				'description' => $description,
				'worked_through' => $value["worked_through"],
				'postponed' => $value["postponed"],
				'points' => $points,
				'marked' => $marked,
				'sequence' => $value["sequence"],
				'obligatory' => $value['obligatory'],
				'isAnswered' => $value['isAnswered']
			);
		}

		return $data;
>>>>>>> e834cd99
	}
}
<|MERGE_RESOLUTION|>--- conflicted
+++ resolved
@@ -188,7 +188,6 @@
 		$assessmentSetting = new ilSetting("assessment");
 		$assessmentSetting->set("manscoring_done_" . $activeId, (bool)$manScoringDone);
 	}
-<<<<<<< HEAD
 	
 	public function buildVirtualSequence(ilTestSession $testSession)
 	{
@@ -249,7 +248,7 @@
 		}
 		
 		return $virtualPassResults;
-=======
+	}
 
 	/**
 	 * @param ilTestSequenceSummaryProvider $testSequence
@@ -297,21 +296,9 @@
 				}
 			}
 
-			$data[] = array(
-				'order' => $value["nr"],
-				'title' => $this->object->getQuestionTitle($value["title"]),
-				'description' => $description,
-				'worked_through' => $value["worked_through"],
-				'postponed' => $value["postponed"],
-				'points' => $points,
-				'marked' => $marked,
-				'sequence' => $value["sequence"],
-				'obligatory' => $value['obligatory'],
-				'isAnswered' => $value['isAnswered']
-			);
+			$data[] = array('order' => $value["nr"], 'title' => $this->object->getQuestionTitle($value["title"]), 'description' => $description, 'worked_through' => $value["worked_through"], 'postponed' => $value["postponed"], 'points' => $points, 'marked' => $marked, 'sequence' => $value["sequence"], 'obligatory' => $value['obligatory'], 'isAnswered' => $value['isAnswered']);
 		}
 
 		return $data;
->>>>>>> e834cd99
 	}
 }
