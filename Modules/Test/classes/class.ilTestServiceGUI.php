<?php

/**
 * This file is part of ILIAS, a powerful learning management system
 * published by ILIAS open source e-Learning e.V.
 *
 * ILIAS is licensed with the GPL-3.0,
 * see https://www.gnu.org/licenses/gpl-3.0.en.html
 * You should have received a copy of said license along with the
 * source code, too.
 *
 * If this is not the case or you just want to try ILIAS, you'll find
 * us at:
 * https://www.ilias.de
 * https://github.com/ILIAS-eLearning
 *
 *********************************************************************/

use ILIAS\Refinery\Transformation;
use ILIAS\Refinery\Random\Seed\GivenSeed;
use ILIAS\Refinery\Random\Group as RandomGroup;

require_once "./Modules/Test/classes/inc.AssessmentConstants.php";

/**
* Service GUI class for tests. This class is the parent class for all
* service classes which are called from ilObjTestGUI. This is mainly
* done to reduce the size of ilObjTestGUI to put command service functions
* into classes that could be called by ilCtrl.
*
* @ilCtrl_IsCalledBy ilTestServiceGUI: ilObjTestGUI
*
* @author	Helmut Schottmüller <helmut.schottmueller@mac.com>
* @author	Björn Heyser <bheyser@databay.de>
* @version	$Id$
*
* @ingroup ModulesTest
*/
class ilTestServiceGUI
{
    protected \ILIAS\Test\InternalRequestService $testrequest;

    public ?ilObjTest $object = null;
    public ?ilTestService $service = null;
    protected ilDBInterface $db;
    public ilLanguage $lng;
    /**
     * sk 2023-08-01: We need this union type, even if it is wrong! To change this
     * @todo we have to fix the rendering of the feedback modal in
     * `ilTestPlayerAbstractGUI::populateIntantResponseModal()`.
     */
    public ilGlobalTemplateInterface|ilTemplate $tpl;
    public ilCtrl $ctrl;
    protected ilTabsGUI $tabs;
    protected ilObjectDataCache $objCache;
    protected ilComponentRepository $component_repository;
    protected ilObjUser $user;

    public $ilias;
    public $tree;
    public $ref_id;

    /**
     * factory for test session
     *
     * @var ilTestSessionFactory
     */
    protected $testSessionFactory = null;

    /**
     * factory for test sequence
     *
     * @var ilTestSequenceFactory
     */
    protected $testSequenceFactory = null;

    /**
     * @var ilTestParticipantData
     */
    protected $participantData;

    private RandomGroup $randomGroup;

    /**
     * @var ilTestObjectiveOrientedContainer
     */
    private $objectiveOrientedContainer;

    private $contextResultPresentation = true;

    /**
     * @return boolean
     */
    public function isContextResultPresentation(): bool
    {
        return $this->contextResultPresentation;
    }

    /**
     * @param boolean $contextResultPresentation
     */
    public function setContextResultPresentation($contextResultPresentation)
    {
        $this->contextResultPresentation = $contextResultPresentation;
    }

    /**
     * The constructor takes the test object reference as parameter
     *
     * @param object $a_object Associated ilObjTest class
     * @access public
     */
    public function __construct(ilObjTest $a_object)
    {
        global $DIC;
        $lng = $DIC['lng'];
        $tpl = $DIC['tpl'];
        $ilCtrl = $DIC['ilCtrl'];
        $user = $DIC->user();
        $ilias = $DIC['ilias'];
        $tree = $DIC['tree'];
        $ilDB = $DIC['ilDB'];
        $component_repository = $DIC['component.repository'];
        $ilTabs = $DIC['ilTabs'];
        $ilObjDataCache = $DIC['ilObjDataCache'];

        $lng->loadLanguageModule('cert');

        $this->db = $ilDB;
        $this->lng = &$lng;
        $this->tpl = &$tpl;
        $this->ctrl = &$ilCtrl;
        $this->user = &$user;
        $this->tabs = $ilTabs;
        $this->component_repository = $component_repository;
        $this->objCache = $ilObjDataCache;
        $this->ilias = &$ilias;
        $this->object = &$a_object;
        $this->tree = &$tree;
        $this->ref_id = $a_object->getRefId();

        $this->service = new ilTestService($a_object);
        $this->testrequest = $DIC->test()->internal()->request();
        $this->testSessionFactory = new ilTestSessionFactory($this->object);

        $this->testSequenceFactory = new ilTestSequenceFactory($ilDB, $lng, $component_repository, $this->object);
        $this->randomGroup = $DIC->refinery()->random();
        $this->objectiveOrientedContainer = null;
    }

    public function setParticipantData(ilTestParticipantData $participantData): void
    {
        $this->participantData = $participantData;
    }

    public function getParticipantData(): ilTestParticipantData
    {
        return $this->participantData;
    }

    /**
     * This method uses the data of a given test pass to create an evaluation for displaying into a table used in the ilTestEvaluationGUI
     *
     * @param ilTestSession $testSession the current test session
     * @param array $passes An integer array of test runs
     * @param boolean $withResults $withResults tells the method to include all scoring data into the  returned row
     * @return array The array contains the date of the requested row
     */
    public function getPassOverviewTableData(ilTestSession $testSession, $passes, $withResults): array
    {
        $data = array();

        if ($this->getObjectiveOrientedContainer()->isObjectiveOrientedPresentationRequired()) {
            $considerHiddenQuestions = false;

            $objectivesAdapter = ilLOTestQuestionAdapter::getInstance($testSession);
        } else {
            $considerHiddenQuestions = true;
        }

        $scoredPass = $this->object->_getResultPass($testSession->getActiveId());

        $questionHintRequestRegister = ilAssQuestionHintTracking::getRequestRequestStatisticDataRegisterByActiveId(
            $testSession->getActiveId()
        );

        foreach ($passes as $pass) {
            $row = [
                'scored' => false,
                'pass' => $pass,
                'date' => ilObjTest::lookupLastTestPassAccess($testSession->getActiveId(), $pass)
            ];
            $considerOptionalQuestions = true;

            if ($this->getObjectiveOrientedContainer()->isObjectiveOrientedPresentationRequired()) {
                $testSequence = $this->testSequenceFactory->getSequenceByActiveIdAndPass($testSession->getActiveId(), $pass);
                $testSequence->loadFromDb();
                $testSequence->loadQuestions();

                if ($this->object->isRandomTest() && !$testSequence->isAnsweringOptionalQuestionsConfirmed()) {
                    $considerOptionalQuestions = false;
                }

                $testSequence->setConsiderHiddenQuestionsEnabled($considerHiddenQuestions);
                $testSequence->setConsiderOptionalQuestionsEnabled($considerOptionalQuestions);

                $objectivesList = $this->buildQuestionRelatedObjectivesList($objectivesAdapter, $testSequence);
                $objectivesList->loadObjectivesTitles();

                $row['objectives'] = $objectivesList->getUniqueObjectivesStringForQuestions($testSequence->getUserSequenceQuestions());
            }

            if ($withResults) {
                $result_array = $this->object->getTestResult($testSession->getActiveId(), $pass, false, $considerHiddenQuestions, $considerOptionalQuestions);

                foreach ($result_array as $resultStructKEY => $question) {
                    if ($resultStructKEY === 'test' || $resultStructKEY === 'pass') {
                        continue;
                    }

                    $requestData = $questionHintRequestRegister->getRequestByTestPassIndexAndQuestionId($pass, $question['qid']);

                    if ($requestData instanceof ilAssQuestionHintRequestStatisticData && $result_array[$resultStructKEY]['requested_hints'] === null) {
                        $result_array['pass']['total_requested_hints'] += $requestData->getRequestsCount();

                        $result_array[$resultStructKEY]['requested_hints'] = $requestData->getRequestsCount();
                        $result_array[$resultStructKEY]['hint_points'] = $requestData->getRequestsPoints();
                    }
                }

                if (!$result_array['pass']['total_max_points']) {
                    $row['percentage'] = 0;
                } else {
                    $row['percentage'] = ($result_array['pass']['total_reached_points'] / $result_array['pass']['total_max_points']) * 100;
                }

                $row['max_points'] = $result_array['pass']['total_max_points'];
                $row['reached_points'] = $result_array['pass']['total_reached_points'];
                $row['scored'] = ($pass == $scoredPass);
                $row['num_workedthrough_questions'] = $result_array['pass']['num_workedthrough'];
                $row['num_questions_total'] = $result_array['pass']['num_questions_total'];

                if ($this->object->isOfferingQuestionHintsEnabled()) {
                    $row['hints'] = $result_array['pass']['total_requested_hints'];
                }
            }

            $data[] = $row;
        }

        return $data;
    }

    /**
     * @param ilTestObjectiveOrientedContainer $objectiveOrientedContainer
     */
    public function setObjectiveOrientedContainer(ilTestObjectiveOrientedContainer $objectiveOrientedContainer)
    {
        $this->objectiveOrientedContainer = $objectiveOrientedContainer;
    }

    /**
     * @return ilTestObjectiveOrientedContainer
     */
    public function getObjectiveOrientedContainer(): ?ilTestObjectiveOrientedContainer
    {
        return $this->objectiveOrientedContainer;
    }

    /**
     * execute command
     */
    public function executeCommand()
    {
        $cmd = $this->ctrl->getCmd();
        $next_class = $this->ctrl->getNextClass($this);

        $cmd = $this->getCommand($cmd);
        switch ($next_class) {
            default:
                $ret = &$this->$cmd();
                break;
        }
        return $ret;
    }

    /**
     * Retrieves the ilCtrl command
     *
     * @access public
     */
    public function getCommand($cmd)
    {
        return $cmd;
    }

    /**
     * @return ilTestPassOverviewTableGUI $tableGUI
     */
    public function buildPassOverviewTableGUI($targetGUI): ilTestPassOverviewTableGUI
    {
        $table = new ilTestPassOverviewTableGUI($targetGUI, '');

        $table->setPdfPresentationEnabled(
            $this->testrequest->isset('pdf') && $this->testrequest->raw('pdf') == 1
        );

        $table->setObjectiveOrientedPresentationEnabled(
            $this->getObjectiveOrientedContainer()->isObjectiveOrientedPresentationRequired()
        );

        return $table;
    }

    /**
     * Returns the list of answers of a users test pass
     *
     * @param array $result_array An array containing the results of the users test pass (generated by ilObjTest::getTestResult)
     * @param integer $active_id Active ID of the active user
     * @param integer $pass Test pass
     * @param boolean $show_solutions TRUE, if the solution output should be shown in the answers, FALSE otherwise
     * @return string HTML code of the list of answers
     * @access public
     */
    public function getPassListOfAnswers(
        &$result_array,
        $active_id,
        $pass,
        $show_solutions = false,
        $only_answered_questions = false,
        $show_question_only = false,
        $show_reached_points = false,
        $anchorNav = false,
        ilTestQuestionRelatedObjectivesList $objectivesList = null,
        ilTestResultHeaderLabelBuilder $testResultHeaderLabelBuilder = null
    ): string {
        $maintemplate = new ilTemplate("tpl.il_as_tst_list_of_answers.html", true, true, "Modules/Test");

        $counter = 1;
        // output of questions with solutions
        foreach ($result_array as $question_data) {
            if (!array_key_exists('workedthrough', $question_data)) {
                $question_data['workedthrough'] = 0;
            }
            if (!array_key_exists('qid', $question_data)) {
                $question_data['qid'] = -1;
            }

            if (($question_data["workedthrough"] == 1) || ($only_answered_questions == false)) {
                $template = new ilTemplate("tpl.il_as_qpl_question_printview.html", true, true, "Modules/TestQuestionPool");
                $question_id = $question_data["qid"] ?? null;
                if ($question_id !== null
                    && $question_id !== -1
                    && is_numeric($question_id)) {
                    $maintemplate->setCurrentBlock("printview_question");
                    $question_gui = $this->object->createQuestionGUI("", $question_id);
                    $question_gui->object->setShuffler($this->buildQuestionAnswerShuffler(
                        (int) $question_id,
                        (int) $active_id,
                        (int) $pass
                    ));
                    if (is_object($question_gui)) {
                        if ($anchorNav) {
                            $template->setCurrentBlock('block_id');
                            $template->setVariable('BLOCK_ID', "detailed_answer_block_act_{$active_id}_qst_{$question_id}");
                            $template->parseCurrentBlock();

                            $template->setCurrentBlock('back_anchor');
                            $template->setVariable('HREF_BACK_ANCHOR', "#pass_details_tbl_row_act_{$active_id}_qst_{$question_id}");
                            $template->setVariable('TXT_BACK_ANCHOR', $this->lng->txt('tst_back_to_question_list'));
                            $template->parseCurrentBlock();
                        }

                        if ($show_reached_points) {
                            $template->setCurrentBlock("result_points");
                            $template->setVariable("RESULT_POINTS", $this->lng->txt("tst_reached_points") . ": " . $question_gui->object->getReachedPoints($active_id, $pass) . " " . $this->lng->txt("of") . " " . $question_gui->object->getMaximumPoints());
                            $template->parseCurrentBlock();
                        }
                        $template->setVariable("COUNTER_QUESTION", $counter . ". ");
                        $template->setVariable("TXT_QUESTION_ID", $this->lng->txt('question_id_short'));
                        $template->setVariable("QUESTION_ID", $question_gui->object->getId());
                        $template->setVariable("QUESTION_TITLE", $this->object->getQuestionTitle($question_gui->object->getTitle()));

                        if ($objectivesList !== null) {
                            $objectives = $this->lng->txt('tst_res_lo_objectives_header') . ': ';
                            $objectives .= $objectivesList->getQuestionRelatedObjectiveTitles($question_gui->object->getId());
                            $template->setVariable("OBJECTIVES", $objectives);
                        }

                        $show_question_only = ($this->object->getShowSolutionAnswersOnly()) ? true : false;

                        $show_feedback = $this->isContextResultPresentation() && $this->object->getShowSolutionFeedback();
                        $show_best_solution = $this->isContextResultPresentation() && $show_solutions;
                        $show_graphical_output = $this->isContextResultPresentation();

                        if ($show_best_solution) {
                            $compare_template = new ilTemplate('tpl.il_as_tst_answers_compare.html', true, true, 'Modules/Test');
                            $compare_template->setVariable("HEADER_PARTICIPANT", $this->lng->txt('tst_header_participant'));
                            $compare_template->setVariable("HEADER_SOLUTION", $this->lng->txt('tst_header_solution'));
                            $result_output = $question_gui->getSolutionOutput($active_id, $pass, $show_graphical_output, false, $show_question_only, $show_feedback);
                            $best_output = $question_gui->getSolutionOutput($active_id, $pass, false, false, $show_question_only, false, true);

                            $compare_template->setVariable('PARTICIPANT', $result_output);
                            $compare_template->setVariable('SOLUTION', $best_output);
                            $template->setVariable('SOLUTION_OUTPUT', $compare_template->get());
                        } else {
                            $result_output = $question_gui->getSolutionOutput($active_id, $pass, $show_graphical_output, false, $show_question_only, $show_feedback);
                            $template->setVariable('SOLUTION_OUTPUT', $result_output);
                        }

                        $maintemplate->setCurrentBlock("printview_question");
                        $maintemplate->setVariable("QUESTION_PRINTVIEW", $template->get());
                        $maintemplate->parseCurrentBlock();
                        $counter++;
                    }
                }
            }
        }

        if ($testResultHeaderLabelBuilder !== null) {
            if ($pass !== null) {
                $headerText = $testResultHeaderLabelBuilder->getListOfAnswersHeaderLabel($pass + 1);
            } else {
                $headerText = $testResultHeaderLabelBuilder->getVirtualListOfAnswersHeaderLabel();
            }
        } else {
            $headerText = '';
        }

        $maintemplate->setVariable("RESULTS_OVERVIEW", $headerText);
        return $maintemplate->get();
    }

    protected function buildQuestionAnswerShuffler(
        int $question_id,
        int $active_id,
        int $pass_id
    ): Transformation {
        $fixedSeed = $this->buildFixedShufflerSeed($question_id, $pass_id, $active_id);

        return $this->randomGroup->shuffleArray(new GivenSeed($fixedSeed));
    }

    protected function buildFixedShufflerSeed(int $question_id, int $pass_id, int $active_id): int
    {
        $seed = ($question_id + $pass_id) * $active_id;

        if (is_float($seed) && is_float($seed = $active_id + $pass_id)) {
            $seed = $active_id;
        }

        $div = ceil((10 ** (ilTestPlayerAbstractGUI::FIXED_SHUFFLER_SEED_MIN_LENGTH - 1)) / $seed);

        if ($div > 1) {
            $seed = $seed * ($div + $seed % 10);
        }

        return (int) $seed;
    }

    /**
     * Returns the list of answers of a users test pass and offers a scoring option
     *
     * @param array $result_array An array containing the results of the users test pass (generated by ilObjTest::getTestResult)
     * @param integer $active_id Active ID of the active user
     * @param integer $pass Test pass
     * @param boolean $show_solutions TRUE, if the solution output should be shown in the answers, FALSE otherwise
     * @return string HTML code of the list of answers
     * @access public
     *
     * @deprecated
     */
    public function getPassListOfAnswersWithScoring(&$result_array, $active_id, $pass, $show_solutions = false): string
    {
        $maintemplate = new ilTemplate("tpl.il_as_tst_list_of_answers.html", true, true, "Modules/Test");
        $scoring = ilObjAssessmentFolder::_getManualScoring();

        $counter = 1;
        // output of questions with solutions
        foreach ($result_array as $question_data) {
            $question = $question_data["qid"];
            if (is_numeric($question)) {
                $question_gui = $this->object->createQuestionGUI("", $question);
                if (in_array($question_gui->object->getQuestionTypeID(), $scoring)) {
                    $template = new ilTemplate("tpl.il_as_qpl_question_printview.html", true, true, "Modules/TestQuestionPool");
                    $scoretemplate = new ilTemplate("tpl.il_as_tst_manual_scoring_points.html", true, true, "Modules/Test");
                    #mbecker: No such block. $this->tpl->setCurrentBlock("printview_question");
                    $template->setVariable("COUNTER_QUESTION", $counter . ". ");
                    $template->setVariable("QUESTION_TITLE", $this->object->getQuestionTitle($question_gui->object->getTitle()));
                    $points = $question_gui->object->getMaximumPoints();
                    if ($points == 1) {
                        $template->setVariable("QUESTION_POINTS", $points . " " . $this->lng->txt("point"));
                    } else {
                        $template->setVariable("QUESTION_POINTS", $points . " " . $this->lng->txt("points"));
                    }

                    $show_question_only = ($this->object->getShowSolutionAnswersOnly()) ? true : false;
                    $result_output = $question_gui->getSolutionOutput($active_id, $pass, $show_solutions, false, $show_question_only, $this->object->getShowSolutionFeedback(), false, true);

                    $solout = $question_gui->object->getSuggestedSolutionOutput();
                    if (strlen($solout)) {
                        $scoretemplate->setCurrentBlock("suggested_solution");
                        $scoretemplate->setVariable("TEXT_SUGGESTED_SOLUTION", $this->lng->txt("solution_hint"));
                        $scoretemplate->setVariable("VALUE_SUGGESTED_SOLUTION", $solout);
                        $scoretemplate->parseCurrentBlock();
                    }

                    $scoretemplate->setCurrentBlock("feedback");
                    $scoretemplate->setVariable("FEEDBACK_NAME_INPUT", $question);
                    $feedback = ilObjTest::getSingleManualFeedback((int) $active_id, (int) $question, (int) $pass)['feedback'] ?? '';
                    $scoretemplate->setVariable(
                        "VALUE_FEEDBACK",
                        ilLegacyFormElementsUtil::prepareFormOutput(
                            $this->object->prepareTextareaOutput($feedback, true)
                        )
                    );
                    $scoretemplate->setVariable("TEXT_MANUAL_FEEDBACK", $this->lng->txt("set_manual_feedback"));
                    $scoretemplate->parseCurrentBlock();

                    $scoretemplate->setVariable("NAME_INPUT", $question);
                    $this->ctrl->setParameter($this, "active_id", $active_id);
                    $this->ctrl->setParameter($this, "pass", $pass);
                    $scoretemplate->setVariable("FORMACTION", $this->ctrl->getFormAction($this, "manscoring"));
                    $scoretemplate->setVariable("LABEL_INPUT", $this->lng->txt("tst_change_points_for_question"));
                    $scoretemplate->setVariable("VALUE_INPUT", " value=\"" . assQuestion::_getReachedPoints($active_id, $question_data["qid"], $pass) . "\"");
                    $scoretemplate->setVariable("VALUE_SAVE", $this->lng->txt("save"));

                    $template->setVariable("SOLUTION_OUTPUT", $result_output);
                    $maintemplate->setCurrentBlock("printview_question");
                    $maintemplate->setVariable("QUESTION_PRINTVIEW", $template->get());
                    $maintemplate->setVariable("QUESTION_SCORING", $scoretemplate->get());
                    $maintemplate->parseCurrentBlock();
                }
                $counter++;
            }
        }
        if ($counter == 1) {
            // no scorable questions found
            $maintemplate->setVariable("NO_QUESTIONS_FOUND", $this->lng->txt("manscoring_questions_not_found"));
        }
        $maintemplate->setVariable("RESULTS_OVERVIEW", sprintf($this->lng->txt("manscoring_results_pass"), $pass + 1));

        ilYuiUtil::initDomEvent();

        return $maintemplate->get();
    }

    protected function getPassDetailsOverviewTableGUI(
        $result_array,
        $active_id,
        $pass,
        $targetGUI,
        $targetCMD,
        $questionDetailsCMD,
        $questionAnchorNav,
        ilTestQuestionRelatedObjectivesList $objectivesList = null,
        $multipleObjectivesInvolved = true
    ): ilTestPassDetailsOverviewTableGUI {
        $this->ctrl->setParameter($targetGUI, 'active_id', $active_id);
        $this->ctrl->setParameter($targetGUI, 'pass', $pass);

        $tableGUI = $this->buildPassDetailsOverviewTableGUI($targetGUI, $targetCMD);
        $tableGUI->setSingleAnswerScreenCmd($questionDetailsCMD);
        $tableGUI->setShowHintCount($this->object->isOfferingQuestionHintsEnabled());

        if ($objectivesList !== null) {
            $tableGUI->setQuestionRelatedObjectivesList($objectivesList);
            $tableGUI->setObjectiveOrientedPresentationEnabled(true);
        }

        $tableGUI->setMultipleObjectivesInvolved($multipleObjectivesInvolved);

        $tableGUI->setActiveId($active_id);
        $tableGUI->setShowSuggestedSolution(false);

        $usersQuestionSolutions = array();

        foreach ($result_array as $key => $val) {
            if ($key === 'test' || $key === 'pass') {
                continue;
            }

            if ($this->object->getShowSolutionSuggested() && strlen($val['solution'])) {
                $tableGUI->setShowSuggestedSolution(true);
            }

            if (isset($val['pass'])) {
                $tableGUI->setPassColumnEnabled(true);
            }

            $usersQuestionSolutions[$key] = $val;
        }

        $tableGUI->initColumns();
        $tableGUI->initFilter();

        $tableGUI->setFilterCommand($targetCMD . 'SetTableFilter');
        $tableGUI->setResetCommand($targetCMD . 'ResetTableFilter');

        $tableGUI->setData($usersQuestionSolutions);

        return $tableGUI;
    }

    /**
     * Returns HTML code for a signature field
     *
     * @return string HTML code of the date and signature field for the test results
     * @access public
     */
    public function getResultsSignature(): string
    {
        if ($this->object->getShowSolutionSignature() && !$this->object->getAnonymity()) {
            $template = new ilTemplate("tpl.il_as_tst_results_userdata_signature.html", true, true, "Modules/Test");
            $template->setVariable("TXT_DATE", $this->lng->txt("date"));
            $old_value = ilDatePresentation::useRelativeDates();
            ilDatePresentation::setUseRelativeDates(false);
            $template->setVariable("VALUE_DATE", ilDatePresentation::formatDate(new ilDate(time(), IL_CAL_UNIX)));
            ilDatePresentation::setUseRelativeDates($old_value);
            $template->setVariable("TXT_SIGNATURE", $this->lng->txt("tst_signature"));
            $template->setVariable("IMG_SPACER", ilUtil::getImagePath("spacer.png"));
            return $template->get();
        } else {
            return "";
        }
    }

    /**
     * Returns the user data for a test results output
     *
     * @param ilTestSession|ilTestSessionDynamicQuestionSet
     * @param integer $user_id The user ID of the user
     * @param boolean $overwrite_anonymity TRUE if the anonymity status should be overwritten, FALSE otherwise
     * @return string HTML code of the user data for the test results
     * @access public
     */
    public function getAdditionalUsrDataHtmlAndPopulateWindowTitle($testSession, $active_id, $overwrite_anonymity = false): string
    {
        if (!is_object($testSession)) {
            throw new InvalidArgumentException('Not an object, expected ilTestSession|ilTestSessionDynamicQuestionSet');
        }
        $template = new ilTemplate("tpl.il_as_tst_results_userdata.html", true, true, "Modules/Test");
        $user_id = $this->object->_getUserIdFromActiveId($active_id);
        if (strlen(ilObjUser::_lookupLogin($user_id)) > 0) {
            $user = new ilObjUser($user_id);
        } else {
            $user = new ilObjUser();
            $user->setLastname($this->lng->txt("deleted_user"));
        }
        $t = $testSession->getSubmittedTimestamp();
        if (!$t) {
            $t = $this->object->_getLastAccess($testSession->getActiveId());
        }

        if ($this->getObjectiveOrientedContainer()->isObjectiveOrientedPresentationRequired()) {
            $uname = $this->object->userLookupFullName($user_id, $overwrite_anonymity);
            $template->setCurrentBlock("name");
            $template->setVariable('TXT_USR_NAME', $this->lng->txt("name"));
            $template->setVariable('VALUE_USR_NAME', $uname);
            $template->parseCurrentBlock();
        }

        $title_matric = "";
        if (strlen($user->getMatriculation()) && (($this->object->getAnonymity() == false) || ($overwrite_anonymity))) {
            $template->setCurrentBlock("matriculation");
            $template->setVariable("TXT_USR_MATRIC", $this->lng->txt("matriculation"));
            $template->setVariable("VALUE_USR_MATRIC", $user->getMatriculation());
            $template->parseCurrentBlock();
            $title_matric = " - " . $this->lng->txt("matriculation") . ": " . $user->getMatriculation();
        }

        $invited_user = array_pop($this->object->getInvitedUsers($user_id));
        $title_client = '';
<<<<<<< HEAD
        if (isset($invited_user['clientip']) && $invited_user["clientip"] !== null && strlen($invited_user["clientip"])) {
=======
        if (isset($invited_user["clientip"]) && strlen($invited_user["clientip"])) {
>>>>>>> a3df8dee
            $template->setCurrentBlock("client_ip");
            $template->setVariable("TXT_CLIENT_IP", $this->lng->txt("client_ip"));
            $template->setVariable("VALUE_CLIENT_IP", $invited_user["clientip"]);
            $template->parseCurrentBlock();
            $title_client = " - " . $this->lng->txt("clientip") . ": " . $invited_user["clientip"];
        }

        $template->setVariable("TXT_TEST_TITLE", $this->lng->txt("title"));
        $template->setVariable("VALUE_TEST_TITLE", $this->object->getTitle());

        // change the pagetitle (tab title or title in title bar of window)
        $pagetitle = $this->object->getTitle() . $title_matric . $title_client;
        $this->tpl->setHeaderPageTitle($pagetitle);

        return $template->get();
    }

    /**
     * Returns an output of the solution to an answer compared to the correct solution
     *
     * @param integer $question_id Database ID of the question
     * @param integer $active_id Active ID of the active user
     * @param integer $pass Test pass
     * @return string HTML code of the correct solution comparison
     * @access public
     */
    public function getCorrectSolutionOutput($question_id, $active_id, $pass, ilTestQuestionRelatedObjectivesList $objectivesList = null): string
    {
        $ilUser = $this->user;

        $test_id = $this->object->getTestId();
        $question_gui = $this->object->createQuestionGUI("", $question_id);

        $template = new ilTemplate("tpl.il_as_tst_correct_solution_output.html", true, true, "Modules/Test");
        $show_question_only = ($this->object->getShowSolutionAnswersOnly()) ? true : false;
        $result_output = $question_gui->getSolutionOutput($active_id, $pass, true, false, $show_question_only, $this->object->getShowSolutionFeedback(), false, false, true);
        $best_output = $question_gui->getSolutionOutput($active_id, $pass, false, false, $show_question_only, false, true, false, false);
        if ($this->object->getShowSolutionFeedback() && $this->testrequest->raw('cmd') != 'outCorrectSolution') {
            $specificAnswerFeedback = $question_gui->getSpecificFeedbackOutput(
                $question_gui->object->fetchIndexedValuesFromValuePairs(
                    $question_gui->object->getSolutionValues($active_id, $pass)
                )
            );
            if (strlen($specificAnswerFeedback)) {
                $template->setCurrentBlock("outline_specific_feedback");
                $template->setVariable("OUTLINE_SPECIFIC_FEEDBACK", $specificAnswerFeedback);
                $template->parseCurrentBlock();
            }
        }
        if ($this->object->isBestSolutionPrintedWithResult() && strlen($best_output)) {
            $template->setCurrentBlock("best_solution");
            $template->setVariable("TEXT_BEST_SOLUTION", $this->lng->txt("tst_best_solution_is"));
            $template->setVariable("BEST_OUTPUT", $best_output);
            $template->parseCurrentBlock();
        }
        $template->setVariable("TEXT_YOUR_SOLUTION", $this->lng->txt("tst_your_answer_was"));
        $template->setVariable("TEXT_SOLUTION_OUTPUT", $this->lng->txt("tst_your_answer_was")); // Mantis 28646. I don't really know why Ingmar renamed the placeholder, so
        // I set both old and new since the old one is set as well in several places.
        $maxpoints = $question_gui->object->getMaximumPoints();
        if ($maxpoints == 1) {
            $template->setVariable("QUESTION_TITLE", $this->object->getQuestionTitle($question_gui->object->getTitle()) . " (" . $maxpoints . " " . $this->lng->txt("point") . ")");
        } else {
            $template->setVariable("QUESTION_TITLE", $this->object->getQuestionTitle($question_gui->object->getTitle()) . " (" . $maxpoints . " " . $this->lng->txt("points") . ")");
        }
        if ($objectivesList !== null) {
            $objectives = $this->lng->txt('tst_res_lo_objectives_header') . ': ';
            $objectives .= $objectivesList->getQuestionRelatedObjectiveTitles($question_gui->object->getId());
            $template->setVariable('OBJECTIVES', $objectives);
        }
        $template->setVariable("SOLUTION_OUTPUT", $result_output);
        $template->setVariable("RECEIVED_POINTS", sprintf($this->lng->txt("you_received_a_of_b_points"), $question_gui->object->getReachedPoints($active_id, $pass), $maxpoints));
        $template->setVariable("FORMACTION", $this->ctrl->getFormAction($this));
        $template->setVariable("BACKLINK_TEXT", "&lt;&lt; " . $this->lng->txt("back"));
        return $template->get();
    }

    /**
     * Output of the pass overview for a test called by a test participant
     *
     * @param ilTestSession|ilTestSessionDynamicQuestionSet $testSession
     * @param integer $active_id
     * @param integer $pass
     * @param boolean $show_pass_details
     * @param boolean $show_answers
     * @param boolean $show_question_only
     * @param boolean $show_reached_points
     * @access public
     */
    public function getResultsOfUserOutput($testSession, $active_id, $pass, $targetGUI, $show_pass_details = true, $show_answers = true, $show_question_only = false, $show_reached_points = false): string
    {
        $ilObjDataCache = $this->objCache;
        $template = new ilTemplate("tpl.il_as_tst_results_participant.html", true, true, "Modules/Test");

        if ($this->participantData instanceof ilTestParticipantData) {
            $user_id = $this->participantData->getUserIdByActiveId($active_id);
            $uname = $this->participantData->getConcatedFullnameByActiveId($active_id, false);
        } else {
            $user_id = $this->object->_getUserIdFromActiveId($active_id);
            $uname = $this->object->userLookupFullName($user_id, true);
        }

        if ($this->object->getAnonymity()) {
            $uname = $this->lng->txt('anonymous');
        }

        if ((($this->testrequest->isset('pass')) && (strlen($this->testrequest->raw("pass")) > 0)) || (!is_null($pass))) {
            if (is_null($pass)) {
                $pass = $this->testrequest->raw("pass");
            }
        }

        if (!is_null($pass)) {
            $testResultHeaderLabelBuilder = new ilTestResultHeaderLabelBuilder($this->lng, $ilObjDataCache);
            $objectivesList = null;

            if ($this->getObjectiveOrientedContainer()->isObjectiveOrientedPresentationRequired()) {
                $testSequence = $this->testSequenceFactory->getSequenceByActiveIdAndPass($active_id, $pass);
                $testSequence->loadFromDb();
                $testSequence->loadQuestions();

                $objectivesAdapter = ilLOTestQuestionAdapter::getInstance($testSession);

                $objectivesList = $this->buildQuestionRelatedObjectivesList($objectivesAdapter, $testSequence);
                $objectivesList->loadObjectivesTitles();

                $testResultHeaderLabelBuilder->setObjectiveOrientedContainerId($testSession->getObjectiveOrientedContainerId());
                $testResultHeaderLabelBuilder->setUserId($testSession->getUserId());
                $testResultHeaderLabelBuilder->setTestObjId($this->object->getId());
                $testResultHeaderLabelBuilder->setTestRefId($this->object->getRefId());
                $testResultHeaderLabelBuilder->initObjectiveOrientedMode();
            }

            $result_array = $this->object->getTestResult(
                $active_id,
                $pass,
                false,
                !$this->getObjectiveOrientedContainer()->isObjectiveOrientedPresentationRequired()
            );

            $user_id = $this->object->_getUserIdFromActiveId($active_id);
            $showAllAnswers = true;
            if ($this->object->isExecutable($testSession, $user_id)) {
                $showAllAnswers = false;
            }
            if ($show_answers) {
                $list_of_answers = $this->getPassListOfAnswers(
                    $result_array,
                    $active_id,
                    $pass,
                    ilSession::get('tst_results_show_best_solutions'),
                    $showAllAnswers,
                    $show_question_only,
                    $show_reached_points,
                    $show_pass_details,
                    $objectivesList,
                    $testResultHeaderLabelBuilder
                );
                $template->setVariable("LIST_OF_ANSWERS", $list_of_answers);
            }

            if ($show_pass_details) {
                $overviewTableGUI = $this->getPassDetailsOverviewTableGUI(
                    $result_array,
                    $active_id,
                    $pass,
                    $targetGUI,
                    "getResultsOfUserOutput",
                    '',
                    $show_answers,
                    $objectivesList
                );
                $overviewTableGUI->setTitle($testResultHeaderLabelBuilder->getPassDetailsHeaderLabel($pass + 1));
                $template->setVariable("PASS_DETAILS", $overviewTableGUI->getHTML());
            }

            $signature = $this->getResultsSignature();
            $template->setVariable("SIGNATURE", $signature);

            if ($this->object->isShowExamIdInTestResultsEnabled()) {
                $template->setCurrentBlock('exam_id_footer');
                $template->setVariable('EXAM_ID_VAL', ilObjTest::lookupExamId(
                    $testSession->getActiveId(),
                    $pass
                ));
                $template->setVariable('EXAM_ID_TXT', $this->lng->txt('exam_id'));
                $template->parseCurrentBlock();
            }
        }

        $template->setCurrentBlock('participant_back_anchor');
        $template->setVariable("HREF_PARTICIPANT_BACK_ANCHOR", "#tst_results_toolbar");
        $template->setVariable("TXT_PARTICIPANT_BACK_ANCHOR", $this->lng->txt('tst_back_to_top'));
        $template->parseCurrentBlock();

        $template->setCurrentBlock('participant_block_id');
        $template->setVariable("PARTICIPANT_BLOCK_ID", "participant_active_{$active_id}");
        $template->parseCurrentBlock();

        if ($this->isGradingMessageRequired()) {
            $gradingMessageBuilder = $this->getGradingMessageBuilder($active_id);
            $gradingMessageBuilder->buildList();

            $template->setCurrentBlock('grading_message');
            $template->setVariable('GRADING_MESSAGE', $gradingMessageBuilder->getList());
            $template->parseCurrentBlock();
        }


        $user_data = $this->getAdditionalUsrDataHtmlAndPopulateWindowTitle($testSession, $active_id, true);
        $template->setVariable("TEXT_HEADING", sprintf($this->lng->txt("tst_result_user_name"), $uname));
        $template->setVariable("USER_DATA", $user_data);

        $this->populateExamId($template, (int) $active_id, (int) $pass);
        $this->populatePassFinishDate($template, ilObjTest::lookupLastTestPassAccess($active_id, $pass));

        return $template->get();
    }

    /**
     * Returns the user and pass data for a test results output
     *
     * @param integer $active_id The active ID of the user
     * @return string HTML code of the user data for the test results
     * @access public
     */
    public function getResultsHeadUserAndPass($active_id, $pass): string
    {
        $template = new ilTemplate("tpl.il_as_tst_results_head_user_pass.html", true, true, "Modules/Test");
        $user_id = $this->object->_getUserIdFromActiveId($active_id);
        if (strlen(ilObjUser::_lookupLogin($user_id)) > 0) {
            $user = new ilObjUser($user_id);
        } else {
            $user = new ilObjUser();
            $user->setLastname($this->lng->txt("deleted_user"));
        }
        $title_matric = "";
        if (strlen($user->getMatriculation()) && (($this->object->getAnonymity() == false))) {
            $template->setCurrentBlock("user_matric");
            $template->setVariable("TXT_USR_MATRIC", $this->lng->txt("matriculation"));
            $template->parseCurrentBlock();
            $template->setCurrentBlock("user_matric_value");
            $template->setVariable("VALUE_USR_MATRIC", $user->getMatriculation());
            $template->parseCurrentBlock();
            $template->touchBlock("user_matric_separator");
            $title_matric = " - " . $this->lng->txt("matriculation") . ": " . $user->getMatriculation();
        }

        $invited_user = array_pop($this->object->getInvitedUsers($user_id));
        if (strlen($invited_user["clientip"] ?? '')) {
            $template->setCurrentBlock("user_clientip");
            $template->setVariable("TXT_CLIENT_IP", $this->lng->txt("client_ip"));
            $template->parseCurrentBlock();
            $template->setCurrentBlock("user_clientip_value");
            $template->setVariable("VALUE_CLIENT_IP", $invited_user["clientip"]);
            $template->parseCurrentBlock();
            $template->touchBlock("user_clientip_separator");
        }

        $template->setVariable("TXT_USR_NAME", $this->lng->txt("name"));
        $uname = $this->object->userLookupFullName($user_id, false);
        $template->setVariable("VALUE_USR_NAME", $uname);
        $template->setVariable("TXT_PASS", $this->lng->txt("scored_pass"));
        $template->setVariable("VALUE_PASS", $pass);
        return $template->get();
    }

    public function getQuestionResultForTestUsers(int $question_id, int $test_id): string
    {
        $question_gui = $this->object->createQuestionGUI("", $question_id);

        $this->object->setAccessFilteredParticipantList(
            $this->object->buildStatisticsAccessFilteredParticipantList()
        );

        $foundusers = $this->object->getParticipantsForTestAndQuestion($test_id, $question_id);
        $output = '';
        foreach ($foundusers as $active_id => $passes) {
            $resultpass = $this->object->_getResultPass($active_id);
            for ($i = 0; $i < count($passes); $i++) {
                if (($resultpass !== null) && ($resultpass == $passes[$i]["pass"])) {
                    if ($output) {
                        $output .= "<br /><br /><br />";
                    }

                    // check if re-instantiation is really neccessary
                    $question_gui = $this->object->createQuestionGUI("", $passes[$i]["qid"]);
                    $output .= $this->getResultsHeadUserAndPass($active_id, $resultpass + 1);
                    $question_gui->setRenderPurpose(assQuestionGUI::RENDER_PURPOSE_PRINT_PDF);
                    $output .= $question_gui->getSolutionOutput(
                        $active_id,
                        $resultpass,
                        $graphicalOutput = false,
                        $result_output = false,
                        $show_question_only = false,
                        $show_feedback = false
                    );
                }
            }
        }
        return $output;
    }

    /**
     * @return ilTestPassDetailsOverviewTableGUI
     */
    protected function buildPassDetailsOverviewTableGUI($targetGUI, $targetCMD): ilTestPassDetailsOverviewTableGUI
    {
        if (!isset($targetGUI->object) && method_exists($targetGUI, 'getTestObj')) {
            $targetGUI->object = $targetGUI->getTestObj();
        }

        $tableGUI = new ilTestPassDetailsOverviewTableGUI($this->ctrl, $targetGUI, $targetCMD);
        return $tableGUI;
    }

    protected function isGradingMessageRequired(): bool
    {
        if ($this->getObjectiveOrientedContainer()->isObjectiveOrientedPresentationRequired()) {
            return false;
        }

        if ($this->object->isShowGradingStatusEnabled()) {
            return true;
        }

        if ($this->object->isShowGradingMarkEnabled()) {
            return true;
        }

        return false;
    }

    /**
     * @param integer $activeId
     * @return ilTestGradingMessageBuilder
     */
    protected function getGradingMessageBuilder($activeId): ilTestGradingMessageBuilder
    {
        $gradingMessageBuilder = new ilTestGradingMessageBuilder($this->lng, $this->object);

        $gradingMessageBuilder->setActiveId($activeId);

        return $gradingMessageBuilder;
    }

    protected function buildQuestionRelatedObjectivesList(ilLOTestQuestionAdapter $objectivesAdapter, ilTestQuestionSequence $testSequence): ilTestQuestionRelatedObjectivesList
    {
        $questionRelatedObjectivesList = new ilTestQuestionRelatedObjectivesList();

        $objectivesAdapter->buildQuestionRelatedObjectiveList($testSequence, $questionRelatedObjectivesList);

        return $questionRelatedObjectivesList;
    }

    protected function getFilteredTestResult($active_id, $pass, $considerHiddenQuestions, $considerOptionalQuestions): array
    {
        $ilDB = $this->db;
        $component_repository = $this->component_repository;

        $table_gui = $this->buildPassDetailsOverviewTableGUI($this, 'outUserPassDetails');
        $table_gui->initFilter();

        $questionList = new ilAssQuestionList($ilDB, $this->lng, $component_repository);

        $questionList->setParentObjIdsFilter(array($this->object->getId()));
        $questionList->setQuestionInstanceTypeFilter(ilAssQuestionList::QUESTION_INSTANCE_TYPE_DUPLICATES);

        foreach ($table_gui->getFilterItems() as $item) {
            if (substr($item->getPostVar(), 0, strlen('tax_')) == 'tax_') {
                $v = $item->getValue();

                if (is_array($v) && count($v) && !(int) $v[0]) {
                    continue;
                }

                $taxId = substr($item->getPostVar(), strlen('tax_'));
                $questionList->addTaxonomyFilter($taxId, $item->getValue(), $this->object->getId(), 'tst');
            } elseif ($item->getValue() !== false) {
                $questionList->addFieldFilter($item->getPostVar(), $item->getValue());
            }
        }

        $questionList->load();

        $filteredTestResult = array();

        $resultData = $this->object->getTestResult($active_id, $pass, false, $considerHiddenQuestions, $considerOptionalQuestions);

        foreach ($resultData as $resultItemKey => $resultItemValue) {
            if ($resultItemKey === 'test' || $resultItemKey === 'pass') {
                continue;
            }

            if (!$questionList->isInList($resultItemValue['qid'])) {
                continue;
            }

            $filteredTestResult[] = $resultItemValue;
        }

        return $filteredTestResult;
    }

    /**
     * @param string $content
     */
    protected function populateContent($content)
    {
        $this->tpl->setContent($content);
    }

    /**
     * @return ilTestResultsToolbarGUI
     */
    protected function buildUserTestResultsToolbarGUI(): ilTestResultsToolbarGUI
    {
        $toolbar = new ilTestResultsToolbarGUI($this->ctrl, $this->tpl, $this->lng);

        return $toolbar;
    }

    protected function outCorrectSolutionCmd()
    {
        $this->outCorrectSolution(); // cannot be named xxxCmd, because it's also called from context without Cmd in names
    }

    /**
     * Creates an output of the solution of an answer compared to the correct solution
     *
     * @access public
     */
    protected function outCorrectSolution()
    {
        if (!$this->object->getShowSolutionDetails()) {
            $this->tpl->setOnScreenMessage('info', $this->lng->txt("no_permission"), true);
            $this->ctrl->redirectByClass("ilobjtestgui", "infoScreen");
        }

        $testSession = $this->testSessionFactory->getSession();
        $activeId = $testSession->getActiveId();

        if (!($activeId > 0)) {
            $this->ctrl->redirectByClass("ilobjtestgui", "infoScreen");
        }

        $this->ctrl->saveParameter($this, "pass");
        $pass = (int) $this->testrequest->raw("pass");

        $questionId = (int) $this->testrequest->raw('evaluation');

        $testSequence = $this->testSequenceFactory->getSequenceByActiveIdAndPass($activeId, $pass);
        $testSequence->loadFromDb();
        $testSequence->loadQuestions();

        if (!$testSequence->questionExists($questionId)) {
            ilObjTestGUI::accessViolationRedirect();
        }

        if ($this->getObjectiveOrientedContainer()->isObjectiveOrientedPresentationRequired()) {
            $testSequence = $this->testSequenceFactory->getSequenceByActiveIdAndPass($activeId, $pass);
            $testSequence->loadFromDb();
            $testSequence->loadQuestions();

            $objectivesAdapter = ilLOTestQuestionAdapter::getInstance($testSession);
            $objectivesList = $this->buildQuestionRelatedObjectivesList($objectivesAdapter, $testSequence);
            $objectivesList->loadObjectivesTitles();
        } else {
            $objectivesList = null;
        }

        $ilTabs = $this->tabs;

        if ($this instanceof ilTestEvalObjectiveOrientedGUI) {
            $ilTabs->setBackTarget(
                $this->lng->txt("tst_back_to_virtual_pass"),
                $this->ctrl->getLinkTarget($this, 'showVirtualPass')
            );
        } else {
            $ilTabs->setBackTarget(
                $this->lng->txt("tst_back_to_pass_details"),
                $this->ctrl->getLinkTarget($this, 'outUserPassDetails')
            );
        }
        $ilTabs->clearSubTabs();

        $this->tpl->setCurrentBlock("ContentStyle");
        $this->tpl->setVariable("LOCATION_CONTENT_STYLESHEET", ilObjStyleSheet::getContentStylePath(0));
        $this->tpl->parseCurrentBlock();

        $this->tpl->setCurrentBlock("SyntaxStyle");
        $this->tpl->setVariable("LOCATION_SYNTAX_STYLESHEET", ilObjStyleSheet::getSyntaxStylePath());
        $this->tpl->parseCurrentBlock();

        $this->tpl->addCss(ilUtil::getStyleSheetLocation("output", "test_print.css", "Modules/Test"), "print");
        if ($this->object->getShowSolutionAnswersOnly()) {
            $this->tpl->addCss(ilUtil::getStyleSheetLocation("output", "test_print_hide_content.css", "Modules/Test"), "print");
        }

        $solution = $this->getCorrectSolutionOutput($questionId, $activeId, $pass, $objectivesList);

        $this->tpl->setContent($solution);
    }

    /**
     * @param ilTemplate $tpl
     * @param int $passFinishDate
     */
    public function populatePassFinishDate($tpl, $passFinishDate)
    {
        $oldValue = ilDatePresentation::useRelativeDates();
        ilDatePresentation::setUseRelativeDates(false);
        $passFinishDate = ilDatePresentation::formatDate(new ilDateTime($passFinishDate, IL_CAL_UNIX));
        ilDatePresentation::setUseRelativeDates($oldValue);
        $tpl->setVariable("PASS_FINISH_DATE_LABEL", $this->lng->txt('tst_pass_finished_on'));
        $tpl->setVariable("PASS_FINISH_DATE_VALUE", $passFinishDate);
    }

    /**
     * @param ilTemplate $tpl
     * @param int $activeId
     * @param int $pass
     */
    public function populateExamId(ilTemplate $tpl, int $activeId, int $pass)
    {
        if ($this->object->isShowExamIdInTestResultsEnabled()) {
            $tpl->setVariable("EXAM_ID_TXT", $this->lng->txt('exam_id'));
            $tpl->setVariable('EXAM_ID', ilObjTest::lookupExamId(
                $activeId,
                $pass
            ));
        }
    }

    public function getObject()
    {
        return $this->object;
    }
}<|MERGE_RESOLUTION|>--- conflicted
+++ resolved
@@ -671,11 +671,7 @@
 
         $invited_user = array_pop($this->object->getInvitedUsers($user_id));
         $title_client = '';
-<<<<<<< HEAD
         if (isset($invited_user['clientip']) && $invited_user["clientip"] !== null && strlen($invited_user["clientip"])) {
-=======
-        if (isset($invited_user["clientip"]) && strlen($invited_user["clientip"])) {
->>>>>>> a3df8dee
             $template->setCurrentBlock("client_ip");
             $template->setVariable("TXT_CLIENT_IP", $this->lng->txt("client_ip"));
             $template->setVariable("VALUE_CLIENT_IP", $invited_user["clientip"]);
