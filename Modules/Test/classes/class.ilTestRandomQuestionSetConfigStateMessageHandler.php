--- conflicted
+++ resolved
@@ -283,12 +283,6 @@
         }
     }
     
-<<<<<<< HEAD
-    /**
-     * @return \ILIAS\UI\Component\Button\Standard
-     */
-=======
->>>>>>> 18a7dabe
     private function buildQuestionStageRebuildButton() : \ILIAS\UI\Component\Button\Standard
     {
         $this->ctrl->setParameter(
