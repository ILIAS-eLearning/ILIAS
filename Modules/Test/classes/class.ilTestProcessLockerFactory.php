<?php
/* Copyright (c) 1998-2013 ILIAS open source, Extended GPL, see docs/LICENSE */

require_once 'Modules/Test/classes/class.ilObjAssessmentFolder.php';
require_once 'Modules/Test/classes/class.ilTestProcessLocker.php';
require_once 'Modules/Test/classes/class.ilTestProcessLockerNone.php';
require_once 'Modules/Test/classes/class.ilTestProcessLockerFile.php';
require_once 'Modules/Test/classes/class.ilTestProcessLockerDb.php';

/**
 * @author		Björn Heyser <bheyser@databay.de>
 * @version		$Id$
 *
 * @package     Modules/Test
 */
class ilTestProcessLockerFactory
{
    /**
     * @var ilSetting
     */
    protected $settings;

    /**
     * @var ilDBInterface
     */
    protected $db;

    /**
     * @var null|int
     */
    protected $contextId;

    /**
     * @param ilSetting $settings
     * @param ilDBInterface $db
     */
    public function __construct(ilSetting $settings, ilDBInterface $db)
    {
        $this->settings = $settings;
        $this->db = $db;
    }

    public function getContextId() : ?int
    {
        return $this->contextId;
    }

<<<<<<< HEAD
    /**
     * @return int
     */
    public function getActiveId() : ?int
=======
    public function withContextId(int $contextId) : self
>>>>>>> 18a7dabe
    {
        $clone = clone $this;
        $clone->contextId = $contextId;

        return $clone;
    }

    private function getLockModeSettingValue() : ?string
    {
        return $this->settings->get('ass_process_lock_mode', ilObjAssessmentFolder::ASS_PROC_LOCK_MODE_NONE);
    }

    /**
     * @return ilTestProcessLockerDb|ilTestProcessLockerFile|ilTestProcessLockerNone
     */
    public function getLocker() : ilTestProcessLocker
    {
        switch ($this->getLockModeSettingValue()) {
            case ilObjAssessmentFolder::ASS_PROC_LOCK_MODE_NONE:
                
                $locker = new ilTestProcessLockerNone();
                break;
                
            case ilObjAssessmentFolder::ASS_PROC_LOCK_MODE_FILE:

                $storage = new ilTestProcessLockFileStorage((int) $this->getContextId());
                $storage->create();

                $locker = new ilTestProcessLockerFile($storage);
                break;
            
            case ilObjAssessmentFolder::ASS_PROC_LOCK_MODE_DB:

                $locker = new ilTestProcessLockerDb($this->db);
                break;
        }
        
        return $locker;
    }

    public function retrieveLockerForNamedOperation() : ilTestProcessLocker
    {
        if ($this->getLocker() instanceof ilTestProcessLockerFile) {
            return $this->getLocker();
        }

        return new ilTestProcessLockerNone();
    }
}<|MERGE_RESOLUTION|>--- conflicted
+++ resolved
@@ -45,14 +45,7 @@
         return $this->contextId;
     }
 
-<<<<<<< HEAD
-    /**
-     * @return int
-     */
-    public function getActiveId() : ?int
-=======
     public function withContextId(int $contextId) : self
->>>>>>> 18a7dabe
     {
         $clone = clone $this;
         $clone->contextId = $contextId;
