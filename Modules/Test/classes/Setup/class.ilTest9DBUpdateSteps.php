--- conflicted
+++ resolved
@@ -165,7 +165,71 @@
 
     public function step_8(): void
     {
-<<<<<<< HEAD
+        if ($this->db->tableColumnExists('tst_tests', 'redirection_url')) {
+            $this->db->modifyTableColumn(
+                'tst_tests',
+                'redirection_url',
+                [
+                    'type' => 'text',
+                    'length' => 4000,
+                    'notnull' => false,
+                    'default' => null
+                ]
+            );
+        }
+    }
+
+    public function step_9(): void
+    {
+        if (!$this->db->tableColumnExists('tst_tests', 'show_questionlist')) {
+            $this->db->addTableColumn(
+                'tst_tests',
+                'show_questionlist',
+                [
+                    'type' => 'integer',
+                    'length' => 1
+                ]
+            );
+        }
+    }
+
+    public function step_10(): void
+    {
+        if ($this->db->tableColumnExists('tst_tests', 'sign_submission')) {
+            $this->db->dropTableColumn(
+                'tst_tests',
+                'sign_submission'
+            );
+        }
+    }
+
+    public function step_11(): void
+    {
+        if ($this->db->tableColumnExists('tst_tests', 'show_summary')) {
+            $this->db->renameTableColumn(
+                'tst_tests',
+                'show_summary',
+                'usr_pass_overview_mode'
+            );
+        }
+    }
+
+    public function step_12(): void
+    {
+        if (!$this->db->tableColumnExists('tst_tests', 'show_questionlist')) {
+            $this->db->addTableColumn(
+                'tst_tests',
+                'show_questionlist',
+                [
+                    'type' => 'integer',
+                    'length' => 1
+                ]
+            );
+        }
+    }
+
+    public function step_13(): void
+    {
         if (!$this->db->tableColumnExists('tst_tests', 'hide_info_tab')) {
             $this->db->addTableColumn('tst_tests', 'hide_info_tab', [
                 'type' => 'integer',
@@ -182,68 +246,6 @@
                 'default' => 1,
                 'notnull' => true
             ]);
-=======
-        if ($this->db->tableColumnExists('tst_tests', 'redirection_url')) {
-            $this->db->modifyTableColumn(
-                'tst_tests',
-                'redirection_url',
-                [
-                    'type' => 'text',
-                    'length' => 4000,
-                    'notnull' => false,
-                    'default' => null
-                ]
-            );
-        }
-    }
-
-    public function step_9(): void
-    {
-        if (!$this->db->tableColumnExists('tst_tests', 'show_questionlist')) {
-            $this->db->addTableColumn(
-                'tst_tests',
-                'show_questionlist',
-                [
-                    'type' => 'integer',
-                    'length' => 1
-                ]
-            );
-        }
-    }
-
-    public function step_10(): void
-    {
-        if ($this->db->tableColumnExists('tst_tests', 'sign_submission')) {
-            $this->db->dropTableColumn(
-                'tst_tests',
-                'sign_submission'
-            );
-        }
-    }
-
-    public function step_11(): void
-    {
-        if ($this->db->tableColumnExists('tst_tests', 'show_summary')) {
-            $this->db->renameTableColumn(
-                'tst_tests',
-                'show_summary',
-                'usr_pass_overview_mode'
-            );
-        }
-    }
-
-    public function step_12(): void
-    {
-        if (!$this->db->tableColumnExists('tst_tests', 'show_questionlist')) {
-            $this->db->addTableColumn(
-                'tst_tests',
-                'show_questionlist',
-                [
-                    'type' => 'integer',
-                    'length' => 1
-                ]
-            );
->>>>>>> 54355fa2
         }
     }
 }