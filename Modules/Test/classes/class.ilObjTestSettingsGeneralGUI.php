--- conflicted
+++ resolved
@@ -12,14 +12,13 @@
  * @version		$Id$
  *
  * @package		Modules/Test
- *
+ * 
  * @ilCtrl_Calls ilObjTestSettingsGeneralGUI: ilPropertyFormGUI
  * @ilCtrl_Calls ilObjTestSettingsGeneralGUI: ilConfirmationGUI
  * @ilCtrl_Calls ilObjTestSettingsGeneralGUI: ilTestSettingsChangeConfirmationGUI
  */
 class ilObjTestSettingsGeneralGUI extends ilTestSettingsGUI
 {
-<<<<<<< HEAD
 	/**
 	 * command constants
 	 */
@@ -702,16 +701,10 @@
 			$md_desc->save();
 		}
 
-		$this->testOBJ->setTitle(ilUtil::stripSlashes($form->getItemByPostVar('title')->getValue()));
-		$this->testOBJ->setDescription(ilUtil::stripSlashes($form->getItemByPostVar('description')->getValue()));
-
-
-
-
-		$this->testOBJ->setOfflineStatus(!$form->getItemByPostVar('online')->getChecked());
-
-
-		$this->testOBJ->update();
+        $this->testOBJ->setTitle(ilUtil::stripSlashes($form->getItemByPostVar('title')->getValue()));
+        $this->testOBJ->setDescription(ilUtil::stripSlashes($form->getItemByPostVar('description')->getValue()));
+        $this->testOBJ->setOfflineStatus(!$form->getItemByPostVar('online')->getChecked());
+        $this->testOBJ->update();
 
 		// pool usage setting
 		if ($form->getItemByPostVar('use_pool') instanceof ilFormPropertyGUI)
@@ -1758,1604 +1751,4 @@
 		
 		return self::ANSWER_FIXATION_NONE;
 	}
-=======
-    /**
-     * command constants
-     */
-    const CMD_SHOW_FORM					= 'showForm';
-    const CMD_SAVE_FORM					= 'saveForm';
-    const CMD_CONFIRMED_SAVE_FORM		= 'confirmedSaveForm';
-    const CMD_SHOW_RESET_TPL_CONFIRM	= 'showResetTemplateConfirmation';
-    const CMD_CONFIRMED_RESET_TPL		= 'confirmedResetTemplate';
-    
-    const ANSWER_FIXATION_NONE = 'none';
-    const ANSWER_FIXATION_ON_INSTANT_FEEDBACK = 'instant_feedback';
-    const ANSWER_FIXATION_ON_FOLLOWUP_QUESTION = 'followup_question';
-    const ANSWER_FIXATION_ON_IFB_OR_FUQST = 'ifb_or_fuqst';
-    
-    const INSTANT_FEEDBACK_TRIGGER_MANUAL = 0;
-    const INSTANT_FEEDBACK_TRIGGER_FORCED = 1;
-
-    /** @var ilCtrl $ctrl */
-    protected $ctrl = null;
-
-    /** @var ilAccessHandler $access */
-    protected $access = null;
-
-    /** @var ilLanguage $lng */
-    protected $lng = null;
-
-    /** @var ilGlobalTemplate $tpl */
-    protected $tpl = null;
-
-    /** @var ilTree $tree */
-    protected $tree = null;
-
-    /** @var ilDBInterface $db */
-    protected $db = null;
-
-    /** @var ilPluginAdmin $pluginAdmin */
-    protected $pluginAdmin = null;
-
-    /** @var ilObjUser $activeUser */
-    protected $activeUser = null;
-
-    /** @var ilObjTestGUI $testGUI */
-    protected $testGUI = null;
-
-    /** @var ilTestQuestionSetConfigFactory $testQuestionSetConfigFactory Factory for question set config. */
-    private $testQuestionSetConfigFactory = null;
-
-    /**
-     * Constructor
-     *
-     * @param ilCtrl          $ctrl
-     * @param ilAccessHandler $access
-     * @param ilLanguage      $lng
-     * @param ilTemplate      $tpl
-     * @param ilDBInterface   $db
-     * @param ilObjTestGUI    $testGUI
-     *
-     * @return \ilObjTestSettingsGeneralGUI
-     */
-    public function __construct(
-        ilCtrl $ctrl,
-        ilAccessHandler $access,
-        ilLanguage $lng,
-        ilTree $tree,
-        ilDBInterface $db,
-        ilPluginAdmin $pluginAdmin,
-        ilObjUser $activeUser,
-        ilObjTestGUI $testGUI
-    ) {
-        global $DIC; /* @var ILIAS\DI\Container $DIC */
-        
-        $this->ctrl = $ctrl;
-        $this->access = $access;
-        $this->lng = $lng;
-        $this->tpl = $DIC->ui()->mainTemplate();
-        $this->tree = $tree;
-        $this->db = $db;
-        $this->pluginAdmin = $pluginAdmin;
-        $this->activeUser = $activeUser;
-
-        $this->testGUI = $testGUI;
-
-        require_once 'Modules/Test/classes/class.ilTestQuestionSetConfigFactory.php';
-        $this->testQuestionSetConfigFactory = new ilTestQuestionSetConfigFactory($this->tree, $this->db, $this->pluginAdmin, $testGUI->object);
-
-        parent::__construct($testGUI->object);
-    }
-
-    /**
-     * Command Execution
-     */
-    public function executeCommand()
-    {
-        global $DIC; /* @var ILIAS\DI\Container $DIC */
-        
-        // allow only write access
-
-        if (!$this->access->checkAccess("write", "", $this->testGUI->ref_id)) {
-            ilUtil::sendInfo($this->lng->txt("cannot_edit_test"), true);
-            $this->ctrl->redirect($this->testGUI, "infoScreen");
-        }
-        
-        $DIC->tabs()->activateTab(ilTestTabsManager::TAB_ID_SETTINGS);
-
-        // process command
-
-        $nextClass = $this->ctrl->getNextClass();
-
-        switch ($nextClass) {
-            default:
-                $cmd = $this->ctrl->getCmd(self::CMD_SHOW_FORM) . 'Cmd';
-                $this->$cmd();
-        }
-    }
-
-    private function showFormCmd(ilPropertyFormGUI $form = null)
-    {
-        $this->tpl->addJavascript("./Services/JavaScript/js/Basic.js");
-
-        if ($form === null) {
-            $form = $this->buildForm();
-        }
-
-        $formHTML = $this->ctrl->getHTML($form);
-        $msgHTML = $this->getSettingsTemplateMessageHTML();
-
-        $this->tpl->setContent($formHTML . $msgHTML);
-    }
-
-    private function showConfirmation(ilPropertyFormGUI $form, $oldQuestionSetType, $newQuestionSetType, $hasQuestionsWithoutQuestionpool)
-    {
-        require_once 'Modules/Test/classes/confirmations/class.ilTestSettingsChangeConfirmationGUI.php';
-        $confirmation = new ilTestSettingsChangeConfirmationGUI($this->lng, $this->testOBJ);
-
-        $confirmation->setFormAction($this->ctrl->getFormAction($this));
-        $confirmation->setCancel($this->lng->txt('cancel'), self::CMD_SHOW_FORM);
-        $confirmation->setConfirm($this->lng->txt('confirm'), self::CMD_CONFIRMED_SAVE_FORM);
-
-        $confirmation->setOldQuestionSetType($oldQuestionSetType);
-        $confirmation->setNewQuestionSetType($newQuestionSetType);
-        $confirmation->setQuestionLossInfoEnabled($hasQuestionsWithoutQuestionpool);
-        $confirmation->build();
-
-        $confirmation->populateParametersFromPropertyForm($form, $this->activeUser->getTimeZone());
-
-        $this->tpl->setContent($this->ctrl->getHTML($confirmation));
-    }
-
-    protected function getSettingsTemplateMessageHTML()
-    {
-        if ($this->settingsTemplate) {
-            $title = $this->settingsTemplate->getTitle();
-            
-            if ($this->settingsTemplate->getAutoGenerated()) {
-                $title = $this->lng->txt($title);
-            }
-            
-            global $DIC;
-            $tpl = $DIC['tpl'];
-
-            $link = $this->ctrl->getLinkTarget($this, self::CMD_SHOW_RESET_TPL_CONFIRM);
-            $link = "<a href=\"" . $link . "\">" . $this->lng->txt("test_using_template_link") . "</a>";
-
-            $msgHTML = ilUtil::getSystemMessageHTML(
-                sprintf($this->lng->txt("test_using_template"), $title, $link),
-                "info"
-            );
-
-            $msgHTML = "<div style=\"margin-top:10px\">$msgHTML</div>";
-        } else {
-            $msgHTML = '';
-        }
-
-        return $msgHTML;
-    }
-
-    private function confirmedSaveFormCmd()
-    {
-        return $this->saveFormCmd(true);
-    }
-
-    private function saveFormCmd($isConfirmedSave = false)
-    {
-        $form = $this->buildForm();
-
-        // form validation and initialisation
-        
-        if ($isConfirmedSave) {
-            // since confirmation does only pickup POST and no FILES
-            // mocking the tile image file upload field is neccessary
-            // due to checkInput() behaviour (fixes mantis #24226)
-            $_FILES['tile_image'] = array(
-                'name' => '', 'type' => '', 'size' => '', 'tmp_name' => '', 'error' => ''
-            );
-            
-            // TODO: get rid of question selection mode setting in settings form (move to creation screen)
-        }
-
-        $errors = !$form->checkInput(); // ALWAYS CALL BEFORE setValuesByPost()
-        $form->setValuesByPost(); // NEVER CALL THIS BEFORE checkInput()
-                                    // Sarcasm? No. Because checkInput checks the form graph against the POST without
-                                    // actually setting the values into the form. Sounds ridiculous? Indeed, and it is.
-
-        // return to form when any form validation errors exist
-
-        if ($errors) {
-            ilUtil::sendFailure($this->lng->txt('form_input_not_valid'));
-            return $this->showFormCmd($form);
-        }
-        
-        // return to form when online is to be set, but no questions are configured
-
-        $currentQuestionSetConfig = $this->testQuestionSetConfigFactory->getQuestionSetConfig();
-        if ($form->getItemByPostVar('online')->getChecked() && !$this->testOBJ->isComplete($currentQuestionSetConfig)) {
-            $form->getItemByPostVar('online')->setAlert(
-                $this->lng->txt("cannot_switch_to_online_no_questions_andor_no_mark_steps")
-            );
-
-            ilUtil::sendFailure($this->lng->txt('form_input_not_valid'));
-            return $this->showFormCmd($form);
-        }
-        
-        // avoid settings conflict "ctm" and "do not show question titles"
-        
-        $qstSetSetting = $form->getItemByPostVar('question_set_type');
-        $qTitleSetting = $form->getItemByPostVar('title_output');
-        
-        if ($qstSetSetting->getValue() == ilObjTest::QUESTION_SET_TYPE_DYNAMIC && $qTitleSetting->getValue() == 2) {
-            $qstSetSetting->setAlert($this->lng->txt('tst_conflicting_setting'));
-            $qTitleSetting->setAlert($this->lng->txt('tst_conflicting_setting'));
-            
-            ilUtil::sendFailure($this->lng->txt('tst_settings_conflict_message'));
-            return $this->showFormCmd($form);
-        }
-        
-        // avoid settings conflict "obligate questions" and "freeze answer"
-        
-        $obligationsSetting = $form->getItemByPostVar('obligations_enabled');
-        $answerFixationSetting = $form->getItemByPostVar('answer_fixation_handling');
-        
-        if ($obligationsSetting->getChecked() && $answerFixationSetting->getValue() != self::ANSWER_FIXATION_NONE) {
-            $obligationsSetting->setAlert($this->lng->txt('tst_conflicting_setting'));
-            $answerFixationSetting->setAlert($this->lng->txt('tst_conflicting_setting'));
-            
-            ilUtil::sendFailure($this->lng->txt('tst_settings_conflict_message'));
-            return $this->showFormCmd($form);
-        }
-        
-        // avoid settings conflict "freeze answer on followup question" and "question postponing"
-        
-        $postponeSetting = $form->getItemByPostVar('postpone');
-        $answerFixationSetting = $form->getItemByPostVar('answer_fixation_handling');
-        $conflictModes = array(self::ANSWER_FIXATION_ON_FOLLOWUP_QUESTION, self::ANSWER_FIXATION_ON_IFB_OR_FUQST);
-        
-        if ($postponeSetting->getValue() && in_array($answerFixationSetting->getValue(), $conflictModes)) {
-            $postponeSetting->setAlert($this->lng->txt('tst_conflicting_setting'));
-            $answerFixationSetting->setAlert($this->lng->txt('tst_conflicting_setting'));
-            
-            ilUtil::sendFailure($this->lng->txt('tst_settings_conflict_message'));
-            return $this->showFormCmd($form);
-        }
-        
-        // avoid settings conflict "freeze answer on followup question" and "question shuffling"
-        
-        $shuffleSetting = $form->getItemByPostVar('chb_shuffle_questions');
-        $answerFixationSetting = $form->getItemByPostVar('answer_fixation_handling');
-        $conflictModes = array(self::ANSWER_FIXATION_ON_FOLLOWUP_QUESTION, self::ANSWER_FIXATION_ON_IFB_OR_FUQST);
-        
-        if ($shuffleSetting->getChecked() && in_array($answerFixationSetting->getValue(), $conflictModes)) {
-            $shuffleSetting->setAlert($this->lng->txt('tst_conflicting_setting'));
-            $answerFixationSetting->setAlert($this->lng->txt('tst_conflicting_setting'));
-            
-            ilUtil::sendFailure($this->lng->txt('tst_settings_conflict_message'));
-            return $this->showFormCmd($form);
-        }
-
-        $infoMsg = array();
-
-        // solve conflicts with question set type setting with confirmation screen if required
-        // determine wether question set type relating data is to be removed (questions/pools)
-
-        $questionSetTypeRelatingDataCleanupRequired = false;
-
-        $oldQuestionSetType = $this->testOBJ->getQuestionSetType();
-        if ($form->getItemByPostVar('question_set_type') instanceof ilFormPropertyGUI) {
-            $newQuestionSetType = $form->getItemByPostVar('question_set_type')->getValue();
-
-            if (!$this->testOBJ->participantDataExist() && $newQuestionSetType != $oldQuestionSetType) {
-                $oldQuestionSetConfig = $this->testQuestionSetConfigFactory->getQuestionSetConfigByType(
-                    $oldQuestionSetType
-                );
-
-                if ($oldQuestionSetConfig->doesQuestionSetRelatedDataExist()) {
-                    if (!$isConfirmedSave) {
-                        if ($oldQuestionSetType == ilObjTest::QUESTION_SET_TYPE_FIXED) {
-                            return $this->showConfirmation(
-                                $form,
-                                $oldQuestionSetType,
-                                $newQuestionSetType,
-                                $this->testOBJ->hasQuestionsWithoutQuestionpool()
-                            );
-                        }
-
-                        return $this->showConfirmation(
-                            $form,
-                            $oldQuestionSetType,
-                            $newQuestionSetType,
-                            false
-                        );
-                    }
-
-                    $questionSetTypeRelatingDataCleanupRequired = true;
-                }
-
-                if ($form->getItemByPostVar('online')->getChecked()) {
-                    $form->getItemByPostVar('online')->setChecked(false);
-
-                    if (!$this->testOBJ->getOfflineStatus()) {
-                        $infoMsg[] = $this->lng->txt("tst_set_offline_due_to_switched_question_set_type_setting");
-                    } else {
-                        $infoMsg[] = $this->lng->txt("tst_cannot_online_due_to_switched_quest_set_type_setting");
-                    }
-                }
-            }
-        } else {
-            $newQuestionSetType = $oldQuestionSetType;
-        }
-
-        // adjust settings due to chosen question set type
-
-        if ($newQuestionSetType != ilObjTest::QUESTION_SET_TYPE_FIXED) {
-            $form->getItemByPostVar('chb_use_previous_answers')->setChecked(false);
-        }
-        
-        // perform saving the form data
-
-        $this->performSaveForm($form);
-
-        // clean up test mode relating configuration data (questions/questionpools)
-
-        if ($questionSetTypeRelatingDataCleanupRequired) {
-            $oldQuestionSetConfig->removeQuestionSetRelatedData();
-        }
-
-        // disinvite all invited users if required
-
-        if (!$this->testOBJ->participantDataExist() && !$this->testOBJ->getFixedParticipants()) {
-            foreach ($this->testOBJ->getInvitedUsers() as $usrId => $usrData) {
-                $this->testOBJ->disinviteUser($usrId);
-            }
-        }
-
-        // redirect to form output
-
-        if (count($infoMsg)) {
-            ilUtil::sendInfo(implode('<br />', $infoMsg), true);
-        }
-
-        ilUtil::sendSuccess($this->lng->txt("msg_obj_modified"), true);
-        $this->ctrl->redirect($this, self::CMD_SHOW_FORM);
-    }
-
-    /**
-     * Enable all settings - Confirmation
-     */
-    private function showResetTemplateConfirmationCmd()
-    {
-        require_once 'Services/Utilities/classes/class.ilConfirmationGUI.php';
-        $confirmationGUI = new ilConfirmationGUI();
-
-        $confirmationGUI->setFormAction($this->ctrl->getFormAction($this));
-        $confirmationGUI->setHeaderText($this->lng->txt("test_confirm_template_reset"));
-        $confirmationGUI->setCancel($this->lng->txt('cancel'), self::CMD_SHOW_FORM);
-        $confirmationGUI->setConfirm($this->lng->txt('confirm'), self::CMD_CONFIRMED_RESET_TPL);
-
-        $this->tpl->setContent($this->ctrl->getHTML($confirmationGUI));
-    }
-
-    /**
-     * Enable all settings - remove template
-     */
-    private function confirmedResetTemplateCmd()
-    {
-        $this->testOBJ->setTemplate(null);
-        $this->testOBJ->saveToDB();
-
-        ilUtil::sendSuccess($this->lng->txt("test_template_reset"), true);
-        $this->ctrl->redirect($this, self::CMD_SHOW_FORM);
-    }
-
-    private function isSkillServiceSettingToBeAdjusted(ilPropertyFormGUI $form)
-    {
-        if (!($form->getItemByPostVar('skill_service') instanceof ilFormPropertyGUI)) {
-            return false;
-        }
-
-        if (!ilObjTest::isSkillManagementGloballyActivated()) {
-            return false;
-        }
-
-        if (!$form->getItemByPostVar('skill_service')->getChecked()) {
-            return false;
-        }
-
-        return true;
-    }
-
-    private function isCharSelectorPropertyRequired()
-    {
-        global $DIC;
-        $ilSetting = $DIC['ilSetting'];
-
-        return $ilSetting->get('char_selector_availability') > 0;
-    }
-
-
-    private function buildForm()
-    {
-        require_once 'Services/Form/classes/class.ilPropertyFormGUI.php';
-        $form = new ilPropertyFormGUI();
-        $form->setFormAction($this->ctrl->getFormAction($this));
-        $form->addCommandButton(self::CMD_SAVE_FORM, $this->lng->txt("save"));
-        $form->setTableWidth("100%");
-        $form->setId("test_properties");
-
-        $this->addGeneralProperties($form);
-        $this->addAvailabilityProperties($form);
-        $this->addPresentationProperties($form);
-        $this->addTestIntroProperties($form);
-        $this->addTestAccessProperties($form);
-        $this->addTestRunProperties($form);
-        $this->addQuestionBehaviourProperties($form);
-        $this->addTestSequenceProperties($form);
-        $this->addTestFinishProperties($form);
-
-        // Edit ecs export settings
-        include_once 'Modules/Test/classes/class.ilECSTestSettings.php';
-        $ecs = new ilECSTestSettings($this->testOBJ);
-        $ecs->addSettingsToForm($form, 'tst');
-        
-        // additional features
-        
-        $orgunitServiceActive = ilOrgUnitGlobalSettings::getInstance()->getObjectPositionSettingsByType(
-            $this->testOBJ->getType()
-        )->isActive();
-
-        $skillServiceActive = ilObjTest::isSkillManagementGloballyActivated();
-        
-        
-        if ($orgunitServiceActive || $skillServiceActive) {
-            $otherHead = new ilFormSectionHeaderGUI();
-            $otherHead->setTitle($this->lng->txt('obj_features'));
-            $form->addItem($otherHead);
-        }
-        
-        require_once 'Services/Object/classes/class.ilObjectServiceSettingsGUI.php';
-        ilObjectServiceSettingsGUI::initServiceSettingsForm($this->testOBJ->getId(), $form, array(
-                ilObjectServiceSettingsGUI::ORGU_POSITION_ACCESS
-        ));
-        
-        // skill service activation for FIXED tests only
-        if ($skillServiceActive) {
-            $skillService = new ilCheckboxInputGUI($this->lng->txt('tst_activate_skill_service'), 'skill_service');
-            $skillService->setInfo($this->lng->txt('tst_activate_skill_service_desc'));
-            $skillService->setChecked($this->testOBJ->isSkillServiceEnabled());
-            if ($this->testOBJ->participantDataExist()) {
-                $skillService->setDisabled(true);
-            }
-            $form->addItem($skillService);
-        }
-
-        // remove items when using template
-        $this->removeHiddenItems($form);
-
-        return $form;
-    }
-
-    private function performSaveForm(ilPropertyFormGUI $form)
-    {
-        $this->saveGeneralProperties($form);
-        $this->savePresentationProperties($form);
-        $this->saveAvailabilityProperties($form);
-        $this->saveTestIntroProperties($form);
-        $this->saveTestAccessProperties($form);
-        $this->saveTestRunProperties($form);
-        $this->saveQuestionBehaviourProperties($form);
-        $this->saveTestSequenceSettings($form);
-        $this->saveTestFinishProperties($form);
-
-        if (!$this->testOBJ->participantDataExist()) {
-            // skill service
-            if (ilObjTest::isSkillManagementGloballyActivated() && $form->getItemByPostVar('skill_service') instanceof ilFormPropertyGUI) {
-                $this->testOBJ->setSkillServiceEnabled($form->getItemByPostVar('skill_service')->getChecked());
-            }
-        }
-        
-        require_once 'Services/Object/classes/class.ilObjectServiceSettingsGUI.php';
-        ilObjectServiceSettingsGUI::updateServiceSettingsForm($this->testOBJ->getId(), $form, array(
-            ilObjectServiceSettingsGUI::ORGU_POSITION_ACCESS
-        ));
-
-        // store settings to db
-        $this->testOBJ->saveToDb(true);
-
-        // Update ecs export settings
-        include_once 'Modules/Test/classes/class.ilECSTestSettings.php';
-        $ecs = new ilECSTestSettings($this->testOBJ);
-        $ecs->handleSettingsUpdate();
-    }
-
-    /**
-     * @param ilPropertyFormGUI $form
-     */
-    private function addGeneralProperties(ilPropertyFormGUI $form)
-    {
-        $header = new ilFormSectionHeaderGUI();
-        $header->setTitle($this->lng->txt("tst_general_properties"));
-        $form->addItem($header);
-
-        // title & description (meta data)
-
-        include_once 'Services/MetaData/classes/class.ilMD.php';
-        $md_obj = new ilMD($this->testOBJ->getId(), 0, "tst");
-        $md_section = $md_obj->getGeneral();
-
-        $title = new ilTextInputGUI($this->lng->txt("title"), "title");
-        $title->setRequired(true);
-        $title->setValue($md_section->getTitle());
-        $form->addItem($title);
-
-        $ids = $md_section->getDescriptionIds();
-        if ($ids) {
-            $desc_obj = $md_section->getDescription(array_pop($ids));
-
-            $desc = new ilTextAreaInputGUI($this->lng->txt("description"), "description");
-            $desc->setCols(50);
-            $desc->setRows(4);
-            $desc->setValue($desc_obj->getDescription());
-            $form->addItem($desc);
-        }
-
-        // pool usage
-        $pool_usage = new ilRadioGroupInputGUI($this->lng->txt('test_question_pool_usage'), 'use_pool');
-
-        $optional_qpl = new ilRadioOption($this->lng->txt('test_question_pool_usage_optional'), 1);
-        $optional_qpl->setInfo($this->lng->txt('test_question_pool_usage_optional_info'));
-        $pool_usage->addOption($optional_qpl);
-
-        $tst_directly = new ilRadioOption($this->lng->txt('test_question_pool_usage_tst_directly'), 0);
-        $tst_directly->setInfo($this->lng->txt('test_question_pool_usage_tst_directly_info'));
-        $pool_usage->addOption($tst_directly);
-
-        $pool_usage->setValue($this->testOBJ->getPoolUsage() ? 1 : 0);
-        $form->addItem($pool_usage);
-
-        // test mode (question set type)
-        $questSetType = new ilRadioGroupInputGUI($this->lng->txt("tst_question_set_type"), 'question_set_type');
-        $questSetTypeFixed = new ilRadioOption(
-            $this->lng->txt("tst_question_set_type_fixed"),
-            ilObjTest::QUESTION_SET_TYPE_FIXED,
-            $this->lng->txt("tst_question_set_type_fixed_desc")
-        );
-        $questSetType->addOption($questSetTypeFixed);
-        $questSetTypeRandom = new ilRadioOption(
-            $this->lng->txt("tst_question_set_type_random"),
-            ilObjTest::QUESTION_SET_TYPE_RANDOM,
-            $this->lng->txt("tst_question_set_type_random_desc")
-        );
-        $questSetType->addOption($questSetTypeRandom);
-        $questSetTypeContinues = new ilRadioOption(
-            $this->lng->txt("tst_question_set_type_dynamic"),
-            ilObjTest::QUESTION_SET_TYPE_DYNAMIC,
-            $this->lng->txt("tst_question_set_type_dynamic_desc")
-        );
-        $questSetType->addOption($questSetTypeContinues);
-        $questSetType->setValue($this->testOBJ->getQuestionSetType());
-        if ($this->testOBJ->participantDataExist()) {
-            $questSetType->setDisabled(true);
-        }
-        $form->addItem($questSetType);
-
-        // anonymity
-        $anonymity = new ilRadioGroupInputGUI($this->lng->txt('tst_anonymity'), 'anonymity');
-        if ($this->testOBJ->participantDataExist()) {
-            $anonymity->setDisabled(true);
-        }
-        $rb = new ilRadioOption($this->lng->txt('tst_anonymity_no_anonymization'), 0);
-        $anonymity->addOption($rb);
-        $rb = new ilRadioOption($this->lng->txt('tst_anonymity_anonymous_test'), 1);
-        $anonymity->addOption($rb);
-        $anonymity->setValue((int) $this->testOBJ->getAnonymity());
-        $form->addItem($anonymity);
-    }
-
-    /**
-     * @param ilPropertyFormGUI $form
-     */
-    private function saveGeneralProperties(ilPropertyFormGUI $form)
-    {
-        include_once 'Services/MetaData/classes/class.ilMD.php';
-        $md_obj = new ilMD($this->testOBJ->getId(), 0, "tst");
-        $md_section = $md_obj->getGeneral();
-
-        // title
-        $md_section->setTitle(ilUtil::stripSlashes($form->getItemByPostVar('title')->getValue()));
-        $md_section->update();
-
-        // Description
-        $md_desc_ids = $md_section->getDescriptionIds();
-        if ($md_desc_ids) {
-            $md_desc = $md_section->getDescription(array_pop($md_desc_ids));
-            $md_desc->setDescription(ilUtil::stripSlashes($form->getItemByPostVar('description')->getValue()));
-            $md_desc->update();
-        } else {
-            $md_desc = $md_section->addDescription();
-            $md_desc->setDescription(ilUtil::stripSlashes($form->getItemByPostVar('description')->getValue()));
-            $md_desc->save();
-        }
-
-        $this->testOBJ->setTitle(ilUtil::stripSlashes($form->getItemByPostVar('title')->getValue()));
-        $this->testOBJ->setDescription(ilUtil::stripSlashes($form->getItemByPostVar('description')->getValue()));
-        $this->testOBJ->setOfflineStatus(!$form->getItemByPostVar('online')->getChecked());
-        $this->testOBJ->update();
-
-        // pool usage setting
-        if ($form->getItemByPostVar('use_pool') instanceof ilFormPropertyGUI) {
-            $this->testOBJ->setPoolUsage((int) $form->getItemByPostVar('use_pool')->getValue());
-        }
-
-        if (!$this->testOBJ->participantDataExist()) {
-            // question set type
-            if ($form->getItemByPostVar('question_set_type') instanceof ilFormPropertyGUI) {
-                $this->testOBJ->setQuestionSetType($form->getItemByPostVar('question_set_type')->getValue());
-            }
-        }
-
-        // anonymity setting
-        if (!$this->testOBJ->participantDataExist() && $this->formPropertyExists($form, 'anonymity')) {
-            $this->testOBJ->setAnonymity($form->getItemByPostVar('anonymity')->getValue());
-        }
-    }
-
-    /**
-     * @param ilPropertyFormGUI $form
-     */
-    private function addAvailabilityProperties(ilPropertyFormGUI $form)
-    {
-        include_once "Services/Object/classes/class.ilObjectActivation.php";
-        $this->lng->loadLanguageModule('rep');
-
-        $section = new ilFormSectionHeaderGUI();
-        $section->setTitle($this->lng->txt('rep_activation_availability'));
-        $form->addItem($section);
-
-        // additional info only with multiple references
-        $act_obj_info = $act_ref_info = "";
-        if (sizeof(ilObject::_getAllReferences($this->testOBJ->getId())) > 1) {
-            $act_obj_info = ' ' . $this->lng->txt('rep_activation_online_object_info');
-            $act_ref_info = $this->lng->txt('rep_activation_access_ref_info');
-        }
-
-        $online = new ilCheckboxInputGUI($this->lng->txt('rep_activation_online'), 'online');
-        $online->setChecked(!$this->testOBJ->getOfflineStatus());
-        $online->setInfo($this->lng->txt('tst_activation_online_info') . $act_obj_info);
-        $form->addItem($online);
-
-        $act_type = new ilCheckboxInputGUI($this->lng->txt('rep_visibility_until'), 'activation_type');
-        $act_type->setChecked($this->testOBJ->isActivationLimited());
-        // $act_type->setInfo($this->lng->txt('tst_availability_until_info'));
-
-        $this->tpl->addJavaScript('./Services/Form/js/date_duration.js');
-        include_once "Services/Form/classes/class.ilDateDurationInputGUI.php";
-        $dur = new ilDateDurationInputGUI($this->lng->txt("rep_time_period"), "access_period");
-        $dur->setRequired(true);
-        $dur->setShowTime(true);
-        $date = $this->testOBJ->getActivationStartingTime();
-        $dur->setStart(new ilDateTime($date ? $date : time(), IL_CAL_UNIX));
-        $dur->setStartText($this->lng->txt('rep_activation_limited_start'));
-        $date = $this->testOBJ->getActivationEndingTime();
-        $dur->setEnd(new ilDateTime($date ? $date : time(), IL_CAL_UNIX));
-        $dur->setEndText($this->lng->txt('rep_activation_limited_end'));
-        $act_type->addSubItem($dur);
-
-        $visible = new ilCheckboxInputGUI($this->lng->txt('rep_activation_limited_visibility'), 'activation_visibility');
-        $visible->setInfo($this->lng->txt('tst_activation_limited_visibility_info'));
-        $visible->setChecked($this->testOBJ->getActivationVisibility());
-        $act_type->addSubItem($visible);
-
-        $form->addItem($act_type);
-    }
-
-    /**
-     * @param ilPropertyFormGUI $form
-     */
-    private function saveAvailabilityProperties(ilPropertyFormGUI $form)
-    {
-        // activation
-        if ($form->getItemByPostVar('activation_type')->getChecked()) {
-            $this->testOBJ->setActivationLimited(true);
-            $this->testOBJ->setActivationVisibility($form->getItemByPostVar('activation_visibility')->getChecked());
-
-            $period = $form->getItemByPostVar("access_period");
-            $this->testOBJ->setActivationStartingTime($period->getStart()->get(IL_CAL_UNIX));
-            $this->testOBJ->setActivationEndingTime($period->getEnd()->get(IL_CAL_UNIX));
-        } else {
-            $this->testOBJ->setActivationLimited(false);
-        }
-    }
-    
-    /**
-     * @param ilPropertyFormGUI $form
-     */
-    protected function addPresentationProperties(ilPropertyFormGUI $form)
-    {
-        global $DIC; /* @var ILIAS\DI\Container $DIC */
-        
-        $section = new ilFormSectionHeaderGUI();
-        $section->setTitle($this->lng->txt('tst_presentation_settings_section'));
-        $form->addItem($section);
-        
-        $DIC->object()->commonSettings()->legacyForm($form, $this->testOBJ)->addTileImage();
-    }
-    
-    /**
-     * @param ilPropertyFormGUI $form
-     */
-    protected function savePresentationProperties(ilPropertyFormGUI $form)
-    {
-        global $DIC; /* @var ILIAS\DI\Container $DIC */
-        
-        $DIC->object()->commonSettings()->legacyForm($form, $this->testOBJ)->saveTileImage();
-    }
-
-    /**
-     * @param ilPropertyFormGUI $form
-     */
-    private function addTestIntroProperties(ilPropertyFormGUI $form)
-    {
-        $section = new ilFormSectionHeaderGUI();
-        $section->setTitle($this->lng->txt('tst_settings_header_intro'));
-        $form->addItem($section);
-
-        // introduction
-        $introEnabled = new ilCheckboxInputGUI($this->lng->txt("tst_introduction"), 'intro_enabled');
-        $introEnabled->setChecked($this->testOBJ->isIntroductionEnabled());
-        $introEnabled->setInfo($this->lng->txt('tst_introduction_desc'));
-        $form->addItem($introEnabled);
-        $intro = new ilTextAreaInputGUI($this->lng->txt("tst_introduction_text"), "introduction");
-        $intro->setRequired(true);
-        $intro->setValue($this->testOBJ->prepareTextareaOutput($this->testOBJ->getIntroduction(), false, true));
-        $intro->setRows(10);
-        $intro->setCols(80);
-        $intro->setUseRte(true);
-        $intro->addPlugin("latex");
-        $intro->addButton("latex");
-        $intro->setRTESupport($this->testOBJ->getId(), "tst", "assessment");
-        $intro->setRteTagSet('full');
-        $introEnabled->addSubItem($intro);
-
-        // showinfo
-        $showinfo = new ilCheckboxInputGUI($this->lng->txt("showinfo"), "showinfo");
-        $showinfo->setValue(1);
-        $showinfo->setChecked($this->testOBJ->getShowInfo());
-        $showinfo->setInfo($this->lng->txt("showinfo_desc"));
-        $form->addItem($showinfo);
-    }
-
-    /**
-     * @param ilPropertyFormGUI $form
-     */
-    private function saveTestIntroProperties(ilPropertyFormGUI $form)
-    {
-        if ($form->getItemByPostVar('intro_enabled') instanceof ilFormPropertyGUI) {
-            $this->testOBJ->setIntroductionEnabled($form->getItemByPostVar('intro_enabled')->getChecked());
-
-            if ($form->getItemByPostVar('intro_enabled')->getChecked()) {
-                $this->testOBJ->setIntroduction($form->getItemByPostVar('introduction')->getValue(), false, ilObjAdvancedEditing::_getUsedHTMLTagsAsString("assessment"));
-            } else {
-                $this->testOBJ->setIntroduction('');
-            }
-        }
-
-        if ($form->getItemByPostVar('showinfo') instanceof ilFormPropertyGUI) {
-            $this->testOBJ->setShowInfo($form->getItemByPostVar('showinfo')->getChecked());
-        }
-    }
-
-    /**
-     * @param ilPropertyFormGUI $form
-     */
-    private function addTestAccessProperties(ilPropertyFormGUI $form)
-    {
-        $header = new ilFormSectionHeaderGUI();
-        $header->setTitle($this->lng->txt("tst_settings_header_execution"));
-        $form->addItem($header);
-
-        // starting time
-        $startingtime = new ilDateTimeInputGUI($this->lng->txt("tst_starting_time"), 'starting_time');
-        $startingtime->setInfo($this->lng->txt("tst_starting_time_desc"));
-        $startingtime->setShowTime(true);
-        if ($this->testOBJ->getStartingTime() != 0) {
-            $startingtime->setDate(new ilDateTime($this->testOBJ->getStartingTime(), IL_CAL_UNIX));
-        } else {
-            $startingtime->setDate(null);
-        }
-
-        $form->addItem($startingtime);
-        if ($this->testOBJ->participantDataExist()) {
-            $startingtime->setDisabled(true);
-        }
-
-        // ending time
-        $endingtime = new ilDateTimeInputGUI($this->lng->txt("tst_ending_time"), 'ending_time');
-        $endingtime->setInfo($this->lng->txt("tst_ending_time_desc"));
-        $endingtime->setShowTime(true);
-        if ($this->testOBJ->getEndingTime() != 0) {
-            $endingtime->setDate(new ilDateTime($this->testOBJ->getEndingTime(), IL_CAL_UNIX));
-        } else {
-            $endingtime->setDate(null);
-        }
-        $form->addItem($endingtime);
-
-        // test password
-        $pwEnabled = new ilCheckboxInputGUI($this->lng->txt('tst_password'), 'password_enabled');
-        $pwEnabled->setChecked($this->testOBJ->isPasswordEnabled());
-        $pwEnabled->setInfo($this->lng->txt("tst_password_details"));
-        $password = new ilTextInputGUI($this->lng->txt("tst_password_enter"), "password");
-        $password->setRequired(true);
-        $password->setSize(20);
-        $password->setMaxLength(20);
-        $password->setValue($this->testOBJ->getPassword());
-        $pwEnabled->addSubItem($password);
-        $form->addItem($pwEnabled);
-
-        // fixed participants
-        $fixedparticipants = new ilCheckboxInputGUI($this->lng->txt('participants_invitation'), "fixedparticipants");
-        $fixedparticipants->setValue(1);
-        $fixedparticipants->setChecked($this->testOBJ->getFixedParticipants());
-        $fixedparticipants->setInfo($this->lng->txt("participants_invitation_description"));
-        if ($this->testOBJ->participantDataExist()) {
-            $fixedparticipants->setDisabled(true);
-        }
-        $form->addItem($fixedparticipants);
-
-        // simultaneous users
-        $simulLimited = new ilCheckboxInputGUI($this->lng->txt("tst_allowed_users"), 'limitUsers');
-        $simulLimited->setInfo($this->lng->txt("tst_allowed_users_desc"));
-        $simulLimited->setChecked($this->testOBJ->isLimitUsersEnabled());
-
-        // allowed simultaneous users
-        $simul = new ilNumberInputGUI($this->lng->txt("tst_allowed_users_max"), "allowedUsers");
-        $simul->setRequired(true);
-        $simul->allowDecimals(false);
-        $simul->setMinValue(1);
-        $simul->setMinvalueShouldBeGreater(false);
-        $simul->setSize(4);
-        $simul->setValue(($this->testOBJ->getAllowedUsers()) ? $this->testOBJ->getAllowedUsers() : '');
-        $simulLimited->addSubItem($simul);
-
-        // idle time
-        $idle = new ilNumberInputGUI($this->lng->txt("tst_allowed_users_time_gap"), "allowedUsersTimeGap");
-        $idle->setInfo($this->lng->txt("tst_allowed_users_time_gap_desc"));
-        $idle->setSize(4);
-        $idle->setSuffix($this->lng->txt("seconds"));
-        $idle->setValue(($this->testOBJ->getAllowedUsersTimeGap()) ? $this->testOBJ->getAllowedUsersTimeGap() : 300);
-        $simulLimited->addSubItem($idle);
-
-        $form->addItem($simulLimited);
-        return $header;
-    }
-
-    /**
-     * @param ilPropertyFormGUI $form
-     */
-    private function saveTestAccessProperties(ilPropertyFormGUI $form)
-    {
-        if (!$this->testOBJ->participantDataExist()) {
-            // starting time
-            $starting_time = $form->getItemByPostVar('starting_time')->getDate();
-            if ($starting_time instanceof ilDateTime) {
-                $this->testOBJ->setStartingTime($starting_time->getUnixtime());
-                $this->testOBJ->setStartingTimeEnabled(true);
-            } else {
-                $this->testOBJ->setStartingTime(null);
-                $this->testOBJ->setStartingTimeEnabled(false);
-            }
-        }
-
-        // ending time
-        $ending_time = $form->getItemByPostVar('ending_time')->getDate();
-        if ($ending_time instanceof ilDateTime) {
-            $this->testOBJ->setEndingTime($ending_time->getUnixtime());
-            $this->testOBJ->setEndingTimeEnabled(true);
-        } else {
-            $this->testOBJ->setEndingTime(null);
-            $this->testOBJ->setEndingTimeEnabled(false);
-        }
-
-        if ($this->formPropertyExists($form, 'password_enabled')) {
-            $this->testOBJ->setPasswordEnabled($form->getItemByPostVar('password_enabled')->getChecked());
-
-            if ($form->getItemByPostVar('password_enabled')->getChecked()) {
-                $this->testOBJ->setPassword($form->getItemByPostVar('password')->getValue());
-            } else {
-                $this->testOBJ->setPassword(''); // otherwise test will still respect value
-            }
-        }
-
-        if ($this->formPropertyExists($form, 'fixedparticipants') && !$this->testOBJ->participantDataExist()) {
-            $this->testOBJ->setFixedParticipants($form->getItemByPostVar('fixedparticipants')->getChecked());
-        }
-
-        if ($this->formPropertyExists($form, 'limitUsers')) {
-            $this->testOBJ->setLimitUsersEnabled($form->getItemByPostVar('limitUsers')->getChecked());
-
-            if ($form->getItemByPostVar('limitUsers')->getChecked()) {
-                $this->testOBJ->setAllowedUsers($form->getItemByPostVar('allowedUsers')->getValue());
-                $this->testOBJ->setAllowedUsersTimeGap($form->getItemByPostVar('allowedUsersTimeGap')->getValue());
-            } else {
-                $this->testOBJ->setAllowedUsers(''); // otherwise test will still respect value
-            }
-        }
-    }
-
-    /**
-     * @param ilPropertyFormGUI $form
-     */
-    private function addTestRunProperties(ilPropertyFormGUI $form)
-    {
-        // section header test run
-        $header = new ilFormSectionHeaderGUI();
-        $header->setTitle($this->lng->txt("tst_settings_header_test_run"));
-        $form->addItem($header);
-
-        // max. number of passes
-        $limitPasses = new ilCheckboxInputGUI($this->lng->txt("tst_limit_nr_of_tries"), 'limitPasses');
-        $limitPasses->setInfo($this->lng->txt("tst_nr_of_tries_desc"));
-        $limitPasses->setChecked($this->testOBJ->getNrOfTries() > 0);
-        $nr_of_tries = new ilNumberInputGUI($this->lng->txt("tst_nr_of_tries"), "nr_of_tries");
-        $nr_of_tries->setSize(3);
-        $nr_of_tries->allowDecimals(false);
-        $nr_of_tries->setMinValue(1);
-        $nr_of_tries->setMinvalueShouldBeGreater(false);
-        $nr_of_tries->setValue($this->testOBJ->getNrOfTries() ? $this->testOBJ->getNrOfTries() : 1);
-        $nr_of_tries->setRequired(true);
-        $limitPasses->addSubItem($nr_of_tries);
-        $blockAfterPassed = new ilCheckboxInputGUI(
-            $this->lng->txt('tst_block_passes_after_passed'),
-            'block_after_passed'
-        );
-        $blockAfterPassed->setInfo($this->lng->txt('tst_block_passes_after_passed_info'));
-        $blockAfterPassed->setChecked($this->testOBJ->isBlockPassesAfterPassedEnabled());
-        $limitPasses->addSubItem($blockAfterPassed);
-        if ($this->testOBJ->participantDataExist()) {
-            $limitPasses->setDisabled(true);
-            $blockAfterPassed->setDisabled(true);
-            $nr_of_tries->setDisabled(true);
-        }
-        $form->addItem($limitPasses);
-
-        // pass_waiting time between testruns
-        $pass_waiting_enabled = new ilCheckboxInputGUI($this->lng->txt('tst_pass_waiting_enabled'), 'pass_waiting_enabled');
-        $pass_waiting_enabled->setInfo($this->lng->txt('tst_pass_waiting_info'));
-        $pass_waiting_enabled->setChecked($this->testOBJ->isPassWaitingEnabled());
-
-        // pass_waiting
-        $duration = new ilDurationInputGUI($this->lng->txt("tst_pass_waiting_time"), "pass_waiting");
-        
-        $duration->setShowMonths(true);
-        $duration->setShowDays(true);
-        $duration->setShowHours(true);
-        $duration->setShowMinutes(true);
-        
-        $pw_time_array = explode(':', $this->testOBJ->getPassWaiting());
-        $duration->setMonths($pw_time_array[0]);
-        $duration->setDays($pw_time_array[1]);
-        $duration->setHours($pw_time_array[2]);
-        $duration->setMinutes($pw_time_array[3]);
-        $duration->setRequired(false);
-        $pass_waiting_enabled->addSubItem($duration);
-        
-        $form->addItem($pass_waiting_enabled);
-        
-        // enable max. processing time
-        $processing = new ilCheckboxInputGUI($this->lng->txt("tst_processing_time"), "chb_processing_time");
-        $processing->setInfo($this->lng->txt("tst_processing_time_desc"));
-        $processing->setValue(1);
-
-        if ($this->settingsTemplate && $this->getTemplateSettingValue('chb_processing_time')) {
-            $processing->setChecked(true);
-        } else {
-            $processing->setChecked($this->testOBJ->getEnableProcessingTime());
-        }
-
-        // max. processing time
-        $processingtime = new ilNumberInputGUI($this->lng->txt("tst_processing_time_duration"), 'processing_time');
-        $processingtime->allowDecimals(false);
-        $processingtime->setMinValue(1);
-        $processingtime->setMinvalueShouldBeGreater(false);
-        $processingtime->setValue($this->testOBJ->getProcessingTimeAsMinutes());
-        $processingtime->setSize(5);
-        $processingtime->setSuffix($this->lng->txt('minutes'));
-        $processingtime->setInfo($this->lng->txt("tst_processing_time_duration_desc"));
-        $processing->addSubItem($processingtime);
-
-        // reset max. processing time
-        $resetprocessing = new ilCheckboxInputGUI('', "chb_reset_processing_time");
-        $resetprocessing->setValue(1);
-        $resetprocessing->setOptionTitle($this->lng->txt("tst_reset_processing_time"));
-        $resetprocessing->setChecked($this->testOBJ->getResetProcessingTime());
-        $resetprocessing->setInfo($this->lng->txt("tst_reset_processing_time_desc"));
-        $processing->addSubItem($resetprocessing);
-        $form->addItem($processing);
-
-        if ($this->testOBJ->participantDataExist()) {
-            $processing->setDisabled(true);
-            $processingtime->setDisabled(true);
-            $resetprocessing->setDisabled(true);
-            
-            $duration->setDisabled(true);
-            $pass_waiting_enabled->setDisabled(true);
-        }
-
-        // kiosk mode
-        $kiosk = new ilCheckboxInputGUI($this->lng->txt("kiosk"), "kiosk");
-        $kiosk->setValue(1);
-        $kiosk->setChecked($this->testOBJ->getKioskMode());
-        $kiosk->setInfo($this->lng->txt("kiosk_description"));
-
-        // kiosk mode options
-        $kiosktitle = new ilCheckboxGroupInputGUI($this->lng->txt("kiosk_options"), "kiosk_options");
-        $kiosktitle->addOption(new ilCheckboxOption($this->lng->txt("kiosk_show_title"), 'kiosk_title', ''));
-        $kiosktitle->addOption(new ilCheckboxOption($this->lng->txt("kiosk_show_participant"), 'kiosk_participant', ''));
-        $values = array();
-        if ($this->testOBJ->getShowKioskModeTitle()) {
-            array_push($values, 'kiosk_title');
-        }
-        if ($this->testOBJ->getShowKioskModeParticipant()) {
-            array_push($values, 'kiosk_participant');
-        }
-        $kiosktitle->setValue($values);
-        $kiosktitle->setInfo($this->lng->txt("kiosk_options_desc"));
-        $kiosk->addSubItem($kiosktitle);
-
-        $form->addItem($kiosk);
-
-        $examIdInPass = new ilCheckboxInputGUI($this->lng->txt('examid_in_test_pass'), 'examid_in_test_pass');
-        $examIdInPass->setInfo($this->lng->txt('examid_in_test_pass_desc'));
-        $examIdInPass->setChecked($this->testOBJ->isShowExamIdInTestPassEnabled());
-        $form->addItem($examIdInPass);
-    }
-
-    /**
-     * @param ilPropertyFormGUI $form
-     */
-    private function saveTestRunProperties(ilPropertyFormGUI $form)
-    {
-        if (!$this->testOBJ->participantDataExist()) {
-            // nr of tries (max passes)
-            if ($form->getItemByPostVar('limitPasses') instanceof ilFormPropertyGUI) {
-                if ($form->getItemByPostVar('limitPasses')->getChecked()) {
-                    $this->testOBJ->setNrOfTries($form->getItemByPostVar('nr_of_tries')->getValue());
-
-                    $this->testOBJ->setBlockPassesAfterPassedEnabled(
-                        (bool) $form->getItemByPostVar('block_after_passed')->getChecked()
-                    );
-                } else {
-                    $this->testOBJ->setNrOfTries(0);
-                    $this->testOBJ->setBlockPassesAfterPassedEnabled(false);
-                }
-            }
-
-            // pass_waiting
-            if ($form->getItemByPostVar('pass_waiting_enabled') instanceof ilFormPropertyGUI) {
-                if ($form->getItemByPostVar('pass_waiting_enabled')->getChecked()) {
-                    $pass_waiting_values = $form->getItemByPostVar('pass_waiting');
-                    
-                    $pass_waiting_duration[] = sprintf("%'.02d", $pass_waiting_values->getMonths());
-                    $pass_waiting_duration[] = sprintf("%'.03d", $pass_waiting_values->getDays());
-                    $pass_waiting_duration[] = sprintf("%'.02d", $pass_waiting_values->getHours());
-                    $pass_waiting_duration[] = sprintf("%'.02d", $pass_waiting_values->getMinutes());
-                    $pass_waiting_duration[] = sprintf("%'.02d", $pass_waiting_values->getSeconds());
-
-                    $pass_waiting_string = implode(':', $pass_waiting_duration);
-                    $this->testOBJ->setPassWaiting($pass_waiting_string);
-                } else {
-                    $this->testOBJ->setPassWaiting("00:000:00:00:00");
-                }
-            }
-            
-            $this->testOBJ->setEnableProcessingTime($form->getItemByPostVar('chb_processing_time')->getChecked());
-            if ($this->testOBJ->getEnableProcessingTime()) {
-                $this->testOBJ->setProcessingTimeByMinutes($form->getItemByPostVar('processing_time')->getValue());
-                $this->testOBJ->setResetProcessingTime($form->getItemByPostVar('chb_reset_processing_time')->getChecked());
-            } else {
-                $this->testOBJ->setProcessingTime('');
-                $this->testOBJ->setResetProcessingTime(false);
-            }
-        }
-
-        if ($form->getItemByPostVar('kiosk') instanceof ilFormPropertyGUI) {
-            $this->testOBJ->setKioskMode($form->getInput('kiosk'));
-            $kioskOptions = $form->getItemByPostVar('kiosk_options')->getValue();
-            if (is_array($kioskOptions)) {
-                $this->testOBJ->setShowKioskModeTitle(in_array('kiosk_title', $kioskOptions));
-                $this->testOBJ->setShowKioskModeParticipant(in_array('kiosk_participant', $kioskOptions));
-            } else {
-                $this->testOBJ->setShowKioskModeTitle(false);
-                $this->testOBJ->setShowKioskModeParticipant(false);
-            }
-        }
-
-        if ($form->getItemByPostVar('examid_in_test_pass') instanceof ilFormPropertyGUI) {
-            $value = $form->getItemByPostVar('examid_in_test_pass')->getChecked();
-            $this->testOBJ->setShowExamIdInTestPassEnabled($value);
-        }
-    }
-
-    /**
-     * @param ilPropertyFormGUI $form
-     */
-    private function addQuestionBehaviourProperties(ilPropertyFormGUI $form)
-    {
-        $fields = array(
-            'title_output', 'autosave', 'chb_shuffle_questions', 'chb_shuffle_questions',
-            'offer_hints', 'instant_feedback_contents', 'instant_feedback_trigger',
-            'answer_fixation_handling', 'obligations_enabled'
-        );
-
-        if ($this->isSectionHeaderRequired($fields) || $this->isCharSelectorPropertyRequired()) {
-            // sequence properties
-            $seqheader = new ilFormSectionHeaderGUI();
-            $seqheader->setTitle($this->lng->txt("tst_presentation_properties"));
-            $form->addItem($seqheader);
-        }
-
-        // question title output
-        $title_output = new ilRadioGroupInputGUI($this->lng->txt("tst_title_output"), "title_output");
-        $title_output->addOption(new ilRadioOption($this->lng->txt("tst_title_output_full"), 0, ''));
-        $title_output->addOption(new ilRadioOption($this->lng->txt("tst_title_output_hide_points"), 1, ''));
-        $title_output->addOption(new ilRadioOption($this->lng->txt("tst_title_output_no_title"), 2, ''));
-        $title_output->setValue($this->testOBJ->getTitleOutput());
-        $form->addItem($title_output);
-
-        // Autosave
-        $autosave_output = new ilCheckboxInputGUI($this->lng->txt('autosave'), 'autosave');
-        $autosave_output->setValue(1);
-        $autosave_output->setChecked($this->testOBJ->getAutosave());
-        $autosave_output->setInfo($this->lng->txt('autosave_info'));
-        $autosave_interval = new ilTextInputGUI($this->lng->txt('autosave_ival'), 'autosave_ival');
-        $autosave_interval->setSize(10);
-        $autosave_interval->setValue($this->testOBJ->getAutosaveIval()/1000);
-        $autosave_interval->setSuffix($this->lng->txt('seconds'));
-        $autosave_output->addSubItem($autosave_interval);
-        $form->addItem($autosave_output);
-
-        // shuffle questions
-        $shuffle = new ilCheckboxInputGUI($this->lng->txt("tst_shuffle_questions"), "chb_shuffle_questions");
-        $shuffle->setValue(1);
-        $shuffle->setChecked($this->testOBJ->getShuffleQuestions());
-        $shuffle->setInfo($this->lng->txt("tst_shuffle_questions_description"));
-        $form->addItem($shuffle);
-
-        // offer hints
-        $checkBoxOfferHints = new ilCheckboxInputGUI($this->lng->txt('tst_setting_offer_hints_label'), 'offer_hints');
-        $checkBoxOfferHints->setChecked($this->testOBJ->isOfferingQuestionHintsEnabled());
-        $checkBoxOfferHints->setInfo($this->lng->txt('tst_setting_offer_hints_info'));
-        $form->addItem($checkBoxOfferHints);
-
-        // instant feedback
-        $instant_feedback_enabled = new ilCheckboxInputGUI($this->lng->txt('tst_instant_feedback'), 'instant_feedback_enabled');
-        $instant_feedback_enabled->setInfo($this->lng->txt('tst_instant_feedback_desc'));
-        $instant_feedback_enabled->setChecked($this->testOBJ->isAnyInstantFeedbackOptionEnabled());
-        $form->addItem($instant_feedback_enabled);
-        $instant_feedback_contents = new ilCheckboxGroupInputGUI($this->lng->txt('tst_instant_feedback_contents'), 'instant_feedback_contents');
-        $instant_feedback_contents->setRequired(true);
-        $instant_feedback_contents->addOption(new ilCheckboxOption(
-            $this->lng->txt('tst_instant_feedback_results'),
-            'instant_feedback_points',
-            $this->lng->txt('tst_instant_feedback_results_desc')
-        ));
-        $instant_feedback_contents->addOption(new ilCheckboxOption(
-            $this->lng->txt('tst_instant_feedback_answer_generic'),
-            'instant_feedback_generic',
-            $this->lng->txt('tst_instant_feedback_answer_generic_desc')
-        ));
-        $instant_feedback_contents->addOption(new ilCheckboxOption(
-            $this->lng->txt('tst_instant_feedback_answer_specific'),
-            'instant_feedback_specific',
-            $this->lng->txt('tst_instant_feedback_answer_specific_desc')
-        ));
-        $instant_feedback_contents->addOption(new ilCheckboxOption(
-            $this->lng->txt('tst_instant_feedback_solution'),
-            'instant_feedback_solution',
-            $this->lng->txt('tst_instant_feedback_solution_desc')
-        ));
-        $instant_feedback_contents->setValue($this->testOBJ->getInstantFeedbackOptionsAsArray());
-        $instant_feedback_enabled->addSubItem($instant_feedback_contents);
-        $instant_feedback_trigger = new ilRadioGroupInputGUI(
-            $this->lng->txt('tst_instant_feedback_trigger'),
-            'instant_feedback_trigger'
-        );
-        $ifbTriggerOpt = new ilRadioOption(
-            $this->lng->txt('tst_instant_feedback_trigger_manual'),
-            self::INSTANT_FEEDBACK_TRIGGER_MANUAL
-        );
-        $ifbTriggerOpt->setInfo($this->lng->txt('tst_instant_feedback_trigger_manual_desc'));
-        $instant_feedback_trigger->addOption($ifbTriggerOpt);
-        $ifbTriggerOpt = new ilRadioOption(
-            $this->lng->txt('tst_instant_feedback_trigger_forced'),
-            self::INSTANT_FEEDBACK_TRIGGER_FORCED
-        );
-        $ifbTriggerOpt->setInfo($this->lng->txt('tst_instant_feedback_trigger_forced_desc'));
-        $instant_feedback_trigger->addOption($ifbTriggerOpt);
-        $instant_feedback_trigger->setValue($this->testOBJ->isForceInstantFeedbackEnabled());
-        $instant_feedback_enabled->addSubItem($instant_feedback_trigger);
-        
-        $answerFixation = new ilRadioGroupInputGUI(
-            $this->lng->txt('tst_answer_fixation_handling'),
-            'answer_fixation_handling'
-        );
-        $radioOption = new ilRadioOption(
-            $this->lng->txt('tst_answer_fixation_none'),
-            self::ANSWER_FIXATION_NONE
-        );
-        $radioOption->setInfo($this->lng->txt('tst_answer_fixation_none_desc'));
-        $answerFixation->addOption($radioOption);
-        $radioOption = new ilRadioOption(
-            $this->lng->txt('tst_answer_fixation_on_instant_feedback'),
-            self::ANSWER_FIXATION_ON_INSTANT_FEEDBACK
-        );
-        $radioOption->setInfo($this->lng->txt('tst_answer_fixation_on_instant_feedback_desc'));
-        $answerFixation->addOption($radioOption);
-        $radioOption = new ilRadioOption(
-            $this->lng->txt('tst_answer_fixation_on_followup_question'),
-            self::ANSWER_FIXATION_ON_FOLLOWUP_QUESTION
-        );
-        $radioOption->setInfo($this->lng->txt('tst_answer_fixation_on_followup_question_desc'));
-        $answerFixation->addOption($radioOption);
-        $radioOption = new ilRadioOption(
-            $this->lng->txt('tst_answer_fixation_on_instantfb_or_followupqst'),
-            self::ANSWER_FIXATION_ON_IFB_OR_FUQST
-        );
-        $radioOption->setInfo($this->lng->txt('tst_answer_fixation_on_instantfb_or_followupqst_desc'));
-        $answerFixation->addOption($radioOption);
-        $answerFixation->setValue($this->getAnswerFixationSettingsAsFormValue());
-        $form->addItem($answerFixation);
-        
-        // enable obligations
-        $checkBoxEnableObligations = new ilCheckboxInputGUI($this->lng->txt('tst_setting_enable_obligations_label'), 'obligations_enabled');
-        $checkBoxEnableObligations->setChecked($this->testOBJ->areObligationsEnabled());
-        $checkBoxEnableObligations->setInfo($this->lng->txt('tst_setting_enable_obligations_info'));
-        $form->addItem($checkBoxEnableObligations);
-
-        // selector for unicode characters
-        if ($this->isCharSelectorPropertyRequired()) {
-            require_once 'Services/UIComponent/CharSelector/classes/class.ilCharSelectorGUI.php';
-            $char_selector = new ilCharSelectorGUI(ilCharSelectorConfig::CONTEXT_TEST);
-            $char_selector->getConfig()->setAvailability($this->testOBJ->getCharSelectorAvailability());
-            $char_selector->getConfig()->setDefinition($this->testOBJ->getCharSelectorDefinition());
-            $char_selector->addFormProperties($form);
-            $char_selector->setFormValues($form);
-        }
-        
-        if ($this->testOBJ->participantDataExist()) {
-            $checkBoxOfferHints->setDisabled(true);
-            $instant_feedback_enabled->setDisabled(true);
-            $instant_feedback_trigger->setDisabled(true);
-            $instant_feedback_contents->setDisabled(true);
-            $answerFixation->setDisabled(true);
-            $checkBoxEnableObligations->setDisabled(true);
-        }
-    }
-
-    /**
-     * @param ilPropertyFormGUI $form
-     */
-    private function saveQuestionBehaviourProperties(ilPropertyFormGUI $form)
-    {
-        if ($form->getItemByPostVar('title_output') instanceof ilFormPropertyGUI) {
-            $this->testOBJ->setTitleOutput($form->getItemByPostVar('title_output')->getValue());
-        }
-
-        if ($form->getItemByPostVar('autosave') instanceof ilFormPropertyGUI) {
-            $this->testOBJ->setAutosave($form->getItemByPostVar('autosave')->getChecked());
-            $this->testOBJ->setAutosaveIval($form->getItemByPostVar('autosave_ival')->getValue() * 1000);
-        }
-
-        if ($form->getItemByPostVar('chb_shuffle_questions') instanceof ilFormPropertyGUI) {
-            $this->testOBJ->setShuffleQuestions($form->getItemByPostVar('chb_shuffle_questions')->getChecked());
-        }
-        
-        if (!$this->testOBJ->participantDataExist() && $this->formPropertyExists($form, 'offer_hints')) {
-            $this->testOBJ->setOfferingQuestionHintsEnabled($form->getItemByPostVar('offer_hints')->getChecked());
-        }
-
-        if (!$this->testOBJ->participantDataExist() && $this->formPropertyExists($form, 'instant_feedback_enabled')) {
-            if ($form->getItemByPostVar('instant_feedback_enabled')->getChecked()) {
-                if ($this->formPropertyExists($form, 'instant_feedback_contents')) {
-                    $this->testOBJ->setInstantFeedbackOptionsByArray(
-                        $form->getItemByPostVar('instant_feedback_contents')->getValue()
-                    );
-                }
-                if ($this->formPropertyExists($form, 'instant_feedback_trigger')) {
-                    $this->testOBJ->setForceInstantFeedbackEnabled(
-                        (bool) $form->getItemByPostVar('instant_feedback_trigger')->getValue()
-                    );
-                }
-            } else {
-                $this->testOBJ->setInstantFeedbackOptionsByArray(array());
-                $this->testOBJ->setForceInstantFeedbackEnabled(false);
-            }
-        }
-
-        if (!$this->testOBJ->participantDataExist() && $this->formPropertyExists($form, 'answer_fixation_handling')) {
-            $this->setAnswerFixationSettingsByFormValue($form->getItemByPostVar('answer_fixation_handling')->getValue());
-        }
-
-        if (!$this->testOBJ->participantDataExist() && $this->formPropertyExists($form, 'obligations_enabled')) {
-            $this->testOBJ->setObligationsEnabled($form->getItemByPostVar('obligations_enabled')->getChecked());
-        }
-
-        if ($this->isCharSelectorPropertyRequired()) {
-            require_once 'Services/UIComponent/CharSelector/classes/class.ilCharSelectorGUI.php';
-            $char_selector = new ilCharSelectorGUI(ilCharSelectorConfig::CONTEXT_TEST);
-            $char_selector->addFormProperties($form);
-            $char_selector->getFormValues($form);
-            $this->testOBJ->setCharSelectorAvailability($char_selector->getConfig()->getAvailability());
-            $this->testOBJ->setCharSelectorDefinition($char_selector->getConfig()->getDefinition());
-        }
-    }
-
-    /**
-     * @param ilPropertyFormGUI $form
-     */
-    private function addTestSequenceProperties(ilPropertyFormGUI $form)
-    {
-        // sequence properties
-        $seqheader = new ilFormSectionHeaderGUI();
-        $seqheader->setTitle($this->lng->txt("tst_sequence_properties"));
-        $form->addItem($seqheader);
-
-        // use previous answers
-        $prevanswers = new ilCheckboxInputGUI($this->lng->txt("tst_use_previous_answers"), "chb_use_previous_answers");
-        $prevanswers->setValue(1);
-        $prevanswers->setChecked($this->testOBJ->getUsePreviousAnswers());
-        $prevanswers->setInfo($this->lng->txt("tst_use_previous_answers_description"));
-        $form->addItem($prevanswers);
-
-        // show suspend test
-        $cancel = new ilCheckboxInputGUI($this->lng->txt("tst_show_cancel"), "chb_show_cancel");
-        $cancel->setValue(1);
-        $cancel->setChecked($this->testOBJ->getShowCancel());
-        $cancel->setInfo($this->lng->txt("tst_show_cancel_description"));
-        $form->addItem($cancel);
-
-        // postpone questions
-        $postpone = new ilRadioGroupInputGUI($this->lng->txt("tst_postpone"), "postpone");
-        $postpone->addOption(new ilRadioOption(
-            $this->lng->txt("tst_postpone_off"),
-            0,
-            $this->lng->txt("tst_postpone_off_desc")
-        ));
-        $postpone->addOption(new ilRadioOption(
-            $this->lng->txt("tst_postpone_on"),
-            1,
-            $this->lng->txt("tst_postpone_on_desc")
-        ));
-        $postpone->setValue((int) $this->testOBJ->getSequenceSettings());
-        $form->addItem($postpone);
-
-        // show list of questions
-        $list_of_questions = new ilCheckboxInputGUI($this->lng->txt("tst_show_summary"), "list_of_questions");
-        //$list_of_questions->setOptionTitle($this->lng->txt("tst_show_summary"));
-        $list_of_questions->setValue(1);
-        $list_of_questions->setChecked($this->testOBJ->getListOfQuestions());
-        $list_of_questions->setInfo($this->lng->txt("tst_show_summary_description"));
-
-        $list_of_questions_options = new ilCheckboxGroupInputGUI('', "list_of_questions_options");
-        $list_of_questions_options->addOption(new ilCheckboxOption($this->lng->txt("tst_list_of_questions_start"), 'chb_list_of_questions_start', ''));
-        $list_of_questions_options->addOption(new ilCheckboxOption($this->lng->txt("tst_list_of_questions_end"), 'chb_list_of_questions_end', ''));
-        $list_of_questions_options->addOption(new ilCheckboxOption($this->lng->txt("tst_list_of_questions_with_description"), 'chb_list_of_questions_with_description', ''));
-        $values = array();
-        if ($this->testOBJ->getListOfQuestionsStart()) {
-            array_push($values, 'chb_list_of_questions_start');
-        }
-        if ($this->testOBJ->getListOfQuestionsEnd()) {
-            array_push($values, 'chb_list_of_questions_end');
-        }
-        if ($this->testOBJ->getListOfQuestionsDescription()) {
-            array_push($values, 'chb_list_of_questions_with_description');
-        }
-        $list_of_questions_options->setValue($values);
-
-        $list_of_questions->addSubItem($list_of_questions_options);
-        $form->addItem($list_of_questions);
-
-        // show question marking
-        $marking = new ilCheckboxInputGUI($this->lng->txt("question_marking"), "chb_show_marker");
-        $marking->setValue(1);
-        $marking->setChecked($this->testOBJ->getShowMarker());
-        $marking->setInfo($this->lng->txt("question_marking_description"));
-        $form->addItem($marking);
-    }
-
-    /**
-     * @param ilPropertyFormGUI $form
-     */
-    private function saveTestSequenceSettings(ilPropertyFormGUI $form)
-    {
-        if ($this->formPropertyExists($form, 'chb_use_previous_answers')) {
-            $this->testOBJ->setUsePreviousAnswers($form->getInput('chb_use_previous_answers'));
-        }
-
-        if ($this->formPropertyExists($form, 'chb_show_cancel')) {
-            $this->testOBJ->setShowCancel($form->getItemByPostVar('chb_show_cancel')->getChecked());
-        }
-
-        if ($this->formPropertyExists($form, 'postpone')) {
-            $this->testOBJ->setPostponingEnabled((bool) $form->getItemByPostVar('postpone')->getValue());
-        }
-
-        $this->testOBJ->setListOfQuestions($form->getItemByPostVar('list_of_questions')->getChecked());
-        $listOfQuestionsOptions = $form->getItemByPostVar('list_of_questions_options')->getValue();
-        if (is_array($listOfQuestionsOptions)) {
-            $this->testOBJ->setListOfQuestionsStart(in_array('chb_list_of_questions_start', $listOfQuestionsOptions));
-            $this->testOBJ->setListOfQuestionsEnd(in_array('chb_list_of_questions_end', $listOfQuestionsOptions));
-            $this->testOBJ->setListOfQuestionsDescription(in_array('chb_list_of_questions_with_description', $listOfQuestionsOptions));
-        } else {
-            $this->testOBJ->setListOfQuestionsStart(0);
-            $this->testOBJ->setListOfQuestionsEnd(0);
-            $this->testOBJ->setListOfQuestionsDescription(0);
-        }
-
-        if ($this->formPropertyExists($form, 'chb_show_marker')) {
-            $this->testOBJ->setShowMarker($form->getItemByPostVar('chb_show_marker')->getChecked());
-        }
-    }
-
-    /**
-     * @param ilPropertyFormGUI $form
-     */
-    private function addTestFinishProperties(ilPropertyFormGUI $form)
-    {
-        $testFinishHeader = new ilFormSectionHeaderGUI();
-        $testFinishHeader->setTitle($this->lng->txt("tst_final_information"));
-        $form->addItem($testFinishHeader);
-
-        // examview
-        $enable_examview = new ilCheckboxInputGUI($this->lng->txt("enable_examview"), 'enable_examview');
-        $enable_examview->setValue(1);
-        $enable_examview->setChecked($this->testOBJ->getEnableExamview());
-        $enable_examview->setInfo($this->lng->txt("enable_examview_desc"));
-        $show_examview_pdf = new ilCheckboxInputGUI('', 'show_examview_pdf');
-        $show_examview_pdf->setValue(1);
-        $show_examview_pdf->setChecked($this->testOBJ->getShowExamviewPdf());
-        $show_examview_pdf->setOptionTitle($this->lng->txt("show_examview_pdf"));
-        $enable_examview->addSubItem($show_examview_pdf);
-        $form->addItem($enable_examview);
-
-        // show final statement
-        $showfinal = new ilCheckboxInputGUI($this->lng->txt("final_statement"), "showfinalstatement");
-        $showfinal->setChecked($this->testOBJ->getShowFinalStatement());
-        $showfinal->setInfo($this->lng->txt("final_statement_show_desc"));
-        $form->addItem($showfinal);
-        // final statement
-        $finalstatement = new ilTextAreaInputGUI($this->lng->txt("final_statement"), "finalstatement");
-        $finalstatement->setRequired(true);
-        $finalstatement->setValue($this->testOBJ->prepareTextareaOutput($this->testOBJ->getFinalStatement(), false, true));
-        $finalstatement->setRows(10);
-        $finalstatement->setCols(80);
-        $finalstatement->setUseRte(true);
-        $finalstatement->addPlugin("latex");
-        $finalstatement->addButton("latex");
-        $finalstatement->setRTESupport($this->testOBJ->getId(), "tst", "assessment");
-        $finalstatement->setRteTagSet('full');
-        $showfinal->addSubItem($finalstatement);
-
-        $redirection_mode = $this->testOBJ->getRedirectionMode();
-        $rm_enabled = new ilCheckboxInputGUI($this->lng->txt('redirect_after_finishing_tst'), 'redirection_enabled');
-        $rm_enabled->setInfo($this->lng->txt('redirect_after_finishing_tst_desc'));
-        $rm_enabled->setChecked($redirection_mode == '0' ? false : true);
-        $radio_rm = new ilRadioGroupInputGUI($this->lng->txt('redirect_after_finishing_rule'), 'redirection_mode');
-        $always = new ilRadioOption($this->lng->txt('redirect_always'), REDIRECT_ALWAYS);
-        $radio_rm->addOption($always);
-        $kiosk = new ilRadioOption($this->lng->txt('redirect_in_kiosk_mode'), REDIRECT_KIOSK);
-        $radio_rm->addOption($kiosk);
-        $radio_rm->setValue(in_array($redirection_mode, array(REDIRECT_ALWAYS, REDIRECT_KIOSK)) ? $redirection_mode : REDIRECT_ALWAYS);
-        $rm_enabled->addSubItem($radio_rm);
-        $redirection_url = new ilTextInputGUI($this->lng->txt('redirection_url'), 'redirection_url');
-        $redirection_url->setValue((string) $this->testOBJ->getRedirectionUrl());
-        $redirection_url->setRequired(true);
-        $rm_enabled->addSubItem($redirection_url);
-
-        $form->addItem($rm_enabled);
-
-        // Sign submission
-        $sign_submission = $this->testOBJ->getSignSubmission();
-        $sign_submission_enabled = new ilCheckboxInputGUI($this->lng->txt('sign_submission'), 'sign_submission');
-        $sign_submission_enabled->setChecked($sign_submission);
-        $sign_submission_enabled->setInfo($this->lng->txt('sign_submission_info'));
-        $form->addItem($sign_submission_enabled);
-
-        // mail notification
-        $mailnotification = new ilCheckboxInputGUI($this->lng->txt("tst_finish_notification"), "mailnotification");
-        $mailnotification->setInfo($this->lng->txt("tst_finish_notification_desc"));
-        $mailnotification->setChecked($this->testOBJ->getMailNotification() > 0);
-        $form->addItem($mailnotification);
-
-        $mailnotificationContent = new ilRadioGroupInputGUI($this->lng->txt("tst_finish_notification_content"), "mailnotification_content");
-        $mailnotificationContent->addOption(new ilRadioOption($this->lng->txt("tst_finish_notification_simple"), 1, ''));
-        $mailnotificationContent->addOption(new ilRadioOption($this->lng->txt("tst_finish_notification_advanced"), 2, ''));
-        $mailnotificationContent->setValue($this->testOBJ->getMailNotification() ? $this->testOBJ->getMailNotification() : 1);
-        $mailnotificationContent->setRequired(true);
-        $mailnotification->addSubItem($mailnotificationContent);
-
-        $mailnottype = new ilCheckboxInputGUI('', "mailnottype");
-        $mailnottype->setValue(1);
-        $mailnottype->setOptionTitle($this->lng->txt("mailnottype"));
-        $mailnottype->setChecked($this->testOBJ->getMailNotificationType());
-        $mailnotification->addSubItem($mailnottype);
-    }
-
-    /**
-     * @param ilPropertyFormGUI $form
-     */
-    private function saveTestFinishProperties(ilPropertyFormGUI $form)
-    {
-        if ($this->formPropertyExists($form, 'enable_examview')) {
-            $this->testOBJ->setEnableExamview($form->getItemByPostVar('enable_examview')->getChecked());
-            $this->testOBJ->setShowExamviewPdf($form->getItemByPostVar('show_examview_pdf')->getChecked());
-        }
-
-        $this->testOBJ->setShowFinalStatement($form->getItemByPostVar('showfinalstatement')->getChecked());
-        $this->testOBJ->setFinalStatement($form->getItemByPostVar('finalstatement')->getValue(), false, ilObjAdvancedEditing::_getUsedHTMLTagsAsString("assessment"));
-
-        if ($form->getItemByPostVar('redirection_enabled')->getChecked()) {
-            $this->testOBJ->setRedirectionMode($form->getItemByPostVar('redirection_mode')->getValue());
-        } else {
-            $this->testOBJ->setRedirectionMode(REDIRECT_NONE);
-        }
-        if (strlen($form->getItemByPostVar('redirection_url')->getValue())) {
-            $this->testOBJ->setRedirectionUrl($form->getItemByPostVar('redirection_url')->getValue());
-        } else {
-            $this->testOBJ->setRedirectionUrl(null);
-        }
-
-        if ($this->formPropertyExists($form, 'sign_submission')) {
-            $this->testOBJ->setSignSubmission($form->getItemByPostVar('sign_submission')->getChecked());
-        }
-
-        if ($this->formPropertyExists($form, 'mailnotification') && $form->getItemByPostVar('mailnotification')->getChecked()) {
-            $this->testOBJ->setMailNotification($form->getItemByPostVar('mailnotification_content')->getValue());
-            $this->testOBJ->setMailNotificationType($form->getItemByPostVar('mailnottype')->getChecked());
-        } else {
-            $this->testOBJ->setMailNotification(0);
-            $this->testOBJ->setMailNotificationType(false);
-        }
-    }
-    
-    protected function setAnswerFixationSettingsByFormValue($formValue)
-    {
-        switch ($formValue) {
-            case self::ANSWER_FIXATION_NONE:
-                $this->testOBJ->setInstantFeedbackAnswerFixationEnabled(false);
-                $this->testOBJ->setFollowupQuestionAnswerFixationEnabled(false);
-                break;
-            case self::ANSWER_FIXATION_ON_INSTANT_FEEDBACK:
-                $this->testOBJ->setInstantFeedbackAnswerFixationEnabled(true);
-                $this->testOBJ->setFollowupQuestionAnswerFixationEnabled(false);
-                break;
-            case self::ANSWER_FIXATION_ON_FOLLOWUP_QUESTION:
-                $this->testOBJ->setInstantFeedbackAnswerFixationEnabled(false);
-                $this->testOBJ->setFollowupQuestionAnswerFixationEnabled(true);
-                break;
-            case self::ANSWER_FIXATION_ON_IFB_OR_FUQST:
-                $this->testOBJ->setInstantFeedbackAnswerFixationEnabled(true);
-                $this->testOBJ->setFollowupQuestionAnswerFixationEnabled(true);
-                break;
-        }
-    }
-    
-    protected function getAnswerFixationSettingsAsFormValue()
-    {
-        if ($this->testOBJ->isInstantFeedbackAnswerFixationEnabled() && $this->testOBJ->isFollowupQuestionAnswerFixationEnabled()) {
-            return self::ANSWER_FIXATION_ON_IFB_OR_FUQST;
-        }
-        
-        if ($this->testOBJ->isFollowupQuestionAnswerFixationEnabled()) {
-            return self::ANSWER_FIXATION_ON_FOLLOWUP_QUESTION;
-        }
-        
-        if ($this->testOBJ->isInstantFeedbackAnswerFixationEnabled()) {
-            return self::ANSWER_FIXATION_ON_INSTANT_FEEDBACK;
-        }
-        
-        return self::ANSWER_FIXATION_NONE;
-    }
->>>>>>> 46afeae0
 }