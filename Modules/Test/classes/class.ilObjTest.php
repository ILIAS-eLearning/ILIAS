--- conflicted
+++ resolved
@@ -19,59 +19,7 @@
  */
 class ilObjTest extends ilObject implements ilMarkSchemaAware, ilEctsGradesEnabled
 {
-<<<<<<< HEAD
 	const DEFAULT_PROCESSING_TIME_MINUTES = 90;
-
-	#region Properties
-    /**
-	 *
-	 */
-	const HIGHSCORE_SHOW_OWN_TABLE = 1;
-
-	/**
-	 *
-	 */
-	const HIGHSCORE_SHOW_TOP_TABLE = 2;
-
-	/**
-	 * 
-	 */
-	const HIGHSCORE_SHOW_ALL_TABLES = 3;
-	
-	/**
-	 * question set type setting
-	 *
-	 * @var string
-	 */
-	private $questionSetType = ilTestQuestionSetConfig::TYPE_FIXED;
-
-    /**
-     * @var ilTestQuestionSetConfig
-     */
-	protected $questionSetConfig = null;
-
-	/**
-	 * @var bool
-	 */
-	private $skillServiceEnabled = false;
-
-	/**
-	 * @var array
-	 */
-	private $resultFilterTaxIds = array();
-	
-	/**
-	* Kiosk mode
-	*
-	* Tells wheather the test runs in a kiosk mode or not
-	*
-	* @var integer
-	*/
-	protected $_kiosk;
-	
-	/**
-=======
-    const DEFAULT_PROCESSING_TIME_MINUTES = 90;
 
     #region Properties
     
@@ -95,10 +43,10 @@
      */
     const HIGHSCORE_SHOW_OWN_TABLE = 1;
 
-    /**
-     *
-     */
-    const HIGHSCORE_SHOW_TOP_TABLE = 2;
+	/**
+	 *
+	 */
+	const HIGHSCORE_SHOW_TOP_TABLE = 2;
 
     /**
      *
@@ -113,91 +61,95 @@
     private $questionSetType = self::QUESTION_SET_TYPE_FIXED;
 
     /**
-     * @var bool
+     * @var ilTestQuestionSetConfig
      */
-    private $skillServiceEnabled = false;
-
-    /**
-     * @var array
-     */
-    private $resultFilterTaxIds = array();
-    
-    /**
-    * Kiosk mode
-    *
-    * Tells wheather the test runs in a kiosk mode or not
-    *
-    * @var integer
-    */
-    protected $_kiosk;
-    
-    /**
->>>>>>> 46afeae0
+	protected $questionSetConfig = null;
+
+	/**
+	 * @var bool
+	 */
+	private $skillServiceEnabled = false;
+
+	/**
+	 * @var array
+	 */
+	private $resultFilterTaxIds = array();
+	
+	/**
+	* Kiosk mode
+	*
+	* Tells wheather the test runs in a kiosk mode or not
+	*
+	* @var integer
+	*/
+	protected $_kiosk;
+	
+	/**
 * The database id of the additional test data dataset
 *
 * @var integer
 */
-    public $test_id;
-
-    /**
+  	var $test_id;
+
+	/**
 * Defines if the test will be placed on users personal desktops
 *
 * @var integer
 */
-    public $invitation = INVITATION_OFF;
-
-    /**
+	var $invitation = INVITATION_OFF;
+
+	/**
 * A text representation of the authors name. The name of the author must
 * not necessary be the name of the owner.
 *
 * @var string
 */
-    public $author;
-
-    /**
+  	var $author;
+
+	/**
 * A reference to an IMS compatible matadata set
 *
 * @var object
 */
-    public $metadata;
-
-    /**
+  	var $metadata;
+
+	/**
 * An array which contains all the test questions
 *
 * @var array
 */
-    public $questions;
-
-    /**
-     * @var bool
-     */
-    protected $introductionEnabled;
-
-    /**
-     * An introduction text to give users more information
-     * on the test.
-     *
-     * @var string
-     */
-    protected $introduction;
-
-    /**
+  	var $questions;
+
+	/**
+	 * @var bool
+	 */
+	protected $introductionEnabled;
+
+	/**
+	 * An introduction text to give users more information
+	 * on the test.
+	 *
+	 * @var string
+	 */
+	protected $introduction;
+
+	/**
 * Defines the mark schema
 *
 * @var ASS_MarkSchema
 */
-    public $mark_schema;
-
-    /**
+  	var $mark_schema;
+
+	/**
 * Defines the sequence settings for the test user. There are two values:
 * TEST_FIXED_SEQUENCE (=0) and TEST_POSTPONE (=1). The default value is
 * TEST_FIXED_SEQUENCE.
 *
 * @var integer
 */
-    public $sequence_settings;
-
-    /**
+  	var $sequence_settings;
+
+	/**
 * Defines the score reporting for the test. There are two values:
 * REPORT_AFTER_TEST (=1), REPORT_ALWAYS (=2) AND REPORT_AFTER_DATE (=3). The default
 * value is REPORT_AFTER_TEST. If the score reporting is set to
@@ -206,25 +158,25 @@
 *
 * @var integer
 */
-    public $score_reporting;
-
-    /**
+  	var $score_reporting;
+
+	/**
 * Defines the question verification type for the test. When set to 1
 * a instant verification button will be offered during the test to verify
 * the question solution
 *
 * @var integer
 */
-    public $instant_verification;
-
-    /**
+	var $instant_verification;
+
+	/**
 * Defines wheather or not the reached points are shown as answer feedback
 *
 * @var integer
 */
-    public $answer_feedback_points;
-
-    /**
+	var $answer_feedback_points;
+
+	/**
 * A time/date value to set the earliest reporting time for the test score.
 * If you set this attribute, the sequence settings will be set to REPORT_AFTER_TEST
 * automatically. If $reporting_date is not set, the user will get a direct feedback.
@@ -232,34 +184,34 @@
 *
 * @var string
 */
-    public $reporting_date;
-
-    /**
+  	var $reporting_date;
+
+	/**
 * Contains the evaluation data settings the tutor defines for the user
 *
 * @var object
 */
-    public $evaluation_data;
-
-    /**
+  	var $evaluation_data;
+
+	/**
 * Number of tries the user is allowed to do. If set to 0, the user has
 * infinite tries.
 *
 * @var integer
 */
-    public $nr_of_tries;
-
-    protected $blockPassesAfterPassedEnabled = false;
-    
-    /**
+  	var $nr_of_tries;
+
+  	protected $blockPassesAfterPassedEnabled = false;
+  	
+	/**
 * Tells ILIAS to use the previous answers of a learner in a later test pass
 * The default is 1 which shows the previous answers in the next pass.
 *
 * @var integer
 */
-    public $use_previous_answers;
-
-    /**
+	var $use_previous_answers;
+
+	/**
 * Tells ILIAS how to deal with the test titles. The test title will be shown with
 * the full title and the points when title_output is 0. When title_output is 1,
 * the available points will be hidden and when title_output is 2, the full title
@@ -267,578 +219,479 @@
 *
 * @var integer
 */
-    public $title_output;
-
-    /**
+  	var $title_output;
+
+	/**
 * The maximum processing time as hh:mm:ss string the user is allowed to do.
 *
 * @var integer
 */
-    public $processing_time;
-
-    /**
+  	var $processing_time;
+
+	/**
 * Contains 0 if the processing time is disabled, 1 if the processing time is enabled
 *
 * @var integer
 */
-    public $enable_processing_time;
-
-    /**
+	var $enable_processing_time;
+
+	/**
 * Contains 0 if the processing time should not be reset, 1 if the processing time should be reset
 *
 * @var integer
 */
-    public $reset_processing_time;
-
-    /**
-     * @var bool
-     */
-    protected $starting_time_enabled;
-
-    /**
-     * The starting time in database timestamp format which defines the earliest starting time for the test
-     *
-     * @var string
-     */
-    protected $starting_time;
-
-    /**
-     * @var bool
-     */
-    protected $ending_time_enabled;
-
-    /**
-     * The ending time in database timestamp format which defines the latest ending time for the test
-     *
-     * @var string
-     */
-    protected $ending_time;
-
-    /**
-     * Indicates if ECTS grades will be used
-     * @var int|boolean
-     */
-    protected $ects_output = false;
-
-    /**
-     * Contains the percentage of maximum points a failed user needs to get the FX ECTS grade
-     * @var float|null
-     */
-    protected $ects_fx = null;
-
-    /**
-     * The percentiles of the ECTS grades for this test
-     * @var array
-     */
-    protected $ects_grades = array();
-
-
-    /**
+	var $reset_processing_time;
+
+	/**
+	 * @var bool
+	 */
+	protected $starting_time_enabled;
+
+	/**
+	 * The starting time in database timestamp format which defines the earliest starting time for the test
+	 *
+	 * @var string
+	 */
+	protected $starting_time;
+
+	/**
+	 * @var bool
+	 */
+	protected $ending_time_enabled;
+
+	/**
+	 * The ending time in database timestamp format which defines the latest ending time for the test
+	 *
+	 * @var string
+	 */
+	protected $ending_time;
+
+	/**
+	 * Indicates if ECTS grades will be used
+	 * @var int|boolean
+	 */
+	protected $ects_output = FALSE;
+
+	/**
+	 * Contains the percentage of maximum points a failed user needs to get the FX ECTS grade
+	 * @var float|null
+	 */
+	protected $ects_fx = NULL;
+
+	/**
+	 * The percentiles of the ECTS grades for this test
+	 * @var array
+	 */
+	protected $ects_grades = array();
+
+
+	/**
 * Indicates if the points for answers are counted for partial solutions
 * or only for correct solutions
 *
 * @var integer
 */
-    public $count_system;
-
-    /**
+	var $count_system;
+
+	/**
 * Indicates if the points unchecked multiple choice questions are given or not
 *
 * @var integer
 */
-    public $mc_scoring;
-
-    /**
+	var $mc_scoring;
+
+	/**
 * Defines which pass should be used for scoring
 *
 * @var integer
 */
-    public $pass_scoring;
-
-    /**
+	var $pass_scoring;
+
+	/**
 * Indicates if the questions in a test are shuffled before
 * a user accesses the test
 *
 * @var boolean
 */
-    public $shuffle_questions;
-
-    /**
+	var $shuffle_questions;
+
+	/**
 * Contains the presentation settings for the test results
 *
 * @var integer
 */
-    public $results_presentation;
-
-    /**
+	var $results_presentation;
+
+	/**
 * Determines wheather or not a question summary is shown to the users
 *
 * @var boolean
 */
-    public $show_summary;
-
-    /**
+	var $show_summary;
+
+	/**
 * Determines if the score of every question should be cut at 0 points or the score of the complete test
 *
 * @var boolean
 */
-    public $score_cutting;
-
-    /**
-     * @var bool
-     */
-    protected $passwordEnabled;
-
-    /**
-     * Password access to enter the test
-     *
-     * @var string
-     */
-    protected $password;
-
-    /**
-     * @var bool
-     */
-    protected $limitUsersEnabled;
-
-    /**
-     * number of allowed users for the test
-     *
-     * @var int
-     */
-    protected $allowedUsers;
-
-    /**
-     * inactivity time gap of the allowed users to let new users into the test
-     *
-     * @var int
-     */
-    protected $allowedUsersTimeGap;
-
-    /**
+	var $score_cutting;
+
+	/**
+	 * @var bool
+	 */
+	protected $passwordEnabled;
+
+	/**
+	 * Password access to enter the test
+	 *
+	 * @var string
+	 */
+	protected $password;
+
+	/**
+	 * @var bool
+	 */
+	protected $limitUsersEnabled;
+
+	/**
+	 * number of allowed users for the test
+	 *
+	 * @var int
+	 */
+	protected $allowedUsers;
+
+	/**
+	 * inactivity time gap of the allowed users to let new users into the test
+	 *
+	 * @var int
+	 */
+	protected $allowedUsersTimeGap;
+
+	/**
 * visiblity settings for a test certificate
 *
 * @var int
 */
-    public $certificate_visibility;
-
-    /**
+	var $certificate_visibility;
+
+	/**
 * Anonymity of the test users
 *
 * @var int
 */
-    public $anonymity;
-
-    /**
+	var $anonymity;
+
+	/**
 * determines wheather a cancel test button is shown or not
 *
 * @var int
 */
-    public $show_cancel;
-
-    /**
+	var $show_cancel;
+
+	/**
 * determines wheather a marker button is shown or not
 *
 * @var int
 */
-    public $show_marker;
-
-    /**
+	var $show_marker;
+
+	/**
 * determines wheather a test may have fixed participants or not
 *
 * @var int
 */
-    public $fixed_participants;
-
-    /**
+	var $fixed_participants;
+
+	/**
 * determines wheather an answer specific feedback is shown or not
 *
 * @var int
 */
-    public $answer_feedback;
-    
-    /**
-    * contains the test session data
-    *
-    * @var object
-    */
-    public $testSession;
-
-    /**
-    * contains the test sequence data
-    *
-    * @var object
-    */
-    public $testSequence;
-
-    /**
-    * Determines whether or not a final statement should be shown on test completion
-    *
-    * @var integer
-    */
-    private $_showfinalstatement;
-
-    /**
-    * A final statement for test completion
-    *
-    * @var string
-    */
-    private $_finalstatement;
-
-    /**
-    * Show the complete data on the test information page
-    *
-    * @var boolean
-    */
-    private $_showinfo;
-
-    /**
-    * Force JavaScript for test questions
-    *
-    * @var boolean
-    */
-    private $_forcejs = true;
-    
-    /**
-    * Name of a custom style sheet for the test
-    *
-    * @var string;
-    */
-    private $_customStyle;
-    
-    protected $mailnotification;
-    
-    protected $mailnottype;
-
-    protected $exportsettings;
-
-    protected $poolUsage;
-
-    private $template_id;
-
-    protected $oldOnlineStatus = null;
-    
-    /**
-     * @var bool
-     */
-    protected $print_best_solution_with_result = true;
-
-    /**
-     * defines wether question specific hints are offered or not
-     *
-     * @var boolean
-     */
-    private $offeringQuestionHintsEnabled = null;
-
-    /**
-     * defines wether it is possible to define obligatory questions
-     *
-     * @var boolean
-     */
-    private $obligationsEnabled = null;
-    
-    protected $activation_visibility;
-
-    protected $activation_starting_time;
-
-    protected $activation_ending_time;
-    
-    protected $autosave;
-
-    protected $autosave_ival;
-    
-    /**
-     * defines wether it is possible for users
-     * to delete their own test passes or not
-     *
-     * @var boolean
-     */
-    private $passDeletionAllowed = null;
-    
-    /**
-     * holds the fact wether participant data exists or not
-     * DO NOT USE TIS PROPERTY DRIRECTLY
-     * ALWAYS USE ilObjTest::paricipantDataExist() since this method initialises this property
-     */
-    private $participantDataExist = null;
-    
-    /** @var $enable_examview bool */
-    protected $enable_examview;
-    
-    /** @var $show_examview_html bool */
-    protected $show_examview_html;
-    
-    /** @var $show_examview_pdf bool */
-    protected $show_examview_pdf;
-
-    /** @var $enbale_archiving bool */
-    protected $enable_archiving;
-
-    /**
-     * @var int
-     */
-    private $redirection_mode = 0;
-    
-    /**
-     * @var string null
-     */
-    private $redirection_url = null;
-    
-    /** @var bool $show_exam_id_in_test_pass_enabled */
-    protected $show_exam_id_in_test_pass_enabled;
-
-    /** @var bool $show_exam_id_in_test_results_enabled */
-    protected $show_exam_id_in_test_results_enabled;
-    
-    /** @var bool $sign_submission */
-    protected $sign_submission;
-    
-    /** @var mixed availability of selector for special characters  */
-    protected $char_selector_availability;
-    
-    /** @var string definition of selector for special characters  */
-    protected $char_selector_definition;
-
-    /**
-     * @var bool
-     */
-    protected $showGradingStatusEnabled;
-
-    /**
-     * @var bool
-     */
-    protected $showGradingMarkEnabled;
-    
-    /**
-     * @var bool
-     */
-    protected $followupQuestionAnswerFixationEnabled;
-    
-    /**
-     * @var bool
-     */
-    protected $instantFeedbackAnswerFixationEnabled;
-
-    /**
-     * @var bool
-     */
-    protected $forceInstantFeedbackEnabled;
-
-    /**
-     * @var bool
-     */
-    protected $testFinalBroken;
-
-    /**
-     * @var integer
-     */
-    private $tmpCopyWizardCopyId;
-    
-    /**
-     * @var string mm:ddd:hh:ii:ss
-     */
-    protected $pass_waiting = "00:000:00:00:00";
-    #endregion
-    
-    /**
-     * Constructor
-     *
-     * @param	$a_id 					integer		Reference_id or object_id.
-     * @param	$a_call_by_reference	boolean		Treat the id as reference_id (true) or object_id (false).
-     *
-     * @return \ilObjTest
-     */
-    public function __construct($a_id = 0, $a_call_by_reference = true)
-    {
-        global $DIC;
-        $ilUser = $DIC['ilUser'];
-        $lng = $DIC['lng'];
-        $this->type = "tst";
-
-        $lng->loadLanguageModule("assessment");
-        // Defaults:
-        include_once "./Modules/Test/classes/class.assMarkSchema.php";
-        $this->mark_schema = new ASS_MarkSchema();
-        $this->mark_schema->createSimpleSchema(
-            $lng->txt("failed_short"),
-            $lng->txt("failed_official"),
-            0,
-            0,
-            $lng->txt("passed_short"),
-            $lng->txt("passed_official"),
-            50,
-            1
-        );
-        
-        $this->test_id = -1;
-        $this->author = $ilUser->fullname;
-        $this->introductionEnabled = false;
-        $this->introduction = "";
-        $this->questions = array();
-        $this->sequence_settings = TEST_FIXED_SEQUENCE;
-        $this->score_reporting = self::SCORE_REPORTING_FINISHED;
-        $this->instant_verification = 0;
-        $this->answer_feedback_points = 0;
-        $this->reporting_date = "";
-        $this->nr_of_tries = 0;
-        $this->_kiosk = 0;
-        $this->use_previous_answers = 1;
-        $this->title_output = 0;
-        $this->starting_time = "";
-        $this->ending_time = "";
-        $this->processing_time = "";
-        $this->enable_processing_time = "0";
-        $this->reset_processing_time = 0;
-        $this->ects_output = false;
-        $this->ects_fx     = null;
-        $this->shuffle_questions = false;
-        $this->mailnottype = 0;
-        $this->exportsettings = 0;
-        $this->show_summary = 8;
-        $this->count_system = COUNT_PARTIAL_SOLUTIONS;
-        $this->mc_scoring = SCORE_ZERO_POINTS_WHEN_UNANSWERED;
-        $this->score_cutting = SCORE_CUT_QUESTION;
-        $this->pass_scoring = SCORE_LAST_PASS;
-        $this->answer_feedback = 0;
-        $this->password = "";
-        $this->certificate_visibility = 0;
-        $this->allowedUsers = "";
-        $this->_showfinalstatement = false;
-        $this->_finalstatement = "";
-        $this->_showinfo = true;
-        $this->_forcejs = true;
-        $this->_customStyle = "";
-        $this->allowedUsersTimeGap = "";
-        $this->anonymity = 0;
-        $this->show_cancel = 0;
-        $this->show_marker = 0;
-        $this->fixed_participants = 0;
-        $this->setShowPassDetails(true);
-        $this->setShowSolutionDetails(true);
-        $this->setShowSolutionAnswersOnly(false);
-        $this->setShowSolutionSignature(false);
-        $this->testSession = false;
-        $this->testSequence = false;
-        $this->mailnotification = 0;
-        $this->poolUsage = 1;
-        
-        $this->ects_grades = array(
-            'A' => 90,
-            'B' => 65,
-            'C' => 35,
-            'D' => 10,
-            'E' => 0
-        );
-
-        $this->autosave = false;
-        $this->autosave_ival = 30000;
-
-        $this->enable_examview = false;
-        $this->show_examview_html = false;
-        $this->show_examview_pdf = false;
-        $this->enable_archiving = false;
-        
+	var $answer_feedback;
+	
+	/**
+	* contains the test session data
+	*
+	* @var object
+	*/
+	var $testSession;
+
+	/**
+	* contains the test sequence data
+	*
+	* @var object
+	*/
+	var $testSequence;
+
+	/**
+	* Determines whether or not a final statement should be shown on test completion
+	*
+	* @var integer
+	*/
+	private $_showfinalstatement;
+
+	/**
+	* A final statement for test completion
+	*
+	* @var string
+	*/
+	private $_finalstatement;
+
+	/**
+	* Show the complete data on the test information page
+	*
+	* @var boolean
+	*/
+	private $_showinfo;
+
+	/**
+	* Force JavaScript for test questions
+	*
+	* @var boolean
+	*/
+	private $_forcejs = TRUE;
+	
+	/**
+	* Name of a custom style sheet for the test
+	*
+	* @var string;
+	*/
+	private $_customStyle;
+	
+	protected $mailnotification;
+	
+	protected $mailnottype;
+
+	protected $exportsettings;
+
+	protected $poolUsage;
+
+	private $template_id;
+
+	protected $oldOnlineStatus = null;
+	
+	/**
+	 * @var bool
+	 */
+	protected $print_best_solution_with_result = true;
+
+	/**
+	 * defines wether question specific hints are offered or not
+	 * 
+	 * @var boolean
+	 */
+	private $offeringQuestionHintsEnabled = null;
+
+	/**
+	 * defines wether it is possible to define obligatory questions
+	 * 
+	 * @var boolean
+	 */
+	private $obligationsEnabled = null;
+	
+	protected $activation_visibility;
+
+	protected $activation_starting_time;
+
+	protected $activation_ending_time;
+	
+	protected $autosave;
+
+	protected $autosave_ival;
+	
+	/**
+	 * defines wether it is possible for users
+	 * to delete their own test passes or not
+	 *
+	 * @var boolean
+	 */
+	private $passDeletionAllowed = null;
+	
+	/**
+	 * holds the fact wether participant data exists or not
+	 * DO NOT USE TIS PROPERTY DRIRECTLY
+	 * ALWAYS USE ilObjTest::paricipantDataExist() since this method initialises this property
+	 */
+	private $participantDataExist = null;
+	
+	/** @var $enable_examview bool */
+	protected $enable_examview;
+	
+	/** @var $show_examview_html bool */
+	protected $show_examview_html;
+	
+	/** @var $show_examview_pdf bool */
+	protected $show_examview_pdf;
+
+	/** @var $enbale_archiving bool */
+	protected $enable_archiving;
+
+	/**
+	 * @var int
+	 */
+	private $redirection_mode = 0;
+	
+	/**
+	 * @var string null
+	 */
+	private $redirection_url = NULL;
+	
+	/** @var bool $show_exam_id_in_test_pass_enabled */
+	protected $show_exam_id_in_test_pass_enabled;
+
+	/** @var bool $show_exam_id_in_test_results_enabled */
+	protected $show_exam_id_in_test_results_enabled;
+	
+	/** @var bool $sign_submission */
+	protected $sign_submission;
+	
+	/** @var mixed availability of selector for special characters  */
+	protected $char_selector_availability;
+	
+	/** @var string definition of selector for special characters  */
+	protected $char_selector_definition;
+
+	/**
+	 * @var bool
+	 */
+	protected $showGradingStatusEnabled;
+
+	/**
+	 * @var bool
+	 */
+	protected $showGradingMarkEnabled;
+	
+	/**
+	 * @var bool
+	 */
+	protected $followupQuestionAnswerFixationEnabled;
+	
+	/**
+	 * @var bool
+	 */
+	protected $instantFeedbackAnswerFixationEnabled;
+
+	/**
+	 * @var bool
+	 */
+	protected $forceInstantFeedbackEnabled;
+
+	/**
+	 * @var bool
+	 */
+	protected $testFinalBroken;
+
+	/**
+	 * @var integer
+	 */
+	private $tmpCopyWizardCopyId;
+	
+	/**
+	 * @var string mm:ddd:hh:ii:ss
+	 */
+	protected $pass_waiting = "00:000:00:00:00";
+	#endregion
+	
+	/**
+	 * Constructor
+	 * 
+	 * @param	$a_id 					integer		Reference_id or object_id.
+	 * @param	$a_call_by_reference	boolean		Treat the id as reference_id (true) or object_id (false).
+	 * 
+	 * @return \ilObjTest
+	 */
+	public function __construct($a_id = 0,$a_call_by_reference = true)
+	{
+		global $DIC;
+		$ilUser = $DIC['ilUser'];
+		$lng = $DIC['lng'];
+		$this->type = "tst";
+
+		$lng->loadLanguageModule("assessment");
+		// Defaults:
+		include_once "./Modules/Test/classes/class.assMarkSchema.php";
+		$this->mark_schema = new ASS_MarkSchema();
+		$this->mark_schema->createSimpleSchema(
+			$lng->txt("failed_short"),
+			$lng->txt("failed_official"),
+			0,
+			0,
+			$lng->txt("passed_short"),
+			$lng->txt("passed_official"),
+			50,
+			1
+		);
+		
+		$this->test_id = -1;
+		$this->author = $ilUser->fullname;
+		$this->introductionEnabled = false;
+		$this->introduction = "";
+		$this->questions = array();
+		$this->sequence_settings = TEST_FIXED_SEQUENCE;
+		$this->score_reporting = self::SCORE_REPORTING_FINISHED;
+		$this->instant_verification = 0;
+		$this->answer_feedback_points = 0;
+		$this->reporting_date = "";
+		$this->nr_of_tries = 0;
+		$this->_kiosk = 0;
+		$this->use_previous_answers = 1;
+		$this->title_output = 0;
+		$this->starting_time = "";
+		$this->ending_time = "";
+		$this->processing_time = "";
+		$this->enable_processing_time = "0";
+		$this->reset_processing_time = 0;
+		$this->ects_output = FALSE;
+		$this->ects_fx     = NULL;
+		$this->shuffle_questions = FALSE;
+		$this->mailnottype = 0;
+		$this->exportsettings = 0;
+		$this->show_summary = 8;
+		$this->count_system = COUNT_PARTIAL_SOLUTIONS;
+		$this->mc_scoring = SCORE_ZERO_POINTS_WHEN_UNANSWERED;
+		$this->score_cutting = SCORE_CUT_QUESTION;
+		$this->pass_scoring = SCORE_LAST_PASS;
+		$this->answer_feedback = 0;
+		$this->password = "";
+		$this->certificate_visibility = 0;
+		$this->allowedUsers = "";
+		$this->_showfinalstatement = FALSE;
+		$this->_finalstatement = "";
+		$this->_showinfo = TRUE;
+		$this->_forcejs = TRUE;
+		$this->_customStyle = "";
+		$this->allowedUsersTimeGap = "";
+		$this->anonymity = 0;
+		$this->show_cancel = 0;
+		$this->show_marker = 0;
+		$this->fixed_participants = 0;
+		$this->setShowPassDetails(TRUE);
+		$this->setShowSolutionDetails(TRUE);
+		$this->setShowSolutionAnswersOnly(FALSE);
+		$this->setShowSolutionSignature(FALSE);
+		$this->testSession = FALSE;
+		$this->testSequence = FALSE;
+		$this->mailnotification = 0;
+		$this->poolUsage = 1;
+		
+		$this->ects_grades = array(
+			'A' => 90,
+			'B' => 65,
+			'C' => 35,
+			'D' => 10,
+			'E' => 0
+		);
+
+		$this->autosave = FALSE;
+		$this->autosave_ival = 30000;
+
+		$this->enable_examview = false;
+		$this->show_examview_html = false;
+		$this->show_examview_pdf = false;
+		$this->enable_archiving = false;
+		
         $this->express_mode = false;
         $this->template_id = '';
-<<<<<<< HEAD
-		$this->redirection_mode = 0;
-		$this->redirection_url = NULL;
-		$this->show_exam_id_in_test_pass_enabled = false;
-		$this->show_exam_id_in_test_results_enabled = false;
-		$this->sign_submission = false;
-		$this->char_selector_availability = 0;
-		$this->char_selector_definition = null;
-		
-		$this->showGradingStatusEnabled = true;
-		$this->showGradingMarkEnabled = true;
-		
-		$this->followupQuestionAnswerFixationEnabled = false;
-		$this->instantFeedbackAnswerFixationEnabled = false;
-		
-		$this->testFinalBroken = false;
-		
-		$this->tmpCopyWizardCopyId = null;
-		
-		parent::__construct($a_id, $a_call_by_reference);
-	}
-
-	public function getQuestionSetConfig()
-    {
-        global $DIC; /* @var \ILIAS\DI\Container $DIC */
-
-        if( $this->questionSetConfig === null )
-        {
-            $factory = new ilTestQuestionSetConfigFactory(
-                $DIC->repositoryTree(), $DIC->database(), $DIC['ilPluginAdmin'], $this
-            );
-
-            $this->questionSetConfig = $factory->getQuestionSetConfig();
-        }
-
-        return $this->questionSetConfig;
-    }
-	
-	/**
-	 * returns the object title prepared to be used as a filename
-	 *
-	 * @return string
-	 */
-	public function getTitleFilenameCompliant()
-	{
-		require_once 'Services/Utilities/classes/class.ilUtil.php';
-		return ilUtil::getASCIIFilename($this->getTitle());
-	}
-
-	/**
-	 * @return int
-	 */
-	public function getTmpCopyWizardCopyId()
-	{
-		return $this->tmpCopyWizardCopyId;
-	}
-
-	/**
-	 * @param int $tmpCopyWizardCopyId
-	 */
-	public function setTmpCopyWizardCopyId($tmpCopyWizardCopyId)
-	{
-		$this->tmpCopyWizardCopyId = $tmpCopyWizardCopyId;
-	}
-	
-	/**
-	* create test object
-	*/
-	function create()
-	{
-		$this->setOfflineStatus(true);
-		parent::create();
-
-		// meta data will be created by
-		// import parser
-		if (!$a_upload)
-		{
-			$this->createMetaData();
-		}
-	}
-
-	/**
-	* update object data
-	*
-	* @access	public
-	* @return	boolean
-	*/
-	function update()
-	{
-		if (!parent::update())
-		{
-			return false;
-		}
-
-		// put here object specific stuff
-		$this->updateMetaData();
-		return true;
-	}
-=======
         $this->redirection_mode = 0;
         $this->redirection_url = null;
         $this->show_exam_id_in_test_pass_enabled = false;
@@ -870,356 +723,383 @@
         require_once 'Services/Utilities/classes/class.ilUtil.php';
         return ilUtil::getASCIIFilename($this->getTitle());
     }
-
-    /**
-     * @return int
-     */
-    public function getTmpCopyWizardCopyId()
-    {
-        return $this->tmpCopyWizardCopyId;
-    }
-
-    /**
-     * @param int $tmpCopyWizardCopyId
-     */
-    public function setTmpCopyWizardCopyId($tmpCopyWizardCopyId)
-    {
-        $this->tmpCopyWizardCopyId = $tmpCopyWizardCopyId;
-    }
-    
-    /**
-    * create test object
-    */
-    public function create()
-    {
-        $this->setOfflineStatus(true);
-        parent::create();
-
-        // meta data will be created by
-        // import parser
-        if (!$a_upload) {
-            $this->createMetaData();
-        }
-    }
-
-    /**
-    * update object data
-    *
-    * @access	public
-    * @return	boolean
-    */
-    public function update()
-    {
-        if (!parent::update()) {
-            return false;
-        }
->>>>>>> 46afeae0
-
-        // put here object specific stuff
-        $this->updateMetaData();
-        return true;
-    }
-
-    /**
-        * read object data from db into object
-        * @param	boolean
-        * @access	public
-        */
-    public function read()
-    {
-        parent::read();
-        $this->loadFromDb();
-    }
-
-
-    /**
-    * delete object and all related data
-    *
-    * @access	public
-    * @return	boolean	true if all object data were removed; false if only a references were removed
-    */
-    public function delete()
-    {
-        // always call parent delete function first!!
-        if (!parent::delete()) {
-            return false;
-        }
-
-        // delet meta data
-        $this->deleteMetaData();
-
-        //put here your module specific stuff
-        $this->deleteTest();
-        
-        require_once 'Modules/TestQuestionPool/classes/questions/class.ilAssQuestionSkillAssignmentImportFails.php';
-        $qsaImportFails = new ilAssQuestionSkillAssignmentImportFails($this->getId());
-        $qsaImportFails->deleteRegisteredImportFails();
-        require_once 'Modules/Test/classes/class.ilTestSkillLevelThresholdImportFails.php';
-        $sltImportFails = new ilTestSkillLevelThresholdImportFails($this->getId());
-        $sltImportFails->deleteRegisteredImportFails();
-
-        return true;
-    }
-
-    /**
-    * Deletes the test and all related objects, files and database entries
-    *
-    * @access	public
-    */
-    public function deleteTest()
-    {
-        global $DIC;
-        $tree = $DIC['tree'];
-        $ilDB = $DIC['ilDB'];
-        $ilPluginAdmin = $DIC['ilPluginAdmin'];
-        $lng = $DIC['lng'];
-
-        require_once 'Modules/Test/classes/class.ilTestParticipantData.php';
-        $participantData = new ilTestParticipantData($ilDB, $lng);
-        $participantData->load($this->getTestId());
-        $this->removeTestResults($participantData);
-        
-        $affectedRows = $ilDB->manipulateF(
-            "DELETE FROM tst_mark WHERE test_fi = %s",
-            array('integer'),
-            array($this->getTestId())
-        );
-
-        $affectedRows = $ilDB->manipulateF(
-            "DELETE FROM tst_tests WHERE test_id = %s",
-            array('integer'),
-            array($this->getTestId())
-        );
-
-        require_once 'Modules/Test/classes/class.ilTestQuestionSetConfigFactory.php';
-        $testQuestionSetConfigFactory = new ilTestQuestionSetConfigFactory($tree, $ilDB, $ilPluginAdmin, $this);
-        $testQuestionSetConfigFactory->getQuestionSetConfig()->removeQuestionSetRelatedData();
-
-        // delete export files
-        include_once "./Services/Utilities/classes/class.ilUtil.php";
-        $tst_data_dir = ilUtil::getDataDir() . "/tst_data";
-        $directory = $tst_data_dir . "/tst_" . $this->getId();
-        if (is_dir($directory)) {
-            include_once "./Services/Utilities/classes/class.ilUtil.php";
-            ilUtil::delDir($directory);
-        }
-        include_once("./Services/MediaObjects/classes/class.ilObjMediaObject.php");
-        $mobs = ilObjMediaObject::_getMobsOfObject("tst:html", $this->getId());
-        // remaining usages are not in text anymore -> delete them
-        // and media objects (note: delete method of ilObjMediaObject
-        // checks whether object is used in another context; if yes,
-        // the object is not deleted!)
-        foreach ($mobs as $mob) {
-            ilObjMediaObject::_removeUsage($mob, "tst:html", $this->getId());
-            if (ilObjMediaObject::_exists($mob)) {
-                $mob_obj = new ilObjMediaObject($mob);
-                $mob_obj->delete();
-            }
-        }
-    }
-
-    /**
-    * creates data directory for export files
-    * (data_dir/tst_data/tst_<id>/export, depending on data
-    * directory that is set in ILIAS setup/ini)
-    */
-    public function createExportDirectory()
-    {
-        include_once "./Services/Utilities/classes/class.ilUtil.php";
-        $tst_data_dir = ilUtil::getDataDir() . "/tst_data";
-        ilUtil::makeDir($tst_data_dir);
-        if (!is_writable($tst_data_dir)) {
-            $this->ilias->raiseError("Test Data Directory (" . $tst_data_dir
-                . ") not writeable.", $this->ilias->error_obj->MESSAGE);
-        }
-
-        // create learning module directory (data_dir/lm_data/lm_<id>)
-        $tst_dir = $tst_data_dir . "/tst_" . $this->getId();
-        ilUtil::makeDir($tst_dir);
-        if (!@is_dir($tst_dir)) {
-            $this->ilias->raiseError("Creation of Test Directory failed.", $this->ilias->error_obj->MESSAGE);
-        }
-        // create Export subdirectory (data_dir/lm_data/lm_<id>/Export)
-        $export_dir = $tst_dir . "/export";
-        ilUtil::makeDir($export_dir);
-        if (!@is_dir($export_dir)) {
-            $this->ilias->raiseError("Creation of Export Directory failed.", $this->ilias->error_obj->MESSAGE);
-        }
-    }
-
-    /**
-    * Get the location of the export directory for the test
-    *
-    * @access	public
-    */
-    public function getExportDirectory()
-    {
-        include_once "./Services/Utilities/classes/class.ilUtil.php";
-        $export_dir = ilUtil::getDataDir() . "/tst_data" . "/tst_" . $this->getId() . "/export";
-        return $export_dir;
-    }
-
-    /**
-    * Get a list of the already exported files in the export directory
-    *
-    * @return array A list of file names
-    * @access	public
-    */
-    public function getExportFiles($dir)
-    {
-        // quit if import dir not available
-        if (!@is_dir($dir) || !is_writeable($dir)) {
-            return array();
-        }
-
-        $files = array();
-        foreach (new DirectoryIterator($dir) as $file) {
-            /**
-             * @var $file SplFileInfo
-             */
-            if ($file->isDir()) {
-                continue;
-            }
-
-            $files[] = $file->getBasename();
-        }
-
-        sort($files);
-
-        return $files;
-    }
-
-    /**
-    * set import directory
-    */
-    public static function _setImportDirectory($a_import_dir = null)
-    {
-        if (strlen($a_import_dir)) {
-            $_SESSION["tst_import_dir"] = $a_import_dir;
-        } else {
-            unset($_SESSION["tst_import_dir"]);
-        }
-    }
-
-    /**
-    * Get the import directory location of the test
-    *
-    * @return string The location of the import directory or false if the directory doesn't exist
-    * @access	public
-    */
-    public static function _getImportDirectory()
-    {
-        if (strlen($_SESSION["tst_import_dir"])) {
-            return $_SESSION["tst_import_dir"];
-        }
-        return null;
-    }
-    
-    public function getImportDirectory()
-    {
-        return ilObjTest::_getImportDirectory();
-    }
-
-    /**
-    * creates data directory for import files
-    * (data_dir/tst_data/tst_<id>/import, depending on data
-    * directory that is set in ILIAS setup/ini)
-    */
-    public static function _createImportDirectory()
-    {
-        global $DIC;
-        $ilias = $DIC['ilias'];
-        include_once "./Services/Utilities/classes/class.ilUtil.php";
-        $tst_data_dir = ilUtil::getDataDir() . "/tst_data";
-        ilUtil::makeDir($tst_data_dir);
-
-        if (!is_writable($tst_data_dir)) {
-            $ilias->raiseError("Test Data Directory (" . $tst_data_dir
-                . ") not writeable.", $ilias->error_obj->FATAL);
-        }
-
-        // create test directory (data_dir/tst_data/tst_import)
-        $tst_dir = $tst_data_dir . "/tst_import";
-        ilUtil::makeDir($tst_dir);
-        if (!@is_dir($tst_dir)) {
-            $ilias->raiseError("Creation of test import directory failed.", $ilias->error_obj->FATAL);
-        }
-
-        // assert that this is empty and does not contain old data
-        ilUtil::delDir($tst_dir, true);
-
-        return $tst_dir;
-    }
-
-    /**
-    * Returns TRUE if the test contains single choice results
-    *
-    * @return boolean
-    * @access public
-    */
-    public function hasSingleChoiceQuestions()
-    {
-        global $DIC;
-        $ilDB = $DIC['ilDB'];
-
-        $result = $ilDB->queryF(
-            "SELECT DISTINCT(qpl_qst_type.type_tag) foundtypes FROM qpl_questions, tst_test_result, qpl_qst_type, tst_active WHERE tst_test_result.question_fi = qpl_questions.question_id AND qpl_questions.question_type_fi = qpl_qst_type.question_type_id AND tst_test_result.active_fi = tst_active.active_id AND tst_active.test_fi = %s",
-            array('integer'),
-            array($this->getTestId())
-        );
-        $hasSC = false;
-        while ($row = $ilDB->fetchAssoc($result)) {
-            if (strcmp($row['foundtypes'], 'assSingleChoice') == 0) {
-                $hasSC = true;
-            }
-        }
-        return $hasSC;
-    }
-
-    /**
-    * Returns TRUE if the test contains single choice results only
-    *
-    * @return boolean
-    * @access public
-    */
-    public function isSingleChoiceTest()
-    {
-        global $DIC;
-        $ilDB = $DIC['ilDB'];
-
-        $result = $ilDB->queryF(
-            "SELECT DISTINCT(qpl_qst_type.type_tag) foundtypes FROM qpl_questions, tst_test_result, qpl_qst_type, tst_active WHERE tst_test_result.question_fi = qpl_questions.question_id AND qpl_questions.question_type_fi = qpl_qst_type.question_type_id AND tst_test_result.active_fi = tst_active.active_id AND tst_active.test_fi = %s",
-            array('integer'),
-            array($this->getTestId())
-        );
-        if ($result->numRows() == 1) {
-            $row = $ilDB->fetchAssoc($result);
-            if (strcmp($row['foundtypes'], 'assSingleChoice') == 0) {
-                return true;
-            } else {
-                return false;
-            }
-        }
-        return false;
-    }
-
-    /**
-    * Returns TRUE if the test contains single choice results and no shuffle only
-    *
-    * @return boolean
-    * @access public
-    */
-    public function isSingleChoiceTestWithoutShuffle()
-    {
-        global $DIC;
-        $ilDB = $DIC['ilDB'];
-
-        if (!$this->hasSingleChoiceQuestions()) {
-            return false;
-        }
-        
-        $result = $ilDB->queryF(
-            "
+	
+	/**
+	 * returns the object title prepared to be used as a filename
+	 *
+	 * @return string
+	 */
+	public function getTitleFilenameCompliant()
+	{
+		require_once 'Services/Utilities/classes/class.ilUtil.php';
+		return ilUtil::getASCIIFilename($this->getTitle());
+	}
+
+	/**
+	 * @return int
+	 */
+	public function getTmpCopyWizardCopyId()
+	{
+		return $this->tmpCopyWizardCopyId;
+	}
+
+	/**
+	 * @param int $tmpCopyWizardCopyId
+	 */
+	public function setTmpCopyWizardCopyId($tmpCopyWizardCopyId)
+	{
+		$this->tmpCopyWizardCopyId = $tmpCopyWizardCopyId;
+	}
+	
+	/**
+	* create test object
+	*/
+	function create()
+	{
+		$this->setOfflineStatus(true);
+		parent::create();
+
+		// meta data will be created by
+		// import parser
+		if (!$a_upload)
+		{
+			$this->createMetaData();
+		}
+	}
+
+	/**
+	* update object data
+	*
+	* @access	public
+	* @return	boolean
+	*/
+	function update()
+	{
+		if (!parent::update())
+		{
+			return false;
+		}
+
+		// put here object specific stuff
+		$this->updateMetaData();
+		return true;
+	}
+
+/**
+	* read object data from db into object
+	* @param	boolean
+	* @access	public
+	*/
+	public function read()
+	{
+		parent::read();
+		$this->loadFromDb();
+	}
+
+
+	/**
+	* delete object and all related data
+	*
+	* @access	public
+	* @return	boolean	true if all object data were removed; false if only a references were removed
+	*/
+	function delete()
+	{
+		// always call parent delete function first!!
+		if (!parent::delete())
+		{
+			return false;
+		}
+
+		// delet meta data
+		$this->deleteMetaData();
+
+		//put here your module specific stuff
+		$this->deleteTest();
+		
+		require_once 'Modules/TestQuestionPool/classes/questions/class.ilAssQuestionSkillAssignmentImportFails.php';
+		$qsaImportFails = new ilAssQuestionSkillAssignmentImportFails($this->getId());
+		$qsaImportFails->deleteRegisteredImportFails();
+		require_once 'Modules/Test/classes/class.ilTestSkillLevelThresholdImportFails.php';
+		$sltImportFails = new ilTestSkillLevelThresholdImportFails($this->getId());
+		$sltImportFails->deleteRegisteredImportFails();
+
+		return true;
+	}
+
+/**
+* Deletes the test and all related objects, files and database entries
+*
+* @access	public
+*/
+	function deleteTest()
+	{
+		global $DIC;
+		$tree = $DIC['tree'];
+		$ilDB = $DIC['ilDB'];
+		$ilPluginAdmin = $DIC['ilPluginAdmin'];
+		$lng = $DIC['lng'];
+
+		require_once 'Modules/Test/classes/class.ilTestParticipantData.php';
+		$participantData = new ilTestParticipantData($ilDB, $lng);
+		$participantData->load($this->getTestId());
+		$this->removeTestResults($participantData);
+		
+		$affectedRows = $ilDB->manipulateF("DELETE FROM tst_mark WHERE test_fi = %s",
+			array('integer'),
+			array($this->getTestId())
+		);
+
+		$affectedRows = $ilDB->manipulateF("DELETE FROM tst_tests WHERE test_id = %s",
+			array('integer'),
+			array($this->getTestId())
+		);
+
+		require_once 'Modules/Test/classes/class.ilTestQuestionSetConfigFactory.php';
+		$testQuestionSetConfigFactory = new ilTestQuestionSetConfigFactory($tree, $ilDB, $ilPluginAdmin, $this);
+		$testQuestionSetConfigFactory->getQuestionSetConfig()->removeQuestionSetRelatedData();
+
+		// delete export files
+		include_once "./Services/Utilities/classes/class.ilUtil.php";
+		$tst_data_dir = ilUtil::getDataDir()."/tst_data";
+		$directory = $tst_data_dir."/tst_".$this->getId();
+		if (is_dir($directory))
+		{
+			include_once "./Services/Utilities/classes/class.ilUtil.php";
+			ilUtil::delDir($directory);
+		}
+		include_once("./Services/MediaObjects/classes/class.ilObjMediaObject.php");
+		$mobs = ilObjMediaObject::_getMobsOfObject("tst:html", $this->getId());
+		// remaining usages are not in text anymore -> delete them
+		// and media objects (note: delete method of ilObjMediaObject
+		// checks whether object is used in another context; if yes,
+		// the object is not deleted!)
+		foreach($mobs as $mob)
+		{
+			ilObjMediaObject::_removeUsage($mob, "tst:html", $this->getId());
+			if (ilObjMediaObject::_exists($mob))
+			{
+				$mob_obj = new ilObjMediaObject($mob);
+				$mob_obj->delete();
+			}
+		}
+	}
+
+	/**
+	* creates data directory for export files
+	* (data_dir/tst_data/tst_<id>/export, depending on data
+	* directory that is set in ILIAS setup/ini)
+	*/
+	function createExportDirectory()
+	{
+		include_once "./Services/Utilities/classes/class.ilUtil.php";
+		$tst_data_dir = ilUtil::getDataDir()."/tst_data";
+		ilUtil::makeDir($tst_data_dir);
+		if (!is_writable($tst_data_dir))
+		{
+			$this->ilias->raiseError("Test Data Directory (".$tst_data_dir
+				.") not writeable.",$this->ilias->error_obj->MESSAGE);
+		}
+
+		// create learning module directory (data_dir/lm_data/lm_<id>)
+		$tst_dir = $tst_data_dir."/tst_".$this->getId();
+		ilUtil::makeDir($tst_dir);
+		if (!@is_dir($tst_dir))
+		{
+			$this->ilias->raiseError("Creation of Test Directory failed.",$this->ilias->error_obj->MESSAGE);
+		}
+		// create Export subdirectory (data_dir/lm_data/lm_<id>/Export)
+		$export_dir = $tst_dir."/export";
+		ilUtil::makeDir($export_dir);
+		if (!@is_dir($export_dir))
+		{
+			$this->ilias->raiseError("Creation of Export Directory failed.",$this->ilias->error_obj->MESSAGE);
+		}
+	}
+
+/**
+* Get the location of the export directory for the test
+*
+* @access	public
+*/
+	function getExportDirectory()
+	{
+		include_once "./Services/Utilities/classes/class.ilUtil.php";
+		$export_dir = ilUtil::getDataDir()."/tst_data"."/tst_".$this->getId()."/export";
+		return $export_dir;
+	}
+
+/**
+* Get a list of the already exported files in the export directory
+*
+* @return array A list of file names
+* @access	public
+*/
+	function getExportFiles($dir)
+	{
+		// quit if import dir not available
+		if(!@is_dir($dir) || !is_writeable($dir))
+		{
+			return array();
+		}
+
+		$files = array();
+		foreach(new DirectoryIterator($dir) as $file)
+		{			
+			/**
+			 * @var $file SplFileInfo
+			 */
+			if($file->isDir())
+			{
+				continue;
+			}
+
+			$files[] = $file->getBasename();
+		}
+
+		sort($files);
+
+		return $files;
+	}
+
+	/**
+	* set import directory
+	*/
+	public static function _setImportDirectory($a_import_dir = null)
+	{
+		if (strlen($a_import_dir))
+		{
+			$_SESSION["tst_import_dir"] = $a_import_dir;
+		}
+		else
+		{
+			unset($_SESSION["tst_import_dir"]);
+		}
+	}
+
+/**
+* Get the import directory location of the test
+*
+* @return string The location of the import directory or false if the directory doesn't exist
+* @access	public
+*/
+	public static function _getImportDirectory()
+	{
+		if (strlen($_SESSION["tst_import_dir"]))
+		{
+			return $_SESSION["tst_import_dir"];
+		}
+		return null;
+	}
+	
+	function getImportDirectory()
+	{
+		return ilObjTest::_getImportDirectory();
+	}
+
+	/**
+	* creates data directory for import files
+	* (data_dir/tst_data/tst_<id>/import, depending on data
+	* directory that is set in ILIAS setup/ini)
+	*/
+	public static function _createImportDirectory()
+	{
+		global $DIC;
+		$ilias = $DIC['ilias'];
+		include_once "./Services/Utilities/classes/class.ilUtil.php";
+		$tst_data_dir = ilUtil::getDataDir()."/tst_data";
+		ilUtil::makeDir($tst_data_dir);
+
+		if (!is_writable($tst_data_dir))
+		{
+			$ilias->raiseError("Test Data Directory (".$tst_data_dir
+				.") not writeable.", $ilias->error_obj->FATAL);
+		}
+
+		// create test directory (data_dir/tst_data/tst_import)
+		$tst_dir = $tst_data_dir."/tst_import";
+		ilUtil::makeDir($tst_dir);
+		if (!@is_dir($tst_dir))
+		{
+			$ilias->raiseError("Creation of test import directory failed.",$ilias->error_obj->FATAL);
+		}
+
+		// assert that this is empty and does not contain old data
+		ilUtil::delDir($tst_dir, true);
+
+		return $tst_dir;
+	}
+
+	/**
+	* Returns TRUE if the test contains single choice results
+	*
+	* @return boolean 
+	* @access public
+	*/
+	function hasSingleChoiceQuestions()
+	{
+		global $DIC;
+		$ilDB = $DIC['ilDB'];
+
+		$result = $ilDB->queryF("SELECT DISTINCT(qpl_qst_type.type_tag) foundtypes FROM qpl_questions, tst_test_result, qpl_qst_type, tst_active WHERE tst_test_result.question_fi = qpl_questions.question_id AND qpl_questions.question_type_fi = qpl_qst_type.question_type_id AND tst_test_result.active_fi = tst_active.active_id AND tst_active.test_fi = %s",
+			array('integer'),
+			array($this->getTestId())
+		);
+		$hasSC = false;
+		while ($row = $ilDB->fetchAssoc($result))
+		{
+			if (strcmp($row['foundtypes'], 'assSingleChoice') == 0)
+			{
+				$hasSC = true;
+			}
+		}
+		return $hasSC;
+	}
+
+	/**
+	* Returns TRUE if the test contains single choice results only
+	*
+	* @return boolean 
+	* @access public
+	*/
+	function isSingleChoiceTest()
+	{
+		global $DIC;
+		$ilDB = $DIC['ilDB'];
+
+		$result = $ilDB->queryF("SELECT DISTINCT(qpl_qst_type.type_tag) foundtypes FROM qpl_questions, tst_test_result, qpl_qst_type, tst_active WHERE tst_test_result.question_fi = qpl_questions.question_id AND qpl_questions.question_type_fi = qpl_qst_type.question_type_id AND tst_test_result.active_fi = tst_active.active_id AND tst_active.test_fi = %s",
+			array('integer'),
+			array($this->getTestId())
+		);
+		if ($result->numRows() == 1)
+		{
+			$row = $ilDB->fetchAssoc($result);
+			if (strcmp($row['foundtypes'], 'assSingleChoice') == 0)
+			{
+				return TRUE;
+			}
+			else
+			{
+				return false;
+			}
+		}
+		return FALSE;
+	}
+
+	/**
+	* Returns TRUE if the test contains single choice results and no shuffle only
+	*
+	* @return boolean 
+	* @access public
+	*/
+	function isSingleChoiceTestWithoutShuffle()
+	{
+		global $DIC;
+		$ilDB = $DIC['ilDB'];
+
+		if (!$this->hasSingleChoiceQuestions()) return false;
+		
+		$result = $ilDB->queryF("
 				SELECT	DISTINCT(qpl_qst_sc.shuffle) foundshuffles
 				FROM	qpl_questions,
 						qpl_qst_sc,
@@ -1233,80 +1113,84 @@
 				AND		tst_active.test_fi = %s
 				AND		qpl_qst_type.type_tag = %s
 			",
-            array('integer', 'text'),
-            array($this->getTestId(), 'assSingleChoice')
-        );
-        if ($result->numRows() == 1) {
-            $row = $ilDB->fetchAssoc($result);
-            return ($row['foundshuffles'] == 0);
-        }
-        return false;
-    }
-
-    /**
-     * Returns true, if a test is complete for use and can be set online
-     *
-     * @param ilTestQuestionSetConfig $testQuestionSetConfig
-     * @return boolean
-     */
-    final public function isComplete(ilTestQuestionSetConfig $testQuestionSetConfig)
-    {
-        if (!count($this->mark_schema->mark_steps)) {
-            return false;
-        }
-        
-        if (!$testQuestionSetConfig->isQuestionSetConfigured()) {
-            return false;
-        }
-        
-        return true;
-    }
-
-    /**
-    * Returns true, if a test is complete for use
-    *
-    * @return boolean True, if the test is complete for use, otherwise false
-    * @access public
-    */
-    public function _isComplete($obj_id)
-    {
-        global $DIC;
-        $tree = $DIC['tree'];
-        $ilDB = $DIC['ilDB'];
-        $ilPluginAdmin = $DIC['ilPluginAdmin'];
-        
-        $test = new ilObjTest($obj_id, false);
-        $test->loadFromDb();
-
-        require_once 'Modules/Test/classes/class.ilTestQuestionSetConfigFactory.php';
-        $testQuestionSetConfigFactory = new ilTestQuestionSetConfigFactory($tree, $ilDB, $ilPluginAdmin, $test);
-        
-        return $test->isComplete($testQuestionSetConfigFactory->getQuestionSetConfig());
-    }
-
-    /**
-     * Saves the ECTS status (output of ECTS grades in a test) to the database
-     */
-    public function saveECTSStatus()
-    {
-        /**
-         * @var $ilDB ilDBInterface
-         */
-        global $DIC;
-        $ilDB = $DIC['ilDB'];
-
-        if ($this->getTestId() > 0) {
-            $this->setECTSFX(preg_replace('/,/', '.', $this->getECTSFX()));
-            if (!preg_match('/\d+/', $this->getECTSFX())) {
-                $this->setECTSFX(null);
-            }
-
-            $grades = $this->getECTSGrades();
-            $ilDB->manipulateF(
-                "UPDATE tst_tests
+			array('integer', 'text'),
+			array($this->getTestId(), 'assSingleChoice')
+		);
+		if ($result->numRows() == 1)
+		{
+			$row = $ilDB->fetchAssoc($result);
+			return ($row['foundshuffles'] == 0);
+		}
+		return FALSE;
+	}
+
+	/**
+	 * Returns true, if a test is complete for use and can be set online
+	 * 
+	 * @param ilTestQuestionSetConfig $testQuestionSetConfig
+	 * @return boolean
+	 */
+	final public function isComplete(ilTestQuestionSetConfig $testQuestionSetConfig)
+	{
+		if( !count($this->mark_schema->mark_steps) )
+		{
+			return false;
+		}
+		
+		if( !$testQuestionSetConfig->isQuestionSetConfigured() )
+		{
+			return false;
+		}
+		
+		return true;
+	}
+
+/**
+* Returns true, if a test is complete for use
+*
+* @return boolean True, if the test is complete for use, otherwise false
+* @access public
+*/
+	function _isComplete($obj_id)
+	{
+		global $DIC;
+		$tree = $DIC['tree'];
+		$ilDB = $DIC['ilDB'];
+		$ilPluginAdmin = $DIC['ilPluginAdmin'];
+		
+		$test = new ilObjTest($obj_id, false);
+		$test->loadFromDb();
+
+		require_once 'Modules/Test/classes/class.ilTestQuestionSetConfigFactory.php';
+		$testQuestionSetConfigFactory = new ilTestQuestionSetConfigFactory($tree, $ilDB, $ilPluginAdmin, $test);
+		
+		return $test->isComplete( $testQuestionSetConfigFactory->getQuestionSetConfig() );
+	}
+
+	/**
+	 * Saves the ECTS status (output of ECTS grades in a test) to the database
+	 */
+	public function saveECTSStatus()
+	{
+		/**
+		 * @var $ilDB ilDBInterface
+		 */
+		global $DIC;
+		$ilDB = $DIC['ilDB'];
+
+		if($this->getTestId() > 0)
+		{
+			$this->setECTSFX(preg_replace('/,/', '.', $this->getECTSFX()));
+			if(!preg_match('/\d+/', $this->getECTSFX()))
+			{
+				$this->setECTSFX(NULL);
+			}
+
+			$grades = $this->getECTSGrades();
+			$ilDB->manipulateF(
+				"UPDATE tst_tests
 				SET ects_output = %s, ects_a = %s, ects_b = %s, ects_c = %s, ects_d = %s, ects_e = %s, ects_fx = %s
 				WHERE test_id = %s",
-<<<<<<< HEAD
 				array('text', 'float', 'float', 'float', 'float', 'float', 'float', 'integer'),
 				array(
 					(int)$this->getECTSOutput(),
@@ -1758,450 +1642,6 @@
 			$item->update($this->ref_id);		
 		}
 
-		if (!$properties_only)
-		{
-			if ($this->getQuestionSetType() == ilTestQuestionSetConfig::TYPE_FIXED)
-			{
-				$this->saveQuestionsToDb();
-			}
-			
-			$this->mark_schema->saveToDb($this->test_id);
-		}
-  }
-=======
-                array('text', 'float', 'float', 'float', 'float', 'float', 'float', 'integer'),
-                array(
-                    (int) $this->getECTSOutput(),
-                    $grades['A'], $grades['B'], $grades['C'], $grades['D'], $grades['E'],
-                    $this->getECTSFX(),
-                    $this->getTestId()
-                )
-            );
-        }
-    }
-
-    /**
-     * Checks if the test is complete and saves the status in the database
-     * @param ilTestQuestionSetConfig $testQuestionSetConfig
-     */
-    public function saveCompleteStatus(ilTestQuestionSetConfig $testQuestionSetConfig)
-    {
-        global $DIC;
-        $ilDB = $DIC['ilDB'];
-
-        $complete = 0;
-        if ($this->isComplete($testQuestionSetConfig)) {
-            $complete = 1;
-        }
-        if ($this->getTestId() > 0) {
-            $ilDB->manipulateF(
-                "UPDATE tst_tests SET complete = %s WHERE test_id = %s",
-                array('text', 'integer'),
-                array($complete, $this->test_id)
-            );
-        }
-    }
-
-    /**
-    * Returns the content of all RTE enabled text areas in the test
-    *
-    * @access private
-    */
-    public function getAllRTEContent()
-    {
-        $result = array();
-        array_push($result, $this->getIntroduction());
-        array_push($result, $this->getFinalStatement());
-        return $result;
-    }
-    
-    /**
-    * Cleans up the media objects for all text fields in a test which are using an RTE field
-    *
-    * @access private
-    */
-    public function cleanupMediaobjectUsage()
-    {
-        include_once("./Services/RTE/classes/class.ilRTE.php");
-        $completecontent = "";
-        foreach ($this->getAllRTEContent() as $content) {
-            $completecontent .= $content;
-        }
-        ilRTE::_cleanupMediaObjectUsage(
-            $completecontent,
-            $this->getType() . ":html",
-            $this->getId()
-        );
-    }
-
-    /**
-     * Saves a ilObjTest object to a database
-     *
-     * @param bool $properties_only
-     */
-    public function saveToDb($properties_only = false)
-    {
-        global $DIC;
-        $tree = $DIC['tree'];
-        $ilDB = $DIC['ilDB'];
-        $ilPluginAdmin = $DIC['ilPluginAdmin'];
-        
-        // moved online_status to ilObjectActivation (see below)
->>>>>>> 46afeae0
-
-        // cleanup RTE images
-        $this->cleanupMediaobjectUsage();
-
-        require_once 'Modules/Test/classes/class.ilTestQuestionSetConfigFactory.php';
-        $testQuestionSetConfigFactory = new ilTestQuestionSetConfigFactory($tree, $ilDB, $ilPluginAdmin, $this);
-        $testQuestionSetConfig = $testQuestionSetConfigFactory->getQuestionSetConfig();
-        
-        include_once("./Modules/Test/classes/class.ilObjAssessmentFolder.php");
-        if ($this->test_id == -1) {
-            // Create new dataset
-            $next_id = $ilDB->nextId('tst_tests');
-            
-            $ilDB->insert('tst_tests', array(
-                'test_id'                    => array('integer', $next_id),
-                'obj_fi'                     => array('integer', $this->getId()),
-                'author'                     => array('text', $this->getAuthor()),
-                'intro_enabled'              => array('integer', (int) $this->isIntroductionEnabled()),
-                'introduction'               => array('text', ilRTE::_replaceMediaObjectImageSrc($this->getIntroduction(), 0)),
-                'finalstatement'             => array('text', ilRTE::_replaceMediaObjectImageSrc($this->getFinalStatement(), 0)),
-                'showinfo'                   => array('integer', $this->getShowInfo()),
-                'forcejs'                    => array('integer', $this->getForceJS()),
-                'customstyle'                => array('text', $this->getCustomStyle()),
-                'showfinalstatement'         => array('integer', $this->getShowFinalStatement()),
-                'sequence_settings'          => array('integer', $this->getSequenceSettings()),
-                'score_reporting'            => array('integer', $this->getScoreReporting()),
-                'instant_verification'       => array('text', $this->getInstantFeedbackSolution()),
-                'answer_feedback_points'     => array('text', $this->getAnswerFeedbackPoints()),
-                'answer_feedback'            => array('text', $this->getAnswerFeedback()),
-                'anonymity'                  => array('text', $this->getAnonymity()),
-                'show_cancel'                => array('text', $this->getShowCancel()),
-                'show_marker'                => array('integer', $this->getShowMarker()),
-                'fixed_participants'         => array('text', $this->getFixedParticipants()),
-                'nr_of_tries'                => array('integer', $this->getNrOfTries()),
-                'block_after_passed'         => array('integer', (int) $this->isBlockPassesAfterPassedEnabled()),
-                'kiosk'                      => array('integer', $this->getKiosk()),
-                'use_previous_answers'       => array('text', $this->getUsePreviousAnswers()),
-                'title_output'               => array('text', $this->getTitleOutput()),
-                'processing_time'            => array('text', $this->getProcessingTime()),
-                'enable_processing_time'     => array('text', $this->getEnableProcessingTime()),
-                'reset_processing_time'      => array('integer', $this->getResetProcessingTime()),
-                'reporting_date'             => array('text', $this->getReportingDate()),
-                'starting_time_enabled'      => array('integer', $this->isStartingTimeEnabled()),
-                'starting_time'              => array('integer', $this->getStartingTime()),
-                'ending_time_enabled'        => array('integer', $this->isEndingTimeEnabled()),
-                'ending_time'                => array('integer', $this->getEndingTime()),
-                'complete'                   => array('text', $this->isComplete($testQuestionSetConfig)),
-                'ects_output'                => array('text', $this->getECTSOutput()),
-                'ects_a'                     => array('float', strlen($this->ects_grades["A"]) ? $this->ects_grades["A"] : null),
-                'ects_b'                     => array('float', strlen($this->ects_grades["B"]) ? $this->ects_grades["B"] : null),
-                'ects_c'                     => array('float', strlen($this->ects_grades["C"]) ? $this->ects_grades["C"] : null),
-                'ects_d'                     => array('float', strlen($this->ects_grades["D"]) ? $this->ects_grades["D"] : null),
-                'ects_e'                     => array('float', strlen($this->ects_grades["E"]) ? $this->ects_grades["E"] : null),
-                'ects_fx'                    => array('float', $this->getECTSFX()),
-                'count_system'               => array('text', $this->getCountSystem()),
-                'mc_scoring'                 => array('text', $this->getMCScoring()),
-                'score_cutting'              => array('text', $this->getScoreCutting()),
-                'pass_scoring'               => array('text', $this->getPassScoring()),
-                'shuffle_questions'          => array('text', $this->getShuffleQuestions()),
-                'results_presentation'       => array('integer', $this->getResultsPresentation()),
-                'show_summary'               => array('integer', $this->getListOfQuestionsSettings()),
-                'password_enabled'           => array('integer', (int) $this->isPasswordEnabled()),
-                'password'                   => array('text', $this->getPassword()),
-                'limit_users_enabled'        => array('integer', (int) $this->isLimitUsersEnabled()),
-                'allowedusers'               => array('integer', $this->getAllowedUsers()),
-                'alloweduserstimegap'        => array('integer', $this->getAllowedUsersTimeGap()),
-                'mailnottype'                => array('integer', $this->getMailNotificationType()),
-                'exportsettings'             => array('integer', $this->getExportSettings()),
-                'certificate_visibility'     => array('text', $this->getCertificateVisibility()),
-                'mailnotification'           => array('integer', $this->getMailNotification()),
-                'created'                    => array('integer', time()),
-                'tstamp'                     => array('integer', time()),
-                'enabled_view_mode'          => array('text', $this->getEnabledViewMode()),
-                'template_id'                => array('integer', $this->getTemplate()),
-                'pool_usage'                 => array('integer', $this->getPoolUsage()),
-                'print_bs_with_res'          => array('integer', (int) $this->isBestSolutionPrintedWithResult()),
-                'obligations_enabled'        => array('integer', (int) $this->areObligationsEnabled()),
-                'offer_question_hints'       => array('integer', (int) $this->isOfferingQuestionHintsEnabled()),
-                'highscore_enabled'          => array('integer', (int) $this->getHighscoreEnabled()),
-                'highscore_anon'             => array('integer', (int) $this->getHighscoreAnon()),
-                'highscore_achieved_ts'      => array('integer', (int) $this->getHighscoreAchievedTS()),
-                'highscore_score'            => array('integer', (int) $this->getHighscoreScore()),
-                'highscore_percentage'       => array('integer', (int) $this->getHighscorePercentage()),
-                'highscore_hints'            => array('integer', (int) $this->getHighscoreHints()),
-                'highscore_wtime'            => array('integer', (int) $this->getHighscoreWTime()),
-                'highscore_own_table'        => array('integer', (int) $this->getHighscoreOwnTable()),
-                'highscore_top_table'        => array('integer', (int) $this->getHighscoreTopTable()),
-                'highscore_top_num'          => array('integer', (int) $this->getHighscoreTopNum()),
-                'specific_feedback'          => array('integer', (int) $this->getSpecificAnswerFeedback()),
-                'autosave'                   => array('integer', (int) $this->getAutosave()),
-                'autosave_ival'              => array('integer', (int) $this->getAutosaveIval()),
-                'pass_deletion_allowed'      => array('integer', (int) $this->isPassDeletionAllowed()),
-                'enable_examview'            => array('integer', (int) $this->getEnableExamview()),
-                'show_examview_html'         => array('integer', (int) $this->getShowExamviewHtml()),
-                'show_examview_pdf'          => array('integer', (int) $this->getShowExamviewPdf()),
-                'redirection_mode'           => array('integer', (int) $this->getRedirectionMode()),
-                'redirection_url'            => array('text', (string) $this->getRedirectionUrl()),
-                'enable_archiving'           => array('integer', (int) $this->getEnableArchiving()),
-                'examid_in_test_pass'        => array('integer', (int) $this->isShowExamIdInTestPassEnabled()),
-                'examid_in_test_res'         => array('integer', (int) $this->isShowExamIdInTestResultsEnabled()),
-                'sign_submission'            => array('integer', (int) $this->getSignSubmission()),
-                'question_set_type'          => array('text', $this->getQuestionSetType()),
-                'char_selector_availability' => array('integer', (int) $this->getCharSelectorAvailability()),
-                'char_selector_definition'   => array('text', (string) $this->getCharSelectorDefinition()),
-                'skill_service'              => array('integer', (int) $this->isSkillServiceEnabled()),
-                'result_tax_filters'         => array('text', serialize((array) $this->getResultFilterTaxIds())),
-                'show_grading_status'        => array('integer', (int) $this->isShowGradingStatusEnabled()),
-                'show_grading_mark'          => array('integer', (int) $this->isShowGradingMarkEnabled()),
-                'follow_qst_answer_fixation' => array('integer', (int) $this->isFollowupQuestionAnswerFixationEnabled()),
-                'inst_fb_answer_fixation'    => array('integer', (int) $this->isInstantFeedbackAnswerFixationEnabled()),
-                'force_inst_fb' => array('integer', (int) $this->isForceInstantFeedbackEnabled()),
-                'broken'                     => array('integer', (int) $this->isTestFinalBroken()),
-                'pass_waiting'              => array('text', (string) $this->getPassWaiting())
-            ));
-                    
-            $this->test_id = $next_id;
-
-            if (ilObjAssessmentFolder::_enabledAssessmentLogging()) {
-                $this->logAction($this->lng->txtlng("assessment", "log_create_new_test", ilObjAssessmentFolder::_getLogLanguage()));
-            }
-        } else {
-            // Modify existing dataset
-            $oldrow = array();
-            if (ilObjAssessmentFolder::_enabledAssessmentLogging()) {
-                $result = $ilDB->queryF(
-                    "SELECT * FROM tst_tests WHERE test_id = %s",
-                    array('integer'),
-                    array($this->test_id)
-                );
-                if ($result->numRows() == 1) {
-                    $oldrow = $ilDB->fetchAssoc($result);
-                }
-            }
-            
-            $ilDB->update(
-                'tst_tests',
-                array(
-                        'author'                     => array('text', $this->getAuthor()),
-                        'intro_enabled'              => array('integer', (int) $this->isIntroductionEnabled()),
-                        'introduction'               => array('text', ilRTE::_replaceMediaObjectImageSrc($this->getIntroduction(), 0)),
-                        'finalstatement'             => array('text', ilRTE::_replaceMediaObjectImageSrc($this->getFinalStatement(), 0)),
-                        'showinfo'                   => array('integer', $this->getShowInfo()),
-                        'forcejs'                    => array('integer', $this->getForceJS()),
-                        'customstyle'                => array('text', $this->getCustomStyle()),
-                        'showfinalstatement'         => array('integer', $this->getShowFinalStatement()),
-                        'sequence_settings'          => array('integer', $this->getSequenceSettings()),
-                        'score_reporting'            => array('integer', $this->getScoreReporting()),
-                        'instant_verification'       => array('text', $this->getInstantFeedbackSolution()),
-                        'answer_feedback_points'     => array('text', $this->getAnswerFeedbackPoints()),
-                        'answer_feedback'            => array('text', $this->getGenericAnswerFeedback()),
-                        'anonymity'                  => array('text', $this->getAnonymity()),
-                        'show_cancel'                => array('text', $this->getShowCancel()),
-                        'show_marker'                => array('integer', $this->getShowMarker()),
-                        'fixed_participants'         => array('text', $this->getFixedParticipants()),
-                        'nr_of_tries'                => array('integer', $this->getNrOfTries()),
-                        'block_after_passed'         => array('integer', (int) $this->isBlockPassesAfterPassedEnabled()),
-                        'kiosk'                      => array('integer', $this->getKiosk()),
-                        'use_previous_answers'       => array('text', $this->getUsePreviousAnswers()),
-                        'title_output'               => array('text', $this->getTitleOutput()),
-                        'processing_time'            => array('text', $this->getProcessingTime()),
-                        'enable_processing_time'     => array('text', $this->getEnableProcessingTime()),
-                        'reset_processing_time'      => array('integer', $this->getResetProcessingTime()),
-                        'reporting_date'             => array('text', $this->getReportingDate()),
-                        'starting_time_enabled'      => array('integer', $this->isStartingTimeEnabled()),
-                        'starting_time'              => array('integer', $this->getStartingTime()),
-                        'ending_time_enabled'        => array('integer', $this->isEndingTimeEnabled()),
-                        'ending_time'                => array('integer', $this->getEndingTime()),
-                        'complete'                   => array('text', $this->isComplete($testQuestionSetConfig)),
-                        'ects_output'                => array('text', $this->getECTSOutput()),
-                        'ects_a'                     => array('float', strlen($this->ects_grades["A"]) ? $this->ects_grades["A"] : null),
-                        'ects_b'                     => array('float', strlen($this->ects_grades["B"]) ? $this->ects_grades["B"] : null),
-                        'ects_c'                     => array('float', strlen($this->ects_grades["C"]) ? $this->ects_grades["C"] : null),
-                        'ects_d'                     => array('float', strlen($this->ects_grades["D"]) ? $this->ects_grades["D"] : null),
-                        'ects_e'                     => array('float', strlen($this->ects_grades["E"]) ? $this->ects_grades["E"] : null),
-                        'ects_fx'                    => array('float', $this->getECTSFX()),
-                        'count_system'               => array('text', $this->getCountSystem()),
-                        'mc_scoring'                 => array('text', $this->getMCScoring()),
-                        'score_cutting'              => array('text', $this->getScoreCutting()),
-                        'pass_scoring'               => array('text', $this->getPassScoring()),
-                        'shuffle_questions'          => array('text', $this->getShuffleQuestions()),
-                        'results_presentation'       => array('integer', $this->getResultsPresentation()),
-                        'show_summary'               => array('integer', $this->getListOfQuestionsSettings()),
-                        'password_enabled'           => array('integer', (int) $this->isPasswordEnabled()),
-                        'password'                   => array('text', $this->getPassword()),
-                        'limit_users_enabled'        => array('integer', (int) $this->isLimitUsersEnabled()),
-                        'allowedusers'               => array('integer', $this->getAllowedUsers()),
-                        'alloweduserstimegap'        => array('integer', $this->getAllowedUsersTimeGap()),
-                        'mailnottype'                => array('integer', $this->getMailNotificationType()),
-                        'exportsettings'             => array('integer', $this->getExportSettings()),
-                        'certificate_visibility'     => array('text', $this->getCertificateVisibility()),
-                        'mailnotification'           => array('integer', $this->getMailNotification()),
-                        'tstamp'                     => array('integer', time()),
-                        'enabled_view_mode'          => array('text', $this->getEnabledViewMode()),
-                        'template_id'                => array('integer', $this->getTemplate()),
-                        'pool_usage'                 => array('integer', $this->getPoolUsage()),
-                        'print_bs_with_res'          => array('integer', (int) $this->isBestSolutionPrintedWithResult()),
-                        'obligations_enabled'        => array('integer', (int) $this->areObligationsEnabled()),
-                        'offer_question_hints'       => array('integer', (int) $this->isOfferingQuestionHintsEnabled()),
-                        'highscore_enabled'          => array('integer', (int) $this->getHighscoreEnabled()),
-                        'highscore_anon'             => array('integer', (int) $this->getHighscoreAnon()),
-                        'highscore_achieved_ts'      => array('integer', (int) $this->getHighscoreAchievedTS()),
-                        'highscore_score'            => array('integer', (int) $this->getHighscoreScore()),
-                        'highscore_percentage'       => array('integer', (int) $this->getHighscorePercentage()),
-                        'highscore_hints'            => array('integer', (int) $this->getHighscoreHints()),
-                        'highscore_wtime'            => array('integer', (int) $this->getHighscoreWTime()),
-                        'highscore_own_table'        => array('integer', (int) $this->getHighscoreOwnTable()),
-                        'highscore_top_table'        => array('integer', (int) $this->getHighscoreTopTable()),
-                        'highscore_top_num'          => array('integer', (int) $this->getHighscoreTopNum()),
-                        'specific_feedback'          => array('integer', (int) $this->getSpecificAnswerFeedback()),
-                        'autosave'                   => array('integer', (int) $this->getAutosave()),
-                        'autosave_ival'              => array('integer', (int) $this->getAutosaveIval()),
-                        'pass_deletion_allowed'      => array('integer', (int) $this->isPassDeletionAllowed()),
-                        'enable_examview'            => array('integer', (int) $this->getEnableExamview()),
-                        'show_examview_html'         => array('integer', (int) $this->getShowExamviewHtml()),
-                        'show_examview_pdf'          => array('integer', (int) $this->getShowExamviewPdf()),
-                        'redirection_mode'           => array('integer', (int) $this->getRedirectionMode()),
-                        'redirection_url'            => array('text', (string) $this->getRedirectionUrl()),
-                        'enable_archiving'           => array('integer', (int) $this->getEnableArchiving()),
-                        'examid_in_test_pass'        => array('integer', (int) $this->isShowExamIdInTestPassEnabled()),
-                        'examid_in_test_res'         => array('integer', (int) $this->isShowExamIdInTestResultsEnabled()),
-                        'sign_submission'            => array('integer', (int) $this->getSignSubmission()),
-                        'question_set_type'          => array('text', $this->getQuestionSetType()),
-                        'char_selector_availability' => array('integer', (int) $this->getCharSelectorAvailability()),
-                        'char_selector_definition'   => array('text', (string) $this->getCharSelectorDefinition()),
-                        'skill_service'              => array('integer', (int) $this->isSkillServiceEnabled()),
-                        'result_tax_filters'         => array('text', serialize((array) $this->getResultFilterTaxIds())),
-                        'show_grading_status'        => array('integer', (int) $this->isShowGradingStatusEnabled()),
-                        'show_grading_mark'          => array('integer', (int) $this->isShowGradingMarkEnabled()),
-                        'follow_qst_answer_fixation' => array('integer', (int) $this->isFollowupQuestionAnswerFixationEnabled()),
-                        'inst_fb_answer_fixation'    => array('integer', (int) $this->isInstantFeedbackAnswerFixationEnabled()),
-                        'force_inst_fb' => array('integer', (int) $this->isForceInstantFeedbackEnabled()),
-                        'broken'                     => array('integer', (int) $this->isTestFinalBroken()),
-                        'pass_waiting'              => array('text', (string) $this->getPassWaiting())
-                    ),
-                array(
-                        'test_id' => array('integer', (int) $this->getTestId())
-                    )
-            );
-            
-            include_once("./Modules/Test/classes/class.ilObjAssessmentFolder.php");
-            if (ilObjAssessmentFolder::_enabledAssessmentLogging()) {
-                $logresult = $ilDB->queryF(
-                    "SELECT * FROM tst_tests WHERE test_id = %s",
-                    array('integer'),
-                    array($this->getTestId())
-                );
-                $newrow = array();
-                if ($logresult->numRows() == 1) {
-                    $newrow = $ilDB->fetchAssoc($logresult);
-                }
-                $changed_fields = array();
-                foreach ($oldrow as $key => $value) {
-                    if (strcmp($oldrow[$key], $newrow[$key]) != 0) {
-                        array_push($changed_fields, "$key: " . $oldrow[$key] . " => " . $newrow[$key]);
-                    }
-                }
-                $changes = join($changed_fields, ", ");
-                if (count($changed_fields) > 0) {
-                    $this->logAction($this->lng->txtlng("assessment", "log_modified_test", ilObjAssessmentFolder::_getLogLanguage()) . " [" . $changes . "]");
-                }
-            }
-            if ($this->evalTotalPersons() > 0) {
-                // reset the finished status of participants if the nr of test passes did change
-                if ($this->getNrOfTries() > 0) {
-                    // set all unfinished tests with nr of passes >= allowed passes finished
-                    $aresult = $ilDB->queryF(
-                        "SELECT active_id FROM tst_active WHERE test_fi = %s AND tries >= %s AND submitted = %s",
-                        array('integer', 'integer', 'integer'),
-                        array($this->getTestId(), $this->getNrOfTries(), 0)
-                    );
-                    while ($row = $ilDB->fetchAssoc($aresult)) {
-                        $ilDB->manipulateF(
-                            "UPDATE tst_active SET submitted = %s, submittimestamp = %s WHERE active_id = %s",
-                            array('integer', 'timestamp', 'integer'),
-                            array(1, date('Y-m-d H:i:s'), $row["active_id"])
-                        );
-                    }
-
-                    // set all finished tests with nr of passes < allowed passes not finished
-                    $aresult = $ilDB->queryF(
-                        "SELECT active_id FROM tst_active WHERE test_fi = %s AND tries < %s AND submitted = %s",
-                        array('integer', 'integer', 'integer'),
-                        array($this->getTestId(), $this->getNrOfTries()-1, 1)
-                    );
-                    while ($row = $ilDB->fetchAssoc($aresult)) {
-                        $ilDB->manipulateF(
-                            "UPDATE tst_active SET submitted = %s, submittimestamp = %s WHERE active_id = %s",
-                            array('integer', 'timestamp', 'integer'),
-                            array(0, null, $row["active_id"])
-                        );
-                    }
-                } else {
-                    // set all finished tests with nr of passes >= allowed passes not finished
-                    $aresult = $ilDB->queryF(
-                        "SELECT active_id FROM tst_active WHERE test_fi = %s AND submitted = %s",
-                        array('integer', 'integer'),
-                        array($this->getTestId(), 1)
-                    );
-                    while ($row = $ilDB->fetchAssoc($aresult)) {
-                        $ilDB->manipulateF(
-                            "UPDATE tst_active SET submitted = %s, submittimestamp = %s WHERE active_id = %s",
-                            array('integer', 'timestamp', 'integer'),
-                            array(0, null, $row["active_id"])
-                        );
-                    }
-                }
-            }
-        }
-        
-        // news item creation/update/deletion
-        include_once 'Services/News/classes/class.ilNewsItem.php';
-        if (!$this->getOldOnlineStatus() && !$this->getOfflineStatus()) {
-            global $DIC;
-            $ilUser = $DIC['ilUser'];
-            $newsItem = new ilNewsItem();
-            $newsItem->setContext($this->getId(), 'tst');
-            $newsItem->setPriority(NEWS_NOTICE);
-            $newsItem->setTitle('new_test_online');
-            $newsItem->setContentIsLangVar(true);
-            $newsItem->setContent('');
-            $newsItem->setUserId($ilUser->getId());
-            $newsItem->setVisibility(NEWS_USERS);
-            $newsItem->create();
-        } elseif ($this->getOldOnlineStatus() && !$this->getOfflineStatus()) {
-            ilNewsItem::deleteNewsOfContext($this->getId(), 'tst');
-        } elseif (!$this->getOfflineStatus()) {
-            $newsId = ilNewsItem::getFirstNewsIdForContext($this->getId(), 'tst');
-            if ($newsId > 0) {
-                $newsItem = new ilNewsItem($newsId);
-                $newsItem->setTitle('new_test_online');
-                $newsItem->setContentIsLangVar(true);
-                $newsItem->setContent('');
-                $newsItem->update();
-            }
-        }
-                
-        // moved activation to ilObjectActivation
-        if ($this->ref_id) {
-            include_once "./Services/Object/classes/class.ilObjectActivation.php";
-            ilObjectActivation::getItem($this->ref_id);
-            
-            $item = new ilObjectActivation;
-            if (!$this->isActivationLimited()) {
-                $item->setTimingType(ilObjectActivation::TIMINGS_DEACTIVATED);
-            } else {
-                $item->setTimingType(ilObjectActivation::TIMINGS_ACTIVATION);
-                $item->setTimingStart($this->getActivationStartingTime());
-                $item->setTimingEnd($this->getActivationEndingTime());
-                $item->toggleVisible($this->getActivationVisibility());
-            }
-            
-            $item->update($this->ref_id);
-        }
-
         if (!$properties_only) {
             if ($this->getQuestionSetType() == self::QUESTION_SET_TYPE_FIXED) {
                 $this->saveQuestionsToDb();
@@ -2211,1706 +1651,1794 @@
         }
     }
 
-    /**
-    * Saves the test questions to the database
-    *
-    * @access public
-    * @see $questions
-    */
-    public function saveQuestionsToDb()
-    {
-        global $DIC;
-        $ilDB = $DIC['ilDB'];
-
-        $oldquestions = array();
-        include_once "./Modules/Test/classes/class.ilObjAssessmentFolder.php";
-        if (ilObjAssessmentFolder::_enabledAssessmentLogging()) {
-            $result = $ilDB->queryF(
-                "SELECT question_fi FROM tst_test_question WHERE test_fi = %s ORDER BY sequence",
-                array('integer'),
-                array($this->getTestId())
-            );
-            if ($result->numRows() > 0) {
-                while ($row = $ilDB->fetchAssoc($result)) {
-                    array_push($oldquestions, $row["question_fi"]);
-                }
-            }
-        }
-        // workaround for lost obligations
-        // this method is called if a question is removed
-        $currentQuestionsObligationsQuery = 'SELECT question_fi, obligatory FROM tst_test_question WHERE test_fi = %s';
-        $rset = $ilDB->queryF($currentQuestionsObligationsQuery, array('integer'), array($this->getTestId()));
-        while ($row = $ilDB->fetchAssoc($rset)) {
-            $obligatoryQuestionState[$row['question_fi']] = $row['obligatory'];
-        }
-        // delete existing category relations
-        $affectedRows = $ilDB->manipulateF(
-            "DELETE FROM tst_test_question WHERE test_fi = %s",
-            array('integer'),
-            array($this->getTestId())
-        );
-        // create new category relations
-        foreach ($this->questions as $key => $value) {
-            // workaround for import witout obligations information
-            if (!isset($obligatoryQuestionState[$value]) || is_null($obligatoryQuestionState[$value])) {
-                $obligatoryQuestionState[$value] = 0;
-            }
-            
-            // insert question
-            $next_id = $ilDB->nextId('tst_test_question');
-            $ilDB->insert('tst_test_question', array(
-                'test_question_id' => array('integer', $next_id),
-                'test_fi' => array('integer', $this->getTestId()),
-                'question_fi' => array('integer', $value),
-                'sequence' => array('integer', $key),
-                'obligatory' => array('integer', $obligatoryQuestionState[$value]),
-                'tstamp' => array('integer', time())
-            ));
-        }
-        include_once("./Modules/Test/classes/class.ilObjAssessmentFolder.php");
-        if (ilObjAssessmentFolder::_enabledAssessmentLogging()) {
-            $result = $ilDB->queryF(
-                "SELECT question_fi FROM tst_test_question WHERE test_fi = %s ORDER BY sequence",
-                array('integer'),
-                array($this->getTestId())
-            );
-            $newquestions = array();
-            if ($result->numRows() > 0) {
-                while ($row = $ilDB->fetchAssoc($result)) {
-                    array_push($newquestions, $row["question_fi"]);
-                }
-            }
-            foreach ($oldquestions as $index => $question_id) {
-                if (strcmp($newquestions[$index], $question_id) != 0) {
-                    $pos = array_search($question_id, $newquestions);
-                    if ($pos === false) {
-                        $this->logAction($this->lng->txtlng("assessment", "log_question_removed", ilObjAssessmentFolder::_getLogLanguage()), $question_id);
-                    } else {
-                        $this->logAction($this->lng->txtlng("assessment", "log_question_position_changed", ilObjAssessmentFolder::_getLogLanguage()) . ": " . ($index+1) . " => " . ($pos+1), $question_id);
-                    }
-                }
-            }
-            foreach ($newquestions as $index => $question_id) {
-                if (array_search($question_id, $oldquestions) === false) {
-                    $this->logAction($this->lng->txtlng("assessment", "log_question_added", ilObjAssessmentFolder::_getLogLanguage()) . ": " . ($index+1), $question_id);
-                }
-            }
-        }
-    }
-    
-    /**
-     * Checks wheather the test is a new random test (using tst_rnd_cpy) or an old one
-     *
-     * @deprecated --> old school random test
-     */
-    protected function isNewRandomTest()
-    {
-        global $DIC;
-        $ilDB = $DIC['ilDB'];
-        $result = $ilDB->queryF(
-            'SELECT copy_id FROM tst_rnd_cpy WHERE tst_fi = %s',
-            array('integer'),
-            array($this->getTestId())
-        );
-        return $result->numRows() > 0;
-    }
-
-    /**
-     * Returns a random selection of questions
-     *
-     * @param integer $nr_of_questions Number of questions to return
-     * @param integer $questionpool ID of questionpool to choose the questions from (0 = all available questionpools)
-     * @param boolean $user_obj_id Use the object id instead of the reference id when set to true
-     * @param array $qpls An array of questionpool id's if the random questions should only be chose from the contained questionpools
-     * @return array A random selection of questions
-     * @access public
-     *
-     * @deprecated --> old school random test
-     */
-    public function randomSelectQuestions($nr_of_questions, $questionpool, $use_obj_id = 0, $qpls = "", $pass = null)
-    {
-        global $DIC;
-        $rbacsystem = $DIC['rbacsystem'];
-        $ilDB = $DIC['ilDB'];
-
-        // retrieve object id instead of ref id if necessary
-        if (($questionpool != 0) && (!$use_obj_id)) {
-            $questionpool = ilObject::_lookupObjId($questionpool);
-        }
-
-        // get original ids of all existing questions in the test
-        $result = $ilDB->queryF(
-            "SELECT qpl_questions.original_id FROM qpl_questions, tst_test_question WHERE qpl_questions.question_id = tst_test_question.question_fi AND qpl_questions.tstamp > 0 AND tst_test_question.test_fi = %s",
-            array("integer"),
-            array($this->getTestId())
-        );
-        $original_ids = array();
-        $paramtypes = array();
-        $paramvalues = array();
-        while ($row = $ilDB->fetchAssoc($result)) {
-            array_push($original_ids, $row['original_id']);
-        }
-
-        $available = "";
-        // get a list of all available questionpools
-        if (($questionpool == 0) && (!is_array($qpls))) {
-            include_once "./Modules/TestQuestionPool/classes/class.ilObjQuestionPool.php";
-            $available_pools = array_keys(ilObjQuestionPool::_getAvailableQuestionpools($use_object_id = true, $equal_points = false, $could_be_offline = false, $showPath = false, $with_questioncount = false, "read", ilObject::_lookupOwner($this->getId())));
-            if (count($available_pools)) {
-                $available = " AND " . $ilDB->in('obj_fi', $available_pools, false, 'integer');
-            } else {
-                return array();
-            }
-        }
-
-        $constraint_qpls = "";
-        $result_array = array();
-        if ($questionpool == 0) {
-            if (is_array($qpls)) {
-                if (count($qpls) > 0) {
-                    $constraint_qpls = " AND " . $ilDB->in('obj_fi', $qpls, false, 'integer');
-                }
-            }
-        }
-
-        $original_clause = "";
-        if (count($original_ids)) {
-            $original_clause = " AND " . $ilDB->in('question_id', $original_ids, true, 'integer');
-        }
-
-        if ($questionpool == 0) {
-            $result = $ilDB->queryF(
-                "SELECT question_id FROM qpl_questions WHERE original_id IS NULL $available $constraint_qpls AND owner > %s AND complete = %s $original_clause",
-                array('integer', 'text'),
-                array(0, "1")
-            );
-        } else {
-            $result = $ilDB->queryF(
-                "SELECT question_id FROM qpl_questions WHERE original_id IS NULL AND obj_fi = %s AND owner > %s AND complete = %s $original_clause",
-                array('integer','integer', 'text'),
-                array($questionpool, 0, "1")
-            );
-        }
-        $found_ids = array();
-        while ($row = $ilDB->fetchAssoc($result)) {
-            array_push($found_ids, $row['question_id']);
-        }
-        $nr_of_questions = ($nr_of_questions > count($found_ids)) ? count($found_ids) : $nr_of_questions;
-        if ($nr_of_questions == 0) {
-            return array();
-        }
-        $rand_keys = array_rand($found_ids, $nr_of_questions);
-        $result = array();
-        if (is_array($rand_keys)) {
-            foreach ($rand_keys as $key) {
-                $result[$found_ids[$key]] = $found_ids[$key];
-            }
-        } else {
-            $result[$found_ids[$rand_keys]] = $found_ids[$rand_keys];
-        }
-        return $result;
-    }
-
-    /**
-     * Calculates the number of user results for a specific test pass
-     *
-     * @access private
-     *
-     * @deprecated: still in use?
-     */
-    public function getNrOfResultsForPass($active_id, $pass)
-    {
-        global $DIC;
-        $ilDB = $DIC['ilDB'];
-
-        $result = $ilDB->queryF(
-            "SELECT test_result_id FROM tst_test_result WHERE active_fi = %s AND pass = %s",
-            array('integer','integer'),
-            array($active_id, $pass)
-        );
-        return $result->numRows();
-    }
-
-    /**
-     * Checkes wheather a random test has already created questions for a given pass or not
-     *
-     * @access private
-     * @param $active_id Active id of the test
-     * @param $pass Pass of the test
-     * @return boolean TRUE if the test already contains questions, FALSE otherwise
-     *
-     * @deprecated: still in use?
-     */
-    public function hasRandomQuestionsForPass($active_id, $pass)
-    {
-        global $DIC;
-        $ilDB = $DIC['ilDB'];
-        $result = $ilDB->queryF(
-            "SELECT test_random_question_id FROM tst_test_rnd_qst WHERE active_fi = %s AND pass = %s",
-            array('integer','integer'),
-            array($active_id, $pass)
-        );
-        return ($result->numRows() > 0) ? true : false;
-    }
-
-    /**
-     * Loads a ilObjTest object from a database
-     */
-    public function loadFromDb()
-    {
-        global $DIC;
-        $ilDB = $DIC['ilDB'];
-
-        $result = $ilDB->queryF(
-            "SELECT * FROM tst_tests WHERE obj_fi = %s",
-            array('integer'),
-            array($this->getId())
-        );
-        if ($result->numRows() == 1) {
-            $data = $ilDB->fetchObject($result);
-            $this->setTestId($data->test_id);
-            if (strlen($this->getAuthor()) == 0) {
-                $this->saveAuthorToMetadata($data->author);
-            }
-            $this->setAuthor($data->author);
-            include_once("./Services/RTE/classes/class.ilRTE.php");
-            $this->setIntroductionEnabled($data->intro_enabled);
-            $this->setIntroduction(ilRTE::_replaceMediaObjectImageSrc($data->introduction, 1));
-            $this->setShowInfo($data->showinfo);
-            $this->setFinalStatement(ilRTE::_replaceMediaObjectImageSrc($data->finalstatement, 1));
-            $this->setForceJS($data->forcejs);
-            $this->setCustomStyle($data->customstyle);
-            $this->setShowFinalStatement($data->showfinalstatement);
-            $this->setSequenceSettings($data->sequence_settings);
-            $this->setScoreReporting($data->score_reporting);
-            $this->setInstantFeedbackSolution($data->instant_verification);
-            $this->setAnswerFeedbackPoints($data->answer_feedback_points);
-            $this->setAnswerFeedback($data->answer_feedback);
-            $this->setAnonymity($data->anonymity);
-            $this->setShowCancel($data->show_cancel);
-            $this->setShowMarker($data->show_marker);
-            $this->setFixedParticipants($data->fixed_participants);
-            $this->setNrOfTries($data->nr_of_tries);
-            $this->setBlockPassesAfterPassedEnabled((bool) $data->block_after_passed);
-            $this->setKiosk($data->kiosk);
-            $this->setUsePreviousAnswers($data->use_previous_answers);
-            $this->setRedirectionMode($data->redirection_mode);
-            $this->setRedirectionUrl($data->redirection_url);
-            $this->setTitleOutput($data->title_output);
-            $this->setProcessingTime($data->processing_time);
-            $this->setEnableProcessingTime($data->enable_processing_time);
-            $this->setResetProcessingTime($data->reset_processing_time);
-            $this->setReportingDate($data->reporting_date);
-            $this->setShuffleQuestions($data->shuffle_questions);
-            $this->setResultsPresentation($data->results_presentation);
-            $this->setStartingTimeEnabled($data->starting_time_enabled);
-            $this->setStartingTime($data->starting_time);
-            $this->setEndingTimeEnabled($data->ending_time_enabled);
-            $this->setEndingTime($data->ending_time);
-            $this->setListOfQuestionsSettings($data->show_summary);
-            $this->setECTSOutput($data->ects_output);
-            $this->setECTSGrades(
-                array(
-                    "A" => $data->ects_a,
-                    "B" => $data->ects_b,
-                    "C" => $data->ects_c,
-                    "D" => $data->ects_d,
-                    "E" => $data->ects_e
-                )
-            );
-            $this->setECTSFX($data->ects_fx);
-            $this->mark_schema->flush();
-            $this->mark_schema->loadFromDb($this->getTestId());
-            $this->setCountSystem($data->count_system);
-            $this->setMCScoring($data->mc_scoring);
-            $this->setMailNotification($data->mailnotification);
-            $this->setMailNotificationType($data->mailnottype);
-            $this->setExportSettings($data->exportsettings);
-            $this->setScoreCutting($data->score_cutting);
-            $this->setPasswordEnabled($data->password_enabled);
-            $this->setPassword($data->password);
-            $this->setLimitUsersEnabled($data->limit_users_enabled);
-            $this->setAllowedUsers($data->allowedusers);
-            $this->setAllowedUsersTimeGap($data->alloweduserstimegap);
-            $this->setPassScoring($data->pass_scoring);
-            $this->setObligationsEnabled($data->obligations_enabled);
-            $this->setOfferingQuestionHintsEnabled($data->offer_question_hints);
-            $this->setCertificateVisibility($data->certificate_visibility);
+/**
+* Saves the test questions to the database
+*
+* @access public
+* @see $questions
+*/
+	function saveQuestionsToDb()
+	{
+		global $DIC;
+		$ilDB = $DIC['ilDB'];
+
+		$oldquestions = array();
+		include_once "./Modules/Test/classes/class.ilObjAssessmentFolder.php";
+		if (ilObjAssessmentFolder::_enabledAssessmentLogging())
+		{
+			$result = $ilDB->queryF("SELECT question_fi FROM tst_test_question WHERE test_fi = %s ORDER BY sequence",
+				array('integer'),
+				array($this->getTestId())
+			);
+			if ($result->numRows() > 0)
+			{
+				while ($row = $ilDB->fetchAssoc($result))
+				{
+					array_push($oldquestions, $row["question_fi"]);
+				}
+			}
+		}
+		// workaround for lost obligations
+		// this method is called if a question is removed
+		$currentQuestionsObligationsQuery = 'SELECT question_fi, obligatory FROM tst_test_question WHERE test_fi = %s';
+		$rset = $ilDB->queryF($currentQuestionsObligationsQuery, array('integer'), array($this->getTestId()));
+		while ($row = $ilDB->fetchAssoc($rset)) {
+			$obligatoryQuestionState[$row['question_fi']] = $row['obligatory'];
+		}
+		// delete existing category relations
+		$affectedRows = $ilDB->manipulateF("DELETE FROM tst_test_question WHERE test_fi = %s",
+			array('integer'),
+			array($this->getTestId())
+		);
+		// create new category relations
+		foreach ($this->questions as $key => $value) 
+		{
+			// workaround for import witout obligations information
+			if( !isset($obligatoryQuestionState[$value]) || is_null($obligatoryQuestionState[$value]) )
+			{
+				$obligatoryQuestionState[$value] = 0;
+			}
+			
+			// insert question
+			$next_id = $ilDB->nextId('tst_test_question');
+			$ilDB->insert('tst_test_question', array(
+				'test_question_id' => array('integer', $next_id),
+				'test_fi' => array('integer', $this->getTestId()),
+				'question_fi' => array('integer', $value),
+				'sequence' => array('integer', $key),
+				'obligatory' => array('integer', $obligatoryQuestionState[$value]),
+				'tstamp' => array('integer', time())
+			));
+		}
+		include_once ("./Modules/Test/classes/class.ilObjAssessmentFolder.php");
+		if (ilObjAssessmentFolder::_enabledAssessmentLogging())
+		{
+			$result = $ilDB->queryF("SELECT question_fi FROM tst_test_question WHERE test_fi = %s ORDER BY sequence",
+				array('integer'),
+				array($this->getTestId())
+			);
+			$newquestions = array();
+			if ($result->numRows() > 0)
+			{
+				while ($row = $ilDB->fetchAssoc($result))
+				{
+					array_push($newquestions, $row["question_fi"]);
+				}
+			}
+			foreach ($oldquestions as $index => $question_id)
+			{
+				if (strcmp($newquestions[$index], $question_id) != 0)
+				{
+					$pos = array_search($question_id, $newquestions);
+					if ($pos === FALSE)
+					{
+						$this->logAction($this->lng->txtlng("assessment", "log_question_removed", ilObjAssessmentFolder::_getLogLanguage()), $question_id);
+					}
+					else
+					{
+						$this->logAction($this->lng->txtlng("assessment", "log_question_position_changed", ilObjAssessmentFolder::_getLogLanguage()) . ": " . ($index+1) . " => " . ($pos+1), $question_id);
+					}
+				}
+			}
+			foreach ($newquestions as $index => $question_id)
+			{
+				if (array_search($question_id, $oldquestions) === FALSE)
+				{
+					$this->logAction($this->lng->txtlng("assessment", "log_question_added", ilObjAssessmentFolder::_getLogLanguage()) . ": " . ($index+1), $question_id);
+				}
+			}
+		}
+	}
+	
+	/**
+	 * Checks wheather the test is a new random test (using tst_rnd_cpy) or an old one
+	 *
+	 * @deprecated --> old school random test
+	 */
+	protected function isNewRandomTest()
+	{
+		global $DIC;
+		$ilDB = $DIC['ilDB'];
+		$result = $ilDB->queryF('SELECT copy_id FROM tst_rnd_cpy WHERE tst_fi = %s',
+			array('integer'),
+			array($this->getTestId())
+		);
+		return $result->numRows() > 0;
+	}
+
+	/**
+	 * Returns a random selection of questions
+	 *
+	 * @param integer $nr_of_questions Number of questions to return
+	 * @param integer $questionpool ID of questionpool to choose the questions from (0 = all available questionpools)
+	 * @param boolean $user_obj_id Use the object id instead of the reference id when set to true
+	 * @param array $qpls An array of questionpool id's if the random questions should only be chose from the contained questionpools
+	 * @return array A random selection of questions
+	 * @access public
+	 *
+	 * @deprecated --> old school random test
+	 */
+	function randomSelectQuestions($nr_of_questions, $questionpool, $use_obj_id = 0, $qpls = "", $pass = NULL)
+	{
+		global $DIC;
+		$rbacsystem = $DIC['rbacsystem'];
+		$ilDB = $DIC['ilDB'];
+
+		// retrieve object id instead of ref id if necessary
+		if (($questionpool != 0) && (!$use_obj_id)) $questionpool = ilObject::_lookupObjId($questionpool);
+
+		// get original ids of all existing questions in the test
+		$result = $ilDB->queryF("SELECT qpl_questions.original_id FROM qpl_questions, tst_test_question WHERE qpl_questions.question_id = tst_test_question.question_fi AND qpl_questions.tstamp > 0 AND tst_test_question.test_fi = %s",
+			array("integer"),
+			array($this->getTestId())
+		);
+		$original_ids = array();
+		$paramtypes = array();
+		$paramvalues = array();
+		while ($row = $ilDB->fetchAssoc($result))
+		{
+			array_push($original_ids, $row['original_id']);
+		}
+
+		$available = "";
+		// get a list of all available questionpools
+		if (($questionpool == 0) && (!is_array($qpls)))
+		{
+			include_once "./Modules/TestQuestionPool/classes/class.ilObjQuestionPool.php";
+			$available_pools = array_keys(ilObjQuestionPool::_getAvailableQuestionpools($use_object_id = TRUE, $equal_points = FALSE, $could_be_offline = FALSE, $showPath = FALSE, $with_questioncount = FALSE, "read", ilObject::_lookupOwner($this->getId())));
+			if (count($available_pools))
+			{
+				$available = " AND " . $ilDB->in('obj_fi', $available_pools, false, 'integer');
+			}
+			else
+			{
+				return array();
+			}
+		}
+
+		$constraint_qpls = "";
+		$result_array = array();
+		if ($questionpool == 0)
+		{
+			if (is_array($qpls))
+			{
+				if (count($qpls) > 0)
+				{
+					$constraint_qpls = " AND " . $ilDB->in('obj_fi', $qpls, false, 'integer');
+				}
+			}
+		}
+
+		$original_clause = "";
+		if (count($original_ids))
+		{
+			$original_clause = " AND " . $ilDB->in('question_id', $original_ids, true, 'integer');
+		}
+
+		if ($questionpool == 0)
+		{
+			$result = $ilDB->queryF("SELECT question_id FROM qpl_questions WHERE original_id IS NULL $available $constraint_qpls AND owner > %s AND complete = %s $original_clause",
+				array('integer', 'text'),
+				array(0, "1")
+			);
+		}
+		else
+		{
+			$result = $ilDB->queryF("SELECT question_id FROM qpl_questions WHERE original_id IS NULL AND obj_fi = %s AND owner > %s AND complete = %s $original_clause",
+				array('integer','integer', 'text'),
+				array($questionpool, 0, "1")
+			);
+		}
+		$found_ids = array();
+		while ($row = $ilDB->fetchAssoc($result))
+		{
+			array_push($found_ids, $row['question_id']);
+		}
+		$nr_of_questions = ($nr_of_questions > count($found_ids)) ? count($found_ids) : $nr_of_questions;
+		if ($nr_of_questions == 0) return array();
+		$rand_keys = array_rand($found_ids, $nr_of_questions);
+		$result = array();
+		if (is_array($rand_keys))
+		{
+			foreach ($rand_keys as $key)
+			{
+				$result[$found_ids[$key]] = $found_ids[$key];
+			}
+		}
+		else
+		{
+			$result[$found_ids[$rand_keys]] = $found_ids[$rand_keys];
+		}
+		return $result;
+	}
+
+	/**
+	 * Calculates the number of user results for a specific test pass
+	 *
+	 * @access private
+	 *
+	 * @deprecated: still in use?
+	 */
+	function getNrOfResultsForPass($active_id, $pass)
+	{
+		global $DIC;
+		$ilDB = $DIC['ilDB'];
+
+		$result = $ilDB->queryF("SELECT test_result_id FROM tst_test_result WHERE active_fi = %s AND pass = %s",
+			array('integer','integer'),
+			array($active_id, $pass)
+		);
+		return $result->numRows();
+	}
+
+	/**
+	 * Checkes wheather a random test has already created questions for a given pass or not
+	 *
+	 * @access private
+	 * @param $active_id Active id of the test
+	 * @param $pass Pass of the test
+	 * @return boolean TRUE if the test already contains questions, FALSE otherwise
+	 *
+	 * @deprecated: still in use?
+	 */
+	function hasRandomQuestionsForPass($active_id, $pass)
+	{
+		global $DIC;
+		$ilDB = $DIC['ilDB'];
+		$result = $ilDB->queryF("SELECT test_random_question_id FROM tst_test_rnd_qst WHERE active_fi = %s AND pass = %s",
+			array('integer','integer'),
+			array($active_id, $pass)
+		);
+		return ($result->numRows() > 0) ? true : false;
+	}
+
+	/**
+	 * Loads a ilObjTest object from a database
+	 */
+	public function loadFromDb()
+	{
+		global $DIC;
+		$ilDB = $DIC['ilDB'];
+
+		$result = $ilDB->queryF("SELECT * FROM tst_tests WHERE obj_fi = %s",
+			array('integer'),
+			array($this->getId())
+		);
+		if ($result->numRows() == 1)
+		{
+			$data = $ilDB->fetchObject($result);
+			$this->setTestId($data->test_id);
+			if (strlen($this->getAuthor()) == 0)
+			{
+				$this->saveAuthorToMetadata($data->author);
+			}
+			$this->setAuthor($data->author);
+			include_once("./Services/RTE/classes/class.ilRTE.php");
+			$this->setIntroductionEnabled($data->intro_enabled);
+			$this->setIntroduction(ilRTE::_replaceMediaObjectImageSrc($data->introduction, 1));
+			$this->setShowInfo($data->showinfo);
+			$this->setFinalStatement(ilRTE::_replaceMediaObjectImageSrc($data->finalstatement, 1));
+			$this->setForceJS($data->forcejs);
+			$this->setCustomStyle($data->customstyle);
+			$this->setShowFinalStatement($data->showfinalstatement);
+			$this->setSequenceSettings($data->sequence_settings);
+			$this->setScoreReporting($data->score_reporting);
+			$this->setInstantFeedbackSolution($data->instant_verification);
+			$this->setAnswerFeedbackPoints($data->answer_feedback_points);
+			$this->setAnswerFeedback($data->answer_feedback);
+			$this->setAnonymity($data->anonymity);
+			$this->setShowCancel($data->show_cancel);
+			$this->setShowMarker($data->show_marker);
+			$this->setFixedParticipants($data->fixed_participants);
+			$this->setNrOfTries($data->nr_of_tries);
+			$this->setBlockPassesAfterPassedEnabled((bool)$data->block_after_passed);
+			$this->setKiosk($data->kiosk);
+			$this->setUsePreviousAnswers($data->use_previous_answers);
+			$this->setRedirectionMode($data->redirection_mode);
+			$this->setRedirectionUrl($data->redirection_url);
+			$this->setTitleOutput($data->title_output);
+			$this->setProcessingTime($data->processing_time);
+			$this->setEnableProcessingTime($data->enable_processing_time);
+			$this->setResetProcessingTime($data->reset_processing_time);
+			$this->setReportingDate($data->reporting_date);
+			$this->setShuffleQuestions($data->shuffle_questions);
+			$this->setResultsPresentation($data->results_presentation);
+			$this->setStartingTimeEnabled($data->starting_time_enabled);
+			$this->setStartingTime($data->starting_time);
+			$this->setEndingTimeEnabled($data->ending_time_enabled);
+			$this->setEndingTime($data->ending_time);
+			$this->setListOfQuestionsSettings($data->show_summary);
+			$this->setECTSOutput($data->ects_output);
+			$this->setECTSGrades(
+				array(
+					"A" => $data->ects_a,
+					"B" => $data->ects_b,
+					"C" => $data->ects_c,
+					"D" => $data->ects_d,
+					"E" => $data->ects_e
+				)
+			);
+			$this->setECTSFX($data->ects_fx);
+			$this->mark_schema->flush();
+			$this->mark_schema->loadFromDb($this->getTestId());
+			$this->setCountSystem($data->count_system);
+			$this->setMCScoring($data->mc_scoring);
+			$this->setMailNotification($data->mailnotification);
+			$this->setMailNotificationType($data->mailnottype);
+			$this->setExportSettings($data->exportsettings);
+			$this->setScoreCutting($data->score_cutting);
+			$this->setPasswordEnabled($data->password_enabled);
+			$this->setPassword($data->password);
+			$this->setLimitUsersEnabled($data->limit_users_enabled);
+			$this->setAllowedUsers($data->allowedusers);
+			$this->setAllowedUsersTimeGap($data->alloweduserstimegap);
+			$this->setPassScoring($data->pass_scoring);
+			$this->setObligationsEnabled($data->obligations_enabled);
+			$this->setOfferingQuestionHintsEnabled($data->offer_question_hints);
+			$this->setCertificateVisibility($data->certificate_visibility);
             $this->setEnabledViewMode($data->enabled_view_mode);
             $this->setTemplate($data->template_id);
-            $this->setPoolUsage($data->pool_usage);
-            $this->setPrintBestSolutionWithResult((bool) $data->print_bs_with_res);
-            $this->setHighscoreEnabled((bool) $data->highscore_enabled);
-            $this->setHighscoreAnon((bool) $data->highscore_anon);
-            $this->setHighscoreAchievedTS((bool) $data->highscore_achieved_ts);
-            $this->setHighscoreScore((bool) $data->highscore_score);
-            $this->setHighscorePercentage((bool) $data->highscore_percentage);
-            $this->setHighscoreHints((bool) $data->highscore_hints);
-            $this->setHighscoreWTime((bool) $data->highscore_wtime);
-            $this->setHighscoreOwnTable((bool) $data->highscore_own_table);
-            $this->setHighscoreTopTable((bool) $data->highscore_top_table);
-            $this->setHighscoreTopNum((int) $data->highscore_top_num);
-            $this->setOldOnlineStatus((bool) !$this->getOfflineStatus());
-            $this->setSpecificAnswerFeedback((int) $data->specific_feedback);
-            $this->setAutosave((bool) $data->autosave);
-            $this->setAutosaveIval((int) $data->autosave_ival);
-            $this->setPassDeletionAllowed($data->pass_deletion_allowed);
-            $this->setEnableExamview((bool) $data->enable_examview);
-            $this->setShowExamviewHtml((bool) $data->show_examview_html);
-            $this->setShowExamviewPdf((bool) $data->show_examview_pdf);
-            $this->setEnableArchiving((bool) $data->enable_archiving);
-            $this->setShowExamIdInTestPassEnabled((bool) $data->examid_in_test_pass);
-            $this->setShowExamIdInTestResultsEnabled((bool) $data->examid_in_test_res);
-            $this->setSignSubmission((bool) $data->sign_submission);
-            $this->setQuestionSetType($data->question_set_type);
-            $this->setCharSelectorAvailability((int) $data->char_selector_availability);
-            $this->setCharSelectorDefinition($data->char_selector_definition);
-            $this->setSkillServiceEnabled((bool) $data->skill_service);
-            $this->setResultFilterTaxIds(strlen($data->result_tax_filters) ? unserialize($data->result_tax_filters) : array());
-            $this->setShowGradingStatusEnabled((bool) $data->show_grading_status);
-            $this->setShowGradingMarkEnabled((bool) $data->show_grading_mark);
-            $this->setFollowupQuestionAnswerFixationEnabled((bool) $data->follow_qst_answer_fixation);
-            $this->setInstantFeedbackAnswerFixationEnabled((bool) $data->inst_fb_answer_fixation);
-            $this->setForceInstantFeedbackEnabled((bool) $data->force_inst_fb);
-            $this->setTestFinalBroken((bool) $data->broken);
-            $this->setPassWaiting($data->pass_waiting);
-            $this->loadQuestions();
-        }
-
-        // moved activation to ilObjectActivation
-        if ($this->ref_id) {
-            include_once "./Services/Object/classes/class.ilObjectActivation.php";
-            $activation = ilObjectActivation::getItem($this->ref_id);
-            switch ($activation["timing_type"]) {
-                case ilObjectActivation::TIMINGS_ACTIVATION:
-                    $this->setActivationLimited(true);
-                    $this->setActivationStartingTime($activation["timing_start"]);
-                    $this->setActivationEndingTime($activation["timing_end"]);
-                    $this->setActivationVisibility($activation["visible"]);
-                    break;
-                
-                default:
-                    $this->setActivationLimited(false);
-                    break;
-            }
-        }
-    }
-
-    /**
-    * Load the test question id's from the database
-    *
-    * @param integer $user_id The user id of the test user (necessary for random tests)
-    * @access	public
-    */
-    public function loadQuestions($active_id = "", $pass = null)
-    {
-        global $DIC;
-        $ilUser = $DIC['ilUser'];
-        $ilDB = $DIC['ilDB'];
-
-        $this->questions = array();
-        if ($this->isRandomTest()) {
-            if (strcmp($active_id, "") == 0) {
-                $active_id = $this->getActiveIdOfUser($ilUser->getId());
-            }
-            if (is_null($pass)) {
-                $pass = self::_getPass($active_id);
-            }
-            $result = $ilDB->queryF(
-            "SELECT tst_test_rnd_qst.* FROM tst_test_rnd_qst, qpl_questions WHERE tst_test_rnd_qst.active_fi = %s AND qpl_questions.question_id = tst_test_rnd_qst.question_fi AND tst_test_rnd_qst.pass = %s ORDER BY sequence",
-            array('integer', 'integer'),
-            array($active_id, $pass)
-        );
-            // The following is a fix for random tests prior to ILIAS 3.8. If someone started a random test in ILIAS < 3.8, there
-            // is only one test pass (pass = 0) in tst_test_rnd_qst while with ILIAS 3.8 there are questions for every test pass.
-            // To prevent problems with tests started in an older version and continued in ILIAS 3.8, the first pass should be taken if
-            // no questions are present for a newer pass.
-            if ($result->numRows() == 0) {
-                $result = $ilDB->queryF(
-                "SELECT tst_test_rnd_qst.* FROM tst_test_rnd_qst, qpl_questions WHERE tst_test_rnd_qst.active_fi = %s AND qpl_questions.question_id = tst_test_rnd_qst.question_fi AND tst_test_rnd_qst.pass = 0 ORDER BY sequence",
-                array('integer'),
-                array($active_id)
-            );
-            }
-        } else {
-            $result = $ilDB->queryF(
-            "SELECT tst_test_question.* FROM tst_test_question, qpl_questions WHERE tst_test_question.test_fi = %s AND qpl_questions.question_id = tst_test_question.question_fi ORDER BY sequence",
-            array('integer'),
-            array($this->test_id)
-        );
-        }
-        $index = 1;
-        while ($data = $ilDB->fetchAssoc($result)) {
-            $this->questions[$index++] = $data["question_fi"];
-        }
-    }
-
-    /**
-     * @return boolean
-     */
-    public function isIntroductionEnabled()
-    {
-        return $this->introductionEnabled;
-    }
-
-    /**
-     * @param boolean $introductionEnabled
-     */
-    public function setIntroductionEnabled($introductionEnabled)
-    {
-        $this->introductionEnabled = $introductionEnabled;
-    }
-
-    /**
-     * Gets the introduction text of the ilObjTest object
-     *
-     * @return mixed The introduction text of the test, NULL if empty
-     * @see $introduction
-     */
-    public function getIntroduction()
-    {
-        return (strlen($this->introduction)) ? $this->introduction : null;
-    }
-
-    /**
-     * Sets the introduction text of the ilObjTest object
-     *
-     * @param string $introduction An introduction string for the test
-     * @access public
-     * @see $introduction
-     */
-    public function setIntroduction($introduction = "")
-    {
-        $this->introduction = $introduction;
-    }
-
-
-    /**
-    * Sets the final statement text of the ilObjTest object
-    *
-    * @param string $a_statement A final statement
-    * @access public
-    * @see $_finalstatement
-    */
-    public function setFinalStatement($a_statement = "")
-    {
-        $this->_finalstatement = $a_statement;
-    }
-
-    /**
-    * Set whether the complete information page is shown or the required data only
-    *
-    * @param integer $a_info 1 for the complete information, 0 otherwise
-    * @access public
-    * @see $_showinfo
-    */
-    public function setShowInfo($a_info = 1)
-    {
-        $this->_showinfo = ($a_info) ? 1 : 0;
-    }
-
-    /**
-    * Set whether JavaScript should be forced for tests
-    *
-    * @param integer $a_js 1 to force JavaScript, 0 otherwise
-    * @access public
-    * @see $_forcejs
-    */
-    public function setForceJS($a_js = 1)
-    {
-        $this->_forcejs = ($a_js) ? 1 : 0;
-    }
-    
-    /**
-    * Set the custom style
-    *
-    * @param string $a_customStyle The custom style
-    * @access public
-    * @see $_customStyle
-    */
-    public function setCustomStyle($a_customStyle = null)
-    {
-        $this->_customStyle = $a_customStyle;
-    }
-    
-    /**
-    * Get the custom style
-    *
-    * @return mixed The custom style, NULL if empty
-    * @access public
-    * @see $_customStyle
-    */
-    public function getCustomStyle()
-    {
-        return (strlen($this->_customStyle)) ? $this->_customStyle : null;
-    }
-    
-    /**
-    * Return the available custom styles
-    *
-    * @return array An array of strings containing the available custom styles
-    * @access public
-    * @see $_customStyle
-    */
-    public function getCustomStyles()
-    {
-        $css_path = ilUtil::getStyleSheetLocation("filesystem", "ta.css", "Modules/Test");
-        $css_path = str_replace("ta.css", "customstyles", $css_path) . "/";
-        $customstyles = array();
-        if (is_dir($css_path)) {
-            $results = array();
-            include_once "./Services/Utilities/classes/class.ilFileUtils.php";
-            ilFileUtils::recursive_dirscan($css_path, $results);
-            if (is_array($results["file"])) {
-                foreach ($results["file"] as $filename) {
-                    if (strpos($filename, ".css")) {
-                        array_push($customstyles, $filename);
-                    }
-                }
-            }
-        }
-        return $customstyles;
-    }
-    
-    /**
-    * get full style sheet file name (path inclusive) of current user
-    *
-    * @param $mode string Output mode of the style sheet ("output" or "filesystem"). !"filesystem" generates the ILIAS
-    * version number as attribute to force the reload of the style sheet in a different ILIAS version
-    * @access	public
-    */
-    public function getTestStyleLocation($mode = "output")
-    {
-        if (strlen($this->getCustomStyle())) {
-            $default = ilUtil::getStyleSheetLocation("filesystem", "ta.css", "Modules/Test");
-            $custom = str_replace("ta.css", "customstyles/" . $this->getCustomStyle(), $default);
-            if (file_exists($custom)) {
-                $custom = ilUtil::getStyleSheetLocation($mode, "ta.css", "Modules/Test");
-                $custom = str_replace("ta.css", "customstyles/" . $this->getCustomStyle(), $custom);
-                return $custom;
-            } else {
-                return ilUtil::getStyleSheetLocation($mode, "ta.css", "Modules/Test");
-            }
-        } else {
-            return ilUtil::getStyleSheetLocation($mode, "ta.css", "Modules/Test");
-        }
-    }
-
-    /**
-    * Sets whether the final statement should be shown or not
-    *
-    * @param integer $show 1 if TRUE or 0 if FALSE
-    * @access public
-    * @see $_finalstatement
-    */
-    public function setShowFinalStatement($show = 0)
-    {
-        $this->_showfinalstatement = ($show) ? 1 : 0;
-    }
-
-    /**
-    * Gets the final statement
-    *
-    * @return mixed The final statement, NULL if empty
-    * @see $_finalstatement
-    */
-    public function getFinalStatement()
-    {
-        return (strlen($this->_finalstatement)) ? $this->_finalstatement : null;
-    }
-
-    /**
-    * Gets whether the complete information page is shown or the required data only
-    *
-    * @return integer 1 for the complete information, 0 otherwise
-    * @access public
-    * @see $_showinfo
-    */
-    public function getShowInfo()
-    {
-        return ($this->_showinfo) ? 1 : 0;
-    }
-
-    /**
-    * Gets whether JavaScript should be forced for tests
-    *
-    * @return integer 1 to force JavaScript, 0 otherwise
-    * @access public
-    * @see $_forcejs
-    */
-    public function getForceJS()
-    {
-        return ($this->_forcejs) ? 1 : 0;
-    }
-
-    /**
-    * Returns whether the final statement should be shown or not
-    *
-    * @return integer 0 if false, 1 if true
-    * @access public
-    * @see $_showfinalstatement
-    */
-    public function getShowFinalStatement()
-    {
-        return ($this->_showfinalstatement) ? 1 : 0;
-    }
-
-    /**
-    * Gets the database id of the additional test data
-    *
-    * @return integer The database id of the additional test data
-    * @access public
-    * @see $test_id
-    */
-    public function getTestId()
-    {
-        return $this->test_id;
-    }
-
-    /**
-     * {@inheritdoc}
-     */
-    public function getECTSOutput()
-    {
-        return ($this->ects_output) ? 1 : 0;
-    }
-
-    /**
-     * {@inheritdoc}
-     */
-    public function setECTSOutput($a_ects_output)
-    {
-        $this->ects_output = $a_ects_output ? 1 : 0;
-    }
-
-    /**
-     * {@inheritdoc}
-     */
-    public function getECTSFX()
-    {
-        return (strlen($this->ects_fx)) ? $this->ects_fx : null;
-    }
-
-    /**
-     * {@inheritdoc}
-     */
-    public function setECTSFX($a_ects_fx)
-    {
-        $this->ects_fx = $a_ects_fx;
-    }
-
-    /**
-     * {@inheritdoc}
-     */
-    public function getECTSGrades()
-    {
-        return $this->ects_grades;
-    }
-
-    /**
-     * {@inheritdoc}
-     */
-    public function setECTSGrades(array $a_ects_grades)
-    {
-        $this->ects_grades = $a_ects_grades;
-    }
-
-    /**
-     * SEQUENCE SETTING = POSTPONING ENABLED !!
-     *
-     * @return integer The POSTPONING ENABLED status
-     */
-    public function getSequenceSettings()
-    {
-        return ($this->sequence_settings) ? $this->sequence_settings : 0;
-    }
-
-    /**
-     * SEQUENCE SETTING = POSTPONING ENABLED !!
-     *
-     * @param integer $sequence_settings The POSTPONING ENABLED status
-     */
-    public function setSequenceSettings($sequence_settings = 0)
-    {
-        $this->sequence_settings = $sequence_settings;
-    }
-
-    /**
-     * @return bool $postponingEnabled
-     */
-    public function isPostponingEnabled()
-    {
-        return (bool) $this->getSequenceSettings();
-    }
-
-    /**
-     * @param bool $postponingEnabled
-     */
-    public function setPostponingEnabled($postponingEnabled)
-    {
-        $this->setSequenceSettings((int) $postponingEnabled);
-    }
-
-    /**
+			$this->setPoolUsage($data->pool_usage);			
+			$this->setPrintBestSolutionWithResult((bool) $data->print_bs_with_res);
+			$this->setHighscoreEnabled((bool) $data->highscore_enabled);
+			$this->setHighscoreAnon((bool) $data->highscore_anon);
+			$this->setHighscoreAchievedTS((bool) $data->highscore_achieved_ts);
+			$this->setHighscoreScore((bool) $data->highscore_score);
+			$this->setHighscorePercentage((bool) $data->highscore_percentage);
+			$this->setHighscoreHints((bool) $data->highscore_hints);
+			$this->setHighscoreWTime((bool) $data->highscore_wtime);
+			$this->setHighscoreOwnTable((bool) $data->highscore_own_table);
+			$this->setHighscoreTopTable((bool) $data->highscore_top_table);
+			$this->setHighscoreTopNum((int) $data->highscore_top_num);
+			$this->setOldOnlineStatus((bool) !$this->getOfflineStatus());
+			$this->setSpecificAnswerFeedback((int) $data->specific_feedback);
+			$this->setAutosave((bool)$data->autosave);
+			$this->setAutosaveIval((int)$data->autosave_ival);
+			$this->setPassDeletionAllowed($data->pass_deletion_allowed);
+			$this->setEnableExamview((bool)$data->enable_examview);
+			$this->setShowExamviewHtml((bool)$data->show_examview_html);
+			$this->setShowExamviewPdf((bool)$data->show_examview_pdf);
+			$this->setEnableArchiving((bool)$data->enable_archiving);
+			$this->setShowExamIdInTestPassEnabled( (bool)$data->examid_in_test_pass);
+			$this->setShowExamIdInTestResultsEnabled( (bool)$data->examid_in_test_res);
+			$this->setSignSubmission( (bool)$data->sign_submission );
+			$this->setQuestionSetType($data->question_set_type);
+			$this->setCharSelectorAvailability((int)$data->char_selector_availability);
+			$this->setCharSelectorDefinition($data->char_selector_definition);
+			$this->setSkillServiceEnabled((bool)$data->skill_service);
+			$this->setResultFilterTaxIds(strlen($data->result_tax_filters) ? unserialize($data->result_tax_filters) : array());
+			$this->setShowGradingStatusEnabled((bool)$data->show_grading_status);
+			$this->setShowGradingMarkEnabled((bool)$data->show_grading_mark);
+			$this->setFollowupQuestionAnswerFixationEnabled((bool)$data->follow_qst_answer_fixation);
+			$this->setInstantFeedbackAnswerFixationEnabled((bool)$data->inst_fb_answer_fixation);
+			$this->setForceInstantFeedbackEnabled((bool)$data->force_inst_fb);
+			$this->setTestFinalBroken((bool)$data->broken);
+			$this->setPassWaiting($data->pass_waiting);
+			$this->loadQuestions();
+		}
+
+		// moved activation to ilObjectActivation
+		if($this->ref_id)
+		{
+			include_once "./Services/Object/classes/class.ilObjectActivation.php";
+			$activation = ilObjectActivation::getItem($this->ref_id);			
+			switch($activation["timing_type"])
+			{				
+				case ilObjectActivation::TIMINGS_ACTIVATION:	
+					$this->setActivationLimited(true);
+					$this->setActivationStartingTime($activation["timing_start"]);
+					$this->setActivationEndingTime($activation["timing_end"]);
+					$this->setActivationVisibility($activation["visible"]);
+					break;
+				
+				default:			
+					$this->setActivationLimited(false);
+					break;							
+			}
+		}
+	}
+
+/**
+* Load the test question id's from the database
+*
+* @param integer $user_id The user id of the test user (necessary for random tests)
+* @access	public
+*/
+function loadQuestions($active_id = "", $pass = NULL)
+{
+	global $DIC;
+	$ilUser = $DIC['ilUser'];
+	$ilDB = $DIC['ilDB'];
+
+	$this->questions = array();
+	if ($this->isRandomTest())
+	{
+		if (strcmp($active_id, "") == 0)
+		{
+			$active_id = $this->getActiveIdOfUser($ilUser->getId());
+		}
+		if (is_null($pass))
+		{
+			$pass = self::_getPass($active_id);
+		}
+		$result = $ilDB->queryF("SELECT tst_test_rnd_qst.* FROM tst_test_rnd_qst, qpl_questions WHERE tst_test_rnd_qst.active_fi = %s AND qpl_questions.question_id = tst_test_rnd_qst.question_fi AND tst_test_rnd_qst.pass = %s ORDER BY sequence",
+			array('integer', 'integer'),
+			array($active_id, $pass)
+		);
+		// The following is a fix for random tests prior to ILIAS 3.8. If someone started a random test in ILIAS < 3.8, there
+		// is only one test pass (pass = 0) in tst_test_rnd_qst while with ILIAS 3.8 there are questions for every test pass.
+		// To prevent problems with tests started in an older version and continued in ILIAS 3.8, the first pass should be taken if
+		// no questions are present for a newer pass.
+		if ($result->numRows() == 0)
+		{
+			$result = $ilDB->queryF("SELECT tst_test_rnd_qst.* FROM tst_test_rnd_qst, qpl_questions WHERE tst_test_rnd_qst.active_fi = %s AND qpl_questions.question_id = tst_test_rnd_qst.question_fi AND tst_test_rnd_qst.pass = 0 ORDER BY sequence",
+				array('integer'),
+				array($active_id)
+			);
+		}
+	}
+	else
+	{
+		$result = $ilDB->queryF("SELECT tst_test_question.* FROM tst_test_question, qpl_questions WHERE tst_test_question.test_fi = %s AND qpl_questions.question_id = tst_test_question.question_fi ORDER BY sequence",
+			array('integer'),
+			array($this->test_id)
+		);
+	}
+	$index = 1;
+	while ($data = $ilDB->fetchAssoc($result))
+	{
+		$this->questions[$index++] = $data["question_fi"];
+	}
+}
+
+	/**
+	 * @return boolean
+	 */
+	public function isIntroductionEnabled()
+	{
+		return $this->introductionEnabled;
+	}
+
+	/**
+	 * @param boolean $introductionEnabled
+	 */
+	public function setIntroductionEnabled($introductionEnabled)
+	{
+		$this->introductionEnabled = $introductionEnabled;
+	}
+
+	/**
+	 * Gets the introduction text of the ilObjTest object
+	 *
+	 * @return mixed The introduction text of the test, NULL if empty
+	 * @see $introduction
+	 */
+	public function getIntroduction()
+	{
+		return (strlen($this->introduction)) ? $this->introduction : NULL;
+	}
+
+	/**
+	 * Sets the introduction text of the ilObjTest object
+	 *
+	 * @param string $introduction An introduction string for the test
+	 * @access public
+	 * @see $introduction
+	 */
+	public function setIntroduction($introduction = "")
+	{
+		$this->introduction = $introduction;
+	}
+
+
+	/**
+	* Sets the final statement text of the ilObjTest object
+	*
+	* @param string $a_statement A final statement
+	* @access public
+	* @see $_finalstatement
+	*/
+	public function setFinalStatement($a_statement = "")
+	{
+		$this->_finalstatement = $a_statement;
+	}
+
+	/**
+	* Set whether the complete information page is shown or the required data only
+	*
+	* @param integer $a_info 1 for the complete information, 0 otherwise
+	* @access public
+	* @see $_showinfo
+	*/
+	public function setShowInfo($a_info = 1)
+	{
+		$this->_showinfo = ($a_info) ? 1 : 0;
+	}
+
+	/**
+	* Set whether JavaScript should be forced for tests
+	*
+	* @param integer $a_js 1 to force JavaScript, 0 otherwise
+	* @access public
+	* @see $_forcejs
+	*/
+	public function setForceJS($a_js = 1)
+	{
+		$this->_forcejs = ($a_js) ? 1 : 0;
+	}
+	
+	/**
+	* Set the custom style
+	*
+	* @param string $a_customStyle The custom style
+	* @access public
+	* @see $_customStyle
+	*/
+	public function setCustomStyle($a_customStyle = NULL)
+	{
+		$this->_customStyle = $a_customStyle;
+	}
+	
+	/**
+	* Get the custom style
+	*
+	* @return mixed The custom style, NULL if empty
+	* @access public
+	* @see $_customStyle
+	*/
+	public function getCustomStyle()
+	{
+		return (strlen($this->_customStyle)) ? $this->_customStyle : NULL;
+	}
+	
+	/**
+	* Return the available custom styles
+	*
+	* @return array An array of strings containing the available custom styles
+	* @access public
+	* @see $_customStyle
+	*/
+	public function getCustomStyles()
+	{
+		$css_path = ilUtil::getStyleSheetLocation("filesystem", "ta.css", "Modules/Test");
+		$css_path = str_replace("ta.css", "customstyles", $css_path) . "/";
+		$customstyles = array();
+		if (is_dir($css_path))
+		{
+			$results = array();
+			include_once "./Services/Utilities/classes/class.ilFileUtils.php";
+			ilFileUtils::recursive_dirscan($css_path, $results);
+			if (is_array($results["file"]))
+			{
+				foreach ($results["file"] as $filename)
+				{
+					if (strpos($filename, ".css"))
+					{
+						array_push($customstyles, $filename);
+					}
+				}
+			}
+		}
+		return $customstyles;
+	}
+	
+	/**
+	* get full style sheet file name (path inclusive) of current user
+	*
+	* @param $mode string Output mode of the style sheet ("output" or "filesystem"). !"filesystem" generates the ILIAS
+	* version number as attribute to force the reload of the style sheet in a different ILIAS version
+	* @access	public
+	*/
+	public function getTestStyleLocation($mode = "output")
+	{
+		if (strlen($this->getCustomStyle()))
+		{
+			$default = ilUtil::getStyleSheetLocation("filesystem", "ta.css", "Modules/Test");
+			$custom = str_replace("ta.css", "customstyles/" . $this->getCustomStyle(), $default);
+			if (file_exists($custom))
+			{
+				$custom = ilUtil::getStyleSheetLocation($mode, "ta.css", "Modules/Test");
+				$custom = str_replace("ta.css", "customstyles/" . $this->getCustomStyle(), $custom);
+				return $custom;
+			}
+			else
+			{
+				return ilUtil::getStyleSheetLocation($mode, "ta.css", "Modules/Test");
+			}
+		}
+		else
+		{
+			return ilUtil::getStyleSheetLocation($mode, "ta.css", "Modules/Test");
+		}
+	}
+
+	/**
+	* Sets whether the final statement should be shown or not
+	*
+	* @param integer $show 1 if TRUE or 0 if FALSE
+	* @access public
+	* @see $_finalstatement
+	*/
+	public function setShowFinalStatement($show = 0)
+	{
+		$this->_showfinalstatement = ($show) ? 1 : 0;
+	}
+
+	/**
+	* Gets the final statement
+	*
+	* @return mixed The final statement, NULL if empty
+	* @see $_finalstatement
+	*/
+	public function getFinalStatement()
+	{
+		return (strlen($this->_finalstatement)) ? $this->_finalstatement : NULL;
+	}
+
+	/**
+	* Gets whether the complete information page is shown or the required data only
+	*
+	* @return integer 1 for the complete information, 0 otherwise
+	* @access public
+	* @see $_showinfo
+	*/
+	public function getShowInfo()
+	{
+		return ($this->_showinfo) ? 1 : 0;
+	}
+
+	/**
+	* Gets whether JavaScript should be forced for tests
+	*
+	* @return integer 1 to force JavaScript, 0 otherwise
+	* @access public
+	* @see $_forcejs
+	*/
+	public function getForceJS()
+	{
+		return ($this->_forcejs) ? 1 : 0;
+	}
+
+	/**
+	* Returns whether the final statement should be shown or not
+	*
+	* @return integer 0 if false, 1 if true
+	* @access public
+	* @see $_showfinalstatement
+	*/
+	public function getShowFinalStatement()
+	{
+		return ($this->_showfinalstatement) ? 1 : 0;
+	}
+
+/**
+* Gets the database id of the additional test data
+*
+* @return integer The database id of the additional test data
+* @access public
+* @see $test_id
+*/
+	function getTestId()
+	{
+		return $this->test_id;
+	}
+
+	/**
+	 * {@inheritdoc}
+	 */
+	public function getECTSOutput()
+	{
+		return ($this->ects_output) ? 1 : 0;
+	}
+
+	/**
+	 * {@inheritdoc}
+	 */
+	public function setECTSOutput($a_ects_output)
+	{
+		$this->ects_output = $a_ects_output ? 1 : 0;
+	}
+
+	/**
+	 * {@inheritdoc}
+	 */
+	public function getECTSFX()
+	{
+		return (strlen($this->ects_fx)) ? $this->ects_fx : NULL;
+	}
+
+	/**
+	 * {@inheritdoc}
+	 */
+	public function setECTSFX($a_ects_fx)
+	{
+		$this->ects_fx = $a_ects_fx;
+	}
+
+	/**
+	 * {@inheritdoc}
+	 */
+	public function getECTSGrades()
+	{
+		return $this->ects_grades;
+	}
+
+	/**
+	 * {@inheritdoc}
+	 */
+	public function setECTSGrades(array $a_ects_grades)
+	{
+		$this->ects_grades = $a_ects_grades;
+	}
+
+	/**
+	 * SEQUENCE SETTING = POSTPONING ENABLED !!
+	 *
+	 * @return integer The POSTPONING ENABLED status
+	 */
+	public function getSequenceSettings()
+	{
+		return ($this->sequence_settings) ? $this->sequence_settings : 0;
+	}
+
+	/**
+	 * SEQUENCE SETTING = POSTPONING ENABLED !!
+	 *
+	 * @param integer $sequence_settings The POSTPONING ENABLED status
+	 */
+	public function setSequenceSettings($sequence_settings = 0)
+	{
+		$this->sequence_settings = $sequence_settings;
+	}
+
+	/**
+	 * @return bool $postponingEnabled
+	 */
+	public function isPostponingEnabled()
+	{
+		return (bool)$this->getSequenceSettings();
+	}
+
+	/**
+	 * @param bool $postponingEnabled
+	 */
+	public function setPostponingEnabled($postponingEnabled)
+	{
+		$this->setSequenceSettings((int)$postponingEnabled);
+	}
+
+	/**
 * Sets the score reporting of the ilObjTest object
 *
 * @param integer $score_reporting The score reporting
 * @access public
 * @see $score_reporting
 */
-    public function setScoreReporting($score_reporting = 0)
-    {
-        $this->score_reporting = $score_reporting;
-    }
-
-    /**
-    * Sets the instant feedback for the solution
-    *
-    * @param integer $instant_feedback If 1, the solution will be shown after answering a question
-    * @access public
-    * @see $instant_verification
-    */
-    public function setInstantFeedbackSolution($instant_feedback = 0)
-    {
-        switch ($instant_feedback) {
-            case 1:
-                $this->instant_verification = 1;
-                break;
-            default:
-                $this->instant_verification = 0;
-                break;
-        }
-    }
-
-    /**
-    * Sets the generic feedback for the test
-    * @deprecate Use setGenericAnswerFeedback instead.
-    * @param integer $answer_feedback If 1, answer specific feedback will be shown after answering a question
-    * @access public
-    * @see $answer_feedback
-    */
-    public function setAnswerFeedback($answer_feedback = 0)
-    {
-        switch ($answer_feedback) {
-        case 1:
-            $this->answer_feedback = 1;
-            break;
-        default:
-            $this->answer_feedback = 0;
-            break;
-    }
-    }
-
-    /**
-     * Sets if the generic feedback is to be shown in the test.
-     *
-     * @param int $generic_answer_feedback
-     */
-    public function setGenericAnswerFeedback($generic_answer_feedback = 0)
-    {
-        switch ($generic_answer_feedback) {
-        case 1:
-            $this->answer_feedback = 1;
-            break;
-        default:
-            $this->answer_feedback = 0;
-            break;
-    }
-    }
-    
-    /**
-    * Sets the answer specific feedback of reached points for the test
-    *
-    * @param integer $answer_feedback_points If 1, answer specific feedback will show the reached points after answering a question
-    * @access public
-    * @see $answer_feedback_points
-    */
-    public function setAnswerFeedbackPoints($answer_feedback_points = 0)
-    {
-        switch ($answer_feedback_points) {
-            case 1:
-                $this->answer_feedback_points = 1;
-                break;
-            default:
-                $this->answer_feedback_points = 0;
-                break;
-        }
-    }
-
-    /**
-     * Sets the reporting date of the ilObjTest object
-     * @param timestamp $reporting_date The date and time the score reporting is available
-     */
-    public function setReportingDate($reporting_date)
-    {
-        if (!$reporting_date) {
-            $this->reporting_date = '';
-            $this->setECTSOutput(false);
-        } else {
-            $this->reporting_date = $reporting_date;
-        }
-    }
-
-    const SCORE_REPORTING_DISABLED = 0;
-    const SCORE_REPORTING_FINISHED = 1;
-    const SCORE_REPORTING_IMMIDIATLY = 2;
-    const SCORE_REPORTING_DATE = 3;
-    const SCORE_REPORTING_AFTER_PASSED = 4;
-
-    /**
-    * Gets the score reporting of the ilObjTest object
-    *
-    * @return integer The score reporting of the test
-    * @access public
-    * @see $score_reporting
-    */
-    public function getScoreReporting()
-    {
-        return ($this->score_reporting) ? $this->score_reporting : 0;
-    }
-    
-    public function isScoreReportingEnabled()
-    {
-        switch ($this->getScoreReporting()) {
-            case self::SCORE_REPORTING_FINISHED:
-            case self::SCORE_REPORTING_IMMIDIATLY:
-            case self::SCORE_REPORTING_DATE:
-            case self::SCORE_REPORTING_AFTER_PASSED:
-                
-                return true;
-                
-            case self::SCORE_REPORTING_DISABLED:
-            default:
-                
-                return false;
-        }
-    }
-
-    /**
-    * Returns 1 if the correct solution will be shown after answering a question
-    *
-    * @return integer The status of the solution instant feedback
-    * @access public
-    * @see $instant_verification
-    */
-    public function getInstantFeedbackSolution()
-    {
-        return ($this->instant_verification) ? $this->instant_verification : 0;
-    }
-
-    /**
-     * Returns 1 if generic answer feedback is activated
-     *
-     * @deprecated Use getGenericAnswerFeedback instead.
-     * @return integer The status of the answer specific feedback
-     * @access     public
-     * @see        $answer_feedback
-     */
-    public function getAnswerFeedback()
-    {
-        return ($this->answer_feedback) ? $this->answer_feedback : 0;
-    }
-
-    /**
-     * Returns 1 if generic answer feedback is to be shown.
-     *
-     * @return integer 1, if answer specific feedback is to be shown.
-     * @access public
-     */
-    public function getGenericAnswerFeedback()
-    {
-        return ($this->answer_feedback) ? $this->answer_feedback : 0;
-    }
-    
-    /**
-    * Returns 1 if answer specific feedback as reached points is activated
-    *
-    * @return integer The status of the answer specific feedback as reached points
-    * @access public
-    * @see $answer_feedback_points
-    */
-    public function getAnswerFeedbackPoints()
-    {
-        return ($this->answer_feedback_points) ? $this->answer_feedback_points : 0;
-    }
-
-    /**
-    * Gets the count system for the calculation of points
-    *
-    * @return integer The count system for the calculation of points
-    * @access public
-    * @see $count_system
-    */
-    public function getCountSystem()
-    {
-        return ($this->count_system) ? $this->count_system : 0;
-    }
-
-    /**
-    * Gets the count system for the calculation of points
-    *
-    * @return integer The count system for the calculation of points
-    * @access public
-    * @see $count_system
-    */
-    public static function _getCountSystem($active_id)
-    {
-        global $DIC;
-        $ilDB = $DIC['ilDB'];
-        $result = $ilDB->queryF(
-            "SELECT tst_tests.count_system FROM tst_tests, tst_active WHERE tst_active.active_id = %s AND tst_active.test_fi = tst_tests.test_id",
-            array('integer'),
-            array($active_id)
-        );
-        if ($result->numRows()) {
-            $row = $ilDB->fetchAssoc($result);
-            return $row["count_system"];
-        }
-        return false;
-    }
-
-    /**
-    * Gets the scoring type for multiple choice questions
-    *
-    * @return integer The scoring type for multiple choice questions
-    * @access public
-    * @see $mc_scoring
-    */
-    public function getMCScoring()
-    {
-        return ($this->mc_scoring) ? $this->mc_scoring : 0;
-    }
-
-    /**
-    * Determines if the score of a question should be cut at 0 points or the score of the whole test
-    *
-    * @return integer The score cutting type. 0 for question cutting, 1 for test cutting
-    * @access public
-    * @see $score_cutting
-    */
-    public function getScoreCutting()
-    {
-        return ($this->score_cutting) ? $this->score_cutting : 0;
-    }
-
-    /**
-    * Gets the pass scoring type
-    *
-    * @return integer The pass scoring type
-    * @access public
-    * @see $pass_scoring
-    */
-    public function getPassScoring()
-    {
-        return ($this->pass_scoring) ? $this->pass_scoring : 0;
-    }
-
-    /**
-    * Gets the pass scoring type
-    *
-    * @return integer The pass scoring type
-    * @access public
-    * @see $pass_scoring
-    */
-    public static function _getPassScoring($active_id)
-    {
-        global $DIC;
-        $ilDB = $DIC['ilDB'];
-        $result = $ilDB->queryF(
-            "SELECT tst_tests.pass_scoring FROM tst_tests, tst_active WHERE tst_tests.test_id = tst_active.test_fi AND tst_active.active_id = %s",
-            array('integer'),
-            array($active_id)
-        );
-        if ($result->numRows()) {
-            $row = $ilDB->fetchAssoc($result);
-            return $row["pass_scoring"];
-        }
-        return 0;
-    }
-
-    /**
-    * Gets the scoring type for multiple choice questions
-    *
-    * @return mixed The scoring type for multiple choice questions
-    * @access public
-    * @see $mc_scoring
-    */
-    public static function _getMCScoring($active_id)
-    {
-        global $DIC;
-        $ilDB = $DIC['ilDB'];
-        $result = $ilDB->queryF(
-            "SELECT tst_tests.mc_scoring FROM tst_tests, tst_active WHERE tst_active.active_id = %s AND tst_active.test_fi = tst_tests.test_id",
-            array('integer'),
-            array($active_id)
-        );
-        if ($result->numRows()) {
-            $row = $ilDB->fetchAssoc($result);
-            return $row["mc_scoring"];
-        }
-        return false;
-    }
-
-    /**
-    * Determines if the score of a question should be cut at 0 points or the score of the whole test
-    *
-    * @return boolean The score cutting type. 0 for question cutting, 1 for test cutting
-    * @access public
-    * @see $score_cutting
-    */
-    public static function _getScoreCutting($active_id)
-    {
-        global $DIC;
-        $ilDB = $DIC['ilDB'];
-        $result = $ilDB->queryF(
-            "SELECT tst_tests.score_cutting FROM tst_tests, tst_active WHERE tst_active.active_id = %s AND tst_tests.test_id = tst_active.test_fi",
-            array('integer'),
-            array($active_id)
-        );
-        if ($result->numRows()) {
-            $row = $ilDB->fetchAssoc($result);
-            return $row["score_cutting"];
-        }
-        return false;
-    }
-
-    /**
-    * Gets the reporting date of the ilObjTest object
-    *
-    * @return string The reporting date of the test of an empty string (=FALSE) if no reporting date is set
-    * @access public
-    * @see $reporting_date
-    */
-    public function getReportingDate()
-    {
-        return (strlen($this->reporting_date)) ? $this->reporting_date : null;
-    }
-
-    /**
-    * Returns the nr of tries for the test
-    *
-    * @return integer The maximum number of tries
-    * @access public
-    * @see $nr_of_tries
-    */
-    public function getNrOfTries()
-    {
-        return ($this->nr_of_tries) ? $this->nr_of_tries : 0;
-    }
-    
-    /**
-     * @return bool
-     */
-    public function isBlockPassesAfterPassedEnabled()
-    {
-        return $this->blockPassesAfterPassedEnabled;
-    }
-    
-    /**
-     * @param bool $blockPassesAfterPassedEnabled
-     */
-    public function setBlockPassesAfterPassedEnabled($blockPassesAfterPassedEnabled)
-    {
-        $this->blockPassesAfterPassedEnabled = $blockPassesAfterPassedEnabled;
-    }
-
-    /**
-    * Returns the kiosk mode
-    *
-    * @return integer Kiosk mode
-    * @access public
-    * @see $_kiosk
-    */
-    public function getKiosk()
-    {
-        return ($this->_kiosk) ? $this->_kiosk : 0;
-    }
-
-
-    /**
-    * Sets the kiosk mode for the test
-    *
-    * @param integer $kiosk The value for the kiosk mode.
-    * @access public
-    * @see $_kiosk
-    */
-    public function setKiosk($kiosk = 0)
-    {
-        $this->_kiosk = $kiosk;
-    }
-
-    /**
-    * Returns the kiosk mode
-    *
-    * @return boolean Kiosk mode
-    * @access public
-    * @see $_kiosk
-    */
-    public function getKioskMode()
-    {
-        if (($this->_kiosk & 1) > 0) {
-            return true;
-        } else {
-            return false;
-        }
-    }
-
-    /**
-    * Sets the kiosk mode for the test
-    *
-    * @param boolean $kiosk The value for the kiosk mode
-    * @access public
-    * @see $_kiosk
-    */
-    public function setKioskMode($a_kiosk = false)
-    {
-        if ($a_kiosk) {
-            $this->_kiosk = $this->_kiosk | 1;
-        } else {
-            if ($this->getKioskMode()) {
-                $this->_kiosk = $this->_kiosk ^ 1;
-            }
-        }
-    }
-
-    /**
-    * Returns the status of the kiosk mode title
-    *
-    * @return boolean Kiosk mode title
-    * @access public
-    * @see $_kiosk
-    */
-    public function getShowKioskModeTitle()
-    {
-        if (($this->_kiosk & 2) > 0) {
-            return true;
-        } else {
-            return false;
-        }
-    }
-
-    /**
-    * Set to true, if the full test title should be shown in kiosk mode
-    *
-    * @param boolean $a_title TRUE if the test title should be shown in kiosk mode, FALSE otherwise
-    * @access public
-    */
-    public function setShowKioskModeTitle($a_title = false)
-    {
-        if ($a_title) {
-            $this->_kiosk = $this->_kiosk | 2;
-        } else {
-            if ($this->getShowKioskModeTitle()) {
-                $this->_kiosk = $this->_kiosk ^ 2;
-            }
-        }
-    }
-
-    /**
-    * Returns the status of the kiosk mode participant
-    *
-    * @return boolean Kiosk mode participant
-    * @access public
-    * @see $_kiosk
-    */
-    public function getShowKioskModeParticipant()
-    {
-        if (($this->_kiosk & 4) > 0) {
-            return true;
-        } else {
-            return false;
-        }
-    }
-
-    /**
-    * Set to true, if the participant's name should be shown in kiosk mode
-    *
-    * @param boolean $a_title TRUE if the participant's name should be shown in kiosk mode, FALSE otherwise
-    * @access public
-    */
-    public function setShowKioskModeParticipant($a_participant = false)
-    {
-        if ($a_participant) {
-            $this->_kiosk = $this->_kiosk | 4;
-        } else {
-            if ($this->getShowKioskModeParticipant()) {
-                $this->_kiosk = $this->_kiosk ^ 4;
-            }
-        }
-    }
-
-    /**
-    * Returns if the previous answers should be shown for a learner
-    *
-    * @return integer 1 if the previous answers should be shown, 0 otherwise
-    * @access public
-    * @see $use_previous_answers
-    */
-    public function getUsePreviousAnswers()
-    {
-        return ($this->use_previous_answers) ? $this->use_previous_answers : 0;
-    }
-
-    /**
-    * Returns the value of the title_output status
-    *
-    * @return integer 0 for full title, 1 for title without points, 2 for no title
-    * @access public
-    * @see $title_output
-    */
-    public function getTitleOutput()
-    {
-        return ($this->title_output) ? $this->title_output : 0;
-    }
-
-    /**
-    * Returns the value of the title_output status
-    *
-    * @param integer $active_id The active id of a user
-    * @return integer 0 for full title, 1 for title without points, 2 for no title
-    * @access public
-    * @see $title_output
-    */
-    public function _getTitleOutput($active_id)
-    {
-        global $DIC;
-        $ilDB = $DIC['ilDB'];
-
-        $result = $ilDB->queryF(
-            "SELECT tst_tests.title_output FROM tst_tests, tst_active WHERE tst_tests.test_id = tst_active.test_fi AND tst_active.active_id = %s",
-            array('integer'),
-            array($active_id)
-        );
-        if ($result->numRows()) {
-            $row = $ilDB->fetchAssoc($result);
-            return $row["title_output"];
-        }
-        return 0;
-    }
-    
-    // hey: prevPassSolutions - serious (nonstatic) identifier, for use in high level controller gui
-    public function isPreviousSolutionReuseEnabled($activeId)
-    {
-        // checks if allowed in general and if enabled by participant
-        return self::_getUsePreviousAnswers($activeId, true);
-    }
-    // hey.
-
-    /**
-    * Returns if the previous results should be hidden for a learner
-    *
-    * @param integer $test_id The test id
-    * @param boolean $use_active_user_setting If true, the tst_use_previous_answers- of the active user should be used as well
-    * @return integer 1 if the previous results should be hidden, 0 otherwise
-    * @access public
-    * @see $use_previous_answers
-    */
-    public static function _getUsePreviousAnswers($active_id, $user_active_user_setting = false)
-    {
-        global $DIC;
-        $ilDB = $DIC['ilDB'];
-        $ilUser = $DIC['ilUser'];
-
-        $use_previous_answers = 1;
-
-        $result = $ilDB->queryF(
-            "SELECT tst_tests.use_previous_answers FROM tst_tests, tst_active WHERE tst_tests.test_id = tst_active.test_fi AND tst_active.active_id = %s",
-            array("integer"),
-            array($active_id)
-        );
-        if ($result->numRows()) {
-            $row = $ilDB->fetchAssoc($result);
-            $use_previous_answers = $row["use_previous_answers"];
-        }
-
-        if ($use_previous_answers == 1) {
-            if ($user_active_user_setting) {
-                $res = $ilUser->getPref("tst_use_previous_answers");
-                if ($res !== false) {
-                    $use_previous_answers = $res;
-                }
-            }
-        }
-        return $use_previous_answers;
-    }
-
-    /**
-    * Returns the processing time for the test
-    *
-    * @return string The processing time for the test
-    * @access public
-    * @see $processing_time
-    */
-    public function getProcessingTime()
-    {
-        return (strlen($this->processing_time)) ? $this->processing_time : null;
-    }
-
-    /**
-    * Returns the processing time for the test
-    *
-    * @return string The processing time for the test
-    * @see $processing_time
-    */
-    public function getProcessingTimeAsArray()
-    {
-        if (strlen($this->processing_time)) {
-            if (preg_match("/(\d{2}):(\d{2}):(\d{2})/is", $this->processing_time, $matches)) {
-                if ((int) $matches[1]+(int) $matches[2]+(int) $matches[3] == 0) {
-                    return $this->getEstimatedWorkingTime();
-                } else {
-                    return array(
-                        'hh' => $matches[1],
-                        'mm' => $matches[2],
-                        'ss' => $matches[3],
-                    );
-                }
-            }
-        }
-        return $this->getEstimatedWorkingTime();
-    }
-
-    public function getProcessingTimeAsMinutes()
-    {
-        if (strlen($this->processing_time)) {
-            if (preg_match("/(\d{2}):(\d{2}):(\d{2})/is", $this->processing_time, $matches)) {
-                return ($matches[1] * 60) + $matches[2];
-            }
-        }
-
-        return self::DEFAULT_PROCESSING_TIME_MINUTES;
-    }
-
-    /**
-    * Returns the processing time for the test in seconds
-    *
-    * @return integer The processing time for the test in seconds
-    * @access public
-    * @see $processing_time
-    */
-    public function getProcessingTimeInSeconds($active_id = "")
-    {
-        if (preg_match("/(\d{2}):(\d{2}):(\d{2})/", $this->getProcessingTime(), $matches)) {
-            $extratime = $this->getExtraTime($active_id) * 60;
-            return ($matches[1] * 3600) + ($matches[2] * 60) + $matches[3] + $extratime;
-        } else {
-            return 0;
-        }
-    }
-
-    /**
-    * Returns the seconds left from the actual time until the ending time
-    *
-    * @return integer The seconds left until the ending time is reached
-    * @access public
-    * @see $ending_time
-    */
-    public function getSecondsUntilEndingTime()
-    {
-        if ($this->getEndingTime() != 0) {
-            $ending = $this->getEndingTime();
-            $now = time();
-            return $ending - $now;
-        } else {
-            return 0;
-        }
-    }
-
-    /**
-    * Returns the state of the processing time (enabled/disabled)
-    *
-    * @return integer The processing time state (0 for disabled, 1 for enabled)
-    * @access public
-    * @see $processing_time
-    */
-    public function getEnableProcessingTime()
-    {
-        return ($this->enable_processing_time) ? $this->enable_processing_time : 0;
-    }
-
-    /**
-    * Returns wheather the processing time should be reset or not
-    *
-    * @return integer 0 for no reset, 1 for a reset
-    * @access public
-    * @see $reset_processing_time
-    */
-    public function getResetProcessingTime()
-    {
-        return ($this->reset_processing_time) ? $this->reset_processing_time : 0;
-    }
-
-    /**
-     * @return boolean
-     */
-    public function isStartingTimeEnabled()
-    {
-        return $this->starting_time_enabled;
-    }
-
-    /**
-     * @param boolean $starting_time_enabled
-     */
-    public function setStartingTimeEnabled($starting_time_enabled)
-    {
-        $this->starting_time_enabled = $starting_time_enabled;
-    }
-
-    /**
-     * Returns the starting time of the test
-     *
-     * @return string The starting time of the test
-     * @access public
-     * @see $starting_time
-     */
-    public function getStartingTime()
-    {
-        return ($this->starting_time != 0) ? $this->starting_time : 0;
-    }
-
-    /**
-     * Sets the starting time in database timestamp format for the test
-     *
-     * @param string $starting_time The starting time for the test. Empty string for no starting time.
-     * @access public
-     * @see $starting_time
-     */
-    public function setStartingTime($starting_time = null)
-    {
-        $this->starting_time = $starting_time;
-    }
-
-    /**
-     * @return boolean
-     */
-    public function isEndingTimeEnabled()
-    {
-        return $this->ending_time_enabled;
-    }
-
-    /**
-     * @param boolean $ending_time_enabled
-     */
-    public function setEndingTimeEnabled($ending_time_enabled)
-    {
-        $this->ending_time_enabled = $ending_time_enabled;
-    }
-
-    /**
-     * Returns the ending time of the test
-     *
-     * @return string The ending time of the test
-     * @access public
-     * @see $ending_time
-     */
-    public function getEndingTime()
-    {
-        return ($this->ending_time != 0) ? $this->ending_time : 0;
-    }
-
-    /**
-     * Sets the ending time in database timestamp format for the test
-     *
-     * @param string $ending_time The ending time for the test. Empty string for no ending time.
-     * @access public
-     * @see $ending_time
-     */
-    public function setEndingTime($ending_time = null)
-    {
-        $this->ending_time = $ending_time;
-    }
-
-    /**
-    * Sets the nr of tries for the test
-    *
-    * @param integer $nr_of_tries The maximum number of tries for the test. 0 for infinite tries.
-    * @access public
-    * @see $nr_of_tries
-    */
-    public function setNrOfTries($nr_of_tries = 0)
-    {
-        $this->nr_of_tries = $nr_of_tries;
-    }
-
-    /**
-    * Sets the status of the visibility of previous learner answers
-    **
-    * @param integer $use_previous_answers 1 if the previous answers should be shown
-    * @access public
-    * @see $use_previous_answers
-    */
-    public function setUsePreviousAnswers($use_previous_answers = 1)
-    {
-        if ($use_previous_answers) {
-            $this->use_previous_answers = 1;
-        } else {
-            $this->use_previous_answers = 0;
-        }
-    }
-
-    public function setRedirectionMode($redirection_mode = 0)
-    {
-        $this->redirection_mode = $redirection_mode;
-    }
-    public function getRedirectionMode()
-    {
-        return $this->redirection_mode;
-    }
-    public function setRedirectionUrl($redirection_url = null)
-    {
-        $this->redirection_url = $redirection_url;
-    }
-    public function getRedirectionUrl()
-    {
-        return $this->redirection_url;
-    }
-
-    /**
+	function setScoreReporting($score_reporting = 0)
+	{
+		$this->score_reporting = $score_reporting;
+	}
+
+/**
+* Sets the instant feedback for the solution
+*
+* @param integer $instant_feedback If 1, the solution will be shown after answering a question
+* @access public
+* @see $instant_verification
+*/
+  function setInstantFeedbackSolution($instant_feedback = 0)
+	{
+		switch ($instant_feedback)
+		{
+			case 1:
+				$this->instant_verification = 1;
+				break;
+			default:
+				$this->instant_verification = 0;
+				break;
+		}
+  }
+
+/**
+* Sets the generic feedback for the test
+* @deprecate Use setGenericAnswerFeedback instead.
+* @param integer $answer_feedback If 1, answer specific feedback will be shown after answering a question
+* @access public
+* @see $answer_feedback
+*/
+function setAnswerFeedback($answer_feedback = 0)
+{
+	switch ($answer_feedback)
+	{
+		case 1:
+			$this->answer_feedback = 1;
+			break;
+		default:
+			$this->answer_feedback = 0;
+			break;
+	}
+}
+
+/**
+ * Sets if the generic feedback is to be shown in the test.
+ * 
+ * @param int $generic_answer_feedback
+ */
+function setGenericAnswerFeedback($generic_answer_feedback = 0)
+{
+	switch ($generic_answer_feedback)
+	{
+		case 1:
+			$this->answer_feedback = 1;
+			break;
+		default:
+			$this->answer_feedback = 0;
+			break;
+	}
+}	
+	
+/**
+* Sets the answer specific feedback of reached points for the test
+*
+* @param integer $answer_feedback_points If 1, answer specific feedback will show the reached points after answering a question
+* @access public
+* @see $answer_feedback_points
+*/
+	function setAnswerFeedbackPoints($answer_feedback_points = 0)
+	{
+		switch ($answer_feedback_points)
+		{
+			case 1:
+				$this->answer_feedback_points = 1;
+				break;
+			default:
+				$this->answer_feedback_points = 0;
+				break;
+		}
+	}
+
+	/**
+	 * Sets the reporting date of the ilObjTest object
+	 * @param timestamp $reporting_date The date and time the score reporting is available
+	 */
+	public function setReportingDate($reporting_date)
+	{
+		if(!$reporting_date)
+		{
+			$this->reporting_date = '';
+			$this->setECTSOutput(false);
+		}
+		else
+		{
+			$this->reporting_date = $reporting_date;
+		}
+	}
+
+	const SCORE_REPORTING_DISABLED = 0;
+	const SCORE_REPORTING_FINISHED = 1;
+	const SCORE_REPORTING_IMMIDIATLY = 2;
+	const SCORE_REPORTING_DATE = 3;
+	const SCORE_REPORTING_AFTER_PASSED = 4;
+
+/**
+* Gets the score reporting of the ilObjTest object
+*
+* @return integer The score reporting of the test
+* @access public
+* @see $score_reporting
+*/
+	function getScoreReporting()
+	{
+		return ($this->score_reporting) ? $this->score_reporting : 0;
+	}
+	
+	public function isScoreReportingEnabled()
+	{
+		switch( $this->getScoreReporting() )
+		{
+			case self::SCORE_REPORTING_FINISHED:
+			case self::SCORE_REPORTING_IMMIDIATLY:
+			case self::SCORE_REPORTING_DATE:
+			case self::SCORE_REPORTING_AFTER_PASSED:
+				
+				return true;
+				
+			case self::SCORE_REPORTING_DISABLED:
+			default:
+				
+				return false;
+		}
+	}
+
+/**
+* Returns 1 if the correct solution will be shown after answering a question
+*
+* @return integer The status of the solution instant feedback
+* @access public
+* @see $instant_verification
+*/
+	function getInstantFeedbackSolution()
+	{
+		return ($this->instant_verification) ? $this->instant_verification : 0;
+	}
+
+	/**
+	 * Returns 1 if generic answer feedback is activated
+	 *
+	 * @deprecated Use getGenericAnswerFeedback instead.
+	 * @return integer The status of the answer specific feedback
+	 * @access     public
+	 * @see        $answer_feedback
+	 */
+	public function getAnswerFeedback()
+	{
+		return ($this->answer_feedback) ? $this->answer_feedback : 0;
+	}
+
+	/**
+	 * Returns 1 if generic answer feedback is to be shown.
+	 *
+	 * @return integer 1, if answer specific feedback is to be shown.
+	 * @access public
+	 */
+	public function getGenericAnswerFeedback()
+	{
+		return ($this->answer_feedback) ? $this->answer_feedback : 0;
+	}
+	
+/**
+* Returns 1 if answer specific feedback as reached points is activated
+*
+* @return integer The status of the answer specific feedback as reached points
+* @access public
+* @see $answer_feedback_points
+*/
+function getAnswerFeedbackPoints()
+{
+	return ($this->answer_feedback_points) ? $this->answer_feedback_points : 0;
+}
+
+/**
+* Gets the count system for the calculation of points
+*
+* @return integer The count system for the calculation of points
+* @access public
+* @see $count_system
+*/
+	function getCountSystem()
+	{
+		return ($this->count_system) ? $this->count_system : 0;
+	}
+
+/**
+* Gets the count system for the calculation of points
+*
+* @return integer The count system for the calculation of points
+* @access public
+* @see $count_system
+*/
+	public static function _getCountSystem($active_id)
+	{
+		global $DIC;
+		$ilDB = $DIC['ilDB'];
+		$result = $ilDB->queryF("SELECT tst_tests.count_system FROM tst_tests, tst_active WHERE tst_active.active_id = %s AND tst_active.test_fi = tst_tests.test_id",
+			array('integer'),
+			array($active_id)
+		);
+		if ($result->numRows())
+		{
+			$row = $ilDB->fetchAssoc($result);
+			return $row["count_system"];
+		}
+		return FALSE;
+	}
+
+/**
+* Gets the scoring type for multiple choice questions
+*
+* @return integer The scoring type for multiple choice questions
+* @access public
+* @see $mc_scoring
+*/
+	function getMCScoring()
+	{
+		return ($this->mc_scoring) ? $this->mc_scoring : 0;
+	}
+
+/**
+* Determines if the score of a question should be cut at 0 points or the score of the whole test
+*
+* @return integer The score cutting type. 0 for question cutting, 1 for test cutting
+* @access public
+* @see $score_cutting
+*/
+	function getScoreCutting()
+	{
+		return ($this->score_cutting) ? $this->score_cutting : 0;
+	}
+
+/**
+* Gets the pass scoring type
+*
+* @return integer The pass scoring type
+* @access public
+* @see $pass_scoring
+*/
+	function getPassScoring()
+	{
+		return ($this->pass_scoring) ? $this->pass_scoring : 0;
+	}
+
+/**
+* Gets the pass scoring type
+*
+* @return integer The pass scoring type
+* @access public
+* @see $pass_scoring
+*/
+	public static function _getPassScoring($active_id)
+	{
+		global $DIC;
+		$ilDB = $DIC['ilDB'];
+		$result = $ilDB->queryF("SELECT tst_tests.pass_scoring FROM tst_tests, tst_active WHERE tst_tests.test_id = tst_active.test_fi AND tst_active.active_id = %s",
+			array('integer'),
+			array($active_id)
+		);
+		if ($result->numRows())
+		{
+			$row = $ilDB->fetchAssoc($result);
+			return $row["pass_scoring"];
+		}
+		return 0;
+	}
+
+/**
+* Gets the scoring type for multiple choice questions
+*
+* @return mixed The scoring type for multiple choice questions
+* @access public
+* @see $mc_scoring
+*/
+	public static function _getMCScoring($active_id)
+	{
+		global $DIC;
+		$ilDB = $DIC['ilDB'];
+		$result = $ilDB->queryF("SELECT tst_tests.mc_scoring FROM tst_tests, tst_active WHERE tst_active.active_id = %s AND tst_active.test_fi = tst_tests.test_id",
+			array('integer'),
+			array($active_id)
+		);
+		if ($result->numRows())
+		{
+			$row = $ilDB->fetchAssoc($result);
+			return $row["mc_scoring"];
+		}
+		return FALSE;
+	}
+
+/**
+* Determines if the score of a question should be cut at 0 points or the score of the whole test
+*
+* @return boolean The score cutting type. 0 for question cutting, 1 for test cutting
+* @access public
+* @see $score_cutting
+*/
+	public static function _getScoreCutting($active_id)
+	{
+		global $DIC;
+		$ilDB = $DIC['ilDB'];
+		$result = $ilDB->queryF("SELECT tst_tests.score_cutting FROM tst_tests, tst_active WHERE tst_active.active_id = %s AND tst_tests.test_id = tst_active.test_fi",
+			array('integer'),
+			array($active_id)
+		);
+		if ($result->numRows())
+		{
+			$row = $ilDB->fetchAssoc($result);
+			return $row["score_cutting"];
+		}
+		return FALSE;
+	}
+
+/**
+* Gets the reporting date of the ilObjTest object
+*
+* @return string The reporting date of the test of an empty string (=FALSE) if no reporting date is set
+* @access public
+* @see $reporting_date
+*/
+	function getReportingDate()
+	{
+		return (strlen($this->reporting_date)) ? $this->reporting_date : NULL;
+	}
+
+/**
+* Returns the nr of tries for the test
+*
+* @return integer The maximum number of tries
+* @access public
+* @see $nr_of_tries
+*/
+	function getNrOfTries()
+	{
+		return ($this->nr_of_tries) ? $this->nr_of_tries : 0;
+	}
+	
+	/**
+	 * @return bool
+	 */
+	public function isBlockPassesAfterPassedEnabled()
+	{
+		return $this->blockPassesAfterPassedEnabled;
+	}
+	
+	/**
+	 * @param bool $blockPassesAfterPassedEnabled
+	 */
+	public function setBlockPassesAfterPassedEnabled($blockPassesAfterPassedEnabled)
+	{
+		$this->blockPassesAfterPassedEnabled = $blockPassesAfterPassedEnabled;
+	}
+
+	/**
+	* Returns the kiosk mode
+	*
+	* @return integer Kiosk mode
+	* @access public
+	* @see $_kiosk
+	*/
+	function getKiosk()
+	{
+		return ($this->_kiosk) ? $this->_kiosk : 0;
+	}
+
+
+	/**
+	* Sets the kiosk mode for the test
+	*
+	* @param integer $kiosk The value for the kiosk mode.
+	* @access public
+	* @see $_kiosk
+	*/
+	function setKiosk($kiosk = 0)
+	{
+		$this->_kiosk = $kiosk;
+	}
+
+	/**
+	* Returns the kiosk mode
+	*
+	* @return boolean Kiosk mode
+	* @access public
+	* @see $_kiosk
+	*/
+	function getKioskMode()
+	{
+		if (($this->_kiosk & 1) > 0)
+		{
+			return TRUE;
+		}
+		else
+		{
+			return FALSE;
+		}
+	}
+
+	/**
+	* Sets the kiosk mode for the test
+	*
+	* @param boolean $kiosk The value for the kiosk mode
+	* @access public
+	* @see $_kiosk
+	*/
+	public function setKioskMode($a_kiosk = FALSE)
+	{
+		if ($a_kiosk)
+		{
+			$this->_kiosk = $this->_kiosk | 1;
+		}
+		else
+		{
+			if ($this->getKioskMode())
+			{
+				$this->_kiosk = $this->_kiosk ^ 1;
+			}
+		}
+	}
+
+	/**
+	* Returns the status of the kiosk mode title
+	*
+	* @return boolean Kiosk mode title
+	* @access public
+	* @see $_kiosk
+	*/
+	public function getShowKioskModeTitle()
+	{
+		if (($this->_kiosk & 2) > 0)
+		{
+			return TRUE;
+		}
+		else
+		{
+			return FALSE;
+		}
+	}
+
+	/**
+	* Set to true, if the full test title should be shown in kiosk mode
+	*
+	* @param boolean $a_title TRUE if the test title should be shown in kiosk mode, FALSE otherwise
+	* @access public
+	*/
+	public function setShowKioskModeTitle($a_title = FALSE)
+	{
+		if ($a_title)
+		{
+			$this->_kiosk = $this->_kiosk | 2;
+		}
+		else
+		{
+			if ($this->getShowKioskModeTitle())
+			{
+				$this->_kiosk = $this->_kiosk ^ 2;
+			}
+		}
+	}
+
+	/**
+	* Returns the status of the kiosk mode participant
+	*
+	* @return boolean Kiosk mode participant
+	* @access public
+	* @see $_kiosk
+	*/
+	public function getShowKioskModeParticipant()
+	{
+		if (($this->_kiosk & 4) > 0)
+		{
+			return TRUE;
+		}
+		else
+		{
+			return FALSE;
+		}
+	}
+
+	/**
+	* Set to true, if the participant's name should be shown in kiosk mode
+	*
+	* @param boolean $a_title TRUE if the participant's name should be shown in kiosk mode, FALSE otherwise
+	* @access public
+	*/
+	public function setShowKioskModeParticipant($a_participant = FALSE)
+	{
+		if ($a_participant)
+		{
+			$this->_kiosk = $this->_kiosk | 4;
+		}
+		else
+		{
+			if ($this->getShowKioskModeParticipant())
+			{
+				$this->_kiosk = $this->_kiosk ^ 4;
+			}
+		}
+	}
+
+/**
+* Returns if the previous answers should be shown for a learner
+*
+* @return integer 1 if the previous answers should be shown, 0 otherwise
+* @access public
+* @see $use_previous_answers
+*/
+	function getUsePreviousAnswers()
+	{
+		return ($this->use_previous_answers) ? $this->use_previous_answers : 0;
+	}
+
+/**
+* Returns the value of the title_output status
+*
+* @return integer 0 for full title, 1 for title without points, 2 for no title
+* @access public
+* @see $title_output
+*/
+	function getTitleOutput()
+	{
+		return ($this->title_output) ? $this->title_output : 0;
+	}
+
+/**
+* Returns the value of the title_output status
+*
+* @param integer $active_id The active id of a user
+* @return integer 0 for full title, 1 for title without points, 2 for no title
+* @access public
+* @see $title_output
+*/
+	function _getTitleOutput($active_id)
+	{
+		global $DIC;
+		$ilDB = $DIC['ilDB'];
+
+		$result = $ilDB->queryF("SELECT tst_tests.title_output FROM tst_tests, tst_active WHERE tst_tests.test_id = tst_active.test_fi AND tst_active.active_id = %s",
+			array('integer'),
+			array($active_id)
+		);
+		if ($result->numRows())
+		{
+			$row = $ilDB->fetchAssoc($result);
+			return $row["title_output"];
+		}
+		return 0;
+	}
+	
+	// hey: prevPassSolutions - serious (nonstatic) identifier, for use in high level controller gui
+	public function isPreviousSolutionReuseEnabled($activeId)
+	{
+		// checks if allowed in general and if enabled by participant
+		return self::_getUsePreviousAnswers($activeId, true);
+	}
+	// hey.
+
+/**
+* Returns if the previous results should be hidden for a learner
+*
+* @param integer $test_id The test id
+* @param boolean $use_active_user_setting If true, the tst_use_previous_answers- of the active user should be used as well
+* @return integer 1 if the previous results should be hidden, 0 otherwise
+* @access public
+* @see $use_previous_answers
+*/
+	public static function _getUsePreviousAnswers($active_id, $user_active_user_setting = false)
+	{
+		global $DIC;
+		$ilDB = $DIC['ilDB'];
+		$ilUser = $DIC['ilUser'];
+
+		$use_previous_answers = 1;
+
+		$result = $ilDB->queryF("SELECT tst_tests.use_previous_answers FROM tst_tests, tst_active WHERE tst_tests.test_id = tst_active.test_fi AND tst_active.active_id = %s",
+			array("integer"),
+			array($active_id)
+		);
+		if ($result->numRows())
+		{
+			$row = $ilDB->fetchAssoc($result);
+			$use_previous_answers = $row["use_previous_answers"];
+		}
+
+		if ($use_previous_answers == 1)
+		{
+			if ($user_active_user_setting)
+			{
+				$res = $ilUser->getPref("tst_use_previous_answers");
+				if ($res !== FALSE)
+				{
+					$use_previous_answers = $res;
+				}
+			}
+		}
+		return $use_previous_answers;
+	}
+
+/**
+* Returns the processing time for the test
+*
+* @return string The processing time for the test
+* @access public
+* @see $processing_time
+*/
+	function getProcessingTime()
+	{
+		return (strlen($this->processing_time)) ? $this->processing_time : NULL;
+	}
+
+	/**
+	* Returns the processing time for the test
+	*
+	* @return string The processing time for the test
+	* @see $processing_time
+	*/
+	public function getProcessingTimeAsArray()
+	{
+		if (strlen($this->processing_time))
+		{
+			if (preg_match("/(\d{2}):(\d{2}):(\d{2})/is", $this->processing_time, $matches))
+			{
+				if ((int)$matches[1]+(int)$matches[2]+(int)$matches[3] == 0)
+				{
+					return $this->getEstimatedWorkingTime();
+				}
+				else
+				{
+					return array(
+						'hh' => $matches[1],
+						'mm' => $matches[2],
+						'ss' => $matches[3],
+					);
+				}
+			}
+		}
+		return $this->getEstimatedWorkingTime();
+	}
+
+	public function getProcessingTimeAsMinutes()
+	{
+		if (strlen($this->processing_time))
+		{
+			if (preg_match("/(\d{2}):(\d{2}):(\d{2})/is", $this->processing_time, $matches))
+			{
+				return ($matches[1] * 60) + $matches[2];
+			}
+		}
+
+		return self::DEFAULT_PROCESSING_TIME_MINUTES;
+	}
+
+/**
+* Returns the processing time for the test in seconds
+*
+* @return integer The processing time for the test in seconds
+* @access public
+* @see $processing_time
+*/
+	function getProcessingTimeInSeconds($active_id = "")
+	{
+		if (preg_match("/(\d{2}):(\d{2}):(\d{2})/", $this->getProcessingTime(), $matches))
+		{
+			$extratime = $this->getExtraTime($active_id) * 60;
+			return ($matches[1] * 3600) + ($matches[2] * 60) + $matches[3] + $extratime;
+		}
+			else
+		{
+			return 0;
+		}
+	}
+
+	/**
+	* Returns the seconds left from the actual time until the ending time
+	*
+	* @return integer The seconds left until the ending time is reached
+	* @access public
+	* @see $ending_time
+	*/
+		function getSecondsUntilEndingTime()
+		{
+			if ($this->getEndingTime() != 0)
+			{
+				$ending = $this->getEndingTime();
+				$now = time();
+				return $ending - $now;
+			}
+			else
+			{
+				return 0;
+			}
+		}
+
+	/**
+	* Returns the state of the processing time (enabled/disabled)
+	*
+	* @return integer The processing time state (0 for disabled, 1 for enabled)
+	* @access public
+	* @see $processing_time
+	*/
+	function getEnableProcessingTime()
+	{
+		return ($this->enable_processing_time) ? $this->enable_processing_time : 0;
+	}
+
+	/**
+	* Returns wheather the processing time should be reset or not
+	*
+	* @return integer 0 for no reset, 1 for a reset
+	* @access public
+	* @see $reset_processing_time
+	*/
+	function getResetProcessingTime()
+	{
+		return ($this->reset_processing_time) ? $this->reset_processing_time : 0;
+	}
+
+	/**
+	 * @return boolean
+	 */
+	public function isStartingTimeEnabled()
+	{
+		return $this->starting_time_enabled;
+	}
+
+	/**
+	 * @param boolean $starting_time_enabled
+	 */
+	public function setStartingTimeEnabled($starting_time_enabled)
+	{
+		$this->starting_time_enabled = $starting_time_enabled;
+	}
+
+	/**
+	 * Returns the starting time of the test
+	 *
+	 * @return string The starting time of the test
+	 * @access public
+	 * @see $starting_time
+	 */
+	public function getStartingTime()
+	{
+		return ($this->starting_time != 0) ? $this->starting_time : 0;
+	}
+
+	/**
+	 * Sets the starting time in database timestamp format for the test
+	 *
+	 * @param string $starting_time The starting time for the test. Empty string for no starting time.
+	 * @access public
+	 * @see $starting_time
+	 */
+	public function setStartingTime($starting_time = NULL)
+	{
+		$this->starting_time = $starting_time;
+	}
+
+	/**
+	 * @return boolean
+	 */
+	public function isEndingTimeEnabled()
+	{
+		return $this->ending_time_enabled;
+	}
+
+	/**
+	 * @param boolean $ending_time_enabled
+	 */
+	public function setEndingTimeEnabled($ending_time_enabled)
+	{
+		$this->ending_time_enabled = $ending_time_enabled;
+	}
+
+	/**
+	 * Returns the ending time of the test
+	 *
+	 * @return string The ending time of the test
+	 * @access public
+	 * @see $ending_time
+	 */
+	public function getEndingTime()
+	{
+		return ($this->ending_time != 0) ? $this->ending_time : 0;
+	}
+
+	/**
+	 * Sets the ending time in database timestamp format for the test
+	 *
+	 * @param string $ending_time The ending time for the test. Empty string for no ending time.
+	 * @access public
+	 * @see $ending_time
+	 */
+	public function setEndingTime($ending_time = NULL)
+	{
+		$this->ending_time = $ending_time;
+	}
+
+/**
+* Sets the nr of tries for the test
+*
+* @param integer $nr_of_tries The maximum number of tries for the test. 0 for infinite tries.
+* @access public
+* @see $nr_of_tries
+*/
+	function setNrOfTries($nr_of_tries = 0)
+	{
+		$this->nr_of_tries = $nr_of_tries;
+	}
+
+/**
+* Sets the status of the visibility of previous learner answers
+**
+* @param integer $use_previous_answers 1 if the previous answers should be shown
+* @access public
+* @see $use_previous_answers
+*/
+	function setUsePreviousAnswers($use_previous_answers = 1)
+	{
+		if ($use_previous_answers)
+		{
+			$this->use_previous_answers = 1;
+		}
+		else
+		{
+			$this->use_previous_answers = 0;
+		}
+	}
+
+	function setRedirectionMode($redirection_mode = 0)
+	{
+		$this->redirection_mode = $redirection_mode;
+	}
+	function getRedirectionMode()
+	{
+		return $this->redirection_mode;
+	}	
+	function setRedirectionUrl($redirection_url = NULL)
+	{
+		$this->redirection_url = $redirection_url;
+	}
+	function getRedirectionUrl()
+	{
+		return $this->redirection_url;
+	}
+
+	/**
 * Sets the status of the title output
 **
 * @param integer $title_output 0 for full title, 1 for title without points, 2 for no title
 * @access public
 * @see $title_output
 */
-    public function setTitleOutput($title_output = 0)
-    {
-        switch ($title_output) {
-            case 1:
-                $this->title_output = 1;
-                break;
-            case 2:
-                $this->title_output = 2;
-                break;
-            default:
-                $this->title_output = 0;
-                break;
-        }
-    }
-
-    /**
-    * Sets the processing time for the test
-    *
-    * @param string $processing_time The maximum processing time for the test given in hh:mm:ss
-    * @access public
-    * @see $processing_time
-    */
-    public function setProcessingTime($processing_time = "00:00:00")
-    {
-        $this->processing_time = $processing_time;
-    }
-
-    public function setProcessingTimeByMinutes($minutes)
-    {
-        $this->processing_time = sprintf("%02d:%02d:00", floor($minutes/60), $minutes%60);
-    }
-
-    /**
+	function setTitleOutput($title_output = 0)
+	{
+		switch ($title_output)
+		{
+			case 1:
+				$this->title_output = 1;
+				break;
+			case 2:
+				$this->title_output = 2;
+				break;
+			default:
+				$this->title_output = 0;
+				break;
+		}
+	}
+
+/**
+* Sets the processing time for the test
+*
+* @param string $processing_time The maximum processing time for the test given in hh:mm:ss
+* @access public
+* @see $processing_time
+*/
+	function setProcessingTime($processing_time = "00:00:00")
+	{
+		$this->processing_time = $processing_time;
+	}
+
+	public function setProcessingTimeByMinutes($minutes)
+	{
+		$this->processing_time = sprintf("%02d:%02d:00", floor($minutes/60), $minutes%60);
+	}
+
+	/**
 * Sets the processing time enabled or disabled
 *
 * @param integer $enable 0 to disable the processing time, 1 to enable the processing time
 * @access public
 * @see $processing_time
 */
-    public function setEnableProcessingTime($enable = 0)
-    {
-        if ($enable) {
-            $this->enable_processing_time = "1";
-        } else {
-            $this->enable_processing_time = "0";
-        }
-    }
-
-    /**
-    * Sets wheather the processing time should be reset or not
-    *
-    * @param integer $reset 1 to reset the processing time, 0 otherwise
-    * @access public
-    * @see $processing_time
-    */
-    public function setResetProcessingTime($reset = 0)
-    {
-        if ($reset) {
-            $this->reset_processing_time = 1;
-        } else {
-            $this->reset_processing_time = 0;
-        }
-    }
-
-    /**
-    * Sets the count system for the calculation of points
-    *
-    * @param integer $a_count_system The count system for the calculation of points.
-    * @access public
-    * @see $count_system
-    */
-    public function setCountSystem($a_count_system = COUNT_PARTIAL_SOLUTIONS)
-    {
-        $this->count_system = $a_count_system;
-    }
-
-    /**
-     * @return boolean
-     */
-    public function isPasswordEnabled()
-    {
-        return $this->passwordEnabled;
-    }
-
-    /**
-     * @param boolean $passwordEnabled
-     */
-    public function setPasswordEnabled($passwordEnabled)
-    {
-        $this->passwordEnabled = $passwordEnabled;
-    }
-
-    /**
-     * Returns the password for test access
-     *
-     * @return striong  Password for test access
-     * @access public
-     * @see $password
-     */
-    public function getPassword()
-    {
-        return (strlen($this->password)) ? $this->password : null;
-    }
-
-    /**
-     * Sets the password for test access
-     *
-     * @param string $a_password The password for test access
-     * @access public
-     * @see $password
-     */
-    public function setPassword($a_password = null)
-    {
-        $this->password = $a_password;
-    }
-
-    /**
-    * Sets the type of score cutting
-    *
-    * @param integer $a_score_cutting The type of score cutting. 0 for cut questions, 1 for cut tests
-    * @access public
-    * @see $score_cutting
-    */
-    public function setScoreCutting($a_score_cutting = SCORE_CUT_QUESTION)
-    {
-        $this->score_cutting = $a_score_cutting;
-    }
-
-    /**
-    * Sets the multiple choice scoring
-    *
-    * @param integer $a_mc_scoring The scoring for multiple choice questions
-    * @access public
-    * @see $mc_scoring
-    */
-    public function setMCScoring($a_mc_scoring = SCORE_ZERO_POINTS_WHEN_UNANSWERED)
-    {
-        $this->mc_scoring = $a_mc_scoring;
-    }
+	function setEnableProcessingTime($enable = 0)
+	{
+		if ($enable) {
+			$this->enable_processing_time = "1";
+		} else {
+			$this->enable_processing_time = "0";
+		}
+	}
+
+/**
+* Sets wheather the processing time should be reset or not
+*
+* @param integer $reset 1 to reset the processing time, 0 otherwise
+* @access public
+* @see $processing_time
+*/
+	function setResetProcessingTime($reset = 0)
+	{
+		if ($reset) 
+		{
+			$this->reset_processing_time = 1;
+		} 
+		else 
+		{
+			$this->reset_processing_time = 0;
+		}
+	}
+
+/**
+* Sets the count system for the calculation of points
+*
+* @param integer $a_count_system The count system for the calculation of points.
+* @access public
+* @see $count_system
+*/
+	function setCountSystem($a_count_system = COUNT_PARTIAL_SOLUTIONS)
+	{
+		$this->count_system = $a_count_system;
+	}
+
+	/**
+	 * @return boolean
+	 */
+	public function isPasswordEnabled()
+	{
+		return $this->passwordEnabled;
+	}
+
+	/**
+	 * @param boolean $passwordEnabled
+	 */
+	public function setPasswordEnabled($passwordEnabled)
+	{
+		$this->passwordEnabled = $passwordEnabled;
+	}
+
+	/**
+	 * Returns the password for test access
+	 *
+	 * @return striong  Password for test access
+	 * @access public
+	 * @see $password
+	 */
+	public function getPassword()
+	{
+		return (strlen($this->password)) ? $this->password : NULL;
+	}
+
+	/**
+	 * Sets the password for test access
+	 *
+	 * @param string $a_password The password for test access
+	 * @access public
+	 * @see $password
+	 */
+	public function setPassword($a_password = NULL)
+	{
+		$this->password = $a_password;
+	}
+
+/**
+* Sets the type of score cutting
+*
+* @param integer $a_score_cutting The type of score cutting. 0 for cut questions, 1 for cut tests
+* @access public
+* @see $score_cutting
+*/
+	function setScoreCutting($a_score_cutting = SCORE_CUT_QUESTION)
+	{
+		$this->score_cutting = $a_score_cutting;
+	}
+
+/**
+* Sets the multiple choice scoring
+*
+* @param integer $a_mc_scoring The scoring for multiple choice questions
+* @access public
+* @see $mc_scoring
+*/
+	function setMCScoring($a_mc_scoring = SCORE_ZERO_POINTS_WHEN_UNANSWERED)
+	{
+		$this->mc_scoring = $a_mc_scoring;
+	}
 
     /**
     * Sets the pass scoring
@@ -4046,980 +3574,6 @@
             $this->removeTestResultsByActiveIds($participantData->getAnonymousActiveIds());
         }
 
-        if (count($participantData->getUserIds())) {
-            /* @var ilTestLP $testLP */
-            require_once 'Services/Object/classes/class.ilObjectLP.php';
-            $testLP = ilObjectLP::getInstance($this->getId());
-            $testLP->setTestObject($this);
-            $testLP->resetLPDataForUserIds($participantData->getUserIds(), false);
-        }
-
-        if (count($participantData->getActiveIds())) {
-            $this->removeTestActives($participantData->getActiveIds());
-        }
-    }
-
-<<<<<<< HEAD
-/**
-* Gets the count system for the calculation of points
-*
-* @return integer The count system for the calculation of points
-* @access public
-* @see $count_system
-*/
-	function getCountSystem()
-	{
-		return ($this->count_system) ? $this->count_system : 0;
-	}
-
-/**
-* Gets the count system for the calculation of points
-*
-* @return integer The count system for the calculation of points
-* @access public
-* @see $count_system
-*/
-	public static function _getCountSystem($active_id)
-	{
-		global $DIC;
-		$ilDB = $DIC['ilDB'];
-		$result = $ilDB->queryF("SELECT tst_tests.count_system FROM tst_tests, tst_active WHERE tst_active.active_id = %s AND tst_active.test_fi = tst_tests.test_id",
-			array('integer'),
-			array($active_id)
-		);
-		if ($result->numRows())
-		{
-			$row = $ilDB->fetchAssoc($result);
-			return $row["count_system"];
-		}
-		return FALSE;
-	}
-
-/**
-* Gets the scoring type for multiple choice questions
-*
-* @return integer The scoring type for multiple choice questions
-* @access public
-* @see $mc_scoring
-*/
-	function getMCScoring()
-	{
-		return ($this->mc_scoring) ? $this->mc_scoring : 0;
-	}
-
-/**
-* Determines if the score of a question should be cut at 0 points or the score of the whole test
-*
-* @return integer The score cutting type. 0 for question cutting, 1 for test cutting
-* @access public
-* @see $score_cutting
-*/
-	function getScoreCutting()
-	{
-		return ($this->score_cutting) ? $this->score_cutting : 0;
-	}
-
-/**
-* Gets the pass scoring type
-*
-* @return integer The pass scoring type
-* @access public
-* @see $pass_scoring
-*/
-	function getPassScoring()
-	{
-		return ($this->pass_scoring) ? $this->pass_scoring : 0;
-	}
-
-/**
-* Gets the pass scoring type
-*
-* @return integer The pass scoring type
-* @access public
-* @see $pass_scoring
-*/
-	public static function _getPassScoring($active_id)
-	{
-		global $DIC;
-		$ilDB = $DIC['ilDB'];
-		$result = $ilDB->queryF("SELECT tst_tests.pass_scoring FROM tst_tests, tst_active WHERE tst_tests.test_id = tst_active.test_fi AND tst_active.active_id = %s",
-			array('integer'),
-			array($active_id)
-		);
-		if ($result->numRows())
-		{
-			$row = $ilDB->fetchAssoc($result);
-			return $row["pass_scoring"];
-		}
-		return 0;
-	}
-
-/**
-* Gets the scoring type for multiple choice questions
-*
-* @return mixed The scoring type for multiple choice questions
-* @access public
-* @see $mc_scoring
-*/
-	public static function _getMCScoring($active_id)
-	{
-		global $DIC;
-		$ilDB = $DIC['ilDB'];
-		$result = $ilDB->queryF("SELECT tst_tests.mc_scoring FROM tst_tests, tst_active WHERE tst_active.active_id = %s AND tst_active.test_fi = tst_tests.test_id",
-			array('integer'),
-			array($active_id)
-		);
-		if ($result->numRows())
-		{
-			$row = $ilDB->fetchAssoc($result);
-			return $row["mc_scoring"];
-		}
-		return FALSE;
-	}
-
-/**
-* Determines if the score of a question should be cut at 0 points or the score of the whole test
-*
-* @return boolean The score cutting type. 0 for question cutting, 1 for test cutting
-* @access public
-* @see $score_cutting
-*/
-	public static function _getScoreCutting($active_id)
-	{
-		global $DIC;
-		$ilDB = $DIC['ilDB'];
-		$result = $ilDB->queryF("SELECT tst_tests.score_cutting FROM tst_tests, tst_active WHERE tst_active.active_id = %s AND tst_tests.test_id = tst_active.test_fi",
-			array('integer'),
-			array($active_id)
-		);
-		if ($result->numRows())
-		{
-			$row = $ilDB->fetchAssoc($result);
-			return $row["score_cutting"];
-		}
-		return FALSE;
-	}
-
-/**
-* Gets the reporting date of the ilObjTest object
-*
-* @return string The reporting date of the test of an empty string (=FALSE) if no reporting date is set
-* @access public
-* @see $reporting_date
-*/
-	function getReportingDate()
-	{
-		return (strlen($this->reporting_date)) ? $this->reporting_date : NULL;
-	}
-
-/**
-* Returns the nr of tries for the test
-*
-* @return integer The maximum number of tries
-* @access public
-* @see $nr_of_tries
-*/
-	function getNrOfTries()
-	{
-		return ($this->nr_of_tries) ? $this->nr_of_tries : 0;
-	}
-	
-	/**
-	 * @return bool
-	 */
-	public function isBlockPassesAfterPassedEnabled()
-	{
-		return $this->blockPassesAfterPassedEnabled;
-	}
-	
-	/**
-	 * @param bool $blockPassesAfterPassedEnabled
-	 */
-	public function setBlockPassesAfterPassedEnabled($blockPassesAfterPassedEnabled)
-	{
-		$this->blockPassesAfterPassedEnabled = $blockPassesAfterPassedEnabled;
-	}
-
-	/**
-	* Returns the kiosk mode
-	*
-	* @return integer Kiosk mode
-	* @access public
-	* @see $_kiosk
-	*/
-	function getKiosk()
-	{
-		return ($this->_kiosk) ? $this->_kiosk : 0;
-	}
-
-
-	/**
-	* Sets the kiosk mode for the test
-	*
-	* @param integer $kiosk The value for the kiosk mode.
-	* @access public
-	* @see $_kiosk
-	*/
-	function setKiosk($kiosk = 0)
-	{
-		$this->_kiosk = $kiosk;
-	}
-
-	/**
-	* Returns the kiosk mode
-	*
-	* @return boolean Kiosk mode
-	* @access public
-	* @see $_kiosk
-	*/
-	function getKioskMode()
-	{
-		if (($this->_kiosk & 1) > 0)
-		{
-			return TRUE;
-		}
-		else
-		{
-			return FALSE;
-		}
-	}
-
-	/**
-	* Sets the kiosk mode for the test
-	*
-	* @param boolean $kiosk The value for the kiosk mode
-	* @access public
-	* @see $_kiosk
-	*/
-	public function setKioskMode($a_kiosk = FALSE)
-	{
-		if ($a_kiosk)
-		{
-			$this->_kiosk = $this->_kiosk | 1;
-		}
-		else
-		{
-			if ($this->getKioskMode())
-			{
-				$this->_kiosk = $this->_kiosk ^ 1;
-			}
-		}
-	}
-
-	/**
-	* Returns the status of the kiosk mode title
-	*
-	* @return boolean Kiosk mode title
-	* @access public
-	* @see $_kiosk
-	*/
-	public function getShowKioskModeTitle()
-	{
-		if (($this->_kiosk & 2) > 0)
-		{
-			return TRUE;
-		}
-		else
-		{
-			return FALSE;
-		}
-	}
-
-	/**
-	* Set to true, if the full test title should be shown in kiosk mode
-	*
-	* @param boolean $a_title TRUE if the test title should be shown in kiosk mode, FALSE otherwise
-	* @access public
-	*/
-	public function setShowKioskModeTitle($a_title = FALSE)
-	{
-		if ($a_title)
-		{
-			$this->_kiosk = $this->_kiosk | 2;
-		}
-		else
-		{
-			if ($this->getShowKioskModeTitle())
-			{
-				$this->_kiosk = $this->_kiosk ^ 2;
-			}
-		}
-	}
-
-	/**
-	* Returns the status of the kiosk mode participant
-	*
-	* @return boolean Kiosk mode participant
-	* @access public
-	* @see $_kiosk
-	*/
-	public function getShowKioskModeParticipant()
-	{
-		if (($this->_kiosk & 4) > 0)
-		{
-			return TRUE;
-		}
-		else
-		{
-			return FALSE;
-		}
-	}
-
-	/**
-	* Set to true, if the participant's name should be shown in kiosk mode
-	*
-	* @param boolean $a_title TRUE if the participant's name should be shown in kiosk mode, FALSE otherwise
-	* @access public
-	*/
-	public function setShowKioskModeParticipant($a_participant = FALSE)
-	{
-		if ($a_participant)
-		{
-			$this->_kiosk = $this->_kiosk | 4;
-		}
-		else
-		{
-			if ($this->getShowKioskModeParticipant())
-			{
-				$this->_kiosk = $this->_kiosk ^ 4;
-			}
-		}
-	}
-
-/**
-* Returns if the previous answers should be shown for a learner
-*
-* @return integer 1 if the previous answers should be shown, 0 otherwise
-* @access public
-* @see $use_previous_answers
-*/
-	function getUsePreviousAnswers()
-	{
-		return ($this->use_previous_answers) ? $this->use_previous_answers : 0;
-	}
-
-/**
-* Returns the value of the title_output status
-*
-* @return integer 0 for full title, 1 for title without points, 2 for no title
-* @access public
-* @see $title_output
-*/
-	function getTitleOutput()
-	{
-		return ($this->title_output) ? $this->title_output : 0;
-	}
-
-/**
-* Returns the value of the title_output status
-*
-* @param integer $active_id The active id of a user
-* @return integer 0 for full title, 1 for title without points, 2 for no title
-* @access public
-* @see $title_output
-*/
-	function _getTitleOutput($active_id)
-	{
-		global $DIC;
-		$ilDB = $DIC['ilDB'];
-
-		$result = $ilDB->queryF("SELECT tst_tests.title_output FROM tst_tests, tst_active WHERE tst_tests.test_id = tst_active.test_fi AND tst_active.active_id = %s",
-			array('integer'),
-			array($active_id)
-		);
-		if ($result->numRows())
-		{
-			$row = $ilDB->fetchAssoc($result);
-			return $row["title_output"];
-		}
-		return 0;
-	}
-	
-	// hey: prevPassSolutions - serious (nonstatic) identifier, for use in high level controller gui
-	public function isPreviousSolutionReuseEnabled($activeId)
-	{
-		// checks if allowed in general and if enabled by participant
-		return self::_getUsePreviousAnswers($activeId, true);
-	}
-	// hey.
-
-/**
-* Returns if the previous results should be hidden for a learner
-*
-* @param integer $test_id The test id
-* @param boolean $use_active_user_setting If true, the tst_use_previous_answers- of the active user should be used as well
-* @return integer 1 if the previous results should be hidden, 0 otherwise
-* @access public
-* @see $use_previous_answers
-*/
-	public static function _getUsePreviousAnswers($active_id, $user_active_user_setting = false)
-	{
-		global $DIC;
-		$ilDB = $DIC['ilDB'];
-		$ilUser = $DIC['ilUser'];
-
-		$use_previous_answers = 1;
-
-		$result = $ilDB->queryF("SELECT tst_tests.use_previous_answers FROM tst_tests, tst_active WHERE tst_tests.test_id = tst_active.test_fi AND tst_active.active_id = %s",
-			array("integer"),
-			array($active_id)
-		);
-		if ($result->numRows())
-		{
-			$row = $ilDB->fetchAssoc($result);
-			$use_previous_answers = $row["use_previous_answers"];
-		}
-
-		if ($use_previous_answers == 1)
-		{
-			if ($user_active_user_setting)
-			{
-				$res = $ilUser->getPref("tst_use_previous_answers");
-				if ($res !== FALSE)
-				{
-					$use_previous_answers = $res;
-				}
-			}
-		}
-		return $use_previous_answers;
-	}
-
-/**
-* Returns the processing time for the test
-*
-* @return string The processing time for the test
-* @access public
-* @see $processing_time
-*/
-	function getProcessingTime()
-	{
-		return (strlen($this->processing_time)) ? $this->processing_time : NULL;
-	}
-
-	/**
-	* Returns the processing time for the test
-	*
-	* @return string The processing time for the test
-	* @see $processing_time
-	*/
-	public function getProcessingTimeAsArray()
-	{
-		if (strlen($this->processing_time))
-		{
-			if (preg_match("/(\d{2}):(\d{2}):(\d{2})/is", $this->processing_time, $matches))
-			{
-				if ((int)$matches[1]+(int)$matches[2]+(int)$matches[3] == 0)
-				{
-					return $this->getEstimatedWorkingTime();
-				}
-				else
-				{
-					return array(
-						'hh' => $matches[1],
-						'mm' => $matches[2],
-						'ss' => $matches[3],
-					);
-				}
-			}
-		}
-		return $this->getEstimatedWorkingTime();
-	}
-
-	public function getProcessingTimeAsMinutes()
-	{
-		if (strlen($this->processing_time))
-		{
-			if (preg_match("/(\d{2}):(\d{2}):(\d{2})/is", $this->processing_time, $matches))
-			{
-				return ($matches[1] * 60) + $matches[2];
-			}
-		}
-
-		return self::DEFAULT_PROCESSING_TIME_MINUTES;
-	}
-
-/**
-* Returns the processing time for the test in seconds
-*
-* @return integer The processing time for the test in seconds
-* @access public
-* @see $processing_time
-*/
-	function getProcessingTimeInSeconds($active_id = "")
-	{
-		if (preg_match("/(\d{2}):(\d{2}):(\d{2})/", $this->getProcessingTime(), $matches))
-		{
-			$extratime = $this->getExtraTime($active_id) * 60;
-			return ($matches[1] * 3600) + ($matches[2] * 60) + $matches[3] + $extratime;
-		}
-			else
-		{
-			return 0;
-		}
-	}
-
-	/**
-	* Returns the seconds left from the actual time until the ending time
-	*
-	* @return integer The seconds left until the ending time is reached
-	* @access public
-	* @see $ending_time
-	*/
-		function getSecondsUntilEndingTime()
-		{
-			if ($this->getEndingTime() != 0)
-			{
-				$ending = $this->getEndingTime();
-				$now = time();
-				return $ending - $now;
-			}
-			else
-			{
-				return 0;
-			}
-		}
-
-	/**
-	* Returns the state of the processing time (enabled/disabled)
-	*
-	* @return integer The processing time state (0 for disabled, 1 for enabled)
-	* @access public
-	* @see $processing_time
-	*/
-	function getEnableProcessingTime()
-	{
-		return ($this->enable_processing_time) ? $this->enable_processing_time : 0;
-	}
-
-	/**
-	* Returns wheather the processing time should be reset or not
-	*
-	* @return integer 0 for no reset, 1 for a reset
-	* @access public
-	* @see $reset_processing_time
-	*/
-	function getResetProcessingTime()
-	{
-		return ($this->reset_processing_time) ? $this->reset_processing_time : 0;
-	}
-
-	/**
-	 * @return boolean
-	 */
-	public function isStartingTimeEnabled()
-	{
-		return $this->starting_time_enabled;
-	}
-
-	/**
-	 * @param boolean $starting_time_enabled
-	 */
-	public function setStartingTimeEnabled($starting_time_enabled)
-	{
-		$this->starting_time_enabled = $starting_time_enabled;
-	}
-
-	/**
-	 * Returns the starting time of the test
-	 *
-	 * @return string The starting time of the test
-	 * @access public
-	 * @see $starting_time
-	 */
-	public function getStartingTime()
-	{
-		return ($this->starting_time != 0) ? $this->starting_time : 0;
-	}
-
-	/**
-	 * Sets the starting time in database timestamp format for the test
-	 *
-	 * @param string $starting_time The starting time for the test. Empty string for no starting time.
-	 * @access public
-	 * @see $starting_time
-	 */
-	public function setStartingTime($starting_time = NULL)
-	{
-		$this->starting_time = $starting_time;
-	}
-
-	/**
-	 * @return boolean
-	 */
-	public function isEndingTimeEnabled()
-	{
-		return $this->ending_time_enabled;
-	}
-
-	/**
-	 * @param boolean $ending_time_enabled
-	 */
-	public function setEndingTimeEnabled($ending_time_enabled)
-	{
-		$this->ending_time_enabled = $ending_time_enabled;
-	}
-
-	/**
-	 * Returns the ending time of the test
-	 *
-	 * @return string The ending time of the test
-	 * @access public
-	 * @see $ending_time
-	 */
-	public function getEndingTime()
-	{
-		return ($this->ending_time != 0) ? $this->ending_time : 0;
-	}
-
-	/**
-	 * Sets the ending time in database timestamp format for the test
-	 *
-	 * @param string $ending_time The ending time for the test. Empty string for no ending time.
-	 * @access public
-	 * @see $ending_time
-	 */
-	public function setEndingTime($ending_time = NULL)
-	{
-		$this->ending_time = $ending_time;
-	}
-
-/**
-* Sets the nr of tries for the test
-*
-* @param integer $nr_of_tries The maximum number of tries for the test. 0 for infinite tries.
-* @access public
-* @see $nr_of_tries
-*/
-	function setNrOfTries($nr_of_tries = 0)
-	{
-		$this->nr_of_tries = $nr_of_tries;
-	}
-
-/**
-* Sets the status of the visibility of previous learner answers
-**
-* @param integer $use_previous_answers 1 if the previous answers should be shown
-* @access public
-* @see $use_previous_answers
-*/
-	function setUsePreviousAnswers($use_previous_answers = 1)
-	{
-		if ($use_previous_answers)
-		{
-			$this->use_previous_answers = 1;
-		}
-		else
-		{
-			$this->use_previous_answers = 0;
-		}
-	}
-
-	function setRedirectionMode($redirection_mode = 0)
-	{
-		$this->redirection_mode = $redirection_mode;
-	}
-	function getRedirectionMode()
-	{
-		return $this->redirection_mode;
-	}	
-	function setRedirectionUrl($redirection_url = NULL)
-	{
-		$this->redirection_url = $redirection_url;
-	}
-	function getRedirectionUrl()
-	{
-		return $this->redirection_url;
-	}
-
-	/**
-* Sets the status of the title output
-**
-* @param integer $title_output 0 for full title, 1 for title without points, 2 for no title
-* @access public
-* @see $title_output
-*/
-	function setTitleOutput($title_output = 0)
-	{
-		switch ($title_output)
-		{
-			case 1:
-				$this->title_output = 1;
-				break;
-			case 2:
-				$this->title_output = 2;
-				break;
-			default:
-				$this->title_output = 0;
-				break;
-		}
-	}
-
-/**
-* Sets the processing time for the test
-*
-* @param string $processing_time The maximum processing time for the test given in hh:mm:ss
-* @access public
-* @see $processing_time
-*/
-	function setProcessingTime($processing_time = "00:00:00")
-	{
-		$this->processing_time = $processing_time;
-	}
-
-	public function setProcessingTimeByMinutes($minutes)
-	{
-		$this->processing_time = sprintf("%02d:%02d:00", floor($minutes/60), $minutes%60);
-	}
-
-	/**
-* Sets the processing time enabled or disabled
-*
-* @param integer $enable 0 to disable the processing time, 1 to enable the processing time
-* @access public
-* @see $processing_time
-*/
-	function setEnableProcessingTime($enable = 0)
-	{
-		if ($enable) {
-			$this->enable_processing_time = "1";
-		} else {
-			$this->enable_processing_time = "0";
-		}
-	}
-
-/**
-* Sets wheather the processing time should be reset or not
-*
-* @param integer $reset 1 to reset the processing time, 0 otherwise
-* @access public
-* @see $processing_time
-*/
-	function setResetProcessingTime($reset = 0)
-	{
-		if ($reset) 
-		{
-			$this->reset_processing_time = 1;
-		} 
-		else 
-		{
-			$this->reset_processing_time = 0;
-		}
-	}
-
-/**
-* Sets the count system for the calculation of points
-*
-* @param integer $a_count_system The count system for the calculation of points.
-* @access public
-* @see $count_system
-*/
-	function setCountSystem($a_count_system = COUNT_PARTIAL_SOLUTIONS)
-	{
-		$this->count_system = $a_count_system;
-	}
-
-	/**
-	 * @return boolean
-	 */
-	public function isPasswordEnabled()
-	{
-		return $this->passwordEnabled;
-	}
-
-	/**
-	 * @param boolean $passwordEnabled
-	 */
-	public function setPasswordEnabled($passwordEnabled)
-	{
-		$this->passwordEnabled = $passwordEnabled;
-	}
-
-	/**
-	 * Returns the password for test access
-	 *
-	 * @return striong  Password for test access
-	 * @access public
-	 * @see $password
-	 */
-	public function getPassword()
-	{
-		return (strlen($this->password)) ? $this->password : NULL;
-	}
-
-	/**
-	 * Sets the password for test access
-	 *
-	 * @param string $a_password The password for test access
-	 * @access public
-	 * @see $password
-	 */
-	public function setPassword($a_password = NULL)
-	{
-		$this->password = $a_password;
-	}
-
-/**
-* Sets the type of score cutting
-*
-* @param integer $a_score_cutting The type of score cutting. 0 for cut questions, 1 for cut tests
-* @access public
-* @see $score_cutting
-*/
-	function setScoreCutting($a_score_cutting = SCORE_CUT_QUESTION)
-	{
-		$this->score_cutting = $a_score_cutting;
-	}
-
-/**
-* Sets the multiple choice scoring
-*
-* @param integer $a_mc_scoring The scoring for multiple choice questions
-* @access public
-* @see $mc_scoring
-*/
-	function setMCScoring($a_mc_scoring = SCORE_ZERO_POINTS_WHEN_UNANSWERED)
-	{
-		$this->mc_scoring = $a_mc_scoring;
-	}
-
-/**
-* Sets the pass scoring
-*
-* @param integer $a_pass_scoring The pass scoring type
-* @access public
-* @see $pass_scoring
-*/
-	function setPassScoring($a_pass_scoring = SCORE_LAST_PASS)
-	{
-		switch ($a_pass_scoring)
-		{
-			case SCORE_BEST_PASS:
-				$this->pass_scoring = SCORE_BEST_PASS;
-				break;
-			default:
-				$this->pass_scoring = SCORE_LAST_PASS;
-				break;
-		}
-	}
-	
-	/**
-	 * @return string
-	 */
-	public function getPassWaiting()
-	{
-		return $this->pass_waiting;
-	}
-	
-	/**
-	 * @param string $pass_waiting   mm:ddd:hh:ii:ss
-	 */
-	public function setPassWaiting($pass_waiting)
-	{
-		$this->pass_waiting = $pass_waiting;
-	}
-	/**
-	 * @return bool
-	 */
-	public function isPassWaitingEnabled()
-	{
-		if(array_sum(explode(':', $this->getPassWaiting())) > 0)
-		{
-			return true;
-		}
-		return false;
-	}
-	
-	/**
-	 * @param int $questionId
-	 * @param array $activeIds
-	 * @param ilTestReindexedSequencePositionMap $reindexedSequencePositionMap
-	 */
-	public function removeQuestionFromSequences($questionId, $activeIds, ilTestReindexedSequencePositionMap $reindexedSequencePositionMap)
-	{
-		global $DIC; /* @var ILIAS\DI\Container $DIC */
-		
-		$testSequenceFactory = new ilTestSequenceFactory(
-			$DIC->database(), $DIC->language(), $DIC['ilPluginAdmin'], $this
-		);
-		
-		foreach($activeIds as $activeId)
-		{
-			$passSelector = new ilTestPassesSelector($DIC->database(), $this);
-			$passSelector->setActiveId($activeId);
-			
-			foreach($passSelector->getExistingPasses() as $pass)
-			{
-				$testSequence = $testSequenceFactory->getSequenceByActiveIdAndPass($activeId, $pass);
-				$testSequence->loadFromDb();
-				
-				$testSequence->removeQuestion($questionId, $reindexedSequencePositionMap);
-				$testSequence->saveToDb();
-			}
-		}
-	}
-	
-	/**
-	 * @param array $removeQuestionIds
-	 */
-	public function removeQuestions($removeQuestionIds)
-	{
-		foreach ($removeQuestionIds as $value) {
-			$this->removeQuestion($value);
-		}
-		
-		$this->reindexFixedQuestionOrdering();
-	}
-	
-/**
-* Removes a question from the test object
-*
- * @deprecated (!)
-* @param integer $question_id The database id of the question to be removed
-* @access public
-* @see $test_id
-*/
-	function removeQuestion($question_id)
-	{
-		$question =& ilObjTest::_instanciateQuestion($question_id);
-		include_once ("./Modules/Test/classes/class.ilObjAssessmentFolder.php");
-		if (ilObjAssessmentFolder::_enabledAssessmentLogging())
-		{
-			$this->logAction($this->lng->txtlng("assessment", "log_question_removed", ilObjAssessmentFolder::_getLogLanguage()), $question_id);
-		}
-		$question->delete($question_id);
-	}
-	
-	/**
-	 * - at the time beeing ilObjTest::removeTestResults needs to call the LP service for deletion
-	 * - ilTestLP calls ilObjTest::removeTestResultsByUserIds
-	 * 
-	 * this method should only be used from non refactored soap context i think
-	 * 
-	 * @param $userIds
-	 */
-	public function removeTestResultsFromSoapLpAdministration($userIds)
-	{
-		$this->removeTestResultsByUserIds($userIds);
-		
-		global $DIC;
-		$ilDB = $DIC['ilDB'];
-		$lng = $DIC['lng'];
-		
-		require_once 'Modules/Test/classes/class.ilTestParticipantData.php';
-		$participantData = new ilTestParticipantData($ilDB, $lng);
-		$participantData->setUserIdsFilter($userIds);
-		$participantData->load($this->getTestId());
-		
-		$this->removeTestActives($participantData->getActiveIds());
-	}
-	
-	public function removeTestResults(ilTestParticipantData $participantData)
-	{
-		if( count($participantData->getAnonymousActiveIds()) )
-		{
-			$this->removeTestResultsByActiveIds($participantData->getAnonymousActiveIds());
-		}
-
 		if( count($participantData->getUserIds()) )
 		{
 			/* @var ilTestLP $testLP */
@@ -5277,397 +3831,6 @@
 		$this->saveCompleteStatus($testQuestionSetConfig);
 		return $duplicate_id;
 	}
-
-/**
-* Returns the titles of the test questions in question sequence
-*
-* @return array The question titles
-* @access public
-* @see $questions
-*/
-	function &getQuestionTitles()
-	{
-		$titles = array();
-		if ($this->getQuestionSetType() == ilTestQuestionSetConfig::TYPE_FIXED)
-		{
-			global $DIC;
-			$ilDB = $DIC['ilDB'];
-			$result = $ilDB->queryF("SELECT qpl_questions.title FROM tst_test_question, qpl_questions WHERE tst_test_question.test_fi = %s AND tst_test_question.question_fi = qpl_questions.question_id ORDER BY tst_test_question.sequence",
-				array('integer'),
-				array($this->getTestId())
-			);
-			while ($row = $ilDB->fetchAssoc($result))
-			{
-				array_push($titles, $row["title"]);
-			}
-		}
-		return $titles;
-	}
-
-	/**
-	* Returns the titles of the test questions in question sequence
-	*
-	* @return array The question titles
-	* @access public
-	* @see $questions
-	*/
-	function &getQuestionTitlesAndIndexes()
-	{
-		$titles = array();
-		if ($this->getQuestionSetType() == ilTestQuestionSetConfig::TYPE_FIXED)
-		{
-			global $DIC;
-			$ilDB = $DIC['ilDB'];
-			$result = $ilDB->queryF("SELECT qpl_questions.title, qpl_questions.question_id FROM tst_test_question, qpl_questions WHERE tst_test_question.test_fi = %s AND tst_test_question.question_fi = qpl_questions.question_id ORDER BY tst_test_question.sequence",
-				array('integer'),
-				array($this->getTestId())
-			);
-			while ($row = $ilDB->fetchAssoc($result))
-			{
-				$titles[$row['question_id']] = $row["title"];
-			}
-		}
-		return $titles;
-	}
-
-// fau: testNav - add number parameter (to show if title should not be shown)
-	/**
-	 * Returns the title of a test question and checks if the title output is allowed.
-	 * If not, the localized text "question" will be returned.
-	 *
-	 * @param string $title The original title of the question
-	 * @param integer $nr The number of the question in the sequence
-	 * @return string The title for the question title output
-	 * @access public
-	 */
-	function getQuestionTitle($title, $nr =  null)
-	{
-		if ($this->getTitleOutput() == 2)
-		{
-			if( $this->getQuestionSetType() == ilTestQuestionSetConfig::TYPE_DYNAMIC)
-			{
-				// avoid legacy setting combination: ctm without question titles
-				return $title;
-			}
-			else
-			if (isset($nr))
-			{
-				return $this->lng->txt("ass_question"). ' ' . $nr;
-			}
-			else
-			{
-				return $this->lng->txt("ass_question");
-			}
-
-		}
-		else
-		{
-			return $title;
-		}
-	}
-// fau.
-
-/**
-* Returns the dataset for a given question id
-*
-* @param integer $question_id The database id of the question
-* @return object Question dataset
-* @access public
-* @see $questions
-*/
-	function getQuestionDataset($question_id)
-	{
-		global $DIC;
-		$ilDB = $DIC['ilDB'];
-
-		$result = $ilDB->queryF("SELECT qpl_questions.*, qpl_qst_type.type_tag FROM qpl_questions, qpl_qst_type WHERE qpl_questions.question_id = %s AND qpl_questions.question_type_fi = qpl_qst_type.question_type_id",
-			array('integer'),
-			array($question_id)
-		);
-		$row = $ilDB->fetchObject($result);
-		return $row;
-	}
-
-/**
-* Get the id's of the questions which are already part of the test
-*
-* @return array An array containing the already existing questions
-* @access	public
-*/
-	function &getExistingQuestions($pass = NULL)
-	{
-		global $DIC;
-		$ilUser = $DIC['ilUser'];
-		$ilDB = $DIC['ilDB'];
-
-		$existing_questions = array();
-		$active_id = $this->getActiveIdOfUser($ilUser->getId());
-		if ($this->isRandomTest())
-		{
-			if (is_null($pass)) $pass = 0;
-			$result = $ilDB->queryF("SELECT qpl_questions.original_id FROM qpl_questions, tst_test_rnd_qst WHERE tst_test_rnd_qst.active_fi = %s AND tst_test_rnd_qst.question_fi = qpl_questions.question_id AND tst_test_rnd_qst.pass = %s",
-				array('integer','integer'),
-				array($active_id, $pass)
-			);
-		}
-		else
-		{
-			$result = $ilDB->queryF("SELECT qpl_questions.original_id FROM qpl_questions, tst_test_question WHERE tst_test_question.test_fi = %s AND tst_test_question.question_fi = qpl_questions.question_id",
-				array('integer'),
-				array($this->getTestId())
-			);
-		}
-		while ($data = $ilDB->fetchObject($result)) 
-		{
-			if( $data->original_id === null )
-			{
-				continue;
-			}
-
-			array_push($existing_questions, $data->original_id);
-		}
-		return $existing_questions;
-	}
-=======
-    public function removeTestResultsByUserIds($userIds)
-    {
-        global $DIC;
-        $ilDB = $DIC['ilDB'];
-        $lng = $DIC['lng'];
-        
-        require_once 'Modules/Test/classes/class.ilTestParticipantData.php';
-        $participantData = new ilTestParticipantData($ilDB, $lng);
-        $participantData->setUserIdsFilter($userIds);
-        $participantData->load($this->getTestId());
-
-        $IN_userIds = $ilDB->in('usr_id', $participantData->getUserIds(), false, 'integer');
-        $ilDB->manipulateF(
-            "DELETE FROM usr_pref WHERE $IN_userIds AND keyword = %s",
-            array('text'),
-            array("tst_password_" . $this->getTestId())
-        );
-        
-        if (count($participantData->getActiveIds())) {
-            $this->removeTestResultsByActiveIds($participantData->getActiveIds());
-        }
-    }
-
-    public function removeTestResultsByActiveIds($activeIds)
-    {
-        global $DIC;
-        $ilDB = $DIC['ilDB'];
-
-        $IN_activeIds = $ilDB->in('active_fi', $activeIds, false, 'integer');
-
-        $ilDB->manipulate("DELETE FROM tst_solutions WHERE $IN_activeIds");
-        $ilDB->manipulate("DELETE FROM tst_qst_solved WHERE $IN_activeIds");
-        $ilDB->manipulate("DELETE FROM tst_test_result WHERE $IN_activeIds");
-        $ilDB->manipulate("DELETE FROM tst_pass_result WHERE $IN_activeIds");
-        $ilDB->manipulate("DELETE FROM tst_result_cache WHERE $IN_activeIds");
-        $ilDB->manipulate("DELETE FROM tst_sequence WHERE $IN_activeIds");
-        $ilDB->manipulate("DELETE FROM tst_times WHERE $IN_activeIds");
-        
-        if ($this->isRandomTest()) {
-            $ilDB->manipulate("DELETE FROM tst_test_rnd_qst WHERE $IN_activeIds");
-        } elseif ($this->isDynamicTest()) {
-            $ilDB->manipulate("DELETE FROM tst_seq_qst_tracking WHERE $IN_activeIds");
-            $ilDB->manipulate("DELETE FROM tst_seq_qst_answstatus WHERE $IN_activeIds");
-            $ilDB->manipulate("DELETE FROM tst_seq_qst_postponed WHERE $IN_activeIds");
-            $ilDB->manipulate("DELETE FROM tst_seq_qst_checked WHERE $IN_activeIds");
-        }
->>>>>>> 46afeae0
-
-        include_once("./Modules/Test/classes/class.ilObjAssessmentFolder.php");
-
-        foreach ($activeIds as $active_id) {
-            // remove file uploads
-            if (@is_dir(CLIENT_WEB_DIR . "/assessment/tst_" . $this->getTestId() . "/$active_id")) {
-                ilUtil::delDir(CLIENT_WEB_DIR . "/assessment/tst_" . $this->getTestId() . "/$active_id");
-            }
-            
-            if (ilObjAssessmentFolder::_enabledAssessmentLogging()) {
-                $this->logAction(sprintf($this->lng->txtlng("assessment", "log_selected_user_data_removed", ilObjAssessmentFolder::_getLogLanguage()), $this->userLookupFullName($this->_getUserIdFromActiveId($active_id))));
-            }
-        }
-
-        require_once 'Modules/TestQuestionPool/classes/class.ilAssQuestionHintTracking.php';
-        ilAssQuestionHintTracking::deleteRequestsByActiveIds($activeIds);
-    }
-
-    public function removeTestActives($activeIds)
-    {
-        global $DIC;
-        $ilDB = $DIC['ilDB'];
-
-        $IN_activeIds = $ilDB->in('active_id', $activeIds, false, 'integer');
-        $ilDB->manipulate("DELETE FROM tst_active WHERE $IN_activeIds");
-    }
-
-    /**
-    * Moves a question up in order
-    *
-    * @param integer $question_id The database id of the question to be moved up
-    * @access public
-    * @see $test_id
-    */
-    public function questionMoveUp($question_id)
-    {
-        global $DIC;
-        $ilDB = $DIC['ilDB'];
-
-        // Move a question up in sequence
-        $result = $ilDB->queryF(
-            "SELECT * FROM tst_test_question WHERE test_fi=%s AND question_fi=%s",
-            array('integer', 'integer'),
-            array($this->getTestId(), $question_id)
-        );
-        $data = $ilDB->fetchObject($result);
-        if ($data->sequence > 1) {
-            // OK, it's not the top question, so move it up
-            $result = $ilDB->queryF(
-                "SELECT * FROM tst_test_question WHERE test_fi=%s AND sequence=%s",
-                array('integer','integer'),
-                array($this->getTestId(), $data->sequence - 1)
-            );
-            $data_previous = $ilDB->fetchObject($result);
-            // change previous dataset
-            $affectedRows = $ilDB->manipulateF(
-                "UPDATE tst_test_question SET sequence=%s WHERE test_question_id=%s",
-                array('integer','integer'),
-                array($data->sequence, $data_previous->test_question_id)
-            );
-            // move actual dataset up
-            $affectedRows = $ilDB->manipulateF(
-                "UPDATE tst_test_question SET sequence=%s WHERE test_question_id=%s",
-                array('integer','integer'),
-                array($data->sequence - 1, $data->test_question_id)
-            );
-            include_once("./Modules/Test/classes/class.ilObjAssessmentFolder.php");
-            if (ilObjAssessmentFolder::_enabledAssessmentLogging()) {
-                $this->logAction($this->lng->txtlng("assessment", "log_question_position_changed", ilObjAssessmentFolder::_getLogLanguage()) . ": " . ($data->sequence) . " => " . ($data->sequence-1), $question_id);
-            }
-        }
-        $this->loadQuestions();
-    }
-
-    /**
-    * Moves a question down in order
-    *
-    * @param integer $question_id The database id of the question to be moved down
-    * @access public
-    * @see $test_id
-    */
-    public function questionMoveDown($question_id)
-    {
-        global $DIC;
-        $ilDB = $DIC['ilDB'];
-
-        // Move a question down in sequence
-        $result = $ilDB->queryF(
-            "SELECT * FROM tst_test_question WHERE test_fi=%s AND question_fi=%s",
-            array('integer','integer'),
-            array($this->getTestId(), $question_id)
-        );
-        $data = $ilDB->fetchObject($result);
-        $result = $ilDB->queryF(
-            "SELECT * FROM tst_test_question WHERE test_fi=%s AND sequence=%s",
-            array('integer','integer'),
-            array($this->getTestId(), $data->sequence + 1)
-        );
-        if ($result->numRows() == 1) {
-            // OK, it's not the last question, so move it down
-            $data_next = $ilDB->fetchObject($result);
-            // change next dataset
-            $affectedRows = $ilDB->manipulateF(
-                "UPDATE tst_test_question SET sequence=%s WHERE test_question_id=%s",
-                array('integer','integer'),
-                array($data->sequence, $data_next->test_question_id)
-            );
-            // move actual dataset down
-            $affectedRows = $ilDB->manipulateF(
-                "UPDATE tst_test_question SET sequence=%s WHERE test_question_id=%s",
-                array('integer','integer'),
-                array($data->sequence + 1, $data->test_question_id)
-            );
-            include_once("./Modules/Test/classes/class.ilObjAssessmentFolder.php");
-            if (ilObjAssessmentFolder::_enabledAssessmentLogging()) {
-                $this->logAction($this->lng->txtlng("assessment", "log_question_position_changed", ilObjAssessmentFolder::_getLogLanguage()) . ": " . ($data->sequence) . " => " . ($data->sequence+1), $question_id);
-            }
-        }
-        $this->loadQuestions();
-    }
-
-    /**
-    * Takes a question and creates a copy of the question for use in the test
-    *
-    * @param integer $question_id The database id of the question
-    * @result integer The database id of the copied question
-    * @access public
-    */
-    public function duplicateQuestionForTest($question_id)
-    {
-        global $DIC;
-        $ilUser = $DIC['ilUser'];
-        $question =&ilObjTest::_instanciateQuestion($question_id);
-        $duplicate_id = $question->duplicate(true, null, null, null, $this->getId());
-
-        return $duplicate_id;
-    }
-
-    /**
-     * Insert a question in the list of questions
-     *
-     * @param ilTestQuestionSetConfig $testQuestionSetConfig
-     * @param integer $question_id The database id of the inserted question
-     * @param boolean $linkOnly
-     * @return integer $duplicate_id
-     */
-    public function insertQuestion(ilTestQuestionSetConfig $testQuestionSetConfig, $question_id, $linkOnly = false)
-    {
-        global $DIC;
-        $ilDB = $DIC['ilDB'];
-        #var_dump($question_id);
-        if ($linkOnly) {
-            $duplicate_id = $question_id;
-        } else {
-            $duplicate_id = $this->duplicateQuestionForTest($question_id);
-        }
-
-        // get maximum sequence index in test
-        $result = $ilDB->queryF(
-            "SELECT MAX(sequence) seq FROM tst_test_question WHERE test_fi=%s",
-            array('integer'),
-            array($this->getTestId())
-        );
-        $sequence = 1;
-
-        if ($result->numRows() == 1) {
-            $data = $ilDB->fetchObject($result);
-            $sequence = $data->seq + 1;
-        }
-
-        $next_id = $ilDB->nextId('tst_test_question');
-        $affectedRows = $ilDB->manipulateF(
-            "INSERT INTO tst_test_question (test_question_id, test_fi, question_fi, sequence, tstamp) VALUES (%s, %s, %s, %s, %s)",
-            array('integer', 'integer','integer','integer','integer'),
-            array($next_id, $this->getTestId(), $duplicate_id, $sequence, time())
-        );
-        if ($affectedRows == 1) {
-            include_once("./Modules/Test/classes/class.ilObjAssessmentFolder.php");
-            if (ilObjAssessmentFolder::_enabledAssessmentLogging()) {
-                $this->logAction($this->lng->txtlng("assessment", "log_question_added", ilObjAssessmentFolder::_getLogLanguage()) . ": " . $sequence, $duplicate_id);
-            }
-        }
-        // remove test_active entries, because test has changed
-        $affectedRows = $ilDB->manipulateF(
-            "DELETE FROM tst_active WHERE test_fi = %s",
-            array('integer'),
-            array($this->getTestId())
-        );
-        $this->loadQuestions();
-        $this->saveCompleteStatus($testQuestionSetConfig);
-        return $duplicate_id;
-    }
 
     /**
     * Returns the titles of the test questions in question sequence
@@ -5746,338 +3909,270 @@
     }
     // fau.
 
-    /**
-    * Returns the dataset for a given question id
-    *
-    * @param integer $question_id The database id of the question
-    * @return object Question dataset
-    * @access public
-    * @see $questions
-    */
-    public function getQuestionDataset($question_id)
-    {
-        global $DIC;
-        $ilDB = $DIC['ilDB'];
-
-        $result = $ilDB->queryF(
-            "SELECT qpl_questions.*, qpl_qst_type.type_tag FROM qpl_questions, qpl_qst_type WHERE qpl_questions.question_id = %s AND qpl_questions.question_type_fi = qpl_qst_type.question_type_id",
-            array('integer'),
-            array($question_id)
-        );
-        $row = $ilDB->fetchObject($result);
-        return $row;
-    }
-
-    /**
-    * Get the id's of the questions which are already part of the test
-    *
-    * @return array An array containing the already existing questions
-    * @access	public
-    */
-    public function &getExistingQuestions($pass = null)
-    {
-        global $DIC;
-        $ilUser = $DIC['ilUser'];
-        $ilDB = $DIC['ilDB'];
-
-        $existing_questions = array();
-        $active_id = $this->getActiveIdOfUser($ilUser->getId());
-        if ($this->isRandomTest()) {
-            if (is_null($pass)) {
-                $pass = 0;
-            }
-            $result = $ilDB->queryF(
-                "SELECT qpl_questions.original_id FROM qpl_questions, tst_test_rnd_qst WHERE tst_test_rnd_qst.active_fi = %s AND tst_test_rnd_qst.question_fi = qpl_questions.question_id AND tst_test_rnd_qst.pass = %s",
-                array('integer','integer'),
-                array($active_id, $pass)
-            );
-        } else {
-            $result = $ilDB->queryF(
-                "SELECT qpl_questions.original_id FROM qpl_questions, tst_test_question WHERE tst_test_question.test_fi = %s AND tst_test_question.question_fi = qpl_questions.question_id",
-                array('integer'),
-                array($this->getTestId())
-            );
-        }
-        while ($data = $ilDB->fetchObject($result)) {
-            if ($data->original_id === null) {
-                continue;
-            }
-
-            array_push($existing_questions, $data->original_id);
-        }
-        return $existing_questions;
-    }
-
-    /**
-    * Returns the question type of a question with a given id
-    *
-    * @param integer $question_id The database id of the question
-    * @result string The question type string
-    * @access private
-    */
-    public function getQuestionType($question_id)
-    {
-        global $DIC;
-        $ilDB = $DIC['ilDB'];
-
-        if ($question_id < 1) {
-            return -1;
-        }
-        $result = $ilDB->queryF(
-            "SELECT type_tag FROM qpl_questions, qpl_qst_type WHERE qpl_questions.question_id = %s AND qpl_questions.question_type_fi = qpl_qst_type.question_type_id",
-            array('integer'),
-            array($question_id)
-        );
-        if ($result->numRows() == 1) {
-            $data = $ilDB->fetchObject($result);
-            return $data->type_tag;
-        } else {
-            return "";
-        }
-    }
-
-    /**
-    * Write the initial entry for the tests working time to the database
-    *
-    * @param integer $user_id The database id of the user working with the test
-    * @access	public
-    */
-    public function startWorkingTime($active_id, $pass)
-    {
-        global $DIC;
-        $ilDB = $DIC['ilDB'];
-
-        $next_id = $ilDB->nextId('tst_times');
-        $affectedRows = $ilDB->manipulateF(
-            "INSERT INTO tst_times (times_id, active_fi, started, finished, pass, tstamp) VALUES (%s, %s, %s, %s, %s, %s)",
-            array('integer', 'integer', 'timestamp', 'timestamp', 'integer', 'integer'),
-            array($next_id, $active_id, strftime("%Y-%m-%d %H:%M:%S"), strftime("%Y-%m-%d %H:%M:%S"), $pass, time())
-        );
-        return $next_id;
-    }
-
-    /**
-    * Update the working time of a test when a question is answered
-    *
-    * @param integer $times_id The database id of a working time entry
-    * @access	public
-    */
-    public function updateWorkingTime($times_id)
-    {
-        global $DIC;
-        $ilDB = $DIC['ilDB'];
-
-        $affectedRows = $ilDB->manipulateF(
-            "UPDATE tst_times SET finished = %s, tstamp = %s WHERE times_id = %s",
-            array('timestamp', 'integer', 'integer'),
-            array(strftime("%Y-%m-%d %H:%M:%S"), time(), $times_id)
-        );
-    }
-
-    /**
-    * Gets the id's of all questions a user already worked through
-    *
-    * @return array The question id's of the questions already worked through
-    * @access	public
-    */
-    public function &getWorkedQuestions($active_id, $pass = null)
-    {
-        global $DIC;
-        $ilUser = $DIC['ilUser'];
-        $ilDB = $DIC['ilDB'];
-
-        if (is_null($pass)) {
-            $result = $ilDB->queryF(
-                "SELECT question_fi FROM tst_solutions WHERE active_fi = %s AND pass = %s GROUP BY question_fi",
-                array('integer','integer'),
-                array($active_id, 0)
-            );
-        } else {
-            $result = $ilDB->queryF(
-                "SELECT question_fi FROM tst_solutions WHERE active_fi = %s AND pass = %s GROUP BY question_fi",
-                array('integer','integer'),
-                array($active_id, $pass)
-            );
-        }
-        $result_array = array();
-        while ($row = $ilDB->fetchAssoc($result)) {
-            array_push($result_array, $row["question_fi"]);
-        }
-        return $result_array;
-    }
-
-    /**
-    * Returns true if an active user completed a test pass and did not start a new pass
-    *
-    * @param integer $active_id The active id of the user
-    * @param integer $currentpass The current test pass of the user
-    * @return boolean true if an active user completed a test pass and did not start a new pass, false otherwise
-    * @access public
-    */
-    public function isTestFinishedToViewResults($active_id, $currentpass)
-    {
-        $num = ilObjTest::lookupPassResultsUpdateTimestamp($active_id, $currentpass);
-        return ((($currentpass > 0) && ($num == 0)) || $this->isTestFinished($active_id)) ? true : false;
-    }
-
-    /**
-    * Returns all questions of a test in test order
-    *
-    * @return array An array containing the id's as keys and the database row objects as values
-    * @access public
-    */
-    public function &getAllQuestions($pass = null)
-    {
-        global $DIC;
-        $ilUser = $DIC['ilUser'];
-        $ilDB = $DIC['ilDB'];
-
-        $result_array = array();
-        if ($this->isRandomTest()) {
-            $active_id = $this->getActiveIdOfUser($ilUser->getId());
-            $this->loadQuestions($active_id, $pass);
-            if (count($this->questions) == 0) {
-                return $result_array;
-            }
-            if (is_null($pass)) {
-                $pass = self::_getPass($active_id);
-            }
-            $result = $ilDB->queryF(
-                "SELECT qpl_questions.* FROM qpl_questions, tst_test_rnd_qst WHERE tst_test_rnd_qst.question_fi = qpl_questions.question_id AND tst_test_rnd_qst.active_fi = %s AND tst_test_rnd_qst.pass = %s AND " . $ilDB->in('qpl_questions.question_id', $this->questions, false, 'integer'),
-                array('integer','integer'),
-                array($active_id, $pass)
-            );
-        } else {
-            if (count($this->questions) == 0) {
-                return $result_array;
-            }
-            $result = $ilDB->query("SELECT qpl_questions.* FROM qpl_questions, tst_test_question WHERE tst_test_question.question_fi = qpl_questions.question_id AND " . $ilDB->in('qpl_questions.question_id', $this->questions, false, 'integer'));
-        }
-        while ($row = $ilDB->fetchAssoc($result)) {
-            $result_array[$row["question_id"]] = $row;
-        }
-        return $result_array;
-    }
-
-    /**
-    * Gets the active id of a given user
-    *
-    * @param integer $user_id The database id of the user
-    * @param string $anonymous_id The anonymous id if the test is an anonymized test
-    * @return integer The active ID
-    * @access	public
-    */
-    public function getActiveIdOfUser($user_id = "", $anonymous_id = "")
-    {
-        global $DIC;
-        $ilDB = $DIC['ilDB'];
-        $ilUser = $DIC['ilUser'];
-
-        if (!$user_id) {
-            $user_id = $ilUser->getId();
-        }
-        if (($GLOBALS['DIC']['ilUser']->getId() == ANONYMOUS_USER_ID) && (strlen($_SESSION["tst_access_code"][$this->getTestId()]))) {
-            $result = $ilDB->queryF(
-                    "SELECT active_id FROM tst_active WHERE user_fi = %s AND test_fi = %s AND anonymous_id = %s",
-                    array('integer','integer','text'),
-                    array($user_id, $this->test_id, $_SESSION["tst_access_code"][$this->getTestId()])
-                );
-        } elseif (strlen($anonymous_id)) {
-            $result = $ilDB->queryF(
-                    "SELECT active_id FROM tst_active WHERE user_fi = %s AND test_fi = %s AND anonymous_id = %s",
-                    array('integer','integer','text'),
-                    array($user_id, $this->test_id, $anonymous_id)
-                );
-        } else {
-            if ($GLOBALS['DIC']['ilUser']->getId() == ANONYMOUS_USER_ID) {
-                return null;
-            }
-            $result = $ilDB->queryF(
-                    "SELECT active_id FROM tst_active WHERE user_fi = %s AND test_fi = %s",
-                    array('integer','integer'),
-                    array($user_id, $this->test_id)
-                );
-        }
-        if ($result->numRows()) {
-            $row = $ilDB->fetchAssoc($result);
-            return $row["active_id"];
-        } else {
-            return 0;
-        }
-    }
-
-    /**
-    * Gets the active id of the tst_active table for the active user
-    *
-    * @param integer $user_id The database id of the user
-    * @param integer $test_id The database id of the test
-    * @return object The database row of the tst_active table
-    * @access	public
-    */
-    public static function _getActiveIdOfUser($user_id = "", $test_id = "")
-    {
-        global $DIC;
-        $ilDB = $DIC['ilDB'];
-        $ilUser = $DIC['ilUser'];
-
-        if (!$user_id) {
-            $user_id = $ilUser->id;
-        }
-        if (!$test_id) {
-            return "";
-        }
-        $result = $ilDB->queryF(
-            "SELECT tst_active.active_id FROM tst_active WHERE user_fi = %s AND test_fi = %s",
-            array('integer', 'integer'),
-            array($user_id, $test_id)
-        );
-        if ($result->numRows()) {
-            $row = $ilDB->fetchAssoc($result);
-            return $row["active_id"];
-        } else {
-            return "";
-        }
-    }
-
-    /**
-    * Shuffles the values of a given array
-    *
-    * @param array $array An array which should be shuffled
-    * @access public
-    */
-    public function pcArrayShuffle($array)
-    {
-        $keys = array_keys($array);
-        shuffle($keys);
-        $result = array();
-        foreach ($keys as $key) {
-            $result[$key] = $array[$key];
-        }
-        return $result;
-    }
-
-    /**
-    * Calculates the results of a test for a given user
-    * and returns an array with all test results
-    *
-    * @return array An array containing the test results for the given user
-    * @access public
-    */
-    public function &getTestResult($active_id, $pass = null, $ordered_sequence = false, $considerHiddenQuestions = true, $considerOptionalQuestions = true)
-    {
-        global $DIC;
-        $tree = $DIC['tree'];
-        $ilDB = $DIC['ilDB'];
-        $lng = $DIC['lng'];
-        $ilPluginAdmin = $DIC['ilPluginAdmin'];
-
-        $results = $this->getResultsForActiveId($active_id);
-        
-        if (is_null($pass)) {
-            $pass = $results['pass'];
-        }
-
-<<<<<<< HEAD
+/**
+* Returns the dataset for a given question id
+*
+* @param integer $question_id The database id of the question
+* @return object Question dataset
+* @access public
+* @see $questions
+*/
+	function getQuestionDataset($question_id)
+	{
+		global $DIC;
+		$ilDB = $DIC['ilDB'];
+
+		$result = $ilDB->queryF("SELECT qpl_questions.*, qpl_qst_type.type_tag FROM qpl_questions, qpl_qst_type WHERE qpl_questions.question_id = %s AND qpl_questions.question_type_fi = qpl_qst_type.question_type_id",
+			array('integer'),
+			array($question_id)
+		);
+		$row = $ilDB->fetchObject($result);
+		return $row;
+	}
+
+/**
+* Get the id's of the questions which are already part of the test
+*
+* @return array An array containing the already existing questions
+* @access	public
+*/
+	function &getExistingQuestions($pass = NULL)
+	{
+		global $DIC;
+		$ilUser = $DIC['ilUser'];
+		$ilDB = $DIC['ilDB'];
+
+		$existing_questions = array();
+		$active_id = $this->getActiveIdOfUser($ilUser->getId());
+		if ($this->isRandomTest())
+		{
+			if (is_null($pass)) $pass = 0;
+			$result = $ilDB->queryF("SELECT qpl_questions.original_id FROM qpl_questions, tst_test_rnd_qst WHERE tst_test_rnd_qst.active_fi = %s AND tst_test_rnd_qst.question_fi = qpl_questions.question_id AND tst_test_rnd_qst.pass = %s",
+				array('integer','integer'),
+				array($active_id, $pass)
+			);
+		}
+		else
+		{
+			$result = $ilDB->queryF("SELECT qpl_questions.original_id FROM qpl_questions, tst_test_question WHERE tst_test_question.test_fi = %s AND tst_test_question.question_fi = qpl_questions.question_id",
+				array('integer'),
+				array($this->getTestId())
+			);
+		}
+		while ($data = $ilDB->fetchObject($result)) 
+		{
+			if( $data->original_id === null )
+			{
+				continue;
+			}
+
+			array_push($existing_questions, $data->original_id);
+		}
+		return $existing_questions;
+	}
+
+/**
+* Returns the question type of a question with a given id
+*
+* @param integer $question_id The database id of the question
+* @result string The question type string
+* @access private
+*/
+  function getQuestionType($question_id)
+	{
+		global $DIC;
+		$ilDB = $DIC['ilDB'];
+
+		if ($question_id < 1) return -1;
+		$result = $ilDB->queryF("SELECT type_tag FROM qpl_questions, qpl_qst_type WHERE qpl_questions.question_id = %s AND qpl_questions.question_type_fi = qpl_qst_type.question_type_id",
+			array('integer'),
+			array($question_id)
+		);
+		if ($result->numRows() == 1) 
+		{
+			$data = $ilDB->fetchObject($result);
+			return $data->type_tag;
+		} 
+		else 
+		{
+			return "";
+		}
+	}
+
+/**
+* Write the initial entry for the tests working time to the database
+*
+* @param integer $user_id The database id of the user working with the test
+* @access	public
+*/
+	function startWorkingTime($active_id, $pass)
+	{
+		global $DIC;
+		$ilDB = $DIC['ilDB'];
+
+		$next_id = $ilDB->nextId('tst_times');
+		$affectedRows = $ilDB->manipulateF("INSERT INTO tst_times (times_id, active_fi, started, finished, pass, tstamp) VALUES (%s, %s, %s, %s, %s, %s)",
+			array('integer', 'integer', 'timestamp', 'timestamp', 'integer', 'integer'),
+			array($next_id, $active_id, strftime("%Y-%m-%d %H:%M:%S"), strftime("%Y-%m-%d %H:%M:%S"), $pass, time())
+		);
+		return $next_id;
+	}
+
+/**
+* Update the working time of a test when a question is answered
+*
+* @param integer $times_id The database id of a working time entry
+* @access	public
+*/
+	function updateWorkingTime($times_id)
+	{
+		global $DIC;
+		$ilDB = $DIC['ilDB'];
+
+		$affectedRows = $ilDB->manipulateF("UPDATE tst_times SET finished = %s, tstamp = %s WHERE times_id = %s",
+			array('timestamp', 'integer', 'integer'),
+			array(strftime("%Y-%m-%d %H:%M:%S"), time(), $times_id)
+		);
+	}
+
+/**
+* Gets the id's of all questions a user already worked through
+*
+* @return array The question id's of the questions already worked through
+* @access	public
+*/
+	function &getWorkedQuestions($active_id, $pass = NULL)
+	{
+		global $DIC;
+		$ilUser = $DIC['ilUser'];
+		$ilDB = $DIC['ilDB'];
+
+		if (is_null($pass))
+		{
+			$result = $ilDB->queryF("SELECT question_fi FROM tst_solutions WHERE active_fi = %s AND pass = %s GROUP BY question_fi",
+				array('integer','integer'),
+				array($active_id, 0)
+			);
+		}
+		else
+		{
+			$result = $ilDB->queryF("SELECT question_fi FROM tst_solutions WHERE active_fi = %s AND pass = %s GROUP BY question_fi",
+				array('integer','integer'),
+				array($active_id, $pass)
+			);
+		}
+		$result_array = array();
+		while ($row = $ilDB->fetchAssoc($result))
+		{
+			array_push($result_array, $row["question_fi"]);
+		}
+		return $result_array;
+	}
+
+	/**
+	* Returns true if an active user completed a test pass and did not start a new pass
+	*
+	* @param integer $active_id The active id of the user
+	* @param integer $currentpass The current test pass of the user
+	* @return boolean true if an active user completed a test pass and did not start a new pass, false otherwise
+	* @access public
+	*/
+	function isTestFinishedToViewResults($active_id, $currentpass)
+	{
+		$num = $this->getPassFinishDate($active_id, $currentpass);
+		return ((($currentpass > 0) && ($num == 0)) || $this->isTestFinished($active_id)) ? true : false;
+	}
+
+/**
+* Returns all questions of a test in test order
+*
+* @return array An array containing the id's as keys and the database row objects as values
+* @access public
+*/
+	function &getAllQuestions($pass = NULL)
+	{
+		global $DIC;
+		$ilUser = $DIC['ilUser'];
+		$ilDB = $DIC['ilDB'];
+
+		$result_array = array();
+		if ($this->isRandomTest())
+		{
+			$active_id = $this->getActiveIdOfUser($ilUser->getId());
+			$this->loadQuestions($active_id, $pass);
+			if (count($this->questions) == 0) return $result_array;
+			if (is_null($pass))
+			{
+				$pass = self::_getPass($active_id);
+			}
+			$result = $ilDB->queryF("SELECT qpl_questions.* FROM qpl_questions, tst_test_rnd_qst WHERE tst_test_rnd_qst.question_fi = qpl_questions.question_id AND tst_test_rnd_qst.active_fi = %s AND tst_test_rnd_qst.pass = %s AND " . $ilDB->in('qpl_questions.question_id', $this->questions, false, 'integer'),
+				array('integer','integer'),
+				array($active_id, $pass)
+			);
+		}
+		else
+		{
+			if (count($this->questions) == 0) return $result_array;
+			$result = $ilDB->query("SELECT qpl_questions.* FROM qpl_questions, tst_test_question WHERE tst_test_question.question_fi = qpl_questions.question_id AND " . $ilDB->in('qpl_questions.question_id', $this->questions, false, 'integer'));
+		}
+		while ($row = $ilDB->fetchAssoc($result))
+		{
+			$result_array[$row["question_id"]] = $row;
+		}
+		return $result_array;
+	}
+
+	/**
+	* Gets the active id of a given user
+	*
+	* @param integer $user_id The database id of the user
+	* @param string $anonymous_id The anonymous id if the test is an anonymized test
+	* @return integer The active ID
+	* @access	public
+	*/
+		function getActiveIdOfUser($user_id = "", $anonymous_id = "")
+		{
+			global $DIC;
+			$ilDB = $DIC['ilDB'];
+			$ilUser = $DIC['ilUser'];
+
+			if (!$user_id) $user_id = $ilUser->getId();
+			if (($GLOBALS['DIC']['ilUser']->getId() == ANONYMOUS_USER_ID) && (strlen($_SESSION["tst_access_code"][$this->getTestId()])))
+			{
+				$result = $ilDB->queryF("SELECT active_id FROM tst_active WHERE user_fi = %s AND test_fi = %s AND anonymous_id = %s",
+					array('integer','integer','text'),
+					array($user_id, $this->test_id, $_SESSION["tst_access_code"][$this->getTestId()])
+				);
+			}
+			else if (strlen($anonymous_id))
+			{
+				$result = $ilDB->queryF("SELECT active_id FROM tst_active WHERE user_fi = %s AND test_fi = %s AND anonymous_id = %s",
+					array('integer','integer','text'),
+					array($user_id, $this->test_id, $anonymous_id)
+				);
+			}
+			else
+			{
+				if ($GLOBALS['DIC']['ilUser']->getId() == ANONYMOUS_USER_ID)
+				{
+					return NULL;
+				}
+				$result = $ilDB->queryF("SELECT active_id FROM tst_active WHERE user_fi = %s AND test_fi = %s",
+					array('integer','integer'),
+					array($user_id, $this->test_id)
+				);
+			}
+			if ($result->numRows())
+			{
+				$row = $ilDB->fetchAssoc($result);
+				return $row["active_id"];
+			}
+			else
+			{
+				return 0;
+			}
+		}
+
 /**
 * Gets the active id of the tst_active table for the active user
 *
@@ -6194,42 +4289,6 @@
 		$arrResults = array();
 		
 		$query = "
-=======
-        require_once 'Modules/Test/classes/class.ilTestSessionFactory.php';
-        $testSessionFactory = new ilTestSessionFactory($this);
-        $testSession = $testSessionFactory->getSession($active_id);
-        
-        require_once 'Modules/Test/classes/class.ilTestSequenceFactory.php';
-        $testSequenceFactory = new ilTestSequenceFactory($ilDB, $lng, $ilPluginAdmin, $this);
-        $testSequence = $testSequenceFactory->getSequenceByActiveIdAndPass($active_id, $pass);
-        
-        if ($this->isDynamicTest()) {
-            require_once 'Modules/Test/classes/class.ilObjTestDynamicQuestionSetConfig.php';
-            $dynamicQuestionSetConfig = new ilObjTestDynamicQuestionSetConfig($tree, $ilDB, $ilPluginAdmin, $this);
-            $dynamicQuestionSetConfig->loadFromDb();
-            
-            $testSequence->loadFromDb($dynamicQuestionSetConfig);
-            $testSequence->loadQuestions($dynamicQuestionSetConfig, new ilTestDynamicQuestionSetFilterSelection());
-            
-            $sequence = $testSequence->getUserSequenceQuestions();
-        } else {
-            $testSequence->setConsiderHiddenQuestionsEnabled($considerHiddenQuestions);
-            $testSequence->setConsiderOptionalQuestionsEnabled($considerOptionalQuestions);
-
-            $testSequence->loadFromDb();
-            $testSequence->loadQuestions();
-            
-            if ($ordered_sequence) {
-                $sequence = $testSequence->getOrderedSequenceQuestions();
-            } else {
-                $sequence = $testSequence->getUserSequenceQuestions();
-            }
-        }
-        
-        $arrResults = array();
-        
-        $query = "
->>>>>>> 46afeae0
 			SELECT		tst_test_result.question_fi,
 						tst_test_result.points reached,
 						tst_test_result.hint_count requested_hints,
@@ -6245,24 +4304,23 @@
 			WHERE		tst_test_result.active_fi = %s
 			AND			tst_test_result.pass = %s
 		";
-        
-        $solutionresult = $ilDB->queryF(
-            $query,
-            array('integer', 'integer'),
-            array($active_id, $pass)
-        );
-        
-        while ($row = $ilDB->fetchAssoc($solutionresult)) {
-            $arrResults[ $row['question_fi'] ] = $row;
-        }
-
-        $numWorkedThrough = count($arrResults);
-
-        require_once "./Modules/TestQuestionPool/classes/class.assQuestion.php";
-        
-        $IN_question_ids = $ilDB->in('qpl_questions.question_id', $sequence, false, 'integer');
-        
-        $query = "
+		
+		$solutionresult = $ilDB->queryF(
+			$query, array('integer', 'integer'), array($active_id, $pass)
+		);
+		
+		while( $row = $ilDB->fetchAssoc($solutionresult) )
+		{
+			$arrResults[ $row['question_fi'] ] = $row;
+		}
+
+		$numWorkedThrough = count($arrResults);
+
+		require_once "./Modules/TestQuestionPool/classes/class.assQuestion.php";
+		
+		$IN_question_ids = $ilDB->in('qpl_questions.question_id', $sequence, false, 'integer');
+		
+		$query = "
 			SELECT		qpl_questions.*,
 						qpl_qst_type.type_tag,
 						qpl_sol_sug.question_fi has_sug_sol
@@ -6276,699 +4334,745 @@
 			WHERE		qpl_qst_type.question_type_id = qpl_questions.question_type_fi
 			AND			$IN_question_ids
 		";
-        
-        $result = $ilDB->query($query);
-        
-        $unordered = array();
-        
-        $key = 1;
-        
-        $obligationsAnswered = true;
-        
-        while ($row = $ilDB->fetchAssoc($result)) {
-            $percentvalue = (
-                $row['points'] ? $arrResults[ $row['question_id'] ]['reached'] / $row['points'] : 0
-            );
-            
-            if ($percentvalue < 0) {
-                $percentvalue = 0.0;
-            }
-            
-            $data = array(
-                "nr" => "$key",
-                "title" => ilUtil::prepareFormOutput($row['title']),
-                "max" => round($row['points'], 2),
-                "reached" => round($arrResults[$row['question_id']]['reached'], 2),
-                'requested_hints' => $arrResults[$row['question_id']]['requested_hints'],
-                'hint_points' => $arrResults[$row['question_id']]['hint_points'],
-                "percent" => sprintf("%2.2f ", ($percentvalue) * 100) . "%",
-                "solution" => ($row['has_sug_sol']) ? assQuestion::_getSuggestedSolutionOutput($row['question_id']) : '',
-                "type" => $row["type_tag"],
-                "qid" => $row['question_id'],
-                "original_id" => $row["original_id"],
-                "workedthrough" => isset($arrResults[$row['question_id']]) ? 1 : 0,
-                'answered' => $arrResults[$row['question_id']]['answered']
-            );
-            
-            if (!$arrResults[ $row['question_id'] ]['answered']) {
-                $obligationsAnswered = false;
-            }
-            
-            $unordered[ $row['question_id'] ] = $data;
-            
-            $key++;
-        }
-        
-        $numQuestionsTotal = count($unordered);
+		
+		$result = $ilDB->query($query);
+		
+		$unordered = array();
+		
+		$key = 1;
+		
+		$obligationsAnswered = true;
+		
+		while( $row = $ilDB->fetchAssoc($result) )
+		{
+			$percentvalue = (
+				$row['points'] ? $arrResults[ $row['question_id'] ]['reached'] / $row['points'] : 0
+			);
+			
+			if( $percentvalue < 0 ) $percentvalue = 0.0;
+			
+			$data = array(
+				"nr" => "$key",
+				"title" => ilUtil::prepareFormOutput($row['title']),
+				"max" => round($row['points'], 2),
+				"reached" => round($arrResults[$row['question_id']]['reached'],2),
+				'requested_hints' => $arrResults[$row['question_id']]['requested_hints'],
+				'hint_points' => $arrResults[$row['question_id']]['hint_points'],
+				"percent" => sprintf("%2.2f ", ($percentvalue) * 100) . "%",
+				"solution" => ($row['has_sug_sol']) ? assQuestion::_getSuggestedSolutionOutput($row['question_id']) : '',
+				"type" => $row["type_tag"],
+				"qid" => $row['question_id'],
+				"original_id" => $row["original_id"],
+				"workedthrough" => isset($arrResults[$row['question_id']]) ? 1 : 0,
+				'answered' => $arrResults[$row['question_id']]['answered']
+			);
+			
+			if( !$arrResults[ $row['question_id'] ]['answered'] )
+			{
+				$obligationsAnswered = false;
+			}
+			
+			$unordered[ $row['question_id'] ] = $data;
+			
+			$key++;
+		}
+		
+		$numQuestionsTotal = count($unordered);
                 
-        $pass_max = 0;
-        $pass_reached = 0;
-        $pass_requested_hints = 0;
-        $pass_hint_points = 0;
-        $key = 1;
-        
-        $found = array();
-        
-        foreach ($sequence as $qid) {
-            // building pass point sums based on prepared data
-            // for question that exists in users qst sequence
-            $pass_max += round($unordered[$qid]['max'], 2);
-            $pass_reached += round($unordered[$qid]['reached'], 2);
-            $pass_requested_hints += $unordered[$qid]['requested_hints'];
-            $pass_hint_points += $unordered[$qid]['hint_points'];
-
-            // pickup prepared data for question
-            // that exists in users qst sequence
-            $unordered[$qid]['nr'] = $key;
-            array_push($found, $unordered[$qid]);
-
-            // increment key counter
-            $key++;
-        }
-        
-        $unordered = null;
-        
-        if ($this->getScoreCutting() == 1) {
-            if ($results['reached_points'] < 0) {
-                $results['reached_points'] = 0;
-            }
-            
-            if ($pass_reached < 0) {
-                $pass_reached = 0;
-            }
-        }
-        
-        $found['pass']['total_max_points'] = $pass_max;
-        $found['pass']['total_reached_points'] = $pass_reached;
-        $found['pass']['total_requested_hints'] = $pass_requested_hints;
-        $found['pass']['total_hint_points'] = $pass_hint_points;
-        $found['pass']['percent'] = ($pass_max > 0) ? $pass_reached / $pass_max : 0;
-        $found['pass']['obligationsAnswered'] = $obligationsAnswered;
-        $found['pass']['num_workedthrough'] = $numWorkedThrough;
-        $found['pass']['num_questions_total'] = $numQuestionsTotal;
-        
-        $found["test"]["total_max_points"] = $results['max_points'];
-        $found["test"]["total_reached_points"] = $results['reached_points'];
-        $found["test"]["total_requested_hints"] = $results['hint_count'];
-        $found["test"]["total_hint_points"] = $results['hint_points'];
-        $found["test"]["result_pass"] = $results['pass'];
-        $found['test']['result_tstamp'] = $results['tstamp'];
-        $found['test']['obligations_answered'] = $results['obligations_answered'];
-        
-        if ((!$total_reached_points) or (!$total_max_points)) {
-            $percentage = 0.0;
-        } else {
-            $percentage = ($total_reached_points / $total_max_points) * 100.0;
-            
-            if ($percentage < 0) {
-                $percentage = 0.0;
-            }
-        }
-        
-        $found["test"]["passed"] = $results['passed'];
-
-        return $found;
-    }
-
-    /**
-    * Returns the number of persons who started the test
-    *
-    * @return integer The number of persons who started the test
-    * @access public
-    */
-    public function evalTotalPersons()
-    {
-        global $DIC;
-        $ilDB = $DIC['ilDB'];
-
-        $result = $ilDB->queryF(
-            "SELECT COUNT(active_id) total FROM tst_active WHERE test_fi = %s",
-            array('integer'),
-            array($this->getTestId())
-        );
-        $row = $ilDB->fetchAssoc($result);
-        return $row["total"];
-    }
-
-    /**
-    * Returns the complete working time in seconds a user worked on the test
-    *
-    * @return integer The working time in seconds
-    * @access public
-    */
-    public function getCompleteWorkingTime($user_id)
-    {
-        global $DIC;
-        $ilDB = $DIC['ilDB'];
-
-        $result = $ilDB->queryF(
-            "SELECT tst_times.* FROM tst_active, tst_times WHERE tst_active.test_fi = %s AND tst_active.active_id = tst_times.active_fi AND tst_active.user_fi = %s",
-            array('integer','integer'),
-            array($this->getTestId(), $user_id)
-        );
-        $time = 0;
-        while ($row = $ilDB->fetchAssoc($result)) {
-            preg_match("/(\d{4})-(\d{2})-(\d{2}) (\d{2}):(\d{2}):(\d{2})/", $row["started"], $matches);
-            $epoch_1 = mktime($matches[4], $matches[5], $matches[6], $matches[2], $matches[3], $matches[1]);
-            preg_match("/(\d{4})-(\d{2})-(\d{2}) (\d{2}):(\d{2}):(\d{2})/", $row["finished"], $matches);
-            $epoch_2 = mktime($matches[4], $matches[5], $matches[6], $matches[2], $matches[3], $matches[1]);
-            $time += ($epoch_2 - $epoch_1);
-        }
-        return $time;
-    }
-
-    /**
-    * Returns the complete working time in seconds for all test participants
-    *
-    * @return array An array containing the working time in seconds for all test participants
-    * @access public
-    */
-    public function &getCompleteWorkingTimeOfParticipants()
-    {
-        return $this->_getCompleteWorkingTimeOfParticipants($this->getTestId());
-    }
-
-    /**
-    * Returns the complete working time in seconds for all test participants
-    *
-    * @param integer $test_id The database ID of the test
-    * @return array An array containing the working time in seconds for all test participants
-    * @access public
-    */
-    public function &_getCompleteWorkingTimeOfParticipants($test_id)
-    {
-        global $DIC;
-        $ilDB = $DIC['ilDB'];
-
-        $result = $ilDB->queryF(
-            "SELECT tst_times.* FROM tst_active, tst_times WHERE tst_active.test_fi = %s AND tst_active.active_id = tst_times.active_fi ORDER BY tst_times.active_fi, tst_times.started",
-            array('integer'),
-            array($test_id)
-        );
-        $time = 0;
-        $times = array();
-        while ($row = $ilDB->fetchAssoc($result)) {
-            if (!array_key_exists($row["active_fi"], $times)) {
-                $times[$row["active_fi"]] = 0;
-            }
-            preg_match("/(\d{4})-(\d{2})-(\d{2}) (\d{2}):(\d{2}):(\d{2})/", $row["started"], $matches);
-            $epoch_1 = mktime($matches[4], $matches[5], $matches[6], $matches[2], $matches[3], $matches[1]);
-            preg_match("/(\d{4})-(\d{2})-(\d{2}) (\d{2}):(\d{2}):(\d{2})/", $row["finished"], $matches);
-            $epoch_2 = mktime($matches[4], $matches[5], $matches[6], $matches[2], $matches[3], $matches[1]);
-            $times[$row["active_fi"]] += ($epoch_2 - $epoch_1);
-        }
-        return $times;
-    }
-
-    /**
-    * Returns the complete working time in seconds for a test participant
-    *
-    * @return integer The working time in seconds for the test participant
-    * @access public
-    */
-    public function getCompleteWorkingTimeOfParticipant($active_id)
-    {
-        global $DIC;
-        $ilDB = $DIC['ilDB'];
-
-        $result = $ilDB->queryF(
-            "SELECT tst_times.* FROM tst_active, tst_times WHERE tst_active.test_fi = %s AND tst_active.active_id = tst_times.active_fi AND tst_active.active_id = %s ORDER BY tst_times.active_fi, tst_times.started",
-            array('integer','integer'),
-            array($this->getTestId(), $active_id)
-        );
-        $time = 0;
-        while ($row = $ilDB->fetchAssoc($result)) {
-            preg_match("/(\d{4})-(\d{2})-(\d{2}) (\d{2}):(\d{2}):(\d{2})/", $row["started"], $matches);
-            $epoch_1 = mktime($matches[4], $matches[5], $matches[6], $matches[2], $matches[3], $matches[1]);
-            preg_match("/(\d{4})-(\d{2})-(\d{2}) (\d{2}):(\d{2}):(\d{2})/", $row["finished"], $matches);
-            $epoch_2 = mktime($matches[4], $matches[5], $matches[6], $matches[2], $matches[3], $matches[1]);
-            $time += ($epoch_2 - $epoch_1);
-        }
-        return $time;
-    }
-
-    /**
-    * Returns the complete working time in seconds for a test participant
-    *
-    * @return integer The working time in seconds for the test participant
-    * @access public
-    */
-    public static function _getWorkingTimeOfParticipantForPass($active_id, $pass)
-    {
-        global $DIC;
-        $ilDB = $DIC['ilDB'];
-
-        $result = $ilDB->queryF(
-            "SELECT * FROM tst_times WHERE active_fi = %s AND pass = %s ORDER BY started",
-            array('integer','integer'),
-            array($active_id, $pass)
-        );
-        $time = 0;
-        while ($row = $ilDB->fetchAssoc($result)) {
-            preg_match("/(\d{4})-(\d{2})-(\d{2}) (\d{2}):(\d{2}):(\d{2})/", $row["started"], $matches);
-            $epoch_1 = mktime($matches[4], $matches[5], $matches[6], $matches[2], $matches[3], $matches[1]);
-            preg_match("/(\d{4})-(\d{2})-(\d{2}) (\d{2}):(\d{2}):(\d{2})/", $row["finished"], $matches);
-            $epoch_2 = mktime($matches[4], $matches[5], $matches[6], $matches[2], $matches[3], $matches[1]);
-            $time += ($epoch_2 - $epoch_1);
-        }
-        return $time;
-    }
-
-    /**
-    * Returns the first and last visit of a participant
-    *
-    * @param integer $active_id The active ID of the participant
-    * @return array The first and last visit of a participant
-    * @access public
-    */
-    public function getVisitTimeOfParticipant($active_id)
-    {
-        return ilObjTest::_getVisitTimeOfParticipant($this->getTestId(), $active_id);
-    }
-
-    /**
-    * Returns the first and last visit of a participant
-    *
-    * @param integer $test_id The database ID of the test
-    * @param integer $active_id The active ID of the participant
-    * @return array The first and last visit of a participant
-    * @access public
-    */
-    public function _getVisitTimeOfParticipant($test_id, $active_id)
-    {
-        global $DIC;
-        $ilDB = $DIC['ilDB'];
-
-        $result = $ilDB->queryF(
-            "SELECT tst_times.* FROM tst_active, tst_times WHERE tst_active.test_fi = %s AND tst_active.active_id = tst_times.active_fi AND tst_active.active_id = %s ORDER BY tst_times.started",
-            array('integer','integer'),
-            array($test_id, $active_id)
-        );
-        $firstvisit = 0;
-        $lastvisit = 0;
-        while ($row = $ilDB->fetchAssoc($result)) {
-            preg_match("/(\d{4})-(\d{2})-(\d{2}) (\d{2}):(\d{2}):(\d{2})/", $row["started"], $matches);
-            $epoch_1 = mktime($matches[4], $matches[5], $matches[6], $matches[2], $matches[3], $matches[1]);
-            if ($firstvisit == 0 || $epoch_1 < $firstvisit) {
-                $firstvisit = $epoch_1;
-            }
-            preg_match("/(\d{4})-(\d{2})-(\d{2}) (\d{2}):(\d{2}):(\d{2})/", $row["finished"], $matches);
-            $epoch_2 = mktime($matches[4], $matches[5], $matches[6], $matches[2], $matches[3], $matches[1]);
-            if ($epoch_2 > $lastvisit) {
-                $lastvisit = $epoch_2;
-            }
-        }
-        return array("firstvisit" => $firstvisit, "lastvisit" => $lastvisit);
-    }
-
-    /**
-    * Returns the statistical evaluation of the test for a specified user
-    *
-    * @return arrary The statistical evaluation array of the test
-    * @access public
-    */
-    public function &evalStatistical($active_id)
-    {
-        global $DIC;
-        $ilDB = $DIC['ilDB'];
-        //		$ilBench = $DIC['ilBench'];
-        $pass = ilObjTest::_getResultPass($active_id);
-        $test_result =&$this->getTestResult($active_id, $pass);
-        $result = $ilDB->queryF(
-            "SELECT tst_times.* FROM tst_active, tst_times WHERE tst_active.active_id = %s AND tst_active.active_id = tst_times.active_fi",
-            array('integer'),
-            array($active_id)
-        );
-        $times = array();
-        $first_visit = 0;
-        $last_visit = 0;
-        while ($row = $ilDB->fetchObject($result)) {
-            preg_match("/(\d{4})-(\d{2})-(\d{2}) (\d{2}):(\d{2}):(\d{2})/", $row->started, $matches);
-            $epoch_1 = mktime($matches[4], $matches[5], $matches[6], $matches[2], $matches[3], $matches[1]);
-            if (!$first_visit) {
-                $first_visit = $epoch_1;
-            }
-            if ($epoch_1 < $first_visit) {
-                $first_visit = $epoch_1;
-            }
-            preg_match("/(\d{4})-(\d{2})-(\d{2}) (\d{2}):(\d{2}):(\d{2})/", $row->finished, $matches);
-            $epoch_2 = mktime($matches[4], $matches[5], $matches[6], $matches[2], $matches[3], $matches[1]);
-            if (!$last_visit) {
-                $last_visit = $epoch_2;
-            }
-            if ($epoch_2 > $last_visit) {
-                $last_visit = $epoch_2;
-            }
-            $times[$row->active_fi] += ($epoch_2 - $epoch_1);
-        }
-        $max_time = 0;
-        foreach ($times as $key => $value) {
-            $max_time += $value;
-        }
-        if ((!$test_result["test"]["total_reached_points"]) or (!$test_result["test"]["total_max_points"])) {
-            $percentage = 0.0;
-        } else {
-            $percentage = ($test_result["test"]["total_reached_points"] / $test_result["test"]["total_max_points"]) * 100.0;
-            if ($percentage < 0) {
-                $percentage = 0.0;
-            }
-        }
-        $mark_obj = $this->mark_schema->getMatchingMark($percentage);
-        $first_date = getdate($first_visit);
-        $last_date = getdate($last_visit);
-        $qworkedthrough = 0;
-        foreach ($test_result as $key => $value) {
-            if (preg_match("/\d+/", $key)) {
-                $qworkedthrough += $value["workedthrough"];
-            }
-        }
-        if (!$qworkedthrough) {
-            $atimeofwork = 0;
-        } else {
-            $atimeofwork = $max_time / $qworkedthrough;
-        }
-        
-        $obligationsAnswered = $test_result["test"]["obligations_answered"];
-        
-        $result_mark = "";
-        $passed = "";
-        
-        if ($mark_obj) {
-            $result_mark = $mark_obj->getShortName();
-            
-            if ($mark_obj->getPassed() && $obligationsAnswered) {
-                $passed = 1;
-            } else {
-                $passed = 0;
-            }
-        }
-        $percent_worked_through = 0;
-        if (count($this->questions)) {
-            $percent_worked_through = $qworkedthrough / count($this->questions);
-        }
-        $result_array = array(
-            "qworkedthrough" => $qworkedthrough,
-            "qmax" => count($this->questions),
-            "pworkedthrough" => $percent_worked_through,
-            "timeofwork" => $max_time,
-            "atimeofwork" => $atimeofwork,
-            "firstvisit" => $first_date,
-            "lastvisit" => $last_date,
-            "resultspoints" => $test_result["test"]["total_reached_points"],
-            "maxpoints" => $test_result["test"]["total_max_points"],
-            "resultsmarks" => $result_mark,
-            "passed" => $passed,
-            "distancemedian" => "0"
-        );
-        foreach ($test_result as $key => $value) {
-            if (preg_match("/\d+/", $key)) {
-                $result_array[$key] = $value;
-            }
-        }
-        return $result_array;
-    }
-
-    /**
-    * Returns an array with the total points of all users who passed the test
-    * This array could be used for statistics
-    *
-    * @return array The total point values
-    * @access public
-    */
-    public function &getTotalPointsPassedArray()
-    {
-        $totalpoints_array = array();
-        $all_users =&$this->evalTotalParticipantsArray();
-        foreach ($all_users as $active_id => $user_name) {
-            $test_result =&$this->getTestResult($active_id);
-            $reached = $test_result["test"]["total_reached_points"];
-            $total = $test_result["test"]["total_max_points"];
-            $percentage = $total != 0 ? $reached/$total : 0;
-            $mark = $this->mark_schema->getMatchingMark($percentage*100.0);
-            
-            $obligationsAnswered = $test_result["test"]["obligations_answered"];
-            
-            if ($mark) {
-                if ($mark->getPassed() && $obligationsAnswered) {
-                    array_push($totalpoints_array, $test_result["test"]["total_reached_points"]);
-                }
-            }
-        }
-        return $totalpoints_array;
-    }
-
-    /**
-     * Returns all persons who started the test
-     *
-     * @return array The active ids, names and logins of the persons who started the test
-    */
-    public function &getParticipants()
-    {
-        global $DIC;
-        $ilDB = $DIC['ilDB'];
-        $result = $ilDB->queryF(
-            "SELECT tst_active.active_id, usr_data.usr_id, usr_data.firstname, usr_data.lastname, usr_data.title, usr_data.login FROM tst_active LEFT JOIN usr_data ON tst_active.user_fi = usr_data.usr_id WHERE tst_active.test_fi = %s ORDER BY usr_data.lastname ASC",
-            array('integer'),
-            array($this->getTestId())
-        );
-        $persons_array = array();
-        while ($row = $ilDB->fetchAssoc($result)) {
-            $name = $this->lng->txt("anonymous");
-            $fullname = $this->lng->txt("anonymous");
-            $login = "";
-            if (!$this->getAnonymity()) {
-                if (strlen($row["firstname"] . $row["lastname"] . $row["title"]) == 0) {
-                    $name = $this->lng->txt("deleted_user");
-                    $fullname = $this->lng->txt("deleted_user");
-                    $login = $this->lng->txt("unknown");
-                } else {
-                    $login = $row["login"];
-                    if ($row["user_fi"] == ANONYMOUS_USER_ID) {
-                        $name = $this->lng->txt("anonymous");
-                        $fullname = $this->lng->txt("anonymous");
-                    } else {
-                        $name = trim($row["lastname"] . ", " . $row["firstname"] . " " . $row["title"]);
-                        $fullname = trim($row["title"] . " " . $row["firstname"] . " " . $row["lastname"]);
-                    }
-                }
-            }
-            $persons_array[$row["active_id"]] = array(
-                "name" => $name,
-                "fullname" => $fullname,
-                "login" => $login
-            );
-        }
-        return $persons_array;
-    }
-
-    /**
-    * Returns all persons who started the test
-    *
-    * @return arrary The user id's and names of the persons who started the test
-    * @access public
-    */
-    public function &evalTotalPersonsArray($name_sort_order = "asc")
-    {
-        global $DIC;
-        $ilDB = $DIC['ilDB'];
-        $result = $ilDB->queryF(
-            "SELECT tst_active.active_id, usr_data.firstname, usr_data.lastname, usr_data.title FROM tst_active LEFT JOIN usr_data ON tst_active.user_fi = usr_data.usr_id WHERE tst_active.test_fi = %s ORDER BY usr_data.lastname " . strtoupper($name_sort_order),
-            array('integer'),
-            array($this->getTestId())
-        );
-        $persons_array = array();
-        while ($row = $ilDB->fetchAssoc($result)) {
-            if ($this->getAccessFilteredParticipantList() && !$this->getAccessFilteredParticipantList()->isActiveIdInList($row["active_id"])) {
-                continue;
-            }
-            
-            if ($this->getAnonymity()) {
-                $persons_array[$row["active_id"]] = $this->lng->txt("anonymous");
-            } else {
-                if (strlen($row["firstname"] . $row["lastname"] . $row["title"]) == 0) {
-                    $persons_array[$row["active_id"]] = $this->lng->txt("deleted_user");
-                } else {
-                    if ($row["user_fi"] == ANONYMOUS_USER_ID) {
-                        $persons_array[$row["active_id"]] = $row["lastname"];
-                    } else {
-                        $persons_array[$row["active_id"]] = trim($row["lastname"] . ", " . $row["firstname"] . " " . $row["title"]);
-                    }
-                }
-            }
-        }
-        return $persons_array;
-    }
-
-    /**
-    * Returns all participants who started the test
-    *
-    * @return arrary The active user id's and names of the persons who started the test
-    * @access public
-    */
-    public function &evalTotalParticipantsArray($name_sort_order = "asc")
-    {
-        global $DIC;
-        $ilDB = $DIC['ilDB'];
-        $result = $ilDB->queryF(
-            "SELECT tst_active.active_id, usr_data.login, usr_data.firstname, usr_data.lastname, usr_data.title FROM tst_active LEFT JOIN usr_data ON tst_active.user_fi = usr_data.usr_id WHERE tst_active.test_fi = %s ORDER BY usr_data.lastname " . strtoupper($name_sort_order),
-            array('integer'),
-            array($this->getTestId())
-        );
-        $persons_array = array();
-        while ($row = $ilDB->fetchAssoc($result)) {
-            if ($this->getAnonymity()) {
-                $persons_array[$row["active_id"]] = array("name" => $this->lng->txt("anonymous"));
-            } else {
-                if (strlen($row["firstname"] . $row["lastname"] . $row["title"]) == 0) {
-                    $persons_array[$row["active_id"]] = array("name" => $this->lng->txt("deleted_user"));
-                } else {
-                    if ($row["user_fi"] == ANONYMOUS_USER_ID) {
-                        $persons_array[$row["active_id"]] = array("name" => $row["lastname"]);
-                    } else {
-                        $persons_array[$row["active_id"]] = array("name" => trim($row["lastname"] . ", " . $row["firstname"] . " " . $row["title"]), "login" => $row["login"]);
-                    }
-                }
-            }
-        }
-        return $persons_array;
-    }
-
-    /**
-    * Retrieves all the assigned questions for all test passes of a test participant
-    *
-    * @return array An associated array containing the questions
-    * @access public
-    */
-    public function &getQuestionsOfTest($active_id)
-    {
-        global $DIC;
-        $ilDB = $DIC['ilDB'];
-        if ($this->isRandomTest()) {
-            $ilDB->setLimit($this->getQuestionCount(), 0);
-            $result = $ilDB->queryF(
-                "SELECT tst_test_rnd_qst.sequence, tst_test_rnd_qst.question_fi, " .
-                "tst_test_rnd_qst.pass, qpl_questions.points " .
-                "FROM tst_test_rnd_qst, qpl_questions " .
-                "WHERE tst_test_rnd_qst.question_fi = qpl_questions.question_id " .
-                "AND tst_test_rnd_qst.active_fi = %s ORDER BY tst_test_rnd_qst.sequence",
-                array('integer'),
-                array($active_id)
-            );
-        } else {
-            $result = $ilDB->queryF(
-                "SELECT tst_test_question.sequence, tst_test_question.question_fi, " .
-                "qpl_questions.points " .
-                "FROM tst_test_question, tst_active, qpl_questions " .
-                "WHERE tst_test_question.question_fi = qpl_questions.question_id " .
-                "AND tst_active.active_id = %s AND tst_active.test_fi = tst_test_question.test_fi",
-                array('integer'),
-                array($active_id)
-            );
-        }
-        $qtest = array();
-        if ($result->numRows()) {
-            while ($row = $ilDB->fetchAssoc($result)) {
-                array_push($qtest, $row);
-            }
-        }
-        return $qtest;
-    }
-    
-    /**
-    * Retrieves all the assigned questions for a test participant in a given test pass
-    *
-    * @return array An associated array containing the questions
-    * @access public
-    */
-    public function &getQuestionsOfPass($active_id, $pass)
-    {
-        global $DIC;
-        $ilDB = $DIC['ilDB'];
-        if ($this->isRandomTest()) {
-            $ilDB->setLimit($this->getQuestionCount(), 0);
-            $result = $ilDB->queryF(
-                "SELECT tst_test_rnd_qst.sequence, tst_test_rnd_qst.question_fi, " .
-                "qpl_questions.points " .
-                "FROM tst_test_rnd_qst, qpl_questions " .
-                "WHERE tst_test_rnd_qst.question_fi = qpl_questions.question_id " .
-                "AND tst_test_rnd_qst.active_fi = %s AND tst_test_rnd_qst.pass = %s " .
-                "ORDER BY tst_test_rnd_qst.sequence",
-                array('integer', 'integer'),
-                array($active_id, $pass)
-            );
-        } else {
-            $result = $ilDB->queryF(
-                "SELECT tst_test_question.sequence, tst_test_question.question_fi, " .
-                "qpl_questions.points " .
-                "FROM tst_test_question, tst_active, qpl_questions " .
-                "WHERE tst_test_question.question_fi = qpl_questions.question_id " .
-                "AND tst_active.active_id = %s AND tst_active.test_fi = tst_test_question.test_fi",
-                array('integer'),
-                array($active_id)
-            );
-        }
-        $qpass = array();
-        if ($result->numRows()) {
-            while ($row = $ilDB->fetchAssoc($result)) {
-                array_push($qpass, $row);
-            }
-        }
-        return $qpass;
-    }
-    
-    /**
-     * @var ilTestParticipantList
-     */
-    protected $accessFilteredParticipantList;
-    
-    /**
-     * @return ilTestParticipantList
-     */
-    public function getAccessFilteredParticipantList()
-    {
-        return $this->accessFilteredParticipantList;
-    }
-    
-    /**
-     * @param ilTestParticipantList $accessFilteredParticipantList
-     */
-    public function setAccessFilteredParticipantList($accessFilteredParticipantList)
-    {
-        $this->accessFilteredParticipantList = $accessFilteredParticipantList;
-    }
-    
-    /**
-     * @return ilTestParticipantList
-     */
-    public function buildStatisticsAccessFilteredParticipantList()
-    {
-        require_once 'Modules/Test/classes/class.ilTestParticipantList.php';
-        require_once 'Modules/Test/classes/class.ilTestParticipantAccessFilter.php';
-        
-        $list = new ilTestParticipantList($this);
-        $list->initializeFromDbRows($this->getTestParticipants());
-        
-        $list = $list->getAccessFilteredList(
-            ilTestParticipantAccessFilter::getAccessStatisticsUserFilter($this->getRefId())
-        );
-        
-        return $list;
-    }
-    
-    public function getUnfilteredEvaluationData()
-    {
-        /** @var $DIC ILIAS\DI\Container */
-        global $DIC;
-
-        $ilDB = $DIC->database();
-
-        include_once "./Modules/Test/classes/class.ilTestEvaluationPassData.php";
-        include_once "./Modules/Test/classes/class.ilTestEvaluationUserData.php";
-        include_once "./Modules/Test/classes/class.ilTestEvaluationData.php";
-        
-        $data = new ilTestEvaluationData($this);
-        
-        $query = "
+		$pass_max = 0;
+		$pass_reached = 0;
+		$pass_requested_hints = 0;
+		$pass_hint_points = 0;
+		$key = 1;
+		
+		$found = array();
+		
+		foreach( $sequence as $qid )
+		{
+			// building pass point sums based on prepared data
+			// for question that exists in users qst sequence
+			$pass_max += round($unordered[$qid]['max'], 2);
+			$pass_reached += round($unordered[$qid]['reached'], 2);
+			$pass_requested_hints += $unordered[$qid]['requested_hints'];
+			$pass_hint_points += $unordered[$qid]['hint_points'];
+
+			// pickup prepared data for question
+			// that exists in users qst sequence
+			$unordered[$qid]['nr'] = $key;
+			array_push($found, $unordered[$qid]);
+
+			// increment key counter
+			$key++;
+		}
+		
+		$unordered = null;
+		
+		if( $this->getScoreCutting() == 1 )
+		{
+			if( $results['reached_points'] < 0 )
+			{
+				$results['reached_points'] = 0;
+			}
+			
+			if( $pass_reached < 0 ) $pass_reached = 0;
+		}
+		
+		$found['pass']['total_max_points'] = $pass_max;
+		$found['pass']['total_reached_points'] = $pass_reached;
+		$found['pass']['total_requested_hints'] = $pass_requested_hints;
+		$found['pass']['total_hint_points'] = $pass_hint_points;
+		$found['pass']['percent'] = ($pass_max > 0) ? $pass_reached / $pass_max : 0;
+		$found['pass']['obligationsAnswered'] = $obligationsAnswered;
+		$found['pass']['num_workedthrough'] = $numWorkedThrough;
+		$found['pass']['num_questions_total'] = $numQuestionsTotal;
+		
+		$found["test"]["total_max_points"] = $results['max_points'];
+		$found["test"]["total_reached_points"] = $results['reached_points'];
+		$found["test"]["total_requested_hints"] = $results['hint_count'];
+		$found["test"]["total_hint_points"] = $results['hint_points'];
+		$found["test"]["result_pass"] = $results['pass'];
+		$found['test']['result_tstamp'] = $results['tstamp'];
+		$found['test']['obligations_answered'] = $results['obligations_answered'];
+		
+		if( (!$total_reached_points) or (!$total_max_points) )
+		{
+			$percentage = 0.0;
+		}
+		else
+		{
+			$percentage = ($total_reached_points / $total_max_points) * 100.0;
+			
+			if( $percentage < 0 ) $percentage = 0.0;
+		}
+		
+		$found["test"]["passed"] = $results['passed'];
+
+		return $found;
+	}
+
+/**
+* Returns the number of persons who started the test
+*
+* @return integer The number of persons who started the test
+* @access public
+*/
+	function evalTotalPersons()
+	{
+		global $DIC;
+		$ilDB = $DIC['ilDB'];
+
+		$result = $ilDB->queryF("SELECT COUNT(active_id) total FROM tst_active WHERE test_fi = %s",
+			array('integer'),
+			array($this->getTestId())
+		);
+		$row = $ilDB->fetchAssoc($result);
+		return $row["total"];
+	}
+
+/**
+* Returns the complete working time in seconds a user worked on the test
+*
+* @return integer The working time in seconds
+* @access public
+*/
+	function getCompleteWorkingTime($user_id)
+	{
+		global $DIC;
+		$ilDB = $DIC['ilDB'];
+
+		$result = $ilDB->queryF("SELECT tst_times.* FROM tst_active, tst_times WHERE tst_active.test_fi = %s AND tst_active.active_id = tst_times.active_fi AND tst_active.user_fi = %s",
+			array('integer','integer'),
+			array($this->getTestId(), $user_id)
+		);
+		$time = 0;
+		while ($row = $ilDB->fetchAssoc($result))
+		{
+			preg_match("/(\d{4})-(\d{2})-(\d{2}) (\d{2}):(\d{2}):(\d{2})/", $row["started"], $matches);
+			$epoch_1 = mktime($matches[4], $matches[5], $matches[6], $matches[2], $matches[3], $matches[1]);
+			preg_match("/(\d{4})-(\d{2})-(\d{2}) (\d{2}):(\d{2}):(\d{2})/", $row["finished"], $matches);
+			$epoch_2 = mktime($matches[4], $matches[5], $matches[6], $matches[2], $matches[3], $matches[1]);
+			$time += ($epoch_2 - $epoch_1);
+		}
+		return $time;
+	}
+
+	/**
+	* Returns the complete working time in seconds for all test participants
+	*
+	* @return array An array containing the working time in seconds for all test participants
+	* @access public
+	*/
+	function &getCompleteWorkingTimeOfParticipants()
+	{
+		return $this->_getCompleteWorkingTimeOfParticipants($this->getTestId());
+	}
+
+	/**
+	* Returns the complete working time in seconds for all test participants
+	*
+	* @param integer $test_id The database ID of the test
+	* @return array An array containing the working time in seconds for all test participants
+	* @access public
+	*/
+	function &_getCompleteWorkingTimeOfParticipants($test_id)
+	{
+		global $DIC;
+		$ilDB = $DIC['ilDB'];
+
+		$result = $ilDB->queryF("SELECT tst_times.* FROM tst_active, tst_times WHERE tst_active.test_fi = %s AND tst_active.active_id = tst_times.active_fi ORDER BY tst_times.active_fi, tst_times.started",
+			array('integer'),
+			array($test_id)
+		);
+		$time = 0;
+		$times = array();
+		while ($row = $ilDB->fetchAssoc($result))
+		{
+			if (!array_key_exists($row["active_fi"], $times))
+			{
+				$times[$row["active_fi"]] = 0;
+			}
+			preg_match("/(\d{4})-(\d{2})-(\d{2}) (\d{2}):(\d{2}):(\d{2})/", $row["started"], $matches);
+			$epoch_1 = mktime($matches[4], $matches[5], $matches[6], $matches[2], $matches[3], $matches[1]);
+			preg_match("/(\d{4})-(\d{2})-(\d{2}) (\d{2}):(\d{2}):(\d{2})/", $row["finished"], $matches);
+			$epoch_2 = mktime($matches[4], $matches[5], $matches[6], $matches[2], $matches[3], $matches[1]);
+			$times[$row["active_fi"]] += ($epoch_2 - $epoch_1);
+		}
+		return $times;
+	}
+
+	/**
+	* Returns the complete working time in seconds for a test participant
+	*
+	* @return integer The working time in seconds for the test participant
+	* @access public
+	*/
+	function getCompleteWorkingTimeOfParticipant($active_id)
+	{
+		global $DIC;
+		$ilDB = $DIC['ilDB'];
+
+		$result = $ilDB->queryF("SELECT tst_times.* FROM tst_active, tst_times WHERE tst_active.test_fi = %s AND tst_active.active_id = tst_times.active_fi AND tst_active.active_id = %s ORDER BY tst_times.active_fi, tst_times.started",
+			array('integer','integer'),
+			array($this->getTestId(), $active_id)
+		);
+		$time = 0;
+		while ($row = $ilDB->fetchAssoc($result))
+		{
+			preg_match("/(\d{4})-(\d{2})-(\d{2}) (\d{2}):(\d{2}):(\d{2})/", $row["started"], $matches);
+			$epoch_1 = mktime($matches[4], $matches[5], $matches[6], $matches[2], $matches[3], $matches[1]);
+			preg_match("/(\d{4})-(\d{2})-(\d{2}) (\d{2}):(\d{2}):(\d{2})/", $row["finished"], $matches);
+			$epoch_2 = mktime($matches[4], $matches[5], $matches[6], $matches[2], $matches[3], $matches[1]);
+			$time += ($epoch_2 - $epoch_1);
+		}
+		return $time;
+	}
+
+	/**
+	* Returns the complete working time in seconds for a test participant
+	*
+	* @return integer The working time in seconds for the test participant
+	* @access public
+	*/
+	public static function _getWorkingTimeOfParticipantForPass($active_id, $pass)
+	{
+		global $DIC;
+		$ilDB = $DIC['ilDB'];
+
+		$result = $ilDB->queryF("SELECT * FROM tst_times WHERE active_fi = %s AND pass = %s ORDER BY started",
+			array('integer','integer'),
+			array($active_id, $pass)
+		);
+		$time = 0;
+		while ($row = $ilDB->fetchAssoc($result))
+		{
+			preg_match("/(\d{4})-(\d{2})-(\d{2}) (\d{2}):(\d{2}):(\d{2})/", $row["started"], $matches);
+			$epoch_1 = mktime($matches[4], $matches[5], $matches[6], $matches[2], $matches[3], $matches[1]);
+			preg_match("/(\d{4})-(\d{2})-(\d{2}) (\d{2}):(\d{2}):(\d{2})/", $row["finished"], $matches);
+			$epoch_2 = mktime($matches[4], $matches[5], $matches[6], $matches[2], $matches[3], $matches[1]);
+			$time += ($epoch_2 - $epoch_1);
+		}
+		return $time;
+	}
+
+	/**
+	* Returns the first and last visit of a participant
+	*
+	* @param integer $active_id The active ID of the participant
+	* @return array The first and last visit of a participant
+	* @access public
+	*/
+	function getVisitTimeOfParticipant($active_id)
+	{
+		return ilObjTest::_getVisitTimeOfParticipant($this->getTestId(), $active_id);
+	}
+
+	/**
+	* Returns the first and last visit of a participant
+	*
+	* @param integer $test_id The database ID of the test
+	* @param integer $active_id The active ID of the participant
+	* @return array The first and last visit of a participant
+	* @access public
+	*/
+	function _getVisitTimeOfParticipant($test_id, $active_id)
+	{
+		global $DIC;
+		$ilDB = $DIC['ilDB'];
+
+		$result = $ilDB->queryF("SELECT tst_times.* FROM tst_active, tst_times WHERE tst_active.test_fi = %s AND tst_active.active_id = tst_times.active_fi AND tst_active.active_id = %s ORDER BY tst_times.started",
+			array('integer','integer'),
+			array($test_id, $active_id)
+		);
+		$firstvisit = 0;
+		$lastvisit = 0;
+		while ($row = $ilDB->fetchAssoc($result))
+		{
+			preg_match("/(\d{4})-(\d{2})-(\d{2}) (\d{2}):(\d{2}):(\d{2})/", $row["started"], $matches);
+			$epoch_1 = mktime($matches[4], $matches[5], $matches[6], $matches[2], $matches[3], $matches[1]);
+			if ($firstvisit == 0 || $epoch_1 < $firstvisit) $firstvisit = $epoch_1;
+			preg_match("/(\d{4})-(\d{2})-(\d{2}) (\d{2}):(\d{2}):(\d{2})/", $row["finished"], $matches);
+			$epoch_2 = mktime($matches[4], $matches[5], $matches[6], $matches[2], $matches[3], $matches[1]);
+			if ($epoch_2 > $lastvisit) $lastvisit = $epoch_2;
+		}
+		return array("firstvisit" => $firstvisit, "lastvisit" => $lastvisit);
+	}
+
+/**
+* Returns the statistical evaluation of the test for a specified user
+*
+* @return arrary The statistical evaluation array of the test
+* @access public
+*/
+	function &evalStatistical($active_id)
+	{
+		global $DIC;
+		$ilDB = $DIC['ilDB'];
+//		$ilBench = $DIC['ilBench'];
+		$pass = ilObjTest::_getResultPass($active_id);
+		$test_result =& $this->getTestResult($active_id, $pass);
+		$result = $ilDB->queryF("SELECT tst_times.* FROM tst_active, tst_times WHERE tst_active.active_id = %s AND tst_active.active_id = tst_times.active_fi",
+			array('integer'),
+			array($active_id)
+		);
+		$times = array();
+		$first_visit = 0;
+		$last_visit = 0;
+		while ($row = $ilDB->fetchObject($result)) 
+		{
+			preg_match("/(\d{4})-(\d{2})-(\d{2}) (\d{2}):(\d{2}):(\d{2})/", $row->started, $matches);
+			$epoch_1 = mktime($matches[4], $matches[5], $matches[6], $matches[2], $matches[3], $matches[1]);
+			if (!$first_visit) {
+				$first_visit = $epoch_1;
+			}
+			if ($epoch_1 < $first_visit) {
+				$first_visit = $epoch_1;
+			}
+			preg_match("/(\d{4})-(\d{2})-(\d{2}) (\d{2}):(\d{2}):(\d{2})/", $row->finished, $matches);
+			$epoch_2 = mktime($matches[4], $matches[5], $matches[6], $matches[2], $matches[3], $matches[1]);
+			if (!$last_visit) {
+				$last_visit = $epoch_2;
+			}
+			if ($epoch_2 > $last_visit) {
+				$last_visit = $epoch_2;
+			}
+			$times[$row->active_fi] += ($epoch_2 - $epoch_1);
+		}
+		$max_time = 0;
+		foreach ($times as $key => $value) {
+			$max_time += $value;
+		}
+		if ((!$test_result["test"]["total_reached_points"]) or (!$test_result["test"]["total_max_points"]))
+		{
+			$percentage = 0.0;
+		}
+		else
+		{
+			$percentage = ($test_result["test"]["total_reached_points"] / $test_result["test"]["total_max_points"]) * 100.0;
+			if ($percentage < 0) $percentage = 0.0;
+		}
+		$mark_obj = $this->mark_schema->getMatchingMark($percentage);
+		$first_date = getdate($first_visit);
+		$last_date = getdate($last_visit);
+		$qworkedthrough = 0;
+		foreach ($test_result as $key => $value)
+		{
+			if (preg_match("/\d+/", $key))
+			{
+				$qworkedthrough += $value["workedthrough"];
+			}
+		}
+		if (!$qworkedthrough)
+		{
+			$atimeofwork = 0;
+		}
+		else
+		{
+			$atimeofwork = $max_time / $qworkedthrough;
+		}
+		
+		$obligationsAnswered = $test_result["test"]["obligations_answered"];
+		
+		$result_mark = "";
+		$passed = "";
+		
+		if ($mark_obj)
+		{
+			$result_mark = $mark_obj->getShortName();
+			
+			if( $mark_obj->getPassed() && $obligationsAnswered )
+			{
+				$passed = 1;
+			}
+			else
+			{
+				$passed = 0;
+			}
+		}
+		$percent_worked_through = 0;
+		if (count($this->questions))
+		{
+			$percent_worked_through = $qworkedthrough / count($this->questions);
+		}
+		$result_array = array(
+			"qworkedthrough" => $qworkedthrough,
+			"qmax" => count($this->questions),
+			"pworkedthrough" => $percent_worked_through,
+			"timeofwork" => $max_time,
+			"atimeofwork" => $atimeofwork,
+			"firstvisit" => $first_date,
+			"lastvisit" => $last_date,
+			"resultspoints" => $test_result["test"]["total_reached_points"],
+			"maxpoints" => $test_result["test"]["total_max_points"],
+			"resultsmarks" => $result_mark,
+			"passed" => $passed,
+			"distancemedian" => "0"
+		);
+		foreach ($test_result as $key => $value)
+		{
+			if (preg_match("/\d+/", $key))
+			{
+				$result_array[$key] = $value;
+			}
+		}
+		return $result_array;
+	}
+
+/**
+* Returns an array with the total points of all users who passed the test
+* This array could be used for statistics
+*
+* @return array The total point values
+* @access public
+*/
+	function &getTotalPointsPassedArray()
+	{
+		$totalpoints_array = array();
+		$all_users =& $this->evalTotalParticipantsArray();
+		foreach ($all_users as $active_id => $user_name)
+		{
+			$test_result =& $this->getTestResult($active_id);
+			$reached = $test_result["test"]["total_reached_points"];
+			$total = $test_result["test"]["total_max_points"];
+			$percentage = $total != 0 ? $reached/$total : 0;
+			$mark = $this->mark_schema->getMatchingMark($percentage*100.0);
+			
+			$obligationsAnswered = $test_result["test"]["obligations_answered"];
+			
+			if ($mark)
+			{
+				if( $mark->getPassed() && $obligationsAnswered )
+				{
+					array_push($totalpoints_array, $test_result["test"]["total_reached_points"]);
+				}
+			}
+		}
+		return $totalpoints_array;
+	}
+
+	/**
+	 * Returns all persons who started the test
+	 *
+	 * @return array The active ids, names and logins of the persons who started the test
+	*/
+	public function &getParticipants()
+	{
+		global $DIC;
+		$ilDB = $DIC['ilDB'];
+		$result = $ilDB->queryF("SELECT tst_active.active_id, usr_data.usr_id, usr_data.firstname, usr_data.lastname, usr_data.title, usr_data.login FROM tst_active LEFT JOIN usr_data ON tst_active.user_fi = usr_data.usr_id WHERE tst_active.test_fi = %s ORDER BY usr_data.lastname ASC",
+			array('integer'),
+			array($this->getTestId())
+		);
+		$persons_array = array();
+		while ($row = $ilDB->fetchAssoc($result))
+		{
+			$name = $this->lng->txt("anonymous");
+			$fullname = $this->lng->txt("anonymous");
+			$login = "";
+			if (!$this->getAnonymity())
+			{
+				if (strlen($row["firstname"].$row["lastname"].$row["title"]) == 0)
+				{
+					$name = $this->lng->txt("deleted_user");
+					$fullname = $this->lng->txt("deleted_user");
+					$login = $this->lng->txt("unknown");
+				}
+				else
+				{
+					$login = $row["login"];
+					if ($row["user_fi"] == ANONYMOUS_USER_ID)
+					{
+						$name = $this->lng->txt("anonymous");
+						$fullname = $this->lng->txt("anonymous");
+					}
+					else
+					{
+						$name = trim($row["lastname"] . ", " . $row["firstname"] . " " .  $row["title"]);
+						$fullname = trim($row["title"] . " " . $row["firstname"] . " " .  $row["lastname"]);
+					}
+				}
+			}
+			$persons_array[$row["active_id"]] = array(
+				"name" => $name,
+				"fullname" => $fullname,
+				"login" => $login
+			);
+		}
+		return $persons_array;
+	}
+
+/**
+* Returns all persons who started the test
+*
+* @return arrary The user id's and names of the persons who started the test
+* @access public
+*/
+	function &evalTotalPersonsArray($name_sort_order = "asc")
+	{
+		global $DIC;
+		$ilDB = $DIC['ilDB'];
+		$result = $ilDB->queryF("SELECT tst_active.active_id, usr_data.firstname, usr_data.lastname, usr_data.title FROM tst_active LEFT JOIN usr_data ON tst_active.user_fi = usr_data.usr_id WHERE tst_active.test_fi = %s ORDER BY usr_data.lastname " . strtoupper($name_sort_order),
+			array('integer'),
+			array($this->getTestId())
+		);
+		$persons_array = array();
+		while ($row = $ilDB->fetchAssoc($result))
+		{
+			if( $this->getAccessFilteredParticipantList() && !$this->getAccessFilteredParticipantList()->isActiveIdInList($row["active_id"]) )
+			{
+				continue;
+			}
+			
+			if ($this->getAnonymity())
+			{
+				$persons_array[$row["active_id"]] = $this->lng->txt("anonymous");
+			}
+			else
+			{
+				if (strlen($row["firstname"].$row["lastname"].$row["title"]) == 0)
+				{
+					$persons_array[$row["active_id"]] = $this->lng->txt("deleted_user");
+				}
+				else
+				{
+					if ($row["user_fi"] == ANONYMOUS_USER_ID)
+					{
+						$persons_array[$row["active_id"]] = $row["lastname"];
+					}
+					else
+					{
+						$persons_array[$row["active_id"]] = trim($row["lastname"] . ", " . $row["firstname"] . " " .  $row["title"]);
+					}
+				}
+			}
+		}
+		return $persons_array;
+	}
+
+/**
+* Returns all participants who started the test
+*
+* @return arrary The active user id's and names of the persons who started the test
+* @access public
+*/
+	function &evalTotalParticipantsArray($name_sort_order = "asc")
+	{
+		global $DIC;
+		$ilDB = $DIC['ilDB'];
+		$result = $ilDB->queryF("SELECT tst_active.active_id, usr_data.login, usr_data.firstname, usr_data.lastname, usr_data.title FROM tst_active LEFT JOIN usr_data ON tst_active.user_fi = usr_data.usr_id WHERE tst_active.test_fi = %s ORDER BY usr_data.lastname " . strtoupper($name_sort_order),
+			array('integer'),
+			array($this->getTestId())
+		);
+		$persons_array = array();
+		while ($row = $ilDB->fetchAssoc($result))
+		{
+			if ($this->getAnonymity())
+			{
+				$persons_array[$row["active_id"]] = array("name" => $this->lng->txt("anonymous"));
+			}
+			else
+			{
+				if (strlen($row["firstname"].$row["lastname"].$row["title"]) == 0)
+				{
+					$persons_array[$row["active_id"]] = array("name" => $this->lng->txt("deleted_user"));
+				}
+				else
+				{
+					if ($row["user_fi"] == ANONYMOUS_USER_ID)
+					{
+						$persons_array[$row["active_id"]] = array("name" => $row["lastname"]);
+					}
+					else
+					{
+						$persons_array[$row["active_id"]] = array("name" => trim($row["lastname"] . ", " . $row["firstname"] . " " .  $row["title"]), "login" => $row["login"]);
+					}
+				}
+			}
+		}
+		return $persons_array;
+	}
+
+	/**
+	* Retrieves all the assigned questions for all test passes of a test participant
+	*
+	* @return array An associated array containing the questions
+	* @access public
+	*/
+	function &getQuestionsOfTest($active_id)
+	{
+		global $DIC;
+		$ilDB = $DIC['ilDB'];
+		if ($this->isRandomTest())
+		{
+			$ilDB->setLimit($this->getQuestionCount(), 0);
+			$result = $ilDB->queryF("SELECT tst_test_rnd_qst.sequence, tst_test_rnd_qst.question_fi, " .
+				"tst_test_rnd_qst.pass, qpl_questions.points " .
+				"FROM tst_test_rnd_qst, qpl_questions " .
+				"WHERE tst_test_rnd_qst.question_fi = qpl_questions.question_id " .
+				"AND tst_test_rnd_qst.active_fi = %s ORDER BY tst_test_rnd_qst.sequence",
+				array('integer'),
+				array($active_id)
+			);
+		}
+		else
+		{
+			$result = $ilDB->queryF("SELECT tst_test_question.sequence, tst_test_question.question_fi, " .
+				"qpl_questions.points " .
+				"FROM tst_test_question, tst_active, qpl_questions " .
+				"WHERE tst_test_question.question_fi = qpl_questions.question_id " .
+				"AND tst_active.active_id = %s AND tst_active.test_fi = tst_test_question.test_fi",
+				array('integer'),
+				array($active_id)
+			);
+		}
+		$qtest = array();
+		if ($result->numRows())
+		{
+			while ($row = $ilDB->fetchAssoc($result))
+			{
+				array_push($qtest, $row);
+			}
+		}
+		return $qtest;
+	}
+	
+	/**
+	* Retrieves all the assigned questions for a test participant in a given test pass
+	*
+	* @return array An associated array containing the questions
+	* @access public
+	*/
+	function &getQuestionsOfPass($active_id, $pass)
+	{
+		global $DIC;
+		$ilDB = $DIC['ilDB'];
+		if ($this->isRandomTest())
+		{
+			$ilDB->setLimit($this->getQuestionCount(), 0);
+			$result = $ilDB->queryF("SELECT tst_test_rnd_qst.sequence, tst_test_rnd_qst.question_fi, " .
+				"qpl_questions.points " .
+				"FROM tst_test_rnd_qst, qpl_questions " .
+				"WHERE tst_test_rnd_qst.question_fi = qpl_questions.question_id " .
+				"AND tst_test_rnd_qst.active_fi = %s AND tst_test_rnd_qst.pass = %s " .
+				"ORDER BY tst_test_rnd_qst.sequence",
+				array('integer', 'integer'),
+				array($active_id, $pass)
+			);
+		}
+		else
+		{
+			$result = $ilDB->queryF("SELECT tst_test_question.sequence, tst_test_question.question_fi, " .
+				"qpl_questions.points " .
+				"FROM tst_test_question, tst_active, qpl_questions " .
+				"WHERE tst_test_question.question_fi = qpl_questions.question_id " .
+				"AND tst_active.active_id = %s AND tst_active.test_fi = tst_test_question.test_fi",
+				array('integer'),
+				array($active_id)
+			);
+		}
+		$qpass = array();
+		if ($result->numRows())
+		{
+			while ($row = $ilDB->fetchAssoc($result))
+			{
+				array_push($qpass, $row);
+			}
+		}
+		return $qpass;
+	}
+	
+	/**
+	 * @var ilTestParticipantList
+	 */
+	protected $accessFilteredParticipantList;
+	
+	/**
+	 * @return ilTestParticipantList
+	 */
+	public function getAccessFilteredParticipantList()
+	{
+		return $this->accessFilteredParticipantList;
+	}
+	
+	/**
+	 * @param ilTestParticipantList $accessFilteredParticipantList
+	 */
+	public function setAccessFilteredParticipantList($accessFilteredParticipantList)
+	{
+		$this->accessFilteredParticipantList = $accessFilteredParticipantList;
+	}
+	
+	/**
+	 * @return ilTestParticipantList
+	 */
+	public function buildStatisticsAccessFilteredParticipantList()
+	{
+		require_once 'Modules/Test/classes/class.ilTestParticipantList.php';
+		require_once 'Modules/Test/classes/class.ilTestParticipantAccessFilter.php';
+		
+		$list = new ilTestParticipantList($this);
+		$list->initializeFromDbRows($this->getTestParticipants());
+		
+		$list = $list->getAccessFilteredList(
+			ilTestParticipantAccessFilter::getAccessStatisticsUserFilter($this->getRefId())
+		);
+		
+		return $list;
+	}
+	
+	function getUnfilteredEvaluationData()
+	{
+		/** @var $DIC ILIAS\DI\Container */
+		global $DIC;
+
+		$ilDB = $DIC->database();
+
+		include_once "./Modules/Test/classes/class.ilTestEvaluationPassData.php";
+		include_once "./Modules/Test/classes/class.ilTestEvaluationUserData.php";
+		include_once "./Modules/Test/classes/class.ilTestEvaluationData.php";
+		
+		$data = new ilTestEvaluationData($this);
+		
+		$query = "
 			SELECT		tst_test_result.*,
 						qpl_questions.original_id,
 						qpl_questions.title questiontitle,
@@ -6982,47 +5086,47 @@
 			
 			ORDER BY	tst_active.active_id ASC, tst_test_result.pass ASC, tst_test_result.tstamp DESC
 		";
-        
-        $result = $ilDB->queryF(
-            $query,
-            array('integer'),
-            array($this->getTestId())
-        );
-        
-        $pass = null;
-        $checked = array();
-        $datasets = 0;
-        $questionData  = [];
-
-        while ($row = $ilDB->fetchAssoc($result)) {
-            $participantObject = $data->getParticipant($row["active_fi"]);
-
-            if (!($participantObject instanceof ilTestEvaluationUserData)) {
-                continue;
-            }
-
-            $passObject = $participantObject->getPass($row["pass"]);
-
-            if (!($passObject instanceof ilTestEvaluationPassData)) {
-                continue;
-            }
-
-            $passObject->addAnsweredQuestion(
-                $row["question_fi"],
-                $row["maxpoints"],
-                $row["points"],
-                $row['answered'],
-                null,
-                $row['manual']
-            );
-        }
-
-        foreach (array_keys($data->getParticipants()) as $active_id) {
-            if ($this->isRandomTest()) {
-                for ($testpass = 0; $testpass <= $data->getParticipant($active_id)->getLastPass(); $testpass++) {
-                    $ilDB->setLimit($this->getQuestionCount(), 0);
-                    
-                    $query = "
+		
+		$result = $ilDB->queryF(
+			$query, array('integer'), array($this->getTestId())
+		);
+		
+		$pass = NULL;
+		$checked = array();
+		$datasets = 0;
+		$questionData  = [];
+
+		while( $row = $ilDB->fetchAssoc($result) )
+		{
+			$participantObject = $data->getParticipant($row["active_fi"]);
+
+			if( !($participantObject instanceof ilTestEvaluationUserData) )
+			{
+				continue;
+			}
+
+			$passObject = $participantObject->getPass($row["pass"]);
+
+			if( !($passObject instanceof ilTestEvaluationPassData) )
+			{
+				continue;
+			}
+
+			$passObject->addAnsweredQuestion(
+				$row["question_fi"], $row["maxpoints"], $row["points"],
+				$row['answered'], null, $row['manual']
+			);
+		}
+
+		foreach( array_keys($data->getParticipants()) as $active_id )
+		{
+			if( $this->isRandomTest() )
+			{
+				for( $testpass = 0; $testpass <= $data->getParticipant($active_id)->getLastPass(); $testpass++ )
+				{
+					$ilDB->setLimit($this->getQuestionCount(), 0);
+					
+					$query = "
 						SELECT tst_test_rnd_qst.sequence, tst_test_rnd_qst.question_fi, qpl_questions.original_id,
 						tst_test_rnd_qst.pass, qpl_questions.points, qpl_questions.title
 						FROM tst_test_rnd_qst, qpl_questions
@@ -7030,88 +5134,85 @@
 						AND tst_test_rnd_qst.pass = %s
 						AND tst_test_rnd_qst.active_fi = %s ORDER BY tst_test_rnd_qst.sequence
 					";
-                    
-                    $result = $ilDB->queryF(
-                        $query,
-                        array('integer','integer'),
-                        array($testpass, $active_id)
-                    );
-                    
-                    if ($result->numRows()) {
-                        while ($row = $ilDB->fetchAssoc($result)) {
-                            $tpass = array_key_exists("pass", $row) ? $row["pass"] : 0;
-                            
-                            $data->getParticipant($active_id)->addQuestion(
-                                $row["original_id"],
-                                $row["question_fi"],
-                                $row["points"],
-                                $row["sequence"],
-                                $tpass
-                            );
-                            
-                            $data->addQuestionTitle($row["question_fi"], $row["title"]);
-                        }
-                    }
-                }
-            } elseif ($this->isDynamicTest()) {
-                $lastPass = $data->getParticipant($active_id)->getLastPass();
-                for ($testpass = 0; $testpass <= $lastPass; $testpass++) {
-                    require_once 'Modules/Test/classes/class.ilObjTestDynamicQuestionSetConfig.php';
-                    $dynamicQuestionSetConfig = new ilObjTestDynamicQuestionSetConfig(
-                        $DIC->repositoryTree(),
-                        $DIC->database(),
-                        $DIC['ilPluginAdmin'],
-                        $this
-                    );
-                    $dynamicQuestionSetConfig->loadFromDb();
-
-                    require_once 'Modules/Test/classes/class.ilTestSequenceFactory.php';
-                    $testSequenceFactory = new ilTestSequenceFactory($DIC->database(), $DIC->language(), $DIC['ilPluginAdmin'], $this);
-                    $testSequence        = $testSequenceFactory->getSequenceByActiveIdAndPass($active_id, $testpass);
-
-                    $testSequence->loadFromDb($dynamicQuestionSetConfig);
-                    $testSequence->loadQuestions($dynamicQuestionSetConfig, new ilTestDynamicQuestionSetFilterSelection());
-
-                    $sequence = (array) $testSequence->getUserSequenceQuestions();
-
-                    $questionsIdsToRequest = array_diff(array_values($sequence), array_values($questionData));
-                    if (count($questionsIdsToRequest) > 0) {
-                        $questionIdsCondition = ' ' . $DIC->database()->in('question_id', array_values($questionsIdsToRequest), false, 'integer') . ' ';
-
-                        $res = $DIC->database()->queryF(
-                            "
+					
+					$result = $ilDB->queryF(
+						$query, array('integer','integer'), array($testpass, $active_id)
+					);
+					
+					if ($result->numRows())
+					{
+						while ($row = $ilDB->fetchAssoc($result))
+						{
+							$tpass = array_key_exists("pass", $row) ? $row["pass"] : 0;
+							
+							$data->getParticipant($active_id)->addQuestion(
+								$row["original_id"], $row["question_fi"], $row["points"],
+								$row["sequence"], $tpass
+							);
+							
+							$data->addQuestionTitle($row["question_fi"], $row["title"]);
+						}
+					}
+				}
+			}
+			else if($this->isDynamicTest())
+			{
+				$lastPass = $data->getParticipant($active_id)->getLastPass();
+				for($testpass = 0; $testpass <= $lastPass; $testpass++)
+				{
+					require_once 'Modules/Test/classes/class.ilObjTestDynamicQuestionSetConfig.php';
+					$dynamicQuestionSetConfig = new ilObjTestDynamicQuestionSetConfig(
+						$DIC->repositoryTree(), $DIC->database(), $DIC['ilPluginAdmin'], $this
+					);
+					$dynamicQuestionSetConfig->loadFromDb();
+
+					require_once 'Modules/Test/classes/class.ilTestSequenceFactory.php';
+					$testSequenceFactory = new ilTestSequenceFactory($DIC->database(), $DIC->language(), $DIC['ilPluginAdmin'], $this);
+					$testSequence        = $testSequenceFactory->getSequenceByActiveIdAndPass($active_id, $testpass);
+
+					$testSequence->loadFromDb($dynamicQuestionSetConfig);
+					$testSequence->loadQuestions($dynamicQuestionSetConfig, new ilTestDynamicQuestionSetFilterSelection());
+
+					$sequence = (array)$testSequence->getUserSequenceQuestions();
+
+					$questionsIdsToRequest = array_diff(array_values($sequence), array_values($questionData));
+					if(count($questionsIdsToRequest) > 0)
+					{
+						$questionIdsCondition = ' ' . $DIC->database()->in('question_id', array_values($questionsIdsToRequest), false, 'integer') . ' ';
+
+						$res = $DIC->database()->queryF("
 							SELECT * 
 							FROM qpl_questions
 							WHERE {$questionIdsCondition}",
-                            array('integer'),
-                            array($active_id)
-                        );
-                        while ($row = $DIC->database()->fetchAssoc($res)) {
-                            $questionData[$row['question_id']] = $row;
-                            $data->addQuestionTitle($row['question_id'], $row['title']);
-                        }
-                    }
-
-                    foreach ($sequence as $questionId) {
-                        if (!isset($questionData[$questionId])) {
-                            continue;
-                        }
-
-                        $row = $questionData[$questionId];
-
-                        $data->getParticipant(
-                            $active_id
-                        )->addQuestion(
-                                $row['original_id'],
-                                $row['question_id'],
-                                $row['points'],
-                                null,
-                                $testpass
-                        );
-                    }
-                }
-            } else {
-                $query = "
+							array('integer'),
+							array($active_id)
+						);
+						while($row = $DIC->database()->fetchAssoc($res))
+						{
+							$questionData[$row['question_id']] = $row;
+							$data->addQuestionTitle($row['question_id'], $row['title']);
+						}
+					}
+
+					foreach($sequence as $questionId)
+					{
+						if(!isset($questionData[$questionId]))
+						{
+							continue;
+						}
+
+						$row = $questionData[$questionId];
+
+						$data->getParticipant(
+							$active_id)->addQuestion($row['original_id'], $row['question_id'], $row['points'],
+							NULL, $testpass
+						);
+					}
+				}
+			}
+			else
+			{
+				$query = "
 					SELECT tst_test_question.sequence, tst_test_question.question_fi,
 					qpl_questions.points, qpl_questions.title, qpl_questions.original_id
 					FROM tst_test_question, tst_active, qpl_questions
@@ -7120,7 +5221,6 @@
 					AND tst_active.test_fi = tst_test_question.test_fi
 					ORDER BY tst_test_question.sequence
 				";
-<<<<<<< HEAD
 				
 				$result = $ilDB->queryF(
 					$query, array('integer'), array($active_id)
@@ -7213,108 +5313,11 @@
 		
 		$questionSetType = ilObjTest::lookupQuestionSetTypeByActiveId($active_id);
 
-		switch( $questionSetType )
-		{
-			case ilTestQuestionSetConfig::TYPE_DYNAMIC:
-				
-				$res = $ilDB->queryF("
-=======
-                
-                $result = $ilDB->queryF(
-                    $query,
-                    array('integer'),
-                    array($active_id)
-                );
-                
-                if ($result->numRows()) {
-                    $questionsbysequence = array();
-                    
-                    while ($row = $ilDB->fetchAssoc($result)) {
-                        $questionsbysequence[$row["sequence"]] = $row;
-                    }
-                    
-                    $seqresult = $ilDB->queryF(
-                        "SELECT * FROM tst_sequence WHERE active_fi = %s",
-                        array('integer'),
-                        array($active_id)
-                    );
-                    
-                    while ($seqrow = $ilDB->fetchAssoc($seqresult)) {
-                        $questionsequence = unserialize($seqrow["sequence"]);
-                        
-                        foreach ($questionsequence as $sidx => $seq) {
-                            $data->getParticipant($active_id)->addQuestion(
-                                $questionsbysequence[$seq]["original_id"],
-                                $questionsbysequence[$seq]["question_fi"],
-                                $questionsbysequence[$seq]["points"],
-                                $sidx + 1,
-                                $seqrow["pass"]
-                            );
-                            
-                            $data->addQuestionTitle(
-                                $questionsbysequence[$seq]["question_fi"],
-                                $questionsbysequence[$seq]["title"]
-                            );
-                        }
-                    }
-                }
-            }
-        }
-
-        if ($this->getECTSOutput()) {
-            $passed_array =&$this->getTotalPointsPassedArray();
-        }
-        
-        foreach (array_keys($data->getParticipants()) as $active_id) {
-            $tstUserData = $data->getParticipant($active_id);
-            
-            $percentage = $tstUserData->getReachedPointsInPercent();
-            
-            $obligationsAnswered = $tstUserData->areObligationsAnswered();
-            
-            $mark = $this->mark_schema->getMatchingMark($percentage);
-            
-            if (is_object($mark)) {
-                $tstUserData->setMark($mark->getShortName());
-                $tstUserData->setMarkOfficial($mark->getOfficialName());
-                
-                $tstUserData->setPassed(
-                    $mark->getPassed() && $tstUserData->areObligationsAnswered()
-                );
-            }
-            
-            if ($this->getECTSOutput()) {
-                $ects_mark = $this->getECTSGrade(
-                    $passed_array,
-                    $tstUserData->getReached(),
-                    $tstUserData->getMaxPoints()
-                );
-                
-                $tstUserData->setECTSMark($ects_mark);
-            }
-            
-            $visitingTime =&$this->getVisitTimeOfParticipant($active_id);
-            
-            $tstUserData->setFirstVisit($visitingTime["firstvisit"]);
-            $tstUserData->setLastVisit($visitingTime["lastvisit"]);
-        }
-        
-        return $data;
-    }
-    
-    public static function _getQuestionCountAndPointsForPassOfParticipant($active_id, $pass)
-    {
-        global $DIC;
-        $ilDB = $DIC['ilDB'];
-        
-        $questionSetType = ilObjTest::lookupQuestionSetTypeByActiveId($active_id);
-
         switch ($questionSetType) {
             case ilObjTest::QUESTION_SET_TYPE_DYNAMIC:
                 
                 $res = $ilDB->queryF(
-                    "
->>>>>>> 46afeae0
+                                        "
 						SELECT		COUNT(qpl_questions.question_id) qcount,
 									SUM(qpl_questions.points) qsum
 						FROM		tst_active
@@ -7328,15 +5331,6 @@
 						AND         qpl_questions.complete = %s
 						WHERE		tst_active.active_id = %s
 					",
-<<<<<<< HEAD
-					array('integer', 'integer'),
-					array(1, $active_id)
-				);
-				
-				break;
-			
-			case ilTestQuestionSetConfig::TYPE_RANDOM:
-=======
                     array('integer', 'integer'),
                     array(1, $active_id)
                 );
@@ -7344,10 +5338,8 @@
                 break;
             
             case ilObjTest::QUESTION_SET_TYPE_RANDOM:
->>>>>>> 46afeae0
-
-                $res = $ilDB->queryF(
-                    "
+
+				$res = $ilDB->queryF("
 						SELECT		tst_test_rnd_qst.pass,
 									COUNT(tst_test_rnd_qst.question_fi) qcount,
 									SUM(qpl_questions.points) qsum
@@ -7362,22 +5354,16 @@
 						GROUP BY	tst_test_rnd_qst.active_fi,
 									tst_test_rnd_qst.pass
 					",
-                    array('integer', 'integer'),
-                    array($active_id, $pass)
-                );
-
-                break;
-
-<<<<<<< HEAD
-			case ilTestQuestionSetConfig::TYPE_FIXED:
-				
-				$res = $ilDB->queryF("
-=======
+					array('integer', 'integer'),
+					array($active_id, $pass)
+				);
+
+				break;
+
             case ilObjTest::QUESTION_SET_TYPE_FIXED:
                 
                 $res = $ilDB->queryF(
                     "
->>>>>>> 46afeae0
 						SELECT		COUNT(tst_test_question.question_fi) qcount,
 									SUM(qpl_questions.points) qsum
 						
@@ -7391,496 +5377,546 @@
 						
 						GROUP BY	tst_test_question.test_fi
 					",
-                    array('integer'),
-                    array($active_id)
-                );
-                
-                break;
-
-            default:
-                
-                throw new ilTestException("not supported question set type: $questionSetType");
-        }
-        
-        $row = $ilDB->fetchAssoc($res);
-        
-        if (is_array($row)) {
-            return array("count" => $row["qcount"], "points" => $row["qsum"]);
-        }
-        
-        return array("count" => 0, "points" => 0);
-    }
-
-    public function &getCompleteEvaluationData($withStatistics = true, $filterby = "", $filtertext = "")
-    {
-        include_once "./Modules/Test/classes/class.ilTestEvaluationData.php";
-        include_once "./Modules/Test/classes/class.ilTestEvaluationPassData.php";
-        include_once "./Modules/Test/classes/class.ilTestEvaluationUserData.php";
-        $data = $this->getUnfilteredEvaluationData();
-        if ($withStatistics) {
-            $data->calculateStatistics();
-        }
-        $data->setFilter($filterby, $filtertext);
-        return $data;
-    }
-    
-    /**
-    * Creates an associated array with the results of all participants of a test
-    *
-    * @return array An associated array containing the results
-    * @access public
-    */
-    public function &evalResultsOverview()
-    {
-        return $this->_evalResultsOverview($this->getTestId());
-    }
-
-    /**
-    * Creates an associated array with the results of all participants of a test
-    *
-    * @return array An associated array containing the results
-    * @access public
-    */
-    public function &_evalResultsOverview($test_id)
-    {
-        global $DIC;
-        $ilDB = $DIC['ilDB'];
-        
-        $result = $ilDB->queryF(
-            "SELECT usr_data.usr_id, usr_data.firstname, usr_data.lastname, usr_data.title, usr_data.login, " .
-            "tst_test_result.*, qpl_questions.original_id, qpl_questions.title questiontitle, " .
-            "qpl_questions.points maxpoints " .
-            "FROM tst_test_result, qpl_questions, tst_active " .
-            "LEFT JOIN usr_data ON tst_active.user_fi = usr_data.usr_id " .
-            "WHERE tst_active.active_id = tst_test_result.active_fi " .
-            "AND qpl_questions.question_id = tst_test_result.question_fi " .
-            "AND tst_active.test_fi = %s " .
-            "ORDER BY tst_active.active_id, tst_test_result.pass, tst_test_result.tstamp",
-            array('integer'),
-            array($test_id)
-        );
-        $overview = array();
-        while ($row = $ilDB->fetchAssoc($result)) {
-            if (!array_key_exists($row["active_fi"], $overview)) {
-                $overview[$row["active_fi"]] = array();
-                $overview[$row["active_fi"]]["firstname"] = $row["firstname"];
-                $overview[$row["active_fi"]]["lastname"] = $row["lastname"];
-                $overview[$row["active_fi"]]["title"] = $row["title"];
-                $overview[$row["active_fi"]]["login"] = $row["login"];
-                $overview[$row["active_fi"]]["usr_id"] = $row["usr_id"];
-                $overview[$row["active_fi"]]["started"] = $row["started"];
-                $overview[$row["active_fi"]]["finished"] = $row["finished"];
-            }
-            if (!array_key_exists($row["pass"], $overview[$row["active_fi"]])) {
-                $overview[$row["active_fi"]][$row["pass"]] = array();
-                $overview[$row["active_fi"]][$row["pass"]]["reached"] = 0;
-                $overview[$row["active_fi"]][$row["pass"]]["maxpoints"] = $row["maxpoints"];
-            }
-            array_push($overview[$row["active_fi"]][$row["pass"]], $row);
-            $overview[$row["active_fi"]][$row["pass"]]["reached"] += $row["points"];
-        }
-        return $overview;
-    }
-
-    /**
-    * Creates an associated array with the results for a given participant of a test
-    *
-    * @param integer $active_id The active id of the participant
-    * @return array An associated array containing the results
-    * @access public
-    */
-    public function &evalResultsOverviewOfParticipant($active_id)
-    {
-        global $DIC;
-        $ilDB = $DIC['ilDB'];
-        
-        $result = $ilDB->queryF(
-            "SELECT usr_data.usr_id, usr_data.firstname, usr_data.lastname, usr_data.title, usr_data.login, " .
-            "tst_test_result.*, qpl_questions.original_id, qpl_questions.title questiontitle, " .
-            "qpl_questions.points maxpoints " .
-            "FROM tst_test_result, qpl_questions, tst_active " .
-            "LEFT JOIN usr_data ON tst_active.user_fi = usr_data.usr_id " .
-            "WHERE tst_active.active_id = tst_test_result.active_fi " .
-            "AND qpl_questions.question_id = tst_test_result.question_fi " .
-            "AND tst_active.test_fi = %s AND tst_active.active_id = %s" .
-            "ORDER BY tst_active.active_id, tst_test_result.pass, tst_test_result.tstamp",
-            array('integer', 'integer'),
-            array($this->getTestId(), $active_id)
-        );
-        $overview = array();
-        while ($row = $ilDB->fetchAssoc($result)) {
-            if (!array_key_exists($row["active_fi"], $overview)) {
-                $overview[$row["active_fi"]] = array();
-                $overview[$row["active_fi"]]["firstname"] = $row["firstname"];
-                $overview[$row["active_fi"]]["lastname"] = $row["lastname"];
-                $overview[$row["active_fi"]]["title"] = $row["title"];
-                $overview[$row["active_fi"]]["login"] = $row["login"];
-                $overview[$row["active_fi"]]["usr_id"] = $row["usr_id"];
-                $overview[$row["active_fi"]]["started"] = $row["started"];
-                $overview[$row["active_fi"]]["finished"] = $row["finished"];
-            }
-            if (!array_key_exists($row["pass"], $overview[$row["active_fi"]])) {
-                $overview[$row["active_fi"]][$row["pass"]] = array();
-                $overview[$row["active_fi"]][$row["pass"]]["reached"] = 0;
-                $overview[$row["active_fi"]][$row["pass"]]["maxpoints"] = $row["maxpoints"];
-            }
-            array_push($overview[$row["active_fi"]][$row["pass"]], $row);
-            $overview[$row["active_fi"]][$row["pass"]]["reached"] += $row["points"];
-        }
-        return $overview;
-    }
-
-    /**
-    * Builds a user name for the output depending on test type and existence of
-    * the user
-    *
-    * @param int $user_id The database ID of the user
-    * @param string $firstname The first name of the user
-    * @param string $lastname The last name of the user
-    * @param string $title The title of the user
-    * @return string The output name of the user
-    * @access public
-    */
-    public function buildName($user_id, $firstname, $lastname, $title)
-    {
-        $name = "";
-        if (strlen($firstname . $lastname . $title) == 0) {
-            $name = $this->lng->txt("deleted_user");
-        } else {
-            if ($user_id == ANONYMOUS_USER_ID) {
-                $name = $lastname;
-            } else {
-                $name = trim($lastname . ", " . $firstname . " " . $title);
-            }
-            if ($this->getAnonymity()) {
-                $name = $this->lng->txt("anonymous");
-            }
-        }
-        return $name;
-    }
-
-    /**
-    * Builds a user name for the output depending on test type and existence of
-    * the user
-    *
-    * @param boolean $is_anonymous Indicates if it is an anonymized test or not
-    * @param int $user_id The database ID of the user
-    * @param string $firstname The first name of the user
-    * @param string $lastname The last name of the user
-    * @param string $title The title of the user
-    * @return string The output name of the user
-    * @access public
-    */
-    public function _buildName($is_anonymous, $user_id, $firstname, $lastname, $title)
-    {
-        global $DIC;
-        $lng = $DIC['lng'];
-        $name = "";
-        if (strlen($firstname . $lastname . $title) == 0) {
-            $name = $lng->txt("deleted_user");
-        } else {
-            if ($user_id == ANONYMOUS_USER_ID) {
-                $name = $lastname;
-            } else {
-                $name = trim($lastname . ", " . $firstname . " " . $title);
-            }
-            if ($is_anonymous) {
-                $name = $lng->txt("anonymous");
-            }
-        }
-        return $name;
-    }
-
-    /**
-    * Returns the average processing time for all started tests
-    *
-    * @return integer The average processing time for all started tests
-    * @access public
-    */
-    public function evalTotalStartedAverageTime($activeIdsFilter = null)
-    {
-        global $DIC; /* @var ILIAS\DI\Container $DIC */
-
-        $query = "SELECT tst_times.* FROM tst_active, tst_times WHERE tst_active.test_fi = %s AND tst_active.active_id = tst_times.active_fi";
-        
-        if (is_array($activeIdsFilter) && count($activeIdsFilter)) {
-            $query .= " AND " . $DIC->database()->in('active_id', $activeIdsFilter, false, 'integer');
-        }
-        
-        $result = $DIC->database()->queryF($query, array('integer'), array($this->getTestId()));
-        $times = array();
-        while ($row = $DIC->database()->fetchObject($result)) {
-            preg_match("/(\d{4})-(\d{2})-(\d{2}) (\d{2}):(\d{2}):(\d{2})/", $row->started, $matches);
-            $epoch_1 = mktime($matches[4], $matches[5], $matches[6], $matches[2], $matches[3], $matches[1]);
-            preg_match("/(\d{4})-(\d{2})-(\d{2}) (\d{2}):(\d{2}):(\d{2})/", $row->finished, $matches);
-            $epoch_2 = mktime($matches[4], $matches[5], $matches[6], $matches[2], $matches[3], $matches[1]);
-            $times[$row->active_fi] += ($epoch_2 - $epoch_1);
-        }
-        $max_time = 0;
-        $counter = 0;
-        foreach ($times as $key => $value) {
-            $max_time += $value;
-            $counter++;
-        }
-        if ($counter) {
-            $average_time = round($max_time / $counter);
-        } else {
-            $average_time = 0;
-        }
-        return $average_time;
-    }
-
-    /**
-    * Returns the available question pools for the active user
-    *
-    * @return array The available question pools
-    * @access public
-    */
-    public function &getAvailableQuestionpools($use_object_id = false, $equal_points = false, $could_be_offline = false, $show_path = false, $with_questioncount = false, $permission = "read")
-    {
-        include_once "./Modules/TestQuestionPool/classes/class.ilObjQuestionPool.php";
-        return ilObjQuestionPool::_getAvailableQuestionpools($use_object_id, $equal_points, $could_be_offline, $show_path, $with_questioncount, $permission);
-    }
-
-    /**
-    * Returns the estimated working time for the test calculated from the working time of the contained questions
-    *
-    * @return array An associative array containing the working time. array["h"] = hours, array["m"] = minutes, array["s"] = seconds
-    * @access public
-    */
-    public function getEstimatedWorkingTime()
-    {
-        $time_in_seconds = 0;
-        foreach ($this->questions as $question_id) {
-            $question =&ilObjTest::_instanciateQuestion($question_id);
-            $est_time = $question->getEstimatedWorkingTime();
-            $time_in_seconds += $est_time["h"] * 3600 + $est_time["m"] * 60 + $est_time["s"];
-        }
-        $hours = (int) ($time_in_seconds / 3600)	;
-        $time_in_seconds = $time_in_seconds - ($hours * 3600);
-        $minutes = (int) ($time_in_seconds / 60);
-        $time_in_seconds = $time_in_seconds - ($minutes * 60);
-        $result = array("hh" => $hours, "mm" => $minutes, "ss" => $time_in_seconds);
-        return $result;
-    }
-
-    /**
-    * Returns the image path for web accessable images of a test
-    * The image path is under the CLIENT_WEB_DIR in assessment/REFERENCE_ID_OF_TEST/images
-    *
-    * @access public
-    */
-    public function getImagePath()
-    {
-        return CLIENT_WEB_DIR . "/assessment/" . $this->getId() . "/images/";
-    }
-
-    /**
-    * Returns the web image path for web accessable images of a test
-    * The image path is under the web accessable data dir in assessment/REFERENCE_ID_OF_TEST/images
-    *
-    * @access public
-    */
-    public function getImagePathWeb()
-    {
-        include_once "./Services/Utilities/classes/class.ilUtil.php";
-        $webdir = ilUtil::removeTrailingPathSeparators(CLIENT_WEB_DIR) . "/assessment/" . $this->getId() . "/images/";
-        return str_replace(ilUtil::removeTrailingPathSeparators(ILIAS_ABSOLUTE_PATH), ilUtil::removeTrailingPathSeparators(ILIAS_HTTP_PATH), $webdir);
-    }
-
-    /**
-    * Creates a question GUI instance of a given question type
-    *
-    * @param integer $question_type The question type of the question
-    * @param integer $question_id The question id of the question, if available
-    * @return assQuestionGUI $questionGUI The question GUI instance
-    * @access	public
-    */
-    public function &createQuestionGUI($question_type, $question_id = -1)
-    {
-        if ((!$question_type) and ($question_id > 0)) {
-            $question_type = $this->getQuestionType($question_id);
-        }
-        
-        if (!strlen($question_type)) {
-            return null;
-        }
-        
-        include_once "./Modules/TestQuestionPool/classes/class.assQuestion.php";
-        assQuestion::_includeClass($question_type, 1);
-        
-        $question_type_gui = assQuestion::getGuiClassNameByQuestionType($question_type);
-        $question = new $question_type_gui();
-        
-        if ($question_id > 0) {
-            $question->object->loadFromDb($question_id);
-            
-            global $DIC;
-            $ilCtrl = $DIC['ilCtrl'];
-            $ilDB = $DIC['ilDB'];
-            $ilUser = $DIC['ilUser'];
-            $lng = $DIC['lng'];
-            
-            $feedbackObjectClassname = assQuestion::getFeedbackClassNameByQuestionType($question_type);
-            $question->object->feedbackOBJ = new $feedbackObjectClassname($question->object, $ilCtrl, $ilDB, $lng);
-
-            $assSettings = new ilSetting('assessment');
-            require_once 'Modules/TestQuestionPool/classes/class.ilAssQuestionProcessLockerFactory.php';
-            $processLockerFactory = new ilAssQuestionProcessLockerFactory($assSettings, $ilDB);
-            $processLockerFactory->setQuestionId($question->object->getId());
-            $processLockerFactory->setUserId($ilUser->getId());
-            include_once("./Modules/Test/classes/class.ilObjAssessmentFolder.php");
-            $processLockerFactory->setAssessmentLogEnabled(ilObjAssessmentFolder::_enabledAssessmentLogging());
-            $question->object->setProcessLocker($processLockerFactory->getLocker());
-        }
-        
-        return $question;
-    }
-
-    /**
-    * Creates an instance of a question with a given question id
-    *
-    * @param integer $question_id The question id
-    * @return object The question instance
-    * @access public
-     *
-     * @deprecated use assQuestion::_instanciateQuestion($question_id) instead
-    */
-    public static function _instanciateQuestion($question_id)
-    {
-        if (strcmp($question_id, "") != 0) {
-            include_once "./Modules/TestQuestionPool/classes/class.assQuestion.php";
-            return assQuestion::_instanciateQuestion($question_id);
-        }
-    }
-
-    /**
-    * Move questions to another position
-    *
-    * @param array $move_questions An array with the question id's of the questions to move
-    * @param integer $target_index The question id of the target position
-    * @param integer $insert_mode 0, if insert before the target position, 1 if insert after the target position
-    * @access public
-    */
-    public function moveQuestions($move_questions, $target_index, $insert_mode)
-    {
-        $this->questions = array_values($this->questions);
-        $array_pos = array_search($target_index, $this->questions);
-        if ($insert_mode == 0) {
-            $part1 = array_slice($this->questions, 0, $array_pos);
-            $part2 = array_slice($this->questions, $array_pos);
-        } elseif ($insert_mode == 1) {
-            $part1 = array_slice($this->questions, 0, $array_pos + 1);
-            $part2 = array_slice($this->questions, $array_pos + 1);
-        }
-        foreach ($move_questions as $question_id) {
-            if (!(array_search($question_id, $part1) === false)) {
-                unset($part1[array_search($question_id, $part1)]);
-            }
-            if (!(array_search($question_id, $part2) === false)) {
-                unset($part2[array_search($question_id, $part2)]);
-            }
-        }
-        $part1 = array_values($part1);
-        $part2 = array_values($part2);
-        $new_array = array_values(array_merge($part1, $move_questions, $part2));
-        $this->questions = array();
-        $counter = 1;
-        foreach ($new_array as $question_id) {
-            $this->questions[$counter] = $question_id;
-            $counter++;
-        }
-        $this->saveQuestionsToDb();
-    }
-
-
-    /**
-    * Returns true if the starting time of a test is reached
-    * A starting time is not available for self assessment tests
-    *
-    * @return boolean true if the starting time is reached, otherwise false
-    * @access public
-    */
-    public function startingTimeReached()
-    {
-        if ($this->isStartingTimeEnabled() && $this->getStartingTime() != 0) {
-            $now = time();
-            if ($now < $this->getStartingTime()) {
-                return false;
-            }
-        }
-        return true;
-    }
-
-    /**
-    * Returns true if the ending time of a test is reached
-    * An ending time is not available for self assessment tests
-    *
-    * @return boolean true if the ending time is reached, otherwise false
-    * @access public
-    */
-    public function endingTimeReached()
-    {
-        if ($this->isEndingTimeEnabled() && $this->getEndingTime() != 0) {
-            $now = time();
-            if ($now > $this->getEndingTime()) {
-                return true;
-            }
-        }
-        return false;
-    }
-
-    /**
-    * Calculates the available questions for a test
-    *
-    * @access public
-    */
-    public function getAvailableQuestions($arrFilter, $completeonly = 0)
-    {
-        global $DIC;
-        $pluginAdmin = $DIC['ilPluginAdmin'];
-        $lng = $DIC['lng'];
-        $ilUser = $DIC['ilUser'];
-        $ilDB = $DIC['ilDB'];
-
-        include_once "./Modules/TestQuestionPool/classes/class.ilObjQuestionPool.php";
-        $available_pools = array_keys(ilObjQuestionPool::_getAvailableQuestionpools($use_object_id = true, $equal_points = false, $could_be_offline = false, $showPath = false, $with_questioncount = false));
-        $available = "";
-        if (count($available_pools)) {
-            $available = " AND " . $ilDB->in('qpl_questions.obj_fi', $available_pools, false, 'integer');
-        } else {
-            return array();
-        }
-        if ($completeonly) {
-            $available .= " AND qpl_questions.complete = " . $ilDB->quote("1", 'text');
-        }
-
-        $where = "";
-        if (is_array($arrFilter)) {
-            if (array_key_exists('title', $arrFilter) && strlen($arrFilter['title'])) {
-                $where .= " AND " . $ilDB->like('qpl_questions.title', 'text', "%%" . $arrFilter['title'] . "%%");
-            }
-            if (array_key_exists('description', $arrFilter) && strlen($arrFilter['description'])) {
-                $where .= " AND " . $ilDB->like('qpl_questions.description', 'text', "%%" . $arrFilter['description'] . "%%");
-            }
-            if (array_key_exists('author', $arrFilter) && strlen($arrFilter['author'])) {
-                $where .= " AND " . $ilDB->like('qpl_questions.author', 'text', "%%" . $arrFilter['author'] . "%%");
-            }
-            if (array_key_exists('type', $arrFilter) && strlen($arrFilter['type'])) {
-                $where .= " AND qpl_qst_type.type_tag = " . $ilDB->quote($arrFilter['type'], 'text');
-            }
-            if (array_key_exists('qpl', $arrFilter) && strlen($arrFilter['qpl'])) {
-                $where .= " AND " . $ilDB->like('object_data.title', 'text', "%%" . $arrFilter['qpl'] . "%%");
-            }
-        }
-
-        $original_ids =&$this->getExistingQuestions();
-        $original_clause = " qpl_questions.original_id IS NULL";
-        if (count($original_ids)) {
-            $original_clause = " qpl_questions.original_id IS NULL AND " . $ilDB->in('qpl_questions.question_id', $original_ids, true, 'integer');
-        }
-
-        $query_result = $ilDB->query("
+					array('integer'),
+					array($active_id)
+				);
+				
+				break;
+
+			default:
+				
+				throw new ilTestException("not supported question set type: $questionSetType");
+		}
+		
+		$row = $ilDB->fetchAssoc($res);
+		
+		if( is_array($row) )
+		{
+			return array("count" => $row["qcount"], "points" => $row["qsum"]);
+		}
+		
+		return array("count" => 0, "points" => 0);
+	}
+
+	function &getCompleteEvaluationData($withStatistics = TRUE, $filterby = "", $filtertext = "")
+	{
+		include_once "./Modules/Test/classes/class.ilTestEvaluationData.php";
+		include_once "./Modules/Test/classes/class.ilTestEvaluationPassData.php";
+		include_once "./Modules/Test/classes/class.ilTestEvaluationUserData.php";
+		$data = $this->getUnfilteredEvaluationData();
+		if ($withStatistics)
+		{
+			$data->calculateStatistics();
+		}
+		$data->setFilter($filterby, $filtertext);
+		return $data;
+	}
+	
+	/**
+	* Creates an associated array with the results of all participants of a test
+	*
+	* @return array An associated array containing the results
+	* @access public
+	*/
+	function &evalResultsOverview()
+	{
+		return $this->_evalResultsOverview($this->getTestId());
+	}
+
+	/**
+	* Creates an associated array with the results of all participants of a test
+	*
+	* @return array An associated array containing the results
+	* @access public
+	*/
+	function &_evalResultsOverview($test_id)
+	{
+		global $DIC;
+		$ilDB = $DIC['ilDB'];
+		
+		$result = $ilDB->queryF("SELECT usr_data.usr_id, usr_data.firstname, usr_data.lastname, usr_data.title, usr_data.login, " .
+			"tst_test_result.*, qpl_questions.original_id, qpl_questions.title questiontitle, " .
+			"qpl_questions.points maxpoints " .
+			"FROM tst_test_result, qpl_questions, tst_active " .
+			"LEFT JOIN usr_data ON tst_active.user_fi = usr_data.usr_id " .
+			"WHERE tst_active.active_id = tst_test_result.active_fi " .
+			"AND qpl_questions.question_id = tst_test_result.question_fi " .
+			"AND tst_active.test_fi = %s " .
+			"ORDER BY tst_active.active_id, tst_test_result.pass, tst_test_result.tstamp",
+			array('integer'),
+			array($test_id)
+		);
+		$overview = array();
+		while ($row = $ilDB->fetchAssoc($result))
+		{
+			if (!array_key_exists($row["active_fi"], $overview))
+			{
+				$overview[$row["active_fi"]] = array();
+				$overview[$row["active_fi"]]["firstname"] = $row["firstname"];
+				$overview[$row["active_fi"]]["lastname"] = $row["lastname"];
+				$overview[$row["active_fi"]]["title"] = $row["title"];
+				$overview[$row["active_fi"]]["login"] = $row["login"];
+				$overview[$row["active_fi"]]["usr_id"] = $row["usr_id"];
+				$overview[$row["active_fi"]]["started"] = $row["started"];
+				$overview[$row["active_fi"]]["finished"] = $row["finished"];
+			}
+			if (!array_key_exists($row["pass"], $overview[$row["active_fi"]]))
+			{
+				$overview[$row["active_fi"]][$row["pass"]] = array();
+				$overview[$row["active_fi"]][$row["pass"]]["reached"] = 0;
+				$overview[$row["active_fi"]][$row["pass"]]["maxpoints"] = $row["maxpoints"];
+			}
+			array_push($overview[$row["active_fi"]][$row["pass"]], $row);
+			$overview[$row["active_fi"]][$row["pass"]]["reached"] += $row["points"];
+		}
+		return $overview;
+	}
+
+	/**
+	* Creates an associated array with the results for a given participant of a test
+	*
+	* @param integer $active_id The active id of the participant
+	* @return array An associated array containing the results
+	* @access public
+	*/
+	function &evalResultsOverviewOfParticipant($active_id)
+	{
+		global $DIC;
+		$ilDB = $DIC['ilDB'];
+		
+		$result = $ilDB->queryF("SELECT usr_data.usr_id, usr_data.firstname, usr_data.lastname, usr_data.title, usr_data.login, " .
+			"tst_test_result.*, qpl_questions.original_id, qpl_questions.title questiontitle, " .
+			"qpl_questions.points maxpoints " .
+			"FROM tst_test_result, qpl_questions, tst_active " .
+			"LEFT JOIN usr_data ON tst_active.user_fi = usr_data.usr_id " .
+			"WHERE tst_active.active_id = tst_test_result.active_fi " .
+			"AND qpl_questions.question_id = tst_test_result.question_fi " .
+			"AND tst_active.test_fi = %s AND tst_active.active_id = %s" .
+			"ORDER BY tst_active.active_id, tst_test_result.pass, tst_test_result.tstamp",
+			array('integer', 'integer'),
+			array($this->getTestId(), $active_id)
+		);
+		$overview = array();
+		while ($row = $ilDB->fetchAssoc($result))
+		{
+			if (!array_key_exists($row["active_fi"], $overview))
+			{
+				$overview[$row["active_fi"]] = array();
+				$overview[$row["active_fi"]]["firstname"] = $row["firstname"];
+				$overview[$row["active_fi"]]["lastname"] = $row["lastname"];
+				$overview[$row["active_fi"]]["title"] = $row["title"];
+				$overview[$row["active_fi"]]["login"] = $row["login"];
+				$overview[$row["active_fi"]]["usr_id"] = $row["usr_id"];
+				$overview[$row["active_fi"]]["started"] = $row["started"];
+				$overview[$row["active_fi"]]["finished"] = $row["finished"];
+			}
+			if (!array_key_exists($row["pass"], $overview[$row["active_fi"]]))
+			{
+				$overview[$row["active_fi"]][$row["pass"]] = array();
+				$overview[$row["active_fi"]][$row["pass"]]["reached"] = 0;
+				$overview[$row["active_fi"]][$row["pass"]]["maxpoints"] = $row["maxpoints"];
+			}
+			array_push($overview[$row["active_fi"]][$row["pass"]], $row);
+			$overview[$row["active_fi"]][$row["pass"]]["reached"] += $row["points"];
+		}
+		return $overview;
+	}
+
+	/**
+	* Builds a user name for the output depending on test type and existence of
+	* the user
+	*
+	* @param int $user_id The database ID of the user
+	* @param string $firstname The first name of the user
+	* @param string $lastname The last name of the user
+	* @param string $title The title of the user
+	* @return string The output name of the user
+	* @access public
+	*/
+	function buildName($user_id, $firstname, $lastname, $title)
+	{
+		$name = "";
+		if (strlen($firstname.$lastname.$title) == 0)
+		{
+			$name = $this->lng->txt("deleted_user");
+		}
+		else
+		{
+			if ($user_id == ANONYMOUS_USER_ID)
+			{
+				$name = $lastname;
+			}
+			else
+			{
+				$name = trim($lastname . ", " . $firstname . " " .  $title);
+			}
+			if ($this->getAnonymity())
+			{
+				$name = $this->lng->txt("anonymous");
+			}
+		}
+		return $name;
+	}
+
+	/**
+	* Builds a user name for the output depending on test type and existence of
+	* the user
+	*
+	* @param boolean $is_anonymous Indicates if it is an anonymized test or not
+	* @param int $user_id The database ID of the user
+	* @param string $firstname The first name of the user
+	* @param string $lastname The last name of the user
+	* @param string $title The title of the user
+	* @return string The output name of the user
+	* @access public
+	*/
+	function _buildName($is_anonymous, $user_id, $firstname, $lastname, $title)
+	{
+		global $DIC;
+		$lng = $DIC['lng'];
+		$name = "";
+		if (strlen($firstname.$lastname.$title) == 0)
+		{
+			$name = $lng->txt("deleted_user");
+		}
+		else
+		{
+			if ($user_id == ANONYMOUS_USER_ID)
+			{
+				$name = $lastname;
+			}
+			else
+			{
+				$name = trim($lastname . ", " . $firstname . " " .  $title);
+			}
+			if ($is_anonymous)
+			{
+				$name = $lng->txt("anonymous");
+			}
+		}
+		return $name;
+	}
+
+/**
+* Returns the average processing time for all started tests
+*
+* @return integer The average processing time for all started tests
+* @access public
+*/
+	function evalTotalStartedAverageTime($activeIdsFilter = null)
+	{
+		global $DIC; /* @var ILIAS\DI\Container $DIC */
+
+		$query = "SELECT tst_times.* FROM tst_active, tst_times WHERE tst_active.test_fi = %s AND tst_active.active_id = tst_times.active_fi";
+		
+		if( is_array($activeIdsFilter) && count($activeIdsFilter) )
+		{
+			$query .= " AND ".$DIC->database()->in('active_id', $activeIdsFilter, false, 'integer');
+		}
+		
+		$result = $DIC->database()->queryF($query, array('integer'), array($this->getTestId()));
+		$times = array();
+		while ($row = $DIC->database()->fetchObject($result))
+		{
+			preg_match("/(\d{4})-(\d{2})-(\d{2}) (\d{2}):(\d{2}):(\d{2})/", $row->started, $matches);
+			$epoch_1 = mktime($matches[4], $matches[5], $matches[6], $matches[2], $matches[3], $matches[1]);
+			preg_match("/(\d{4})-(\d{2})-(\d{2}) (\d{2}):(\d{2}):(\d{2})/", $row->finished, $matches);
+			$epoch_2 = mktime($matches[4], $matches[5], $matches[6], $matches[2], $matches[3], $matches[1]);
+			$times[$row->active_fi] += ($epoch_2 - $epoch_1);
+		}
+		$max_time = 0;
+		$counter = 0;
+		foreach ($times as $key => $value)
+		{
+			$max_time += $value;
+			$counter++;
+		}
+		if ($counter)
+		{
+			$average_time = round($max_time / $counter);
+		}
+			else
+		{
+			$average_time = 0;
+		}
+		return $average_time;
+	}
+
+/**
+* Returns the available question pools for the active user
+*
+* @return array The available question pools
+* @access public
+*/
+	function &getAvailableQuestionpools($use_object_id = false, $equal_points = false, $could_be_offline = false, $show_path = FALSE, $with_questioncount = FALSE, $permission = "read")
+	{
+		include_once "./Modules/TestQuestionPool/classes/class.ilObjQuestionPool.php";
+		return ilObjQuestionPool::_getAvailableQuestionpools($use_object_id, $equal_points, $could_be_offline, $show_path, $with_questioncount, $permission);
+	}
+
+/**
+* Returns the estimated working time for the test calculated from the working time of the contained questions
+*
+* @return array An associative array containing the working time. array["h"] = hours, array["m"] = minutes, array["s"] = seconds
+* @access public
+*/
+	function getEstimatedWorkingTime()
+	{
+		$time_in_seconds = 0;
+		foreach ($this->questions as $question_id)
+		{
+			$question =& ilObjTest::_instanciateQuestion($question_id);
+			$est_time = $question->getEstimatedWorkingTime();
+			$time_in_seconds += $est_time["h"] * 3600 + $est_time["m"] * 60 + $est_time["s"];
+		}
+		$hours = (int)($time_in_seconds / 3600)	;
+		$time_in_seconds = $time_in_seconds - ($hours * 3600);
+		$minutes = (int)($time_in_seconds / 60);
+		$time_in_seconds = $time_in_seconds - ($minutes * 60);
+		$result = array("hh" => $hours, "mm" => $minutes, "ss" => $time_in_seconds);
+		return $result;
+	}
+
+/**
+* Returns the image path for web accessable images of a test
+* The image path is under the CLIENT_WEB_DIR in assessment/REFERENCE_ID_OF_TEST/images
+*
+* @access public
+*/
+	function getImagePath()
+	{
+		return CLIENT_WEB_DIR . "/assessment/" . $this->getId() . "/images/";
+	}
+
+/**
+* Returns the web image path for web accessable images of a test
+* The image path is under the web accessable data dir in assessment/REFERENCE_ID_OF_TEST/images
+*
+* @access public
+*/
+	function getImagePathWeb()
+	{
+		include_once "./Services/Utilities/classes/class.ilUtil.php";
+		$webdir = ilUtil::removeTrailingPathSeparators(CLIENT_WEB_DIR) . "/assessment/" . $this->getId() . "/images/";
+		return str_replace(ilUtil::removeTrailingPathSeparators(ILIAS_ABSOLUTE_PATH), ilUtil::removeTrailingPathSeparators(ILIAS_HTTP_PATH), $webdir);
+	}
+
+/**
+* Creates a question GUI instance of a given question type
+*
+* @param integer $question_type The question type of the question
+* @param integer $question_id The question id of the question, if available
+* @return assQuestionGUI $questionGUI The question GUI instance
+* @access	public
+*/
+  function &createQuestionGUI($question_type, $question_id = -1)
+	{
+		if ((!$question_type) and ($question_id > 0))
+		{
+			$question_type = $this->getQuestionType($question_id);
+		}
+		
+		if (!strlen($question_type)) return null;
+		
+		include_once "./Modules/TestQuestionPool/classes/class.assQuestion.php";
+		assQuestion::_includeClass($question_type, 1);
+		
+		$question_type_gui = assQuestion::getGuiClassNameByQuestionType($question_type);
+		$question = new $question_type_gui();
+		
+		if ($question_id > 0)
+		{
+			$question->object->loadFromDb($question_id);
+			
+			global $DIC;
+			$ilCtrl = $DIC['ilCtrl'];
+			$ilDB = $DIC['ilDB'];
+			$ilUser = $DIC['ilUser'];
+			$lng = $DIC['lng'];
+			
+			$feedbackObjectClassname = assQuestion::getFeedbackClassNameByQuestionType($question_type);
+			$question->object->feedbackOBJ = new $feedbackObjectClassname($question->object, $ilCtrl, $ilDB, $lng);
+
+			$assSettings = new ilSetting('assessment');
+			require_once 'Modules/TestQuestionPool/classes/class.ilAssQuestionProcessLockerFactory.php';
+			$processLockerFactory = new ilAssQuestionProcessLockerFactory($assSettings, $ilDB);
+			$processLockerFactory->setQuestionId($question->object->getId());
+			$processLockerFactory->setUserId($ilUser->getId());
+			include_once ("./Modules/Test/classes/class.ilObjAssessmentFolder.php");
+			$processLockerFactory->setAssessmentLogEnabled(ilObjAssessmentFolder::_enabledAssessmentLogging());
+			$question->object->setProcessLocker($processLockerFactory->getLocker());
+		}
+		
+		return $question;
+  }
+
+/**
+* Creates an instance of a question with a given question id
+*
+* @param integer $question_id The question id
+* @return object The question instance
+* @access public
+ * 
+ * @deprecated use assQuestion::_instanciateQuestion($question_id) instead
+*/
+	public static function _instanciateQuestion($question_id)
+	{
+		if (strcmp($question_id, "") != 0)
+		{
+			include_once "./Modules/TestQuestionPool/classes/class.assQuestion.php";
+			return assQuestion::_instanciateQuestion($question_id);
+		}
+  }
+
+/**
+* Move questions to another position
+*
+* @param array $move_questions An array with the question id's of the questions to move
+* @param integer $target_index The question id of the target position
+* @param integer $insert_mode 0, if insert before the target position, 1 if insert after the target position
+* @access public
+*/
+	function moveQuestions($move_questions, $target_index, $insert_mode)
+	{
+		$this->questions = array_values($this->questions);
+		$array_pos = array_search($target_index, $this->questions);
+		if ($insert_mode == 0)
+		{
+			$part1 = array_slice($this->questions, 0, $array_pos);
+			$part2 = array_slice($this->questions, $array_pos);
+		}
+		else if ($insert_mode == 1)
+		{
+			$part1 = array_slice($this->questions, 0, $array_pos + 1);
+			$part2 = array_slice($this->questions, $array_pos + 1);
+		}
+		foreach ($move_questions as $question_id)
+		{
+			if (!(array_search($question_id, $part1) === FALSE))
+			{
+				unset($part1[array_search($question_id, $part1)]);
+			}
+			if (!(array_search($question_id, $part2) === FALSE))
+			{
+				unset($part2[array_search($question_id, $part2)]);
+			}
+		}
+		$part1 = array_values($part1);
+		$part2 = array_values($part2);
+		$new_array = array_values(array_merge($part1, $move_questions, $part2));
+		$this->questions = array();
+		$counter = 1;
+		foreach ($new_array as $question_id)
+		{
+			$this->questions[$counter] = $question_id;
+			$counter++;
+		}
+		$this->saveQuestionsToDb();
+	}
+
+
+/**
+* Returns true if the starting time of a test is reached
+* A starting time is not available for self assessment tests
+*
+* @return boolean true if the starting time is reached, otherwise false
+* @access public
+*/
+	function startingTimeReached()
+	{
+		if( $this->isStartingTimeEnabled() && $this->getStartingTime() != 0 )
+		{
+				$now = time();
+				if ($now < $this->getStartingTime())
+				{
+					return false;
+				}
+		}
+		return true;
+	}
+
+/**
+* Returns true if the ending time of a test is reached
+* An ending time is not available for self assessment tests
+*
+* @return boolean true if the ending time is reached, otherwise false
+* @access public
+*/
+	function endingTimeReached()
+	{
+		if( $this->isEndingTimeEnabled() && $this->getEndingTime() != 0 )
+		{
+				$now = time();
+				if ($now > $this->getEndingTime())
+				{
+					return true;
+				}
+		}
+		return false;
+	}
+
+/**
+* Calculates the available questions for a test
+*
+* @access public
+*/
+	function getAvailableQuestions($arrFilter, $completeonly = 0)
+	{
+		global $DIC;
+		$pluginAdmin = $DIC['ilPluginAdmin']; 
+		$lng = $DIC['lng']; 
+		$ilUser = $DIC['ilUser'];
+		$ilDB = $DIC['ilDB'];
+
+		include_once "./Modules/TestQuestionPool/classes/class.ilObjQuestionPool.php";
+		$available_pools = array_keys(ilObjQuestionPool::_getAvailableQuestionpools($use_object_id = TRUE, $equal_points = FALSE, $could_be_offline = FALSE, $showPath = FALSE, $with_questioncount = FALSE));
+		$available = "";
+		if (count($available_pools))
+		{
+			$available = " AND " . $ilDB->in('qpl_questions.obj_fi', $available_pools, false, 'integer');
+		}
+		else
+		{
+			return array();
+		}
+		if ($completeonly)
+		{
+			$available .= " AND qpl_questions.complete = " . $ilDB->quote("1", 'text');
+		}
+
+		$where = "";
+		if (is_array($arrFilter))
+		{
+			if (array_key_exists('title', $arrFilter) && strlen($arrFilter['title']))
+			{
+				$where .= " AND " . $ilDB->like('qpl_questions.title', 'text', "%%" . $arrFilter['title'] . "%%");
+			}
+			if (array_key_exists('description', $arrFilter) && strlen($arrFilter['description']))
+			{
+				$where .= " AND " . $ilDB->like('qpl_questions.description', 'text', "%%" . $arrFilter['description'] . "%%");
+			}
+			if (array_key_exists('author', $arrFilter) && strlen($arrFilter['author']))
+			{
+				$where .= " AND " . $ilDB->like('qpl_questions.author', 'text', "%%" . $arrFilter['author'] . "%%");
+			}
+			if (array_key_exists('type', $arrFilter) && strlen($arrFilter['type']))
+			{
+				$where .= " AND qpl_qst_type.type_tag = " . $ilDB->quote($arrFilter['type'], 'text');
+			}
+			if (array_key_exists('qpl', $arrFilter) && strlen($arrFilter['qpl']))
+			{
+				$where .= " AND " . $ilDB->like('object_data.title', 'text', "%%" . $arrFilter['qpl'] . "%%");
+			}
+		}
+
+		$original_ids =& $this->getExistingQuestions();
+		$original_clause = " qpl_questions.original_id IS NULL";
+		if (count($original_ids))
+		{
+			$original_clause = " qpl_questions.original_id IS NULL AND " . $ilDB->in('qpl_questions.question_id',  $original_ids, true, 'integer');
+		}
+
+		$query_result = $ilDB->query("
 			SELECT		qpl_questions.*, qpl_questions.tstamp,
 						qpl_qst_type.type_tag, qpl_qst_type.plugin, qpl_qst_type.plugin_name,
 						object_data.title parent_title
@@ -7891,1057 +5927,184 @@
 			AND qpl_questions.question_type_fi = qpl_qst_type.question_type_id
 			$where
 		");
-        $rows = array();
-        $types = $this->getQuestionTypeTranslations();
-        if ($query_result->numRows()) {
-            while ($row = $ilDB->fetchAssoc($query_result)) {
-                $row = ilAssQuestionType::completeMissingPluginName($row);
-                
-                if (!$row['plugin']) {
-                    $row[ 'ttype' ] = $lng->txt($row[ "type_tag" ]);
-                    
-                    $rows[] = $row;
-                    continue;
-                }
-                
-                if (!$pluginAdmin->isActive(IL_COMP_MODULE, 'TestQuestionPool', 'qst', $row['plugin_name'])) {
-                    continue;
-                }
-                
-                $pl = ilPlugin::getPluginObject(IL_COMP_MODULE, 'TestQuestionPool', 'qst', $row['plugin_name']);
-                $row[ 'ttype' ] = $pl->getQuestionTypeTranslation();
-                
-                $rows[] = $row;
-            }
-        }
-        return $rows;
-    }
-
-    /**
-     * Receives parameters from a QTI parser and creates a valid ILIAS test object
-     * @param ilQTIAssessment $assessment
-     */
-    public function fromXML(ilQTIAssessment $assessment)
-    {
-        unset($_SESSION["import_mob_xhtml"]);
-
-        $this->setDescription($assessment->getComment());
-        $this->setTitle($assessment->getTitle());
-
-        $this->setIntroductionEnabled(false);
-        foreach ($assessment->objectives as $objectives) {
-            foreach ($objectives->materials as $material) {
-                $intro = $this->QTIMaterialToString($material);
-                $this->setIntroduction($intro);
-                $this->setIntroductionEnabled(strlen($intro) > 0);
-            }
-        }
-
-        if (
-            $assessment->getPresentationMaterial() &&
-            $assessment->getPresentationMaterial()->getFlowMat(0) &&
-            $assessment->getPresentationMaterial()->getFlowMat(0)->getMaterial(0)
-        ) {
-            $this->setFinalStatement($this->QTIMaterialToString($assessment->getPresentationMaterial()->getFlowMat(0)->getMaterial(0)));
-        }
-
-        foreach ($assessment->assessmentcontrol as $assessmentcontrol) {
-            switch ($assessmentcontrol->getSolutionswitch()) {
-                case "Yes":
-                    $this->setInstantFeedbackSolution(1);
-                    break;
-                default:
-                    $this->setInstantFeedbackSolution(0);
-                    break;
-            }
-        }
-
-        $this->setStartingTimeEnabled(false);
-        $this->setEndingTimeEnabled(false);
-        $this->setPasswordEnabled(false);
-        $this->setLimitUsersEnabled(false);
-
-        foreach ($assessment->qtimetadata as $metadata) {
-            switch ($metadata["label"]) {
-                case "test_type":
-                    // for old tests with a test type
-                    $type = $metadata["entry"];
-                    switch ($type) {
-                        case 1:
-                            // assessment
-                            $this->setAnonymity(1);
-                            break;
-                        case 2:
-                            // self assessment
-                            break;
-                        case 4:
-                            // online exam
-                            $this->setFixedParticipants(1);
-                            $this->setListOfQuestionsSettings(7);
-                            $this->setShowSolutionPrintview(1);
-                            break;
-                        case 5:
-                            // varying random test
-                            break;
-                    }
-                    break;
-                case "sequence_settings":
-                    $this->setSequenceSettings($metadata["entry"]);
-                    break;
-                case "solution_details":
-                    $this->setShowSolutionDetails((int) $metadata["entry"]);
-                    break;
-                case "print_bs_with_res":
-                    $this->setPrintBestSolutionWithResult((int) $metadata["entry"]);
-                    break;
-                case "author":
-                    $this->setAuthor($metadata["entry"]);
-                    break;
-                case "nr_of_tries":
-                    $this->setNrOfTries($metadata["entry"]);
-                    break;
-                case 'block_after_passed':
-                    $this->setBlockPassesAfterPassedEnabled((bool) $metadata['entry']);
-                    break;
-                case "pass_waiting":
-                    $this->setPassWaiting($metadata["entry"]);
-                    break;
-                case "kiosk":
-                    $this->setKiosk($metadata["entry"]);
-                    break;
-                case "showfinalstatement":
-                    $this->setShowFinalStatement($metadata["entry"]);
-                    break;
-                case "showinfo":
-                    $this->setShowInfo($metadata["entry"]);
-                    break;
-                case "forcejs":
-                    $this->setForceJS($metadata["entry"]);
-                    break;
-                case "customstyle":
-                    $this->setCustomStyle($metadata["entry"]);
-                    break;
-
-                case "highscore_enabled":
-                    $this->setHighscoreEnabled($metadata["entry"]);
-                    break;
-
-                case "highscore_anon":
-                    $this->setHighscoreAnon($metadata["entry"]);
-                    break;
-
-                case "highscore_achieved_ts":
-                    $this->setHighscoreAchievedTS($metadata["entry"]);
-                    break;
-
-                case "highscore_score":
-                    $this->setHighscoreScore($metadata["entry"]);
-                    break;
-                
-                case "highscore_percentage":
-                    $this->setHighscorePercentage($metadata["entry"]);
-                    break;
-
-<<<<<<< HEAD
-				case "highscore_top_num":
-					$this->setHighscoreTopNum($metadata["entry"]);
+		$rows = array();
+		$types = $this->getQuestionTypeTranslations();
+		if ($query_result->numRows())
+		{
+			while ($row = $ilDB->fetchAssoc($query_result))
+			{
+				$row = ilAssQuestionType::completeMissingPluginName($row);
+				
+				if( !$row['plugin'] )
+				{
+					$row[ 'ttype' ] = $lng->txt($row[ "type_tag" ]);
+					
+					$rows[] = $row;
+					continue;
+				}
+				
+				if( !$pluginAdmin->isActive(IL_COMP_MODULE, 'TestQuestionPool', 'qst', $row['plugin_name']) )
+				{
+					continue;
+				}
+				
+				$pl = ilPlugin::getPluginObject(IL_COMP_MODULE, 'TestQuestionPool', 'qst', $row['plugin_name']);
+				$row[ 'ttype' ] = $pl->getQuestionTypeTranslation();
+				
+				$rows[] = $row;
+			}
+		}
+		return $rows;
+	}
+
+	/**
+	 * Receives parameters from a QTI parser and creates a valid ILIAS test object
+	 * @param ilQTIAssessment $assessment
+	 */
+	public function fromXML(ilQTIAssessment $assessment)
+	{
+		unset($_SESSION["import_mob_xhtml"]);
+
+		$this->setDescription($assessment->getComment());
+		$this->setTitle($assessment->getTitle());
+
+		$this->setIntroductionEnabled(false);
+		foreach ($assessment->objectives as $objectives)
+		{
+			foreach ($objectives->materials as $material)
+			{
+				$intro = $this->QTIMaterialToString($material);
+				$this->setIntroduction($intro);
+				$this->setIntroductionEnabled(strlen($intro) > 0);
+			}
+		}
+
+		if(
+			$assessment->getPresentationMaterial() &&
+			$assessment->getPresentationMaterial()->getFlowMat(0) &&
+			$assessment->getPresentationMaterial()->getFlowMat(0)->getMaterial(0)
+		)
+		{
+			$this->setFinalStatement($this->QTIMaterialToString($assessment->getPresentationMaterial()->getFlowMat(0)->getMaterial(0)));
+		}
+
+		foreach ($assessment->assessmentcontrol as $assessmentcontrol)
+		{
+			switch ($assessmentcontrol->getSolutionswitch())
+			{
+				case "Yes":
+					$this->setInstantFeedbackSolution(1);
+					break;
+				default:
+					$this->setInstantFeedbackSolution(0);
+					break;
+			}
+		}
+
+		$this->setStartingTimeEnabled(false);
+		$this->setEndingTimeEnabled(false);
+		$this->setPasswordEnabled(false);
+		$this->setLimitUsersEnabled(false);
+
+		foreach ($assessment->qtimetadata as $metadata)
+		{
+			switch ($metadata["label"])
+			{
+				case "test_type":
+					// for old tests with a test type
+					$type = $metadata["entry"];
+					switch ($type)
+					{
+						case 1:
+							// assessment
+							$this->setAnonymity(1);
+							break;
+						case 2:
+							// self assessment
+							break;
+						case 4:
+							// online exam
+							$this->setFixedParticipants(1);
+							$this->setListOfQuestionsSettings(7);
+							$this->setShowSolutionPrintview(1);
+							break;
+						case 5:
+							// varying random test
+							break;
+					}
+					break;
+				case "sequence_settings":
+					$this->setSequenceSettings($metadata["entry"]);
+					break;
+				case "solution_details":
+					$this->setShowSolutionDetails((int)$metadata["entry"]);
+					break;
+				case "print_bs_with_res":
+					$this->setPrintBestSolutionWithResult((int)$metadata["entry"]);
+					break;
+				case "author":
+					$this->setAuthor($metadata["entry"]);
+					break;
+				case "nr_of_tries":
+					$this->setNrOfTries($metadata["entry"]);
+					break;
+				case 'block_after_passed':
+					$this->setBlockPassesAfterPassedEnabled((bool)$metadata['entry']);
+					break;
+				case "pass_waiting":
+					$this->setPassWaiting($metadata["entry"]);
+					break;				
+				case "kiosk":
+					$this->setKiosk($metadata["entry"]);
+					break;
+				case "showfinalstatement":
+					$this->setShowFinalStatement($metadata["entry"]);
+					break;
+				case "showinfo":
+					$this->setShowInfo($metadata["entry"]);
+					break;
+				case "forcejs":
+					$this->setForceJS($metadata["entry"]);
+					break;
+				case "customstyle":
+					$this->setCustomStyle($metadata["entry"]);
+					break;
+
+				case "highscore_enabled":
+					$this->setHighscoreEnabled($metadata["entry"]);
+					break;
+
+				case "highscore_anon":
+					$this->setHighscoreAnon($metadata["entry"]);
+					break;
+
+				case "highscore_achieved_ts":
+					$this->setHighscoreAchievedTS($metadata["entry"]);
+					break;
+
+				case "highscore_score":
+					$this->setHighscoreScore($metadata["entry"]);
 					break;
 				
-				case "hide_previous_results":
-					if ($metadata["entry"] == 0)
-					{
-						$this->setUsePreviousAnswers(1);
-					}
-					else
-					{
-						$this->setUsePreviousAnswers(0);
-					}
+				case "highscore_percentage":
+					$this->setHighscorePercentage($metadata["entry"]);
 					break;
-				case "use_previous_answers":
-					$this->setUsePreviousAnswers($metadata["entry"]);
+
+				case "highscore_hints":
+					$this->setHighscoreHints($metadata["entry"]);
 					break;
-				case "answer_feedback":
-					$this->setAnswerFeedback($metadata["entry"]);
+
+				case "highscore_wtime":
+					$this->setHighscoreWTime($metadata["entry"]);
 					break;
-				case "hide_title_points":
-					$this->setTitleOutput($metadata["entry"]);
+
+				case "highscore_own_table":
+					$this->setHighscoreOwnTable($metadata["entry"]);
 					break;
-				case "title_output":
-					$this->setTitleOutput($metadata["entry"]);
+
+				case "highscore_top_table":
+					$this->setHighscoreTopTable($metadata["entry"]);
 					break;
-				case "question_set_type":
-					$this->setQuestionSetType($metadata["entry"]);
-					break;
-				case "random_test":
-					if( $metadata["entry"] )
-					{
-						$this->setQuestionSetType(ilTestQuestionSetConfig::TYPE_RANDOM);
-					}
-					else
-					{
-						$this->setQuestionSetType(ilTestQuestionSetConfig::TYPE_FIXED);
-					}
-					break;
-				case "results_presentation":
-					$this->setResultsPresentation($metadata["entry"]);
-					break;
-				case "reset_processing_time":
-					$this->setResetProcessingTime($metadata["entry"]);
-					break;
-				case "instant_verification":
-					$this->setInstantFeedbackSolution($metadata["entry"]);
-					break;
-				case "follow_qst_answer_fixation":
-					$this->setFollowupQuestionAnswerFixationEnabled((bool)$metadata["entry"]);
-					break;
-				case "instant_feedback_answer_fixation":
-					$this->setInstantFeedbackAnswerFixationEnabled((bool)$metadata["entry"]);
-					break;
-				case "force_instant_feedback":
-					$this->setForceInstantFeedbackEnabled((bool)$metadata["entry"]);
-					break;
-				case "answer_feedback_points":
-					$this->setAnswerFeedbackPoints($metadata["entry"]);
-					break;
-				case "anonymity":
-					$this->setAnonymity($metadata["entry"]);
-					break;
-				case "use_pool":
-					$this->setPoolUsage((int)$metadata["entry"]);
-					break;
-				case "show_cancel":
-					$this->setShowCancel($metadata["entry"]);
-					break;
-				case "show_marker":
-					$this->setShowMarker($metadata["entry"]);
-					break;
-				case "fixed_participants":
-					$this->setFixedParticipants($metadata["entry"]);
-					break;
-				case "score_reporting":
-					$this->setScoreReporting($metadata["entry"]);
-					break;
-				case "shuffle_questions":
-					$this->setShuffleQuestions($metadata["entry"]);
-					break;
-				case "count_system":
-					$this->setCountSystem($metadata["entry"]);
-					break;
-				case "mc_scoring":
-					$this->setMCScoring($metadata["entry"]);
-					break;
-				case "mailnotification":
-					$this->setMailNotification($metadata["entry"]);
-					break;
-				case "mailnottype":
-					$this->setMailNotificationType($metadata["entry"]);
-					break;
-				case "exportsettings":
-					$this->setExportSettings($metadata['entry']);
-					break;
-				case "score_cutting":
-					$this->setScoreCutting($metadata["entry"]);
-					break;
-				case "password":
-					$this->setPassword($metadata["entry"]);
-					$this->setPasswordEnabled(strlen($metadata["entry"]) > 0);
-					break;
-				case "allowedUsers":
-					$this->setAllowedUsers($metadata["entry"]);
-					$this->setLimitUsersEnabled((int)$metadata["entry"] > 0);
-					break;
-				case "allowedUsersTimeGap":
-					$this->setAllowedUsersTimeGap($metadata["entry"]);
-					break;
-				case "pass_scoring":
-					$this->setPassScoring($metadata["entry"]);
-					break;
-				case 'pass_deletion_allowed':
-					$this->setPassDeletionAllowed((int)$metadata['entry']);
-					break;
-				case "show_summary":
-					$this->setListOfQuestionsSettings($metadata["entry"]);
-					break;
-				case "reporting_date":
-					$iso8601period = $metadata["entry"];
-					if (preg_match("/P(\d+)Y(\d+)M(\d+)DT(\d+)H(\d+)M(\d+)S/", $iso8601period, $matches))
-					{
-						$this->setReportingDate(sprintf("%02d%02d%02d%02d%02d%02d", $matches[1], $matches[2], $matches[3], $matches[4], $matches[5], $matches[6]));
-					}
-					break; 
-				case 'enable_processing_time': 
-					$this->setEnableProcessingTime($metadata['entry']); 
-					break;
-				case "processing_time": 
-					$this->setProcessingTime($metadata['entry']);
-					break;
-				case "starting_time":
-					$iso8601period = $metadata["entry"];
-					if (preg_match("/P(\d+)Y(\d+)M(\d+)DT(\d+)H(\d+)M(\d+)S/", $iso8601period, $matches))
-					{
-						$date_time = new ilDateTime(sprintf("%02d-%02d-%02d %02d:%02d:%02d", $matches[1], $matches[2], $matches[3], $matches[4], $matches[5], $matches[6]), IL_CAL_DATETIME);
-						$this->setStartingTime($date_time->get(IL_CAL_UNIX));
-						$this->setStartingTimeEnabled(true);
-					}
-					break;
-				case "ending_time":
-					$iso8601period = $metadata["entry"];
-					if (preg_match("/P(\d+)Y(\d+)M(\d+)DT(\d+)H(\d+)M(\d+)S/", $iso8601period, $matches))
-					{
-						$date_time = new ilDateTime(sprintf("%02d-%02d-%02d %02d:%02d:%02d", $matches[1], $matches[2], $matches[3], $matches[4], $matches[5], $matches[6]), IL_CAL_DATETIME);
-						$this->setEndingTime($date_time->get(IL_CAL_UNIX));
-						$this->setEndingTimeEnabled(true);
-					}
-					break;
-				case "enable_examview":
-					$this->setEnableExamview($metadata["entry"]);
-					break;
-				case 'show_examview_html':
-					$this->setShowExamviewHtml($metadata['entry']);
-					break;
-				case 'show_examview_pdf':
-					$this->setShowExamviewPdf($metadata['entry']);
-					break;
-				case 'redirection_mode':
-					$this->setRedirectionMode($metadata['entry']);
-					break;
-				case 'redirection_url':
-					$this->setRedirectionUrl($metadata['entry']);
-					break;
-				case 'examid_in_kiosk':
-				case 'examid_in_test_pass':
-					$this->setShowExamIdInTestPassEnabled($metadata['entry']);
-					break;
-				case 'show_exam_id':
-				case 'examid_in_test_res':
-					$this->setShowExamIdInTestResultsEnabled($metadata['entry']);
-					break;
-				case 'enable_archiving':
-					$this->setEnableArchiving($metadata['entry']);
-					break;
-				case 'sign_submission':
-					$this->setSignSubmission($metadata['entry']);
-					break;
-				case 'char_selector_availability':
-					$this->setCharSelectorAvailability($metadata['entry']);
-					break;
-				case 'char_selector_definition':
-					$this->setCharSelectorDefinition($metadata['entry']);
-					break;	
-				case 'skill_service':
-					$this->setSkillServiceEnabled((bool)$metadata['entry']);
-					break;
-				case 'result_tax_filters':
-					$this->setResultFilterTaxIds(strlen($metadata['entry']) ? unserialize($metadata['entry']) : array());
-					break;
-				case 'show_grading_status':
-					$this->setShowGradingStatusEnabled((bool)$metadata['entry']);
-					break;
-				case 'show_grading_mark':
-					$this->setShowGradingMarkEnabled((bool)$metadata['entry']);
-					break;
-				case 'activation_limited': 
-					$this->setActivationLimited($metadata['entry']);
-					break;
-				case 'activation_start_time':
-					$this->setActivationStartingTime($metadata['entry']);
-					break;
-				case 'activation_end_time': 
-					$this->setActivationEndingTime($metadata['entry']);
-					break;
-				case 'activation_visibility': 
-					$this->setActivationVisibility($metadata['entry']);
-					break;
-				case 'autosave': 
-					$this->setAutosave($metadata['entry']);
-					break;
-				case 'autosave_ival': 
-					$this->setAutosaveIval($metadata['entry']);
-					break;
-				case 'offer_question_hints': 
-					$this->setOfferingQuestionHintsEnabled($metadata['entry']);
-					break;
-				case 'instant_feedback_specific': 
-					$this->setSpecificAnswerFeedback($metadata['entry']);
-					break;
-				case 'obligations_enabled': 
-					$this->setObligationsEnabled($metadata['entry']);
-					break;
-			}
-			if (preg_match("/mark_step_\d+/", $metadata["label"]))
-			{
-				$xmlmark = $metadata["entry"];
-				preg_match("/<short>(.*?)<\/short>/", $xmlmark, $matches);
-				$mark_short = $matches[1];
-				preg_match("/<official>(.*?)<\/official>/", $xmlmark, $matches);
-				$mark_official = $matches[1];
-				preg_match("/<percentage>(.*?)<\/percentage>/", $xmlmark, $matches);
-				$mark_percentage = $matches[1];
-				preg_match("/<passed>(.*?)<\/passed>/", $xmlmark, $matches);
-				$mark_passed = $matches[1];
-				$this->mark_schema->addMarkStep($mark_short, $mark_official, $mark_percentage, $mark_passed);
-			}
-		}
-		// handle the import of media objects in XHTML code
-		if (is_array($_SESSION["import_mob_xhtml"]))
-		{
-			include_once "./Services/MediaObjects/classes/class.ilObjMediaObject.php";
-			include_once "./Services/RTE/classes/class.ilRTE.php";
-			include_once "./Modules/TestQuestionPool/classes/class.ilObjQuestionPool.php";
-			foreach ($_SESSION["import_mob_xhtml"] as $mob)
-			{
-				$importfile = ilObjTest::_getImportDirectory() . '/' . $_SESSION["tst_import_subdir"] . '/' . $mob["uri"];
-				if (file_exists($importfile))
-				{
-					$media_object =& ilObjMediaObject::_saveTempFileAsMediaObject(basename($importfile), $importfile, FALSE);
-					ilObjMediaObject::_saveUsage($media_object->getId(), "tst:html", $this->getId());
-					$this->setIntroduction(ilRTE::_replaceMediaObjectImageSrc(str_replace("src=\"" . $mob["mob"] . "\"", "src=\"" . "il_" . IL_INST_ID . "_mob_" . $media_object->getId() . "\"", $this->getIntroduction()), 1));
-					$this->setFinalStatement(ilRTE::_replaceMediaObjectImageSrc(str_replace("src=\"" . $mob["mob"] . "\"", "src=\"" . "il_" . IL_INST_ID . "_mob_" . $media_object->getId() . "\"", $this->getFinalStatement()), 1));
-				}
-				else
-				{
-					global $DIC;
-					$ilLog = $DIC['ilLog'];
-					$ilLog->write("Error: Could not open XHTML mob file for test introduction during test import. File $importfile does not exist!");
-				}
-			}
-			$this->saveToDb();
-		}
-	}
-
-	/**
-	 * Returns a QTI xml representation of the test
-	 *
-	 * @return string The QTI xml representation of the test
-	 */
-	public function toXML()
-	{
-		include_once("./Services/Xml/classes/class.ilXmlWriter.php");
-		$a_xml_writer = new ilXmlWriter;
-		// set xml header
-		$a_xml_writer->xmlHeader();
-		$a_xml_writer->xmlSetDtdDef("<!DOCTYPE questestinterop SYSTEM \"ims_qtiasiv1p2p1.dtd\">");
-		$a_xml_writer->xmlStartTag("questestinterop");
-
-		$attrs = array(
-			"ident" => "il_".IL_INST_ID."_tst_".$this->getTestId(),
-			"title" => $this->getTitle()
-		);
-		$a_xml_writer->xmlStartTag("assessment", $attrs);
-		// add qti comment
-		$a_xml_writer->xmlElement("qticomment", NULL, $this->getDescription());
-
-		// add qti duration
-		if ($this->enable_processing_time)
-		{
-			preg_match("/(\d+):(\d+):(\d+)/", $this->processing_time, $matches);
-			$a_xml_writer->xmlElement("duration", NULL, sprintf("P0Y0M0DT%dH%dM%dS", $matches[1], $matches[2], $matches[3]));
-		}
-
-		// add the rest of the preferences in qtimetadata tags, because there is no correspondent definition in QTI
-		$a_xml_writer->xmlStartTag("qtimetadata");
-		$a_xml_writer->xmlStartTag("qtimetadatafield");
-		$a_xml_writer->xmlElement("fieldlabel", NULL, "ILIAS_VERSION");
-		$a_xml_writer->xmlElement("fieldentry", NULL, $this->ilias->getSetting("ilias_version"));
-		$a_xml_writer->xmlEndTag("qtimetadatafield");
-
-		// anonymity
-		$a_xml_writer->xmlStartTag("qtimetadatafield");
-		$a_xml_writer->xmlElement("fieldlabel", NULL, "anonymity");
-		$a_xml_writer->xmlElement("fieldentry", NULL, sprintf("%d", $this->getAnonymity()));
-		$a_xml_writer->xmlEndTag("qtimetadatafield");
-
-		$a_xml_writer->xmlStartTag("qtimetadatafield");
-		$a_xml_writer->xmlElement("fieldlabel", NULL, "use_pool");
-		$a_xml_writer->xmlElement("fieldentry", NULL, $this->getPoolUsage() ? 1 : 0);
-		$a_xml_writer->xmlEndTag("qtimetadatafield");
-
-		// question set type (fixed, random, dynamic, ...)
-		$a_xml_writer->xmlStartTag("qtimetadatafield");
-		$a_xml_writer->xmlElement("fieldlabel", NULL, "question_set_type");
-		$a_xml_writer->xmlElement("fieldentry", NULL, $this->getQuestionSetType());
-		$a_xml_writer->xmlEndTag("qtimetadatafield");
-
-		// sequence settings
-		$a_xml_writer->xmlStartTag("qtimetadatafield");
-		$a_xml_writer->xmlElement("fieldlabel", NULL, "sequence_settings");
-		$a_xml_writer->xmlElement("fieldentry", NULL, $this->getSequenceSettings());
-		$a_xml_writer->xmlEndTag("qtimetadatafield");
-
-		// author
-		$a_xml_writer->xmlStartTag("qtimetadatafield");
-		$a_xml_writer->xmlElement("fieldlabel", NULL, "author");
-		$a_xml_writer->xmlElement("fieldentry", NULL, $this->getAuthor());
-		$a_xml_writer->xmlEndTag("qtimetadatafield");
-
-		// reset processing time
-		$a_xml_writer->xmlStartTag("qtimetadatafield");
-		$a_xml_writer->xmlElement("fieldlabel", NULL, "reset_processing_time");
-		$a_xml_writer->xmlElement("fieldentry", NULL, $this->getResetProcessingTime());
-		$a_xml_writer->xmlEndTag("qtimetadatafield");
-
-		// count system
-		$a_xml_writer->xmlStartTag("qtimetadatafield");
-		$a_xml_writer->xmlElement("fieldlabel", NULL, "count_system");
-		$a_xml_writer->xmlElement("fieldentry", NULL, $this->getCountSystem());
-		$a_xml_writer->xmlEndTag("qtimetadatafield");
-
-		// multiple choice scoring
-		$a_xml_writer->xmlStartTag("qtimetadatafield");
-		$a_xml_writer->xmlElement("fieldlabel", NULL, "mc_scoring");
-		$a_xml_writer->xmlElement("fieldentry", NULL, $this->getMCScoring());
-		$a_xml_writer->xmlEndTag("qtimetadatafield");
-
-		// multiple choice scoring
-		$a_xml_writer->xmlStartTag("qtimetadatafield");
-		$a_xml_writer->xmlElement("fieldlabel", NULL, "score_cutting");
-		$a_xml_writer->xmlElement("fieldentry", NULL, $this->getScoreCutting());
-		$a_xml_writer->xmlEndTag("qtimetadatafield");
-
-		// multiple choice scoring
-		$a_xml_writer->xmlStartTag("qtimetadatafield");
-		$a_xml_writer->xmlElement("fieldlabel", NULL, "password");
-		$a_xml_writer->xmlElement("fieldentry", NULL, $this->getPassword());
-		$a_xml_writer->xmlEndTag("qtimetadatafield");
-
-		// allowed users
-		$a_xml_writer->xmlStartTag("qtimetadatafield");
-		$a_xml_writer->xmlElement("fieldlabel", NULL, "allowedUsers");
-		$a_xml_writer->xmlElement("fieldentry", NULL, $this->getAllowedUsers());
-		$a_xml_writer->xmlEndTag("qtimetadatafield");
-
-		// allowed users time gap
-		$a_xml_writer->xmlStartTag("qtimetadatafield");
-		$a_xml_writer->xmlElement("fieldlabel", NULL, "allowedUsersTimeGap");
-		$a_xml_writer->xmlElement("fieldentry", NULL, $this->getAllowedUsersTimeGap());
-		$a_xml_writer->xmlEndTag("qtimetadatafield");
-
-		// pass scoring
-		$a_xml_writer->xmlStartTag("qtimetadatafield");
-		$a_xml_writer->xmlElement("fieldlabel", NULL, "pass_scoring");
-		$a_xml_writer->xmlElement("fieldentry", NULL, $this->getPassScoring());
-		$a_xml_writer->xmlEndTag("qtimetadatafield");
-
-		$a_xml_writer->xmlStartTag('qtimetadatafield');
-		$a_xml_writer->xmlElement('fieldlabel', NULL, 'pass_deletion_allowed');
-		$a_xml_writer->xmlElement('fieldentry', NULL, (int)$this->isPassDeletionAllowed());
-		$a_xml_writer->xmlEndTag('qtimetadatafield');
-
-		// score reporting date
-		if ($this->getReportingDate())
-		{
-			$a_xml_writer->xmlStartTag("qtimetadatafield");
-			$a_xml_writer->xmlElement("fieldlabel", NULL, "reporting_date");
-			preg_match("/(\d{4})(\d{2})(\d{2})(\d{2})(\d{2})(\d{2})/", $this->reporting_date, $matches);
-			$a_xml_writer->xmlElement("fieldentry", NULL, sprintf("P%dY%dM%dDT%dH%dM%dS", $matches[1], $matches[2], $matches[3], $matches[4], $matches[5], $matches[6]));
-			$a_xml_writer->xmlEndTag("qtimetadatafield");
-		}
-		// number of tries
-		$a_xml_writer->xmlStartTag("qtimetadatafield");
-		$a_xml_writer->xmlElement("fieldlabel", NULL, "nr_of_tries");
-		$a_xml_writer->xmlElement("fieldentry", NULL, sprintf("%d", $this->getNrOfTries()));
-		$a_xml_writer->xmlEndTag("qtimetadatafield");
-		
-		// number of tries
-		$a_xml_writer->xmlStartTag('qtimetadatafield');
-		$a_xml_writer->xmlElement('fieldlabel', NULL, 'block_after_passed');
-		$a_xml_writer->xmlElement('fieldentry', NULL, (int)$this->isBlockPassesAfterPassedEnabled());
-		$a_xml_writer->xmlEndTag('qtimetadatafield');
-		
-		// pass_waiting
-		$a_xml_writer->xmlStartTag("qtimetadatafield");
-		$a_xml_writer->xmlElement("fieldlabel", NULL, "pass_waiting");
-		$a_xml_writer->xmlElement("fieldentry", NULL,  $this->getPassWaiting());
-		$a_xml_writer->xmlEndTag("qtimetadatafield");
-		
-		// kiosk
-		$a_xml_writer->xmlStartTag("qtimetadatafield");
-		$a_xml_writer->xmlElement("fieldlabel", NULL, "kiosk");
-		$a_xml_writer->xmlElement("fieldentry", NULL, sprintf("%d", $this->getKiosk()));
-		$a_xml_writer->xmlEndTag("qtimetadatafield");
-
-		
-		//redirection_mode
-		$a_xml_writer->xmlStartTag('qtimetadatafield');
-		$a_xml_writer->xmlElement("fieldlabel", NULL, "redirection_mode");
-		$a_xml_writer->xmlElement("fieldentry", NULL, $this->getRedirectionMode());
-		$a_xml_writer->xmlEndTag("qtimetadatafield");
-
-		//redirection_url
-		$a_xml_writer->xmlStartTag('qtimetadatafield');
-		$a_xml_writer->xmlElement("fieldlabel", NULL, "redirection_url");
-		$a_xml_writer->xmlElement("fieldentry", NULL, $this->getRedirectionUrl());
-		$a_xml_writer->xmlEndTag("qtimetadatafield");
-		
-		// use previous answers
-		$a_xml_writer->xmlStartTag("qtimetadatafield");
-		$a_xml_writer->xmlElement("fieldlabel", NULL, "use_previous_answers");
-		$a_xml_writer->xmlElement("fieldentry", NULL, $this->getUsePreviousAnswers());
-		$a_xml_writer->xmlEndTag("qtimetadatafield");
-
-		// hide title points
-		$a_xml_writer->xmlStartTag("qtimetadatafield");
-		$a_xml_writer->xmlElement("fieldlabel", NULL, "title_output");
-		$a_xml_writer->xmlElement("fieldentry", NULL, sprintf("%d", $this->getTitleOutput()));
-		$a_xml_writer->xmlEndTag("qtimetadatafield");
-
-		// results presentation
-		$a_xml_writer->xmlStartTag("qtimetadatafield");
-		$a_xml_writer->xmlElement("fieldlabel", NULL, "results_presentation");
-		$a_xml_writer->xmlElement("fieldentry", NULL, sprintf("%d", $this->getResultsPresentation()));
-		$a_xml_writer->xmlEndTag("qtimetadatafield");
-
-		// examid in test pass
-		$a_xml_writer->xmlStartTag("qtimetadatafield");
-		$a_xml_writer->xmlElement("fieldlabel", NULL, "examid_in_test_pass");
-		$a_xml_writer->xmlElement("fieldentry", NULL, sprintf("%d", $this->isShowExamIdInTestPassEnabled()));
-		$a_xml_writer->xmlEndTag("qtimetadatafield");
-
-		// examid in kiosk
-		$a_xml_writer->xmlStartTag("qtimetadatafield");
-		$a_xml_writer->xmlElement("fieldlabel", NULL, "examid_in_test_res");
-		$a_xml_writer->xmlElement("fieldentry", NULL, sprintf("%d", $this->isShowExamIdInTestResultsEnabled()));
-		$a_xml_writer->xmlEndTag("qtimetadatafield");
-		
-		// solution details
-		$a_xml_writer->xmlStartTag("qtimetadatafield");
-		$a_xml_writer->xmlElement("fieldlabel", NULL, "show_summary");
-		$a_xml_writer->xmlElement("fieldentry", NULL, sprintf("%d", $this->getListOfQuestionsSettings()));
-		$a_xml_writer->xmlEndTag("qtimetadatafield");
-
-		// solution details
-		$a_xml_writer->xmlStartTag("qtimetadatafield");
-		$a_xml_writer->xmlElement("fieldlabel", NULL, "score_reporting");
-		$a_xml_writer->xmlElement("fieldentry", NULL, sprintf("%d", $this->getScoreReporting()));
-		$a_xml_writer->xmlEndTag("qtimetadatafield");
-
-		$a_xml_writer->xmlStartTag("qtimetadatafield");
-		$a_xml_writer->xmlElement("fieldlabel", NULL, "solution_details");
-		$a_xml_writer->xmlElement("fieldentry", NULL, (int)$this->getShowSolutionDetails());
-		$a_xml_writer->xmlEndTag("qtimetadatafield");
-		$a_xml_writer->xmlStartTag("qtimetadatafield");
-		$a_xml_writer->xmlElement("fieldlabel", NULL, "print_bs_with_res");
-		$a_xml_writer->xmlElement("fieldentry", NULL, (int)$this->getShowSolutionDetails() ? (int)$this->isBestSolutionPrintedWithResult() : 0);
-		$a_xml_writer->xmlEndTag("qtimetadatafield");
-
-		// solution details
-		$a_xml_writer->xmlStartTag("qtimetadatafield");
-		$a_xml_writer->xmlElement("fieldlabel", NULL, "instant_verification");
-		$a_xml_writer->xmlElement("fieldentry", NULL, sprintf("%d", $this->getInstantFeedbackSolution()));
-		$a_xml_writer->xmlEndTag("qtimetadatafield");
-
-		// answer specific feedback
-		$a_xml_writer->xmlStartTag("qtimetadatafield");
-		$a_xml_writer->xmlElement("fieldlabel", NULL, "answer_feedback");
-		$a_xml_writer->xmlElement("fieldentry", NULL, sprintf("%d", $this->getAnswerFeedback()));
-		$a_xml_writer->xmlEndTag("qtimetadatafield");
-
-		// answer specific feedback of reached points
-		$a_xml_writer->xmlStartTag("qtimetadatafield");
-		$a_xml_writer->xmlElement("fieldlabel", NULL, "answer_feedback_points");
-		$a_xml_writer->xmlElement("fieldentry", NULL, sprintf("%d", $this->getAnswerFeedbackPoints()));
-		$a_xml_writer->xmlEndTag("qtimetadatafield");
-
-		// followup question previous answer freezing
-		$a_xml_writer->xmlStartTag("qtimetadatafield");
-		$a_xml_writer->xmlElement("fieldlabel", NULL, "follow_qst_answer_fixation");
-		$a_xml_writer->xmlElement("fieldentry", NULL, (int)$this->isFollowupQuestionAnswerFixationEnabled());
-		$a_xml_writer->xmlEndTag("qtimetadatafield");
-
-		// instant response answer freezing
-		$a_xml_writer->xmlStartTag("qtimetadatafield");
-		$a_xml_writer->xmlElement("fieldlabel", NULL, "instant_feedback_answer_fixation");
-		$a_xml_writer->xmlElement("fieldentry", NULL, (int)$this->isInstantFeedbackAnswerFixationEnabled());
-		$a_xml_writer->xmlEndTag("qtimetadatafield");
-
-		// instant response forced
-		$a_xml_writer->xmlStartTag("qtimetadatafield");
-		$a_xml_writer->xmlElement("fieldlabel", NULL, "force_instant_feedback");
-		$a_xml_writer->xmlElement("fieldentry", NULL, (int)$this->isForceInstantFeedbackEnabled());
-		$a_xml_writer->xmlEndTag("qtimetadatafield");
-		
-		
-		// highscore
-		$highscore_metadata = array(
-			'highscore_enabled'     => array('value' => $this->getHighscoreEnabled()),
-			'highscore_anon'        => array('value' => $this->getHighscoreAnon()),
-			'highscore_achieved_ts' => array('value' => $this->getHighscoreAchievedTS()),
-			'highscore_score'       => array('value' => $this->getHighscoreScore()),
-			'highscore_percentage'  => array('value' => $this->getHighscorePercentage()),
-			'highscore_hints'       => array('value' => $this->getHighscoreHints()),
-			'highscore_wtime'       => array('value' => $this->getHighscoreWTime()),
-			'highscore_own_table'   => array('value' => $this->getHighscoreOwnTable()),
-			'highscore_top_table'   => array('value' => $this->getHighscoreTopTable()),
-			'highscore_top_num'     => array('value' => $this->getHighscoreTopNum()),
-		);
-		foreach($highscore_metadata as $label => $data)
-		{
-			$a_xml_writer->xmlStartTag("qtimetadatafield");
-			$a_xml_writer->xmlElement("fieldlabel", NULL, $label);
-			$a_xml_writer->xmlElement("fieldentry", NULL, sprintf("%d", $data['value']));
-			$a_xml_writer->xmlEndTag("qtimetadatafield");
-		}
-
-		// show cancel
-		$a_xml_writer->xmlStartTag("qtimetadatafield");
-		$a_xml_writer->xmlElement("fieldlabel", NULL, "show_cancel");
-		$a_xml_writer->xmlElement("fieldentry", NULL, sprintf("%d", $this->getShowCancel()));
-		$a_xml_writer->xmlEndTag("qtimetadatafield");
-
-		// show marker
-		$a_xml_writer->xmlStartTag("qtimetadatafield");
-		$a_xml_writer->xmlElement("fieldlabel", NULL, "show_marker");
-		$a_xml_writer->xmlElement("fieldentry", NULL, sprintf("%d", $this->getShowMarker()));
-		$a_xml_writer->xmlEndTag("qtimetadatafield");
-
-		// fixed participants
-		$a_xml_writer->xmlStartTag("qtimetadatafield");
-		$a_xml_writer->xmlElement("fieldlabel", NULL, "fixed_participants");
-		$a_xml_writer->xmlElement("fieldentry", NULL, sprintf("%d", $this->getFixedParticipants()));
-		$a_xml_writer->xmlEndTag("qtimetadatafield");
-
-		// show final statement
-		$a_xml_writer->xmlStartTag("qtimetadatafield");
-		$a_xml_writer->xmlElement("fieldlabel", NULL, "showfinalstatement");
-		$a_xml_writer->xmlElement("fieldentry", NULL, sprintf("%d", (($this->getShowFinalStatement()) ? "1" : "0")));
-		$a_xml_writer->xmlEndTag("qtimetadatafield");
-
-		// show introduction only
-		$a_xml_writer->xmlStartTag("qtimetadatafield");
-		$a_xml_writer->xmlElement("fieldlabel", NULL, "showinfo");
-		$a_xml_writer->xmlElement("fieldentry", NULL, sprintf("%d", (($this->getShowInfo()) ? "1" : "0")));
-		$a_xml_writer->xmlEndTag("qtimetadatafield");
-
-		// mail notification
-		$a_xml_writer->xmlStartTag("qtimetadatafield");
-		$a_xml_writer->xmlElement("fieldlabel", NULL, "mailnotification");
-		$a_xml_writer->xmlElement("fieldentry", NULL, $this->getMailNotification());
-		$a_xml_writer->xmlEndTag("qtimetadatafield");
-
-		// mail notification type
-		$a_xml_writer->xmlStartTag("qtimetadatafield");
-		$a_xml_writer->xmlElement("fieldlabel", NULL, "mailnottype");
-		$a_xml_writer->xmlElement("fieldentry", NULL, $this->getMailNotificationType());
-		$a_xml_writer->xmlEndTag("qtimetadatafield");
-
-		// export settings
-		$a_xml_writer->xmlStartTag("qtimetadatafield");
-		$a_xml_writer->xmlElement("fieldlabel", NULL, "exportsettings");
-		$a_xml_writer->xmlElement("fieldentry", NULL, (int)$this->getExportSettings());
-		$a_xml_writer->xmlEndTag("qtimetadatafield");
-
-		// force JavaScript
-		$a_xml_writer->xmlStartTag("qtimetadatafield");
-		$a_xml_writer->xmlElement("fieldlabel", NULL, "forcejs");
-		$a_xml_writer->xmlElement("fieldentry", NULL, sprintf("%d", (($this->getForceJS()) ? "1" : "0")));
-		$a_xml_writer->xmlEndTag("qtimetadatafield");
-
-		// custom style
-		$a_xml_writer->xmlStartTag("qtimetadatafield");
-		$a_xml_writer->xmlElement("fieldlabel", NULL, "customstyle");
-		$a_xml_writer->xmlElement("fieldentry", NULL, $this->getCustomStyle());
-		$a_xml_writer->xmlEndTag("qtimetadatafield");
-
-		// shuffle questions
-		$a_xml_writer->xmlStartTag("qtimetadatafield");
-		$a_xml_writer->xmlElement("fieldlabel", NULL, "shuffle_questions");
-		$a_xml_writer->xmlElement("fieldentry", NULL, sprintf("%d", $this->getShuffleQuestions()));
-		$a_xml_writer->xmlEndTag("qtimetadatafield");
-
-		// processing time
-		$a_xml_writer->xmlStartTag("qtimetadatafield");
-		$a_xml_writer->xmlElement("fieldlabel", NULL, "processing_time");
-		$a_xml_writer->xmlElement("fieldentry", NULL, $this->getProcessingTime());
-		$a_xml_writer->xmlEndTag("qtimetadatafield");
-		
-		// enable_examview
-		$a_xml_writer->xmlStartTag("qtimetadatafield");
-		$a_xml_writer->xmlElement("fieldlabel", NULL, "enable_examview");
-		$a_xml_writer->xmlElement("fieldentry", NULL, (int)$this->getEnableExamview());
-		$a_xml_writer->xmlEndTag("qtimetadatafield");
-
-		// show_examview_html
-		$a_xml_writer->xmlStartTag("qtimetadatafield");
-		$a_xml_writer->xmlElement("fieldlabel", NULL, "show_examview_html");
-		$a_xml_writer->xmlElement("fieldentry", NULL, (int)$this->getShowExamviewHtml());
-		$a_xml_writer->xmlEndTag("qtimetadatafield");
-
-		// show_examview_pdf
-		$a_xml_writer->xmlStartTag("qtimetadatafield");
-		$a_xml_writer->xmlElement("fieldlabel", NULL, "show_examview_pdf");
-		$a_xml_writer->xmlElement("fieldentry", NULL, (int)$this->getShowExamviewPdf());
-		$a_xml_writer->xmlEndTag("qtimetadatafield");
-
-		// enable_archiving
-		$a_xml_writer->xmlStartTag("qtimetadatafield");
-		$a_xml_writer->xmlElement("fieldlabel", NULL, "enable_archiving");
-		$a_xml_writer->xmlElement("fieldentry", NULL, (int)$this->getEnableArchiving());
-		$a_xml_writer->xmlEndTag("qtimetadatafield");
-
-		// sign_submission
-		$a_xml_writer->xmlStartTag("qtimetadatafield");
-		$a_xml_writer->xmlElement("fieldlabel", NULL, "sign_submission");
-		$a_xml_writer->xmlElement("fieldentry", NULL, (int)$this->getSignSubmission());
-		$a_xml_writer->xmlEndTag("qtimetadatafield");
-		
-		// char_selector_availability
-		$a_xml_writer->xmlStartTag("qtimetadatafield");
-		$a_xml_writer->xmlElement("fieldlabel", NULL, "char_selector_availability");
-		$a_xml_writer->xmlElement("fieldentry", NULL, sprintf("%d", $this->getCharSelectorAvailability()));
-		$a_xml_writer->xmlEndTag("qtimetadatafield");
-
-		// char_selector_definition
-		$a_xml_writer->xmlStartTag("qtimetadatafield");
-		$a_xml_writer->xmlElement("fieldlabel", NULL, "char_selector_definition");
-		$a_xml_writer->xmlElement("fieldentry", NULL, $this->getCharSelectorDefinition());
-		$a_xml_writer->xmlEndTag("qtimetadatafield");
-
-		// skill_service
-		$a_xml_writer->xmlStartTag("qtimetadatafield");
-		$a_xml_writer->xmlElement("fieldlabel", NULL, "skill_service");
-		$a_xml_writer->xmlElement("fieldentry", NULL, (int)$this->isSkillServiceEnabled());
-		$a_xml_writer->xmlEndTag("qtimetadatafield");
-
-		// result_tax_filters
-		$a_xml_writer->xmlStartTag("qtimetadatafield");
-		$a_xml_writer->xmlElement("fieldlabel", NULL, "result_tax_filters");
-		$a_xml_writer->xmlElement("fieldentry", NULL, serialize((array)$this->getResultFilterTaxIds()));
-		$a_xml_writer->xmlEndTag("qtimetadatafield");
-
-		// show_grading_status
-		$a_xml_writer->xmlStartTag("qtimetadatafield");
-		$a_xml_writer->xmlElement("fieldlabel", NULL, "show_grading_status");
-		$a_xml_writer->xmlElement("fieldentry", NULL, (int)$this->isShowGradingStatusEnabled());
-		$a_xml_writer->xmlEndTag("qtimetadatafield");
-
-		// show_grading_mark
-		$a_xml_writer->xmlStartTag("qtimetadatafield");
-		$a_xml_writer->xmlElement("fieldlabel", NULL, "show_grading_mark");
-		$a_xml_writer->xmlElement("fieldentry", NULL, (int)$this->isShowGradingMarkEnabled());
-		$a_xml_writer->xmlEndTag("qtimetadatafield");
-
-
-		// starting time
-		if ($this->getStartingTime())
-		{
-			$a_xml_writer->xmlStartTag("qtimetadatafield");
-			$a_xml_writer->xmlElement("fieldlabel", NULL, "starting_time");
-			$backward_compatibility_format = $this->buildIso8601PeriodFromUnixtimeForExportCompatibility($this->starting_time);
-			$a_xml_writer->xmlElement("fieldentry", NULL, $backward_compatibility_format);
-			$a_xml_writer->xmlEndTag("qtimetadatafield");
-		}
-		// ending time
-		if ($this->getEndingTime())
-		{
-			$a_xml_writer->xmlStartTag("qtimetadatafield");
-			$a_xml_writer->xmlElement("fieldlabel", NULL, "ending_time");
-			$backward_compatibility_format = $this->buildIso8601PeriodFromUnixtimeForExportCompatibility($this->ending_time);
-			$a_xml_writer->xmlElement("fieldentry", NULL, $backward_compatibility_format);
-			$a_xml_writer->xmlEndTag("qtimetadatafield");
-		}
-		
-		
-		//activation_limited
-		$a_xml_writer->xmlStartTag("qtimetadatafield");
-		$a_xml_writer->xmlElement("fieldlabel", NULL, "activation_limited");
-		$a_xml_writer->xmlElement("fieldentry", NULL,(int)$this->isActivationLimited());
-		$a_xml_writer->xmlEndTag("qtimetadatafield");
-
-		//activation_start_time
-		$a_xml_writer->xmlStartTag("qtimetadatafield");
-		$a_xml_writer->xmlElement("fieldlabel", NULL, "activation_start_time");
-		$a_xml_writer->xmlElement("fieldentry", NULL, (int)$this->getActivationStartingTime());
-		$a_xml_writer->xmlEndTag("qtimetadatafield");
-		
-		//activation_end_time
-		$a_xml_writer->xmlStartTag("qtimetadatafield");
-		$a_xml_writer->xmlElement("fieldlabel", NULL, "activation_end_time");
-		$a_xml_writer->xmlElement("fieldentry", NULL, (int)$this->getActivationEndingTime());
-		$a_xml_writer->xmlEndTag("qtimetadatafield");
-		
-		//activation_visibility
-		$a_xml_writer->xmlStartTag("qtimetadatafield");
-		$a_xml_writer->xmlElement("fieldlabel", NULL, "activation_visibility");
-		$a_xml_writer->xmlElement("fieldentry", NULL, (int)$this->getActivationVisibility());
-		$a_xml_writer->xmlEndTag("qtimetadatafield");
-
-		// autosave
-		$a_xml_writer->xmlStartTag("qtimetadatafield");
-		$a_xml_writer->xmlElement("fieldlabel", NULL, "autosave");
-		$a_xml_writer->xmlElement("fieldentry", NULL, (int)$this->getAutosave());
-		$a_xml_writer->xmlEndTag("qtimetadatafield");
-
-		// autosave_ival
-		$a_xml_writer->xmlStartTag("qtimetadatafield");
-		$a_xml_writer->xmlElement("fieldlabel", NULL, "autosave_ival");
-		$a_xml_writer->xmlElement("fieldentry", NULL, (int)$this->getAutosaveIval());
-		$a_xml_writer->xmlEndTag("qtimetadatafield");
-
-		//offer_question_hints
-		$a_xml_writer->xmlStartTag("qtimetadatafield");
-		$a_xml_writer->xmlElement("fieldlabel", NULL, "offer_question_hints");
-		$a_xml_writer->xmlElement("fieldentry", NULL, (int)$this->isOfferingQuestionHintsEnabled());
-		$a_xml_writer->xmlEndTag("qtimetadatafield");
-
-		//instant_feedback_specific
-		$a_xml_writer->xmlStartTag("qtimetadatafield");
-		$a_xml_writer->xmlElement("fieldlabel", NULL, "instant_feedback_specific");
-		$a_xml_writer->xmlElement("fieldentry", NULL, (int)$this->getSpecificAnswerFeedback());
-		$a_xml_writer->xmlEndTag("qtimetadatafield");
-		
-		//instant_feedback_answer_fixation
-		$a_xml_writer->xmlStartTag("qtimetadatafield");
-		$a_xml_writer->xmlElement("fieldlabel", NULL, "instant_feedback_answer_fixation");
-		$a_xml_writer->xmlElement("fieldentry", NULL, (int)$this->isInstantFeedbackAnswerFixationEnabled());
-		$a_xml_writer->xmlEndTag("qtimetadatafield");
-
-		//obligations_enabled
-		$a_xml_writer->xmlStartTag("qtimetadatafield");
-		$a_xml_writer->xmlElement("fieldlabel", NULL, "obligations_enabled");
-		$a_xml_writer->xmlElement("fieldentry", NULL, (int)$this->areObligationsEnabled());
-		$a_xml_writer->xmlEndTag("qtimetadatafield");
-		
-		//enable_processing_time
-		$a_xml_writer->xmlStartTag("qtimetadatafield");
-		$a_xml_writer->xmlElement("fieldlabel", NULL, "enable_processing_time");
-		$a_xml_writer->xmlElement("fieldentry", NULL, (int)$this->getEnableProcessingTime());
-		$a_xml_writer->xmlEndTag("qtimetadatafield");
-
-		foreach ($this->mark_schema->mark_steps as $index => $mark)
-		{
-			// mark steps
-			$a_xml_writer->xmlStartTag("qtimetadatafield");
-			$a_xml_writer->xmlElement("fieldlabel", NULL, "mark_step_$index");
-			$a_xml_writer->xmlElement("fieldentry", NULL, sprintf(
-				"<short>%s</short><official>%s</official><percentage>%.2f</percentage><passed>%d</passed>",
-				$mark->getShortName(), $mark->getOfficialName(), $mark->getMinimumLevel(), $mark->getPassed()
-			));
-			$a_xml_writer->xmlEndTag("qtimetadatafield");
-		}
-		$a_xml_writer->xmlEndTag("qtimetadata");
-
-		// add qti objectives
-		$a_xml_writer->xmlStartTag("objectives");
-		$this->addQTIMaterial($a_xml_writer, $this->getIntroduction());
-		$a_xml_writer->xmlEndTag("objectives");
-
-		// add qti assessmentcontrol
-		if ($this->getInstantFeedbackSolution() == 1)
-		{
-			$attrs = array(
-				"solutionswitch" => "Yes"
-			);
-		}
-		else
-		{
-			$attrs = NULL;
-		}
-		$a_xml_writer->xmlElement("assessmentcontrol", $attrs, NULL);
-
-		if (strlen($this->getFinalStatement()))
-		{
-			// add qti presentation_material
-			$a_xml_writer->xmlStartTag("presentation_material");
-			$a_xml_writer->xmlStartTag("flow_mat");
-			$this->addQTIMaterial($a_xml_writer, $this->getFinalStatement());
-			$a_xml_writer->xmlEndTag("flow_mat");
-			$a_xml_writer->xmlEndTag("presentation_material");
-		}
-		
-		$attrs = array(
-			"ident" => "1"
-		);
-		$a_xml_writer->xmlElement("section", $attrs, NULL);
-		$a_xml_writer->xmlEndTag("assessment");
-		$a_xml_writer->xmlEndTag("questestinterop");
-
-		$xml = $a_xml_writer->xmlDumpMem(FALSE);
-		return $xml;
-	}
-
-	/**
-	 * @param $unix_timestamp
-	 * @return string
-	 */
-	protected function buildIso8601PeriodFromUnixtimeForExportCompatibility($unix_timestamp)
-	{
-		$date_time_unix	= new ilDateTime($unix_timestamp, IL_CAL_UNIX);
-		$date_time		= $date_time_unix->get(IL_CAL_DATETIME);
-		preg_match("/(\d{4})-(\d{2})-(\d{2}) (\d{2}):(\d{2}):(\d{2})/", $date_time, $matches);
-		$iso8601_period = sprintf("P%dY%dM%dDT%dH%dM%dS", $matches[1], $matches[2], $matches[3], $matches[4], $matches[5], $matches[6]);
-		return $iso8601_period;
-	}
-
-	/**
-	* export pages of test to xml (see ilias_co.dtd)
-	*
-	* @param	object		$a_xml_writer	ilXmlWriter object that receives the
-	*										xml data
-	*/
-	function exportPagesXML(&$a_xml_writer, $a_inst, $a_target_dir, &$expLog)
-	{
-		global $DIC;
-		$ilBench = $DIC['ilBench'];
-
-		$this->mob_ids = array();
-		$this->file_ids = array();
-
-		// MetaData
-		$this->exportXMLMetaData($a_xml_writer);
-
-		// PageObjects
-		$expLog->write(date("[y-m-d H:i:s] ")."Start Export Page Objects");
-		$ilBench->start("ContentObjectExport", "exportPageObjects");
-		$this->exportXMLPageObjects($a_xml_writer, $a_inst, $expLog);
-		$ilBench->stop("ContentObjectExport", "exportPageObjects");
-		$expLog->write(date("[y-m-d H:i:s] ")."Finished Export Page Objects");
-
-		// MediaObjects
-		$expLog->write(date("[y-m-d H:i:s] ")."Start Export Media Objects");
-		$ilBench->start("ContentObjectExport", "exportMediaObjects");
-		$this->exportXMLMediaObjects($a_xml_writer, $a_inst, $a_target_dir, $expLog);
-		$ilBench->stop("ContentObjectExport", "exportMediaObjects");
-		$expLog->write(date("[y-m-d H:i:s] ")."Finished Export Media Objects");
-
-		// FileItems
-		$expLog->write(date("[y-m-d H:i:s] ")."Start Export File Items");
-		$ilBench->start("ContentObjectExport", "exportFileItems");
-		$this->exportFileItems($a_target_dir, $expLog);
-		$ilBench->stop("ContentObjectExport", "exportFileItems");
-		$expLog->write(date("[y-m-d H:i:s] ")."Finished Export File Items");
-	}
-
-	/**
-	* export content objects meta data to xml (see ilias_co.dtd)
-	*
-	* @param	object		$a_xml_writer	ilXmlWriter object that receives the
-	*										xml data
-	*/
-	function exportXMLMetaData(&$a_xml_writer)
-	{
-		include_once "./Services/MetaData/classes/class.ilMD2XML.php";
-		$md2xml = new ilMD2XML($this->getId(), 0, $this->getType());
-		$md2xml->setExportMode(true);
-		$md2xml->startExport();
-		$a_xml_writer->appendXML($md2xml->getXML());
-	}
-=======
-                case "highscore_hints":
-                    $this->setHighscoreHints($metadata["entry"]);
-                    break;
->>>>>>> 46afeae0
-
-                case "highscore_wtime":
-                    $this->setHighscoreWTime($metadata["entry"]);
-                    break;
-
-                case "highscore_own_table":
-                    $this->setHighscoreOwnTable($metadata["entry"]);
-                    break;
-
-                case "highscore_top_table":
-                    $this->setHighscoreTopTable($metadata["entry"]);
-                    break;
 
                 case "highscore_top_num":
                     $this->setHighscoreTopNum($metadata["entry"]);
@@ -9194,277 +6357,1047 @@
         }
     }
 
-    /**
-     * Returns a QTI xml representation of the test
-     *
-     * @return string The QTI xml representation of the test
-     */
-    public function toXML()
-    {
-        include_once("./Services/Xml/classes/class.ilXmlWriter.php");
-        $a_xml_writer = new ilXmlWriter;
-        // set xml header
-        $a_xml_writer->xmlHeader();
-        $a_xml_writer->xmlSetDtdDef("<!DOCTYPE questestinterop SYSTEM \"ims_qtiasiv1p2p1.dtd\">");
-        $a_xml_writer->xmlStartTag("questestinterop");
-
-        $attrs = array(
-            "ident" => "il_" . IL_INST_ID . "_tst_" . $this->getTestId(),
-            "title" => $this->getTitle()
-        );
-        $a_xml_writer->xmlStartTag("assessment", $attrs);
-        // add qti comment
-        $a_xml_writer->xmlElement("qticomment", null, $this->getDescription());
-
-        // add qti duration
-        if ($this->enable_processing_time) {
-            preg_match("/(\d+):(\d+):(\d+)/", $this->processing_time, $matches);
-            $a_xml_writer->xmlElement("duration", null, sprintf("P0Y0M0DT%dH%dM%dS", $matches[1], $matches[2], $matches[3]));
-        }
-
-        // add the rest of the preferences in qtimetadata tags, because there is no correspondent definition in QTI
-        $a_xml_writer->xmlStartTag("qtimetadata");
-        $a_xml_writer->xmlStartTag("qtimetadatafield");
-        $a_xml_writer->xmlElement("fieldlabel", null, "ILIAS_VERSION");
-        $a_xml_writer->xmlElement("fieldentry", null, $this->ilias->getSetting("ilias_version"));
-        $a_xml_writer->xmlEndTag("qtimetadatafield");
-
-        // anonymity
-        $a_xml_writer->xmlStartTag("qtimetadatafield");
-        $a_xml_writer->xmlElement("fieldlabel", null, "anonymity");
-        $a_xml_writer->xmlElement("fieldentry", null, sprintf("%d", $this->getAnonymity()));
-        $a_xml_writer->xmlEndTag("qtimetadatafield");
-
-        $a_xml_writer->xmlStartTag("qtimetadatafield");
-        $a_xml_writer->xmlElement("fieldlabel", null, "use_pool");
-        $a_xml_writer->xmlElement("fieldentry", null, $this->getPoolUsage() ? 1 : 0);
-        $a_xml_writer->xmlEndTag("qtimetadatafield");
-
-        // question set type (fixed, random, dynamic, ...)
-        $a_xml_writer->xmlStartTag("qtimetadatafield");
-        $a_xml_writer->xmlElement("fieldlabel", null, "question_set_type");
-        $a_xml_writer->xmlElement("fieldentry", null, $this->getQuestionSetType());
-        $a_xml_writer->xmlEndTag("qtimetadatafield");
-
-        // sequence settings
-        $a_xml_writer->xmlStartTag("qtimetadatafield");
-        $a_xml_writer->xmlElement("fieldlabel", null, "sequence_settings");
-        $a_xml_writer->xmlElement("fieldentry", null, $this->getSequenceSettings());
-        $a_xml_writer->xmlEndTag("qtimetadatafield");
-
-        // author
-        $a_xml_writer->xmlStartTag("qtimetadatafield");
-        $a_xml_writer->xmlElement("fieldlabel", null, "author");
-        $a_xml_writer->xmlElement("fieldentry", null, $this->getAuthor());
-        $a_xml_writer->xmlEndTag("qtimetadatafield");
-
-        // reset processing time
-        $a_xml_writer->xmlStartTag("qtimetadatafield");
-        $a_xml_writer->xmlElement("fieldlabel", null, "reset_processing_time");
-        $a_xml_writer->xmlElement("fieldentry", null, $this->getResetProcessingTime());
-        $a_xml_writer->xmlEndTag("qtimetadatafield");
-
-        // count system
-        $a_xml_writer->xmlStartTag("qtimetadatafield");
-        $a_xml_writer->xmlElement("fieldlabel", null, "count_system");
-        $a_xml_writer->xmlElement("fieldentry", null, $this->getCountSystem());
-        $a_xml_writer->xmlEndTag("qtimetadatafield");
-
-        // multiple choice scoring
-        $a_xml_writer->xmlStartTag("qtimetadatafield");
-        $a_xml_writer->xmlElement("fieldlabel", null, "mc_scoring");
-        $a_xml_writer->xmlElement("fieldentry", null, $this->getMCScoring());
-        $a_xml_writer->xmlEndTag("qtimetadatafield");
-
-        // multiple choice scoring
-        $a_xml_writer->xmlStartTag("qtimetadatafield");
-        $a_xml_writer->xmlElement("fieldlabel", null, "score_cutting");
-        $a_xml_writer->xmlElement("fieldentry", null, $this->getScoreCutting());
-        $a_xml_writer->xmlEndTag("qtimetadatafield");
-
-        // multiple choice scoring
-        $a_xml_writer->xmlStartTag("qtimetadatafield");
-        $a_xml_writer->xmlElement("fieldlabel", null, "password");
-        $a_xml_writer->xmlElement("fieldentry", null, $this->getPassword());
-        $a_xml_writer->xmlEndTag("qtimetadatafield");
-
-        // allowed users
-        $a_xml_writer->xmlStartTag("qtimetadatafield");
-        $a_xml_writer->xmlElement("fieldlabel", null, "allowedUsers");
-        $a_xml_writer->xmlElement("fieldentry", null, $this->getAllowedUsers());
-        $a_xml_writer->xmlEndTag("qtimetadatafield");
-
-        // allowed users time gap
-        $a_xml_writer->xmlStartTag("qtimetadatafield");
-        $a_xml_writer->xmlElement("fieldlabel", null, "allowedUsersTimeGap");
-        $a_xml_writer->xmlElement("fieldentry", null, $this->getAllowedUsersTimeGap());
-        $a_xml_writer->xmlEndTag("qtimetadatafield");
-
-        // pass scoring
-        $a_xml_writer->xmlStartTag("qtimetadatafield");
-        $a_xml_writer->xmlElement("fieldlabel", null, "pass_scoring");
-        $a_xml_writer->xmlElement("fieldentry", null, $this->getPassScoring());
-        $a_xml_writer->xmlEndTag("qtimetadatafield");
-
-        $a_xml_writer->xmlStartTag('qtimetadatafield');
-        $a_xml_writer->xmlElement('fieldlabel', null, 'pass_deletion_allowed');
-        $a_xml_writer->xmlElement('fieldentry', null, (int) $this->isPassDeletionAllowed());
-        $a_xml_writer->xmlEndTag('qtimetadatafield');
-
-        // score reporting date
-        if ($this->getReportingDate()) {
-            $a_xml_writer->xmlStartTag("qtimetadatafield");
-            $a_xml_writer->xmlElement("fieldlabel", null, "reporting_date");
-            preg_match("/(\d{4})(\d{2})(\d{2})(\d{2})(\d{2})(\d{2})/", $this->reporting_date, $matches);
-            $a_xml_writer->xmlElement("fieldentry", null, sprintf("P%dY%dM%dDT%dH%dM%dS", $matches[1], $matches[2], $matches[3], $matches[4], $matches[5], $matches[6]));
-            $a_xml_writer->xmlEndTag("qtimetadatafield");
-        }
-        // number of tries
-        $a_xml_writer->xmlStartTag("qtimetadatafield");
-        $a_xml_writer->xmlElement("fieldlabel", null, "nr_of_tries");
-        $a_xml_writer->xmlElement("fieldentry", null, sprintf("%d", $this->getNrOfTries()));
-        $a_xml_writer->xmlEndTag("qtimetadatafield");
-        
-        // number of tries
-        $a_xml_writer->xmlStartTag('qtimetadatafield');
-        $a_xml_writer->xmlElement('fieldlabel', null, 'block_after_passed');
-        $a_xml_writer->xmlElement('fieldentry', null, (int) $this->isBlockPassesAfterPassedEnabled());
-        $a_xml_writer->xmlEndTag('qtimetadatafield');
-        
-        // pass_waiting
-        $a_xml_writer->xmlStartTag("qtimetadatafield");
-        $a_xml_writer->xmlElement("fieldlabel", null, "pass_waiting");
-        $a_xml_writer->xmlElement("fieldentry", null, $this->getPassWaiting());
-        $a_xml_writer->xmlEndTag("qtimetadatafield");
-        
-        // kiosk
-        $a_xml_writer->xmlStartTag("qtimetadatafield");
-        $a_xml_writer->xmlElement("fieldlabel", null, "kiosk");
-        $a_xml_writer->xmlElement("fieldentry", null, sprintf("%d", $this->getKiosk()));
-        $a_xml_writer->xmlEndTag("qtimetadatafield");
-
-        
-        //redirection_mode
-        $a_xml_writer->xmlStartTag('qtimetadatafield');
-        $a_xml_writer->xmlElement("fieldlabel", null, "redirection_mode");
-        $a_xml_writer->xmlElement("fieldentry", null, $this->getRedirectionMode());
-        $a_xml_writer->xmlEndTag("qtimetadatafield");
-
-        //redirection_url
-        $a_xml_writer->xmlStartTag('qtimetadatafield');
-        $a_xml_writer->xmlElement("fieldlabel", null, "redirection_url");
-        $a_xml_writer->xmlElement("fieldentry", null, $this->getRedirectionUrl());
-        $a_xml_writer->xmlEndTag("qtimetadatafield");
-        
-        // use previous answers
-        $a_xml_writer->xmlStartTag("qtimetadatafield");
-        $a_xml_writer->xmlElement("fieldlabel", null, "use_previous_answers");
-        $a_xml_writer->xmlElement("fieldentry", null, $this->getUsePreviousAnswers());
-        $a_xml_writer->xmlEndTag("qtimetadatafield");
-
-        // hide title points
-        $a_xml_writer->xmlStartTag("qtimetadatafield");
-        $a_xml_writer->xmlElement("fieldlabel", null, "title_output");
-        $a_xml_writer->xmlElement("fieldentry", null, sprintf("%d", $this->getTitleOutput()));
-        $a_xml_writer->xmlEndTag("qtimetadatafield");
-
-        // results presentation
-        $a_xml_writer->xmlStartTag("qtimetadatafield");
-        $a_xml_writer->xmlElement("fieldlabel", null, "results_presentation");
-        $a_xml_writer->xmlElement("fieldentry", null, sprintf("%d", $this->getResultsPresentation()));
-        $a_xml_writer->xmlEndTag("qtimetadatafield");
-
-        // examid in test pass
-        $a_xml_writer->xmlStartTag("qtimetadatafield");
-        $a_xml_writer->xmlElement("fieldlabel", null, "examid_in_test_pass");
-        $a_xml_writer->xmlElement("fieldentry", null, sprintf("%d", $this->isShowExamIdInTestPassEnabled()));
-        $a_xml_writer->xmlEndTag("qtimetadatafield");
-
-        // examid in kiosk
-        $a_xml_writer->xmlStartTag("qtimetadatafield");
-        $a_xml_writer->xmlElement("fieldlabel", null, "examid_in_test_res");
-        $a_xml_writer->xmlElement("fieldentry", null, sprintf("%d", $this->isShowExamIdInTestResultsEnabled()));
-        $a_xml_writer->xmlEndTag("qtimetadatafield");
-        
-        // solution details
-        $a_xml_writer->xmlStartTag("qtimetadatafield");
-        $a_xml_writer->xmlElement("fieldlabel", null, "show_summary");
-        $a_xml_writer->xmlElement("fieldentry", null, sprintf("%d", $this->getListOfQuestionsSettings()));
-        $a_xml_writer->xmlEndTag("qtimetadatafield");
-
-        // solution details
-        $a_xml_writer->xmlStartTag("qtimetadatafield");
-        $a_xml_writer->xmlElement("fieldlabel", null, "score_reporting");
-        $a_xml_writer->xmlElement("fieldentry", null, sprintf("%d", $this->getScoreReporting()));
-        $a_xml_writer->xmlEndTag("qtimetadatafield");
-
-        $a_xml_writer->xmlStartTag("qtimetadatafield");
-        $a_xml_writer->xmlElement("fieldlabel", null, "solution_details");
-        $a_xml_writer->xmlElement("fieldentry", null, (int) $this->getShowSolutionDetails());
-        $a_xml_writer->xmlEndTag("qtimetadatafield");
-        $a_xml_writer->xmlStartTag("qtimetadatafield");
-        $a_xml_writer->xmlElement("fieldlabel", null, "print_bs_with_res");
-        $a_xml_writer->xmlElement("fieldentry", null, (int) $this->getShowSolutionDetails() ? (int) $this->isBestSolutionPrintedWithResult() : 0);
-        $a_xml_writer->xmlEndTag("qtimetadatafield");
-
-        // solution details
-        $a_xml_writer->xmlStartTag("qtimetadatafield");
-        $a_xml_writer->xmlElement("fieldlabel", null, "instant_verification");
-        $a_xml_writer->xmlElement("fieldentry", null, sprintf("%d", $this->getInstantFeedbackSolution()));
-        $a_xml_writer->xmlEndTag("qtimetadatafield");
-
-        // answer specific feedback
-        $a_xml_writer->xmlStartTag("qtimetadatafield");
-        $a_xml_writer->xmlElement("fieldlabel", null, "answer_feedback");
-        $a_xml_writer->xmlElement("fieldentry", null, sprintf("%d", $this->getAnswerFeedback()));
-        $a_xml_writer->xmlEndTag("qtimetadatafield");
-
-        // answer specific feedback of reached points
-        $a_xml_writer->xmlStartTag("qtimetadatafield");
-        $a_xml_writer->xmlElement("fieldlabel", null, "answer_feedback_points");
-        $a_xml_writer->xmlElement("fieldentry", null, sprintf("%d", $this->getAnswerFeedbackPoints()));
-        $a_xml_writer->xmlEndTag("qtimetadatafield");
-
-        // followup question previous answer freezing
-        $a_xml_writer->xmlStartTag("qtimetadatafield");
-        $a_xml_writer->xmlElement("fieldlabel", null, "follow_qst_answer_fixation");
-        $a_xml_writer->xmlElement("fieldentry", null, (int) $this->isFollowupQuestionAnswerFixationEnabled());
-        $a_xml_writer->xmlEndTag("qtimetadatafield");
-
-        // instant response answer freezing
-        $a_xml_writer->xmlStartTag("qtimetadatafield");
-        $a_xml_writer->xmlElement("fieldlabel", null, "instant_feedback_answer_fixation");
-        $a_xml_writer->xmlElement("fieldentry", null, (int) $this->isInstantFeedbackAnswerFixationEnabled());
-        $a_xml_writer->xmlEndTag("qtimetadatafield");
-
-        // instant response forced
-        $a_xml_writer->xmlStartTag("qtimetadatafield");
-        $a_xml_writer->xmlElement("fieldlabel", null, "force_instant_feedback");
-        $a_xml_writer->xmlElement("fieldentry", null, (int) $this->isForceInstantFeedbackEnabled());
-        $a_xml_writer->xmlEndTag("qtimetadatafield");
-        
-        
-        // highscore
-        $highscore_metadata = array(
-            'highscore_enabled'     => array('value' => $this->getHighscoreEnabled()),
-            'highscore_anon'        => array('value' => $this->getHighscoreAnon()),
-            'highscore_achieved_ts' => array('value' => $this->getHighscoreAchievedTS()),
-            'highscore_score'       => array('value' => $this->getHighscoreScore()),
-            'highscore_percentage'  => array('value' => $this->getHighscorePercentage()),
-            'highscore_hints'       => array('value' => $this->getHighscoreHints()),
-            'highscore_wtime'       => array('value' => $this->getHighscoreWTime()),
-            'highscore_own_table'   => array('value' => $this->getHighscoreOwnTable()),
-            'highscore_top_table'   => array('value' => $this->getHighscoreTopTable()),
-            'highscore_top_num'     => array('value' => $this->getHighscoreTopNum()),
-        );
-        foreach ($highscore_metadata as $label => $data) {
-            $a_xml_writer->xmlStartTag("qtimetadatafield");
-            $a_xml_writer->xmlElement("fieldlabel", null, $label);
-            $a_xml_writer->xmlElement("fieldentry", null, sprintf("%d", $data['value']));
-            $a_xml_writer->xmlEndTag("qtimetadatafield");
-        }
-
-<<<<<<< HEAD
+	/**
+	 * Returns a QTI xml representation of the test
+	 *
+	 * @return string The QTI xml representation of the test
+	 */
+	public function toXML()
+	{
+		include_once("./Services/Xml/classes/class.ilXmlWriter.php");
+		$a_xml_writer = new ilXmlWriter;
+		// set xml header
+		$a_xml_writer->xmlHeader();
+		$a_xml_writer->xmlSetDtdDef("<!DOCTYPE questestinterop SYSTEM \"ims_qtiasiv1p2p1.dtd\">");
+		$a_xml_writer->xmlStartTag("questestinterop");
+
+		$attrs = array(
+			"ident" => "il_".IL_INST_ID."_tst_".$this->getTestId(),
+			"title" => $this->getTitle()
+		);
+		$a_xml_writer->xmlStartTag("assessment", $attrs);
+		// add qti comment
+		$a_xml_writer->xmlElement("qticomment", NULL, $this->getDescription());
+
+		// add qti duration
+		if ($this->enable_processing_time)
+		{
+			preg_match("/(\d+):(\d+):(\d+)/", $this->processing_time, $matches);
+			$a_xml_writer->xmlElement("duration", NULL, sprintf("P0Y0M0DT%dH%dM%dS", $matches[1], $matches[2], $matches[3]));
+		}
+
+		// add the rest of the preferences in qtimetadata tags, because there is no correspondent definition in QTI
+		$a_xml_writer->xmlStartTag("qtimetadata");
+		$a_xml_writer->xmlStartTag("qtimetadatafield");
+		$a_xml_writer->xmlElement("fieldlabel", NULL, "ILIAS_VERSION");
+		$a_xml_writer->xmlElement("fieldentry", NULL, $this->ilias->getSetting("ilias_version"));
+		$a_xml_writer->xmlEndTag("qtimetadatafield");
+
+		// anonymity
+		$a_xml_writer->xmlStartTag("qtimetadatafield");
+		$a_xml_writer->xmlElement("fieldlabel", NULL, "anonymity");
+		$a_xml_writer->xmlElement("fieldentry", NULL, sprintf("%d", $this->getAnonymity()));
+		$a_xml_writer->xmlEndTag("qtimetadatafield");
+
+		$a_xml_writer->xmlStartTag("qtimetadatafield");
+		$a_xml_writer->xmlElement("fieldlabel", NULL, "use_pool");
+		$a_xml_writer->xmlElement("fieldentry", NULL, $this->getPoolUsage() ? 1 : 0);
+		$a_xml_writer->xmlEndTag("qtimetadatafield");
+
+		// question set type (fixed, random, dynamic, ...)
+		$a_xml_writer->xmlStartTag("qtimetadatafield");
+		$a_xml_writer->xmlElement("fieldlabel", NULL, "question_set_type");
+		$a_xml_writer->xmlElement("fieldentry", NULL, $this->getQuestionSetType());
+		$a_xml_writer->xmlEndTag("qtimetadatafield");
+
+		// sequence settings
+		$a_xml_writer->xmlStartTag("qtimetadatafield");
+		$a_xml_writer->xmlElement("fieldlabel", NULL, "sequence_settings");
+		$a_xml_writer->xmlElement("fieldentry", NULL, $this->getSequenceSettings());
+		$a_xml_writer->xmlEndTag("qtimetadatafield");
+
+		// author
+		$a_xml_writer->xmlStartTag("qtimetadatafield");
+		$a_xml_writer->xmlElement("fieldlabel", NULL, "author");
+		$a_xml_writer->xmlElement("fieldentry", NULL, $this->getAuthor());
+		$a_xml_writer->xmlEndTag("qtimetadatafield");
+
+		// reset processing time
+		$a_xml_writer->xmlStartTag("qtimetadatafield");
+		$a_xml_writer->xmlElement("fieldlabel", NULL, "reset_processing_time");
+		$a_xml_writer->xmlElement("fieldentry", NULL, $this->getResetProcessingTime());
+		$a_xml_writer->xmlEndTag("qtimetadatafield");
+
+		// count system
+		$a_xml_writer->xmlStartTag("qtimetadatafield");
+		$a_xml_writer->xmlElement("fieldlabel", NULL, "count_system");
+		$a_xml_writer->xmlElement("fieldentry", NULL, $this->getCountSystem());
+		$a_xml_writer->xmlEndTag("qtimetadatafield");
+
+		// multiple choice scoring
+		$a_xml_writer->xmlStartTag("qtimetadatafield");
+		$a_xml_writer->xmlElement("fieldlabel", NULL, "mc_scoring");
+		$a_xml_writer->xmlElement("fieldentry", NULL, $this->getMCScoring());
+		$a_xml_writer->xmlEndTag("qtimetadatafield");
+
+		// multiple choice scoring
+		$a_xml_writer->xmlStartTag("qtimetadatafield");
+		$a_xml_writer->xmlElement("fieldlabel", NULL, "score_cutting");
+		$a_xml_writer->xmlElement("fieldentry", NULL, $this->getScoreCutting());
+		$a_xml_writer->xmlEndTag("qtimetadatafield");
+
+		// multiple choice scoring
+		$a_xml_writer->xmlStartTag("qtimetadatafield");
+		$a_xml_writer->xmlElement("fieldlabel", NULL, "password");
+		$a_xml_writer->xmlElement("fieldentry", NULL, $this->getPassword());
+		$a_xml_writer->xmlEndTag("qtimetadatafield");
+
+		// allowed users
+		$a_xml_writer->xmlStartTag("qtimetadatafield");
+		$a_xml_writer->xmlElement("fieldlabel", NULL, "allowedUsers");
+		$a_xml_writer->xmlElement("fieldentry", NULL, $this->getAllowedUsers());
+		$a_xml_writer->xmlEndTag("qtimetadatafield");
+
+		// allowed users time gap
+		$a_xml_writer->xmlStartTag("qtimetadatafield");
+		$a_xml_writer->xmlElement("fieldlabel", NULL, "allowedUsersTimeGap");
+		$a_xml_writer->xmlElement("fieldentry", NULL, $this->getAllowedUsersTimeGap());
+		$a_xml_writer->xmlEndTag("qtimetadatafield");
+
+		// pass scoring
+		$a_xml_writer->xmlStartTag("qtimetadatafield");
+		$a_xml_writer->xmlElement("fieldlabel", NULL, "pass_scoring");
+		$a_xml_writer->xmlElement("fieldentry", NULL, $this->getPassScoring());
+		$a_xml_writer->xmlEndTag("qtimetadatafield");
+
+		$a_xml_writer->xmlStartTag('qtimetadatafield');
+		$a_xml_writer->xmlElement('fieldlabel', NULL, 'pass_deletion_allowed');
+		$a_xml_writer->xmlElement('fieldentry', NULL, (int)$this->isPassDeletionAllowed());
+		$a_xml_writer->xmlEndTag('qtimetadatafield');
+
+		// score reporting date
+		if ($this->getReportingDate())
+		{
+			$a_xml_writer->xmlStartTag("qtimetadatafield");
+			$a_xml_writer->xmlElement("fieldlabel", NULL, "reporting_date");
+			preg_match("/(\d{4})(\d{2})(\d{2})(\d{2})(\d{2})(\d{2})/", $this->reporting_date, $matches);
+			$a_xml_writer->xmlElement("fieldentry", NULL, sprintf("P%dY%dM%dDT%dH%dM%dS", $matches[1], $matches[2], $matches[3], $matches[4], $matches[5], $matches[6]));
+			$a_xml_writer->xmlEndTag("qtimetadatafield");
+		}
+		// number of tries
+		$a_xml_writer->xmlStartTag("qtimetadatafield");
+		$a_xml_writer->xmlElement("fieldlabel", NULL, "nr_of_tries");
+		$a_xml_writer->xmlElement("fieldentry", NULL, sprintf("%d", $this->getNrOfTries()));
+		$a_xml_writer->xmlEndTag("qtimetadatafield");
+		
+		// number of tries
+		$a_xml_writer->xmlStartTag('qtimetadatafield');
+		$a_xml_writer->xmlElement('fieldlabel', NULL, 'block_after_passed');
+		$a_xml_writer->xmlElement('fieldentry', NULL, (int)$this->isBlockPassesAfterPassedEnabled());
+		$a_xml_writer->xmlEndTag('qtimetadatafield');
+		
+		// pass_waiting
+		$a_xml_writer->xmlStartTag("qtimetadatafield");
+		$a_xml_writer->xmlElement("fieldlabel", NULL, "pass_waiting");
+		$a_xml_writer->xmlElement("fieldentry", NULL,  $this->getPassWaiting());
+		$a_xml_writer->xmlEndTag("qtimetadatafield");
+		
+		// kiosk
+		$a_xml_writer->xmlStartTag("qtimetadatafield");
+		$a_xml_writer->xmlElement("fieldlabel", NULL, "kiosk");
+		$a_xml_writer->xmlElement("fieldentry", NULL, sprintf("%d", $this->getKiosk()));
+		$a_xml_writer->xmlEndTag("qtimetadatafield");
+
+		
+		//redirection_mode
+		$a_xml_writer->xmlStartTag('qtimetadatafield');
+		$a_xml_writer->xmlElement("fieldlabel", NULL, "redirection_mode");
+		$a_xml_writer->xmlElement("fieldentry", NULL, $this->getRedirectionMode());
+		$a_xml_writer->xmlEndTag("qtimetadatafield");
+
+		//redirection_url
+		$a_xml_writer->xmlStartTag('qtimetadatafield');
+		$a_xml_writer->xmlElement("fieldlabel", NULL, "redirection_url");
+		$a_xml_writer->xmlElement("fieldentry", NULL, $this->getRedirectionUrl());
+		$a_xml_writer->xmlEndTag("qtimetadatafield");
+		
+		// use previous answers
+		$a_xml_writer->xmlStartTag("qtimetadatafield");
+		$a_xml_writer->xmlElement("fieldlabel", NULL, "use_previous_answers");
+		$a_xml_writer->xmlElement("fieldentry", NULL, $this->getUsePreviousAnswers());
+		$a_xml_writer->xmlEndTag("qtimetadatafield");
+
+		// hide title points
+		$a_xml_writer->xmlStartTag("qtimetadatafield");
+		$a_xml_writer->xmlElement("fieldlabel", NULL, "title_output");
+		$a_xml_writer->xmlElement("fieldentry", NULL, sprintf("%d", $this->getTitleOutput()));
+		$a_xml_writer->xmlEndTag("qtimetadatafield");
+
+		// results presentation
+		$a_xml_writer->xmlStartTag("qtimetadatafield");
+		$a_xml_writer->xmlElement("fieldlabel", NULL, "results_presentation");
+		$a_xml_writer->xmlElement("fieldentry", NULL, sprintf("%d", $this->getResultsPresentation()));
+		$a_xml_writer->xmlEndTag("qtimetadatafield");
+
+		// examid in test pass
+		$a_xml_writer->xmlStartTag("qtimetadatafield");
+		$a_xml_writer->xmlElement("fieldlabel", NULL, "examid_in_test_pass");
+		$a_xml_writer->xmlElement("fieldentry", NULL, sprintf("%d", $this->isShowExamIdInTestPassEnabled()));
+		$a_xml_writer->xmlEndTag("qtimetadatafield");
+
+		// examid in kiosk
+		$a_xml_writer->xmlStartTag("qtimetadatafield");
+		$a_xml_writer->xmlElement("fieldlabel", NULL, "examid_in_test_res");
+		$a_xml_writer->xmlElement("fieldentry", NULL, sprintf("%d", $this->isShowExamIdInTestResultsEnabled()));
+		$a_xml_writer->xmlEndTag("qtimetadatafield");
+		
+		// solution details
+		$a_xml_writer->xmlStartTag("qtimetadatafield");
+		$a_xml_writer->xmlElement("fieldlabel", NULL, "show_summary");
+		$a_xml_writer->xmlElement("fieldentry", NULL, sprintf("%d", $this->getListOfQuestionsSettings()));
+		$a_xml_writer->xmlEndTag("qtimetadatafield");
+
+		// solution details
+		$a_xml_writer->xmlStartTag("qtimetadatafield");
+		$a_xml_writer->xmlElement("fieldlabel", NULL, "score_reporting");
+		$a_xml_writer->xmlElement("fieldentry", NULL, sprintf("%d", $this->getScoreReporting()));
+		$a_xml_writer->xmlEndTag("qtimetadatafield");
+
+		$a_xml_writer->xmlStartTag("qtimetadatafield");
+		$a_xml_writer->xmlElement("fieldlabel", NULL, "solution_details");
+		$a_xml_writer->xmlElement("fieldentry", NULL, (int)$this->getShowSolutionDetails());
+		$a_xml_writer->xmlEndTag("qtimetadatafield");
+		$a_xml_writer->xmlStartTag("qtimetadatafield");
+		$a_xml_writer->xmlElement("fieldlabel", NULL, "print_bs_with_res");
+		$a_xml_writer->xmlElement("fieldentry", NULL, (int)$this->getShowSolutionDetails() ? (int)$this->isBestSolutionPrintedWithResult() : 0);
+		$a_xml_writer->xmlEndTag("qtimetadatafield");
+
+		// solution details
+		$a_xml_writer->xmlStartTag("qtimetadatafield");
+		$a_xml_writer->xmlElement("fieldlabel", NULL, "instant_verification");
+		$a_xml_writer->xmlElement("fieldentry", NULL, sprintf("%d", $this->getInstantFeedbackSolution()));
+		$a_xml_writer->xmlEndTag("qtimetadatafield");
+
+		// answer specific feedback
+		$a_xml_writer->xmlStartTag("qtimetadatafield");
+		$a_xml_writer->xmlElement("fieldlabel", NULL, "answer_feedback");
+		$a_xml_writer->xmlElement("fieldentry", NULL, sprintf("%d", $this->getAnswerFeedback()));
+		$a_xml_writer->xmlEndTag("qtimetadatafield");
+
+		// answer specific feedback of reached points
+		$a_xml_writer->xmlStartTag("qtimetadatafield");
+		$a_xml_writer->xmlElement("fieldlabel", NULL, "answer_feedback_points");
+		$a_xml_writer->xmlElement("fieldentry", NULL, sprintf("%d", $this->getAnswerFeedbackPoints()));
+		$a_xml_writer->xmlEndTag("qtimetadatafield");
+
+		// followup question previous answer freezing
+		$a_xml_writer->xmlStartTag("qtimetadatafield");
+		$a_xml_writer->xmlElement("fieldlabel", NULL, "follow_qst_answer_fixation");
+		$a_xml_writer->xmlElement("fieldentry", NULL, (int)$this->isFollowupQuestionAnswerFixationEnabled());
+		$a_xml_writer->xmlEndTag("qtimetadatafield");
+
+		// instant response answer freezing
+		$a_xml_writer->xmlStartTag("qtimetadatafield");
+		$a_xml_writer->xmlElement("fieldlabel", NULL, "instant_feedback_answer_fixation");
+		$a_xml_writer->xmlElement("fieldentry", NULL, (int)$this->isInstantFeedbackAnswerFixationEnabled());
+		$a_xml_writer->xmlEndTag("qtimetadatafield");
+
+		// instant response forced
+		$a_xml_writer->xmlStartTag("qtimetadatafield");
+		$a_xml_writer->xmlElement("fieldlabel", NULL, "force_instant_feedback");
+		$a_xml_writer->xmlElement("fieldentry", NULL, (int)$this->isForceInstantFeedbackEnabled());
+		$a_xml_writer->xmlEndTag("qtimetadatafield");
+		
+		
+		// highscore
+		$highscore_metadata = array(
+			'highscore_enabled'     => array('value' => $this->getHighscoreEnabled()),
+			'highscore_anon'        => array('value' => $this->getHighscoreAnon()),
+			'highscore_achieved_ts' => array('value' => $this->getHighscoreAchievedTS()),
+			'highscore_score'       => array('value' => $this->getHighscoreScore()),
+			'highscore_percentage'  => array('value' => $this->getHighscorePercentage()),
+			'highscore_hints'       => array('value' => $this->getHighscoreHints()),
+			'highscore_wtime'       => array('value' => $this->getHighscoreWTime()),
+			'highscore_own_table'   => array('value' => $this->getHighscoreOwnTable()),
+			'highscore_top_table'   => array('value' => $this->getHighscoreTopTable()),
+			'highscore_top_num'     => array('value' => $this->getHighscoreTopNum()),
+		);
+		foreach($highscore_metadata as $label => $data)
+		{
+			$a_xml_writer->xmlStartTag("qtimetadatafield");
+			$a_xml_writer->xmlElement("fieldlabel", NULL, $label);
+			$a_xml_writer->xmlElement("fieldentry", NULL, sprintf("%d", $data['value']));
+			$a_xml_writer->xmlEndTag("qtimetadatafield");
+		}
+
+		// show cancel
+		$a_xml_writer->xmlStartTag("qtimetadatafield");
+		$a_xml_writer->xmlElement("fieldlabel", NULL, "show_cancel");
+		$a_xml_writer->xmlElement("fieldentry", NULL, sprintf("%d", $this->getShowCancel()));
+		$a_xml_writer->xmlEndTag("qtimetadatafield");
+
+		// show marker
+		$a_xml_writer->xmlStartTag("qtimetadatafield");
+		$a_xml_writer->xmlElement("fieldlabel", NULL, "show_marker");
+		$a_xml_writer->xmlElement("fieldentry", NULL, sprintf("%d", $this->getShowMarker()));
+		$a_xml_writer->xmlEndTag("qtimetadatafield");
+
+		// fixed participants
+		$a_xml_writer->xmlStartTag("qtimetadatafield");
+		$a_xml_writer->xmlElement("fieldlabel", NULL, "fixed_participants");
+		$a_xml_writer->xmlElement("fieldentry", NULL, sprintf("%d", $this->getFixedParticipants()));
+		$a_xml_writer->xmlEndTag("qtimetadatafield");
+
+		// show final statement
+		$a_xml_writer->xmlStartTag("qtimetadatafield");
+		$a_xml_writer->xmlElement("fieldlabel", NULL, "showfinalstatement");
+		$a_xml_writer->xmlElement("fieldentry", NULL, sprintf("%d", (($this->getShowFinalStatement()) ? "1" : "0")));
+		$a_xml_writer->xmlEndTag("qtimetadatafield");
+
+		// show introduction only
+		$a_xml_writer->xmlStartTag("qtimetadatafield");
+		$a_xml_writer->xmlElement("fieldlabel", NULL, "showinfo");
+		$a_xml_writer->xmlElement("fieldentry", NULL, sprintf("%d", (($this->getShowInfo()) ? "1" : "0")));
+		$a_xml_writer->xmlEndTag("qtimetadatafield");
+
+		// mail notification
+		$a_xml_writer->xmlStartTag("qtimetadatafield");
+		$a_xml_writer->xmlElement("fieldlabel", NULL, "mailnotification");
+		$a_xml_writer->xmlElement("fieldentry", NULL, $this->getMailNotification());
+		$a_xml_writer->xmlEndTag("qtimetadatafield");
+
+		// mail notification type
+		$a_xml_writer->xmlStartTag("qtimetadatafield");
+		$a_xml_writer->xmlElement("fieldlabel", NULL, "mailnottype");
+		$a_xml_writer->xmlElement("fieldentry", NULL, $this->getMailNotificationType());
+		$a_xml_writer->xmlEndTag("qtimetadatafield");
+
+		// export settings
+		$a_xml_writer->xmlStartTag("qtimetadatafield");
+		$a_xml_writer->xmlElement("fieldlabel", NULL, "exportsettings");
+		$a_xml_writer->xmlElement("fieldentry", NULL, (int)$this->getExportSettings());
+		$a_xml_writer->xmlEndTag("qtimetadatafield");
+
+		// force JavaScript
+		$a_xml_writer->xmlStartTag("qtimetadatafield");
+		$a_xml_writer->xmlElement("fieldlabel", NULL, "forcejs");
+		$a_xml_writer->xmlElement("fieldentry", NULL, sprintf("%d", (($this->getForceJS()) ? "1" : "0")));
+		$a_xml_writer->xmlEndTag("qtimetadatafield");
+
+		// custom style
+		$a_xml_writer->xmlStartTag("qtimetadatafield");
+		$a_xml_writer->xmlElement("fieldlabel", NULL, "customstyle");
+		$a_xml_writer->xmlElement("fieldentry", NULL, $this->getCustomStyle());
+		$a_xml_writer->xmlEndTag("qtimetadatafield");
+
+		// shuffle questions
+		$a_xml_writer->xmlStartTag("qtimetadatafield");
+		$a_xml_writer->xmlElement("fieldlabel", NULL, "shuffle_questions");
+		$a_xml_writer->xmlElement("fieldentry", NULL, sprintf("%d", $this->getShuffleQuestions()));
+		$a_xml_writer->xmlEndTag("qtimetadatafield");
+
+		// processing time
+		$a_xml_writer->xmlStartTag("qtimetadatafield");
+		$a_xml_writer->xmlElement("fieldlabel", NULL, "processing_time");
+		$a_xml_writer->xmlElement("fieldentry", NULL, $this->getProcessingTime());
+		$a_xml_writer->xmlEndTag("qtimetadatafield");
+		
+		// enable_examview
+		$a_xml_writer->xmlStartTag("qtimetadatafield");
+		$a_xml_writer->xmlElement("fieldlabel", NULL, "enable_examview");
+		$a_xml_writer->xmlElement("fieldentry", NULL, (int)$this->getEnableExamview());
+		$a_xml_writer->xmlEndTag("qtimetadatafield");
+
+		// show_examview_html
+		$a_xml_writer->xmlStartTag("qtimetadatafield");
+		$a_xml_writer->xmlElement("fieldlabel", NULL, "show_examview_html");
+		$a_xml_writer->xmlElement("fieldentry", NULL, (int)$this->getShowExamviewHtml());
+		$a_xml_writer->xmlEndTag("qtimetadatafield");
+
+		// show_examview_pdf
+		$a_xml_writer->xmlStartTag("qtimetadatafield");
+		$a_xml_writer->xmlElement("fieldlabel", NULL, "show_examview_pdf");
+		$a_xml_writer->xmlElement("fieldentry", NULL, (int)$this->getShowExamviewPdf());
+		$a_xml_writer->xmlEndTag("qtimetadatafield");
+
+		// enable_archiving
+		$a_xml_writer->xmlStartTag("qtimetadatafield");
+		$a_xml_writer->xmlElement("fieldlabel", NULL, "enable_archiving");
+		$a_xml_writer->xmlElement("fieldentry", NULL, (int)$this->getEnableArchiving());
+		$a_xml_writer->xmlEndTag("qtimetadatafield");
+
+		// sign_submission
+		$a_xml_writer->xmlStartTag("qtimetadatafield");
+		$a_xml_writer->xmlElement("fieldlabel", NULL, "sign_submission");
+		$a_xml_writer->xmlElement("fieldentry", NULL, (int)$this->getSignSubmission());
+		$a_xml_writer->xmlEndTag("qtimetadatafield");
+		
+		// char_selector_availability
+		$a_xml_writer->xmlStartTag("qtimetadatafield");
+		$a_xml_writer->xmlElement("fieldlabel", NULL, "char_selector_availability");
+		$a_xml_writer->xmlElement("fieldentry", NULL, sprintf("%d", $this->getCharSelectorAvailability()));
+		$a_xml_writer->xmlEndTag("qtimetadatafield");
+
+		// char_selector_definition
+		$a_xml_writer->xmlStartTag("qtimetadatafield");
+		$a_xml_writer->xmlElement("fieldlabel", NULL, "char_selector_definition");
+		$a_xml_writer->xmlElement("fieldentry", NULL, $this->getCharSelectorDefinition());
+		$a_xml_writer->xmlEndTag("qtimetadatafield");
+
+		// skill_service
+		$a_xml_writer->xmlStartTag("qtimetadatafield");
+		$a_xml_writer->xmlElement("fieldlabel", NULL, "skill_service");
+		$a_xml_writer->xmlElement("fieldentry", NULL, (int)$this->isSkillServiceEnabled());
+		$a_xml_writer->xmlEndTag("qtimetadatafield");
+
+		// result_tax_filters
+		$a_xml_writer->xmlStartTag("qtimetadatafield");
+		$a_xml_writer->xmlElement("fieldlabel", NULL, "result_tax_filters");
+		$a_xml_writer->xmlElement("fieldentry", NULL, serialize((array)$this->getResultFilterTaxIds()));
+		$a_xml_writer->xmlEndTag("qtimetadatafield");
+
+		// show_grading_status
+		$a_xml_writer->xmlStartTag("qtimetadatafield");
+		$a_xml_writer->xmlElement("fieldlabel", NULL, "show_grading_status");
+		$a_xml_writer->xmlElement("fieldentry", NULL, (int)$this->isShowGradingStatusEnabled());
+		$a_xml_writer->xmlEndTag("qtimetadatafield");
+
+		// show_grading_mark
+		$a_xml_writer->xmlStartTag("qtimetadatafield");
+		$a_xml_writer->xmlElement("fieldlabel", NULL, "show_grading_mark");
+		$a_xml_writer->xmlElement("fieldentry", NULL, (int)$this->isShowGradingMarkEnabled());
+		$a_xml_writer->xmlEndTag("qtimetadatafield");
+
+
+		// starting time
+		if ($this->getStartingTime())
+		{
+			$a_xml_writer->xmlStartTag("qtimetadatafield");
+			$a_xml_writer->xmlElement("fieldlabel", NULL, "starting_time");
+			$backward_compatibility_format = $this->buildIso8601PeriodFromUnixtimeForExportCompatibility($this->starting_time);
+			$a_xml_writer->xmlElement("fieldentry", NULL, $backward_compatibility_format);
+			$a_xml_writer->xmlEndTag("qtimetadatafield");
+		}
+		// ending time
+		if ($this->getEndingTime())
+		{
+			$a_xml_writer->xmlStartTag("qtimetadatafield");
+			$a_xml_writer->xmlElement("fieldlabel", NULL, "ending_time");
+			$backward_compatibility_format = $this->buildIso8601PeriodFromUnixtimeForExportCompatibility($this->ending_time);
+			$a_xml_writer->xmlElement("fieldentry", NULL, $backward_compatibility_format);
+			$a_xml_writer->xmlEndTag("qtimetadatafield");
+		}
+		
+		
+		//activation_limited
+		$a_xml_writer->xmlStartTag("qtimetadatafield");
+		$a_xml_writer->xmlElement("fieldlabel", NULL, "activation_limited");
+		$a_xml_writer->xmlElement("fieldentry", NULL,(int)$this->isActivationLimited());
+		$a_xml_writer->xmlEndTag("qtimetadatafield");
+
+		//activation_start_time
+		$a_xml_writer->xmlStartTag("qtimetadatafield");
+		$a_xml_writer->xmlElement("fieldlabel", NULL, "activation_start_time");
+		$a_xml_writer->xmlElement("fieldentry", NULL, (int)$this->getActivationStartingTime());
+		$a_xml_writer->xmlEndTag("qtimetadatafield");
+		
+		//activation_end_time
+		$a_xml_writer->xmlStartTag("qtimetadatafield");
+		$a_xml_writer->xmlElement("fieldlabel", NULL, "activation_end_time");
+		$a_xml_writer->xmlElement("fieldentry", NULL, (int)$this->getActivationEndingTime());
+		$a_xml_writer->xmlEndTag("qtimetadatafield");
+		
+		//activation_visibility
+		$a_xml_writer->xmlStartTag("qtimetadatafield");
+		$a_xml_writer->xmlElement("fieldlabel", NULL, "activation_visibility");
+		$a_xml_writer->xmlElement("fieldentry", NULL, (int)$this->getActivationVisibility());
+		$a_xml_writer->xmlEndTag("qtimetadatafield");
+
+		// autosave
+		$a_xml_writer->xmlStartTag("qtimetadatafield");
+		$a_xml_writer->xmlElement("fieldlabel", NULL, "autosave");
+		$a_xml_writer->xmlElement("fieldentry", NULL, (int)$this->getAutosave());
+		$a_xml_writer->xmlEndTag("qtimetadatafield");
+
+		// autosave_ival
+		$a_xml_writer->xmlStartTag("qtimetadatafield");
+		$a_xml_writer->xmlElement("fieldlabel", NULL, "autosave_ival");
+		$a_xml_writer->xmlElement("fieldentry", NULL, (int)$this->getAutosaveIval());
+		$a_xml_writer->xmlEndTag("qtimetadatafield");
+
+		//offer_question_hints
+		$a_xml_writer->xmlStartTag("qtimetadatafield");
+		$a_xml_writer->xmlElement("fieldlabel", NULL, "offer_question_hints");
+		$a_xml_writer->xmlElement("fieldentry", NULL, (int)$this->isOfferingQuestionHintsEnabled());
+		$a_xml_writer->xmlEndTag("qtimetadatafield");
+
+		//instant_feedback_specific
+		$a_xml_writer->xmlStartTag("qtimetadatafield");
+		$a_xml_writer->xmlElement("fieldlabel", NULL, "instant_feedback_specific");
+		$a_xml_writer->xmlElement("fieldentry", NULL, (int)$this->getSpecificAnswerFeedback());
+		$a_xml_writer->xmlEndTag("qtimetadatafield");
+		
+		//instant_feedback_answer_fixation
+		$a_xml_writer->xmlStartTag("qtimetadatafield");
+		$a_xml_writer->xmlElement("fieldlabel", NULL, "instant_feedback_answer_fixation");
+		$a_xml_writer->xmlElement("fieldentry", NULL, (int)$this->isInstantFeedbackAnswerFixationEnabled());
+		$a_xml_writer->xmlEndTag("qtimetadatafield");
+
+		//obligations_enabled
+		$a_xml_writer->xmlStartTag("qtimetadatafield");
+		$a_xml_writer->xmlElement("fieldlabel", NULL, "obligations_enabled");
+		$a_xml_writer->xmlElement("fieldentry", NULL, (int)$this->areObligationsEnabled());
+		$a_xml_writer->xmlEndTag("qtimetadatafield");
+		
+		//enable_processing_time
+		$a_xml_writer->xmlStartTag("qtimetadatafield");
+		$a_xml_writer->xmlElement("fieldlabel", NULL, "enable_processing_time");
+		$a_xml_writer->xmlElement("fieldentry", NULL, (int)$this->getEnableProcessingTime());
+		$a_xml_writer->xmlEndTag("qtimetadatafield");
+
+		foreach ($this->mark_schema->mark_steps as $index => $mark)
+		{
+			// mark steps
+			$a_xml_writer->xmlStartTag("qtimetadatafield");
+			$a_xml_writer->xmlElement("fieldlabel", NULL, "mark_step_$index");
+			$a_xml_writer->xmlElement("fieldentry", NULL, sprintf(
+				"<short>%s</short><official>%s</official><percentage>%.2f</percentage><passed>%d</passed>",
+				$mark->getShortName(), $mark->getOfficialName(), $mark->getMinimumLevel(), $mark->getPassed()
+			));
+			$a_xml_writer->xmlEndTag("qtimetadatafield");
+		}
+		$a_xml_writer->xmlEndTag("qtimetadata");
+
+		// add qti objectives
+		$a_xml_writer->xmlStartTag("objectives");
+		$this->addQTIMaterial($a_xml_writer, $this->getIntroduction());
+		$a_xml_writer->xmlEndTag("objectives");
+
+		// add qti assessmentcontrol
+		if ($this->getInstantFeedbackSolution() == 1)
+		{
+			$attrs = array(
+				"solutionswitch" => "Yes"
+			);
+		}
+		else
+		{
+			$attrs = NULL;
+		}
+		$a_xml_writer->xmlElement("assessmentcontrol", $attrs, NULL);
+
+		if (strlen($this->getFinalStatement()))
+		{
+			// add qti presentation_material
+			$a_xml_writer->xmlStartTag("presentation_material");
+			$a_xml_writer->xmlStartTag("flow_mat");
+			$this->addQTIMaterial($a_xml_writer, $this->getFinalStatement());
+			$a_xml_writer->xmlEndTag("flow_mat");
+			$a_xml_writer->xmlEndTag("presentation_material");
+		}
+		
+		$attrs = array(
+			"ident" => "1"
+		);
+		$a_xml_writer->xmlElement("section", $attrs, NULL);
+		$a_xml_writer->xmlEndTag("assessment");
+		$a_xml_writer->xmlEndTag("questestinterop");
+
+		$xml = $a_xml_writer->xmlDumpMem(FALSE);
+		return $xml;
+	}
+
+	/**
+	 * @param $unix_timestamp
+	 * @return string
+	 */
+	protected function buildIso8601PeriodFromUnixtimeForExportCompatibility($unix_timestamp)
+	{
+		$date_time_unix	= new ilDateTime($unix_timestamp, IL_CAL_UNIX);
+		$date_time		= $date_time_unix->get(IL_CAL_DATETIME);
+		preg_match("/(\d{4})-(\d{2})-(\d{2}) (\d{2}):(\d{2}):(\d{2})/", $date_time, $matches);
+		$iso8601_period = sprintf("P%dY%dM%dDT%dH%dM%dS", $matches[1], $matches[2], $matches[3], $matches[4], $matches[5], $matches[6]);
+		return $iso8601_period;
+	}
+
+	/**
+	* export pages of test to xml (see ilias_co.dtd)
+	*
+	* @param	object		$a_xml_writer	ilXmlWriter object that receives the
+	*										xml data
+	*/
+	function exportPagesXML(&$a_xml_writer, $a_inst, $a_target_dir, &$expLog)
+	{
+		global $DIC;
+		$ilBench = $DIC['ilBench'];
+
+		$this->mob_ids = array();
+		$this->file_ids = array();
+
+		// MetaData
+		$this->exportXMLMetaData($a_xml_writer);
+
+		// PageObjects
+		$expLog->write(date("[y-m-d H:i:s] ")."Start Export Page Objects");
+		$ilBench->start("ContentObjectExport", "exportPageObjects");
+		$this->exportXMLPageObjects($a_xml_writer, $a_inst, $expLog);
+		$ilBench->stop("ContentObjectExport", "exportPageObjects");
+		$expLog->write(date("[y-m-d H:i:s] ")."Finished Export Page Objects");
+
+		// MediaObjects
+		$expLog->write(date("[y-m-d H:i:s] ")."Start Export Media Objects");
+		$ilBench->start("ContentObjectExport", "exportMediaObjects");
+		$this->exportXMLMediaObjects($a_xml_writer, $a_inst, $a_target_dir, $expLog);
+		$ilBench->stop("ContentObjectExport", "exportMediaObjects");
+		$expLog->write(date("[y-m-d H:i:s] ")."Finished Export Media Objects");
+
+		// FileItems
+		$expLog->write(date("[y-m-d H:i:s] ")."Start Export File Items");
+		$ilBench->start("ContentObjectExport", "exportFileItems");
+		$this->exportFileItems($a_target_dir, $expLog);
+		$ilBench->stop("ContentObjectExport", "exportFileItems");
+		$expLog->write(date("[y-m-d H:i:s] ")."Finished Export File Items");
+	}
+
+	/**
+	* export content objects meta data to xml (see ilias_co.dtd)
+	*
+	* @param	object		$a_xml_writer	ilXmlWriter object that receives the
+	*										xml data
+	*/
+	function exportXMLMetaData(&$a_xml_writer)
+	{
+		include_once "./Services/MetaData/classes/class.ilMD2XML.php";
+		$md2xml = new ilMD2XML($this->getId(), 0, $this->getType());
+		$md2xml->setExportMode(true);
+		$md2xml->startExport();
+		$a_xml_writer->appendXML($md2xml->getXML());
+	}
+
+/**
+* Returns the installation id for a given identifier
+*
+* @access	private
+*/
+	function modifyExportIdentifier($a_tag, $a_param, $a_value)
+	{
+		if ($a_tag == "Identifier" && $a_param == "Entry")
+		{
+			include_once "./Services/Utilities/classes/class.ilUtil.php";
+			$a_value = ilUtil::insertInstIntoID($a_value);
+		}
+
+		return $a_value;
+	}
+
+
+	/**
+	* export page objects to xml (see ilias_co.dtd)
+	*
+	* @param	object		$a_xml_writer	ilXmlWriter object that receives the
+	*										xml data
+	*/
+	function exportXMLPageObjects(&$a_xml_writer, $a_inst, &$expLog)
+	{
+		global $DIC;
+		$ilBench = $DIC['ilBench'];
+
+		include_once "./Modules/LearningModule/classes/class.ilLMPageObject.php";
+
+		foreach ($this->questions as $question_id)
+		{
+			$ilBench->start("ContentObjectExport", "exportPageObject");
+			$expLog->write(date("[y-m-d H:i:s] ")."Page Object ".$question_id);
+
+			$attrs = array();
+			$a_xml_writer->xmlStartTag("PageObject", $attrs);
+
+
+			// export xml to writer object
+			$ilBench->start("ContentObjectExport", "exportPageObject_XML");
+			include_once "./Modules/TestQuestionPool/classes/class.ilAssQuestionPage.php";
+			$page_object = new ilAssQuestionPage($question_id);
+			$page_object->buildDom();
+			$page_object->insertInstIntoIDs($a_inst);
+			$mob_ids = $page_object->collectMediaObjects(false);
+			require_once 'Services/COPage/classes/class.ilPCFileList.php';
+			$file_ids = ilPCFileList::collectFileItems($page_object, $page_object->getDomDoc());
+			$xml = $page_object->getXMLFromDom(false, false, false, "", true);
+			$xml = str_replace("&","&amp;", $xml);
+			$a_xml_writer->appendXML($xml);
+			$page_object->freeDom();
+			unset ($page_object);
+
+			$ilBench->stop("ContentObjectExport", "exportPageObject_XML");
+
+			// collect media objects
+			$ilBench->start("ContentObjectExport", "exportPageObject_CollectMedia");
+			//$mob_ids = $page_obj->getMediaObjectIDs();
+			foreach($mob_ids as $mob_id)
+			{
+				$this->mob_ids[$mob_id] = $mob_id;
+			}
+			$ilBench->stop("ContentObjectExport", "exportPageObject_CollectMedia");
+
+			// collect all file items
+			$ilBench->start("ContentObjectExport", "exportPageObject_CollectFileItems");
+			//$file_ids = $page_obj->getFileItemIds();
+			foreach($file_ids as $file_id)
+			{
+				$this->file_ids[$file_id] = $file_id;
+			}
+			$ilBench->stop("ContentObjectExport", "exportPageObject_CollectFileItems");
+
+			$a_xml_writer->xmlEndTag("PageObject");
+			//unset($page_obj);
+
+			$ilBench->stop("ContentObjectExport", "exportPageObject");
+
+
+		}
+	}
+
+	/**
+	* export media objects to xml (see ilias_co.dtd)
+	*
+	* @param	object		$a_xml_writer	ilXmlWriter object that receives the
+	*										xml data
+	*/
+	function exportXMLMediaObjects(&$a_xml_writer, $a_inst, $a_target_dir, &$expLog)
+	{
+		include_once "./Services/MediaObjects/classes/class.ilObjMediaObject.php";
+
+		foreach ($this->mob_ids as $mob_id)
+		{
+			$expLog->write(date("[y-m-d H:i:s] ")."Media Object ".$mob_id);
+			if (ilObjMediaObject::_exists($mob_id))
+			{
+				$media_obj = new ilObjMediaObject($mob_id);
+				$media_obj->exportXML($a_xml_writer, $a_inst);
+				$media_obj->exportFiles($a_target_dir);
+				unset($media_obj);
+			}
+		}
+	}
+
+	/**
+	* export files of file itmes
+	*
+	*/
+	function exportFileItems($a_target_dir, &$expLog)
+	{
+		include_once "./Modules/File/classes/class.ilObjFile.php";
+
+		foreach ($this->file_ids as $file_id)
+		{
+			$expLog->write(date("[y-m-d H:i:s] ")."File Item ".$file_id);
+			$file_obj = new ilObjFile($file_id, false);
+			$file_obj->export($a_target_dir);
+			unset($file_obj);
+		}
+	}
+
+	/**
+	* get array of (two) new created questions for
+	* import id
+	*/
+	function getImportMapping()
+	{
+		if (!is_array($this->import_mapping))
+		{
+			return array();
+		}
+		else
+		{
+			return $this->import_mapping;
+		}
+	}
+
+	/**
+	 * {@inheritdoc}
+	 */
+	public function canEditEctsGrades()
+	{
+		return $this->canShowEctsGrades() && $this->canEditMarks();
+	}
+
+	/**
+	 * {@inheritdoc}
+	 */
+	public function canShowEctsGrades()
+	{
+		return $this->getReportingDate();
+	}
+
+	/**
+	 * {@inheritdoc}
+	 */
+	public function getECTSGrade($passed_array, $reached_points, $max_points)
+	{
+		return self::_getECTSGrade($passed_array, $reached_points, $max_points, $this->ects_grades["A"], $this->ects_grades["B"], $this->ects_grades["C"], $this->ects_grades["D"], $this->ects_grades["E"], $this->ects_fx);
+	}
+
+	/**
+	 * {@inheritdoc}
+	 */
+	public static function _getECTSGrade($points_passed, $reached_points, $max_points, $a, $b, $c, $d, $e, $fx)
+	{
+		include_once "./Modules/Test/classes/class.ilStatistics.php";
+		// calculate the median
+		$passed_statistics = new ilStatistics();
+		$passed_statistics->setData($points_passed);
+		$ects_percentiles = array
+		(
+			"A" => $passed_statistics->quantile($a),
+			"B" => $passed_statistics->quantile($b),
+			"C" => $passed_statistics->quantile($c),
+			"D" => $passed_statistics->quantile($d),
+			"E" => $passed_statistics->quantile($e)
+		);
+		if (count($points_passed) && ($reached_points >= $ects_percentiles["A"]))
+		{
+			return "A";
+		}
+		else if (count($points_passed) && ($reached_points >= $ects_percentiles["B"]))
+		{
+			return "B";
+		}
+		else if (count($points_passed) && ($reached_points >= $ects_percentiles["C"]))
+		{
+			return "C";
+		}
+		else if (count($points_passed) && ($reached_points >= $ects_percentiles["D"]))
+		{
+			return "D";
+		}
+		else if (count($points_passed) && ($reached_points >= $ects_percentiles["E"]))
+		{
+			return "E";
+		}
+		else if (strcmp($fx, "") != 0)
+		{
+			if ($max_points > 0)
+			{
+				$percentage = ($reached_points / $max_points) * 100.0;
+				if ($percentage < 0) $percentage = 0.0;
+			}
+			else
+			{
+				$percentage = 0.0;
+			}
+			if ($percentage >= $fx)
+			{
+				return "FX";
+			}
+			else
+			{
+				return "F";
+			}
+		}
+		else
+		{
+			return "F";
+		}
+	}
+
+	/**
+	 * {@inheritdoc}
+	 */
+	public function checkMarks()
+	{
+		return $this->mark_schema->checkMarks();
+	}
+
+	/**
+	 * {@inheritdoc}
+	 */
+	public function getMarkSchema()
+	{
+		return $this->mark_schema;
+	}
+
+	/**
+	 * {@inheritdoc}
+	 */
+	public function getMarkSchemaForeignId()
+	{
+		return $this->getTestId();
+	}
+
+	/**
+	 */
+	public function onMarkSchemaSaved()
+	{
+		/**
+		 * @var $tree          ilTree
+		 * @var $ilDB          ilDBInterface
+		 * @var $ilPluginAdmin ilPluginAdmin
+		 */
+		global $DIC;
+		$ilDB = $DIC['ilDB'];
+		$ilPluginAdmin = $DIC['ilPluginAdmin'];
+		$tree = $DIC['tree'];
+
+		require_once 'Modules/Test/classes/class.ilTestQuestionSetConfigFactory.php';
+		$testQuestionSetConfigFactory = new ilTestQuestionSetConfigFactory($tree, $ilDB, $ilPluginAdmin, $this);
+		$this->saveCompleteStatus($testQuestionSetConfigFactory->getQuestionSetConfig());
+		
+		if( $this->participantDataExist() )
+		{
+			$this->recalculateScores(true);
+		}
+	}
+
+	/**
+	 * @return {@inheritdoc}
+	 */
+	public function canEditMarks()
+	{
+		$total = $this->evalTotalPersons();
+		if($total > 0)
+		{
+			if($this->getReportingDate())
+			{
+				if(preg_match("/(\d{4})(\d{2})(\d{2})(\d{2})(\d{2})(\d{2})/", $this->getReportingDate(), $matches))
+				{
+					$epoch_time = mktime($matches[4], $matches[5], $matches[6], $matches[2], $matches[3], $matches[1]);
+					$now        = time();
+					if($now < $epoch_time)
+					{
+						return true;
+					}
+				}
+			}
+			return false;
+		}
+		else
+		{
+			return true;
+		}
+	}
+
+/**
+* Sets the authors name of the ilObjTest object
+*
+* @param string $author A string containing the name of the test author
+* @access public
+* @see $author
+*/
+  function setAuthor($author = "")
+	{
+    $this->author = $author;
+  }
+
+/**
+* Saves an authors name into the lifecycle metadata if no lifecycle metadata exists
+* This will only be called for conversion of "old" tests where the author hasn't been
+* stored in the lifecycle metadata
+*
+* @param string $a_author A string containing the name of the test author
+* @access private
+* @see $author
+*/
+	function saveAuthorToMetadata($a_author = "")
+	{
+		$md = new ilMD($this->getId(), 0, $this->getType());
+		$md_life =& $md->getLifecycle();
+		if (!$md_life)
+		{
+			if (strlen($a_author) == 0)
+			{
+				global $DIC;
+				$ilUser = $DIC['ilUser'];
+				$a_author = $ilUser->getFullname();
+			}
+
+			$md_life =& $md->addLifecycle();
+			$md_life->save();
+			$con =& $md_life->addContribute();
+			$con->setRole("Author");
+			$con->save();
+			$ent =& $con->addEntity();
+			$ent->setEntity($a_author);
+			$ent->save();
+		}
+	}
+
+/**
+* Create meta data entry
+*
+* @access public
+*/
+	function createMetaData()
+	{
+		parent::createMetaData();
+		$this->saveAuthorToMetadata();
+	}
+
+/**
+* Gets the authors name of the ilObjTest object
+*
+* @return string The string containing the name of the test author
+* @access public
+* @see $author
+*/
+  function getAuthor()
+	{
+		$author = array();
+		include_once "./Services/MetaData/classes/class.ilMD.php";
+		$md = new ilMD($this->getId(), 0, $this->getType());
+		$md_life =& $md->getLifecycle();
+		if ($md_life)
+		{
+			$ids =& $md_life->getContributeIds();
+			foreach ($ids as $id)
+			{
+				$md_cont =& $md_life->getContribute($id);
+				if (strcmp($md_cont->getRole(), "Author") == 0)
+				{
+					$entids =& $md_cont->getEntityIds();
+					foreach ($entids as $entid)
+					{
+						$md_ent =& $md_cont->getEntity($entid);
+						array_push($author, $md_ent->getEntity());
+					}
+				}
+			}
+		}
+		return join($author, ",");
+  }
+
+/**
+* Gets the authors name of the ilObjTest object
+*
+* @return string The string containing the name of the test author
+* @access public
+* @see $author
+*/
+	public static function _lookupAuthor($obj_id)
+	{
+		$author = array();
+		include_once "./Services/MetaData/classes/class.ilMD.php";
+		$md = new ilMD($obj_id, 0, "tst");
+		$md_life =& $md->getLifecycle();
+		if ($md_life)
+		{
+			$ids =& $md_life->getContributeIds();
+			foreach ($ids as $id)
+			{
+				$md_cont =& $md_life->getContribute($id);
+				if (strcmp($md_cont->getRole(), "Author") == 0)
+				{
+					$entids =& $md_cont->getEntityIds();
+					foreach ($entids as $entid)
+					{
+						$md_ent =& $md_cont->getEntity($entid);
+						array_push($author, $md_ent->getEntity());
+					}
+				}
+			}
+		}
+		return join($author, ",");
+  }
+
 /**
 * Returns the available tests for the active user
 *
@@ -9690,1202 +7623,272 @@
         $config = $this->getQuestionSetConfig();
 		return $config->getTestQuestionList()->getNumQuestions();
 	}
-=======
-        // show cancel
-        $a_xml_writer->xmlStartTag("qtimetadatafield");
-        $a_xml_writer->xmlElement("fieldlabel", null, "show_cancel");
-        $a_xml_writer->xmlElement("fieldentry", null, sprintf("%d", $this->getShowCancel()));
-        $a_xml_writer->xmlEndTag("qtimetadatafield");
-
-        // show marker
-        $a_xml_writer->xmlStartTag("qtimetadatafield");
-        $a_xml_writer->xmlElement("fieldlabel", null, "show_marker");
-        $a_xml_writer->xmlElement("fieldentry", null, sprintf("%d", $this->getShowMarker()));
-        $a_xml_writer->xmlEndTag("qtimetadatafield");
-
-        // fixed participants
-        $a_xml_writer->xmlStartTag("qtimetadatafield");
-        $a_xml_writer->xmlElement("fieldlabel", null, "fixed_participants");
-        $a_xml_writer->xmlElement("fieldentry", null, sprintf("%d", $this->getFixedParticipants()));
-        $a_xml_writer->xmlEndTag("qtimetadatafield");
-
-        // show final statement
-        $a_xml_writer->xmlStartTag("qtimetadatafield");
-        $a_xml_writer->xmlElement("fieldlabel", null, "showfinalstatement");
-        $a_xml_writer->xmlElement("fieldentry", null, sprintf("%d", (($this->getShowFinalStatement()) ? "1" : "0")));
-        $a_xml_writer->xmlEndTag("qtimetadatafield");
-
-        // show introduction only
-        $a_xml_writer->xmlStartTag("qtimetadatafield");
-        $a_xml_writer->xmlElement("fieldlabel", null, "showinfo");
-        $a_xml_writer->xmlElement("fieldentry", null, sprintf("%d", (($this->getShowInfo()) ? "1" : "0")));
-        $a_xml_writer->xmlEndTag("qtimetadatafield");
-
-        // mail notification
-        $a_xml_writer->xmlStartTag("qtimetadatafield");
-        $a_xml_writer->xmlElement("fieldlabel", null, "mailnotification");
-        $a_xml_writer->xmlElement("fieldentry", null, $this->getMailNotification());
-        $a_xml_writer->xmlEndTag("qtimetadatafield");
-
-        // mail notification type
-        $a_xml_writer->xmlStartTag("qtimetadatafield");
-        $a_xml_writer->xmlElement("fieldlabel", null, "mailnottype");
-        $a_xml_writer->xmlElement("fieldentry", null, $this->getMailNotificationType());
-        $a_xml_writer->xmlEndTag("qtimetadatafield");
-
-        // export settings
-        $a_xml_writer->xmlStartTag("qtimetadatafield");
-        $a_xml_writer->xmlElement("fieldlabel", null, "exportsettings");
-        $a_xml_writer->xmlElement("fieldentry", null, (int) $this->getExportSettings());
-        $a_xml_writer->xmlEndTag("qtimetadatafield");
-
-        // force JavaScript
-        $a_xml_writer->xmlStartTag("qtimetadatafield");
-        $a_xml_writer->xmlElement("fieldlabel", null, "forcejs");
-        $a_xml_writer->xmlElement("fieldentry", null, sprintf("%d", (($this->getForceJS()) ? "1" : "0")));
-        $a_xml_writer->xmlEndTag("qtimetadatafield");
-
-        // custom style
-        $a_xml_writer->xmlStartTag("qtimetadatafield");
-        $a_xml_writer->xmlElement("fieldlabel", null, "customstyle");
-        $a_xml_writer->xmlElement("fieldentry", null, $this->getCustomStyle());
-        $a_xml_writer->xmlEndTag("qtimetadatafield");
-
-        // shuffle questions
-        $a_xml_writer->xmlStartTag("qtimetadatafield");
-        $a_xml_writer->xmlElement("fieldlabel", null, "shuffle_questions");
-        $a_xml_writer->xmlElement("fieldentry", null, sprintf("%d", $this->getShuffleQuestions()));
-        $a_xml_writer->xmlEndTag("qtimetadatafield");
-
-        // processing time
-        $a_xml_writer->xmlStartTag("qtimetadatafield");
-        $a_xml_writer->xmlElement("fieldlabel", null, "processing_time");
-        $a_xml_writer->xmlElement("fieldentry", null, $this->getProcessingTime());
-        $a_xml_writer->xmlEndTag("qtimetadatafield");
-        
-        // enable_examview
-        $a_xml_writer->xmlStartTag("qtimetadatafield");
-        $a_xml_writer->xmlElement("fieldlabel", null, "enable_examview");
-        $a_xml_writer->xmlElement("fieldentry", null, (int) $this->getEnableExamview());
-        $a_xml_writer->xmlEndTag("qtimetadatafield");
-
-        // show_examview_html
-        $a_xml_writer->xmlStartTag("qtimetadatafield");
-        $a_xml_writer->xmlElement("fieldlabel", null, "show_examview_html");
-        $a_xml_writer->xmlElement("fieldentry", null, (int) $this->getShowExamviewHtml());
-        $a_xml_writer->xmlEndTag("qtimetadatafield");
-
-        // show_examview_pdf
-        $a_xml_writer->xmlStartTag("qtimetadatafield");
-        $a_xml_writer->xmlElement("fieldlabel", null, "show_examview_pdf");
-        $a_xml_writer->xmlElement("fieldentry", null, (int) $this->getShowExamviewPdf());
-        $a_xml_writer->xmlEndTag("qtimetadatafield");
-
-        // enable_archiving
-        $a_xml_writer->xmlStartTag("qtimetadatafield");
-        $a_xml_writer->xmlElement("fieldlabel", null, "enable_archiving");
-        $a_xml_writer->xmlElement("fieldentry", null, (int) $this->getEnableArchiving());
-        $a_xml_writer->xmlEndTag("qtimetadatafield");
-
-        // sign_submission
-        $a_xml_writer->xmlStartTag("qtimetadatafield");
-        $a_xml_writer->xmlElement("fieldlabel", null, "sign_submission");
-        $a_xml_writer->xmlElement("fieldentry", null, (int) $this->getSignSubmission());
-        $a_xml_writer->xmlEndTag("qtimetadatafield");
-        
-        // char_selector_availability
-        $a_xml_writer->xmlStartTag("qtimetadatafield");
-        $a_xml_writer->xmlElement("fieldlabel", null, "char_selector_availability");
-        $a_xml_writer->xmlElement("fieldentry", null, sprintf("%d", $this->getCharSelectorAvailability()));
-        $a_xml_writer->xmlEndTag("qtimetadatafield");
-
-        // char_selector_definition
-        $a_xml_writer->xmlStartTag("qtimetadatafield");
-        $a_xml_writer->xmlElement("fieldlabel", null, "char_selector_definition");
-        $a_xml_writer->xmlElement("fieldentry", null, $this->getCharSelectorDefinition());
-        $a_xml_writer->xmlEndTag("qtimetadatafield");
-
-        // skill_service
-        $a_xml_writer->xmlStartTag("qtimetadatafield");
-        $a_xml_writer->xmlElement("fieldlabel", null, "skill_service");
-        $a_xml_writer->xmlElement("fieldentry", null, (int) $this->isSkillServiceEnabled());
-        $a_xml_writer->xmlEndTag("qtimetadatafield");
-
-        // result_tax_filters
-        $a_xml_writer->xmlStartTag("qtimetadatafield");
-        $a_xml_writer->xmlElement("fieldlabel", null, "result_tax_filters");
-        $a_xml_writer->xmlElement("fieldentry", null, serialize((array) $this->getResultFilterTaxIds()));
-        $a_xml_writer->xmlEndTag("qtimetadatafield");
-
-        // show_grading_status
-        $a_xml_writer->xmlStartTag("qtimetadatafield");
-        $a_xml_writer->xmlElement("fieldlabel", null, "show_grading_status");
-        $a_xml_writer->xmlElement("fieldentry", null, (int) $this->isShowGradingStatusEnabled());
-        $a_xml_writer->xmlEndTag("qtimetadatafield");
-
-        // show_grading_mark
-        $a_xml_writer->xmlStartTag("qtimetadatafield");
-        $a_xml_writer->xmlElement("fieldlabel", null, "show_grading_mark");
-        $a_xml_writer->xmlElement("fieldentry", null, (int) $this->isShowGradingMarkEnabled());
-        $a_xml_writer->xmlEndTag("qtimetadatafield");
-
-
-        // starting time
-        if ($this->getStartingTime()) {
-            $a_xml_writer->xmlStartTag("qtimetadatafield");
-            $a_xml_writer->xmlElement("fieldlabel", null, "starting_time");
-            $backward_compatibility_format = $this->buildIso8601PeriodFromUnixtimeForExportCompatibility($this->starting_time);
-            $a_xml_writer->xmlElement("fieldentry", null, $backward_compatibility_format);
-            $a_xml_writer->xmlEndTag("qtimetadatafield");
-        }
-        // ending time
-        if ($this->getEndingTime()) {
-            $a_xml_writer->xmlStartTag("qtimetadatafield");
-            $a_xml_writer->xmlElement("fieldlabel", null, "ending_time");
-            $backward_compatibility_format = $this->buildIso8601PeriodFromUnixtimeForExportCompatibility($this->ending_time);
-            $a_xml_writer->xmlElement("fieldentry", null, $backward_compatibility_format);
-            $a_xml_writer->xmlEndTag("qtimetadatafield");
-        }
-        
-        
-        //activation_limited
-        $a_xml_writer->xmlStartTag("qtimetadatafield");
-        $a_xml_writer->xmlElement("fieldlabel", null, "activation_limited");
-        $a_xml_writer->xmlElement("fieldentry", null, (int) $this->isActivationLimited());
-        $a_xml_writer->xmlEndTag("qtimetadatafield");
-
-        //activation_start_time
-        $a_xml_writer->xmlStartTag("qtimetadatafield");
-        $a_xml_writer->xmlElement("fieldlabel", null, "activation_start_time");
-        $a_xml_writer->xmlElement("fieldentry", null, (int) $this->getActivationStartingTime());
-        $a_xml_writer->xmlEndTag("qtimetadatafield");
-        
-        //activation_end_time
-        $a_xml_writer->xmlStartTag("qtimetadatafield");
-        $a_xml_writer->xmlElement("fieldlabel", null, "activation_end_time");
-        $a_xml_writer->xmlElement("fieldentry", null, (int) $this->getActivationEndingTime());
-        $a_xml_writer->xmlEndTag("qtimetadatafield");
-        
-        //activation_visibility
-        $a_xml_writer->xmlStartTag("qtimetadatafield");
-        $a_xml_writer->xmlElement("fieldlabel", null, "activation_visibility");
-        $a_xml_writer->xmlElement("fieldentry", null, (int) $this->getActivationVisibility());
-        $a_xml_writer->xmlEndTag("qtimetadatafield");
-
-        // autosave
-        $a_xml_writer->xmlStartTag("qtimetadatafield");
-        $a_xml_writer->xmlElement("fieldlabel", null, "autosave");
-        $a_xml_writer->xmlElement("fieldentry", null, (int) $this->getAutosave());
-        $a_xml_writer->xmlEndTag("qtimetadatafield");
-
-        // autosave_ival
-        $a_xml_writer->xmlStartTag("qtimetadatafield");
-        $a_xml_writer->xmlElement("fieldlabel", null, "autosave_ival");
-        $a_xml_writer->xmlElement("fieldentry", null, (int) $this->getAutosaveIval());
-        $a_xml_writer->xmlEndTag("qtimetadatafield");
-
-        //offer_question_hints
-        $a_xml_writer->xmlStartTag("qtimetadatafield");
-        $a_xml_writer->xmlElement("fieldlabel", null, "offer_question_hints");
-        $a_xml_writer->xmlElement("fieldentry", null, (int) $this->isOfferingQuestionHintsEnabled());
-        $a_xml_writer->xmlEndTag("qtimetadatafield");
-
-        //instant_feedback_specific
-        $a_xml_writer->xmlStartTag("qtimetadatafield");
-        $a_xml_writer->xmlElement("fieldlabel", null, "instant_feedback_specific");
-        $a_xml_writer->xmlElement("fieldentry", null, (int) $this->getSpecificAnswerFeedback());
-        $a_xml_writer->xmlEndTag("qtimetadatafield");
-        
-        //instant_feedback_answer_fixation
-        $a_xml_writer->xmlStartTag("qtimetadatafield");
-        $a_xml_writer->xmlElement("fieldlabel", null, "instant_feedback_answer_fixation");
-        $a_xml_writer->xmlElement("fieldentry", null, (int) $this->isInstantFeedbackAnswerFixationEnabled());
-        $a_xml_writer->xmlEndTag("qtimetadatafield");
-
-        //obligations_enabled
-        $a_xml_writer->xmlStartTag("qtimetadatafield");
-        $a_xml_writer->xmlElement("fieldlabel", null, "obligations_enabled");
-        $a_xml_writer->xmlElement("fieldentry", null, (int) $this->areObligationsEnabled());
-        $a_xml_writer->xmlEndTag("qtimetadatafield");
-        
-        //enable_processing_time
-        $a_xml_writer->xmlStartTag("qtimetadatafield");
-        $a_xml_writer->xmlElement("fieldlabel", null, "enable_processing_time");
-        $a_xml_writer->xmlElement("fieldentry", null, (int) $this->getEnableProcessingTime());
-        $a_xml_writer->xmlEndTag("qtimetadatafield");
-
-        foreach ($this->mark_schema->mark_steps as $index => $mark) {
-            // mark steps
-            $a_xml_writer->xmlStartTag("qtimetadatafield");
-            $a_xml_writer->xmlElement("fieldlabel", null, "mark_step_$index");
-            $a_xml_writer->xmlElement("fieldentry", null, sprintf(
-                "<short>%s</short><official>%s</official><percentage>%.2f</percentage><passed>%d</passed>",
-                $mark->getShortName(),
-                $mark->getOfficialName(),
-                $mark->getMinimumLevel(),
-                $mark->getPassed()
-            ));
-            $a_xml_writer->xmlEndTag("qtimetadatafield");
-        }
-        $a_xml_writer->xmlEndTag("qtimetadata");
-
-        // add qti objectives
-        $a_xml_writer->xmlStartTag("objectives");
-        $this->addQTIMaterial($a_xml_writer, $this->getIntroduction());
-        $a_xml_writer->xmlEndTag("objectives");
-
-        // add qti assessmentcontrol
-        if ($this->getInstantFeedbackSolution() == 1) {
-            $attrs = array(
-                "solutionswitch" => "Yes"
-            );
-        } else {
-            $attrs = null;
-        }
-        $a_xml_writer->xmlElement("assessmentcontrol", $attrs, null);
-
-        if (strlen($this->getFinalStatement())) {
-            // add qti presentation_material
-            $a_xml_writer->xmlStartTag("presentation_material");
-            $a_xml_writer->xmlStartTag("flow_mat");
-            $this->addQTIMaterial($a_xml_writer, $this->getFinalStatement());
-            $a_xml_writer->xmlEndTag("flow_mat");
-            $a_xml_writer->xmlEndTag("presentation_material");
-        }
-        
-        $attrs = array(
-            "ident" => "1"
-        );
-        $a_xml_writer->xmlElement("section", $attrs, null);
-        $a_xml_writer->xmlEndTag("assessment");
-        $a_xml_writer->xmlEndTag("questestinterop");
-
-        $xml = $a_xml_writer->xmlDumpMem(false);
-        return $xml;
-    }
-
-    /**
-     * @param $unix_timestamp
-     * @return string
-     */
-    protected function buildIso8601PeriodFromUnixtimeForExportCompatibility($unix_timestamp)
-    {
-        $date_time_unix	= new ilDateTime($unix_timestamp, IL_CAL_UNIX);
-        $date_time		= $date_time_unix->get(IL_CAL_DATETIME);
-        preg_match("/(\d{4})-(\d{2})-(\d{2}) (\d{2}):(\d{2}):(\d{2})/", $date_time, $matches);
-        $iso8601_period = sprintf("P%dY%dM%dDT%dH%dM%dS", $matches[1], $matches[2], $matches[3], $matches[4], $matches[5], $matches[6]);
-        return $iso8601_period;
-    }
-
-    /**
-    * export pages of test to xml (see ilias_co.dtd)
-    *
-    * @param	object		$a_xml_writer	ilXmlWriter object that receives the
-    *										xml data
-    */
-    public function exportPagesXML(&$a_xml_writer, $a_inst, $a_target_dir, &$expLog)
-    {
-        global $DIC;
-        $ilBench = $DIC['ilBench'];
-
-        $this->mob_ids = array();
-        $this->file_ids = array();
-
-        // MetaData
-        $this->exportXMLMetaData($a_xml_writer);
-
-        // PageObjects
-        $expLog->write(date("[y-m-d H:i:s] ") . "Start Export Page Objects");
-        $ilBench->start("ContentObjectExport", "exportPageObjects");
-        $this->exportXMLPageObjects($a_xml_writer, $a_inst, $expLog);
-        $ilBench->stop("ContentObjectExport", "exportPageObjects");
-        $expLog->write(date("[y-m-d H:i:s] ") . "Finished Export Page Objects");
-
-        // MediaObjects
-        $expLog->write(date("[y-m-d H:i:s] ") . "Start Export Media Objects");
-        $ilBench->start("ContentObjectExport", "exportMediaObjects");
-        $this->exportXMLMediaObjects($a_xml_writer, $a_inst, $a_target_dir, $expLog);
-        $ilBench->stop("ContentObjectExport", "exportMediaObjects");
-        $expLog->write(date("[y-m-d H:i:s] ") . "Finished Export Media Objects");
-
-        // FileItems
-        $expLog->write(date("[y-m-d H:i:s] ") . "Start Export File Items");
-        $ilBench->start("ContentObjectExport", "exportFileItems");
-        $this->exportFileItems($a_target_dir, $expLog);
-        $ilBench->stop("ContentObjectExport", "exportFileItems");
-        $expLog->write(date("[y-m-d H:i:s] ") . "Finished Export File Items");
-    }
-
-    /**
-    * export content objects meta data to xml (see ilias_co.dtd)
-    *
-    * @param	object		$a_xml_writer	ilXmlWriter object that receives the
-    *										xml data
-    */
-    public function exportXMLMetaData(&$a_xml_writer)
-    {
-        include_once "./Services/MetaData/classes/class.ilMD2XML.php";
-        $md2xml = new ilMD2XML($this->getId(), 0, $this->getType());
-        $md2xml->setExportMode(true);
-        $md2xml->startExport();
-        $a_xml_writer->appendXML($md2xml->getXML());
-    }
-
-    /**
-    * Returns the installation id for a given identifier
-    *
-    * @access	private
-    */
-    public function modifyExportIdentifier($a_tag, $a_param, $a_value)
-    {
-        if ($a_tag == "Identifier" && $a_param == "Entry") {
-            include_once "./Services/Utilities/classes/class.ilUtil.php";
-            $a_value = ilUtil::insertInstIntoID($a_value);
-        }
->>>>>>> 46afeae0
-
-        return $a_value;
-    }
-
-
-    /**
-    * export page objects to xml (see ilias_co.dtd)
-    *
-    * @param	object		$a_xml_writer	ilXmlWriter object that receives the
-    *										xml data
-    */
-    public function exportXMLPageObjects(&$a_xml_writer, $a_inst, &$expLog)
-    {
-        global $DIC;
-        $ilBench = $DIC['ilBench'];
-
-        include_once "./Modules/LearningModule/classes/class.ilLMPageObject.php";
-
-        foreach ($this->questions as $question_id) {
-            $ilBench->start("ContentObjectExport", "exportPageObject");
-            $expLog->write(date("[y-m-d H:i:s] ") . "Page Object " . $question_id);
-
-            $attrs = array();
-            $a_xml_writer->xmlStartTag("PageObject", $attrs);
-
-
-            // export xml to writer object
-            $ilBench->start("ContentObjectExport", "exportPageObject_XML");
-            include_once "./Modules/TestQuestionPool/classes/class.ilAssQuestionPage.php";
-            $page_object = new ilAssQuestionPage($question_id);
-            $page_object->buildDom();
-            $page_object->insertInstIntoIDs($a_inst);
-            $mob_ids = $page_object->collectMediaObjects(false);
-            require_once 'Services/COPage/classes/class.ilPCFileList.php';
-            $file_ids = ilPCFileList::collectFileItems($page_object, $page_object->getDomDoc());
-            $xml = $page_object->getXMLFromDom(false, false, false, "", true);
-            $xml = str_replace("&", "&amp;", $xml);
-            $a_xml_writer->appendXML($xml);
-            $page_object->freeDom();
-            unset($page_object);
-
-            $ilBench->stop("ContentObjectExport", "exportPageObject_XML");
-
-            // collect media objects
-            $ilBench->start("ContentObjectExport", "exportPageObject_CollectMedia");
-            //$mob_ids = $page_obj->getMediaObjectIDs();
-            foreach ($mob_ids as $mob_id) {
-                $this->mob_ids[$mob_id] = $mob_id;
-            }
-            $ilBench->stop("ContentObjectExport", "exportPageObject_CollectMedia");
-
-            // collect all file items
-            $ilBench->start("ContentObjectExport", "exportPageObject_CollectFileItems");
-            //$file_ids = $page_obj->getFileItemIds();
-            foreach ($file_ids as $file_id) {
-                $this->file_ids[$file_id] = $file_id;
-            }
-            $ilBench->stop("ContentObjectExport", "exportPageObject_CollectFileItems");
-
-            $a_xml_writer->xmlEndTag("PageObject");
-            //unset($page_obj);
-
-            $ilBench->stop("ContentObjectExport", "exportPageObject");
-        }
-    }
-
-    /**
-    * export media objects to xml (see ilias_co.dtd)
-    *
-    * @param	object		$a_xml_writer	ilXmlWriter object that receives the
-    *										xml data
-    */
-    public function exportXMLMediaObjects(&$a_xml_writer, $a_inst, $a_target_dir, &$expLog)
-    {
-        include_once "./Services/MediaObjects/classes/class.ilObjMediaObject.php";
-
-        foreach ($this->mob_ids as $mob_id) {
-            $expLog->write(date("[y-m-d H:i:s] ") . "Media Object " . $mob_id);
-            if (ilObjMediaObject::_exists($mob_id)) {
-                $media_obj = new ilObjMediaObject($mob_id);
-                $media_obj->exportXML($a_xml_writer, $a_inst);
-                $media_obj->exportFiles($a_target_dir);
-                unset($media_obj);
-            }
-        }
-    }
-
-    /**
-    * export files of file itmes
-    *
-    */
-    public function exportFileItems($a_target_dir, &$expLog)
-    {
-        include_once "./Modules/File/classes/class.ilObjFile.php";
-
-        foreach ($this->file_ids as $file_id) {
-            $expLog->write(date("[y-m-d H:i:s] ") . "File Item " . $file_id);
-            $file_obj = new ilObjFile($file_id, false);
-            $file_obj->export($a_target_dir);
-            unset($file_obj);
-        }
-    }
-
-    /**
-    * get array of (two) new created questions for
-    * import id
-    */
-    public function getImportMapping()
-    {
-        if (!is_array($this->import_mapping)) {
-            return array();
-        } else {
-            return $this->import_mapping;
-        }
-    }
-
-    /**
-     * {@inheritdoc}
-     */
-    public function canEditEctsGrades()
-    {
-        return $this->canShowEctsGrades() && $this->canEditMarks();
-    }
-
-    /**
-     * {@inheritdoc}
-     */
-    public function canShowEctsGrades()
-    {
-        return $this->getReportingDate();
-    }
-
-    /**
-     * {@inheritdoc}
-     */
-    public function getECTSGrade($passed_array, $reached_points, $max_points)
-    {
-        return self::_getECTSGrade($passed_array, $reached_points, $max_points, $this->ects_grades["A"], $this->ects_grades["B"], $this->ects_grades["C"], $this->ects_grades["D"], $this->ects_grades["E"], $this->ects_fx);
-    }
-
-    /**
-     * {@inheritdoc}
-     */
-    public static function _getECTSGrade($points_passed, $reached_points, $max_points, $a, $b, $c, $d, $e, $fx)
-    {
-        include_once "./Modules/Test/classes/class.ilStatistics.php";
-        // calculate the median
-        $passed_statistics = new ilStatistics();
-        $passed_statistics->setData($points_passed);
-        $ects_percentiles = array(
-            "A" => $passed_statistics->quantile($a),
-            "B" => $passed_statistics->quantile($b),
-            "C" => $passed_statistics->quantile($c),
-            "D" => $passed_statistics->quantile($d),
-            "E" => $passed_statistics->quantile($e)
-        );
-        if (count($points_passed) && ($reached_points >= $ects_percentiles["A"])) {
-            return "A";
-        } elseif (count($points_passed) && ($reached_points >= $ects_percentiles["B"])) {
-            return "B";
-        } elseif (count($points_passed) && ($reached_points >= $ects_percentiles["C"])) {
-            return "C";
-        } elseif (count($points_passed) && ($reached_points >= $ects_percentiles["D"])) {
-            return "D";
-        } elseif (count($points_passed) && ($reached_points >= $ects_percentiles["E"])) {
-            return "E";
-        } elseif (strcmp($fx, "") != 0) {
-            if ($max_points > 0) {
-                $percentage = ($reached_points / $max_points) * 100.0;
-                if ($percentage < 0) {
-                    $percentage = 0.0;
-                }
-            } else {
-                $percentage = 0.0;
-            }
-            if ($percentage >= $fx) {
-                return "FX";
-            } else {
-                return "F";
-            }
-        } else {
-            return "F";
-        }
-    }
-
-    /**
-     * {@inheritdoc}
-     */
-    public function checkMarks()
-    {
-        return $this->mark_schema->checkMarks();
-    }
-
-    /**
-     * {@inheritdoc}
-     */
-    public function getMarkSchema()
-    {
-        return $this->mark_schema;
-    }
-
-    /**
-     * {@inheritdoc}
-     */
-    public function getMarkSchemaForeignId()
-    {
-        return $this->getTestId();
-    }
-
-    /**
-     */
-    public function onMarkSchemaSaved()
-    {
-        /**
-         * @var $tree          ilTree
-         * @var $ilDB          ilDBInterface
-         * @var $ilPluginAdmin ilPluginAdmin
-         */
-        global $DIC;
-        $ilDB = $DIC['ilDB'];
-        $ilPluginAdmin = $DIC['ilPluginAdmin'];
-        $tree = $DIC['tree'];
-
-        require_once 'Modules/Test/classes/class.ilTestQuestionSetConfigFactory.php';
-        $testQuestionSetConfigFactory = new ilTestQuestionSetConfigFactory($tree, $ilDB, $ilPluginAdmin, $this);
-        $this->saveCompleteStatus($testQuestionSetConfigFactory->getQuestionSetConfig());
-        
-        if ($this->participantDataExist()) {
-            $this->recalculateScores(true);
-        }
-    }
-
-    /**
-     * @return {@inheritdoc}
-     */
-    public function canEditMarks()
-    {
-        $total = $this->evalTotalPersons();
-        if ($total > 0) {
-            if ($this->getReportingDate()) {
-                if (preg_match("/(\d{4})(\d{2})(\d{2})(\d{2})(\d{2})(\d{2})/", $this->getReportingDate(), $matches)) {
-                    $epoch_time = mktime($matches[4], $matches[5], $matches[6], $matches[2], $matches[3], $matches[1]);
-                    $now        = time();
-                    if ($now < $epoch_time) {
-                        return true;
-                    }
-                }
-            }
-            return false;
-        } else {
-            return true;
-        }
-    }
-
-    /**
-    * Sets the authors name of the ilObjTest object
-    *
-    * @param string $author A string containing the name of the test author
-    * @access public
-    * @see $author
-    */
-    public function setAuthor($author = "")
-    {
-        $this->author = $author;
-    }
-
-    /**
-    * Saves an authors name into the lifecycle metadata if no lifecycle metadata exists
-    * This will only be called for conversion of "old" tests where the author hasn't been
-    * stored in the lifecycle metadata
-    *
-    * @param string $a_author A string containing the name of the test author
-    * @access private
-    * @see $author
-    */
-    public function saveAuthorToMetadata($a_author = "")
-    {
-        $md = new ilMD($this->getId(), 0, $this->getType());
-        $md_life =&$md->getLifecycle();
-        if (!$md_life) {
-            if (strlen($a_author) == 0) {
-                global $DIC;
-                $ilUser = $DIC['ilUser'];
-                $a_author = $ilUser->getFullname();
-            }
-
-            $md_life =&$md->addLifecycle();
-            $md_life->save();
-            $con =&$md_life->addContribute();
-            $con->setRole("Author");
-            $con->save();
-            $ent =&$con->addEntity();
-            $ent->setEntity($a_author);
-            $ent->save();
-        }
-    }
-
-    /**
-    * Create meta data entry
-    *
-    * @access public
-    */
-    public function createMetaData()
-    {
-        parent::createMetaData();
-        $this->saveAuthorToMetadata();
-    }
-
-    /**
-    * Gets the authors name of the ilObjTest object
-    *
-    * @return string The string containing the name of the test author
-    * @access public
-    * @see $author
-    */
-    public function getAuthor()
-    {
-        $author = array();
-        include_once "./Services/MetaData/classes/class.ilMD.php";
-        $md = new ilMD($this->getId(), 0, $this->getType());
-        $md_life =&$md->getLifecycle();
-        if ($md_life) {
-            $ids =&$md_life->getContributeIds();
-            foreach ($ids as $id) {
-                $md_cont =&$md_life->getContribute($id);
-                if (strcmp($md_cont->getRole(), "Author") == 0) {
-                    $entids =&$md_cont->getEntityIds();
-                    foreach ($entids as $entid) {
-                        $md_ent =&$md_cont->getEntity($entid);
-                        array_push($author, $md_ent->getEntity());
-                    }
-                }
-            }
-        }
-        return join($author, ",");
-    }
-
-    /**
-    * Gets the authors name of the ilObjTest object
-    *
-    * @return string The string containing the name of the test author
-    * @access public
-    * @see $author
-    */
-    public static function _lookupAuthor($obj_id)
-    {
-        $author = array();
-        include_once "./Services/MetaData/classes/class.ilMD.php";
-        $md = new ilMD($obj_id, 0, "tst");
-        $md_life =&$md->getLifecycle();
-        if ($md_life) {
-            $ids =&$md_life->getContributeIds();
-            foreach ($ids as $id) {
-                $md_cont =&$md_life->getContribute($id);
-                if (strcmp($md_cont->getRole(), "Author") == 0) {
-                    $entids =&$md_cont->getEntityIds();
-                    foreach ($entids as $entid) {
-                        $md_ent =&$md_cont->getEntity($entid);
-                        array_push($author, $md_ent->getEntity());
-                    }
-                }
-            }
-        }
-        return join($author, ",");
-    }
-
-    /**
-    * Returns the available tests for the active user
-    *
-    * @return array The available tests
-    * @access public
-    */
-    public static function _getAvailableTests($use_object_id = false)
-    {
-        global $DIC;
-        $ilUser = $DIC['ilUser'];
-        $ilDB = $DIC['ilDB'];
-
-        $result_array = array();
-        $tests = ilUtil::_getObjectsByOperations("tst", "write", $ilUser->getId(), -1);
-        if (count($tests)) {
-            $titles = ilObject::_prepareCloneSelection($tests, "tst");
-            foreach ($tests as $ref_id) {
-                if ($use_object_id) {
-                    $obj_id = ilObject::_lookupObjId($ref_id);
-                    $result_array[$obj_id] = $titles[$ref_id];
-                } else {
-                    $result_array[$ref_id] = $titles[$ref_id];
-                }
-            }
-        }
-        return $result_array;
-    }
-
-    /**
-    * Clone object
-    *
-    * @access public
-    * @param int ref id of parent container
-    * @param int copy id
-    * @return object new test object
-    */
-    public function cloneObject($a_target_id, $a_copy_id = 0, $a_omit_tree = false)
-    {
-        global $DIC;
-
-        $certificateLogger = $DIC->logger()->cert();
-        $tree = $DIC['tree'];
-        $ilDB = $DIC->database();
-        $ilPluginAdmin = $DIC['ilPluginAdmin'];
-
-        $this->loadFromDb();
-
-        // Copy settings
-        /** @var $newObj ilObjTest */
-        $newObj = parent::cloneObject($a_target_id, $a_copy_id, $a_omit_tree);
-        $newObj->setTmpCopyWizardCopyId($a_copy_id);
-        $this->cloneMetaData($newObj);
-
-        //copy online status if object is not the root copy object
-        $cp_options = ilCopyWizardOptions::_getInstance($a_copy_id);
-
-        if (!$cp_options->isRootNode($this->getRefId())) {
-            $newObj->setOfflineStatus($this->getOfflineStatus());
-        }
-
-        $newObj->setAnonymity($this->getAnonymity());
-        $newObj->setAnswerFeedback($this->getAnswerFeedback());
-        $newObj->setAnswerFeedbackPoints($this->getAnswerFeedbackPoints());
-        $newObj->setAuthor($this->getAuthor());
-        $newObj->setLimitUsersEnabled($this->isLimitUsersEnabled());
-        $newObj->setAllowedUsers($this->getAllowedUsers());
-        $newObj->setAllowedUsersTimeGap($this->getAllowedUsersTimeGap());
-        $newObj->setCountSystem($this->getCountSystem());
-        $newObj->setECTSFX($this->getECTSFX());
-        $newObj->setECTSGrades($this->getECTSGrades());
-        $newObj->setECTSOutput($this->getECTSOutput());
-        $newObj->setEnableProcessingTime($this->getEnableProcessingTime());
-        $newObj->setEndingTimeEnabled($this->isEndingTimeEnabled());
-        $newObj->setEndingTime($this->getEndingTime());
-        $newObj->setFixedParticipants($this->getFixedParticipants());
-        $newObj->setInstantFeedbackSolution($this->getInstantFeedbackSolution());
-        $newObj->setIntroductionEnabled($this->isIntroductionEnabled());
-        $newObj->setIntroduction($this->getIntroduction());
-        $newObj->setFinalStatement($this->getFinalStatement());
-        $newObj->setShowInfo($this->getShowInfo());
-        $newObj->setForceJS($this->getForceJS());
-        $newObj->setCustomStyle($this->getCustomStyle());
-        $newObj->setKiosk($this->getKiosk());
-        $newObj->setShowFinalStatement($this->getShowFinalStatement());
-        $newObj->setListOfQuestionsSettings($this->getListOfQuestionsSettings());
-        $newObj->setMCScoring($this->getMCScoring());
-        $newObj->setMailNotification($this->getMailNotification());
-        $newObj->setMailNotificationType($this->getMailNotificationType());
-        $newObj->setNrOfTries($this->getNrOfTries());
-        $newObj->setBlockPassesAfterPassedEnabled($this->isBlockPassesAfterPassedEnabled());
-        $newObj->setPassScoring($this->getPassScoring());
-        $newObj->setPasswordEnabled($this->isPasswordEnabled());
-        $newObj->setPassword($this->getPassword());
-        $newObj->setProcessingTime($this->getProcessingTime());
-        $newObj->setQuestionSetType($this->getQuestionSetType());
-        $newObj->setReportingDate($this->getReportingDate());
-        $newObj->setResetProcessingTime($this->getResetProcessingTime());
-        $newObj->setResultsPresentation($this->getResultsPresentation());
-        $newObj->setScoreCutting($this->getScoreCutting());
-        $newObj->setScoreReporting($this->getScoreReporting());
-        $newObj->setSequenceSettings($this->getSequenceSettings());
-        $newObj->setShowCancel($this->getShowCancel());
-        $newObj->setShowMarker($this->getShowMarker());
-        $newObj->setShuffleQuestions($this->getShuffleQuestions());
-        $newObj->setStartingTimeEnabled($this->isStartingTimeEnabled());
-        $newObj->setStartingTime($this->getStartingTime());
-        $newObj->setTitleOutput($this->getTitleOutput());
-        $newObj->setUsePreviousAnswers($this->getUsePreviousAnswers());
-        $newObj->setRedirectionMode($this->getRedirectionMode());
-        $newObj->setRedirectionUrl($this->getRedirectionUrl());
-        $newObj->setCertificateVisibility($this->getCertificateVisibility());
-        $newObj->mark_schema = clone $this->mark_schema;
-        $newObj->setEnabledViewMode($this->getEnabledViewMode());
-        $newObj->setTemplate($this->getTemplate());
-        $newObj->setPoolUsage($this->getPoolUsage());
-        $newObj->setPrintBestSolutionWithResult($this->isBestSolutionPrintedWithResult());
-        $newObj->setShowExamIdInTestPassEnabled($this->isShowExamIdInTestPassEnabled());
-        $newObj->setShowExamIdInTestResultsEnabled($this->isShowExamIdInTestResultsEnabled());
-        $newObj->setEnableExamView($this->getEnableExamview());
-        $newObj->setShowExamViewHtml($this->getShowExamviewHtml());
-        $newObj->setShowExamViewPdf($this->getShowExamviewPdf());
-        $newObj->setEnableArchiving($this->getEnableArchiving());
-        $newObj->setSignSubmission($this->getSignSubmission());
-        $newObj->setCharSelectorAvailability((int) $this->getCharSelectorAvailability());
-        $newObj->setCharSelectorDefinition($this->getCharSelectorDefinition());
-        $newObj->setSkillServiceEnabled($this->isSkillServiceEnabled());
-        $newObj->setResultFilterTaxIds($this->getResultFilterTaxIds());
-        $newObj->setFollowupQuestionAnswerFixationEnabled($this->isFollowupQuestionAnswerFixationEnabled());
-        $newObj->setInstantFeedbackAnswerFixationEnabled($this->isInstantFeedbackAnswerFixationEnabled());
-        $newObj->setForceInstantFeedbackEnabled($this->isForceInstantFeedbackEnabled());
-        $newObj->setAutosave($this->getAutosave());
-        $newObj->setAutosaveIval($this->getAutosaveIval());
-        $newObj->setOfferingQuestionHintsEnabled($this->isOfferingQuestionHintsEnabled());
-        $newObj->setSpecificAnswerFeedback($this->getSpecificAnswerFeedback());
-        if ($this->isPassWaitingEnabled()) {
-            $newObj->setPassWaiting($this->getPassWaiting());
-        }
-        $newObj->setObligationsEnabled($this->areObligationsEnabled());
-        $newObj->saveToDb();
-        
-        // clone certificate
-        $pathFactory = new ilCertificatePathFactory();
-        $templateRepository = new ilCertificateTemplateRepository($ilDB);
-
-        $cloneAction = new ilCertificateCloneAction(
-            $ilDB,
-            $pathFactory,
-            $templateRepository,
-            $DIC->filesystem()->web(),
-            $certificateLogger,
-            new ilCertificateObjectHelper()
-        );
-
-        $cloneAction->cloneCertificate($this, $newObj);
-
-        $testQuestionSetConfigFactory = new ilTestQuestionSetConfigFactory($tree, $ilDB, $ilPluginAdmin, $this);
-        $testQuestionSetConfigFactory->getQuestionSetConfig()->cloneQuestionSetRelatedData($newObj);
-
-        require_once 'Modules/Test/classes/class.ilTestSkillLevelThresholdList.php';
-        $skillLevelThresholdList = new ilTestSkillLevelThresholdList($ilDB);
-        $skillLevelThresholdList->setTestId($this->getTestId());
-        $skillLevelThresholdList->loadFromDb();
-        $skillLevelThresholdList->cloneListForTest($newObj->getTestId());
-        
-        $newObj->saveToDb();
-        $newObj->updateMetaData();// #14467
-        
-        include_once('./Services/Tracking/classes/class.ilLPObjSettings.php');
-        $obj_settings = new ilLPObjSettings($this->getId());
-        $obj_settings->cloneSettings($newObj->getId());
-        
-        return $newObj;
-    }
-
-    /**
-    * Returns the number of questions in the test
-    *
-    * @return integer The number of questions
-    * @access	public
-    */
-    public function getQuestionCount()
-    {
-        $num = 0;
-
-        if ($this->isRandomTest()) {
-            global $DIC;
-            $tree = $DIC['tree'];
-            $ilDB = $DIC['ilDB'];
-            $ilPluginAdmin = $DIC['ilPluginAdmin'];
-
-            $questionSetConfig = new ilTestRandomQuestionSetConfig(
-                $tree,
-                $ilDB,
-                $ilPluginAdmin,
-                $this
-            );
-
-            $questionSetConfig->loadFromDb();
-
-            if ($questionSetConfig->isQuestionAmountConfigurationModePerPool()) {
-                require_once 'Modules/Test/classes/class.ilTestRandomQuestionSetSourcePoolDefinitionList.php';
-                require_once 'Modules/Test/classes/class.ilTestRandomQuestionSetBuilderWithAmountPerPool.php';
-                require_once 'Modules/Test/classes/class.ilTestRandomQuestionSetSourcePoolDefinitionFactory.php';
-
-                $sourcePoolDefinitionList = new ilTestRandomQuestionSetSourcePoolDefinitionList(
-                    $ilDB,
-                    $this,
-                    new ilTestRandomQuestionSetSourcePoolDefinitionFactory($ilDB, $this)
-                );
-
-                $sourcePoolDefinitionList->loadDefinitions();
-
-                $num = $sourcePoolDefinitionList->getQuestionAmount();
-            } else {
-                $num = $questionSetConfig->getQuestionAmountPerTest();
-            }
-        } else {
-            $num = count($this->questions);
-        }
-        
-        return $num;
-    }
-
-    /**
-    * Logs an action into the Test&Assessment log
-    *
-    * @param string $logtext The log text
-    * @param integer $question_id If given, saves the question id to the database
-    * @access public
-    */
-    public function logAction($logtext = "", $question_id = "")
-    {
-        global $DIC;
-        $ilUser = $DIC['ilUser'];
-
-        $original_id = "";
-        if (strcmp($question_id, "") != 0) {
-            include_once "./Modules/TestQuestionPool/classes/class.assQuestion.php";
-            $original_id = assQuestion::_getOriginalId($question_id);
-        }
-        include_once "./Modules/Test/classes/class.ilObjAssessmentFolder.php";
-        ilObjAssessmentFolder::_addLog($ilUser->getId(), $this->getId(), $logtext, $question_id, $original_id, true, $this->getRefId());
-    }
-
-    /**
-    * Returns the ILIAS test object id for a given test id
-    *
-    * @param integer $test_id The test id
-    * @return mixed The ILIAS test object id or FALSE if the query was not successful
-    * @access public
-    */
-    public static function _getObjectIDFromTestID($test_id)
-    {
-        global $DIC;
-        $ilDB = $DIC['ilDB'];
-        $object_id = false;
-        $result = $ilDB->queryF(
-            "SELECT obj_fi FROM tst_tests WHERE test_id = %s",
-            array('integer'),
-            array($test_id)
-        );
-        if ($result->numRows()) {
-            $row = $ilDB->fetchAssoc($result);
-            $object_id = $row["obj_fi"];
-        }
-        return $object_id;
-    }
-
-    /**
-    * Returns the ILIAS test object id for a given active id
-    *
-    * @param integer $active_id The active id
-    * @return mixed The ILIAS test object id or FALSE if the query was not successful
-    * @access public
-    */
-    public static function _getObjectIDFromActiveID($active_id)
-    {
-        global $DIC;
-        $ilDB = $DIC['ilDB'];
-        $object_id = false;
-        $result = $ilDB->queryF(
-            "SELECT tst_tests.obj_fi FROM tst_tests, tst_active WHERE tst_tests.test_id = tst_active.test_fi AND tst_active.active_id = %s",
-            array('integer'),
-            array($active_id)
-        );
-        if ($result->numRows()) {
-            $row = $ilDB->fetchAssoc($result);
-            $object_id = $row["obj_fi"];
-        }
-        return $object_id;
-    }
-
-    /**
-    * Returns the ILIAS test id for a given object id
-    *
-    * @param integer $object_id The object id
-    * @return mixed The ILIAS test id or FALSE if the query was not successful
-    * @access public
-    */
-    public static function _getTestIDFromObjectID($object_id)
-    {
-        global $DIC;
-        $ilDB = $DIC['ilDB'];
-        $test_id = false;
-        $result = $ilDB->queryF(
-            "SELECT test_id FROM tst_tests WHERE obj_fi = %s",
-            array('integer'),
-            array($object_id)
-        );
-        if ($result->numRows()) {
-            $row = $ilDB->fetchAssoc($result);
-            $test_id = $row["test_id"];
-        }
-        return $test_id;
-    }
-
-    /**
-    * Returns the text answer of a given user for a given question
-    *
-    * @param integer $user_id The user id
-    * @param integer $question_id The question id
-    * @return string The answer text
-    * @access public
-    */
-    public function getTextAnswer($active_id, $question_id, $pass = null)
-    {
-        global $DIC;
-        $ilDB = $DIC['ilDB'];
-
-        $res = "";
-        if (($active_id) && ($question_id)) {
-            if (is_null($pass)) {
-                include_once "./Modules/TestQuestionPool/classes/class.assQuestion.php";
-                $pass = assQuestion::_getSolutionMaxPass($question_id, $active_id);
-            }
-            $result = $ilDB->queryF(
-                "SELECT value1 FROM tst_solutions WHERE active_fi = %s AND question_fi = %s AND pass = %s",
-                array('integer', 'integer', 'integer'),
-                array($active_id, $question_id, $pass)
-            );
-            if ($result->numRows() == 1) {
-                $row = $ilDB->fetchAssoc($result);
-                $res = $row["value1"];
-            }
-        }
-        return $res;
-    }
-
-    /**
-    * Returns the question text for a given question
-    *
-    * @param integer $question_id The question id
-    * @return string The question text
-    * @access public
-    */
-    public function getQuestiontext($question_id)
-    {
-        global $DIC;
-        $ilDB = $DIC['ilDB'];
-
-        $res = "";
-        if ($question_id) {
-            $result = $ilDB->queryF(
-                "SELECT question_text FROM qpl_questions WHERE question_id = %s",
-                array('integer'),
-                array($question_id)
-            );
-            if ($result->numRows() == 1) {
-                $row = $ilDB->fetchAssoc($result);
-                $res = $row["question_text"];
-            }
-        }
-        return $res;
-    }
-    
-    /**
-     * @return ilTestParticipantList
-     */
-    public function getInvitedParticipantList()
-    {
-        require_once 'Modules/Test/classes/class.ilTestParticipantList.php';
-        $participantList = new ilTestParticipantList($this);
-        $participantList->initializeFromDbRows($this->getInvitedUsers());
-        
-        return $participantList;
-    }
-    
-    /**
-     * @return ilTestParticipantList
-     */
-    public function getActiveParticipantList()
-    {
-        require_once 'Modules/Test/classes/class.ilTestParticipantList.php';
-        $participantList = new ilTestParticipantList($this);
-        $participantList->initializeFromDbRows($this->getTestParticipants());
-        
-        return $participantList;
-    }
-
-    /**
-    * Returns a list of all invited users in a test
-    *
-    * @return array array of invited users
-    * @access public
-    */
-    public function &getInvitedUsers($user_id="", $order="login, lastname, firstname")
-    {
-        global $DIC;
-        $ilDB = $DIC['ilDB'];
-
-        $result_array = array();
-
-        if ($this->getAnonymity()) {
-            if (is_numeric($user_id)) {
-                $result = $ilDB->queryF(
-                    "SELECT tst_active.active_id, tst_active.tries, usr_id, %s login, %s lastname, %s firstname, tst_invited_user.clientip, " .
-                    "tst_active.submitted test_finished, matriculation, COALESCE(tst_active.last_finished_pass, -1) <> tst_active.last_started_pass unfinished_passes  FROM usr_data, tst_invited_user " .
-                    "LEFT JOIN tst_active ON tst_active.user_fi = tst_invited_user.user_fi AND tst_active.test_fi = tst_invited_user.test_fi " .
-                    "WHERE tst_invited_user.test_fi = %s and tst_invited_user.user_fi=usr_data.usr_id AND usr_data.usr_id=%s " .
-                    "ORDER BY $order",
-                    array('text', 'text', 'text', 'integer', 'integer'),
-                    array("", $this->lng->txt("anonymous"), "", $this->getTestId(), $user_id)
-                );
-            } else {
-                $result = $ilDB->queryF(
-                    "SELECT tst_active.active_id, usr_id, %s login, %s lastname, %s firstname, tst_invited_user.clientip, " .
-                    "tst_active.submitted test_finished, matriculation, COALESCE(tst_active.last_finished_pass, -1) <> tst_active.last_started_pass unfinished_passes  FROM usr_data, tst_invited_user " .
-                    "LEFT JOIN tst_active ON tst_active.user_fi = tst_invited_user.user_fi AND tst_active.test_fi = tst_invited_user.test_fi " .
-                    "WHERE tst_invited_user.test_fi = %s and tst_invited_user.user_fi=usr_data.usr_id " .
-                    "ORDER BY $order",
-                    array('text', 'text', 'text', 'integer'),
-                    array("", $this->lng->txt("anonymous"), "", $this->getTestId())
-                );
-            }
-        } else {
-            if (is_numeric($user_id)) {
-                $result = $ilDB->queryF(
-                    "SELECT tst_active.active_id, tst_active.tries, usr_id, login, lastname, firstname, tst_invited_user.clientip, " .
-                    "tst_active.submitted test_finished, matriculation, COALESCE(tst_active.last_finished_pass, -1) <> tst_active.last_started_pass unfinished_passes  FROM usr_data, tst_invited_user " .
-                    "LEFT JOIN tst_active ON tst_active.user_fi = tst_invited_user.user_fi AND tst_active.test_fi = tst_invited_user.test_fi " .
-                    "WHERE tst_invited_user.test_fi = %s and tst_invited_user.user_fi=usr_data.usr_id AND usr_data.usr_id=%s " .
-                    "ORDER BY $order",
-                    array('integer', 'integer'),
-                    array($this->getTestId(), $user_id)
-                );
-            } else {
-                $result = $ilDB->queryF(
-                    "SELECT tst_active.active_id, tst_active.tries, usr_id, login, lastname, firstname, tst_invited_user.clientip, " .
-                    "tst_active.submitted test_finished, matriculation, COALESCE(tst_active.last_finished_pass, -1) <> tst_active.last_started_pass unfinished_passes  FROM usr_data, tst_invited_user " .
-                    "LEFT JOIN tst_active ON tst_active.user_fi = tst_invited_user.user_fi AND tst_active.test_fi = tst_invited_user.test_fi " .
-                    "WHERE tst_invited_user.test_fi = %s and tst_invited_user.user_fi=usr_data.usr_id " .
-                    "ORDER BY $order",
-                    array('integer'),
-                    array($this->getTestId())
-                );
-            }
-        }
-        $result_array = array();
-        while ($row = $ilDB->fetchAssoc($result)) {
-            $result_array[$row['usr_id']]= $row;
-        }
-        return $result_array;
-    }
-
-    /**
-    * Returns a list of all participants in a test
-    *
-    * @return array The user id's of the participants
-    * @access public
-    */
-    public function &getTestParticipants()
-    {
-        global $DIC;
-        $ilDB = $DIC['ilDB'];
-
-        if ($this->getAnonymity()) {
-            $query = "
+
+/**
+* Logs an action into the Test&Assessment log
+*
+* @param string $logtext The log text
+* @param integer $question_id If given, saves the question id to the database
+* @access public
+*/
+	function logAction($logtext = "", $question_id = "")
+	{
+		global $DIC;
+		$ilUser = $DIC['ilUser'];
+
+		$original_id = "";
+		if (strcmp($question_id, "") != 0)
+		{
+			include_once "./Modules/TestQuestionPool/classes/class.assQuestion.php";
+			$original_id = assQuestion::_getOriginalId($question_id);
+		}
+		include_once "./Modules/Test/classes/class.ilObjAssessmentFolder.php";
+		ilObjAssessmentFolder::_addLog($ilUser->getId(), $this->getId(), $logtext, $question_id, $original_id, TRUE, $this->getRefId());
+	}
+
+/**
+* Returns the ILIAS test object id for a given test id
+*
+* @param integer $test_id The test id
+* @return mixed The ILIAS test object id or FALSE if the query was not successful
+* @access public
+*/
+	public static function _getObjectIDFromTestID($test_id)
+	{
+		global $DIC;
+		$ilDB = $DIC['ilDB'];
+		$object_id = FALSE;
+		$result = $ilDB->queryF("SELECT obj_fi FROM tst_tests WHERE test_id = %s",
+			array('integer'),
+			array($test_id)
+		);
+		if ($result->numRows())
+		{
+			$row = $ilDB->fetchAssoc($result);
+			$object_id = $row["obj_fi"];
+		}
+		return $object_id;
+	}
+
+/**
+* Returns the ILIAS test object id for a given active id
+*
+* @param integer $active_id The active id
+* @return mixed The ILIAS test object id or FALSE if the query was not successful
+* @access public
+*/
+	public static function _getObjectIDFromActiveID($active_id)
+	{
+		global $DIC;
+		$ilDB = $DIC['ilDB'];
+		$object_id = FALSE;
+		$result = $ilDB->queryF("SELECT tst_tests.obj_fi FROM tst_tests, tst_active WHERE tst_tests.test_id = tst_active.test_fi AND tst_active.active_id = %s",
+			array('integer'),
+			array($active_id)
+		);
+		if ($result->numRows())
+		{
+			$row = $ilDB->fetchAssoc($result);
+			$object_id = $row["obj_fi"];
+		}
+		return $object_id;
+	}
+
+/**
+* Returns the ILIAS test id for a given object id
+*
+* @param integer $object_id The object id
+* @return mixed The ILIAS test id or FALSE if the query was not successful
+* @access public
+*/
+	public static function _getTestIDFromObjectID($object_id)
+	{
+		global $DIC;
+		$ilDB = $DIC['ilDB'];
+		$test_id = FALSE;
+		$result = $ilDB->queryF("SELECT test_id FROM tst_tests WHERE obj_fi = %s",
+			array('integer'),
+			array($object_id)
+		);
+		if ($result->numRows())
+		{
+			$row = $ilDB->fetchAssoc($result);
+			$test_id = $row["test_id"];
+		}
+		return $test_id;
+	}
+
+/**
+* Returns the text answer of a given user for a given question
+*
+* @param integer $user_id The user id
+* @param integer $question_id The question id
+* @return string The answer text
+* @access public
+*/
+	function getTextAnswer($active_id, $question_id, $pass = NULL)
+	{
+		global $DIC;
+		$ilDB = $DIC['ilDB'];
+
+		$res = "";
+		if (($active_id) && ($question_id))
+		{
+			if (is_null($pass))
+			{
+				include_once "./Modules/TestQuestionPool/classes/class.assQuestion.php";
+				$pass = assQuestion::_getSolutionMaxPass($question_id, $active_id);
+			}
+			$result = $ilDB->queryF("SELECT value1 FROM tst_solutions WHERE active_fi = %s AND question_fi = %s AND pass = %s",
+				array('integer', 'integer', 'integer'),
+				array($active_id, $question_id, $pass)
+			);
+			if ($result->numRows() == 1)
+			{
+				$row = $ilDB->fetchAssoc($result);
+				$res = $row["value1"];
+			}
+		}
+		return $res;
+	}
+
+/**
+* Returns the question text for a given question
+*
+* @param integer $question_id The question id
+* @return string The question text
+* @access public
+*/
+	function getQuestiontext($question_id)
+	{
+		global $DIC;
+		$ilDB = $DIC['ilDB'];
+
+		$res = "";
+		if ($question_id)
+		{
+			$result = $ilDB->queryF("SELECT question_text FROM qpl_questions WHERE question_id = %s",
+				array('integer'),
+				array($question_id)
+			);
+			if ($result->numRows() == 1)
+			{
+				$row = $ilDB->fetchAssoc($result);
+				$res = $row["question_text"];
+			}
+		}
+		return $res;
+	}
+	
+	/**
+	 * @return ilTestParticipantList
+	 */
+	public function getInvitedParticipantList()
+	{
+		require_once 'Modules/Test/classes/class.ilTestParticipantList.php';
+		$participantList = new ilTestParticipantList($this);
+		$participantList->initializeFromDbRows( $this->getInvitedUsers() );
+		
+		return $participantList;
+	}
+	
+	/**
+	 * @return ilTestParticipantList
+	 */
+	public function getActiveParticipantList()
+	{
+		require_once 'Modules/Test/classes/class.ilTestParticipantList.php';
+		$participantList = new ilTestParticipantList($this);
+		$participantList->initializeFromDbRows( $this->getTestParticipants() );
+		
+		return $participantList;
+	}
+
+/**
+* Returns a list of all invited users in a test
+*
+* @return array array of invited users
+* @access public
+*/
+	function &getInvitedUsers($user_id="", $order="login, lastname, firstname")
+	{
+		global $DIC;
+		$ilDB = $DIC['ilDB'];
+
+		$result_array = array();
+
+		if ($this->getAnonymity())
+		{
+			if (is_numeric($user_id))
+			{
+				$result = $ilDB->queryF("SELECT tst_active.active_id, tst_active.tries, usr_id, %s login, %s lastname, %s firstname, tst_invited_user.clientip, " .
+					"tst_active.submitted test_finished, matriculation, COALESCE(tst_active.last_finished_pass, -1) <> tst_active.last_started_pass unfinished_passes  FROM usr_data, tst_invited_user " .
+					"LEFT JOIN tst_active ON tst_active.user_fi = tst_invited_user.user_fi AND tst_active.test_fi = tst_invited_user.test_fi " .
+					"WHERE tst_invited_user.test_fi = %s and tst_invited_user.user_fi=usr_data.usr_id AND usr_data.usr_id=%s " .
+					"ORDER BY $order",
+					array('text', 'text', 'text', 'integer', 'integer'),
+					array("", $this->lng->txt("anonymous"), "", $this->getTestId(), $user_id)
+				);
+			}
+			else
+			{
+				$result = $ilDB->queryF("SELECT tst_active.active_id, usr_id, %s login, %s lastname, %s firstname, tst_invited_user.clientip, " .
+					"tst_active.submitted test_finished, matriculation, COALESCE(tst_active.last_finished_pass, -1) <> tst_active.last_started_pass unfinished_passes  FROM usr_data, tst_invited_user " .
+					"LEFT JOIN tst_active ON tst_active.user_fi = tst_invited_user.user_fi AND tst_active.test_fi = tst_invited_user.test_fi " .
+					"WHERE tst_invited_user.test_fi = %s and tst_invited_user.user_fi=usr_data.usr_id " .
+					"ORDER BY $order",
+					array('text', 'text', 'text', 'integer'),
+					array("", $this->lng->txt("anonymous"), "", $this->getTestId())
+				);
+			}
+		}
+		else
+		{
+			if (is_numeric($user_id))
+			{
+				$result = $ilDB->queryF("SELECT tst_active.active_id, tst_active.tries, usr_id, login, lastname, firstname, tst_invited_user.clientip, " .
+					"tst_active.submitted test_finished, matriculation, COALESCE(tst_active.last_finished_pass, -1) <> tst_active.last_started_pass unfinished_passes  FROM usr_data, tst_invited_user " .
+					"LEFT JOIN tst_active ON tst_active.user_fi = tst_invited_user.user_fi AND tst_active.test_fi = tst_invited_user.test_fi " .
+					"WHERE tst_invited_user.test_fi = %s and tst_invited_user.user_fi=usr_data.usr_id AND usr_data.usr_id=%s " .
+					"ORDER BY $order",
+					array('integer', 'integer'),
+					array($this->getTestId(), $user_id)
+				);
+			}
+			else
+			{
+				$result = $ilDB->queryF("SELECT tst_active.active_id, tst_active.tries, usr_id, login, lastname, firstname, tst_invited_user.clientip, " .
+					"tst_active.submitted test_finished, matriculation, COALESCE(tst_active.last_finished_pass, -1) <> tst_active.last_started_pass unfinished_passes  FROM usr_data, tst_invited_user " .
+					"LEFT JOIN tst_active ON tst_active.user_fi = tst_invited_user.user_fi AND tst_active.test_fi = tst_invited_user.test_fi " .
+					"WHERE tst_invited_user.test_fi = %s and tst_invited_user.user_fi=usr_data.usr_id " .
+					"ORDER BY $order",
+					array('integer'),
+					array($this->getTestId())
+				);
+			}
+		}
+		$result_array = array();
+		while ($row = $ilDB->fetchAssoc($result))
+		{
+			$result_array[$row['usr_id']]= $row;
+		}
+		return $result_array;
+	}
+
+/**
+* Returns a list of all participants in a test
+*
+* @return array The user id's of the participants
+* @access public
+*/
+	function &getTestParticipants()
+	{
+		global $DIC;
+		$ilDB = $DIC['ilDB'];
+
+		if ($this->getAnonymity())
+		{
+			$query = "
 				SELECT	tst_active.active_id,
 						tst_active.tries,
 						tst_active.user_fi usr_id,
@@ -10903,13 +7906,14 @@
 				WHERE tst_active.test_fi = %s
 				ORDER BY usr_data.lastname
 			";
-            $result = $ilDB->queryF(
-                $query,
-                array('text', 'text', 'text', 'integer'),
-                array("", $this->lng->txt("anonymous"), "", $this->getTestId())
-            );
-        } else {
-            $query = "
+			$result = $ilDB->queryF($query,
+				array('text', 'text', 'text', 'integer'),
+				array("", $this->lng->txt("anonymous"), "", $this->getTestId())
+			);
+		}
+		else
+		{
+			$query = "
 				SELECT	tst_active.active_id,
 						tst_active.tries,
 						tst_active.user_fi usr_id,
@@ -10927,41 +7931,41 @@
 				WHERE tst_active.test_fi = %s
 				ORDER BY usr_data.lastname
 			";
-            $result = $ilDB->queryF(
-                $query,
-                array('integer'),
-                array($this->getTestId())
-            );
-        }
-        $data = array();
-        while ($row = $ilDB->fetchAssoc($result)) {
-            $data[$row['active_id']] = $row;
-        }
-        foreach ($data as $index => $participant) {
-            if (strlen(trim($participant["firstname"] . $participant["lastname"])) == 0) {
-                $data[$index]["lastname"] = $this->lng->txt("deleted_user");
-            }
-        }
-        return $data;
-    }
-    
-    public function getTestParticipantsForManualScoring($filter = null)
-    {
-        global $DIC;
-        $ilDB = $DIC['ilDB'];
-        
-        include_once "./Modules/Test/classes/class.ilObjAssessmentFolder.php";
-        $scoring = ilObjAssessmentFolder::_getManualScoring();
-        if (count($scoring) == 0) {
-            return array();
-        }
-
-        $participants =&$this->getTestParticipants();
-        $filtered_participants = array();
-        foreach ($participants as $active_id => $participant) {
-            $qstType_IN_manScoreableQstTypes = $ilDB->in('qpl_questions.question_type_fi', $scoring, false, 'integer');
-            
-            $queryString = "
+			$result = $ilDB->queryF(
+				$query, array('integer'), array($this->getTestId())
+			);
+		}
+		$data = array();
+		while ($row = $ilDB->fetchAssoc($result))
+		{
+			$data[$row['active_id']] = $row;
+		}
+		foreach ($data as $index => $participant)
+		{
+			if (strlen(trim($participant["firstname"].$participant["lastname"])) == 0)
+			{
+				$data[$index]["lastname"] = $this->lng->txt("deleted_user");
+			}
+		}
+		return $data;
+	}
+	
+	public function getTestParticipantsForManualScoring($filter = NULL)
+	{
+		global $DIC;
+		$ilDB = $DIC['ilDB'];
+		
+		include_once "./Modules/Test/classes/class.ilObjAssessmentFolder.php";
+		$scoring = ilObjAssessmentFolder::_getManualScoring();
+		if (count($scoring) == 0) return array();
+
+		$participants =& $this->getTestParticipants();
+		$filtered_participants = array();
+		foreach ($participants as $active_id => $participant)
+		{
+			$qstType_IN_manScoreableQstTypes = $ilDB->in('qpl_questions.question_type_fi', $scoring, false, 'integer');
+			
+			$queryString = "
 				SELECT		tst_test_result.manual
 				
 				FROM		tst_test_result
@@ -10972,635 +7976,657 @@
 				WHERE		tst_test_result.active_fi = %s
 				AND			$qstType_IN_manScoreableQstTypes
 			";
-            
-            $result = $ilDB->queryF(
-                $queryString,
-                array("integer"),
-                array($active_id)
-            );
-            
-            $count = $result->numRows();
-            
-            if ($count > 0) {
-                switch ($filter) {
-                    case 1: // only active users
-                        if ($participant->active) {
-                            $filtered_participants[$active_id] = $participant;
-                        }
-                        break;
-                    case 2: // only inactive users
-                        if (!$participant->active) {
-                            $filtered_participants[$active_id] = $participant;
-                        }
-                        break;
-                    case 3: // all users
-                        $filtered_participants[$active_id] = $participant;
-                        break;
-                    case 4:
-                        // already scored participants
-                        //$found = 0;
-                        //while ($row = $ilDB->fetchAssoc($result))
-                        //{
-                        //	if ($row["manual"]) $found++;
-                        //}
-                        //if ($found == $count)
-                        //{
-                            //$filtered_participants[$active_id] = $participant;
-                        //}
-                        //else
-                        //{
-                            $assessmentSetting = new ilSetting("assessment");
-                            $manscoring_done = $assessmentSetting->get("manscoring_done_" . $active_id);
-                            if ($manscoring_done) {
-                                $filtered_participants[$active_id] = $participant;
-                            }
-                        //}
-                        break;
-                    case 5:
-                        // unscored participants
-                        //$found = 0;
-                        //while ($row = $ilDB->fetchAssoc($result))
-                        //{
-                        //	if ($row["manual"]) $found++;
-                        //}
-                        //if ($found == 0)
-                        //{
-                            $assessmentSetting = new ilSetting("assessment");
-                            $manscoring_done = $assessmentSetting->get("manscoring_done_" . $active_id);
-                            if (!$manscoring_done) {
-                                $filtered_participants[$active_id] = $participant;
-                            }
-                        //}
-                        break;
-                    case 6:
-                        // partially scored participants
-                        $found = 0;
-                        while ($row = $ilDB->fetchAssoc($result)) {
-                            if ($row["manual"]) {
-                                $found++;
-                            }
-                        }
-                        if (($found > 0) && ($found < $count)) {
-                            $filtered_participants[$active_id] = $participant;
-                        }
-                        break;
-                    default:
-                        $filtered_participants[$active_id] = $participant;
-                        break;
-                }
-            }
-        }
-        return $filtered_participants;
-    }
-
-    /**
-    * Returns a data of all users specified by id list
-    *
-    * @param $usr_ids kommaseparated list of ids
-    * @return array The user data "usr_id, login, lastname, firstname, clientip" of the users with id as key
-    * @access public
-    */
-    public function &getUserData($ids)
-    {
-        global $DIC;
-        $ilDB = $DIC['ilDB'];
-        
-        if (!is_array($ids) || count($ids) ==0) {
-            return array();
-        }
-
-        if ($this->getAnonymity()) {
-            $result = $ilDB->queryF(
-                "SELECT usr_id, %s login, %s lastname, %s firstname, client_ip clientip FROM usr_data WHERE " . $ilDB->in('usr_id', $ids, false, 'integer') . " ORDER BY login",
-                array('text', 'text', 'text'),
-                array("", $this->lng->txt("anonymous"), "")
-            );
-        } else {
-            $result = $ilDB->query("SELECT usr_id, login, lastname, firstname, client_ip clientip FROM usr_data WHERE " . $ilDB->in('usr_id', $ids, false, 'integer') . " ORDER BY login");
-        }
-
-        $result_array = array();
-        while ($row = $ilDB->fetchAssoc($result)) {
-            $result_array[$row["usr_id"]]= $row;
-        }
-        return $result_array;
-    }
-
-    public function &getGroupData($ids)
-    {
-        if (!is_array($ids) || count($ids) ==0) {
-            return array();
-        }
-        $result = array();
-        foreach ($ids as $ref_id) {
-            $obj_id = ilObject::_lookupObjId($ref_id);
-            $result[$ref_id] = array("ref_id" => $ref_id, "title" => ilObject::_lookupTitle($obj_id), "description" => ilObject::_lookupDescription($obj_id));
-        }
-        return $result;
-    }
-
-    public function &getRoleData($ids)
-    {
-        if (!is_array($ids) || count($ids) ==0) {
-            return array();
-        }
-        $result = array();
-        foreach ($ids as $obj_id) {
-            $result[$obj_id] = array("obj_id" => $obj_id, "title" => ilObject::_lookupTitle($obj_id), "description" => ilObject::_lookupDescription($obj_id));
-        }
-        return $result;
-    }
-
-
-    /**
-    * Invites all users of a group to a test
-    *
-    * @param integer $group_id The database id of the invited group
-    * @access public
-    */
-    public function inviteGroup($group_id)
-    {
-        include_once "./Modules/Group/classes/class.ilObjGroup.php";
-        $group = new ilObjGroup($group_id);
-        $members = $group->getGroupMemberIds();
-        include_once './Services/User/classes/class.ilObjUser.php';
-        foreach ($members as $user_id) {
-            $this->inviteUser($user_id, ilObjUser::_lookupClientIP($user_id));
-        }
-    }
-
-    /**
-    * Invites all users of a role to a test
-    *
-    * @param integer $group_id The database id of the invited group
-    * @access public
-    */
-    public function inviteRole($role_id)
-    {
-        global $DIC;
-        $rbacreview = $DIC['rbacreview'];
-        $members =  $rbacreview->assignedUsers($role_id);
-        include_once './Services/User/classes/class.ilObjUser.php';
-        foreach ($members as $user_id) {
-            $this->inviteUser($user_id, ilObjUser::_lookupClientIP($user_id));
-        }
-    }
-
-
-
-    /**
-    * Disinvites a user from a test
-    *
-    * @param integer $user_id The database id of the disinvited user
-    * @access public
-    */
-    public function disinviteUser($user_id)
-    {
-        global $DIC;
-        $ilDB = $DIC['ilDB'];
-
-        $affectedRows = $ilDB->manipulateF(
-            "DELETE FROM tst_invited_user WHERE test_fi = %s AND user_fi = %s",
-            array('integer', 'integer'),
-            array($this->getTestId(), $user_id)
-        );
-    }
-
-    /**
-    * Invites a user to a test
-    *
-    * @param integer $user_id The database id of the invited user
-    * @access public
-    */
-    public function inviteUser($user_id, $client_ip="")
-    {
-        global $DIC;
-        $ilDB = $DIC['ilDB'];
-
-        $affectedRows = $ilDB->manipulateF(
-            "DELETE FROM tst_invited_user WHERE test_fi = %s AND user_fi = %s",
-            array('integer', 'integer'),
-            array($this->getTestId(), $user_id)
-        );
-        $affectedRows = $ilDB->manipulateF(
-            "INSERT INTO tst_invited_user (test_fi, user_fi, clientip, tstamp) VALUES (%s, %s, %s, %s)",
-            array('integer', 'integer', 'text', 'integer'),
-            array($this->getTestId(), $user_id, (strlen($client_ip)) ? $client_ip : null, time())
-        );
-    }
-
-
-    public function setClientIP($user_id, $client_ip)
-    {
-        global $DIC;
-        $ilDB = $DIC['ilDB'];
-
-        $affectedRows = $ilDB->manipulateF(
-            "UPDATE tst_invited_user SET clientip = %s, tstamp = %s WHERE test_fi=%s and user_fi=%s",
-            array('text', 'integer', 'integer', 'integer'),
-            array((strlen($client_ip)) ? $client_ip : null, time(), $this->getTestId(), $user_id)
-        );
-    }
-
-    /**
-     * get solved questions
-     *
-     * @return array of int containing all question ids which have been set solved for the given user and test
-     */
-    public static function _getSolvedQuestions($active_id, $question_fi = null)
-    {
-        global $DIC;
-        $ilDB = $DIC['ilDB'];
-        if (is_numeric($question_fi)) {
-            $result = $ilDB->queryF(
-                "SELECT question_fi, solved FROM tst_qst_solved WHERE active_fi = %s AND question_fi=%s",
-                array('integer', 'integer'),
-                array($active_id, $question_fi)
-            );
-        } else {
-            $result = $ilDB->queryF(
-                "SELECT question_fi, solved FROM tst_qst_solved WHERE active_fi = %s",
-                array('integer'),
-                array($active_id)
-            );
-        }
-        $result_array = array();
-        while ($row = $ilDB->fetchAssoc($result)) {
-            $result_array[$row["question_fi"]]= $row;
-        }
-        return $result_array;
-    }
-
-
-    /**
-     * sets question solved state to value for given user_id
-     */
-    public function setQuestionSetSolved($value, $question_id, $user_id)
-    {
-        global $DIC;
-        $ilDB = $DIC['ilDB'];
-
-        $active_id = $this->getActiveIdOfUser($user_id);
-        $affectedRows = $ilDB->manipulateF(
-            "DELETE FROM tst_qst_solved WHERE active_fi = %s AND question_fi = %s",
-            array('integer', 'integer'),
-            array($active_id, $question_id)
-        );
-        $affectedRows = $ilDB->manipulateF(
-            "INSERT INTO tst_qst_solved (solved, question_fi, active_fi) VALUES (%s, %s, %s)",
-            array('integer', 'integer', 'integer'),
-            array($value, $question_id, $active_id)
-        );
-    }
-
-    /**
-     * returns if the active for user_id has been submitted
-     */
-    public function isTestFinished($active_id)
-    {
-        global $DIC;
-        $ilDB = $DIC['ilDB'];
-
-        $result = $ilDB->queryF(
-            "SELECT submitted FROM tst_active WHERE active_id=%s AND submitted=%s",
-            array('integer', 'integer'),
-            array($active_id, 1)
-        );
-        return $result->numRows() == 1;
-    }
-
-    /**
-     * returns if the active for user_id has been submitted
-     */
-    public function isActiveTestSubmitted($user_id = null)
-    {
-        global $DIC;
-        $ilUser = $DIC['ilUser'];
-        $ilDB = $DIC['ilDB'];
-
-        if (!is_numeric($user_id)) {
-            $user_id = $ilUser->getId();
-        }
-
-        $result = $ilDB->queryF(
-            "SELECT submitted FROM tst_active WHERE test_fi=%s AND user_fi=%s AND submitted=%s",
-            array('integer', 'integer', 'integer'),
-            array($this->getTestId(), $user_id, 1)
-        );
-        return $result->numRows() == 1;
-    }
-    
-    /**
-     * returns if the numbers of tries have to be checked
-     */
-    public function hasNrOfTriesRestriction()
-    {
-        return $this->getNrOfTries() != 0;
-    }
-
-
-    /**
-     * returns if number of tries are reached
-     * @deprecated: tries field differs per situation, outside a pass it's the number of tries, inside a pass it's the current pass number.
-     */
-
-    public function isNrOfTriesReached($tries)
-    {
-        return $tries >= (int) $this->getNrOfTries();
-    }
-
-
-    /**
-     * returns all test results for all participants
-     *
-     * @param array $partipants array of user ids
-     * @param boolean if true, the result will be prepared for csv output (see processCSVRow)
-     *
-     * @return array of fields, see code for column titles
-     */
-    public function getAllTestResults($participants, $prepareForCSV = true)
-    {
-        $results = array();
-        $row = array(
-            "user_id" => $this->lng->txt("user_id"),
-            "matriculation" =>  $this->lng->txt("matriculation"),
-            "lastname" =>  $this->lng->txt("lastname"),
-            "firstname" => $this->lng->txt("firstname"),
-            "login" =>$this->lng->txt("login"),
-            "reached_points" => $this->lng->txt("tst_reached_points"),
-            "max_points" => $this->lng->txt("tst_maximum_points"),
-            "percent_value" => $this->lng->txt("tst_percent_solved"),
-            "mark" => $this->lng->txt("tst_mark"),
-            "ects" => $this->lng->txt("ects_grade")
-        );
-        $results[] = $row;
-        if (count($participants)) {
-            if ($this->getECTSOutput()) {
-                $passed_array =&$this->getTotalPointsPassedArray();
-            }
-            foreach ($participants as $active_id => $user_rec) {
-                $mark = $ects_mark = '';
-                $row = array();
-                $reached_points = 0;
-                $max_points = 0;
-                foreach ($this->questions as $value) {
-                    $question =&ilObjTest::_instanciateQuestion($value);
-                    if (is_object($question)) {
-                        $max_points += $question->getMaximumPoints();
-                        $reached_points += $question->getReachedPoints($active_id);
-                    }
-                }
-                if ($max_points > 0) {
-                    $percentvalue = $reached_points / $max_points;
-                    if ($percentvalue < 0) {
-                        $percentvalue = 0.0;
-                    }
-                } else {
-                    $percentvalue = 0;
-                }
-                $mark_obj = $this->mark_schema->getMatchingMark($percentvalue * 100);
-                $passed = "";
-                if ($mark_obj) {
-                    $mark = $mark_obj->getOfficialName();
-                    if ($this->getECTSOutput()) {
-                        $ects_mark = $this->getECTSGrade($passed_array, $reached_points, $max_points);
-                    }
-                }
-                if ($this->getAnonymity()) {
-                    $user_rec['firstname'] = "";
-                    $user_rec['lastname'] = $this->lng->txt("anonymous");
-                }
-                $row = array(
-                    "user_id"=>$user_rec['usr_id'],
-                    "matriculation" =>  $user_rec['matriculation'],
-                    "lastname" =>  $user_rec['lastname'],
-                    "firstname" => $user_rec['firstname'],
-                    "login"=>$user_rec['login'],
-                    "reached_points" => $reached_points,
-                    "max_points" => $max_points,
-                    "percent_value" => $percentvalue,
-                    "mark" => $mark,
-                    "ects" => $ects_mark
-                );
-                $results[] = $prepareForCSV ? $this->processCSVRow($row, true) : $row;
-            }
-        }
-        return $results;
-    }
-
-    /**
-    * Processes an array as a CSV row and converts the array values to correct CSV
-    * values. The "converted" array is returned
-    *
-    * @param array $row The array containing the values for a CSV row
-    * @param string $quoteAll Indicates to quote every value (=TRUE) or only values containing quotes and separators (=FALSE, default)
-    * @param string $separator The value separator in the CSV row (used for quoting) (; = default)
-    * @return array The converted array ready for CSV use
-    * @access public
-    */
-    public function &processCSVRow($row, $quoteAll = false, $separator = ";")
-    {
-        $resultarray = array();
-        foreach ($row as $rowindex => $entry) {
-            $surround = false;
-            if ($quoteAll) {
-                $surround = true;
-            }
-            if (strpos($entry, "\"") !== false) {
-                $entry = str_replace("\"", "\"\"", $entry);
-                $surround = true;
-            }
-            if (strpos($entry, $separator) !== false) {
-                $surround = true;
-            }
-            // replace all CR LF with LF (for Excel for Windows compatibility
-            $entry = str_replace(chr(13) . chr(10), chr(10), $entry);
-
-            if ($surround) {
-                $entry = "\"" . $entry . "\"";
-            }
-
-            $resultarray[$rowindex] = $entry;
-        }
-        return $resultarray;
-    }
-
-    /**
-    * Retrieves the actual pass of a given user for a given test
-    *
-    * @param integer $user_id The user id
-    * @param integer $test_id The test id
-    * @return integer The pass of the user for the given test
-    * @access public
-    */
-    public static function _getPass($active_id)
-    {
-        global $DIC;
-        $ilDB = $DIC['ilDB'];
-        $result = $ilDB->queryF(
-            "SELECT tries FROM tst_active WHERE active_id = %s",
-            array('integer'),
-            array($active_id)
-        );
-        if ($result->numRows()) {
-            $row = $ilDB->fetchAssoc($result);
-            return $row["tries"];
-        } else {
-            return 0;
-        }
-    }
-
-    /**
-    * Retrieves the maximum pass of a given user for a given test
-    * in which the user answered at least one question
-    *
-    * @param integer $user_id The user id
-    * @param integer $test_id The test id
-    * @return integer The pass of the user for the given test
-    * @access public
-    */
-    public static function _getMaxPass($active_id)
-    {
-        global $DIC;
-        $ilDB = $DIC['ilDB'];
-        $result = $ilDB->queryF(
-                "SELECT MAX(pass) maxpass FROM tst_pass_result WHERE active_fi = %s",
-                array('integer'),
-                array($active_id)
-            );
-        if ($result->numRows()) {
-            $row = $ilDB->fetchAssoc($result);
-            $max = $row["maxpass"];
-        } else {
-            $max = null;
-        }
-        return $max;
-    }
-
-    /**
-     * Retrieves the best pass of a given user for a given test
-     * @param int $active_id
-     * @return int|mixed
-     */
-    public static function _getBestPass($active_id)
-    {
-        global $DIC;
-        $ilDB = $DIC['ilDB'];
-        
-        $result = $ilDB->queryF(
-            "SELECT * FROM tst_pass_result WHERE active_fi = %s",
-            array('integer'),
-            array($active_id)
-        );
-        if ($result->numRows()) {
-            $bestrow = null;
-            $bestfactor = 0;
-            while ($row = $ilDB->fetchAssoc($result)) {
-                if ($row["maxpoints"] > 0) {
-                    $factor = $row["points"] / $row["maxpoints"];
-                } else {
-                    $factor = 0;
-                }
-                
-                if ($factor > $bestfactor) {
-                    $bestrow = $row;
-                    $bestfactor = $factor;
-                }
-            }
-            if (is_array($bestrow)) {
-                return $bestrow["pass"];
-            } else {
-                return 0;
-            }
-        } else {
-            return 0;
-        }
-    }
-
-    /**
-    * Retrieves the pass number that should be counted for a given user
-    *
-    * @param integer $user_id The user id
-    * @param integer $test_id The test id
-    * @return integer The result pass of the user for the given test
-    * @access public
-    */
-    public static function _getResultPass($active_id)
-    {
-        $counted_pass = null;
-        if (ilObjTest::_getPassScoring($active_id) == SCORE_BEST_PASS) {
-            $counted_pass = ilObjTest::_getBestPass($active_id);
-        } else {
-            $counted_pass = ilObjTest::_getMaxPass($active_id);
-        }
-        return $counted_pass;
-    }
-
-    /**
-    * Retrieves the number of answered questions for a given user in a given test
-    *
-    * @param integer $user_id The user id
-    * @param integer $test_id The test id
-    * @param integer $pass The pass of the test (optional)
-    * @return integer The number of answered questions
-    * @access public
-    */
-    public function getAnsweredQuestionCount($active_id, $pass = null)
-    {
-        if ($this->isDynamicTest()) {
-            global $DIC;
-            $tree = $DIC['tree'];
-            $ilDB = $DIC['ilDB'];
-            $lng = $DIC['lng'];
-            $ilPluginAdmin = $DIC['ilPluginAdmin'];
-            
-            require_once 'Modules/Test/classes/class.ilTestSessionFactory.php';
-            $testSessionFactory = new ilTestSessionFactory($this);
-            $testSession = $testSessionFactory->getSession($active_id);
-
-            require_once 'Modules/Test/classes/class.ilTestSequenceFactory.php';
-            $testSequenceFactory = new ilTestSequenceFactory($ilDB, $lng, $ilPluginAdmin, $this);
-            $testSequence = $testSequenceFactory->getSequenceByTestSession($testSession);
-
-            require_once 'Modules/Test/classes/class.ilObjTestDynamicQuestionSetConfig.php';
-            $dynamicQuestionSetConfig = new ilObjTestDynamicQuestionSetConfig($tree, $ilDB, $ilPluginAdmin, $this);
-            $dynamicQuestionSetConfig->loadFromDb();
-            
-            $testSequence->loadFromDb($dynamicQuestionSetConfig);
-            $testSequence->loadQuestions($dynamicQuestionSetConfig, new ilTestDynamicQuestionSetFilterSelection());
-            
-            return $testSequence->getTrackedQuestionCount();
-        }
-        
-        if ($this->isRandomTest()) {
-            $this->loadQuestions($active_id, $pass);
-        }
-        include_once "./Modules/TestQuestionPool/classes/class.assQuestion.php";
-        $workedthrough = 0;
-        foreach ($this->questions as $value) {
-            if (assQuestion::_isWorkedThrough($active_id, $value, $pass)) {
-                $workedthrough += 1;
-            }
-        }
-        return $workedthrough;
-    }
-
-    /**
-     * @param int $active_id
-     * @param int $pass
-     *
-     * @return int
-     */
-    public static function lookupPassResultsUpdateTimestamp($active_id, $pass)
-    {
-        global $DIC;
-        $ilDB = $DIC['ilDB'];
-        
-        if (is_null($pass)) {
-            $pass = 0;
-        }
-        
-        $query = "
+			
+			$result = $ilDB->queryF(
+					$queryString, array("integer"), array($active_id)
+			);
+			
+			$count = $result->numRows();
+			
+			if ($count > 0)
+			{
+				switch ($filter)
+				{
+					case 1: // only active users
+						if ($participant->active) $filtered_participants[$active_id] = $participant;
+						break;
+					case 2: // only inactive users
+						if (!$participant->active) $filtered_participants[$active_id] = $participant;
+						break;
+					case 3: // all users
+						$filtered_participants[$active_id] = $participant;
+						break;
+					case 4:
+						// already scored participants
+						//$found = 0;
+						//while ($row = $ilDB->fetchAssoc($result))
+						//{
+						//	if ($row["manual"]) $found++;
+						//}
+						//if ($found == $count) 
+						//{
+							//$filtered_participants[$active_id] = $participant;
+						//}
+						//else
+						//{
+							$assessmentSetting = new ilSetting("assessment");
+							$manscoring_done = $assessmentSetting->get("manscoring_done_" . $active_id);
+							if ($manscoring_done) $filtered_participants[$active_id] = $participant;
+						//}
+						break;
+					case 5:
+						// unscored participants
+						//$found = 0;
+						//while ($row = $ilDB->fetchAssoc($result))
+						//{
+						//	if ($row["manual"]) $found++;
+						//}
+						//if ($found == 0) 
+						//{
+							$assessmentSetting = new ilSetting("assessment");
+							$manscoring_done = $assessmentSetting->get("manscoring_done_" . $active_id);
+							if (!$manscoring_done) $filtered_participants[$active_id] = $participant;
+						//}
+						break;
+					case 6:
+						// partially scored participants
+						$found = 0;
+						while ($row = $ilDB->fetchAssoc($result))
+						{
+							if ($row["manual"]) $found++;
+						}
+						if (($found > 0) && ($found < $count)) $filtered_participants[$active_id] = $participant;
+						break;
+					default:
+						$filtered_participants[$active_id] = $participant;
+						break;
+				}
+			}
+		}
+		return $filtered_participants;
+	}
+
+/**
+* Returns a data of all users specified by id list
+*
+* @param $usr_ids kommaseparated list of ids
+* @return array The user data "usr_id, login, lastname, firstname, clientip" of the users with id as key
+* @access public
+*/
+	function &getUserData($ids)
+	{
+		global $DIC;
+		$ilDB = $DIC['ilDB'];
+		
+		if (!is_array($ids) || count($ids) ==0) return array();
+
+		if ($this->getAnonymity())
+		{
+			$result = $ilDB->queryF("SELECT usr_id, %s login, %s lastname, %s firstname, client_ip clientip FROM usr_data WHERE " . $ilDB->in('usr_id', $ids, false, 'integer') . " ORDER BY login",
+				array('text', 'text', 'text'),
+				array("", $this->lng->txt("anonymous"), "")
+			);
+		}
+		else
+		{
+			$result = $ilDB->query("SELECT usr_id, login, lastname, firstname, client_ip clientip FROM usr_data WHERE " . $ilDB->in('usr_id', $ids, false, 'integer') . " ORDER BY login");
+		}
+
+		$result_array = array();
+		while ($row = $ilDB->fetchAssoc($result))
+		{
+			$result_array[$row["usr_id"]]= $row;
+		}
+		return $result_array;
+	}
+
+	function &getGroupData($ids)
+	{
+		if (!is_array($ids) || count($ids) ==0) return array();
+		$result = array();
+		foreach ($ids as $ref_id)
+		{
+			$obj_id = ilObject::_lookupObjId($ref_id);
+			$result[$ref_id] = array("ref_id" => $ref_id, "title" => ilObject::_lookupTitle($obj_id), "description" => ilObject::_lookupDescription($obj_id));
+		}
+		return $result;
+	}
+
+	function &getRoleData($ids)
+	{
+		if (!is_array($ids) || count($ids) ==0) return array();
+		$result = array();
+		foreach ($ids as $obj_id)
+		{
+			$result[$obj_id] = array("obj_id" => $obj_id, "title" => ilObject::_lookupTitle($obj_id), "description" => ilObject::_lookupDescription($obj_id));
+		}
+		return $result;
+	}
+
+
+/**
+* Invites all users of a group to a test
+*
+* @param integer $group_id The database id of the invited group
+* @access public
+*/
+	function inviteGroup($group_id)
+	{
+		include_once "./Modules/Group/classes/class.ilObjGroup.php";
+		$group = new ilObjGroup($group_id);
+		$members = $group->getGroupMemberIds();
+		include_once './Services/User/classes/class.ilObjUser.php';
+		foreach ($members as $user_id)
+		{
+			$this->inviteUser($user_id, ilObjUser::_lookupClientIP($user_id));
+		}
+	}
+
+/**
+* Invites all users of a role to a test
+*
+* @param integer $group_id The database id of the invited group
+* @access public
+*/
+	function inviteRole($role_id)
+	{
+		global $DIC;
+		$rbacreview = $DIC['rbacreview'];
+		$members =  $rbacreview->assignedUsers($role_id);
+		include_once './Services/User/classes/class.ilObjUser.php';
+		foreach ($members as $user_id)
+		{
+			$this->inviteUser($user_id, ilObjUser::_lookupClientIP($user_id));
+		}
+	}
+
+
+
+/**
+* Disinvites a user from a test
+*
+* @param integer $user_id The database id of the disinvited user
+* @access public
+*/
+	function disinviteUser($user_id)
+	{
+		global $DIC;
+		$ilDB = $DIC['ilDB'];
+
+		$affectedRows = $ilDB->manipulateF("DELETE FROM tst_invited_user WHERE test_fi = %s AND user_fi = %s",
+			array('integer', 'integer'),
+			array($this->getTestId(), $user_id)
+		);
+	}
+
+/**
+* Invites a user to a test
+*
+* @param integer $user_id The database id of the invited user
+* @access public
+*/
+	function inviteUser($user_id, $client_ip="")
+	{
+		global $DIC;
+		$ilDB = $DIC['ilDB'];
+
+		$affectedRows = $ilDB->manipulateF("DELETE FROM tst_invited_user WHERE test_fi = %s AND user_fi = %s",
+			array('integer', 'integer'),
+			array($this->getTestId(), $user_id)
+		);
+		$affectedRows = $ilDB->manipulateF("INSERT INTO tst_invited_user (test_fi, user_fi, clientip, tstamp) VALUES (%s, %s, %s, %s)",
+			array('integer', 'integer', 'text', 'integer'),
+			array($this->getTestId(), $user_id, (strlen($client_ip)) ? $client_ip : NULL, time())
+		);
+	}
+
+
+	function setClientIP($user_id, $client_ip)
+	{
+		global $DIC;
+		$ilDB = $DIC['ilDB'];
+
+		$affectedRows = $ilDB->manipulateF("UPDATE tst_invited_user SET clientip = %s, tstamp = %s WHERE test_fi=%s and user_fi=%s",
+			array('text', 'integer', 'integer', 'integer'),
+			array((strlen($client_ip)) ? $client_ip : NULL, time(), $this->getTestId(), $user_id)
+		);
+	}
+
+	/**
+	 * get solved questions
+	 *
+	 * @return array of int containing all question ids which have been set solved for the given user and test
+	 */
+	public static function _getSolvedQuestions($active_id, $question_fi = null)
+	{
+		global $DIC;
+		$ilDB = $DIC['ilDB'];
+		if (is_numeric($question_fi))
+		{
+			$result = $ilDB->queryF("SELECT question_fi, solved FROM tst_qst_solved WHERE active_fi = %s AND question_fi=%s",
+				array('integer', 'integer'),
+				array($active_id, $question_fi)
+			);
+		}
+		else
+		{
+			$result = $ilDB->queryF("SELECT question_fi, solved FROM tst_qst_solved WHERE active_fi = %s",
+				array('integer'),
+				array($active_id)
+			);
+		}
+		$result_array = array();
+		while ($row = $ilDB->fetchAssoc($result))
+		{
+			$result_array[$row["question_fi"]]= $row;
+		}
+		return $result_array;
+	}
+
+
+	/**
+	 * sets question solved state to value for given user_id
+	 */
+	function setQuestionSetSolved($value, $question_id, $user_id)
+	{
+		global $DIC;
+		$ilDB = $DIC['ilDB'];
+
+		$active_id = $this->getActiveIdOfUser($user_id);
+		$affectedRows = $ilDB->manipulateF("DELETE FROM tst_qst_solved WHERE active_fi = %s AND question_fi = %s",
+			array('integer', 'integer'),
+			array($active_id, $question_id)
+		);
+		$affectedRows = $ilDB->manipulateF("INSERT INTO tst_qst_solved (solved, question_fi, active_fi) VALUES (%s, %s, %s)",
+			array('integer', 'integer', 'integer'),
+			array($value, $question_id, $active_id)
+		);
+	}
+
+	/**
+	 * returns if the active for user_id has been submitted
+	 */
+	function isTestFinished($active_id)
+	{
+		global $DIC;
+		$ilDB = $DIC['ilDB'];
+
+		$result = $ilDB->queryF("SELECT submitted FROM tst_active WHERE active_id=%s AND submitted=%s",
+			array('integer', 'integer'),
+			array($active_id, 1)
+		);
+		return $result->numRows() == 1;
+	}
+
+	/**
+	 * returns if the active for user_id has been submitted
+	 */
+	function isActiveTestSubmitted($user_id = null)
+	{
+		global $DIC;
+		$ilUser = $DIC['ilUser'];
+		$ilDB = $DIC['ilDB'];
+
+		if (!is_numeric($user_id))
+			$user_id = $ilUser->getId();
+
+		$result = $ilDB->queryF("SELECT submitted FROM tst_active WHERE test_fi=%s AND user_fi=%s AND submitted=%s",
+			array('integer', 'integer', 'integer'),
+			array($this->getTestId(), $user_id, 1)
+		);
+		return $result->numRows() == 1;
+	}
+	
+	/**
+	 * returns if the numbers of tries have to be checked
+	 */
+	function hasNrOfTriesRestriction()
+	{
+		return $this->getNrOfTries() != 0;
+	}
+
+
+	/**
+	 * returns if number of tries are reached
+	 * @deprecated: tries field differs per situation, outside a pass it's the number of tries, inside a pass it's the current pass number.
+	 */
+
+	function isNrOfTriesReached($tries)
+	{
+		return $tries >= (int) $this->getNrOfTries();
+	}
+
+
+	/**
+	 * returns all test results for all participants
+	 *
+	 * @param array $partipants array of user ids
+	 * @param boolean if true, the result will be prepared for csv output (see processCSVRow)
+	 *
+	 * @return array of fields, see code for column titles
+	 */
+	function getAllTestResults($participants, $prepareForCSV = true)
+	{
+		$results = array();
+		$row = array(
+			"user_id" => $this->lng->txt("user_id"),
+			"matriculation" =>  $this->lng->txt("matriculation"),
+			"lastname" =>  $this->lng->txt("lastname"),
+			"firstname" => $this->lng->txt("firstname"),
+			"login" =>$this->lng->txt("login"),
+			"reached_points" => $this->lng->txt("tst_reached_points"),
+			"max_points" => $this->lng->txt("tst_maximum_points"),
+			"percent_value" => $this->lng->txt("tst_percent_solved"),
+			"mark" => $this->lng->txt("tst_mark"),
+			"ects" => $this->lng->txt("ects_grade")
+		);
+		$results[] = $row;
+		if (count($participants))
+		{
+			if($this->getECTSOutput())
+			{
+				$passed_array =& $this->getTotalPointsPassedArray();
+			}
+			foreach ($participants as $active_id => $user_rec)
+			{
+				$mark = $ects_mark = '';
+				$row = array();
+				$reached_points = 0;
+				$max_points = 0;
+				foreach ($this->questions as $value)
+				{
+					$question =& ilObjTest::_instanciateQuestion($value);
+					if (is_object($question))
+					{
+						$max_points += $question->getMaximumPoints();
+						$reached_points += $question->getReachedPoints($active_id);
+					}
+				}
+				if ($max_points > 0)
+				{
+					$percentvalue = $reached_points / $max_points;
+					if ($percentvalue < 0) $percentvalue = 0.0;
+				}
+				else
+				{
+					$percentvalue = 0;
+				}
+				$mark_obj = $this->mark_schema->getMatchingMark($percentvalue * 100);
+				$passed = "";
+				if ($mark_obj)
+				{
+					$mark = $mark_obj->getOfficialName();
+					if($this->getECTSOutput())
+					{
+						$ects_mark = $this->getECTSGrade($passed_array, $reached_points, $max_points);
+					}
+				}
+				if ($this->getAnonymity())
+				{
+					$user_rec['firstname'] = "";
+					$user_rec['lastname'] = $this->lng->txt("anonymous");
+				}
+				$row = array(
+					"user_id"=>$user_rec['usr_id'],
+					"matriculation" =>  $user_rec['matriculation'],
+					"lastname" =>  $user_rec['lastname'],
+					"firstname" => $user_rec['firstname'],
+					"login"=>$user_rec['login'],
+					"reached_points" => $reached_points,
+					"max_points" => $max_points,
+					"percent_value" => $percentvalue,
+					"mark" => $mark,
+					"ects" => $ects_mark
+				);
+				$results[] = $prepareForCSV ? $this->processCSVRow ($row, true) : $row;
+			}
+		}
+		return $results;
+	}
+
+/**
+* Processes an array as a CSV row and converts the array values to correct CSV
+* values. The "converted" array is returned
+*
+* @param array $row The array containing the values for a CSV row
+* @param string $quoteAll Indicates to quote every value (=TRUE) or only values containing quotes and separators (=FALSE, default)
+* @param string $separator The value separator in the CSV row (used for quoting) (; = default)
+* @return array The converted array ready for CSV use
+* @access public
+*/
+	function &processCSVRow($row, $quoteAll = FALSE, $separator = ";")
+	{
+		$resultarray = array();
+		foreach ($row as $rowindex => $entry)
+		{
+			$surround = FALSE;
+			if ($quoteAll)
+			{
+				$surround = TRUE;
+			}
+			if (strpos($entry, "\"") !== FALSE)
+			{
+				$entry = str_replace("\"", "\"\"", $entry);
+				$surround = TRUE;
+			}
+			if (strpos($entry, $separator) !== FALSE)
+			{
+				$surround = TRUE;
+			}
+			// replace all CR LF with LF (for Excel for Windows compatibility
+			$entry = str_replace(chr(13).chr(10), chr(10), $entry);
+
+			if ($surround)
+			{
+			    $entry = "\"" . $entry . "\"";
+			}
+
+			$resultarray[$rowindex] = $entry;
+		}
+		return $resultarray;
+	}
+
+/**
+* Retrieves the actual pass of a given user for a given test
+*
+* @param integer $user_id The user id
+* @param integer $test_id The test id
+* @return integer The pass of the user for the given test
+* @access public
+*/
+	public static function _getPass($active_id)
+	{
+		global $DIC;
+		$ilDB = $DIC['ilDB'];
+		$result = $ilDB->queryF("SELECT tries FROM tst_active WHERE active_id = %s",
+			array('integer'),
+			array($active_id)
+		);
+		if ($result->numRows())
+		{
+			$row = $ilDB->fetchAssoc($result);
+			return $row["tries"];
+		}
+		else
+		{
+			return 0;
+		}
+	}
+
+	/**
+	* Retrieves the maximum pass of a given user for a given test
+	* in which the user answered at least one question
+	*
+	* @param integer $user_id The user id
+	* @param integer $test_id The test id
+	* @return integer The pass of the user for the given test
+	* @access public
+	*/
+		public static function _getMaxPass($active_id)
+		{
+			global $DIC;
+			$ilDB = $DIC['ilDB'];
+			$result = $ilDB->queryF("SELECT MAX(pass) maxpass FROM tst_pass_result WHERE active_fi = %s",
+				array('integer'),
+				array($active_id)
+			);
+			if ($result->numRows())
+			{
+				$row = $ilDB->fetchAssoc($result);
+				$max = $row["maxpass"];
+			}
+			else
+			{
+				$max = NULL;
+			}
+			return $max;
+		}
+
+	/**
+	 * Retrieves the best pass of a given user for a given test
+	 * @param int $active_id
+	 * @return int|mixed
+	 */
+	public static function _getBestPass($active_id)
+	{
+		global $DIC;
+		$ilDB = $DIC['ilDB'];
+		
+		$result = $ilDB->queryF("SELECT * FROM tst_pass_result WHERE active_fi = %s",
+			array('integer'),
+			array($active_id)
+		);
+		if ($result->numRows())
+		{
+			$bestrow = null;
+			$bestfactor = 0;
+			while ($row = $ilDB->fetchAssoc($result))
+			{
+				if($row["maxpoints"] > 0)
+				{
+					$factor = $row["points"] / $row["maxpoints"];
+				}
+				else
+				{
+					$factor = 0;
+				}
+				
+				if($factor > $bestfactor)
+				{
+					$bestrow = $row;
+					$bestfactor = $factor;
+				}
+			}
+			if (is_array($bestrow))
+			{
+				return $bestrow["pass"];
+			}
+			else
+			{
+				return 0;
+			}
+		}
+		else
+		{
+			return 0;
+		}
+	}
+
+/**
+* Retrieves the pass number that should be counted for a given user
+*
+* @param integer $user_id The user id
+* @param integer $test_id The test id
+* @return integer The result pass of the user for the given test
+* @access public
+*/
+	public static function _getResultPass($active_id)
+	{
+		$counted_pass = NULL;
+		if (ilObjTest::_getPassScoring($active_id) == SCORE_BEST_PASS)
+		{
+			$counted_pass = ilObjTest::_getBestPass($active_id);
+		}
+		else
+		{
+			$counted_pass = ilObjTest::_getMaxPass($active_id);
+		}
+		return $counted_pass;
+	}
+
+/**
+* Retrieves the number of answered questions for a given user in a given test
+*
+* @param integer $user_id The user id
+* @param integer $test_id The test id
+* @param integer $pass The pass of the test (optional)
+* @return integer The number of answered questions
+* @access public
+*/
+	function getAnsweredQuestionCount($active_id, $pass = NULL)
+	{
+		if( $this->isDynamicTest() )
+		{
+			global $DIC;
+			$tree = $DIC['tree'];
+			$ilDB = $DIC['ilDB'];
+			$lng = $DIC['lng'];
+			$ilPluginAdmin = $DIC['ilPluginAdmin'];
+			
+			require_once 'Modules/Test/classes/class.ilTestSessionFactory.php';
+			$testSessionFactory = new ilTestSessionFactory($this);
+			$testSession = $testSessionFactory->getSession($active_id);
+
+			require_once 'Modules/Test/classes/class.ilTestSequenceFactory.php';
+			$testSequenceFactory = new ilTestSequenceFactory($ilDB, $lng, $ilPluginAdmin, $this);
+			$testSequence = $testSequenceFactory->getSequenceByTestSession($testSession);
+
+			require_once 'Modules/Test/classes/class.ilObjTestDynamicQuestionSetConfig.php';
+			$dynamicQuestionSetConfig = new ilObjTestDynamicQuestionSetConfig($tree, $ilDB, $ilPluginAdmin, $this);
+			$dynamicQuestionSetConfig->loadFromDb();
+			
+			$testSequence->loadFromDb($dynamicQuestionSetConfig);
+			$testSequence->loadQuestions($dynamicQuestionSetConfig, new ilTestDynamicQuestionSetFilterSelection());
+			
+			return $testSequence->getTrackedQuestionCount();
+		}
+		
+		if ($this->isRandomTest())
+		{
+			$this->loadQuestions($active_id, $pass);
+		}
+		include_once "./Modules/TestQuestionPool/classes/class.assQuestion.php";
+		$workedthrough = 0;
+		foreach ($this->questions as $value)
+		{
+			if (assQuestion::_isWorkedThrough($active_id, $value, $pass))
+			{
+				$workedthrough += 1;
+			}
+		}
+		return $workedthrough;
+	}
+
+/**
+* Retrieves the number of answered questions for a given user in a given test
+*
+* @param integer $user_id The user id
+* @param integer $test_id The test id
+* @param integer $pass The pass of the test
+* @return timestamp The SQL timestamp of the finished pass
+* @access public
+*/
+	function getPassFinishDate($active_id, $pass)
+	{
+		global $DIC;
+		$ilDB = $DIC['ilDB'];
+		
+		if (is_null($pass))
+		{
+			$pass = 0;
+		}
+		
+		$query = "
 			SELECT	tst_pass_result.tstamp pass_res_tstamp,
 					tst_test_result.tstamp quest_res_tstamp
 			
@@ -11615,207 +8641,234 @@
 			
 			ORDER BY tst_test_result.tstamp DESC
 		";
-        
-        $result = $ilDB->queryF(
-            $query,
-            array('integer', 'integer'),
-            array($active_id, $pass)
-        );
-        
-        while ($row = $ilDB->fetchAssoc($result)) {
-            if ($row['qres_tstamp']) {
-                return $row['quest_res_tstamp'];
-            }
-            
-            return $row['pass_res_tstamp'];
-        }
-        
-        return 0;
-    }
-
-    /**
-     * Checks if the test is executable by the given user
-     *
-     * @param ilTestSession|ilTestSessionDynamicQuestionSet
-     * @param integer $user_id The user id
-     * @return array Result array
-     * @access public
-     */
-    public function isExecutable($testSession, $user_id, $allowPassIncrease = false)
-    {
-        $result = array(
-            "executable" => true,
-            "errormessage" => ""
-        );
-        if (!$this->startingTimeReached()) {
-            $result["executable"] = false;
-            $result["errormessage"] = sprintf($this->lng->txt("detail_starting_time_not_reached"), ilDatePresentation::formatDate(new ilDateTime($this->getStartingTime(), IL_CAL_UNIX)));
-            return $result;
-        }
-        if ($this->endingTimeReached()) {
-            $result["executable"] = false;
-            $result["errormessage"] = sprintf($this->lng->txt("detail_ending_time_reached"), ilDatePresentation::formatDate(new ilDateTime($this->getEndingTime(), IL_CAL_UNIX)));
-            return $result;
-        }
-
-        $active_id = $this->getActiveIdOfUser($user_id);
-
-        if ($this->getEnableProcessingTime()) {
-            if ($active_id > 0) {
-                $starting_time = $this->getStartingTimeOfUser($active_id);
-                if ($starting_time !== false) {
-                    if ($this->isMaxProcessingTimeReached($starting_time, $active_id)) {
-                        if ($allowPassIncrease && $this->getResetProcessingTime() && (($this->getNrOfTries() == 0) || ($this->getNrOfTries() > (self::_getPass($active_id)+1)))) {
-                            // a test pass was quitted because the maximum processing time was reached, but the time
-                            // will be resetted for future passes, so if there are more passes allowed, the participant may
-                            // start the test again.
-                            // This code block is only called when $allowPassIncrease is TRUE which only happens when
-                            // the test info page is opened. Otherwise this will lead to unexpected results!
-                            $testSession->increasePass();
-                            $testSession->setLastSequence(0);
-                            $testSession->saveToDb();
-                        } else {
-                            $result["executable"] = false;
-                            $result["errormessage"] = $this->lng->txt("detail_max_processing_time_reached");
-                        }
-                        return $result;
-                    }
-                }
-            }
-        }
-        global $DIC;
-        require_once 'Modules/Test/classes/class.ilTestPassesSelector.php';
-        $testPassesSelector = new ilTestPassesSelector($DIC['ilDB'], $this);
-        $testPassesSelector->setActiveId($active_id);
-        $testPassesSelector->setLastFinishedPass($testSession->getLastFinishedPass());
-        
-        if ($this->hasNrOfTriesRestriction() && ($active_id > 0)) {
-            $closedPasses = $testPassesSelector->getClosedPasses();
-
-            if (count($closedPasses) >= $this->getNrOfTries()) {
-                $result["executable"] = false;
-                $result["errormessage"] = $this->lng->txt("maximum_nr_of_tries_reached");
-                return $result;
-            }
-            
-            if ($this->isBlockPassesAfterPassedEnabled() && !$testPassesSelector->openPassExists()) {
-                if (ilObjTestAccess::_isPassed($user_id, $this->getId())) {
-                    $result['executable'] = false;
-                    $result['errormessage'] = $this->lng->txt("tst_addit_passes_blocked_after_passed_msg");
-                    return $result;
-                }
-            }
-        }
-        if ($this->isPassWaitingEnabled() && $testPassesSelector->getLastFinishedPass() !== null) {
-            $lastPass = $testPassesSelector->getLastFinishedPassTimestamp();
-            if ($lastPass && strlen($this->getPassWaiting())) {
-                $pass_waiting_string = $this->getPassWaiting();
-                $time_values         = explode(":", $pass_waiting_string);
-                $next_pass_allowed   = strtotime('+ ' . $time_values[0] . ' Months + ' . $time_values[1] . ' Days + ' . $time_values[2] . ' Hours' . $time_values[3] . ' Minutes', $lastPass);
-                
-                if (time() < $next_pass_allowed) {
-                    $date = ilDatePresentation::formatDate(new ilDateTime($next_pass_allowed, IL_CAL_UNIX));
-                    
-                    $result["executable"]   = false;
-                    $result["errormessage"] = sprintf($this->lng->txt('wait_for_next_pass_hint_msg'), $date);
-                    return $result;
-                }
-            }
-        }
-        return $result;
-    }
-    
-    
-    public function canShowTestResults(ilTestSession $testSession)
-    {
-        global $DIC; /* @var ILIAS\DI\Container $DIC */
-        
-        require_once 'Modules/Test/classes/class.ilTestPassesSelector.php';
-        $passSelector = new ilTestPassesSelector($DIC->database(), $this);
-        
-        $passSelector->setActiveId($testSession->getActiveId());
-        $passSelector->setLastFinishedPass($testSession->getLastFinishedPass());
-        
-        return $passSelector->hasReportablePasses();
-    }
-    
-    public function hasAnyTestResult(ilTestSession $testSession)
-    {
-        global $DIC; /* @var ILIAS\DI\Container $DIC */
-        
-        require_once 'Modules/Test/classes/class.ilTestPassesSelector.php';
-        $passSelector = new ilTestPassesSelector($DIC->database(), $this);
-        
-        $passSelector->setActiveId($testSession->getActiveId());
-        $passSelector->setLastFinishedPass($testSession->getLastFinishedPass());
-        
-        return $passSelector->hasExistingPasses();
-    }
-
-    /**
-    * Returns the unix timestamp of the time a user started a test
-    *
-    * @param integer $active_id The active id of the user
-    * @return mixed The unix timestamp if the user started the test, FALSE otherwise
-    * @access public
-    */
-    public function getStartingTimeOfUser($active_id, $pass = null)
-    {
-        global $DIC;
-        $ilDB = $DIC['ilDB'];
-
-        if ($active_id < 1) {
-            return false;
-        }
-        if ($pass === null) {
-            $pass = ($this->getResetProcessingTime()) ? self::_getPass($active_id) : 0;
-        }
-        $result = $ilDB->queryF(
-            "SELECT tst_times.started FROM tst_times WHERE tst_times.active_fi = %s AND tst_times.pass = %s ORDER BY tst_times.started",
-            array('integer', 'integer'),
-            array($active_id, $pass)
-        );
-        if ($result->numRows()) {
-            $row = $ilDB->fetchAssoc($result);
-            if (preg_match("/(\d{4})-(\d{2})-(\d{2}) (\d{2}):(\d{2}):(\d{2})/", $row["started"], $matches)) {
-                return mktime($matches[4], $matches[5], $matches[6], $matches[2], $matches[3], $matches[1]);
-            } else {
-                return time();
-            }
-        } else {
-            return time();
-        }
-    }
-
-    /**
-    * Returns whether the maximum processing time for a test is reached or not
-    *
-    * @param long $starting_time The unix timestamp of the starting time of the test
-    * @return boolean TRUE if the maxium processing time is reached, FALSE if the
-    *					maximum processing time is not reached or no maximum processing time is given
-    * @access public
-    */
-    public function isMaxProcessingTimeReached($starting_time, $active_id)
-    {
-        if ($this->getEnableProcessingTime()) {
-            $processing_time = $this->getProcessingTimeInSeconds($active_id);
-            $now = time();
-            if ($now > ($starting_time + $processing_time)) {
-                return true;
-            } else {
-                return false;
-            }
-        } else {
-            return false;
-        }
-    }
-
-    public function &getTestQuestions()
-    {
-        global $DIC;
-        $ilDB = $DIC['ilDB'];
-        
-        $query = "
+		
+		$result = $ilDB->queryF($query,
+			array('integer', 'integer'),
+			array($active_id, $pass)
+		);
+		
+		while( $row = $ilDB->fetchAssoc($result) )
+		{
+			if( $row['qres_tstamp'] )
+			{
+				return $row['quest_res_tstamp'];
+			}
+			
+			return $row['pass_res_tstamp'];
+		}
+		
+		return 0;
+	}
+
+	/**
+	 * Checks if the test is executable by the given user
+	 *
+	 * @param ilTestSession|ilTestSessionDynamicQuestionSet
+	 * @param integer $user_id The user id
+	 * @return array Result array
+	 * @access public
+	 */
+	function isExecutable($testSession, $user_id, $allowPassIncrease = FALSE)
+	{
+		$result = array(
+			"executable" => true,
+			"errormessage" => ""
+		);
+		if (!$this->startingTimeReached())
+		{
+			$result["executable"] = false;
+			$result["errormessage"] = sprintf($this->lng->txt("detail_starting_time_not_reached"), ilDatePresentation::formatDate(new ilDateTime($this->getStartingTime(), IL_CAL_UNIX)));
+			return $result;
+		}
+		if ($this->endingTimeReached())
+		{
+			$result["executable"] = false;
+			$result["errormessage"] = sprintf($this->lng->txt("detail_ending_time_reached"), ilDatePresentation::formatDate(new ilDateTime($this->getEndingTime(), IL_CAL_UNIX)));
+			return $result;
+		}
+
+		$active_id = $this->getActiveIdOfUser($user_id);
+
+		if ($this->getEnableProcessingTime())
+		{
+			if ($active_id > 0)
+			{
+				$starting_time = $this->getStartingTimeOfUser($active_id);
+				if ($starting_time !== FALSE)
+				{
+					if ($this->isMaxProcessingTimeReached($starting_time, $active_id))
+					{
+						if ($allowPassIncrease && $this->getResetProcessingTime() && (($this->getNrOfTries() == 0) || ($this->getNrOfTries() > (self::_getPass($active_id)+1))))
+						{
+							// a test pass was quitted because the maximum processing time was reached, but the time
+							// will be resetted for future passes, so if there are more passes allowed, the participant may
+							// start the test again.
+							// This code block is only called when $allowPassIncrease is TRUE which only happens when
+							// the test info page is opened. Otherwise this will lead to unexpected results!
+							$testSession->increasePass();
+							$testSession->setLastSequence(0);
+							$testSession->saveToDb();
+						}
+						else
+						{
+							$result["executable"] = false;
+							$result["errormessage"] = $this->lng->txt("detail_max_processing_time_reached");
+						}
+						return $result;
+					}
+				}
+			}
+		}
+		global $DIC;
+		require_once 'Modules/Test/classes/class.ilTestPassesSelector.php';
+		$testPassesSelector = new ilTestPassesSelector($DIC['ilDB'], $this);
+		$testPassesSelector->setActiveId($active_id);
+		$testPassesSelector->setLastFinishedPass($testSession->getLastFinishedPass());
+		
+		if ($this->hasNrOfTriesRestriction() && ($active_id > 0))
+		{
+			$closedPasses = $testPassesSelector->getClosedPasses();
+
+			if( count($closedPasses) >= $this->getNrOfTries() )
+			{
+				$result["executable"] = false;
+				$result["errormessage"] = $this->lng->txt("maximum_nr_of_tries_reached");
+				return $result;
+			}
+			
+			if( $this->isBlockPassesAfterPassedEnabled() && !$testPassesSelector->openPassExists() )
+			{
+				if( ilObjTestAccess::_isPassed($user_id, $this->getId()) )
+				{
+					$result['executable'] = false;
+					$result['errormessage'] = $this->lng->txt("tst_addit_passes_blocked_after_passed_msg");
+					return $result;
+				}
+			}
+		}
+		if($this->isPassWaitingEnabled() && $testPassesSelector->getLastFinishedPass() !== null)
+		{
+			$lastPass = $testPassesSelector->getLastFinishedPassTimestamp();
+			if($lastPass && strlen($this->getPassWaiting()))
+			{
+				$pass_waiting_string = $this->getPassWaiting();
+				$time_values         = explode(":", $pass_waiting_string);
+				$next_pass_allowed   = strtotime('+ ' . $time_values[0] . ' Months + ' . $time_values[1] . ' Days + ' . $time_values[2] . ' Hours' . $time_values[3] . ' Minutes', $lastPass);
+				
+				if(time() < $next_pass_allowed)
+				{
+					$date = ilDatePresentation::formatDate(new ilDateTime($next_pass_allowed, IL_CAL_UNIX));
+					
+					$result["executable"]   = false;
+					$result["errormessage"] = sprintf($this->lng->txt('wait_for_next_pass_hint_msg'), $date);
+					return $result;
+				}
+			}
+		}
+		return $result;
+	}
+	
+	
+	public function canShowTestResults(ilTestSession $testSession)
+	{
+		global $DIC; /* @var ILIAS\DI\Container $DIC */
+		
+		require_once 'Modules/Test/classes/class.ilTestPassesSelector.php';
+		$passSelector = new ilTestPassesSelector($DIC->database(), $this);
+		
+		$passSelector->setActiveId($testSession->getActiveId());
+		$passSelector->setLastFinishedPass($testSession->getLastFinishedPass());
+		
+		return $passSelector->hasReportablePasses();
+	}
+	
+	public function hasAnyTestResult(ilTestSession $testSession)
+	{
+		global $DIC; /* @var ILIAS\DI\Container $DIC */
+		
+		require_once 'Modules/Test/classes/class.ilTestPassesSelector.php';
+		$passSelector = new ilTestPassesSelector($DIC->database(), $this);
+		
+		$passSelector->setActiveId($testSession->getActiveId());
+		$passSelector->setLastFinishedPass($testSession->getLastFinishedPass());
+		
+		return $passSelector->hasExistingPasses();
+	}
+
+/**
+* Returns the unix timestamp of the time a user started a test
+*
+* @param integer $active_id The active id of the user
+* @return mixed The unix timestamp if the user started the test, FALSE otherwise
+* @access public
+*/
+	function getStartingTimeOfUser($active_id, $pass = null)
+	{
+		global $DIC;
+		$ilDB = $DIC['ilDB'];
+
+		if ($active_id < 1) return FALSE;
+		if($pass === null)
+		{
+		$pass = ($this->getResetProcessingTime()) ? self::_getPass($active_id) : 0;
+		}
+		$result = $ilDB->queryF("SELECT tst_times.started FROM tst_times WHERE tst_times.active_fi = %s AND tst_times.pass = %s ORDER BY tst_times.started",
+			array('integer', 'integer'),
+			array($active_id, $pass)
+		);
+		if ($result->numRows())
+		{
+			$row = $ilDB->fetchAssoc($result);
+			if (preg_match("/(\d{4})-(\d{2})-(\d{2}) (\d{2}):(\d{2}):(\d{2})/", $row["started"], $matches))
+			{
+				return mktime($matches[4], $matches[5], $matches[6], $matches[2], $matches[3], $matches[1]);
+			}
+			else
+			{
+				return time();
+			}
+		}
+		else
+		{
+			return time();
+		}
+	}
+
+/**
+* Returns whether the maximum processing time for a test is reached or not
+*
+* @param long $starting_time The unix timestamp of the starting time of the test
+* @return boolean TRUE if the maxium processing time is reached, FALSE if the
+*					maximum processing time is not reached or no maximum processing time is given
+* @access public
+*/
+	function isMaxProcessingTimeReached($starting_time, $active_id)
+	{
+		if ($this->getEnableProcessingTime())
+		{
+			$processing_time = $this->getProcessingTimeInSeconds($active_id);
+			$now = time();
+			if ($now > ($starting_time + $processing_time))
+			{
+				return TRUE;
+			}
+			else
+			{
+				return FALSE;
+			}
+		}
+		else
+		{
+			return FALSE;
+		}
+	}
+
+	function &getTestQuestions()
+	{
+		global $DIC;
+		$ilDB = $DIC['ilDB'];
+		
+		$query = "
 			SELECT		questions.*,
 						questtypes.type_tag,
 						tstquest.sequence,
@@ -11837,99 +8890,100 @@
 			
 			ORDER BY	tstquest.sequence
 		";
-        
-        $query_result = $ilDB->queryF(
-            $query,
-            array('integer'),
-            array($this->getTestId())
-        );
-        
-        $questions = array();
-        
-        while ($row = $ilDB->fetchAssoc($query_result)) {
-            $question = $row;
-            
-            $question['obligationPossible'] = self::isQuestionObligationPossible($row['question_id']);
-            
-            $questions[] = $question;
-        }
-        
-        return $questions;
-    }
-    
-    /**
-     * @param int $questionId
-     * @return bool
-     */
-    public function isTestQuestion($questionId)
-    {
-        foreach ($this->getTestQuestions() as $questionData) {
-            if ($questionData['question_id'] != $questionId) {
-                continue;
-            }
-            
-            return true;
-        }
-        
-        return false;
-    }
-    
-    public function checkQuestionParent($questionId)
-    {
-        global $DIC; /* @var ILIAS\DI\Container $DIC */
-        
-        $row = $DIC->database()->fetchAssoc($DIC->database()->queryF(
-            "SELECT COUNT(question_id) cnt FROM qpl_questions WHERE question_id = %s AND obj_fi = %s",
-            array('integer', 'integer'),
-            array($questionId, $this->getId())
-        ));
-        
-        return (bool) $row['cnt'];
-    }
-    
-    /**
-     * @return float
-     */
-    public function getFixedQuestionSetTotalPoints()
-    {
-        $points = 0;
-        
-        foreach ($this->getTestQuestions() as $questionData) {
-            $points += $questionData['points'];
-        }
-        
-        return $points;
-    }
-    
-    /**
-     * @return string
-     */
-    public function getFixedQuestionSetTotalWorkingTime()
-    {
-        $totalWorkingTime = '00:00:00';
-        
-        foreach ($this->getTestQuestions() as $questionData) {
-            $totalWorkingTime = assQuestion::sumTimesInISO8601FormatH_i_s_Extended(
-                $totalWorkingTime,
-                $questionData['working_time']
-            );
-        }
-
-        return $totalWorkingTime;
-    }
-
-    /**
-     * @return array
-     */
-    public function getPotentialRandomTestQuestions()
-    {
-        /**
-         * @var $ilDB ilDBInterface
-         */
-        global $DIC;
-        $ilDB = $DIC['ilDB'];
-
-        $query = "
+		
+		$query_result = $ilDB->queryF(
+			$query, array('integer'), array($this->getTestId())
+		);
+		
+		$questions = array();
+		
+		while ($row = $ilDB->fetchAssoc($query_result))
+		{
+			$question = $row;
+			
+			$question['obligationPossible'] = self::isQuestionObligationPossible($row['question_id']);
+			
+			$questions[] = $question;
+		}
+		
+		return $questions;
+	}
+	
+	/**
+	 * @param int $questionId
+	 * @return bool
+	 */
+	public function isTestQuestion($questionId)
+	{
+		foreach($this->getTestQuestions() as $questionData)
+		{
+			if( $questionData['question_id'] != $questionId )
+			{
+				continue;
+			}
+			
+			return true;
+		}
+		
+		return false;
+	}
+	
+	public function checkQuestionParent($questionId)
+	{
+		global $DIC; /* @var ILIAS\DI\Container $DIC */
+		
+		$row = $DIC->database()->fetchAssoc($DIC->database()->queryF(
+			"SELECT COUNT(question_id) cnt FROM qpl_questions WHERE question_id = %s AND obj_fi = %s",
+			array('integer', 'integer'), array($questionId, $this->getId())
+		));
+		
+		return (bool)$row['cnt'];
+	}
+	
+	/**
+	 * @return float
+	 */
+	public function getFixedQuestionSetTotalPoints()
+	{
+		$points = 0;
+		
+		foreach($this->getTestQuestions() as $questionData)
+		{
+			$points += $questionData['points'];
+		}
+		
+		return $points;
+	}
+	
+	/**
+	 * @return string
+	 */
+	public function getFixedQuestionSetTotalWorkingTime()
+	{
+		$totalWorkingTime = '00:00:00';
+		
+		foreach($this->getTestQuestions() as $questionData)
+		{
+			$totalWorkingTime = assQuestion::sumTimesInISO8601FormatH_i_s_Extended(
+				$totalWorkingTime, $questionData['working_time']
+			);
+		}
+
+		return $totalWorkingTime;
+	}
+
+	/**
+	 * @return array
+	 */
+	public function getPotentialRandomTestQuestions()
+	{
+		/**
+		 * @var $ilDB ilDBInterface
+		 */
+		global $DIC;
+		$ilDB = $DIC['ilDB'];
+
+		$query = "
 			SELECT		questions.*,
 						questtypes.type_tag,
 						origquest.obj_fi orig_obj_fi
@@ -11948,564 +9002,646 @@
 			WHERE		tstquest.tst_fi = %s
 		";
 
-        $query_result = $ilDB->queryF(
-            $query,
-            array('integer'),
-            array($this->getTestId())
-        );
-
-        $questions = array();
-
-        while ($row = $ilDB->fetchAssoc($query_result)) {
-            $question = $row;
-
-            $question['obligationPossible'] = self::isQuestionObligationPossible($row['question_id']);
-
-            $questions[] = $question;
-        }
-
-        return $questions;
-    }
-
-    /**
-    * Returns the status of the shuffle_questions variable
-    *
-    * @return integer 0 if the test questions are not shuffled, 1 if the test questions are shuffled
-    * @access public
-    */
-    public function getShuffleQuestions()
-    {
-        return ($this->shuffle_questions) ? 1 : 0;
-    }
-
-    /**
-    * Sets the status of the shuffle_questions variable
-    *
-    * @param boolean $a_shuffle 0 if the test questions are not shuffled, 1 if the test questions are shuffled
-    * @access public
-    */
-    public function setShuffleQuestions($a_shuffle)
-    {
-        $this->shuffle_questions = ($a_shuffle) ? 1 : 0;
-    }
-
-    /**
-    * Returns the settings for the list of questions options in the test properties
-    * This could contain one of the following values:
-    *   0 = No list of questions offered
-    *   1 = A list of questions is offered
-    *   3 = A list of questions is offered and the list of questions is shown as first page of the test
-    *   5 = A list of questions is offered and the list of questions is shown as last page of the test
-    *   7 = A list of questions is offered and the list of questions is shown as first and last page of the test
-    *
-    * @return integer TRUE if the list of questions should be presented, FALSE otherwise
-    * @access public
-    */
-    public function getListOfQuestionsSettings()
-    {
-        return ($this->show_summary) ? $this->show_summary : 0;
-    }
-
-    /**
-    * Sets the settings for the list of questions options in the test properties
-    * This could contain one of the following values:
-    *   0 = No list of questions offered
-    *   1 = A list of questions is offered
-    *   3 = A list of questions is offered and the list of questions is shown as first page of the test
-    *   5 = A list of questions is offered and the list of questions is shown as last page of the test
-    *   7 = A list of questions is offered and the list of questions is shown as first and last page of the test
-    *
-    * @param integer $a_value 0, 1, 3, 5 or 7
-    * @access public
-    */
-    public function setListOfQuestionsSettings($a_value = 0)
-    {
-        $this->show_summary = $a_value;
-    }
-
-    /**
-    * Returns if the list of questions should be presented to the user or not
-    *
-    * @return boolean TRUE if the list of questions should be presented, FALSE otherwise
-    * @access public
-    */
-    public function getListOfQuestions()
-    {
-        if (($this->show_summary & 1) > 0) {
-            return true;
-        } else {
-            return false;
-        }
-    }
-
-    /**
-    * Sets if the the list of questions should be presented to the user or not
-    *
-    * @param boolean $a_value TRUE if the list of questions should be presented, FALSE otherwise
-    * @access public
-    */
-    public function setListOfQuestions($a_value = true)
-    {
-        if ($a_value) {
-            $this->show_summary = 1;
-        } else {
-            $this->show_summary = 0;
-        }
-    }
-
-    /**
-    * Returns if the list of questions should be presented as the first page of the test
-    *
-    * @return boolean TRUE if the list of questions is shown as first page of the test, FALSE otherwise
-    * @access public
-    */
-    public function getListOfQuestionsStart()
-    {
-        if (($this->show_summary & 2) > 0) {
-            return true;
-        } else {
-            return false;
-        }
-    }
-
-    /**
-    * Sets if the the list of questions as the start page of the test
-    *
-    * @param boolean $a_value TRUE if the list of questions should be the start page, FALSE otherwise
-    * @access public
-    */
-    public function setListOfQuestionsStart($a_value = true)
-    {
-        if ($a_value && $this->getListOfQuestions()) {
-            $this->show_summary = $this->show_summary | 2;
-        }
-        if (!$a_value && $this->getListOfQuestions()) {
-            if ($this->getListOfQuestionsStart()) {
-                $this->show_summary = $this->show_summary ^ 2;
-            }
-        }
-    }
-
-    /**
-    * Returns if the list of questions should be presented as the last page of the test
-    *
-    * @return boolean TRUE if the list of questions is shown as last page of the test, FALSE otherwise
-    * @access public
-    */
-    public function getListOfQuestionsEnd()
-    {
-        if (($this->show_summary & 4) > 0) {
-            return true;
-        } else {
-            return false;
-        }
-    }
-
-    /**
-    * Sets if the the list of questions as the end page of the test
-    *
-    * @param boolean $a_value TRUE if the list of questions should be the end page, FALSE otherwise
-    * @access public
-    */
-    public function setListOfQuestionsEnd($a_value = true)
-    {
-        if ($a_value && $this->getListOfQuestions()) {
-            $this->show_summary = $this->show_summary | 4;
-        }
-        if (!$a_value && $this->getListOfQuestions()) {
-            if ($this->getListOfQuestionsEnd()) {
-                $this->show_summary = $this->show_summary ^ 4;
-            }
-        }
-    }
-
-    /**
-    * Returns TRUE if the list of questions should be presented with the question descriptions
-    *
-    * @return boolean TRUE if the list of questions is shown with the question descriptions, FALSE otherwise
-    * @access public
-    */
-    public function getListOfQuestionsDescription()
-    {
-        if (($this->show_summary & 8) > 0) {
-            return true;
-        } else {
-            return false;
-        }
-    }
-
-    /**
-    * Sets the show_summary attribute to TRUE if the list of questions should be presented with the question descriptions
-    *
-    * @param boolean $a_value TRUE if the list of questions should be shown with question descriptions, FALSE otherwise
-    * @access public
-    */
-    public function setListOfQuestionsDescription($a_value = true)
-    {
-        if ($a_value && $this->getListOfQuestions()) {
-            $this->show_summary = $this->show_summary | 8;
-        }
-        if (!$a_value && $this->getListOfQuestions()) {
-            if ($this->getListOfQuestionsDescription()) {
-                $this->show_summary = $this->show_summary ^ 8;
-            }
-        }
-    }
-
-    /**
-    * Returns the combined results presentation value
-    *
-    * @return integer The combined results presentation value
-    * @access public
-    */
-    public function getResultsPresentation()
-    {
-        return ($this->results_presentation) ? $this->results_presentation : 0;
-    }
-
-    /**
-    * Returns if the pass details should be shown when a test is not finished
-    *
-    * @return boolean TRUE if the pass details should be shown, FALSE otherwise
-    * @access public
-    */
-    public function getShowPassDetails()
-    {
-        if (($this->results_presentation & 1) > 0) {
-            return true;
-        } else {
-            return false;
-        }
-    }
-
-    /**
-    * Returns if the solution details should be presented to the user or not
-    *
-    * @return boolean TRUE if the solution details should be presented, FALSE otherwise
-    * @access public
-    */
-    public function getShowSolutionDetails()
-    {
-        if (($this->results_presentation & 2) > 0) {
-            return true;
-        } else {
-            return false;
-        }
-    }
-
-    /**
-    * Returns if the solution printview should be presented to the user or not
-    *
-    * @return boolean TRUE if the solution printview should be presented, FALSE otherwise
-    * @access public
-    */
-    public function getShowSolutionPrintview()
-    {
-        if (($this->results_presentation & 4) > 0) {
-            return true;
-        } else {
-            return false;
-        }
-    }
-
-    /**
-    * Returns if the feedback should be presented to the solution or not
-    *
-    * @return boolean TRUE if the feedback should be presented in the solution, FALSE otherwise
-    * @access public
-    */
-    public function getShowSolutionFeedback()
-    {
-        if (($this->results_presentation & 8) > 0) {
-            return true;
-        } else {
-            return false;
-        }
-    }
-
-    /**
-    * Returns if the full solution (including ILIAS content) should be presented to the solution or not
-    *
-    * @return boolean TRUE if the full solution should be presented in the solution output, FALSE otherwise
-    * @access public
-    */
-    public function getShowSolutionAnswersOnly()
-    {
-        if (($this->results_presentation & 16) > 0) {
-            return true;
-        } else {
-            return false;
-        }
-    }
-
-    /**
-    * Returns if the signature field should be shown in the test results
-    *
-    * @return boolean TRUE if the signature field should be shown, FALSE otherwise
-    * @access public
-    */
-    public function getShowSolutionSignature()
-    {
-        if (($this->results_presentation & 32) > 0) {
-            return true;
-        } else {
-            return false;
-        }
-    }
-
-    /**
-    * @return boolean TRUE if the suggested solutions should be shown, FALSE otherwise
-    * @access public
-    */
-    public function getShowSolutionSuggested()
-    {
-        if (($this->results_presentation & 64) > 0) {
-            return true;
-        } else {
-            return false;
-        }
-    }
-
-    /**
-     * @return boolean TRUE if the results should be compared with the correct results in the list of answers, FALSE otherwise
-     * @access public
-     */
-    public function getShowSolutionListComparison()
-    {
-        if (($this->results_presentation & 128) > 0) {
-            return true;
-        } else {
-            return false;
-        }
-    }
-
-    /**
-    * Sets the combined results presentation value
-    *
-    * @param integer $a_results_presentation The combined results presentation value
-    * @access public
-    */
-    public function setResultsPresentation($a_results_presentation = 3)
-    {
-        $this->results_presentation = $a_results_presentation;
-    }
-
-    /**
-    * Sets if the pass details should be shown when a test is not finished
-    *
-    * Sets if the pass details should be shown when a test is not finished
-    *
-    * @param boolean $a_details TRUE if the pass details should be shown, FALSE otherwise
-    * @access public
-    */
-    public function setShowPassDetails($a_details = 1)
-    {
-        if ($a_details) {
-            $this->results_presentation = $this->results_presentation | 1;
-        } else {
-            if ($this->getShowPassDetails()) {
-                $this->results_presentation = $this->results_presentation ^ 1;
-            }
-        }
-    }
-
-    /**
-    * Sets if the the solution details should be presented to the user or not
-    *
-    * @param integer $a_details 1 if the solution details should be presented, 0 otherwise
-    * @access public
-    */
-    public function setShowSolutionDetails($a_details = 1)
-    {
-        if ($a_details) {
-            $this->results_presentation = $this->results_presentation | 2;
-        } else {
-            if ($this->getShowSolutionDetails()) {
-                $this->results_presentation = $this->results_presentation ^ 2;
-            }
-        }
-    }
-
-    /**
-    * Calculates if a user may see the solution printview of his/her test results
-    *
-    * @return boolean TRUE if the user may see the printview, FALSE otherwise
-    * @access public
-    */
-    public function canShowSolutionPrintview($user_id = null)
-    {
-        return $this->getShowSolutionPrintview();
-    }
-
-    /**
-    * Sets if the the solution printview should be presented to the user or not
-    *
-    * @param boolean $a_details TRUE if the solution printview should be presented, FALSE otherwise
-    * @access public
-    */
-    public function setShowSolutionPrintview($a_printview = 1)
-    {
-        if ($a_printview) {
-            $this->results_presentation = $this->results_presentation | 4;
-        } else {
-            if ($this->getShowSolutionPrintview()) {
-                $this->results_presentation = $this->results_presentation ^ 4;
-            }
-        }
-    }
-
-    /**
-    * Sets if the the feedback should be presented to the user in the solution or not
-    *
-    * @param boolean $a_feedback TRUE if the feedback should be presented in the solution, FALSE otherwise
-    * @access public
-    */
-    public function setShowSolutionFeedback($a_feedback = true)
-    {
-        if ($a_feedback) {
-            $this->results_presentation = $this->results_presentation | 8;
-        } else {
-            if ($this->getShowSolutionFeedback()) {
-                $this->results_presentation = $this->results_presentation ^ 8;
-            }
-        }
-    }
-
-    /**
-    * Set to true, if the full solution (including the ILIAS content pages) should be shown in the solution output
-    *
-    * @param boolean $a_full TRUE if the full solution should be shown in the solution output, FALSE otherwise
-    * @access public
-    */
-    public function setShowSolutionAnswersOnly($a_full = true)
-    {
-        if ($a_full) {
-            $this->results_presentation = $this->results_presentation | 16;
-        } else {
-            if ($this->getShowSolutionAnswersOnly()) {
-                $this->results_presentation = $this->results_presentation ^ 16;
-            }
-        }
-    }
-
-    /**
-    * Set to TRUE, if the signature field should be shown in the solution
-    *
-    * @param boolean $a_signature TRUE if the signature field should be shown, FALSE otherwise
-    * @access public
-    */
-    public function setShowSolutionSignature($a_signature = false)
-    {
-        if ($a_signature) {
-            $this->results_presentation = $this->results_presentation | 32;
-        } else {
-            if ($this->getShowSolutionSignature()) {
-                $this->results_presentation = $this->results_presentation ^ 32;
-            }
-        }
-    }
-
-    /**
-    * Set to TRUE, if the suggested solution should be shown in the solution
-    *
-    * @param boolean $a_solution TRUE if the suggested solution should be shown, FALSE otherwise
-    * @access public
-    */
-    public function setShowSolutionSuggested($a_solution = false)
-    {
-        if ($a_solution) {
-            $this->results_presentation = $this->results_presentation | 64;
-        } else {
-            if ($this->getShowSolutionSuggested()) {
-                $this->results_presentation = $this->results_presentation ^ 64;
-            }
-        }
-    }
-
-    /**
-     * Set to TRUE, if the list of answers should be shown prior to finish the test
-     *
-     * @param boolean $a_comparison TRUE if the list of answers should be shown prior to finish the test, FALSE otherwise
-     */
-    public function setShowSolutionListComparison($a_comparison = false)
-    {
-        if ($a_comparison) {
-            $this->results_presentation = $this->results_presentation | 128;
-        } else {
-            if ($this->getShowSolutionListComparison()) {
-                $this->results_presentation = $this->results_presentation ^ 128;
-            }
-        }
-    }
-
-    /**
-     * @deprecated: use ilTestParticipantData instead
-     */
-    public static function _getUserIdFromActiveId($active_id)
-    {
-        global $DIC;
-        $ilDB = $DIC['ilDB'];
-        $result = $ilDB->queryF(
-            "SELECT user_fi FROM tst_active WHERE active_id = %s",
-            array('integer'),
-            array($active_id)
-        );
-        if ($result->numRows()) {
-            $row = $ilDB->fetchAssoc($result);
-            return $row["user_fi"];
-        } else {
-            return -1;
-        }
-    }
-
-    /**
-     * @return boolean
-     */
-    public function isLimitUsersEnabled()
-    {
-        return $this->limitUsersEnabled;
-    }
-
-    /**
-     * @param boolean $limitUsersEnabled
-     */
-    public function setLimitUsersEnabled($limitUsersEnabled)
-    {
-        $this->limitUsersEnabled = $limitUsersEnabled;
-    }
-
-    public function getAllowedUsers()
-    {
-        return ($this->allowedUsers) ? $this->allowedUsers : 0;
-    }
-
-    public function setAllowedUsers($a_allowed_users)
-    {
-        $this->allowedUsers = $a_allowed_users;
-    }
-
-    public function getAllowedUsersTimeGap()
-    {
-        return ($this->allowedUsersTimeGap) ? $this->allowedUsersTimeGap : 0;
-    }
-
-    public function setAllowedUsersTimeGap($a_allowed_users_time_gap)
-    {
-        $this->allowedUsersTimeGap = $a_allowed_users_time_gap;
-    }
-
-    public function checkMaximumAllowedUsers()
-    {
-        global $DIC;
-        $ilDB = $DIC['ilDB'];
-
-        $nr_of_users = $this->getAllowedUsers();
-        $time_gap = ($this->getAllowedUsersTimeGap()) ? $this->getAllowedUsersTimeGap() : 60;
-        if (($nr_of_users > 0) && ($time_gap > 0)) {
-            $now = time();
-            $time_border = $now - $time_gap;
-            $str_time_border = strftime("%Y%m%d%H%M%S", $time_border);
-            $query = "
+		$query_result = $ilDB->queryF(
+			$query, array('integer'), array($this->getTestId())
+		);
+
+		$questions = array();
+
+		while ($row = $ilDB->fetchAssoc($query_result))
+		{
+			$question = $row;
+
+			$question['obligationPossible'] = self::isQuestionObligationPossible($row['question_id']);
+
+			$questions[] = $question;
+		}
+
+		return $questions;
+	}
+
+/**
+* Returns the status of the shuffle_questions variable
+*
+* @return integer 0 if the test questions are not shuffled, 1 if the test questions are shuffled
+* @access public
+*/
+	function getShuffleQuestions()
+	{
+		return ($this->shuffle_questions) ? 1 : 0;
+	}
+
+/**
+* Sets the status of the shuffle_questions variable
+*
+* @param boolean $a_shuffle 0 if the test questions are not shuffled, 1 if the test questions are shuffled
+* @access public
+*/
+	function setShuffleQuestions($a_shuffle)
+	{
+		$this->shuffle_questions = ($a_shuffle) ? 1 : 0;
+	}
+
+/**
+* Returns the settings for the list of questions options in the test properties
+* This could contain one of the following values:
+*   0 = No list of questions offered
+*   1 = A list of questions is offered
+*   3 = A list of questions is offered and the list of questions is shown as first page of the test
+*   5 = A list of questions is offered and the list of questions is shown as last page of the test
+*   7 = A list of questions is offered and the list of questions is shown as first and last page of the test
+*
+* @return integer TRUE if the list of questions should be presented, FALSE otherwise
+* @access public
+*/
+	function getListOfQuestionsSettings()
+	{
+		return ($this->show_summary) ? $this->show_summary : 0;
+	}
+
+/**
+* Sets the settings for the list of questions options in the test properties
+* This could contain one of the following values:
+*   0 = No list of questions offered
+*   1 = A list of questions is offered
+*   3 = A list of questions is offered and the list of questions is shown as first page of the test
+*   5 = A list of questions is offered and the list of questions is shown as last page of the test
+*   7 = A list of questions is offered and the list of questions is shown as first and last page of the test
+*
+* @param integer $a_value 0, 1, 3, 5 or 7
+* @access public
+*/
+	function setListOfQuestionsSettings($a_value = 0)
+	{
+		$this->show_summary = $a_value;
+	}
+
+/**
+* Returns if the list of questions should be presented to the user or not
+*
+* @return boolean TRUE if the list of questions should be presented, FALSE otherwise
+* @access public
+*/
+	function getListOfQuestions()
+	{
+		if (($this->show_summary & 1) > 0)
+		{
+			return TRUE;
+		}
+		else
+		{
+			return FALSE;
+		}
+	}
+
+/**
+* Sets if the the list of questions should be presented to the user or not
+*
+* @param boolean $a_value TRUE if the list of questions should be presented, FALSE otherwise
+* @access public
+*/
+	function setListOfQuestions($a_value = TRUE)
+	{
+		if ($a_value)
+		{
+			$this->show_summary = 1;
+		}
+		else
+		{
+			$this->show_summary = 0;
+		}
+	}
+
+/**
+* Returns if the list of questions should be presented as the first page of the test
+*
+* @return boolean TRUE if the list of questions is shown as first page of the test, FALSE otherwise
+* @access public
+*/
+	function getListOfQuestionsStart()
+	{
+		if (($this->show_summary & 2) > 0)
+		{
+			return TRUE;
+		}
+		else
+		{
+			return FALSE;
+		}
+	}
+
+/**
+* Sets if the the list of questions as the start page of the test
+*
+* @param boolean $a_value TRUE if the list of questions should be the start page, FALSE otherwise
+* @access public
+*/
+	function setListOfQuestionsStart($a_value = TRUE)
+	{
+		if ($a_value && $this->getListOfQuestions())
+		{
+			$this->show_summary = $this->show_summary | 2;
+		}
+		if (!$a_value && $this->getListOfQuestions())
+		{
+			if ($this->getListOfQuestionsStart())
+			{
+				$this->show_summary = $this->show_summary ^ 2;
+			}
+		}
+	}
+
+/**
+* Returns if the list of questions should be presented as the last page of the test
+*
+* @return boolean TRUE if the list of questions is shown as last page of the test, FALSE otherwise
+* @access public
+*/
+	function getListOfQuestionsEnd()
+	{
+		if (($this->show_summary & 4) > 0)
+		{
+			return TRUE;
+		}
+		else
+		{
+			return FALSE;
+		}
+	}
+
+/**
+* Sets if the the list of questions as the end page of the test
+*
+* @param boolean $a_value TRUE if the list of questions should be the end page, FALSE otherwise
+* @access public
+*/
+	function setListOfQuestionsEnd($a_value = TRUE)
+	{
+		if ($a_value && $this->getListOfQuestions())
+		{
+			$this->show_summary = $this->show_summary | 4;
+		}
+		if (!$a_value && $this->getListOfQuestions())
+		{
+			if ($this->getListOfQuestionsEnd())
+			{
+				$this->show_summary = $this->show_summary ^ 4;
+			}
+		}
+	}
+
+	/**
+	* Returns TRUE if the list of questions should be presented with the question descriptions
+	*
+	* @return boolean TRUE if the list of questions is shown with the question descriptions, FALSE otherwise
+	* @access public
+	*/
+		function getListOfQuestionsDescription()
+		{
+			if (($this->show_summary & 8) > 0)
+			{
+				return TRUE;
+			}
+			else
+			{
+				return FALSE;
+			}
+		}
+
+	/**
+	* Sets the show_summary attribute to TRUE if the list of questions should be presented with the question descriptions
+	*
+	* @param boolean $a_value TRUE if the list of questions should be shown with question descriptions, FALSE otherwise
+	* @access public
+	*/
+		function setListOfQuestionsDescription($a_value = TRUE)
+		{
+			if ($a_value && $this->getListOfQuestions())
+			{
+				$this->show_summary = $this->show_summary | 8;
+			}
+			if (!$a_value && $this->getListOfQuestions())
+			{
+				if ($this->getListOfQuestionsDescription())
+				{
+					$this->show_summary = $this->show_summary ^ 8;
+				}
+			}
+		}
+
+/**
+* Returns the combined results presentation value
+*
+* @return integer The combined results presentation value
+* @access public
+*/
+	function getResultsPresentation()
+	{
+		return ($this->results_presentation) ? $this->results_presentation : 0;
+	}
+
+/**
+* Returns if the pass details should be shown when a test is not finished
+*
+* @return boolean TRUE if the pass details should be shown, FALSE otherwise
+* @access public
+*/
+	function getShowPassDetails()
+	{
+		if (($this->results_presentation & 1) > 0)
+		{
+			return TRUE;
+		}
+		else
+		{
+			return FALSE;
+		}
+	}
+
+/**
+* Returns if the solution details should be presented to the user or not
+*
+* @return boolean TRUE if the solution details should be presented, FALSE otherwise
+* @access public
+*/
+	function getShowSolutionDetails()
+	{
+		if (($this->results_presentation & 2) > 0)
+		{
+			return TRUE;
+		}
+		else
+		{
+			return FALSE;
+		}
+	}
+
+/**
+* Returns if the solution printview should be presented to the user or not
+*
+* @return boolean TRUE if the solution printview should be presented, FALSE otherwise
+* @access public
+*/
+	function getShowSolutionPrintview()
+	{
+		if (($this->results_presentation & 4) > 0)
+		{
+			return TRUE;
+		}
+		else
+		{
+			return FALSE;
+		}
+	}
+
+/**
+* Returns if the feedback should be presented to the solution or not
+*
+* @return boolean TRUE if the feedback should be presented in the solution, FALSE otherwise
+* @access public
+*/
+	function getShowSolutionFeedback()
+	{
+		if (($this->results_presentation & 8) > 0)
+		{
+			return TRUE;
+		}
+		else
+		{
+			return FALSE;
+		}
+	}
+
+	/**
+	* Returns if the full solution (including ILIAS content) should be presented to the solution or not
+	*
+	* @return boolean TRUE if the full solution should be presented in the solution output, FALSE otherwise
+	* @access public
+	*/
+		function getShowSolutionAnswersOnly()
+		{
+			if (($this->results_presentation & 16) > 0)
+			{
+				return TRUE;
+			}
+			else
+			{
+				return FALSE;
+			}
+		}
+
+		/**
+		* Returns if the signature field should be shown in the test results
+		*
+		* @return boolean TRUE if the signature field should be shown, FALSE otherwise
+		* @access public
+		*/
+		function getShowSolutionSignature()
+		{
+			if (($this->results_presentation & 32) > 0)
+			{
+				return TRUE;
+			}
+			else
+			{
+				return FALSE;
+			}
+		}
+
+	/**
+	* @return boolean TRUE if the suggested solutions should be shown, FALSE otherwise
+	* @access public
+	*/
+	function getShowSolutionSuggested()
+	{
+		if (($this->results_presentation & 64) > 0)
+		{
+			return TRUE;
+		}
+		else
+		{
+			return FALSE;
+		}
+	}
+
+	/**
+	 * @return boolean TRUE if the results should be compared with the correct results in the list of answers, FALSE otherwise
+	 * @access public
+	 */
+	public function getShowSolutionListComparison()
+	{
+		if(($this->results_presentation & 128) > 0)
+		{
+			return TRUE;
+		}
+		else
+		{
+			return FALSE;
+		}
+	}
+
+/**
+* Sets the combined results presentation value
+*
+* @param integer $a_results_presentation The combined results presentation value
+* @access public
+*/
+	function setResultsPresentation($a_results_presentation = 3)
+	{
+		$this->results_presentation = $a_results_presentation;
+	}
+
+/**
+* Sets if the pass details should be shown when a test is not finished
+*
+* Sets if the pass details should be shown when a test is not finished
+*
+* @param boolean $a_details TRUE if the pass details should be shown, FALSE otherwise
+* @access public
+*/
+	function setShowPassDetails($a_details = 1)
+	{
+		if ($a_details)
+		{
+			$this->results_presentation = $this->results_presentation | 1;
+		}
+		else
+		{
+			if ($this->getShowPassDetails())
+			{
+				$this->results_presentation = $this->results_presentation ^ 1;
+			}
+		}
+	}
+
+/**
+* Sets if the the solution details should be presented to the user or not
+*
+* @param integer $a_details 1 if the solution details should be presented, 0 otherwise
+* @access public
+*/
+	function setShowSolutionDetails($a_details = 1)
+	{ 
+		if ($a_details)
+		{
+			$this->results_presentation = $this->results_presentation | 2;
+		}
+		else
+		{
+			if ($this->getShowSolutionDetails())
+			{
+				$this->results_presentation = $this->results_presentation ^ 2;
+			}
+		}
+	}
+
+/**
+* Calculates if a user may see the solution printview of his/her test results
+*
+* @return boolean TRUE if the user may see the printview, FALSE otherwise
+* @access public
+*/
+	function canShowSolutionPrintview($user_id = NULL)
+	{
+		return $this->getShowSolutionPrintview();
+	}
+
+/**
+* Sets if the the solution printview should be presented to the user or not
+*
+* @param boolean $a_details TRUE if the solution printview should be presented, FALSE otherwise
+* @access public
+*/
+	function setShowSolutionPrintview($a_printview = 1)
+	{
+		if ($a_printview)
+		{
+			$this->results_presentation = $this->results_presentation | 4;
+		}
+		else
+		{
+			if ($this->getShowSolutionPrintview())
+			{
+				$this->results_presentation = $this->results_presentation ^ 4;
+			}
+		}
+	}
+
+/**
+* Sets if the the feedback should be presented to the user in the solution or not
+*
+* @param boolean $a_feedback TRUE if the feedback should be presented in the solution, FALSE otherwise
+* @access public
+*/
+	function setShowSolutionFeedback($a_feedback = TRUE)
+	{
+		if ($a_feedback)
+		{
+			$this->results_presentation = $this->results_presentation | 8;
+		}
+		else
+		{
+			if ($this->getShowSolutionFeedback())
+			{
+				$this->results_presentation = $this->results_presentation ^ 8;
+			}
+		}
+	}
+
+	/**
+	* Set to true, if the full solution (including the ILIAS content pages) should be shown in the solution output
+	*
+	* @param boolean $a_full TRUE if the full solution should be shown in the solution output, FALSE otherwise
+	* @access public
+	*/
+		function setShowSolutionAnswersOnly($a_full = TRUE)
+		{
+			if ($a_full)
+			{
+				$this->results_presentation = $this->results_presentation | 16;
+			}
+			else
+			{
+				if ($this->getShowSolutionAnswersOnly())
+				{
+					$this->results_presentation = $this->results_presentation ^ 16;
+				}
+			}
+		}
+
+		/**
+		* Set to TRUE, if the signature field should be shown in the solution
+		*
+		* @param boolean $a_signature TRUE if the signature field should be shown, FALSE otherwise
+		* @access public
+		*/
+		function setShowSolutionSignature($a_signature = FALSE)
+		{
+			if ($a_signature)
+			{
+				$this->results_presentation = $this->results_presentation | 32;
+			}
+			else
+			{
+				if ($this->getShowSolutionSignature())
+				{
+					$this->results_presentation = $this->results_presentation ^ 32;
+				}
+			}
+		}
+
+	/**
+	* Set to TRUE, if the suggested solution should be shown in the solution
+	*
+	* @param boolean $a_solution TRUE if the suggested solution should be shown, FALSE otherwise
+	* @access public
+	*/
+	function setShowSolutionSuggested($a_solution = FALSE)
+	{
+		if ($a_solution)
+		{
+			$this->results_presentation = $this->results_presentation | 64;
+		}
+		else
+		{
+			if ($this->getShowSolutionSuggested())
+			{
+				$this->results_presentation = $this->results_presentation ^ 64;
+			}
+		}
+	}
+
+	/**
+	 * Set to TRUE, if the list of answers should be shown prior to finish the test
+	 *
+	 * @param boolean $a_comparison TRUE if the list of answers should be shown prior to finish the test, FALSE otherwise
+	 */
+	public function setShowSolutionListComparison($a_comparison = FALSE)
+	{
+		if($a_comparison)
+		{
+			$this->results_presentation = $this->results_presentation | 128;
+		}
+		else
+		{
+			if($this->getShowSolutionListComparison())
+			{
+				$this->results_presentation = $this->results_presentation ^ 128;
+			}
+		}
+	}
+
+	/**
+	 * @deprecated: use ilTestParticipantData instead
+	 */
+	public static function _getUserIdFromActiveId($active_id)
+	{
+		global $DIC;
+		$ilDB = $DIC['ilDB'];
+		$result = $ilDB->queryF("SELECT user_fi FROM tst_active WHERE active_id = %s",
+			array('integer'),
+			array($active_id)
+		);
+		if ($result->numRows())
+		{
+			$row = $ilDB->fetchAssoc($result);
+			return $row["user_fi"];
+		}
+		else
+		{
+			return -1;
+		}
+	}
+
+	/**
+	 * @return boolean
+	 */
+	public function isLimitUsersEnabled()
+	{
+		return $this->limitUsersEnabled;
+	}
+
+	/**
+	 * @param boolean $limitUsersEnabled
+	 */
+	public function setLimitUsersEnabled($limitUsersEnabled)
+	{
+		$this->limitUsersEnabled = $limitUsersEnabled;
+	}
+
+	public function getAllowedUsers()
+	{
+		return ($this->allowedUsers) ? $this->allowedUsers : 0;
+	}
+
+	public function setAllowedUsers($a_allowed_users)
+	{
+		$this->allowedUsers = $a_allowed_users;
+	}
+
+	public function getAllowedUsersTimeGap()
+	{
+		return ($this->allowedUsersTimeGap) ? $this->allowedUsersTimeGap : 0;
+	}
+
+	public function setAllowedUsersTimeGap($a_allowed_users_time_gap)
+	{
+		$this->allowedUsersTimeGap = $a_allowed_users_time_gap;
+	}
+
+	function checkMaximumAllowedUsers()
+	{
+		global $DIC;
+		$ilDB = $DIC['ilDB'];
+
+		$nr_of_users = $this->getAllowedUsers();
+		$time_gap = ($this->getAllowedUsersTimeGap()) ? $this->getAllowedUsersTimeGap() : 60;
+		if (($nr_of_users > 0) && ($time_gap > 0))
+		{
+			$now = time();
+			$time_border = $now - $time_gap;
+			$str_time_border = strftime("%Y%m%d%H%M%S", $time_border);
+			$query = "
 				SELECT DISTINCT tst_times.active_fi
 				FROM tst_times
 				INNER JOIN tst_active
@@ -12516,358 +9652,349 @@
 				WHERE tst_times.tstamp > %s
 				AND tst_active.test_fi = %s
 			";
-            $result = $ilDB->queryF($query, array('integer', 'integer'), array($time_border, $this->getTestId()));
-            if ($result->numRows() >= $nr_of_users) {
-                include_once "./Modules/Test/classes/class.ilObjAssessmentFolder.php";
-                if (ilObjAssessmentFolder::_enabledAssessmentLogging()) {
-                    $this->logAction($this->lng->txtlng("assessment", "log_could_not_enter_test_due_to_simultaneous_users", ilObjAssessmentFolder::_getLogLanguage()));
-                }
-                return false;
-            } else {
-                return true;
-            }
-        }
-        return true;
-    }
-
-    public function _getLastAccess($active_id)
-    {
-        global $DIC;
-        $ilDB = $DIC['ilDB'];
-
-        $result = $ilDB->queryF(
-            "SELECT finished FROM tst_times WHERE active_fi = %s ORDER BY finished DESC",
-            array('integer'),
-            array($active_id)
-        );
-        if ($result->numRows()) {
-            $row = $ilDB->fetchAssoc($result);
-            return $row["finished"];
-        }
-        return "";
-    }
-
-    public static function lookupLastTestPassAccess($activeId, $passIndex)
-    {
-        global $DIC; /* @var \ILIAS\DI\Container $DIC */
-
-        $query = "
-            SELECT MAX(tst_times.tstamp) as last_pass_access
-            FROM tst_times
-            WHERE active_fi = %s
-            AND pass = %s
-        ";
-
-        $res = $DIC->database()->queryF(
-            $query,
-            array('integer', 'integer'),
-            array($activeId, $passIndex)
-        );
-
-        while ($row = $DIC->database()->fetchAssoc($res)) {
-            return $row['last_pass_access'];
-        }
-
-        return null;
-    }
-
-    /**
-    * Checks if a given string contains HTML or not
-    *
-    * @param string $a_text Text which should be checked
-    * @return boolean
-    * @access public
-    */
-    public function isHTML($a_text)
-    {
-        if (preg_match("/<[^>]*?>/", $a_text)) {
-            return true;
-        } else {
-            return false;
-        }
-    }
-
-    /**
-    * Reads an QTI material tag an creates a text string
-    *
-    * @param string $a_material QTI material tag
-    * @return string text or xhtml string
-    * @access public
-    */
-    public function QTIMaterialToString($a_material)
-    {
-        $result = "";
-        for ($i = 0; $i < $a_material->getMaterialCount(); $i++) {
-            $material = $a_material->getMaterial($i);
-            if (strcmp($material["type"], "mattext") == 0) {
-                $result .= $material["material"]->getContent();
-            }
-            if (strcmp($material["type"], "matimage") == 0) {
-                $matimage = $material["material"];
-                if (preg_match("/(il_([0-9]+)_mob_([0-9]+))/", $matimage->getLabel(), $matches)) {
-                    // import an mediaobject which was inserted using tiny mce
-                    if (!is_array($_SESSION["import_mob_xhtml"])) {
-                        $_SESSION["import_mob_xhtml"] = array();
-                    }
-                    array_push($_SESSION["import_mob_xhtml"], array("mob" => $matimage->getLabel(), "uri" => $matimage->getUri()));
-                }
-            }
-        }
-        global $DIC;
-        $ilLog = $DIC['ilLog'];
-        $ilLog->write(print_r($_SESSION["import_mob_xhtml"], true));
-        return $result;
-    }
-
-    /**
-    * Creates a QTI material tag from a plain text or xhtml text
-    *
-    * @param object $a_xml_writer Reference to the ILIAS XML writer
-    * @param string $a_material plain text or html text containing the material
-    * @return string QTI material tag
-    * @access public
-    */
-    public function addQTIMaterial(&$a_xml_writer, $a_material)
-    {
-        include_once "./Services/RTE/classes/class.ilRTE.php";
-        include_once("./Services/MediaObjects/classes/class.ilObjMediaObject.php");
-
-        $a_xml_writer->xmlStartTag("material");
-        $attrs = array(
-            "texttype" => "text/plain"
-        );
-        if ($this->isHTML($a_material)) {
-            $attrs["texttype"] = "text/xhtml";
-        }
-        $a_xml_writer->xmlElement("mattext", $attrs, ilRTE::_replaceMediaObjectImageSrc($a_material, 0));
-
-        $mobs = ilObjMediaObject::_getMobsOfObject("tst:html", $this->getId());
-        foreach ($mobs as $mob) {
-            $moblabel = "il_" . IL_INST_ID . "_mob_" . $mob;
-            if (strpos($a_material, "mm_$mob") !== false) {
-                if (ilObjMediaObject::_exists($mob)) {
-                    $mob_obj = new ilObjMediaObject($mob);
-                    $imgattrs = array(
-                        "label" => $moblabel,
-                        "uri" => "objects/" . "il_" . IL_INST_ID . "_mob_" . $mob . "/" . $mob_obj->getTitle()
-                    );
-                }
-                $a_xml_writer->xmlElement("matimage", $imgattrs, null);
-            }
-        }
-        $a_xml_writer->xmlEndTag("material");
-    }
-
-    /**
-    * Prepares a string for a text area output in tests
-    *
-    * @param string $txt_output String which should be prepared for output
-    * @access public
-    */
-    public function prepareTextareaOutput($txt_output, $prepare_for_latex_output = false, $omitNl2BrWhenTextArea = false)
-    {
-        include_once "./Services/Utilities/classes/class.ilUtil.php";
-        return ilUtil::prepareTextareaOutput($txt_output, $prepare_for_latex_output, $omitNl2BrWhenTextArea);
-    }
-
-    /**
-    * Saves the visibility settings of the certificate
-    *
-    * @param integer $a_value The value for the visibility settings (0 = always, 1 = only passed,  2 = never)
-    * @access private
-    */
-    public function saveCertificateVisibility($a_value)
-    {
-        global $DIC;
-        $ilDB = $DIC['ilDB'];
-
-        $affectedRows = $ilDB->manipulateF(
-            "UPDATE tst_tests SET certificate_visibility = %s, tstamp = %s WHERE test_id = %s",
-            array('text', 'integer', 'integer'),
-            array($a_value, time(), $this->getTestId())
-        );
-    }
-
-    /**
-    * Returns the visibility settings of the certificate
-    *
-    * @return integer The value for the visibility settings (0 = always, 1 = only passed,  2 = never)
-    * @access public
-    */
-    public function getCertificateVisibility()
-    {
-        return (strlen($this->certificate_visibility)) ? $this->certificate_visibility : 0;
-    }
-
-    /**
-    * Sets the visibility settings of the certificate
-    *
-    * @param integer $a_value The value for the visibility settings (0 = always, 1 = only passed,  2 = never)
-    * @access public
-    */
-    public function setCertificateVisibility($a_value)
-    {
-        $this->certificate_visibility = $a_value;
-    }
-
-    /**
-    * Returns the anonymity status of the test
-    *
-    * @return integer The value for the anonymity status (0 = personalized, 1 = anonymized)
-    * @access public
-    */
-    public function getAnonymity()
-    {
-        return ($this->anonymity) ? 1 : 0;
-    }
-
-    /**
-    * Sets the anonymity status of the test
-    *
-    * @param integer $a_value The value for the anonymity status (0 = personalized, 1 = anonymized)
-    * @access public
-    */
-    public function setAnonymity($a_value = 0)
-    {
-        switch ($a_value) {
-            case 1:
-                $this->anonymity = 1;
-                break;
-            default:
-                $this->anonymity = 0;
-                break;
-        }
-    }
-
-    /**
-    * Returns wheather the cancel test button is shown or not
-    *
-    * @return integer The value for the show cancel status (0 = don't show, 1 = show)
-    * @access public
-    */
-    public function getShowCancel()
-    {
-        return ($this->show_cancel) ? 1 : 0;
-    }
-
-    /**
-    * Sets the cancel test button status
-    *
-    * @param integer $a_value The value for the cancel test status (0 = don't show, 1 = show)
-    * @access public
-    */
-    public function setShowCancel($a_value = 1)
-    {
-        switch ($a_value) {
-            case 1:
-                $this->show_cancel = 1;
-                break;
-            default:
-                $this->show_cancel = 0;
-                break;
-        }
-    }
-
-    /**
-    * Returns wheather the marker button is shown or not
-    *
-    * @return integer The value for the marker status (0 = don't show, 1 = show)
-    * @access public
-    */
-    public function getShowMarker()
-    {
-        return ($this->show_marker) ? 1 : 0;
-    }
-
-    /**
-    * Sets the marker button status
-    *
-    * @param integer $a_value The value for the marker status (0 = don't show, 1 = show)
-    * @access public
-    */
-    public function setShowMarker($a_value = 1)
-    {
-        switch ($a_value) {
-            case 1:
-                $this->show_marker = 1;
-                break;
-            default:
-                $this->show_marker = 0;
-                break;
-        }
-    }
-
-    /**
-    * Returns the fixed participants status
-    *
-    * @return integer The value for the fixed participants status (0 = don't allow, 1 = allow)
-    * @access public
-    */
-    public function getFixedParticipants()
-    {
-        return ($this->fixed_participants) ? 1 : 0;
-    }
-
-    /**
-    * Sets the fixed participants status
-    *
-    * @param integer $a_value The value for the fixed participants status (0 = don't allow, 1 = allow)
-    * @access public
-    */
-    public function setFixedParticipants($a_value = 1)
-    {
-        switch ($a_value) {
-            case 1:
-                $this->fixed_participants = 1;
-                break;
-            default:
-                $this->fixed_participants = 0;
-                break;
-        }
-    }
-
-    /**
-    * Returns the anonymity status of a test with a given object id
-    *
-    * @param int $a_obj_id The object id of the test object
-    * @return integer The value for the anonymity status (0 = personalized, 1 = anonymized)
-    * @access public
-    */
-    public static function _lookupAnonymity($a_obj_id)
-    {
-        global $DIC;
-        $ilDB = $DIC['ilDB'];
-
-        $result = $ilDB->queryF(
-            "SELECT anonymity FROM tst_tests WHERE obj_fi = %s",
-            array('integer'),
-            array($a_obj_id)
-        );
-        while ($row = $ilDB->fetchAssoc($result)) {
-            return $row['anonymity'];
-        }
-        return 0;
-    }
-    
-    /**
-     * returns the question set type of test relating to passed active id
-     *
-     * @param integer $activeId
-     * @return string $questionSetType
-     */
-    public static function lookupQuestionSetTypeByActiveId($active_id)
-    {
-        global $DIC;
-        $ilDB = $DIC['ilDB'];
-
-        $query = "
+			$result = $ilDB->queryF($query, array('integer', 'integer'), array($time_border, $this->getTestId()));
+			if ($result->numRows() >= $nr_of_users)
+			{
+				include_once "./Modules/Test/classes/class.ilObjAssessmentFolder.php";
+				if (ilObjAssessmentFolder::_enabledAssessmentLogging())
+				{
+					$this->logAction($this->lng->txtlng("assessment", "log_could_not_enter_test_due_to_simultaneous_users", ilObjAssessmentFolder::_getLogLanguage()));
+				}
+				return FALSE;
+			}
+			else
+			{
+				return TRUE;
+			}
+		}
+		return TRUE;
+	}
+
+	function _getLastAccess($active_id)
+	{
+		global $DIC;
+		$ilDB = $DIC['ilDB'];
+
+		$result = $ilDB->queryF("SELECT finished FROM tst_times WHERE active_fi = %s ORDER BY finished DESC",
+			array('integer'),
+			array($active_id)
+		);
+		if ($result->numRows())
+		{
+			$row = $ilDB->fetchAssoc($result);
+			return $row["finished"];
+		}
+		return "";
+	}
+
+	/**
+	* Checks if a given string contains HTML or not
+	*
+	* @param string $a_text Text which should be checked
+	* @return boolean
+	* @access public
+	*/
+	function isHTML($a_text)
+	{
+		if (preg_match("/<[^>]*?>/", $a_text))
+		{
+			return TRUE;
+		}
+		else
+		{
+			return FALSE;
+		}
+	}
+
+	/**
+	* Reads an QTI material tag an creates a text string
+	*
+	* @param string $a_material QTI material tag
+	* @return string text or xhtml string
+	* @access public
+	*/
+	function QTIMaterialToString($a_material)
+	{
+		$result = "";
+		for ($i = 0; $i < $a_material->getMaterialCount(); $i++)
+		{
+			$material = $a_material->getMaterial($i);
+			if (strcmp($material["type"], "mattext") == 0)
+			{
+				$result .= $material["material"]->getContent();
+			}
+			if (strcmp($material["type"], "matimage") == 0)
+			{
+				$matimage = $material["material"];
+				if (preg_match("/(il_([0-9]+)_mob_([0-9]+))/", $matimage->getLabel(), $matches))
+				{
+					// import an mediaobject which was inserted using tiny mce
+					if (!is_array($_SESSION["import_mob_xhtml"])) $_SESSION["import_mob_xhtml"] = array();
+					array_push($_SESSION["import_mob_xhtml"], array("mob" => $matimage->getLabel(), "uri" => $matimage->getUri()));
+				}
+			}
+		}
+		global $DIC;
+		$ilLog = $DIC['ilLog'];
+		$ilLog->write(print_r($_SESSION["import_mob_xhtml"], true));
+		return $result;
+	}
+
+	/**
+	* Creates a QTI material tag from a plain text or xhtml text
+	*
+	* @param object $a_xml_writer Reference to the ILIAS XML writer
+	* @param string $a_material plain text or html text containing the material
+	* @return string QTI material tag
+	* @access public
+	*/
+	function addQTIMaterial(&$a_xml_writer, $a_material)
+	{
+		include_once "./Services/RTE/classes/class.ilRTE.php";
+		include_once("./Services/MediaObjects/classes/class.ilObjMediaObject.php");
+
+		$a_xml_writer->xmlStartTag("material");
+		$attrs = array(
+			"texttype" => "text/plain"
+		);
+		if ($this->isHTML($a_material))
+		{
+			$attrs["texttype"] = "text/xhtml";
+		}
+		$a_xml_writer->xmlElement("mattext", $attrs, ilRTE::_replaceMediaObjectImageSrc($a_material, 0));
+
+		$mobs = ilObjMediaObject::_getMobsOfObject("tst:html", $this->getId());
+		foreach ($mobs as $mob)
+		{
+			$moblabel = "il_" . IL_INST_ID . "_mob_" . $mob;
+			if (strpos($a_material, "mm_$mob") !== FALSE)
+			{
+				if (ilObjMediaObject::_exists($mob))
+				{
+					$mob_obj = new ilObjMediaObject($mob);
+					$imgattrs = array(
+						"label" => $moblabel,
+						"uri" => "objects/" . "il_" . IL_INST_ID . "_mob_" . $mob . "/" . $mob_obj->getTitle()
+					);
+				}
+				$a_xml_writer->xmlElement("matimage", $imgattrs, NULL);
+			}
+		}
+		$a_xml_writer->xmlEndTag("material");
+	}
+
+	/**
+	* Prepares a string for a text area output in tests
+	*
+	* @param string $txt_output String which should be prepared for output
+	* @access public
+	*/
+	function prepareTextareaOutput($txt_output, $prepare_for_latex_output = FALSE, $omitNl2BrWhenTextArea = false)
+	{
+		include_once "./Services/Utilities/classes/class.ilUtil.php";
+		return ilUtil::prepareTextareaOutput($txt_output, $prepare_for_latex_output, $omitNl2BrWhenTextArea);
+	}
+
+	/**
+	* Saves the visibility settings of the certificate
+	*
+	* @param integer $a_value The value for the visibility settings (0 = always, 1 = only passed,  2 = never)
+	* @access private
+	*/
+	function saveCertificateVisibility($a_value)
+	{
+		global $DIC;
+		$ilDB = $DIC['ilDB'];
+
+		$affectedRows = $ilDB->manipulateF("UPDATE tst_tests SET certificate_visibility = %s, tstamp = %s WHERE test_id = %s",
+			array('text', 'integer', 'integer'),
+			array($a_value, time(), $this->getTestId())
+		);
+	}
+
+	/**
+	* Returns the visibility settings of the certificate
+	*
+	* @return integer The value for the visibility settings (0 = always, 1 = only passed,  2 = never)
+	* @access public
+	*/
+	function getCertificateVisibility()
+	{
+		return (strlen($this->certificate_visibility)) ? $this->certificate_visibility : 0;
+	}
+
+	/**
+	* Sets the visibility settings of the certificate
+	*
+	* @param integer $a_value The value for the visibility settings (0 = always, 1 = only passed,  2 = never)
+	* @access public
+	*/
+	function setCertificateVisibility($a_value)
+	{
+		$this->certificate_visibility = $a_value;
+	}
+
+	/**
+	* Returns the anonymity status of the test
+	*
+	* @return integer The value for the anonymity status (0 = personalized, 1 = anonymized)
+	* @access public
+	*/
+	function getAnonymity()
+	{
+		return ($this->anonymity) ? 1 : 0;
+	}
+
+	/**
+	* Sets the anonymity status of the test
+	*
+	* @param integer $a_value The value for the anonymity status (0 = personalized, 1 = anonymized)
+	* @access public
+	*/
+	function setAnonymity($a_value = 0)
+	{
+		switch ($a_value)
+		{
+			case 1:
+				$this->anonymity = 1;
+				break;
+			default:
+				$this->anonymity = 0;
+				break;
+		}
+	}
+
+	/**
+	* Returns wheather the cancel test button is shown or not
+	*
+	* @return integer The value for the show cancel status (0 = don't show, 1 = show)
+	* @access public
+	*/
+	function getShowCancel()
+	{
+		return ($this->show_cancel) ? 1 : 0;
+	}
+
+	/**
+	* Sets the cancel test button status
+	*
+	* @param integer $a_value The value for the cancel test status (0 = don't show, 1 = show)
+	* @access public
+	*/
+	function setShowCancel($a_value = 1)
+	{
+		switch ($a_value)
+		{
+			case 1:
+				$this->show_cancel = 1;
+				break;
+			default:
+				$this->show_cancel = 0;
+				break;
+		}
+	}
+
+	/**
+	* Returns wheather the marker button is shown or not
+	*
+	* @return integer The value for the marker status (0 = don't show, 1 = show)
+	* @access public
+	*/
+	function getShowMarker()
+	{
+		return ($this->show_marker) ? 1 : 0;
+	}
+
+	/**
+	* Sets the marker button status
+	*
+	* @param integer $a_value The value for the marker status (0 = don't show, 1 = show)
+	* @access public
+	*/
+	function setShowMarker($a_value = 1)
+	{
+		switch ($a_value)
+		{
+			case 1:
+				$this->show_marker = 1;
+				break;
+			default:
+				$this->show_marker = 0;
+				break;
+		}
+	}
+
+	/**
+	* Returns the fixed participants status
+	*
+	* @return integer The value for the fixed participants status (0 = don't allow, 1 = allow)
+	* @access public
+	*/
+	function getFixedParticipants()
+	{
+		return ($this->fixed_participants) ? 1 : 0;
+	}
+
+	/**
+	* Sets the fixed participants status
+	*
+	* @param integer $a_value The value for the fixed participants status (0 = don't allow, 1 = allow)
+	* @access public
+	*/
+	function setFixedParticipants($a_value = 1)
+	{
+		switch ($a_value)
+		{
+			case 1:
+				$this->fixed_participants = 1;
+				break;
+			default:
+				$this->fixed_participants = 0;
+				break;
+		}
+	}
+
+	/**
+	* Returns the anonymity status of a test with a given object id
+	*
+	* @param int $a_obj_id The object id of the test object
+	* @return integer The value for the anonymity status (0 = personalized, 1 = anonymized)
+	* @access public
+	*/
+	public static function _lookupAnonymity($a_obj_id)
+	{
+		global $DIC;
+		$ilDB = $DIC['ilDB'];
+
+		$result = $ilDB->queryF("SELECT anonymity FROM tst_tests WHERE obj_fi = %s",
+			array('integer'),
+			array($a_obj_id)
+		);
+		while($row = $ilDB->fetchAssoc($result))
+		{
+			return $row['anonymity'];
+		}
+		return 0;
+	}
+	
+	/**
+	 * returns the question set type of test relating to passed active id
+	 *
+	 * @param integer $activeId
+	 * @return string $questionSetType
+	 */
+	public static function lookupQuestionSetTypeByActiveId($active_id)
+	{
+		global $DIC;
+		$ilDB = $DIC['ilDB'];
+
+		$query = "
 			SELECT		tst_tests.question_set_type
 			FROM		tst_active
 			INNER JOIN	tst_tests
 			ON			tst_active.test_fi = tst_tests.test_id
 			WHERE		tst_active.active_id = %s
 		";
-<<<<<<< HEAD
 		
 		$res = $ilDB->queryF( $query, array('integer'), array($active_id) );
 		
@@ -13177,759 +10304,6 @@
 		$testsettings = unserialize($test_defaults["defaults"]);
 		include_once "./Modules/Test/classes/class.assMarkSchema.php";
 		$this->mark_schema = unserialize($test_defaults["marks"]);
-
-		$this->setTitleOutput($testsettings["TitleOutput"]);
-		$this->setPassScoring($testsettings["PassScoring"]);
-		$this->setIntroductionEnabled($testsettings["IntroEnabled"]);
-		$this->setIntroduction($testsettings["Introduction"]);
-		$this->setFinalStatement($testsettings["FinalStatement"]);
-		$this->setShowInfo($testsettings["ShowInfo"]);
-		$this->setForceJS($testsettings["ForceJS"]);
-		$this->setCustomStyle($testsettings["CustomStyle"]);
-		$this->setShowFinalStatement($testsettings["ShowFinalStatement"]);
-		$this->setSequenceSettings($testsettings["SequenceSettings"]);
-		$this->setScoreReporting($testsettings["ScoreReporting"]);
-		$this->setScoreCutting($testsettings['ScoreCutting']);
-		$this->setSpecificAnswerFeedback($testsettings['SpecificAnswerFeedback']);
-		$this->setPrintBestSolutionWithResult((bool)$testsettings['PrintBsWithRes']);
-		$this->setInstantFeedbackSolution($testsettings["InstantFeedbackSolution"]);
-		$this->setAnswerFeedback($testsettings["AnswerFeedback"]);
-		$this->setAnswerFeedbackPoints($testsettings["AnswerFeedbackPoints"]);
-		$this->setResultsPresentation($testsettings["ResultsPresentation"]);
-		$this->setAnonymity($testsettings["Anonymity"]);
-		$this->setShowCancel($testsettings["ShowCancel"]);
-		$this->setShuffleQuestions($testsettings["Shuffle"]);
-		$this->setShowMarker($testsettings["ShowMarker"]);
-		$this->setReportingDate($testsettings["ReportingDate"]);
-		$this->setNrOfTries($testsettings["NrOfTries"]);
-		$this->setBlockPassesAfterPassedEnabled((bool)$testsettings['BlockAfterPassed']);
-		$this->setUsePreviousAnswers($testsettings["UsePreviousAnswers"]);
-		$this->setRedirectionMode($testsettings['redirection_mode']);
-		$this->setRedirectionUrl($testsettings['redirection_url']);
-		$this->setProcessingTime($testsettings["ProcessingTime"]);
-		$this->setResetProcessingTime($testsettings["ResetProcessingTime"]);
-		$this->setEnableProcessingTime($testsettings["EnableProcessingTime"]);
-		$this->setStartingTimeEnabled($testsettings["StartingTimeEnabled"]);
-		$this->setStartingTime($testsettings["StartingTime"]);
-		$this->setKiosk($testsettings["Kiosk"]);
-		$this->setEndingTimeEnabled($testsettings["EndingTimeEnabled"]);
-		$this->setEndingTime($testsettings["EndingTime"]);
-		$this->setECTSOutput($testsettings["ECTSOutput"]);
-		$this->setECTSFX($testsettings["ECTSFX"]);
-		$this->setECTSGrades($testsettings["ECTSGrades"]);
-		if( isset($testsettings["isRandomTest"]) )
-		{
-			if( $testsettings["isRandomTest"] )
-			{
-				$this->setQuestionSetType(ilTestQuestionSetConfig::TYPE_RANDOM);
-			}
-			else
-			{
-				$this->setQuestionSetType(ilTestQuestionSetConfig::TYPE_FIXED);
-			}
-		}
-		elseif( isset($testsettings["questionSetType"]) )
-		{
-			$this->setQuestionSetType($testsettings["questionSetType"]);
-		}
-		$this->setCountSystem($testsettings["CountSystem"]);
-		$this->setMCScoring($testsettings["MCScoring"]);
-		$this->setMailNotification($testsettings["mailnotification"]);
-		$this->setMailNotificationType($testsettings["mailnottype"]);
-		$this->setExportSettings($testsettings['exportsettings']);
-		$this->setListOfQuestionsSettings($testsettings["ListOfQuestionsSettings"]);
-		$this->setObligationsEnabled($testsettings["obligations_enabled"]);
-		$this->setOfferingQuestionHintsEnabled($testsettings["offer_question_hints"]);
-		$this->setHighscoreEnabled($testsettings['highscore_enabled']);
-		$this->setHighscoreAnon($testsettings['highscore_anon']);
-		$this->setHighscoreAchievedTS($testsettings['highscore_achieved_ts']);
-		$this->setHighscoreScore($testsettings['highscore_score']);
-		$this->setHighscorePercentage($testsettings['highscore_percentage']);
-		$this->setHighscoreHints($testsettings['highscore_hints']);
-		$this->setHighscoreWTime($testsettings['highscore_wtime']);
-		$this->setHighscoreOwnTable($testsettings['highscore_own_table']);
-		$this->setHighscoreTopTable($testsettings['highscore_top_table']);
-		$this->setHighscoreTopNum($testsettings['highscore_top_num']);
-		$this->setPassDeletionAllowed($testsettings['pass_deletion_allowed']);
-		if( isset($testsettings['examid_in_kiosk']) )
-		{
-			$this->setShowExamIdInTestPassEnabled($testsettings['examid_in_kiosk']);
-		}
-		else
-		{
-			$this->setShowExamIdInTestPassEnabled($testsettings['examid_in_test_pass']);
-		}
-		if( isset($testsettings['show_exam_id']) )
-		{
-			$this->setShowExamIdInTestResultsEnabled($testsettings['show_exam_id']);
-		}
-		else
-		{
-			$this->setShowExamIdInTestResultsEnabled($testsettings['examid_in_test_res']);
-		}
-		$this->setEnableExamview($testsettings['enable_examview']);
-		$this->setShowExamviewHtml($testsettings['show_examview_html']);
-		$this->setShowExamviewPdf($testsettings['show_examview_pdf']);
-		$this->setEnableArchiving($testsettings['enable_archiving']);
-		$this->setSignSubmission($testsettings['sign_submission']);
-		$this->setCharSelectorAvailability($testsettings['char_selector_availability']);
-		$this->setCharSelectorDefinition($testsettings['char_selector_definition']);
-		$this->setSkillServiceEnabled((bool)$testsettings['skill_service']);
-		$this->setResultFilterTaxIds((array)$testsettings['result_tax_filters']);
-		$this->setShowGradingStatusEnabled((bool)$testsettings['show_grading_status']);
-		$this->setShowGradingMarkEnabled((bool)$testsettings['show_grading_mark']);
-
-		$this->setFollowupQuestionAnswerFixationEnabled($testsettings['follow_qst_answer_fixation']);
-		$this->setInstantFeedbackAnswerFixationEnabled($testsettings['inst_fb_answer_fixation']);
-		$this->setForceInstantFeedbackEnabled($testsettings['force_inst_fb']);
-		$this->setRedirectionMode($testsettings['redirection_mode']);
-		$this->setRedirectionUrl($testsettings['redirection_url']);
-
-		$this->setAutosave($testsettings['autosave']);
-		$this->setAutosaveIval($testsettings['autosave_ival']);
-		$this->setShowExamIdInTestResultsEnabled((int)$testsettings['examid_in_test_res']);
-		$this->setPasswordEnabled($testsettings['password_enabled']);
-		$this->setPassword($testsettings['password']);
-		$this->setFixedParticipants($testsettings['fixed_participants']	);
-		$this->setLimitUsersEnabled($testsettings['limit_users_enabled']);
-		$this->setAllowedUsers($testsettings['allowedusers']);
-		$this->setAllowedUsersTimeGap($testsettings['alloweduserstimegap']);
-		$this->setUsePreviousAnswers($testsettings['use_previous_answers']);
-		$this->setPoolUsage($testsettings['pool_usage']);
-		$this->setActivationLimited($testsettings['activation_limited']);
-		$this->setActivationStartingTime($testsettings['activation_start_time']);
-		$this->setActivationEndingTime($testsettings['activation_end_time']);
-		$this->setActivationVisibility($testsettings['activation_visibility']);
-		$this->setPassWaiting($testsettings['pass_waiting']);
-		
-		$this->saveToDb();
-
-		return true;
-	}
-
-	/**
-	* Convert a print output to XSL-FO
-	*
-	* @param string $print_output The print output
-	* @return string XSL-FO code
-	* @access public
-	*/
-	function processPrintoutput2FO($print_output)
-	{
-		if (extension_loaded("tidy"))
-		{
-			$config = array(
-				"indent"         => false,
-				"output-xml"     => true,
-				"numeric-entities" => true
-			);
-			$tidy = new tidy();
-			$tidy->parseString($print_output, $config, 'utf8');
-			$tidy->cleanRepair();
-			$print_output = tidy_get_output($tidy);
-			$print_output = preg_replace("/^.*?(<html)/", "\\1", $print_output);
-		}
-		else
-		{
-			$print_output = str_replace("&nbsp;", "&#160;", $print_output);
-			$print_output = str_replace("&otimes;", "X", $print_output);
-		}
-		$xsl = file_get_contents("./Modules/Test/xml/question2fo.xsl");
-
-		// additional font support
-		global $DIC;
-		$xsl = str_replace(
-				'font-family="Helvetica, unifont"',
-				'font-family="'.$DIC['ilSetting']->get('rpc_pdf_font','Helvetica, unifont').'"',
-				$xsl
-		);
-
-		$args = array( '/_xml' => $print_output, '/_xsl' => $xsl );
-		$xh = xslt_create();
-		$params = array();
-		$output = xslt_process($xh, "arg:/_xml", "arg:/_xsl", NULL, $args, $params);
-		xslt_error($xh);
-		xslt_free($xh);
-		return $output;
-	}
-	
-	/**
-	* Delivers a PDF file from XHTML
-	*
-	* @param string $html The XHTML string
-	* @access public
-	*/
-	public function deliverPDFfromHTML($content, $title = NULL)
-	{
-		$content = preg_replace("/href=\".*?\"/", "", $content);
-		$printbody = new ilTemplate("tpl.il_as_tst_print_body.html", TRUE, TRUE, "Modules/Test");
-		$printbody->setVariable("TITLE", ilUtil::prepareFormOutput($this->getTitle()));
-		$printbody->setVariable("ADM_CONTENT", $content);
-		$printbody->setCurrentBlock("css_file");
-		$printbody->setVariable("CSS_FILE", $this->getTestStyleLocation("filesystem"));
-		$printbody->parseCurrentBlock();
-		$printbody->setCurrentBlock("css_file");
-		$printbody->setVariable("CSS_FILE", ilUtil::getStyleSheetLocation("filesystem", "delos.css"));
-		$printbody->parseCurrentBlock();
-		$printoutput = $printbody->get();
-		$html = str_replace("href=\"./", "href=\"" . ILIAS_HTTP_PATH . "/", $printoutput);
-		$html = preg_replace("/<div id=\"dontprint\">.*?<\\/div>/ims", "", $html);
-		if (extension_loaded("tidy"))
-		{
-			$config = array(
-				"indent"         => false,
-				"output-xml"     => true,
-				"numeric-entities" => true
-			);
-			$tidy = new tidy();
-			$tidy->parseString($html, $config, 'utf8');
-			$tidy->cleanRepair();
-			$html = tidy_get_output($tidy);
-			$html = preg_replace("/^.*?(<html)/", "\\1", $html);
-		}
-		else
-		{
-			$html = str_replace("&nbsp;", "&#160;", $html);
-			$html = str_replace("&otimes;", "X", $html);
-		}
-		$html = preg_replace("/src=\".\\//ims", "src=\"" . ILIAS_HTTP_PATH . "/", $html);
-		$this->deliverPDFfromFO($this->processPrintoutput2FO($html), $title);
-	}
-	
-	/**
-	* Delivers a PDF file from a XSL-FO string
-	*
-	* @param string $fo The XSL-FO string
-	* @access public
-	*/
-	public function deliverPDFfromFO($fo, $title = null)
-	{
-		global $DIC;
-		$ilLog = $DIC['ilLog'];
-
-		include_once "./Services/Utilities/classes/class.ilUtil.php";
-		$fo_file = ilUtil::ilTempnam() . ".fo";
-		$fp = fopen($fo_file, "w"); fwrite($fp, $fo); fclose($fp);
-
-		include_once './Services/WebServices/RPC/classes/class.ilRpcClientFactory.php';
-		try
-		{
-			$pdf_base64 = ilRpcClientFactory::factory('RPCTransformationHandler')->ilFO2PDF($fo);
-			$filename = (strlen($title)) ? $title : $this->getTitle();
-			ilUtil::deliverData($pdf_base64->scalar, ilUtil::getASCIIFilename($filename) . ".pdf", "application/pdf", false, true);
-			return true;
-		}
-		catch(Exception $e)
-		{
-			$ilLog->write(__METHOD__.': '.$e->getMessage());
-			return false;
-		}
-	}
-	
-	/**
-	* Retrieves the feedback comment for a question in a test if it is finalized
-	*
-	* @param integer $active_id Active ID of the user
-	* @param integer $question_id Question ID
-	* @param integer $pass Pass number
-	* @return string The feedback text
-	* @access public
-	*/
-	static function getManualFeedback($active_id, $question_id, $pass)
-	{
-		$feedback = "";
-		$row      = self::getSingleManualFeedback($active_id, $question_id, $pass);
-
-		if (count($row) > 0 && ($row['finalized_evaluation'] || \ilTestService::isManScoringDone($active_id))) {
-			$feedback = $row['feedback'];
-		}
-
-		return $feedback;
-	}
-
-	/**
-	 * Retrieves the manual feedback for a question in a test
-	 *
-	 * @param integer $active_id Active ID of the user
-	 * @param integer $question_id Question ID
-	 * @param integer $pass Pass number
-	 * @return array The feedback text
-	 * @access public
-	 */
-	public static function getSingleManualFeedback($active_id, $question_id, $pass)
-	{
-		global $DIC;
-
-		$ilDB   = $DIC->database();
-		$row    = array();
-		$result = $ilDB->queryF(
-			"SELECT * FROM tst_manual_fb WHERE active_fi = %s AND question_fi = %s AND pass = %s",
-			array('integer', 'integer', 'integer'),
-			array($active_id, $question_id, $pass)
-		);
-
-		if ($result->numRows() === 1){
-
-			$row = $ilDB->fetchAssoc($result);
-			$row['feedback'] = ilRTE::_replaceMediaObjectImageSrc($row['feedback'], 1);
-		}else{
-			$DIC->logger()->root()->warning("WARNING: Multiple feedback entries on tst_manual_fb for ".
-				"active_fi = $active_id , question_fi = $question_id and pass = $pass");
-		}
-
-		return $row;
-	}
-
-	/**
-	 * Retrieves the manual feedback for a question in a test
-	 *
-	 * @param integer $question_id Question ID
-	 * @return array The feedback text
-	 * @access public
-	 */
-	public static function getCompleteManualFeedback(int $question_id)
-	{
-		global $DIC;
-
-		$ilDB     = $DIC->database();
-		$feedback = array();
-		$result   = $ilDB->queryF(
-			"SELECT * FROM tst_manual_fb WHERE question_fi = %s",
-			array('integer'),
-			array($question_id)
-		);
-
-		while ($row = $ilDB->fetchAssoc($result)){
-			$active   = $row['active_fi'];
-			$pass     = $row['pass'];
-			$question = $row['question_fi'];
-
-			$row['feedback'] = ilRTE::_replaceMediaObjectImageSrc($row['feedback'], 1);
-
-			$feedback[$active][$pass][$question] = $row;
-		}
-
-		return $feedback;
-	}
-	
-	/**
-	* Saves the manual feedback for a question in a test
-	* @param integer $active_id Active ID of the user
-	* @param integer $question_id Question ID
-	* @param integer $pass Pass number
-	* @param string $feedback The feedback text
-	* @param boolean $finalized In Feedback is final
-	* @param boolean $is_single_feedback
-	* @return boolean TRUE if the operation succeeds, FALSE otherwise
-	* @access public
-	*/
-	function saveManualFeedback($active_id, $question_id, $pass, $feedback, $finalized = false, $is_single_feedback = false)
-	{
-		global $DIC;
-
-		$feedback_old   = $this->getSingleManualFeedback($active_id, $question_id, $pass);
-
-		$finalized_record = (int) $feedback_old['finalized_evaluation'];
-		if( $finalized_record === 0 || ($is_single_feedback && $finalized_record === 1)) {
-			$DIC->database()->manipulateF(
-				"DELETE FROM tst_manual_fb WHERE active_fi = %s AND question_fi = %s AND pass = %s",
-				array('integer', 'integer', 'integer'),
-				array($active_id, $question_id, $pass)
-			);
-
-			$this->insertManualFeedback($active_id, $question_id, $pass, $feedback, $finalized, $feedback_old);
-
-			if (ilObjAssessmentFolder::_enabledAssessmentLogging()) {
-				$this->logManualFeedback($active_id, $question_id, $feedback);
-			}
-		}
-
-		return TRUE;
-	}
-
-	/**
-	 * Inserts a manual feedback into the DB
-	 *
-	 * @param integer $active_id Active ID of the user
-	 * @param integer $question_id Question ID
-	 * @param integer $pass Pass number
-	 * @param string  $feedback The feedback text
-	 * @param array  $feedback_old The feedback before update
-	 * @param boolean $finalized In Feedback is final
-	 */
-	private function insertManualFeedback($active_id, $question_id, $pass, $feedback, $finalized, $feedback_old){
-		global $DIC;
-
-		$ilDB           = $DIC->database();
-		$ilUser         = $DIC->user();
-		$next_id = $ilDB->nextId('tst_manual_fb');
-		$user           = $ilUser->getId();
-		$finalized_time = time();
-
-		$update_default = [
-			'manual_feedback_id' => [ 'integer', $next_id],
-			'active_fi'	         => [ 'integer', $active_id],
-			'question_fi'        => [ 'integer', $question_id],
-			'pass'               => [ 'integer', $pass],
-			'feedback'           => [ 'clob', ilRTE::_replaceMediaObjectImageSrc( $feedback, 0)],
-			'tstamp'             => [ 'integer', time()]
-		];
-
-		if($feedback_old['finalized_evaluation'] == 1){
-			$user           = $feedback_old['finalized_by_usr_id'];
-			$finalized_time = $feedback_old['finalized_tstamp'];
-		}
-
-		if($finalized === true || $feedback_old['finalized_evaluation'] == 1) {
-			if(! array_key_exists('evaluated', $_POST)) {
-				$update_default['finalized_evaluation'] = ['integer', 0];
-				$update_default['finalized_by_usr_id']  = ['integer', 0];
-				$update_default['finalized_tstamp']     = ['integer', 0];
-			}
-			else{
-				$update_default['finalized_evaluation'] = ['integer', 1];
-				$update_default['finalized_by_usr_id']  = ['integer', $user];
-				$update_default['finalized_tstamp']     = ['integer', $finalized_time];
-			}
-			
-		}
-
-		$ilDB->insert('tst_manual_fb', $update_default);
-	}
-
-	/**
-	 * Creates a log for the manual feedback
-	 *
-	 * @param integer $active_id Active ID of the user
-	 * @param integer $question_id Question ID
-	 * @param string  $feedback The feedback text
-	 */
-	private function logManualFeedback($active_id, $question_id, $feedback){
-				global $DIC;
-
-		$ilUser   = $DIC->user();
-		$lng      = $DIC->language();
-				$username = ilObjTestAccess::_getParticipantData($active_id);
-
-		$this->logAction(
-			sprintf(
-				$lng->txtlng('assessment', 'log_manual_feedback', ilObjAssessmentFolder::_getLogLanguage()),
-				$ilUser->getFullname() . ' (' . $ilUser->getLogin() . ')',
-				$username,
-				assQuestion::_getQuestionTitle($question_id),
-				$feedback
-			)
-		);
-	}
-	
-	/**
-	* Returns if Javascript should be chosen for drag & drop actions
-	* for the active user
-	*
-	* @return boolean TRUE if Javascript should be chosen, FALSE otherwise
-	* @access public
-	*/
-	function getJavaScriptOutput()
-	{
-		return TRUE;
-		
-//		global $DIC;
-=======
-        
-        $res = $ilDB->queryF($query, array('integer'), array($active_id));
-        
-        while ($row = $ilDB->fetchAssoc($res)) {
-            return $row['question_set_type'];
-        }
-        
-        return null;
-    }
-
-    /**
-    * Returns the random status of a test with a given object id
-    *
-    * @param int $a_obj_id The object id of the test object
-    * @return integer The value for the anonymity status (0 = no random, 1 = random)
-    * @access public
-     * @deprecated
-    */
-    public function _lookupRandomTestFromActiveId($active_id)
-    {
-        throw new Exception(__METHOD__ . ' is deprecated ... use ilObjTest::lookupQuestionSetTypeByActiveId() instead!');
-        
-        global $DIC;
-        $ilDB = $DIC['ilDB'];
-
-        $result = $ilDB->queryF(
-            "SELECT tst_tests.random_test FROM tst_tests, tst_active WHERE tst_active.active_id = %s AND tst_active.test_fi = tst_tests.test_id",
-            array('integer'),
-            array($active_id)
-        );
-        while ($row = $ilDB->fetchAssoc($result)) {
-            return $row['random_test'];
-        }
-        return 0;
-    }
-
-    /**
-     * Returns the full name of a test user according to the anonymity status
-     *
-     * @param int $user_id The database ID of the user
-     * @param boolean $overwrite_anonymity Indicates if the anonymity status should be ignored
-     * @return string The full name of the user or UNKNOWN if the anonymity status is affected
-     * @access public
-     *
-     * @deprecated: use ilTestParticipantData instead
-     */
-    public function userLookupFullName($user_id, $overwrite_anonymity = false, $sorted_order = false, $suffix = "")
-    {
-        if ($this->getAnonymity() && !$overwrite_anonymity) {
-            return $this->lng->txt("anonymous") . $suffix;
-        } else {
-            include_once './Services/User/classes/class.ilObjUser.php';
-            $uname = ilObjUser::_lookupName($user_id);
-            if (strlen($uname["firstname"] . $uname["lastname"]) == 0) {
-                $uname["firstname"] = $this->lng->txt("deleted_user");
-            }
-            if ($sorted_order) {
-                return trim($uname["lastname"] . ", " . $uname["firstname"]) . $suffix;
-            } else {
-                return trim($uname["firstname"] . " " . $uname["lastname"]) . $suffix;
-            }
-        }
-    }
-
-    /**
-    * Returns the "Start the Test" label for the Info page
-    *
-    * @param int $active_id The active id of the current user
-    * @return string The "Start the Test" label
-    * @access public
-    */
-    public function getStartTestLabel($active_id)
-    {
-        if ($this->getNrOfTries() == 1) {
-            return $this->lng->txt("tst_start_test");
-        }
-        $active_pass = self::_getPass($active_id);
-        $res = $this->getNrOfResultsForPass($active_id, $active_pass);
-        if ($res == 0) {
-            if ($active_pass == 0) {
-                return $this->lng->txt("tst_start_test");
-            } else {
-                return $this->lng->txt("tst_start_new_test_pass");
-            }
-        } else {
-            return $this->lng->txt("tst_resume_test");
-        }
-    }
-
-    /**
-     * Returns the available test defaults for the active user
-     * @return array An array containing the defaults
-     * @access public
-     */
-    public function getAvailableDefaults()
-    {
-        /**
-         * @var $ilDB   ilDBInterface
-         * @var $ilUser ilObjUser
-         */
-        global $DIC;
-        $ilDB = $DIC['ilDB'];
-        $ilUser = $DIC['ilUser'];
-
-        $result   = $ilDB->queryF(
-            "SELECT * FROM tst_test_defaults WHERE user_fi = %s ORDER BY name ASC",
-            array('integer'),
-            array($ilUser->getId())
-        );
-        $defaults = array();
-        while ($row = $ilDB->fetchAssoc($result)) {
-            $defaults[$row["test_defaults_id"]] = $row;
-        }
-        return $defaults;
-    }
-    
-    /**
-    * Returns the test defaults for a given id
-    *
-    * @param integer $test_defaults_id The database id of a test defaults dataset
-    * @return array An array containing the test defaults
-    * @access public
-    */
-    public function &getTestDefaults($test_defaults_id)
-    {
-        return self::_getTestDefaults($test_defaults_id);
-    }
-    
-    public static function _getTestDefaults($test_defaults_id)
-    {
-        global $DIC;
-        $ilDB = $DIC['ilDB'];
-        
-        $result = $ilDB->queryF(
-            "SELECT * FROM tst_test_defaults WHERE test_defaults_id = %s",
-            array('integer'),
-            array($test_defaults_id)
-        );
-        if ($result->numRows() == 1) {
-            $row = $ilDB->fetchAssoc($result);
-            return $row;
-        } else {
-            return null;
-        }
-    }
-    
-    /**
-    * Deletes the defaults for a test
-    *
-    * @param integer $test_default_id The database ID of the test defaults
-    * @access public
-    */
-    public function deleteDefaults($test_default_id)
-    {
-        global $DIC;
-        $ilDB = $DIC['ilDB'];
-        $affectedRows = $ilDB->manipulateF(
-            "DELETE FROM tst_test_defaults WHERE test_defaults_id = %s",
-            array('integer'),
-            array($test_default_id)
-        );
-    }
-    
-    /**
-    * Adds the defaults of this test to the test defaults
-    *
-    * @param string $a_name The name of the test defaults
-    * @access public
-    */
-    public function addDefaults($a_name)
-    {
-        global $DIC;
-        $ilDB = $DIC['ilDB'];
-        $ilUser = $DIC['ilUser'];
-        $testsettings = array(
-            "TitleOutput"                => $this->getTitleOutput(),
-            "PassScoring"                => $this->getPassScoring(),
-            "IntroEnabled"               => $this->isIntroductionEnabled(),
-            "Introduction"               => $this->getIntroduction(),
-            "FinalStatement"             => $this->getFinalStatement(),
-            "ShowInfo"                   => $this->getShowInfo(),
-            "ForceJS"                    => $this->getForceJS(),
-            "CustomStyle"                => $this->getCustomStyle(),
-            "ShowFinalStatement"         => $this->getShowFinalStatement(),
-            "SequenceSettings"           => $this->getSequenceSettings(),
-            "ScoreReporting"             => $this->getScoreReporting(),
-            "ScoreCutting"               => $this->getScoreCutting(),
-            'SpecificAnswerFeedback'     => $this->getSpecificAnswerFeedback(),
-            'PrintBsWithRes'             => (int) $this->isBestSolutionPrintedWithResult(),
-            "InstantFeedbackSolution"    => $this->getInstantFeedbackSolution(),
-            "AnswerFeedback"             => $this->getAnswerFeedback(),
-            "AnswerFeedbackPoints"       => $this->getAnswerFeedbackPoints(),
-            "ResultsPresentation"        => $this->getResultsPresentation(),
-            "Anonymity"                  => $this->getAnonymity(),
-            "ShowCancel"                 => $this->getShowCancel(),
-            "ShowMarker"                 => $this->getShowMarker(),
-            "ReportingDate"              => $this->getReportingDate(),
-            "NrOfTries"                  => $this->getNrOfTries(),
-            'BlockAfterPassed'           => (int) $this->isBlockPassesAfterPassedEnabled(),
-            "Shuffle"                    => $this->getShuffleQuestions(),
-            "Kiosk"                      => $this->getKiosk(),
-            "UsePreviousAnswers"         => $this->getUsePreviousAnswers(),
-            "ProcessingTime"             => $this->getProcessingTime(),
-            "EnableProcessingTime"       => $this->getEnableProcessingTime(),
-            "ResetProcessingTime"        => $this->getResetProcessingTime(),
-            "StartingTimeEnabled"        => $this->isStartingTimeEnabled(),
-            "StartingTime"               => $this->getStartingTime(),
-            "EndingTimeEnabled"          => $this->isEndingTimeEnabled(),
-            "EndingTime"                 => $this->getEndingTime(),
-            "ECTSOutput"                 => $this->getECTSOutput(),
-            "ECTSFX"                     => $this->getECTSFX(),
-            "ECTSGrades"                 => $this->getECTSGrades(),
-            "questionSetType"            => $this->getQuestionSetType(),
-            "CountSystem"                => $this->getCountSystem(),
-            "MCScoring"                  => $this->getMCScoring(),
-            "mailnotification"           => $this->getMailNotification(),
-            "mailnottype"                => $this->getMailNotificationType(),
-            "exportsettings"             => $this->getExportSettings(),
-            "ListOfQuestionsSettings"    => $this->getListOfQuestionsSettings(),
-            'obligations_enabled'        => (int) $this->areObligationsEnabled(),
-            'offer_question_hints'       => (int) $this->isOfferingQuestionHintsEnabled(),
-            'pass_deletion_allowed'      => (int) $this->isPassDeletionAllowed(),
-            'enable_examview'            => $this->getEnableExamview(),
-            'show_examview_html'         => $this->getShowExamviewHtml(),
-            'show_examview_pdf'          => $this->getShowExamviewPdf(),
-            'char_selector_availability' => $this->getCharSelectorAvailability(),
-            'char_selector_definition'   => $this->getCharSelectorDefinition(),
-            'skill_service'              => (int) $this->isSkillServiceEnabled(),
-            'result_tax_filters'         => (array) $this->getResultFilterTaxIds(),
-            'show_grading_status'        => (int) $this->isShowGradingStatusEnabled(),
-            'show_grading_mark'          => (int) $this->isShowGradingMarkEnabled(),
-
-            'follow_qst_answer_fixation' => $this->isFollowupQuestionAnswerFixationEnabled(),
-            'inst_fb_answer_fixation' => $this->isInstantFeedbackAnswerFixationEnabled(),
-            'force_inst_fb'           => $this->isForceInstantFeedbackEnabled(),
-            'redirection_mode'        => $this->getRedirectionMode(),
-            'redirection_url'         => $this->getRedirectionUrl(),
-            'sign_submission'         => $this->getSignSubmission(),
-            'autosave'                => (int) $this->getAutosave(),
-            'autosave_ival'           => (int) $this->getAutosaveIval(),
-            'examid_in_test_pass'     => (int) $this->isShowExamIdInTestPassEnabled(),
-            'examid_in_test_res'      => (int) $this->isShowExamIdInTestResultsEnabled(),
-            
-            'enable_archiving'        => (int) $this->getEnableArchiving(),
-            'password_enabled'        => (int) $this->isPasswordEnabled(),
-            'password'                => (string) $this->getPassword(),
-            'fixed_participants'      => $this->getFixedParticipants(),
-            'limit_users_enabled'     => $this->isLimitUsersEnabled(),
-            'allowedusers'            => $this->getAllowedUsers(),
-            'alloweduserstimegap'     => $this->getAllowedUsersTimeGap(),
-            'pool_usage'			=> $this->getPoolUsage(),
-            'activation_limited'	=> $this->isActivationLimited(),
-            'activation_start_time' => $this->getActivationStartingTime(),
-            'activation_end_time'	=> $this->getActivationEndingTime(),
-            'activation_visibility' => $this->getActivationVisibility(),
-            'highscore_enabled'       => $this->getHighscoreEnabled(),
-            'highscore_anon'          => $this->getHighscoreAnon(),
-            'highscore_achieved_ts'   => $this->getHighscoreAchievedTS(),
-            'highscore_score'         => $this->getHighscoreScore(),
-            'highscore_percentage'    => $this->getHighscorePercentage(),
-            'highscore_hints'         => $this->getHighscoreHints(),
-            'highscore_wtime'         => $this->getHighscoreWTime(),
-            'highscore_own_table'     => $this->getHighscoreOwnTable(),
-            'highscore_top_table'     => $this->getHighscoreTopTable(),
-            'highscore_top_num'       => $this->getHighscoreTopNum(),
-            'use_previous_answers' => (string) $this->getUsePreviousAnswers(),
-            'pass_waiting'          => $this->getPassWaiting()
-        );
-        
-        $next_id = $ilDB->nextId('tst_test_defaults');
-        $ilDB->insert(
-            'tst_test_defaults',
-            array(
-                'test_defaults_id' => array('integer', $next_id),
-                'name'             => array('text', $a_name),
-                'user_fi'          => array('integer', $ilUser->getId()),
-                'defaults'         => array('clob', serialize($testsettings)),
-                'marks'            => array('clob', serialize($this->mark_schema)),
-                'tstamp'           => array('integer', time())
-            )
-        );
-    }
-
-    /**
-     * Applies given test defaults to this test
-     *
-     * @param array $test_default The test defaults database id.
-     *
-     * @return boolean TRUE if the application succeeds, FALSE otherwise
-     */
-    public function applyDefaults($test_defaults)
-    {
-        $testsettings = unserialize($test_defaults["defaults"]);
-        include_once "./Modules/Test/classes/class.assMarkSchema.php";
-        $this->mark_schema = unserialize($test_defaults["marks"]);
 
         $this->setTitleOutput($testsettings["TitleOutput"]);
         $this->setPassScoring($testsettings["PassScoring"]);
@@ -14020,538 +10394,565 @@
         $this->setShowGradingStatusEnabled((bool) $testsettings['show_grading_status']);
         $this->setShowGradingMarkEnabled((bool) $testsettings['show_grading_mark']);
 
-        $this->setFollowupQuestionAnswerFixationEnabled($testsettings['follow_qst_answer_fixation']);
-        $this->setInstantFeedbackAnswerFixationEnabled($testsettings['inst_fb_answer_fixation']);
-        $this->setForceInstantFeedbackEnabled($testsettings['force_inst_fb']);
-        $this->setRedirectionMode($testsettings['redirection_mode']);
-        $this->setRedirectionUrl($testsettings['redirection_url']);
-
-        $this->setAutosave($testsettings['autosave']);
-        $this->setAutosaveIval($testsettings['autosave_ival']);
-        $this->setShowExamIdInTestResultsEnabled((int) $testsettings['examid_in_test_res']);
-        $this->setPasswordEnabled($testsettings['password_enabled']);
-        $this->setPassword($testsettings['password']);
-        $this->setFixedParticipants($testsettings['fixed_participants']);
-        $this->setLimitUsersEnabled($testsettings['limit_users_enabled']);
-        $this->setAllowedUsers($testsettings['allowedusers']);
-        $this->setAllowedUsersTimeGap($testsettings['alloweduserstimegap']);
-        $this->setUsePreviousAnswers($testsettings['use_previous_answers']);
-        $this->setPoolUsage($testsettings['pool_usage']);
-        $this->setActivationLimited($testsettings['activation_limited']);
-        $this->setActivationStartingTime($testsettings['activation_start_time']);
-        $this->setActivationEndingTime($testsettings['activation_end_time']);
-        $this->setActivationVisibility($testsettings['activation_visibility']);
-        $this->setPassWaiting($testsettings['pass_waiting']);
-        
-        $this->saveToDb();
-
-        return true;
-    }
-
-    /**
-    * Convert a print output to XSL-FO
-    *
-    * @param string $print_output The print output
-    * @return string XSL-FO code
-    * @access public
-    */
-    public function processPrintoutput2FO($print_output)
-    {
-        if (extension_loaded("tidy")) {
-            $config = array(
-                "indent"         => false,
-                "output-xml"     => true,
-                "numeric-entities" => true
-            );
-            $tidy = new tidy();
-            $tidy->parseString($print_output, $config, 'utf8');
-            $tidy->cleanRepair();
-            $print_output = tidy_get_output($tidy);
-            $print_output = preg_replace("/^.*?(<html)/", "\\1", $print_output);
-        } else {
-            $print_output = str_replace("&nbsp;", "&#160;", $print_output);
-            $print_output = str_replace("&otimes;", "X", $print_output);
-        }
-        $xsl = file_get_contents("./Modules/Test/xml/question2fo.xsl");
-
-        // additional font support
-        global $DIC;
-        $xsl = str_replace(
-            'font-family="Helvetica, unifont"',
-            'font-family="' . $DIC['ilSetting']->get('rpc_pdf_font', 'Helvetica, unifont') . '"',
-            $xsl
-        );
-
-        $args = array( '/_xml' => $print_output, '/_xsl' => $xsl );
-        $xh = xslt_create();
-        $params = array();
-        $output = xslt_process($xh, "arg:/_xml", "arg:/_xsl", null, $args, $params);
-        xslt_error($xh);
-        xslt_free($xh);
-        return $output;
-    }
-    
-    /**
-    * Delivers a PDF file from XHTML
-    *
-    * @param string $html The XHTML string
-    * @access public
-    */
-    public function deliverPDFfromHTML($content, $title = null)
-    {
-        $content = preg_replace("/href=\".*?\"/", "", $content);
-        $printbody = new ilTemplate("tpl.il_as_tst_print_body.html", true, true, "Modules/Test");
-        $printbody->setVariable("TITLE", ilUtil::prepareFormOutput($this->getTitle()));
-        $printbody->setVariable("ADM_CONTENT", $content);
-        $printbody->setCurrentBlock("css_file");
-        $printbody->setVariable("CSS_FILE", $this->getTestStyleLocation("filesystem"));
-        $printbody->parseCurrentBlock();
-        $printbody->setCurrentBlock("css_file");
-        $printbody->setVariable("CSS_FILE", ilUtil::getStyleSheetLocation("filesystem", "delos.css"));
-        $printbody->parseCurrentBlock();
-        $printoutput = $printbody->get();
-        $html = str_replace("href=\"./", "href=\"" . ILIAS_HTTP_PATH . "/", $printoutput);
-        $html = preg_replace("/<div id=\"dontprint\">.*?<\\/div>/ims", "", $html);
-        if (extension_loaded("tidy")) {
-            $config = array(
-                "indent"         => false,
-                "output-xml"     => true,
-                "numeric-entities" => true
-            );
-            $tidy = new tidy();
-            $tidy->parseString($html, $config, 'utf8');
-            $tidy->cleanRepair();
-            $html = tidy_get_output($tidy);
-            $html = preg_replace("/^.*?(<html)/", "\\1", $html);
-        } else {
-            $html = str_replace("&nbsp;", "&#160;", $html);
-            $html = str_replace("&otimes;", "X", $html);
-        }
-        $html = preg_replace("/src=\".\\//ims", "src=\"" . ILIAS_HTTP_PATH . "/", $html);
-        $this->deliverPDFfromFO($this->processPrintoutput2FO($html), $title);
-    }
-    
-    /**
-    * Delivers a PDF file from a XSL-FO string
-    *
-    * @param string $fo The XSL-FO string
-    * @access public
-    */
-    public function deliverPDFfromFO($fo, $title = null)
-    {
-        global $DIC;
-        $ilLog = $DIC['ilLog'];
-
-        include_once "./Services/Utilities/classes/class.ilUtil.php";
-        $fo_file = ilUtil::ilTempnam() . ".fo";
-        $fp = fopen($fo_file, "w");
-        fwrite($fp, $fo);
-        fclose($fp);
-
-        include_once './Services/WebServices/RPC/classes/class.ilRpcClientFactory.php';
-        try {
-            $pdf_base64 = ilRpcClientFactory::factory('RPCTransformationHandler')->ilFO2PDF($fo);
-            $filename = (strlen($title)) ? $title : $this->getTitle();
-            ilUtil::deliverData($pdf_base64->scalar, ilUtil::getASCIIFilename($filename) . ".pdf", "application/pdf", false, true);
-            return true;
-        } catch (Exception $e) {
-            $ilLog->write(__METHOD__ . ': ' . $e->getMessage());
-            return false;
-        }
-    }
-    
-    /**
-    * Retrieves the feedback comment for a question in a test if it is finalized
-    *
-    * @param integer $active_id Active ID of the user
-    * @param integer $question_id Question ID
-    * @param integer $pass Pass number
-    * @return string The feedback text
-    * @access public
-    */
-    public static function getManualFeedback($active_id, $question_id, $pass)
-    {
-        $feedback = "";
-        $row      = self::getSingleManualFeedback($active_id, $question_id, $pass);
-
-        if (count($row) > 0 && ($row['finalized_evaluation'] || \ilTestService::isManScoringDone($active_id))) {
-            $feedback = $row['feedback'];
-        }
-
-        return $feedback;
-    }
-
-    /**
-     * Retrieves the manual feedback for a question in a test
-     *
-     * @param integer $active_id Active ID of the user
-     * @param integer $question_id Question ID
-     * @param integer $pass Pass number
-     * @return array The feedback text
-     * @access public
-     */
-    public static function getSingleManualFeedback($active_id, $question_id, $pass)
-    {
-        global $DIC;
-
-        $ilDB   = $DIC->database();
-        $row    = array();
-        $result = $ilDB->queryF(
-            "SELECT * FROM tst_manual_fb WHERE active_fi = %s AND question_fi = %s AND pass = %s",
-            array('integer', 'integer', 'integer'),
-            array($active_id, $question_id, $pass)
-        );
-
-        if ($result->numRows() === 1) {
-            $row = $ilDB->fetchAssoc($result);
-            $row['feedback'] = ilRTE::_replaceMediaObjectImageSrc($row['feedback'], 1);
-        } else {
-            $DIC->logger()->root()->warning("WARNING: Multiple feedback entries on tst_manual_fb for " .
-                "active_fi = $active_id , question_fi = $question_id and pass = $pass");
-        }
-
-        return $row;
-    }
-
-    /**
-     * Retrieves the manual feedback for a question in a test
-     *
-     * @param integer $question_id Question ID
-     * @return array The feedback text
-     * @access public
-     */
-    public static function getCompleteManualFeedback(int $question_id)
-    {
-        global $DIC;
-
-        $ilDB     = $DIC->database();
-        $feedback = array();
-        $result   = $ilDB->queryF(
-            "SELECT * FROM tst_manual_fb WHERE question_fi = %s",
-            array('integer'),
-            array($question_id)
-        );
-
-        while ($row = $ilDB->fetchAssoc($result)) {
-            $active   = $row['active_fi'];
-            $pass     = $row['pass'];
-            $question = $row['question_fi'];
-
-            $row['feedback'] = ilRTE::_replaceMediaObjectImageSrc($row['feedback'], 1);
-
-            $feedback[$active][$pass][$question] = $row;
-        }
-
-        return $feedback;
-    }
-    
-    /**
-    * Saves the manual feedback for a question in a test
-    * @param integer $active_id Active ID of the user
-    * @param integer $question_id Question ID
-    * @param integer $pass Pass number
-    * @param string $feedback The feedback text
-    * @param boolean $finalized In Feedback is final
-    * @param boolean $is_single_feedback
-    * @return boolean TRUE if the operation succeeds, FALSE otherwise
-    * @access public
-    */
-    public function saveManualFeedback($active_id, $question_id, $pass, $feedback, $finalized = false, $is_single_feedback = false)
-    {
-        global $DIC;
-
-        $feedback_old   = $this->getSingleManualFeedback($active_id, $question_id, $pass);
-
-        $finalized_record = (int) $feedback_old['finalized_evaluation'];
-        if ($finalized_record === 0 || ($is_single_feedback && $finalized_record === 1)) {
-            $DIC->database()->manipulateF(
-                "DELETE FROM tst_manual_fb WHERE active_fi = %s AND question_fi = %s AND pass = %s",
-                array('integer', 'integer', 'integer'),
-                array($active_id, $question_id, $pass)
-            );
-
-            $this->insertManualFeedback($active_id, $question_id, $pass, $feedback, $finalized, $feedback_old);
-
-            if (ilObjAssessmentFolder::_enabledAssessmentLogging()) {
-                $this->logManualFeedback($active_id, $question_id, $feedback);
-            }
-        }
-
-        return true;
-    }
-
-    /**
-     * Inserts a manual feedback into the DB
-     *
-     * @param integer $active_id Active ID of the user
-     * @param integer $question_id Question ID
-     * @param integer $pass Pass number
-     * @param string  $feedback The feedback text
-     * @param array  $feedback_old The feedback before update
-     * @param boolean $finalized In Feedback is final
-     */
-    private function insertManualFeedback($active_id, $question_id, $pass, $feedback, $finalized, $feedback_old)
-    {
-        global $DIC;
-
-        $ilDB           = $DIC->database();
-        $ilUser         = $DIC->user();
-        $next_id = $ilDB->nextId('tst_manual_fb');
-        $user           = $ilUser->getId();
-        $finalized_time = time();
-
-        $update_default = [
-            'manual_feedback_id' => [ 'integer', $next_id],
-            'active_fi'	         => [ 'integer', $active_id],
-            'question_fi'        => [ 'integer', $question_id],
-            'pass'               => [ 'integer', $pass],
-            'feedback'           => [ 'clob', ilRTE::_replaceMediaObjectImageSrc($feedback, 0)],
-            'tstamp'             => [ 'integer', time()]
-        ];
-
-        if ($feedback_old['finalized_evaluation'] == 1) {
-            $user           = $feedback_old['finalized_by_usr_id'];
-            $finalized_time = $feedback_old['finalized_tstamp'];
-        }
-
-        if ($finalized === true || $feedback_old['finalized_evaluation'] == 1) {
-            if (!array_key_exists('evaluated', $_POST)) {
-                $update_default['finalized_evaluation'] = ['integer', 0];
-                $update_default['finalized_by_usr_id']  = ['integer', 0];
-                $update_default['finalized_tstamp']     = ['integer', 0];
-            } else {
-                $update_default['finalized_evaluation'] = ['integer', 1];
-                $update_default['finalized_by_usr_id']  = ['integer', $user];
-                $update_default['finalized_tstamp']     = ['integer', $finalized_time];
-            }
-        }
-
-        $ilDB->insert('tst_manual_fb', $update_default);
-    }
-
-    /**
-     * Creates a log for the manual feedback
-     *
-     * @param integer $active_id Active ID of the user
-     * @param integer $question_id Question ID
-     * @param string  $feedback The feedback text
-     */
-    private function logManualFeedback($active_id, $question_id, $feedback)
-    {
-        global $DIC;
-
-        $ilUser   = $DIC->user();
-        $lng      = $DIC->language();
-        $username = ilObjTestAccess::_getParticipantData($active_id);
-
-        $this->logAction(
-            sprintf(
-                $lng->txtlng('assessment', 'log_manual_feedback', ilObjAssessmentFolder::_getLogLanguage()),
-                $ilUser->getFullname() . ' (' . $ilUser->getLogin() . ')',
-                $username,
-                assQuestion::_getQuestionTitle($question_id),
-                $feedback
-            )
-        );
-    }
-    
-    /**
-    * Returns if Javascript should be chosen for drag & drop actions
-    * for the active user
-    *
-    * @return boolean TRUE if Javascript should be chosen, FALSE otherwise
-    * @access public
-    */
-    public function getJavaScriptOutput()
-    {
-        return true;
-        
-        //		global $DIC;
->>>>>>> 46afeae0
+		$this->setFollowupQuestionAnswerFixationEnabled($testsettings['follow_qst_answer_fixation']);
+		$this->setInstantFeedbackAnswerFixationEnabled($testsettings['inst_fb_answer_fixation']);
+		$this->setForceInstantFeedbackEnabled($testsettings['force_inst_fb']);
+		$this->setRedirectionMode($testsettings['redirection_mode']);
+		$this->setRedirectionUrl($testsettings['redirection_url']);
+
+		$this->setAutosave($testsettings['autosave']);
+		$this->setAutosaveIval($testsettings['autosave_ival']);
+		$this->setShowExamIdInTestResultsEnabled((int)$testsettings['examid_in_test_res']);
+		$this->setPasswordEnabled($testsettings['password_enabled']);
+		$this->setPassword($testsettings['password']);
+		$this->setFixedParticipants($testsettings['fixed_participants']	);
+		$this->setLimitUsersEnabled($testsettings['limit_users_enabled']);
+		$this->setAllowedUsers($testsettings['allowedusers']);
+		$this->setAllowedUsersTimeGap($testsettings['alloweduserstimegap']);
+		$this->setUsePreviousAnswers($testsettings['use_previous_answers']);
+		$this->setPoolUsage($testsettings['pool_usage']);
+		$this->setActivationLimited($testsettings['activation_limited']);
+		$this->setActivationStartingTime($testsettings['activation_start_time']);
+		$this->setActivationEndingTime($testsettings['activation_end_time']);
+		$this->setActivationVisibility($testsettings['activation_visibility']);
+		$this->setPassWaiting($testsettings['pass_waiting']);
+		
+		$this->saveToDb();
+
+		return true;
+	}
+
+	/**
+	* Convert a print output to XSL-FO
+	*
+	* @param string $print_output The print output
+	* @return string XSL-FO code
+	* @access public
+	*/
+	function processPrintoutput2FO($print_output)
+	{
+		if (extension_loaded("tidy"))
+		{
+			$config = array(
+				"indent"         => false,
+				"output-xml"     => true,
+				"numeric-entities" => true
+			);
+			$tidy = new tidy();
+			$tidy->parseString($print_output, $config, 'utf8');
+			$tidy->cleanRepair();
+			$print_output = tidy_get_output($tidy);
+			$print_output = preg_replace("/^.*?(<html)/", "\\1", $print_output);
+		}
+		else
+		{
+			$print_output = str_replace("&nbsp;", "&#160;", $print_output);
+			$print_output = str_replace("&otimes;", "X", $print_output);
+		}
+		$xsl = file_get_contents("./Modules/Test/xml/question2fo.xsl");
+
+		// additional font support
+		global $DIC;
+		$xsl = str_replace(
+				'font-family="Helvetica, unifont"',
+				'font-family="'.$DIC['ilSetting']->get('rpc_pdf_font','Helvetica, unifont').'"',
+				$xsl
+		);
+
+		$args = array( '/_xml' => $print_output, '/_xsl' => $xsl );
+		$xh = xslt_create();
+		$params = array();
+		$output = xslt_process($xh, "arg:/_xml", "arg:/_xsl", NULL, $args, $params);
+		xslt_error($xh);
+		xslt_free($xh);
+		return $output;
+	}
+	
+	/**
+	* Delivers a PDF file from XHTML
+	*
+	* @param string $html The XHTML string
+	* @access public
+	*/
+	public function deliverPDFfromHTML($content, $title = NULL)
+	{
+		$content = preg_replace("/href=\".*?\"/", "", $content);
+		$printbody = new ilTemplate("tpl.il_as_tst_print_body.html", TRUE, TRUE, "Modules/Test");
+		$printbody->setVariable("TITLE", ilUtil::prepareFormOutput($this->getTitle()));
+		$printbody->setVariable("ADM_CONTENT", $content);
+		$printbody->setCurrentBlock("css_file");
+		$printbody->setVariable("CSS_FILE", $this->getTestStyleLocation("filesystem"));
+		$printbody->parseCurrentBlock();
+		$printbody->setCurrentBlock("css_file");
+		$printbody->setVariable("CSS_FILE", ilUtil::getStyleSheetLocation("filesystem", "delos.css"));
+		$printbody->parseCurrentBlock();
+		$printoutput = $printbody->get();
+		$html = str_replace("href=\"./", "href=\"" . ILIAS_HTTP_PATH . "/", $printoutput);
+		$html = preg_replace("/<div id=\"dontprint\">.*?<\\/div>/ims", "", $html);
+		if (extension_loaded("tidy"))
+		{
+			$config = array(
+				"indent"         => false,
+				"output-xml"     => true,
+				"numeric-entities" => true
+			);
+			$tidy = new tidy();
+			$tidy->parseString($html, $config, 'utf8');
+			$tidy->cleanRepair();
+			$html = tidy_get_output($tidy);
+			$html = preg_replace("/^.*?(<html)/", "\\1", $html);
+		}
+		else
+		{
+			$html = str_replace("&nbsp;", "&#160;", $html);
+			$html = str_replace("&otimes;", "X", $html);
+		}
+		$html = preg_replace("/src=\".\\//ims", "src=\"" . ILIAS_HTTP_PATH . "/", $html);
+		$this->deliverPDFfromFO($this->processPrintoutput2FO($html), $title);
+	}
+	
+	/**
+	* Delivers a PDF file from a XSL-FO string
+	*
+	* @param string $fo The XSL-FO string
+	* @access public
+	*/
+	public function deliverPDFfromFO($fo, $title = null)
+	{
+		global $DIC;
+		$ilLog = $DIC['ilLog'];
+
+		include_once "./Services/Utilities/classes/class.ilUtil.php";
+		$fo_file = ilUtil::ilTempnam() . ".fo";
+		$fp = fopen($fo_file, "w"); fwrite($fp, $fo); fclose($fp);
+
+		include_once './Services/WebServices/RPC/classes/class.ilRpcClientFactory.php';
+		try
+		{
+			$pdf_base64 = ilRpcClientFactory::factory('RPCTransformationHandler')->ilFO2PDF($fo);
+			$filename = (strlen($title)) ? $title : $this->getTitle();
+			ilUtil::deliverData($pdf_base64->scalar, ilUtil::getASCIIFilename($filename) . ".pdf", "application/pdf", false, true);
+			return true;
+		}
+		catch(Exception $e)
+		{
+			$ilLog->write(__METHOD__.': '.$e->getMessage());
+			return false;
+		}
+	}
+	
+	/**
+	* Retrieves the feedback comment for a question in a test if it is finalized
+	*
+	* @param integer $active_id Active ID of the user
+	* @param integer $question_id Question ID
+	* @param integer $pass Pass number
+	* @return string The feedback text
+	* @access public
+	*/
+	static function getManualFeedback($active_id, $question_id, $pass)
+	{
+		$feedback = "";
+		$row      = self::getSingleManualFeedback($active_id, $question_id, $pass);
+
+		if (count($row) > 0 && ($row['finalized_evaluation'] || \ilTestService::isManScoringDone($active_id))) {
+			$feedback = $row['feedback'];
+		}
+
+		return $feedback;
+	}
+
+	/**
+	 * Retrieves the manual feedback for a question in a test
+	 *
+	 * @param integer $active_id Active ID of the user
+	 * @param integer $question_id Question ID
+	 * @param integer $pass Pass number
+	 * @return array The feedback text
+	 * @access public
+	 */
+	public static function getSingleManualFeedback($active_id, $question_id, $pass)
+	{
+		global $DIC;
+
+		$ilDB   = $DIC->database();
+		$row    = array();
+		$result = $ilDB->queryF(
+			"SELECT * FROM tst_manual_fb WHERE active_fi = %s AND question_fi = %s AND pass = %s",
+			array('integer', 'integer', 'integer'),
+			array($active_id, $question_id, $pass)
+		);
+
+		if ($result->numRows() === 1){
+
+			$row = $ilDB->fetchAssoc($result);
+			$row['feedback'] = ilRTE::_replaceMediaObjectImageSrc($row['feedback'], 1);
+		}else{
+			$DIC->logger()->root()->warning("WARNING: Multiple feedback entries on tst_manual_fb for ".
+				"active_fi = $active_id , question_fi = $question_id and pass = $pass");
+		}
+
+		return $row;
+	}
+
+	/**
+	 * Retrieves the manual feedback for a question in a test
+	 *
+	 * @param integer $question_id Question ID
+	 * @return array The feedback text
+	 * @access public
+	 */
+	public static function getCompleteManualFeedback(int $question_id)
+	{
+		global $DIC;
+
+		$ilDB     = $DIC->database();
+		$feedback = array();
+		$result   = $ilDB->queryF(
+			"SELECT * FROM tst_manual_fb WHERE question_fi = %s",
+			array('integer'),
+			array($question_id)
+		);
+
+		while ($row = $ilDB->fetchAssoc($result)){
+			$active   = $row['active_fi'];
+			$pass     = $row['pass'];
+			$question = $row['question_fi'];
+
+			$row['feedback'] = ilRTE::_replaceMediaObjectImageSrc($row['feedback'], 1);
+
+			$feedback[$active][$pass][$question] = $row;
+		}
+
+		return $feedback;
+	}
+	
+	/**
+	* Saves the manual feedback for a question in a test
+	* @param integer $active_id Active ID of the user
+	* @param integer $question_id Question ID
+	* @param integer $pass Pass number
+	* @param string $feedback The feedback text
+	* @param boolean $finalized In Feedback is final
+	* @param boolean $is_single_feedback
+	* @return boolean TRUE if the operation succeeds, FALSE otherwise
+	* @access public
+	*/
+	function saveManualFeedback($active_id, $question_id, $pass, $feedback, $finalized = false, $is_single_feedback = false)
+	{
+		global $DIC;
+
+		$feedback_old   = $this->getSingleManualFeedback($active_id, $question_id, $pass);
+
+		$finalized_record = (int) $feedback_old['finalized_evaluation'];
+		if( $finalized_record === 0 || ($is_single_feedback && $finalized_record === 1)) {
+			$DIC->database()->manipulateF(
+				"DELETE FROM tst_manual_fb WHERE active_fi = %s AND question_fi = %s AND pass = %s",
+				array('integer', 'integer', 'integer'),
+				array($active_id, $question_id, $pass)
+			);
+
+			$this->insertManualFeedback($active_id, $question_id, $pass, $feedback, $finalized, $feedback_old);
+
+			if (ilObjAssessmentFolder::_enabledAssessmentLogging()) {
+				$this->logManualFeedback($active_id, $question_id, $feedback);
+			}
+		}
+
+		return TRUE;
+	}
+
+	/**
+	 * Inserts a manual feedback into the DB
+	 *
+	 * @param integer $active_id Active ID of the user
+	 * @param integer $question_id Question ID
+	 * @param integer $pass Pass number
+	 * @param string  $feedback The feedback text
+	 * @param array  $feedback_old The feedback before update
+	 * @param boolean $finalized In Feedback is final
+	 */
+	private function insertManualFeedback($active_id, $question_id, $pass, $feedback, $finalized, $feedback_old){
+		global $DIC;
+
+		$ilDB           = $DIC->database();
+		$ilUser         = $DIC->user();
+		$next_id = $ilDB->nextId('tst_manual_fb');
+		$user           = $ilUser->getId();
+		$finalized_time = time();
+
+		$update_default = [
+			'manual_feedback_id' => [ 'integer', $next_id],
+			'active_fi'	         => [ 'integer', $active_id],
+			'question_fi'        => [ 'integer', $question_id],
+			'pass'               => [ 'integer', $pass],
+			'feedback'           => [ 'clob', ilRTE::_replaceMediaObjectImageSrc( $feedback, 0)],
+			'tstamp'             => [ 'integer', time()]
+		];
+
+		if($feedback_old['finalized_evaluation'] == 1){
+			$user           = $feedback_old['finalized_by_usr_id'];
+			$finalized_time = $feedback_old['finalized_tstamp'];
+		}
+
+		if($finalized === true || $feedback_old['finalized_evaluation'] == 1) {
+			if(! array_key_exists('evaluated', $_POST)) {
+				$update_default['finalized_evaluation'] = ['integer', 0];
+				$update_default['finalized_by_usr_id']  = ['integer', 0];
+				$update_default['finalized_tstamp']     = ['integer', 0];
+			}
+			else{
+				$update_default['finalized_evaluation'] = ['integer', 1];
+				$update_default['finalized_by_usr_id']  = ['integer', $user];
+				$update_default['finalized_tstamp']     = ['integer', $finalized_time];
+			}
+			
+		}
+
+		$ilDB->insert('tst_manual_fb', $update_default);
+	}
+
+	/**
+	 * Creates a log for the manual feedback
+	 *
+	 * @param integer $active_id Active ID of the user
+	 * @param integer $question_id Question ID
+	 * @param string  $feedback The feedback text
+	 */
+	private function logManualFeedback($active_id, $question_id, $feedback){
+				global $DIC;
+
+		$ilUser   = $DIC->user();
+		$lng      = $DIC->language();
+				$username = ilObjTestAccess::_getParticipantData($active_id);
+
+		$this->logAction(
+			sprintf(
+				$lng->txtlng('assessment', 'log_manual_feedback', ilObjAssessmentFolder::_getLogLanguage()),
+				$ilUser->getFullname() . ' (' . $ilUser->getLogin() . ')',
+				$username,
+				assQuestion::_getQuestionTitle($question_id),
+				$feedback
+			)
+		);
+	}
+	
+	/**
+	* Returns if Javascript should be chosen for drag & drop actions
+	* for the active user
+	*
+	* @return boolean TRUE if Javascript should be chosen, FALSE otherwise
+	* @access public
+	*/
+	function getJavaScriptOutput()
+	{
+		return TRUE;
+		
+//		global $DIC;
 //		$ilUser = $DIC['ilUser'];
 //		if (strcmp($_GET["tst_javascript"], "0") == 0) return FALSE;
 //		if ($this->getForceJS()) return TRUE;
 //		$assessmentSetting = new ilSetting("assessment");
 //		return ($ilUser->getPref("tst_javascript") === FALSE) ? $assessmentSetting->get("use_javascript") : $ilUser->getPref("tst_javascript");
-    }
-    
-    public function &createTestSequence($active_id, $pass, $shuffle)
-    {
-        include_once "./Modules/Test/classes/class.ilTestSequence.php";
-        $this->testSequence = new ilTestSequence($active_id, $pass, $this->isRandomTest());
-    }
-    
-    /**
-    * Sets the test ID
-    *
-    * @param integer $a_id Test ID
-    */
-    public function setTestId($a_id)
-    {
-        $this->test_id = $a_id;
-    }
-    
-    /**
-     * returns all test results for all participants
-     *
-     * @param array $partipants array of user ids
-     * @param boolean if true, the result will be prepared for csv output (see processCSVRow)
-     *
-     * @return array of fields, see code for column titles
-     */
-    public function getDetailedTestResults($participants)
-    {
-        $results = array();
-        if (count($participants)) {
-            foreach ($participants as $active_id => $user_rec) {
-                $row = array();
-                $reached_points = 0;
-                $max_points = 0;
-                foreach ($this->questions as $value) {
-                    $question =&ilObjTest::_instanciateQuestion($value);
-                    if (is_object($question)) {
-                        $max_points += $question->getMaximumPoints();
-                        $reached_points += $question->getReachedPoints($active_id);
-                        if ($max_points > 0) {
-                            $percentvalue = $reached_points / $max_points;
-                            if ($percentvalue < 0) {
-                                $percentvalue = 0.0;
-                            }
-                        } else {
-                            $percentvalue = 0;
-                        }
-                        if ($this->getAnonymity()) {
-                            $user_rec['firstname'] = "";
-                            $user_rec['lastname'] = $this->lng->txt("anonymous");
-                        }
-                        $row = array(
-                            "user_id"=>$user_rec['usr_id'],
-                            "matriculation" =>  $user_rec['matriculation'],
-                            "lastname" =>  $user_rec['lastname'],
-                            "firstname" => $user_rec['firstname'],
-                            "login"=>$user_rec['login'],
-                            "question_id" => $question->getId(),
-                            "question_title" => $question->getTitle(),
-                            "reached_points" => $reached_points,
-                            "max_points" => $max_points
-                        );
-                        $results[] = $row;
-                    }
-                }
-            }
-        }
-        return $results;
-    }
-
-    /**
-    * Get test Object ID for question ID
-    */
-    public static function _lookupTestObjIdForQuestionId($a_q_id)
-    {
-        global $DIC;
-        $ilDB = $DIC['ilDB'];
-        
-        $result = $ilDB->queryF(
-            "SELECT t.obj_fi obj_id FROM tst_test_question q, tst_tests t WHERE q.test_fi = t.test_id AND q.question_fi = %s",
-            array('integer'),
-            array($a_q_id)
-        );
-        $rec = $ilDB->fetchAssoc($result);
-        return $rec["obj_id"];
-    }
-
-    /**
-    * Checks wheather or not a question plugin with a given name is active
-    *
-    * @param string $a_pname The plugin name
-    * @access public
-    */
-    public function isPluginActive($a_pname)
-    {
-        global $DIC;
-        $ilPluginAdmin = $DIC['ilPluginAdmin'];
-        if ($ilPluginAdmin->isActive(IL_COMP_MODULE, "TestQuestionPool", "qst", $a_pname)) {
-            return true;
-        } else {
-            return false;
-        }
-    }
-    
-    public function getPassed($active_id)
-    {
-        global $DIC;
-        $ilDB = $DIC['ilDB'];
-        
-        $result = $ilDB->queryF(
-            "SELECT passed FROM tst_result_cache WHERE active_fi = %s",
-            array('integer'),
-            array($active_id)
-        );
-        if ($result->numRows()) {
-            $row = $ilDB->fetchAssoc($result);
-            return $row['passed'];
-        } else {
-            $counted_pass = ilObjTest::_getResultPass($active_id);
-            $result_array =&$this->getTestResult($active_id, $counted_pass);
-            return $result_array["test"]["passed"];
-        }
-    }
-
-    /**
-    * Checks whether the certificate button could be shown on the info page or not
-    *
-    * @access public
-    */
-    public function canShowCertificate($testSession, $user_id, $active_id)
-    {
-        if ($this->canShowTestResults($testSession)) {
-            $isComplete = false;
-            $userCertificateRepository = new ilUserCertificateRepository($this->db, $this->log);
-            try {
-                $userCertificateRepository->fetchActiveCertificate($user_id, $this->getId());
-                $isComplete = true;
-            } catch (ilException $e) {
-            }
-
-            if ($isComplete) {
-                $vis = $this->getCertificateVisibility();
-                $showcert = false;
-                switch ($vis) {
-                    case 0:
-                        $showcert = true;
-                        break;
-                    case 1:
-                        if ($this->getPassed($active_id)) {
-                            $showcert = true;
-                        }
-                        break;
-                    case 2:
-                        $showcert = false;
-                        break;
-                }
-                if ($showcert) {
-                    return true;
-                } else {
-                    return false;
-                }
-            } else {
-                return false;
-            }
-        } else {
-            return false;
-        }
-    }
-
-    /**
-     * Creates an associated array with all active id's for a given test and original question id
-     */
-    public function getParticipantsForTestAndQuestion($test_id, $question_id)
-    {
-        /** @var ilDBInterface $ilDB */
-        global $DIC;
-        $ilDB = $DIC['ilDB'];
-        
-        $query = "
+	}
+	
+	function &createTestSequence($active_id, $pass, $shuffle)
+	{
+		include_once "./Modules/Test/classes/class.ilTestSequence.php";
+		$this->testSequence = new ilTestSequence($active_id, $pass, $this->isRandomTest());
+	}
+	
+	/**
+	* Sets the test ID
+	*
+	* @param integer $a_id Test ID
+	*/
+	public function setTestId($a_id)
+	{
+		$this->test_id = $a_id;
+	}
+	
+	/**
+	 * returns all test results for all participants
+	 *
+	 * @param array $partipants array of user ids
+	 * @param boolean if true, the result will be prepared for csv output (see processCSVRow)
+	 *
+	 * @return array of fields, see code for column titles
+	 */
+	function getDetailedTestResults($participants)
+	{
+		$results = array();
+		if (count($participants))
+		{
+			foreach ($participants as $active_id => $user_rec)
+			{
+				$row = array();
+				$reached_points = 0;
+				$max_points = 0;
+				foreach ($this->questions as $value)
+				{
+					$question =& ilObjTest::_instanciateQuestion($value);
+					if (is_object($question))
+					{
+						$max_points += $question->getMaximumPoints();
+						$reached_points += $question->getReachedPoints($active_id);
+						if ($max_points > 0)
+						{
+							$percentvalue = $reached_points / $max_points;
+							if ($percentvalue < 0) $percentvalue = 0.0;
+						}
+						else
+						{
+							$percentvalue = 0;
+						}
+						if ($this->getAnonymity())
+						{
+							$user_rec['firstname'] = "";
+							$user_rec['lastname'] = $this->lng->txt("anonymous");
+						}
+						$row = array(
+							"user_id"=>$user_rec['usr_id'],
+							"matriculation" =>  $user_rec['matriculation'],
+							"lastname" =>  $user_rec['lastname'],
+							"firstname" => $user_rec['firstname'],
+							"login"=>$user_rec['login'],
+							"question_id" => $question->getId(),
+							"question_title" => $question->getTitle(),
+							"reached_points" => $reached_points,
+							"max_points" => $max_points
+						);
+						$results[] = $row;
+					}
+				}
+			}
+		}
+		return $results;
+	}
+
+	/**
+	* Get test Object ID for question ID
+	*/
+	public static function _lookupTestObjIdForQuestionId($a_q_id)
+	{
+		global $DIC;
+		$ilDB = $DIC['ilDB'];
+		
+		$result = $ilDB->queryF("SELECT t.obj_fi obj_id FROM tst_test_question q, tst_tests t WHERE q.test_fi = t.test_id AND q.question_fi = %s",
+			array('integer'),
+			array($a_q_id)
+		);
+		$rec = $ilDB->fetchAssoc($result);
+		return $rec["obj_id"];
+	}
+
+	/**
+	* Checks wheather or not a question plugin with a given name is active
+	*
+	* @param string $a_pname The plugin name
+	* @access public
+	*/
+	function isPluginActive($a_pname)
+	{
+		global $DIC;
+		$ilPluginAdmin = $DIC['ilPluginAdmin'];
+		if ($ilPluginAdmin->isActive(IL_COMP_MODULE, "TestQuestionPool", "qst", $a_pname))
+		{
+			return TRUE;
+		}
+		else
+		{
+			return FALSE;
+		}
+	}
+	
+	public function getPassed($active_id)
+	{
+		global $DIC;
+		$ilDB = $DIC['ilDB'];
+		
+		$result = $ilDB->queryF("SELECT passed FROM tst_result_cache WHERE active_fi = %s",
+			array('integer'),
+			array($active_id)
+		);
+		if ($result->numRows())
+		{
+			$row = $ilDB->fetchAssoc($result);
+			return $row['passed'];
+		}
+		else
+		{
+			$counted_pass = ilObjTest::_getResultPass($active_id);
+ 			$result_array =& $this->getTestResult($active_id, $counted_pass);
+			return $result_array["test"]["passed"];
+		}
+	}
+
+	/**
+	* Checks whether the certificate button could be shown on the info page or not
+	*
+	* @access public
+	*/
+	function canShowCertificate($testSession, $user_id, $active_id)
+	{
+		if ($this->canShowTestResults($testSession))
+		{
+			$isComplete = false;
+			$userCertificateRepository = new ilUserCertificateRepository($this->db, $this->log);
+			try {
+				$userCertificateRepository->fetchActiveCertificate($user_id, $this->getId());
+				$isComplete = true;
+			} catch (ilException $e) {}
+
+			if ($isComplete)
+			{
+				$vis = $this->getCertificateVisibility();
+				$showcert = FALSE;
+				switch ($vis)
+				{
+					case 0:
+						$showcert = TRUE;
+						break;
+					case 1:
+						if ($this->getPassed($active_id))
+						{
+							$showcert = TRUE;
+						}
+						break;
+					case 2:
+						$showcert = FALSE;
+						break;
+				}
+				if ($showcert)
+				{
+					return TRUE;
+				}
+				else
+				{
+					return FALSE;
+				}
+			}
+			else
+			{
+				return FALSE;
+			}
+		}
+		else
+		{
+			return FALSE;
+		}
+	}
+
+	/**
+	 * Creates an associated array with all active id's for a given test and original question id
+	 */
+	public function getParticipantsForTestAndQuestion($test_id, $question_id)
+	{
+		/** @var ilDBInterface $ilDB */
+		global $DIC;
+		$ilDB = $DIC['ilDB'];
+		
+		$query = "
 			SELECT tst_test_result.active_fi, tst_test_result.question_fi, tst_test_result.pass 
 			FROM tst_test_result
 			INNER JOIN tst_active ON tst_active.active_id = tst_test_result.active_fi AND tst_active.test_fi = %s 
@@ -14561,457 +10962,480 @@
 			ORDER BY usr_data.lastname ASC, usr_data.firstname ASC
 		";
 
-        $result = $ilDB->queryF(
-            $query,
-            array('integer', 'integer'),
-            array($test_id, $question_id)
-        );
-        $foundusers = array();
-        /** @noinspection PhpAssignmentInConditionInspection */
-        while ($row = $ilDB->fetchAssoc($result)) {
-            if ($this->getAccessFilteredParticipantList() && !$this->getAccessFilteredParticipantList()->isActiveIdInList($row["active_fi"])) {
-                continue;
-            }
-            
-            if (!array_key_exists($row["active_fi"], $foundusers)) {
-                $foundusers[$row["active_fi"]] = array();
-            }
-            array_push($foundusers[$row["active_fi"]], array("pass" => $row["pass"], "qid" => $row["question_fi"]));
-        }
-        return $foundusers;
-    }
-
-    /**
-    * Returns the aggregated test results
-    *
-    * @access public
-    */
-    public function getAggregatedResultsData()
-    {
-        $data =&$this->getCompleteEvaluationData();
-        $foundParticipants =&$data->getParticipants();
-        $results = array("overview" => array(), "questions" => array());
-        if (count($foundParticipants)) {
-            $results["overview"][$this->lng->txt("tst_eval_total_persons")] = count($foundParticipants);
-            $total_finished = $data->getTotalFinishedParticipants();
-            $results["overview"][$this->lng->txt("tst_eval_total_finished")] = $total_finished;
-            $average_time = $this->evalTotalStartedAverageTime($data->getParticipantIds());
-            $diff_seconds = $average_time;
-            $diff_hours    = floor($diff_seconds/3600);
-            $diff_seconds -= $diff_hours   * 3600;
-            $diff_minutes  = floor($diff_seconds/60);
-            $diff_seconds -= $diff_minutes * 60;
-            $results["overview"][$this->lng->txt("tst_eval_total_finished_average_time")] = sprintf("%02d:%02d:%02d", $diff_hours, $diff_minutes, $diff_seconds);
-            $total_passed = 0;
-            $total_passed_reached = 0;
-            $total_passed_max = 0;
-            $total_passed_time = 0;
-            foreach ($foundParticipants as $userdata) {
-                if ($userdata->getPassed()) {
-                    $total_passed++;
-                    $total_passed_reached += $userdata->getReached();
-                    $total_passed_max += $userdata->getMaxpoints();
-                    $total_passed_time += $userdata->getTimeOfWork();
-                }
-            }
-            $average_passed_reached = $total_passed ? $total_passed_reached / $total_passed : 0;
-            $average_passed_max = $total_passed ? $total_passed_max / $total_passed : 0;
-            $average_passed_time = $total_passed ? $total_passed_time / $total_passed : 0;
-            $results["overview"][$this->lng->txt("tst_eval_total_passed")] = $total_passed;
-            $results["overview"][$this->lng->txt("tst_eval_total_passed_average_points")] = sprintf("%2.2f", $average_passed_reached) . " " . strtolower($this->lng->txt("of")) . " " . sprintf("%2.2f", $average_passed_max);
-            $average_time = $average_passed_time;
-            $diff_seconds = $average_time;
-            $diff_hours    = floor($diff_seconds/3600);
-            $diff_seconds -= $diff_hours   * 3600;
-            $diff_minutes  = floor($diff_seconds/60);
-            $diff_seconds -= $diff_minutes * 60;
-            $results["overview"][$this->lng->txt("tst_eval_total_passed_average_time")] = sprintf("%02d:%02d:%02d", $diff_hours, $diff_minutes, $diff_seconds);
-        }
-
-        foreach ($data->getQuestionTitles() as $question_id => $question_title) {
-            $answered = 0;
-            $reached = 0;
-            $max = 0;
-            foreach ($foundParticipants as $userdata) {
-                for ($i = 0; $i <= $userdata->getLastPass(); $i++) {
-                    if (is_object($userdata->getPass($i))) {
-                        $question =&$userdata->getPass($i)->getAnsweredQuestionByQuestionId($question_id);
-                        if (is_array($question)) {
-                            $answered++;
-                            $reached += $question["reached"];
-                            $max += $question["points"];
-                        }
-                    }
-                }
-            }
-            $percent = $max ? $reached/$max * 100.0 : 0;
-            $results["questions"][$question_id] = array(
-                $question_title,
-                sprintf("%.2f", $answered ? $reached / $answered : 0) . " " . strtolower($this->lng->txt("of")) . " " . sprintf("%.2f", $answered ? $max / $answered : 0),
-                sprintf("%.2f", $percent) . "%",
-                $answered,
-                sprintf("%.2f", $answered ? $reached / $answered : 0),
-                sprintf("%.2f", $answered ? $max / $answered : 0),
-                $percent / 100.0
-            );
-        }
-        return $results;
-    }
-    
-    /**
-    * Get zipped xml file for test
-    */
-    public function getXMLZip()
-    {
-        require_once 'Modules/Test/classes/class.ilTestExportFactory.php';
-        $expFactory = new ilTestExportFactory($this);
-        $test_exp = $expFactory->getExporter('xml');
-        return $test_exp->buildExportFile();
-    }
-    
-    /**
-    * Get mail notification settings
-    */
-    public function getMailNotification()
-    {
-        return $this->mailnotification;
-    }
-    
-    /**
-    * Set mail notification settings
-    *
-    * @param $a_notification Mail notification setting
-    */
-    public function setMailNotification($a_notification)
-    {
-        $this->mailnotification = $a_notification;
-    }
-    
-    public function sendSimpleNotification($active_id)
-    {
-        include_once "./Modules/Test/classes/class.ilTestMailNotification.php";
-        
-        $mail = new ilTestMailNotification();
-        $owner_id = $this->getOwner();
-        $usr_data = $this->userLookupFullName(ilObjTest::_getUserIdFromActiveId($active_id));
-        $mail->sendSimpleNotification($owner_id, $this->getTitle(), $usr_data);
-    }
-    
-    /**
-     * Gets additional user fields that should be shown in the user evaluation
-     *
-     * @return array An array containing the database fields that should be shown in the evaluation
-     */
-    public function getEvaluationAdditionalFields()
-    {
-        include_once "./Modules/Test/classes/class.ilObjTestGUI.php";
-        include_once "./Modules/Test/classes/tables/class.ilEvaluationAllTableGUI.php";
-        $table_gui = new ilEvaluationAllTableGUI(new ilObjTestGUI(''), 'outEvaluation', $this->getAnonymity());
-        return $table_gui->getSelectedColumns();
-    }
-
-    public function sendAdvancedNotification($active_id)
-    {
-        include_once "./Modules/Test/classes/class.ilTestMailNotification.php";
-
-        $mail = new ilTestMailNotification();
-        $owner_id = $this->getOwner();
-        $usr_data = $this->userLookupFullName(ilObjTest::_getUserIdFromActiveId($active_id));
-
-        $participantList = new ilTestParticipantList($this);
-        $participantList->initializeFromDbRows($this->getTestParticipants());
-        
-        require_once 'Modules/Test/classes/class.ilTestExportFactory.php';
-        $expFactory = new ilTestExportFactory($this);
-        $exportObj = $expFactory->getExporter('results');
-        $exportObj->setForcedAccessFilteredParticipantList($participantList);
-        $file = $exportObj->exportToExcel($deliver = false, 'active_id', $active_id, $passedonly = false);
-        include_once "./Services/Mail/classes/class.ilFileDataMail.php";
-        $fd = new ilFileDataMail(ANONYMOUS_USER_ID);
-        $fd->copyAttachmentFile($file, "result_" . $active_id . ".xls");
-        $file_names[] = "result_" . $active_id . ".xls";
-
-        $mail->sendAdvancedNotification($owner_id, $this->getTitle(), $usr_data, $file_names);
-    
-        if (count($file_names)) {
-            $fd->unlinkFiles($file_names);
-            unset($fd);
-            @unlink($file);
-        }
-    }
-
-    public function createRandomSolutions($number)
-    {
-        global $DIC;
-        $ilDB = $DIC['ilDB'];
-        
-        // 1. get a user
-        $query = "SELECT usr_id FROM usr_data";
-        $result = $ilDB->query($query);
-        while ($data = $ilDB->fetchAssoc($result)) {
-            $activequery = sprintf(
-                "SELECT user_fi FROM tst_active WHERE test_fi = %s AND user_fi = %s",
-                $ilDB->quote($this->getTestId()),
-                $ilDB->quote($data['usr_id'])
-            );
-            $activeresult = $ilDB->query($activequery);
-            if ($activeresult->numRows() == 0) {
-                $user_id = $data['usr_id'];
-                if ($user_id != 13) {
-                    include_once "./Modules/Test/classes/class.ilTestSession.php";
-                    $testSession = new ilTestSession();
-                    $testSession->setRefId($this->getRefId());
-                    $testSession->setTestId($this->getTestId());
-                    $testSession->setUserId($user_id);
-                    $testSession->saveToDb();
-                    $passes = ($this->getNrOfTries()) ? $this->getNrOfTries() : 10;
-                    $nr_of_passes = rand(1, $passes);
-                    $active_id = $testSession->getActiveId();
-                    for ($pass = 0; $pass < $nr_of_passes; $pass++) {
-                        include_once "./Modules/Test/classes/class.ilTestSequence.php";
-                        $testSequence = new ilTestSequence($active_id, $pass, $this->isRandomTest());
-                        $testSequence->loadFromDb();
-                        $testSequence->loadQuestions();
-                        if (!$testSequence->hasSequence()) {
-                            $testSequence->createNewSequence($this->getQuestionCount(), $shuffle);
-                            $testSequence->saveToDb();
-                        }
-                        for ($seq = 1; $seq <= count($this->questions); $seq++) {
-                            $question_id = $testSequence->getQuestionForSequence($seq);
-                            $objQuestion = ilObjTest::_instanciateQuestion($question_id);
-                            $assSettings = new ilSetting('assessment');
-                            require_once 'Modules/TestQuestionPool/classes/class.ilAssQuestionProcessLockerFactory.php';
-                            $processLockerFactory = new ilAssQuestionProcessLockerFactory($assSettings, $ilDB);
-                            $processLockerFactory->setQuestionId($objQuestion->getId());
-                            $processLockerFactory->setUserId($testSession->getUserId());
-                            include_once("./Modules/Test/classes/class.ilObjAssessmentFolder.php");
-                            $processLockerFactory->setAssessmentLogEnabled(ilObjAssessmentFolder::_enabledAssessmentLogging());
-                            $objQuestion->setProcessLocker($processLockerFactory->getLocker());
-                            $objQuestion->createRandomSolution($testSession->getActiveId(), $pass);
-                        }
-                        $testSession->increasePass();
-                        $testSession->setLastSequence(0);
-                        $testSession->setLastFinishedPass($pass);
-                        $testSession->setSubmitted(1);
-                        $testSession->setSubmittedTimestamp(date('Y-m-d H:i:s'));
-                        $testSession->saveToDb();
-                    }
-                    $number--;
-                    if ($number == 0) {
-                        return;
-                    }
-                }
-            }
-        }
-    }
-    
-    public function getResultsForActiveId($active_id)
-    {
-        global $DIC;
-        $ilDB = $DIC['ilDB'];
-        
-        $query = "
+		$result = $ilDB->queryF($query,
+			array('integer', 'integer'),
+			array($test_id, $question_id)
+		);
+		$foundusers = array();
+		/** @noinspection PhpAssignmentInConditionInspection */
+		while ($row = $ilDB->fetchAssoc($result))
+		{
+			if( $this->getAccessFilteredParticipantList() && !$this->getAccessFilteredParticipantList()->isActiveIdInList($row["active_fi"]) )
+			{
+				continue;
+			}
+			
+			if (!array_key_exists($row["active_fi"], $foundusers))
+			{
+				$foundusers[$row["active_fi"]] = array();
+			}
+			array_push($foundusers[$row["active_fi"]], array("pass" => $row["pass"], "qid" => $row["question_fi"]));
+		}
+		return $foundusers;
+	}
+
+	/**
+	* Returns the aggregated test results
+	*
+	* @access public
+	*/
+	public function getAggregatedResultsData()
+	{
+		$data =& $this->getCompleteEvaluationData();
+		$foundParticipants =& $data->getParticipants();
+		$results = array("overview" => array(), "questions" => array());
+		if (count($foundParticipants)) 
+		{
+			$results["overview"][$this->lng->txt("tst_eval_total_persons")] = count($foundParticipants);
+			$total_finished = $data->getTotalFinishedParticipants();
+			$results["overview"][$this->lng->txt("tst_eval_total_finished")] = $total_finished;
+			$average_time = $this->evalTotalStartedAverageTime( $data->getParticipantIds() );
+			$diff_seconds = $average_time;
+			$diff_hours    = floor($diff_seconds/3600);
+			$diff_seconds -= $diff_hours   * 3600;
+			$diff_minutes  = floor($diff_seconds/60);
+			$diff_seconds -= $diff_minutes * 60;
+			$results["overview"][$this->lng->txt("tst_eval_total_finished_average_time")] = sprintf("%02d:%02d:%02d", $diff_hours, $diff_minutes, $diff_seconds);
+			$total_passed = 0;
+			$total_passed_reached = 0;
+			$total_passed_max = 0;
+			$total_passed_time = 0;
+			foreach ($foundParticipants as $userdata)
+			{
+				if ($userdata->getPassed()) 
+				{
+					$total_passed++;
+					$total_passed_reached += $userdata->getReached();
+					$total_passed_max += $userdata->getMaxpoints();
+					$total_passed_time += $userdata->getTimeOfWork();
+				}
+			}
+			$average_passed_reached = $total_passed ? $total_passed_reached / $total_passed : 0;
+			$average_passed_max = $total_passed ? $total_passed_max / $total_passed : 0;
+			$average_passed_time = $total_passed ? $total_passed_time / $total_passed : 0;
+			$results["overview"][$this->lng->txt("tst_eval_total_passed")] = $total_passed;
+			$results["overview"][$this->lng->txt("tst_eval_total_passed_average_points")] = sprintf("%2.2f", $average_passed_reached) . " " . strtolower($this->lng->txt("of")) . " " . sprintf("%2.2f", $average_passed_max);
+			$average_time = $average_passed_time;
+			$diff_seconds = $average_time;
+			$diff_hours    = floor($diff_seconds/3600);
+			$diff_seconds -= $diff_hours   * 3600;
+			$diff_minutes  = floor($diff_seconds/60);
+			$diff_seconds -= $diff_minutes * 60;
+			$results["overview"][$this->lng->txt("tst_eval_total_passed_average_time")] = sprintf("%02d:%02d:%02d", $diff_hours, $diff_minutes, $diff_seconds);
+		} 
+
+		foreach ($data->getQuestionTitles() as $question_id => $question_title)
+		{
+			$answered = 0;
+			$reached = 0;
+			$max = 0;
+			foreach ($foundParticipants as $userdata)
+			{
+				for ($i = 0; $i <= $userdata->getLastPass(); $i++)
+				{
+					if (is_object($userdata->getPass($i)))
+					{
+						$question =& $userdata->getPass($i)->getAnsweredQuestionByQuestionId($question_id);
+						if (is_array($question))
+						{
+							$answered++;
+							$reached += $question["reached"];
+							$max += $question["points"];
+						}
+					}
+				}
+			}
+			$percent = $max ? $reached/$max * 100.0 : 0;
+			$results["questions"][$question_id] = array(
+				$question_title, 
+				sprintf("%.2f", $answered ? $reached / $answered : 0) . " " . strtolower($this->lng->txt("of")) . " " . sprintf("%.2f", $answered ? $max / $answered : 0),
+				sprintf("%.2f", $percent) . "%",
+				$answered,
+				sprintf("%.2f", $answered ? $reached / $answered : 0),
+				sprintf("%.2f", $answered ? $max / $answered : 0),
+				$percent / 100.0
+			);
+		}
+		return $results;
+	}
+	
+	/**
+	* Get zipped xml file for test
+	*/
+	function getXMLZip()
+	{
+		require_once 'Modules/Test/classes/class.ilTestExportFactory.php';
+		$expFactory = new ilTestExportFactory($this);
+		$test_exp = $expFactory->getExporter('xml');
+		return $test_exp->buildExportFile();
+	}
+	
+	/**
+	* Get mail notification settings
+	*/
+	public function getMailNotification()
+	{
+		return $this->mailnotification;
+	}
+	
+	/**
+	* Set mail notification settings
+	*
+	* @param $a_notification Mail notification setting
+	*/
+	public function setMailNotification($a_notification)
+	{
+		$this->mailnotification = $a_notification;
+	}
+	
+	public function sendSimpleNotification($active_id)
+	{
+		include_once "./Modules/Test/classes/class.ilTestMailNotification.php";
+		
+		$mail = new ilTestMailNotification();
+		$owner_id = $this->getOwner();
+		$usr_data = $this->userLookupFullName(ilObjTest::_getUserIdFromActiveId($active_id));
+		$mail->sendSimpleNotification($owner_id, $this->getTitle(), $usr_data);
+	}
+	
+	/**
+	 * Gets additional user fields that should be shown in the user evaluation
+	 *
+	 * @return array An array containing the database fields that should be shown in the evaluation
+	 */
+	function getEvaluationAdditionalFields()
+	{
+		include_once "./Modules/Test/classes/class.ilObjTestGUI.php";
+		include_once "./Modules/Test/classes/tables/class.ilEvaluationAllTableGUI.php";
+		$table_gui = new ilEvaluationAllTableGUI(new ilObjTestGUI(''), 'outEvaluation', $this->getAnonymity());
+		return $table_gui->getSelectedColumns();
+	}
+
+	public function sendAdvancedNotification($active_id)
+	{
+		include_once "./Modules/Test/classes/class.ilTestMailNotification.php";
+
+		$mail = new ilTestMailNotification();
+		$owner_id = $this->getOwner();
+		$usr_data = $this->userLookupFullName(ilObjTest::_getUserIdFromActiveId($active_id));
+
+		$participantList = new ilTestParticipantList($this);
+		$participantList->initializeFromDbRows($this->getTestParticipants());
+		
+		require_once 'Modules/Test/classes/class.ilTestExportFactory.php';
+		$expFactory = new ilTestExportFactory($this);
+		$exportObj = $expFactory->getExporter('results');
+		$exportObj->setForcedAccessFilteredParticipantList($participantList);
+		$file = $exportObj->exportToExcel($deliver = FALSE, 'active_id', $active_id, $passedonly = FALSE);
+		include_once "./Services/Mail/classes/class.ilFileDataMail.php";
+		$fd = new ilFileDataMail(ANONYMOUS_USER_ID);
+		$fd->copyAttachmentFile($file, "result_" . $active_id . ".xls");
+		$file_names[] = "result_" . $active_id . ".xls";
+
+		$mail->sendAdvancedNotification($owner_id, $this->getTitle(), $usr_data, $file_names);
+	
+		if(count($file_names))
+		{
+			$fd->unlinkFiles($file_names);
+			unset($fd);
+			@unlink($file);
+		}
+	}
+
+	function createRandomSolutions($number)
+	{
+		global $DIC;
+		$ilDB = $DIC['ilDB'];
+		
+		// 1. get a user
+		$query = "SELECT usr_id FROM usr_data";
+		$result = $ilDB->query($query);
+		while ($data = $ilDB->fetchAssoc($result))
+		{
+			$activequery = sprintf("SELECT user_fi FROM tst_active WHERE test_fi = %s AND user_fi = %s",
+				$ilDB->quote($this->getTestId()),
+				$ilDB->quote($data['usr_id'])
+			);
+			$activeresult = $ilDB->query($activequery);
+			if ($activeresult->numRows() == 0)
+			{
+				$user_id = $data['usr_id'];
+				if ($user_id != 13)
+				{
+					include_once "./Modules/Test/classes/class.ilTestSession.php";
+					$testSession = new ilTestSession();
+					$testSession->setRefId($this->getRefId());
+					$testSession->setTestId($this->getTestId());
+					$testSession->setUserId($user_id);
+					$testSession->saveToDb();
+					$passes = ($this->getNrOfTries()) ? $this->getNrOfTries() : 10;
+					$nr_of_passes = rand(1, $passes);
+					$active_id = $testSession->getActiveId();
+					for ($pass = 0; $pass < $nr_of_passes; $pass++)
+					{
+						include_once "./Modules/Test/classes/class.ilTestSequence.php";
+						$testSequence = new ilTestSequence($active_id, $pass, $this->isRandomTest());
+						$testSequence->loadFromDb();
+						$testSequence->loadQuestions();
+						if (!$testSequence->hasSequence())
+						{
+							$testSequence->createNewSequence($this->getQuestionCount(), $shuffle);
+							$testSequence->saveToDb();
+						}
+						for ($seq = 1; $seq <= count($this->questions); $seq++)
+						{
+							$question_id = $testSequence->getQuestionForSequence($seq);
+							$objQuestion = ilObjTest::_instanciateQuestion($question_id);
+							$assSettings = new ilSetting('assessment');
+							require_once 'Modules/TestQuestionPool/classes/class.ilAssQuestionProcessLockerFactory.php';
+							$processLockerFactory = new ilAssQuestionProcessLockerFactory($assSettings, $ilDB);
+							$processLockerFactory->setQuestionId($objQuestion->getId());
+							$processLockerFactory->setUserId($testSession->getUserId());
+							include_once ("./Modules/Test/classes/class.ilObjAssessmentFolder.php");
+							$processLockerFactory->setAssessmentLogEnabled(ilObjAssessmentFolder::_enabledAssessmentLogging());
+							$objQuestion->setProcessLocker($processLockerFactory->getLocker());
+							$objQuestion->createRandomSolution($testSession->getActiveId(), $pass);
+						}
+						$testSession->increasePass();
+						$testSession->setLastSequence(0);
+						$testSession->setLastFinishedPass($pass);
+						$testSession->setSubmitted(1);
+						$testSession->setSubmittedTimestamp(date('Y-m-d H:i:s'));
+						$testSession->saveToDb();
+					}
+					$number--;
+					if ($number == 0) return;
+				}
+			}
+		}
+	}
+	
+	public function getResultsForActiveId($active_id)
+	{
+		global $DIC;
+		$ilDB = $DIC['ilDB'];
+		
+		$query = "
 			SELECT		*
 			FROM		tst_result_cache
 			WHERE		active_fi = %s
 		";
-        
-        $result = $ilDB->queryF(
-            $query,
-            array('integer'),
-            array($active_id)
-        );
-        
-        if (!$result->numRows()) {
-            include_once "./Modules/TestQuestionPool/classes/class.assQuestion.php";
-            
-            assQuestion::_updateTestResultCache($active_id);
-            
-            $query = "
+		
+		$result = $ilDB->queryF(
+			$query, array('integer'), array($active_id)
+		);
+		
+		if( !$result->numRows() )
+		{
+			include_once "./Modules/TestQuestionPool/classes/class.assQuestion.php";
+			
+			assQuestion::_updateTestResultCache($active_id);
+			
+			$query = "
 				SELECT		*
 				FROM		tst_result_cache
 				WHERE		active_fi = %s
 			";
-            
-            $result = $ilDB->queryF(
-                $query,
-                array('integer'),
-                array($active_id)
-            );
+			
+			$result = $ilDB->queryF(
+				$query, array('integer'), array($active_id)
+			);
+		}
+		
+		$row = $ilDB->fetchAssoc($result);
+		
+		return $row;
+		
+	}
+	
+	public function getMailNotificationType()
+	{
+		if ($this->mailnottype == 1)
+		{
+			return $this->mailnottype;
+		}
+		else
+		{
+			return 0;
+		}
+	}
+	
+	public function setMailNotificationType($a_type)
+	{
+		if ($a_type == 1)
+		{
+			$this->mailnottype = 1;
+		}
+		else
+		{
+			$this->mailnottype = 0;
+		}
+	}
+	
+	public function getExportSettings()
+	{
+		if ($this->exportsettings)
+		{
+			return $this->exportsettings;
+		}
+		else
+		{
+			return 0;
+		}
+	}
+	
+	public function setExportSettings($a_settings)
+	{
+		if ($a_settings)
+		{
+			$this->exportsettings = $a_settings;
+		}
+		else
+		{
+			$this->exportsettings = 0;
+		}
+	}
+	
+	public function getExportSettingsSingleChoiceShort()
+	{
+		if (($this->exportsettings & 1) > 0)
+		{
+			return true;
+		}
+		else
+		{
+			return false;
+		}
+	}
+	
+	public function setExportSettingsSingleChoiceShort($a_settings)
+	{
+		if ($a_settings)
+		{
+			$this->exportsettings = $this->exportsettings | 1;
+		}
+		else
+		{
+			if ($this->getExportSettingsSingleChoiceShort())
+			{
+				$this->exportsettings = $this->exportsettings ^ 1;
+			}
+		}
+	}
+
+	public function getEnabledViewMode()  {
+            return $this->enabled_view_mode;
         }
-        
-        $row = $ilDB->fetchAssoc($result);
-        
-        return $row;
-    }
-    
-    public function getMailNotificationType()
-    {
-        if ($this->mailnottype == 1) {
-            return $this->mailnottype;
-        } else {
-            return 0;
+
+        public function setEnabledViewMode($mode) {
+            $this->enabled_view_mode = $mode;
         }
-    }
-    
-    public function setMailNotificationType($a_type)
-    {
-        if ($a_type == 1) {
-            $this->mailnottype = 1;
-        } else {
-            $this->mailnottype = 0;
-        }
-    }
-    
-    public function getExportSettings()
-    {
-        if ($this->exportsettings) {
-            return $this->exportsettings;
-        } else {
-            return 0;
-        }
-    }
-    
-    public function setExportSettings($a_settings)
-    {
-        if ($a_settings) {
-            $this->exportsettings = $a_settings;
-        } else {
-            $this->exportsettings = 0;
-        }
-    }
-    
-    public function getExportSettingsSingleChoiceShort()
-    {
-        if (($this->exportsettings & 1) > 0) {
-            return true;
-        } else {
-            return false;
-        }
-    }
-    
-    public function setExportSettingsSingleChoiceShort($a_settings)
-    {
-        if ($a_settings) {
-            $this->exportsettings = $this->exportsettings | 1;
-        } else {
-            if ($this->getExportSettingsSingleChoiceShort()) {
-                $this->exportsettings = $this->exportsettings ^ 1;
+
+	function setTemplate($template_id) {
+		$this->template_id = (int)$template_id;
+	}
+
+	function getTemplate() {
+		return $this->template_id;
+	}
+
+	public function moveQuestionAfterOLD($previous_question_id, $new_question_id) {
+            $new_array = array();
+            $position = 1;
+
+            $query = 'SELECT question_fi  FROM tst_test_question WHERE test_fi = %s';
+            $types = array('integer');
+            $values = array($this->getTestId());
+
+            $new_question_id += 1;
+
+            global $DIC;
+            $ilDB = $DIC['ilDB'];
+            $inserted = false;
+            $res = $ilDB->queryF($query, $types, $values);
+            while($row = $ilDB->fetchAssoc($res)) {
+
+                $qid = $row['question_fi'];
+
+                if ($qid == $new_question_id) {
+                    continue;
+                }
+                else if ($qid == $previous_question_id) {
+                    $new_array[$position++] = $qid;
+                    $new_array[$position++] =  $new_question_id;
+                    $inserted = true;
+                }
+                else {
+                    $new_array[$position++] = $qid;
+                }
             }
-        }
-    }
-
-    public function getEnabledViewMode()
-    {
-        return $this->enabled_view_mode;
-    }
-
-    public function setEnabledViewMode($mode)
-    {
-        $this->enabled_view_mode = $mode;
-    }
-
-    public function setTemplate($template_id)
-    {
-        $this->template_id = (int) $template_id;
-    }
-
-    public function getTemplate()
-    {
-        return $this->template_id;
-    }
-
-    public function moveQuestionAfterOLD($previous_question_id, $new_question_id)
-    {
-        $new_array = array();
-        $position = 1;
-
-        $query = 'SELECT question_fi  FROM tst_test_question WHERE test_fi = %s';
-        $types = array('integer');
-        $values = array($this->getTestId());
-
-        $new_question_id += 1;
-
-        global $DIC;
-        $ilDB = $DIC['ilDB'];
-        $inserted = false;
-        $res = $ilDB->queryF($query, $types, $values);
-        while ($row = $ilDB->fetchAssoc($res)) {
-            $qid = $row['question_fi'];
-
-            if ($qid == $new_question_id) {
-                continue;
-            } elseif ($qid == $previous_question_id) {
-                $new_array[$position++] = $qid;
-                $new_array[$position++] =  $new_question_id;
-                $inserted = true;
-            } else {
-                $new_array[$position++] = $qid;
-            }
-        }
-
-        $update_query = 'UPDATE tst_test_question SET sequence = %s WHERE test_fi = %s AND question_fi = %s';
-        $update_types = array('integer', 'integer', 'integer');
-
-        foreach ($new_array as $position => $qid) {
-            $ilDB->manipulateF(
-                    $update_query,
-                    $update_types,
-                    $vals = array(
+
+            $update_query = 'UPDATE tst_test_question SET sequence = %s WHERE test_fi = %s AND question_fi = %s';
+            $update_types = array('integer', 'integer', 'integer');
+
+            foreach($new_array as $position => $qid) {
+                $ilDB->manipulateF(
+                        $update_query,
+                        $update_types,
+                        $vals = array(
                             $position,
                             $this->getTestId(),
                             $qid
                         )
                 );
+            }
         }
-    }
         
-    public function isAnyInstantFeedbackOptionEnabled()
-    {
-        return (
-                $this->getSpecificAnswerFeedback() || $this->getGenericAnswerFeedback() ||
-                $this->getAnswerFeedbackPoints() || $this->getInstantFeedbackSolution()
-            );
-    }
+        public function isAnyInstantFeedbackOptionEnabled()
+		{
+			return (
+				$this->getSpecificAnswerFeedback() || $this->getGenericAnswerFeedback() ||
+				$this->getAnswerFeedbackPoints() || $this->getInstantFeedbackSolution()
+			);
+		}
         
-    public function getInstantFeedbackOptionsAsArray()
-    {
-        $values = array();
-            
-        if ($this->getSpecificAnswerFeedback()) {
-            $values[] = 'instant_feedback_specific';
-        }
-        if ($this->getGenericAnswerFeedback()) {
-            $values[] = 'instant_feedback_generic';
-        }
-        if ($this->getAnswerFeedbackPoints()) {
-            $values[] = 'instant_feedback_points';
-        }
-        if ($this->getInstantFeedbackSolution()) {
-            $values[] = 'instant_feedback_solution';
-        }
-            
-        return $values;
-    }
-
-    public function setInstantFeedbackOptionsByArray($options)
-    {
-        if (is_array($options)) {
-            $this->setGenericAnswerFeedback(in_array('instant_feedback_generic', $options) ? 1 : 0);
-            $this->setSpecificAnswerFeedback(in_array('instant_feedback_specific', $options) ? 1 : 0);
-            $this->setAnswerFeedbackPoints(in_array('instant_feedback_points', $options) ? 1 : 0);
-            $this->setInstantFeedbackSolution(in_array('instant_feedback_solution', $options) ? 1 : 0);
-        } else {
-            $this->setGenericAnswerFeedback(0);
-            $this->setSpecificAnswerFeedback(0);
-            $this->setAnswerFeedbackPoints(0);
-            $this->setInstantFeedbackSolution(0);
-        }
-    }
-
-    public function setResultsPresentationOptionsByArray($options)
-    {
-        $setter = array(
+        public function getInstantFeedbackOptionsAsArray()
+		{
+			$values = array();
+			
+			if( $this->getSpecificAnswerFeedback() ) $values[] = 'instant_feedback_specific';
+			if( $this->getGenericAnswerFeedback() ) $values[] = 'instant_feedback_generic';
+			if( $this->getAnswerFeedbackPoints() ) $values[] = 'instant_feedback_points';
+			if( $this->getInstantFeedbackSolution() ) $values[] = 'instant_feedback_solution';
+			
+			return $values;
+		}
+
+        public function setInstantFeedbackOptionsByArray($options)
+		{
+			if (is_array($options))
+			{
+				$this->setGenericAnswerFeedback(	in_array('instant_feedback_generic',  $options) ? 1 : 0);
+				$this->setSpecificAnswerFeedback(	in_array('instant_feedback_specific', $options) ? 1 : 0);
+				$this->setAnswerFeedbackPoints(		in_array('instant_feedback_points',   $options) ? 1 : 0);
+				$this->setInstantFeedbackSolution(	in_array('instant_feedback_solution', $options) ? 1 : 0);
+        	}
+			else
+			{
+				$this->setGenericAnswerFeedback(0);
+				$this->setSpecificAnswerFeedback(0);
+				$this->setAnswerFeedbackPoints(0);
+				$this->setInstantFeedbackSolution(0);
+			}
+		}
+
+        public function setResultsPresentationOptionsByArray($options) {
+            $setter = array(
                 'pass_details' => 'setShowPassDetails',
                 'solution_details' => 'setShowSolutionDetails',
                 'solution_printview' => 'setShowSolutionPrintview',
@@ -15020,122 +11444,119 @@
                 'solution_signature' => 'setShowSolutionSignature',
                 'solution_suggested' => 'setShowSolutionSuggested',
                 );
-        foreach ($setter as $key => $setter) {
-            if (in_array($key, $options)) {
-                $this->$setter(1);
-            } else {
-                $this->$setter(0);
+            foreach($setter as $key => $setter) {
+                if (in_array($key, $options)) {
+                    $this->$setter(1);
+                }
+                else {
+                    $this->$setter(0);
+                }
             }
         }
-    }
-
-    public function getPoolUsage()
-    {
-        return (boolean) $this->poolUsage;
-    }
-
-    public function setPoolUsage($usage)
-    {
-        $this->poolUsage = (boolean) $usage;
-    }
-    
-    /**
-     * @return ilTestReindexedSequencePositionMap
-     */
-    public function reindexFixedQuestionOrdering()
-    {
-        global $DIC;
-        $tree = $DIC['tree'];
-        $db = $DIC['ilDB'];
-        $pluginAdmin = $DIC['ilPluginAdmin'];
-        
-        require_once 'Modules/Test/classes/class.ilTestQuestionSetConfigFactory.php';
-        $qscFactory = new ilTestQuestionSetConfigFactory($tree, $db, $pluginAdmin, $this);
-        $questionSetConfig = $qscFactory->getQuestionSetConfig();
-        
-        /* @var ilTestFixedQuestionSetConfig $questionSetConfig */
-        $reindexedSequencePositionMap = $questionSetConfig->reindexQuestionOrdering();
-        
-        $this->loadQuestions();
-        
-        return $reindexedSequencePositionMap;
-    }
-
-    public function setQuestionOrderAndObligations($orders, $obligations)
-    {
-        global $DIC;
-        $ilDB = $DIC['ilDB'];
-
-        asort($orders);
-
-        $i = 0;
-
-        foreach ($orders as $id => $position) {
-            $i++;
-            
-            $obligatory = (
-                isset($obligations[$id]) && $obligations[$id] ? 1 : 0
-            );
-
-            $query = "
+
+	public function getPoolUsage() {
+	    return (boolean) $this->poolUsage;
+	}
+
+	public function setPoolUsage($usage) {
+	    $this->poolUsage = (boolean)$usage;
+	}
+	
+	/**
+	 * @return ilTestReindexedSequencePositionMap
+	 */
+	public function reindexFixedQuestionOrdering()
+	{
+		global $DIC;
+		$tree = $DIC['tree'];
+		$db = $DIC['ilDB'];
+		$pluginAdmin = $DIC['ilPluginAdmin'];
+		
+		require_once 'Modules/Test/classes/class.ilTestQuestionSetConfigFactory.php';
+		$qscFactory = new ilTestQuestionSetConfigFactory($tree, $db, $pluginAdmin, $this);
+		$questionSetConfig = $qscFactory->getQuestionSetConfig();
+		
+		/* @var ilTestFixedQuestionSetConfig $questionSetConfig */
+		$reindexedSequencePositionMap = $questionSetConfig->reindexQuestionOrdering();
+		
+		$this->loadQuestions();
+		
+		return $reindexedSequencePositionMap;
+	}
+
+	public function setQuestionOrderAndObligations($orders, $obligations)
+	{
+	    global $DIC;
+	    $ilDB = $DIC['ilDB'];
+
+	    asort($orders);
+
+	    $i = 0;
+
+	    foreach($orders as $id => $position)
+		{
+			$i++;
+			
+			$obligatory = (
+				isset($obligations[$id]) && $obligations[$id] ? 1 : 0
+			);
+
+			$query = "
 				UPDATE		tst_test_question
 				SET			sequence = %s,
 							obligatory = %s
 				WHERE		question_fi = %s
 			";
 
-            $ilDB->manipulateF(
-                $query,
-                array('integer', 'integer', 'integer'),
-                array($i, $obligatory, $id)
-            );
-        }
-
-        $this->loadQuestions();
-    }
-
-    public function moveQuestionAfter($question_to_move, $question_before)
-    {
-        global $DIC;
-        $ilDB = $DIC['ilDB'];
-        //var_dump(func_get_args());
-        if ($question_before) {
-            $query = 'SELECT sequence, test_fi FROM tst_test_question WHERE question_fi = %s';
-            $types = array('integer');
-            $values = array($question_before);
-            $rset = $ilDB->queryF($query, $types, $values);
-        }
-
-        if (!$question_before || ($rset && !($row = $ilDB->fetchAssoc($rset)))) {
-            $row = array(
-            'sequence' => 0,
-            'test_fi' => $this->getTestId(),
-        );
-        }
-        
-        $update = 'UPDATE tst_test_question SET sequence = sequence + 1 WHERE sequence > %s AND test_fi = %s';
-        $types = array('integer', 'integer');
-        $values = array($row['sequence'], $row['test_fi']);
-        $ilDB->manipulateF($update, $types, $values);
-
-        $update = 'UPDATE tst_test_question SET sequence = %s WHERE question_fi = %s';
-        $types = array('integer', 'integer');
-        $values = array($row['sequence'] + 1, $question_to_move);
-        $ilDB->manipulateF($update, $types, $values);
-
-        $this->reindexFixedQuestionOrdering();
-    }
-
-    public function hasQuestionsWithoutQuestionpool()
-    {
-        global $DIC;
-        $ilDB = $DIC['ilDB'];
-
-        $questions = $this->getQuestionTitlesAndIndexes();
-        
-        $IN_questions = $ilDB->in('q1.question_id', array_keys($questions), false, 'integer');
-        
-        $query = "
+			$ilDB->manipulateF(
+				$query, array('integer', 'integer', 'integer'), array($i, $obligatory, $id)
+			);
+	    }
+
+	    $this->loadQuestions();
+	}
+
+	public function moveQuestionAfter($question_to_move, $question_before) {
+	    global $DIC;
+	    $ilDB = $DIC['ilDB'];
+	    //var_dump(func_get_args());
+	    if ($question_before) {
+		$query = 'SELECT sequence, test_fi FROM tst_test_question WHERE question_fi = %s';
+		$types = array('integer');
+		$values = array($question_before);
+		$rset = $ilDB->queryF($query, $types, $values);
+	    }
+
+	    if (!$question_before || ($rset && !($row = $ilDB->fetchAssoc($rset)))) {
+		$row = array(
+		    'sequence' => 0,
+		    'test_fi' => $this->getTestId(),
+		);
+	    }
+	    
+	    $update = 'UPDATE tst_test_question SET sequence = sequence + 1 WHERE sequence > %s AND test_fi = %s';
+	    $types = array('integer', 'integer');
+	    $values = array($row['sequence'], $row['test_fi']);
+	    $ilDB->manipulateF($update, $types, $values);
+
+	    $update = 'UPDATE tst_test_question SET sequence = %s WHERE question_fi = %s';
+	    $types = array('integer', 'integer');
+	    $values = array($row['sequence'] + 1, $question_to_move);
+	    $ilDB->manipulateF($update, $types, $values);
+
+	    $this->reindexFixedQuestionOrdering();
+	}
+
+	public function hasQuestionsWithoutQuestionpool()
+	{
+	    global $DIC;
+	    $ilDB = $DIC['ilDB'];
+
+	    $questions = $this->getQuestionTitlesAndIndexes();
+		
+		$IN_questions = $ilDB->in('q1.question_id', array_keys($questions), false, 'integer');
+		
+	    $query = "
 			SELECT		count(q1.question_id) cnt
 			
 			FROM		qpl_questions q1
@@ -15147,780 +11568,789 @@
 			AND		 	q1.obj_fi = q2.obj_fi
 		";
 
-        $rset = $ilDB->query($query);
-        
-        $row = $ilDB->fetchAssoc($rset);
-
-        return $row['cnt'] > 0;
-    }
-
-    /**
-     * Gather all finished tests for user
-     *
-     * @param int $a_user_id
-     * @return array(test id => passed)
-     */
-    public static function _lookupFinishedUserTests($a_user_id)
-    {
-        global $DIC;
-        $ilDB = $DIC['ilDB'];
-
-        $result = $ilDB->queryF(
-            "SELECT test_fi,MAX(pass) AS pass FROM tst_active" .
-            " JOIN tst_pass_result ON (tst_pass_result.active_fi = tst_active.active_id)" .
-            " WHERE user_fi=%s" .
-            " GROUP BY test_fi",
-            array('integer', 'integer'),
-            array($a_user_id, 1)
-        );
-        $all = array();
-        while ($row = $ilDB->fetchAssoc($result)) {
-            $obj_id =  self::_getObjectIDFromTestID($row["test_fi"]);
-            $all[$obj_id] = (bool) $row["pass"];
-        }
-        return $all;
-    }
-    public function getQuestions()
-    {
-        return $this->questions;
-    }
-
-    public function isOnline()
-    {
-        return $this->online;
-    }
-
-    public function setOnline($a_online = true)
-    {
-        $this->online = (bool) $a_online;
-    }
-    
-    /**
-     * @return null
-     */
-    public function getOldOnlineStatus()
-    {
-        return $this->oldOnlineStatus;
-    }
-    
-    /**
-     * @param null $oldOnlineStatus
-     */
-    public function setOldOnlineStatus($oldOnlineStatus)
-    {
-        $this->oldOnlineStatus = $oldOnlineStatus;
-    }
-    
-    public function setPrintBestSolutionWithResult($status)
-    {
-        $this->print_best_solution_with_result = (bool) $status;
-    }
-
-    public function isBestSolutionPrintedWithResult()
-    {
-        return (bool) $this->print_best_solution_with_result;
-    }
-    
-    /**
-     * returns the fact wether offering hints is enabled or not
-     *
-     * @return boolean
-     */
-    public function isOfferingQuestionHintsEnabled()
-    {
-        return $this->offeringQuestionHintsEnabled;
-    }
-
-    /**
-     * sets offering question hints enabled/disabled
-     *
-     * @param boolean $offeringQuestionHintsEnabled
-     */
-    public function setOfferingQuestionHintsEnabled($offeringQuestionHintsEnabled)
-    {
-        $this->offeringQuestionHintsEnabled = (bool) $offeringQuestionHintsEnabled;
-    }
-    
-    public function setActivationVisibility($a_value)
-    {
-        $this->activation_visibility = (bool) $a_value;
-    }
-    
-    public function getActivationVisibility()
-    {
-        return $this->activation_visibility;
-    }
-    
-    public function isActivationLimited()
-    {
-        return (bool) $this->activation_limited;
-    }
-    
-    public function setActivationLimited($a_value)
-    {
-        $this->activation_limited = (bool) $a_value;
-    }
-    
-    /* GET/SET for highscore feature */
-    
-    /**
-     * Sets if the highscore feature should be enabled.
-     *
-     * @param bool $a_enabled
-     */
-    public function setHighscoreEnabled($a_enabled)
-    {
-        $this->_highscore_enabled = (bool) $a_enabled;
-    }
-    
-    /**
-     * Gets the setting which determines if the highscore feature is enabled.
-     *
-     * @return bool True, if highscore is enabled.
-     */
-    public function getHighscoreEnabled()
-    {
-        return (bool) $this->_highscore_enabled;
-    }
-
-    /**
-     * Sets if the highscores should be anonymized.
-     *
-     * Note: This setting will be overriden, if the test is globally anonymized.
-     *
-     * @param bool $a_anon
-     */
-    public function setHighscoreAnon($a_anon)
-    {
-        $this->_highscore_anon = (bool) $a_anon;
-    }
-    
-    /**
-     * Gets if the highscores should be anonymized per setting.
-     *
-     * Note: This method will retrieve the setting as set by the user. If you want
-     * to figure out, if the highscore is to be shown anonymized or not, with
-     * consideration of the global anon switch you should @see isHighscoreAnon().
-     *
-     * @return bool True, if setting is to anonymize highscores.
-     */
-    public function getHighscoreAnon()
-    {
-        return (bool) $this->_highscore_anon;
-    }
-    
-    /**
-     * Gets if the highscores should be displayed anonymized.
-     *
-     * Note: This method considers the global anonymity switch. If you need
-     * access to the users setting, @see getHighscoreAnon()
-     *
-     * @return boolean True, if output is anonymized.
-     */
-    public function isHighscoreAnon()
-    {
-        if ($this->getAnonymity() == 1) {
-            return true;
-        } else {
-            return (bool) $this->getHighscoreAnon();
-        }
-    }
-    
-    /**
-     * Sets if the date and time of the scores achievement should be displayed.
-     *
-     * @param bool $a_achieved_ts
-     */
-    public function setHighscoreAchievedTS($a_achieved_ts)
-    {
-        $this->_highscore_achieved_ts = (bool) $a_achieved_ts;
-    }
-    
-    /**
-     * Returns if date and time of the scores achievement should be displayed.
-     *
-     * @return bool True, if column should be shown.
-     */
-    public function getHighscoreAchievedTS()
-    {
-        return (bool) $this->_highscore_achieved_ts;
-    }
-
-    /**
-     * Sets if the actual score should be displayed.
-     *
-     * @param bool $a_score
-     */
-    public function setHighscoreScore($a_score)
-    {
-        $this->_highscore_score = (bool) $a_score;
-    }
-    
-    /**
-     * Gets if the score column should be shown.
-     *
-     * @return bool True, if score column should be shown.
-     */
-    public function getHighscoreScore()
-    {
-        return (bool) $this->_highscore_score;
-    }
-
-    /**
-     * Sets if the percentages of the scores pass should be shown.
-     *
-     * @param bool $a_percentage
-     */
-    public function setHighscorePercentage($a_percentage)
-    {
-        $this->_highscore_percentage = (bool) $a_percentage;
-    }
-    
-    /**
-     * Gets if the percentage column should be shown.
-     *
-     * @return bool True, if percentage column should be shown.
-     */
-    public function getHighscorePercentage()
-    {
-        return (bool) $this->_highscore_percentage;
-    }
-
-    /**
-     * Sets if the number of requested hints should be shown.
-     *
-     * @param bool $a_hints
-     */
-    public function setHighscoreHints($a_hints)
-    {
-        $this->_highscore_hints = (bool) $a_hints;
-    }
-    
-    /**
-     * Gets, if the column with the number of requested hints should be shown.
-     *
-     * @return bool True, if the hints-column should be shown.
-     */
-    public function getHighscoreHints()
-    {
-        return (bool) $this->_highscore_hints;
-    }
-    
-    /**
-     * Sets if the workingtime of the scores should be shown.
-     *
-     * @param bool $a_wtime
-     */
-    public function setHighscoreWTime($a_wtime)
-    {
-        $this->_highscore_wtime = (bool) $a_wtime;
-    }
-    
-    /**
-     * Gets if the column with the workingtime should be shown.
-     *
-     * @return bool True, if the workingtime column should be shown.
-     */
-    public function getHighscoreWTime()
-    {
-        return (bool) $this->_highscore_wtime;
-    }
-    
-    /**
-     * Sets if the table with the own ranking should be shown.
-     *
-     * @param bool $a_own_table True, if table with own ranking should be shown.
-     */
-    public function setHighscoreOwnTable($a_own_table)
-    {
-        $this->_highscore_own_table = (bool) $a_own_table;
-    }
-    
-    /**
-     * Gets if the own rankings table should be shown.
-     *
-     * @return bool True, if the own rankings table should be shown.
-     */
-    public function getHighscoreOwnTable()
-    {
-        return (bool) $this->_highscore_own_table;
-    }
-    
-    /**
-     * Sets if the top-rankings table should be shown.
-     *
-     * @param bool $a_top_table
-     */
-    public function setHighscoreTopTable($a_top_table)
-    {
-        $this->_highscore_top_table = (bool) $a_top_table;
-    }
-    
-    /**
-     * Gets, if the top-rankings table should be shown.
-     *
-     * @return bool True, if top-rankings table should be shown.
-     */
-    public function getHighscoreTopTable()
-    {
-        return (bool) $this->_highscore_top_table;
-    }
-
-    /**
-     * Sets the number of entries which are to be shown in the top-rankings
-     * table.
-     *
-     * @param integer $a_top_num Number of entries in the top-rankings table.
-     */
-    public function setHighscoreTopNum($a_top_num)
-    {
-        $this->_highscore_top_num = (int) $a_top_num;
-    }
-    
-    /**
-     * Gets the number of entries which are to be shown in the top-rankings table.
-     * Default: 10 entries
-     *
-     * @param integer $a_retval Optional return value if nothing is set, defaults to 10.
-     *
-     * @return integer Number of entries to be shown in the top-rankings table.
-     */
-    public function getHighscoreTopNum($a_retval = 10)
-    {
-        $retval = $a_retval;
-        if ((int) $this->_highscore_top_num != 0) {
-            $retval = $this->_highscore_top_num;
-        }
-        
-        return $retval;
-    }
-
-    /**
-     * @return int
-     */
-    public function getHighscoreMode()
-    {
-        switch (true) {
-            case $this->getHighscoreOwnTable() && $this->getHighscoreTopTable():
-                return self::HIGHSCORE_SHOW_ALL_TABLES;
-                break;
-
-            case $this->getHighscoreTopTable():
-                return self::HIGHSCORE_SHOW_TOP_TABLE;
-                break;
-
-            case $this->getHighscoreOwnTable():
-            default:
-                return self::HIGHSCORE_SHOW_OWN_TABLE;
-                break;
-        }
-    }
-
-    /**
-     * @param $mode int
-     */
-    public function setHighscoreMode($mode)
-    {
-        switch ($mode) {
-            case self::HIGHSCORE_SHOW_ALL_TABLES:
-                $this->setHighscoreTopTable(1);
-                $this->setHighscoreOwnTable(1);
-                break;
-
-            case self::HIGHSCORE_SHOW_TOP_TABLE:
-                $this->setHighscoreTopTable(1);
-                $this->setHighscoreOwnTable(0);
-                break;
-
-            case self::HIGHSCORE_SHOW_OWN_TABLE:
-            default:
-                $this->setHighscoreTopTable(0);
-                $this->setHighscoreOwnTable(1);
-                break;
-        }
-    }
-    /* End GET/SET for highscore feature*/
-
-    public function setSpecificAnswerFeedback($specific_answer_feedback)
-    {
-        switch ($specific_answer_feedback) {
-            case 1:
-                $this->specific_answer_feedback = 1;
-                break;
-            default:
-                $this->specific_answer_feedback = 0;
-                break;
-        }
-    }
-    
-    public function getSpecificAnswerFeedback()
-    {
-        switch ($this->specific_answer_feedback) {
-            case 1:
-                return 1;
-            default:
-                return 0;
-        }
-    }
-    
-    /**
-     * sets obligations enabled/disabled
-     *
-     * @param boolean $obligationsEnabled
-     */
-    public function setObligationsEnabled($obligationsEnabled = true)
-    {
-        $this->obligationsEnabled = (bool) $obligationsEnabled;
-    }
-    
-    /**
-     * returns the fact wether obligations are enabled or not
-     *
-     * @return boolean
-     */
-    public function areObligationsEnabled()
-    {
-        return (bool) $this->obligationsEnabled;
-    }
-    
-    /**
-     * checks wether the obligation for question with given id is possible or not
-     *
-     * @param integer $questionId
-     * @return boolean $obligationPossible
-     */
-    public static function isQuestionObligationPossible($questionId)
-    {
-        require_once('Modules/TestQuestionPool/classes/class.assQuestion.php');
-
-        $classConcreteQuestion = assQuestion::_getQuestionType($questionId);
-
-        assQuestion::_includeClass($classConcreteQuestion, 0);
-
-        // static binder is not at work yet (in PHP < 5.3)
-        //$obligationPossible = $classConcreteQuestion::isObligationPossible();
-        $obligationPossible = call_user_func(array($classConcreteQuestion, 'isObligationPossible'), $questionId);
-        
-        return $obligationPossible;
-    }
-    
-    /**
-     * checks wether the question with given id is marked as obligatory or not
-     *
-     * @param integer $questionId
-     * @return boolean $obligatory
-     */
-    public static function isQuestionObligatory($question_id)
-    {
-        global $DIC;
-        $ilDB = $DIC['ilDB'];
-
-        $rset = $ilDB->queryF('SELECT obligatory FROM tst_test_question WHERE question_fi = %s', array('integer'), array($question_id));
-
-        if ($row = $ilDB->fetchAssoc($rset)) {
-            return (bool) $row['obligatory'];
-        }
-
-        return false;
-    }
-
-    /**
-     * checks wether all questions marked as obligatory were answered
-     * within the test pass with given testId, activeId and pass index
-     *
-     * @static
-     * @access public
-     * @global ilDBInterface $ilDB
-     * @param integer $test_id
-     * @param integer $active_id
-     * @param integer $pass
-     * @return boolean $allObligationsAnswered
-     */
-    public static function allObligationsAnswered($test_id, $active_id, $pass)
-    {
-        global $DIC;
-        $ilDB = $DIC['ilDB'];
+	    $rset = $ilDB->query($query);
+	    
+	    $row = $ilDB->fetchAssoc($rset);
+
+		return $row['cnt'] > 0;
+	}
+
+	/**
+	 * Gather all finished tests for user
+	 * 
+	 * @param int $a_user_id
+	 * @return array(test id => passed)
+	 */
+	public static function _lookupFinishedUserTests($a_user_id)
+	{
+		global $DIC;
+		$ilDB = $DIC['ilDB'];
+
+		$result = $ilDB->queryF("SELECT test_fi,MAX(pass) AS pass FROM tst_active".
+			" JOIN tst_pass_result ON (tst_pass_result.active_fi = tst_active.active_id)".
+			" WHERE user_fi=%s".
+			" GROUP BY test_fi",
+			array('integer', 'integer'),
+			array($a_user_id, 1)
+		);
+		$all = array();
+		while($row = $ilDB->fetchAssoc($result))
+		{
+			$obj_id =  self::_getObjectIDFromTestID($row["test_fi"]);
+			$all[$obj_id] = (bool)$row["pass"];
+		}
+		return $all;
+	}
+	public function getQuestions()
+	{
+		return $this->questions;
+	}
+
+	public function isOnline()
+	{
+		return $this->online;
+	}
+
+	public function setOnline($a_online = true)
+	{
+		$this->online = (bool)$a_online;
+	}
+	
+	/**
+	 * @return null
+	 */
+	public function getOldOnlineStatus()
+	{
+		return $this->oldOnlineStatus;
+	}
+	
+	/**
+	 * @param null $oldOnlineStatus
+	 */
+	public function setOldOnlineStatus($oldOnlineStatus)
+	{
+		$this->oldOnlineStatus = $oldOnlineStatus;
+	}
+	
+	public function setPrintBestSolutionWithResult($status)
+	{
+		$this->print_best_solution_with_result = (bool) $status;
+	}
+
+	public function isBestSolutionPrintedWithResult()
+	{
+		return (bool) $this->print_best_solution_with_result;
+	}
+	
+	/**
+	 * returns the fact wether offering hints is enabled or not
+	 *
+	 * @return boolean
+	 */
+	public function isOfferingQuestionHintsEnabled()
+	{
+		return $this->offeringQuestionHintsEnabled;
+	}
+
+	/**
+	 * sets offering question hints enabled/disabled
+	 *
+	 * @param boolean $offeringQuestionHintsEnabled
+	 */
+	public function setOfferingQuestionHintsEnabled($offeringQuestionHintsEnabled)
+	{
+		$this->offeringQuestionHintsEnabled = (bool)$offeringQuestionHintsEnabled;
+	}
+	
+	function setActivationVisibility($a_value)
+	{
+		$this->activation_visibility = (bool) $a_value;
+	}
+	
+	function getActivationVisibility()
+	{
+		return $this->activation_visibility;
+	}
+	
+	function isActivationLimited()
+	{
+	   return (bool)$this->activation_limited;
+	}
+	
+	function setActivationLimited($a_value)
+	{
+	   $this->activation_limited = (bool)$a_value;
+	}
+	
+	/* GET/SET for highscore feature */
+	
+	/**
+	 * Sets if the highscore feature should be enabled.
+	 * 
+	 * @param bool $a_enabled 
+	 */
+	public function setHighscoreEnabled($a_enabled)
+	{
+		$this->_highscore_enabled = (bool)$a_enabled;
+	}
+	
+	/**
+	 * Gets the setting which determines if the highscore feature is enabled.
+	 * 
+	 * @return bool True, if highscore is enabled. 
+	 */
+	public function getHighscoreEnabled()
+	{
+		return (bool) $this->_highscore_enabled;
+	}
+
+	/**
+	 * Sets if the highscores should be anonymized.
+	 * 
+	 * Note: This setting will be overriden, if the test is globally anonymized.
+	 * 
+	 * @param bool $a_anon 
+	 */
+	public function setHighscoreAnon($a_anon)
+	{
+		$this->_highscore_anon = (bool)$a_anon;
+	}
+	
+	/**
+	 * Gets if the highscores should be anonymized per setting.
+	 * 
+	 * Note: This method will retrieve the setting as set by the user. If you want
+	 * to figure out, if the highscore is to be shown anonymized or not, with 
+	 * consideration of the global anon switch you should @see isHighscoreAnon().
+	 * 
+	 * @return bool True, if setting is to anonymize highscores. 
+	 */
+	public function getHighscoreAnon()
+	{
+		return (bool) $this->_highscore_anon;
+	}
+	
+	/**
+	 * Gets if the highscores should be displayed anonymized.
+	 * 
+	 * Note: This method considers the global anonymity switch. If you need 
+	 * access to the users setting, @see getHighscoreAnon()
+	 * 
+	 * @return boolean True, if output is anonymized. 
+	 */
+	public function isHighscoreAnon()
+	{
+		if ($this->getAnonymity() == 1)
+		{
+			return true;
+		}
+		else
+		{
+			return (bool)$this->getHighscoreAnon();
+		}
+	}
+	
+	/**
+	 * Sets if the date and time of the scores achievement should be displayed.
+	 * 
+	 * @param bool $a_achieved_ts 
+	 */
+	public function setHighscoreAchievedTS($a_achieved_ts)
+	{
+		$this->_highscore_achieved_ts = (bool)$a_achieved_ts;
+	}
+	
+	/**
+	 * Returns if date and time of the scores achievement should be displayed.
+	 * 
+	 * @return bool True, if column should be shown. 
+	 */
+	public function getHighscoreAchievedTS()
+	{
+		return (bool) $this->_highscore_achieved_ts;
+	}
+
+	/**
+	 * Sets if the actual score should be displayed.
+	 * 
+	 * @param bool $a_score 
+	 */
+	public function setHighscoreScore($a_score)
+	{
+		$this->_highscore_score = (bool)$a_score;
+	}
+	
+	/**
+	 * Gets if the score column should be shown.
+	 * 
+	 * @return bool True, if score column should be shown. 
+	 */
+	public function getHighscoreScore()
+	{
+		return (bool) $this->_highscore_score;
+	}
+
+	/**
+	 * Sets if the percentages of the scores pass should be shown.
+	 *  
+	 * @param bool $a_percentage 
+	 */
+	public function setHighscorePercentage($a_percentage)
+	{
+		$this->_highscore_percentage = (bool)$a_percentage;
+	}
+	
+	/**
+	 * Gets if the percentage column should be shown.
+	 * 
+	 * @return bool True, if percentage column should be shown. 
+	 */
+	public function getHighscorePercentage()
+	{
+		return (bool) $this->_highscore_percentage;
+	}
+
+	/**
+	 * Sets if the number of requested hints should be shown.
+	 * 
+	 * @param bool $a_hints 
+	 */
+	public function setHighscoreHints($a_hints)
+	{
+		$this->_highscore_hints = (bool)$a_hints;
+	}
+	
+	/**
+	 * Gets, if the column with the number of requested hints should be shown.
+	 * 
+	 * @return bool True, if the hints-column should be shown. 
+	 */
+	public function getHighscoreHints()
+	{
+		return (bool) $this->_highscore_hints;
+	}
+	
+	/**
+	 * Sets if the workingtime of the scores should be shown.
+	 * 
+	 * @param bool $a_wtime 
+	 */
+	public function setHighscoreWTime($a_wtime)
+	{
+		$this->_highscore_wtime = (bool)$a_wtime;
+	}
+	
+	/**
+	 * Gets if the column with the workingtime should be shown.
+	 * 
+	 * @return bool True, if the workingtime column should be shown. 
+	 */
+	public function getHighscoreWTime()
+	{
+		return (bool) $this->_highscore_wtime;
+	}
+	
+	/**
+	 * Sets if the table with the own ranking should be shown.
+	 * 
+	 * @param bool $a_own_table True, if table with own ranking should be shown. 
+	 */
+	public function setHighscoreOwnTable($a_own_table)
+	{
+		$this->_highscore_own_table = (bool)$a_own_table;
+	}
+	
+	/**
+	 * Gets if the own rankings table should be shown.
+	 * 
+	 * @return bool True, if the own rankings table should be shown. 
+	 */
+	public function getHighscoreOwnTable()
+	{
+		return (bool) $this->_highscore_own_table;
+	}
+	
+	/**
+	 * Sets if the top-rankings table should be shown.
+	 * 
+	 * @param bool $a_top_table 
+	 */
+	public function setHighscoreTopTable($a_top_table)
+	{
+		$this->_highscore_top_table = (bool)$a_top_table;
+	}
+	
+	/**
+	 * Gets, if the top-rankings table should be shown.
+	 * 
+	 * @return bool True, if top-rankings table should be shown. 
+	 */
+	public function getHighscoreTopTable()
+	{
+		return (bool) $this->_highscore_top_table;
+	}
+
+	/**
+	 * Sets the number of entries which are to be shown in the top-rankings
+	 * table.
+	 * 
+	 * @param integer $a_top_num Number of entries in the top-rankings table. 
+	 */
+	public function setHighscoreTopNum($a_top_num)
+	{
+		$this->_highscore_top_num = (int)$a_top_num;
+	}
+	
+	/**
+	 * Gets the number of entries which are to be shown in the top-rankings table.
+	 * Default: 10 entries
+	 * 
+	 * @param integer $a_retval Optional return value if nothing is set, defaults to 10.
+	 * 
+	 * @return integer Number of entries to be shown in the top-rankings table. 
+	 */
+	public function getHighscoreTopNum($a_retval = 10)
+	{
+		$retval = $a_retval;
+		if ( (int) $this->_highscore_top_num != 0)
+		{
+			$retval = $this->_highscore_top_num;
+		}
+		
+		return $retval;
+	}
+
+	/**
+	 * @return int
+	 */
+	public function getHighscoreMode()
+	{
+		switch(true)
+		{
+			case $this->getHighscoreOwnTable() && $this->getHighscoreTopTable():
+				return self::HIGHSCORE_SHOW_ALL_TABLES;
+				break;
+
+			case $this->getHighscoreTopTable():
+				return self::HIGHSCORE_SHOW_TOP_TABLE;
+				break;
+
+			case $this->getHighscoreOwnTable():
+			default:
+				return self::HIGHSCORE_SHOW_OWN_TABLE;
+				break;
+		}
+	}
+
+	/**
+	 * @param $mode int
+	 */
+	public function setHighscoreMode($mode)
+	{
+		switch($mode)
+		{
+			case self::HIGHSCORE_SHOW_ALL_TABLES:
+				$this->setHighscoreTopTable(1);
+				$this->setHighscoreOwnTable(1);
+				break;
+
+			case self::HIGHSCORE_SHOW_TOP_TABLE:
+				$this->setHighscoreTopTable(1);
+				$this->setHighscoreOwnTable(0);
+				break;
+
+			case self::HIGHSCORE_SHOW_OWN_TABLE:
+			default:
+				$this->setHighscoreTopTable(0);
+				$this->setHighscoreOwnTable(1);
+				break;
+		}
+	}
+	/* End GET/SET for highscore feature*/
+
+	public function setSpecificAnswerFeedback($specific_answer_feedback)
+	{
+		switch ($specific_answer_feedback)
+		{
+			case 1:
+				$this->specific_answer_feedback = 1;
+				break;
+			default:
+				$this->specific_answer_feedback = 0;
+				break;
+		}		
+	}
+	
+	public function getSpecificAnswerFeedback()
+	{
+		switch ($this->specific_answer_feedback)
+		{
+			case 1:
+				return 1;
+			default:
+				return 0;
+		}
+	}
+	
+	/**
+	 * sets obligations enabled/disabled
+	 *
+	 * @param boolean $obligationsEnabled
+	 */
+	public function setObligationsEnabled($obligationsEnabled = true)
+	{
+		$this->obligationsEnabled = (bool)$obligationsEnabled;
+	}
+	
+	/**
+	 * returns the fact wether obligations are enabled or not
+	 *
+	 * @return boolean
+	 */
+	public function areObligationsEnabled()
+	{
+		return (bool)$this->obligationsEnabled;
+	}
+	
+	/**
+	 * checks wether the obligation for question with given id is possible or not
+	 * 
+	 * @param integer $questionId
+	 * @return boolean $obligationPossible
+	 */
+	public static function isQuestionObligationPossible($questionId)
+	{
+		require_once('Modules/TestQuestionPool/classes/class.assQuestion.php');
+
+		$classConcreteQuestion = assQuestion::_getQuestionType($questionId);
+
+		assQuestion::_includeClass($classConcreteQuestion, 0);
+
+		// static binder is not at work yet (in PHP < 5.3)
+		//$obligationPossible = $classConcreteQuestion::isObligationPossible();
+		$obligationPossible = call_user_func(array($classConcreteQuestion, 'isObligationPossible'), $questionId);
+		
+		return $obligationPossible;
+	}
+	
+	/**
+	 * checks wether the question with given id is marked as obligatory or not
+	 * 
+	 * @param integer $questionId
+	 * @return boolean $obligatory
+	 */
+	public static function isQuestionObligatory($question_id)
+	{
+	    global $DIC;
+	    $ilDB = $DIC['ilDB'];
+
+	    $rset = $ilDB->queryF('SELECT obligatory FROM tst_test_question WHERE question_fi = %s', array('integer'), array($question_id));
+
+		if( $row = $ilDB->fetchAssoc($rset) )
+		{
+			return (bool) $row['obligatory'];
+	    }
+
+	    return false;
+	}
+
+	/**
+	 * checks wether all questions marked as obligatory were answered
+	 * within the test pass with given testId, activeId and pass index
+	 *
+	 * @static
+	 * @access public
+	 * @global ilDBInterface $ilDB
+	 * @param integer $test_id
+	 * @param integer $active_id
+	 * @param integer $pass
+	 * @return boolean $allObligationsAnswered 
+	 */
+	public static function allObligationsAnswered($test_id, $active_id, $pass)
+	{
+	    global $DIC;
+	    $ilDB = $DIC['ilDB'];
   
-        $rset = $ilDB->queryF(
-            'SELECT obligations_answered FROM tst_pass_result WHERE active_fi = %s AND pass = %s',
-            array('integer', 'integer'),
-            array($active_id, $pass)
-        );
+	    $rset = $ilDB->queryF(
+		    'SELECT obligations_answered FROM tst_pass_result WHERE active_fi = %s AND pass = %s',
+		    array('integer', 'integer'),
+		    array($active_id, $pass)
+	    );
    
-        if ($row = $ilDB->fetchAssoc($rset)) {
-            return (bool) $row['obligations_answered'];
-        }
-
-        return !self::hasObligations($test_id);
-    }
-
-    /**
-     * returns the fact wether the test with given test id
-     * contains questions markes as obligatory or not
-     *
-     * @global ilDBInterface $ilDB
-     * @param integer $test_id
-     * @return boolean $hasObligations
-     */
-    public static function hasObligations($test_id)
-    {
-        global $DIC;
-        $ilDB = $DIC['ilDB'];
-        
-        $rset = $ilDB->queryF(
-            'SELECT count(*) cnt FROM tst_test_question WHERE test_fi = %s AND obligatory = 1',
-            array('integer'),
-            array($test_id)
-        );
-
-        $row = $ilDB->fetchAssoc($rset);
-        
-        return (bool) $row['cnt'] > 0;
-    }
-
-    public function setAutosave($autosave)
-    {
-        $this->autosave = $autosave;
-    }
-
-    public function getAutosave()
-    {
-        return $this->autosave;
-    }
-
-    public function setAutosaveIval($autosave_ival)
-    {
-        $this->autosave_ival = $autosave_ival;
-    }
-
-    public function getAutosaveIval()
-    {
-        return $this->autosave_ival;
-    }
-
-    /**
-     * getter for the test setting passDeletionAllowed
-     *
-     * @return integer
-     */
-    public function isPassDeletionAllowed()
-    {
-        return $this->passDeletionAllowed;
-    }
-
-    /**
-     * setter for the test setting passDeletionAllowed
-     *
-     * @return integer
-     */
-    public function setPassDeletionAllowed($passDeletionAllowed)
-    {
-        $this->passDeletionAllowed = (bool) $passDeletionAllowed;
-    }
-
-    #region Examview / PDF Examview
-    /**
-     * @param boolean $show_examview_html
-     */
-    public function setShowExamviewHtml($show_examview_html)
-    {
-        $this->show_examview_html = $show_examview_html;
-    }
-
-    /**
-     * @return boolean
-     */
-    public function getShowExamviewHtml()
-    {
-        return $this->show_examview_html;
-    }
-
-    /**
-     * @param boolean $show_examview_pdf
-     */
-    public function setShowExamviewPdf($show_examview_pdf)
-    {
-        $this->show_examview_pdf = $show_examview_pdf;
-    }
-
-    /**
-     * @return boolean
-     */
-    public function getShowExamviewPdf()
-    {
-        return $this->show_examview_pdf;
-    }
-
-    /**
-     * @param boolean $enable_examview
-     */
-    public function setEnableExamview($enable_examview)
-    {
-        $this->enable_examview = $enable_examview;
-    }
-
-    /**
-     * @return boolean
-     */
-    public function getEnableExamview()
-    {
-        return $this->enable_examview;
-    }
-
-    #endregion
-
-    public function setActivationStartingTime($starting_time = null)
-    {
-        $this->activation_starting_time = $starting_time;
-    }
-
-    public function setActivationEndingTime($ending_time = null)
-    {
-        $this->activation_ending_time = $ending_time;
-    }
-
-    public function getActivationStartingTime()
-    {
-        return (strlen($this->activation_starting_time)) ? $this->activation_starting_time : null;
-    }
-
-    public function getActivationEndingTime()
-    {
-        return (strlen($this->activation_ending_time)) ? $this->activation_ending_time : null;
-    }
-
-    public function getStartingTimeOfParticipants()
-    {
-        global $DIC;
-        $ilDB = $DIC['ilDB'];
-
-        $times = array();
-        $result = $ilDB->query("SELECT tst_times.active_fi, tst_times.started FROM tst_times, tst_active WHERE tst_times.active_fi = tst_active.active_id ORDER BY tst_times.tstamp DESC");
-        while ($row = $ilDB->fetchAssoc($result)) {
-            $times[$row['active_fi']] = $row['started'];
-        }
-        return $times;
-    }
-
-    public function getTimeExtensionsOfParticipants()
-    {
-        global $DIC;
-        $ilDB = $DIC['ilDB'];
-
-        $times = array();
-        $result = $ilDB->queryF(
-            "SELECT tst_addtime.active_fi, tst_addtime.additionaltime FROM tst_addtime, tst_active WHERE tst_addtime.active_fi = tst_active.active_id AND tst_active.test_fi = %s",
-            array('integer'),
-            array($this->getTestId())
-        );
-        while ($row = $ilDB->fetchAssoc($result)) {
-            $times[$row['active_fi']] = $row['additionaltime'];
-        }
-        return $times;
-    }
-
-    public function getExtraTime($active_id)
-    {
-        global $DIC;
-        $ilDB = $DIC['ilDB'];
-
-        $result = $ilDB->queryF(
-            "SELECT additionaltime FROM tst_addtime WHERE active_fi = %s",
-            array('integer'),
-            array($active_id)
-        );
-        if ($result->numRows() > 0) {
-            $row = $ilDB->fetchAssoc($result);
-            return $row['additionaltime'];
-        }
-        return 0;
-    }
-
-    public function addExtraTime($active_id, $minutes)
-    {
-        global $DIC; /* @var ILIAS\DI\Container $DIC */
-
-        require_once 'Modules/Test/classes/class.ilTestParticipantData.php';
-        $participantData = new ilTestParticipantData($DIC->database(), $DIC->language());
-        
-        $participantData->setParticipantAccessFilter(
-            ilTestParticipantAccessFilter::getManageParticipantsUserFilter($this->getRefId())
-        );
-        
-        if ($active_id) {
-            $participantData->setActiveIdsFilter(array($active_id));
-        }
-        
-        $participantData->load($this->getTestId());
-        
-        foreach ($participantData->getActiveIds() as $active_id) {
-            $result = $DIC->database()->queryF(
-                "SELECT active_fi FROM tst_addtime WHERE active_fi = %s",
-                array('integer'),
-                array($active_id)
-            );
-            
-            if ($result->numRows() > 0) {
-                $DIC->database()->manipulateF(
-                    "DELETE FROM tst_addtime WHERE active_fi = %s",
-                    array('integer'),
-                    array($active_id)
-                );
-            }
-            
-            $DIC->database()->manipulateF(
-                "UPDATE tst_active SET tries = %s, submitted = %s, submittimestamp = %s WHERE active_id = %s",
-                array('integer','integer','timestamp','integer'),
-                array(0, 0, null, $active_id)
-            );
-            
-            $DIC->database()->manipulateF(
-                "INSERT INTO tst_addtime (active_fi, additionaltime, tstamp) VALUES (%s, %s, %s)",
-                array('integer','integer','integer'),
-                array($active_id, $minutes, time())
-            );
-
-            require_once 'Modules/Test/classes/class.ilObjAssessmentFolder.php';
-            if (ilObjAssessmentFolder::_enabledAssessmentLogging()) {
-                $this->logAction(sprintf($this->lng->txtlng("assessment", "log_added_extratime", ilObjAssessmentFolder::_getLogLanguage()), $minutes, $active_id));
-            }
-        }
-    }
-
-    /**
-     * @param boolean $enable_archiving
-     *
-     * @return $this
-     */
-    public function setEnableArchiving($enable_archiving)
-    {
-        $this->enable_archiving = $enable_archiving;
-        return $this;
-    }
-
-    /**
-     * @return boolean
-     */
-    public function getEnableArchiving()
-    {
-        return $this->enable_archiving;
-    }
-
-    public function getMaxPassOfTest()
-    {
-        /**
-         * @var $ilDB ilDBInterface
-         */
-        global $DIC;
-        $ilDB = $DIC['ilDB'];
-        
-        $query = '
+	    if( $row = $ilDB->fetchAssoc($rset) )
+		{
+			return (bool)$row['obligations_answered'];
+	    }
+
+		return !self::hasObligations($test_id);
+	}
+
+	/**
+	 * returns the fact wether the test with given test id
+	 * contains questions markes as obligatory or not
+	 *
+	 * @global ilDBInterface $ilDB
+	 * @param integer $test_id
+	 * @return boolean $hasObligations
+	 */
+	public static function hasObligations($test_id)
+	{
+	    global $DIC;
+	    $ilDB = $DIC['ilDB'];
+	    
+		$rset = $ilDB->queryF(
+			'SELECT count(*) cnt FROM tst_test_question WHERE test_fi = %s AND obligatory = 1',
+			array('integer'), array($test_id)
+		);
+
+		$row = $ilDB->fetchAssoc($rset);
+		
+		return (bool)$row['cnt'] > 0;
+	}
+
+	public function setAutosave($autosave)
+	{
+		$this->autosave = $autosave;
+	}
+
+	public function getAutosave()
+	{
+		return $this->autosave;
+	}
+
+	public function setAutosaveIval($autosave_ival)
+	{
+		$this->autosave_ival = $autosave_ival;
+	}
+
+	public function getAutosaveIval()
+	{
+		return $this->autosave_ival;
+	}
+
+	/**
+	 * getter for the test setting passDeletionAllowed
+	 * 
+	 * @return integer
+	 */
+	public function isPassDeletionAllowed()
+	{
+		return $this->passDeletionAllowed;
+	}
+
+	/**
+	 * setter for the test setting passDeletionAllowed
+	 * 
+	 * @return integer
+	 */
+	public function setPassDeletionAllowed($passDeletionAllowed)
+	{
+		$this->passDeletionAllowed = (bool)$passDeletionAllowed;
+	}
+
+	#region Examview / PDF Examview
+	/**
+	 * @param boolean $show_examview_html
+	 */
+	public function setShowExamviewHtml($show_examview_html)
+	{
+		$this->show_examview_html = $show_examview_html;
+	}
+
+	/**
+	 * @return boolean
+	 */
+	public function getShowExamviewHtml()
+	{
+		return $this->show_examview_html;
+	}
+
+	/**
+	 * @param boolean $show_examview_pdf
+	 */
+	public function setShowExamviewPdf($show_examview_pdf)
+	{
+		$this->show_examview_pdf = $show_examview_pdf;
+	}
+
+	/**
+	 * @return boolean
+	 */
+	public function getShowExamviewPdf()
+	{
+		return $this->show_examview_pdf;
+	}
+
+	/**
+	 * @param boolean $enable_examview
+	 */
+	public function setEnableExamview($enable_examview)
+	{
+		$this->enable_examview = $enable_examview;
+	}
+
+	/**
+	 * @return boolean
+	 */
+	public function getEnableExamview()
+	{
+		return $this->enable_examview;
+	}
+
+	#endregion
+
+	function setActivationStartingTime($starting_time = NULL)
+	{
+		$this->activation_starting_time = $starting_time;
+	}
+
+	function setActivationEndingTime($ending_time = NULL)
+	{
+		$this->activation_ending_time = $ending_time;
+	}
+
+	function getActivationStartingTime()
+	{
+		return (strlen($this->activation_starting_time)) ? $this->activation_starting_time : NULL;
+	}
+
+	function getActivationEndingTime()
+	{
+		return (strlen($this->activation_ending_time)) ? $this->activation_ending_time : NULL;
+	}
+
+	function getStartingTimeOfParticipants()
+	{
+		global $DIC;
+		$ilDB = $DIC['ilDB'];
+
+		$times = array();
+		$result = $ilDB->query("SELECT tst_times.active_fi, tst_times.started FROM tst_times, tst_active WHERE tst_times.active_fi = tst_active.active_id ORDER BY tst_times.tstamp DESC");
+		while ($row = $ilDB->fetchAssoc($result))
+		{
+			$times[$row['active_fi']] = $row['started'];
+		}
+		return $times;
+	}
+
+	function getTimeExtensionsOfParticipants()
+	{
+		global $DIC;
+		$ilDB = $DIC['ilDB'];
+
+		$times = array();
+		$result = $ilDB->queryF("SELECT tst_addtime.active_fi, tst_addtime.additionaltime FROM tst_addtime, tst_active WHERE tst_addtime.active_fi = tst_active.active_id AND tst_active.test_fi = %s",
+			array('integer'),
+			array($this->getTestId())
+		);
+		while ($row = $ilDB->fetchAssoc($result))
+		{
+			$times[$row['active_fi']] = $row['additionaltime'];
+		}
+		return $times;
+	}
+
+	public function getExtraTime($active_id)
+	{
+		global $DIC;
+		$ilDB = $DIC['ilDB'];
+
+		$result = $ilDB->queryF("SELECT additionaltime FROM tst_addtime WHERE active_fi = %s",
+			array('integer'),
+			array($active_id)
+		);
+		if ($result->numRows() > 0)
+		{
+			$row = $ilDB->fetchAssoc($result);
+			return $row['additionaltime'];
+		}
+		return 0;
+	}
+
+	public function addExtraTime($active_id, $minutes)
+	{
+		global $DIC; /* @var ILIAS\DI\Container $DIC */
+
+		require_once 'Modules/Test/classes/class.ilTestParticipantData.php';
+		$participantData = new ilTestParticipantData($DIC->database(), $DIC->language());
+		
+		$participantData->setParticipantAccessFilter(
+			ilTestParticipantAccessFilter::getManageParticipantsUserFilter($this->getRefId())
+		);
+		
+		if($active_id)
+		{
+			$participantData->setActiveIdsFilter( array($active_id) );
+		}
+		
+		$participantData->load($this->getTestId());
+		
+		foreach($participantData->getActiveIds() as $active_id)
+		{
+			$result = $DIC->database()->queryF(
+				"SELECT active_fi FROM tst_addtime WHERE active_fi = %s",
+				array('integer'), array($active_id)
+			);
+			
+			if ($result->numRows() > 0)
+			{
+				$DIC->database()->manipulateF("DELETE FROM tst_addtime WHERE active_fi = %s",
+					array('integer'),
+					array($active_id)
+				);
+			}
+			
+			$DIC->database()->manipulateF("UPDATE tst_active SET tries = %s, submitted = %s, submittimestamp = %s WHERE active_id = %s",
+				array('integer','integer','timestamp','integer'),
+				array(0, 0, NULL, $active_id)
+			);
+			
+			$DIC->database()->manipulateF("INSERT INTO tst_addtime (active_fi, additionaltime, tstamp) VALUES (%s, %s, %s)",
+				array('integer','integer','integer'),
+				array($active_id, $minutes, time())
+			);
+
+			require_once 'Modules/Test/classes/class.ilObjAssessmentFolder.php';
+			if (ilObjAssessmentFolder::_enabledAssessmentLogging())
+			{
+				$this->logAction(sprintf($this->lng->txtlng("assessment", "log_added_extratime", ilObjAssessmentFolder::_getLogLanguage()), $minutes, $active_id));
+			}
+		}
+	}
+
+	/**
+	 * @param boolean $enable_archiving
+	 * 
+	 * @return $this
+	 */
+	public function setEnableArchiving($enable_archiving)
+	{
+		$this->enable_archiving = $enable_archiving;
+		return $this;
+	}
+
+	/**
+	 * @return boolean
+	 */
+	public function getEnableArchiving()
+	{
+		return $this->enable_archiving;
+	}
+
+	public function getMaxPassOfTest()
+	{
+		/**
+		 * @var $ilDB ilDBInterface
+		 */
+		global $DIC;
+		$ilDB = $DIC['ilDB'];
+		
+		$query = '
 			SELECT MAX(tst_pass_result.pass) + 1 max_res
 			FROM tst_pass_result 
 			INNER JOIN tst_active ON tst_active.active_id = tst_pass_result.active_fi
-			WHERE test_fi = ' . $ilDB->quote($this->getTestId(), 'integer') . '
+			WHERE test_fi = '.$ilDB->quote($this->getTestId(), 'integer').'
 		';
-<<<<<<< HEAD
 		$res = $ilDB->query($query);
 		$data = $ilDB->fetchAssoc($res);
 		return (int)$data['max_res'];
@@ -15950,277 +12380,6 @@
 		
 		return null;
 	}
-
-	/**
-	 * @param  $active_id
-	 * @param  $pass
-	 * @param  $test_obj_id
-	 * @return string
-	 */
-	public static function buildExamId($active_id, $pass, $test_obj_id = null)
-	{
-		global $DIC;
-		$ilSetting = $DIC['ilSetting'];
-
-		$inst_id = $ilSetting->get( 'inst_id', null );
-
-		if($test_obj_id === null)
-		{
-			$obj_id  = self::_getObjectIDFromActiveID($active_id);
-		}
-		else
-		{
-			$obj_id  = $test_obj_id;
-		}
-
-		$examId = 'I' . $inst_id . '_T' . $obj_id . '_A' . $active_id . '_P' . $pass;
-
-		return $examId;
-	}
-
-	public function setShowExamIdInTestPassEnabled($show_exam_id_in_test_pass_enabled)
-	{
-		$this->show_exam_id_in_test_pass_enabled = $show_exam_id_in_test_pass_enabled;
-	}
-
-	public function isShowExamIdInTestPassEnabled()
-	{
-		return $this->show_exam_id_in_test_pass_enabled;
-	}
-
-	/**
-	 * @param boolean $show_exam_id
-	 */
-	public function setShowExamIdInTestResultsEnabled($show_exam_id_in_test_results_enabled)
-	{
-		$this->show_exam_id_in_test_results_enabled = $show_exam_id_in_test_results_enabled;
-	}
-
-	/**
-	 * @return boolean
-	 */
-	public function isShowExamIdInTestResultsEnabled()
-	{
-		return $this->show_exam_id_in_test_results_enabled;
-	}
-
-	/**
-	 * @param boolean $sign_submission
-	 */
-	public function setSignSubmission($sign_submission)
-	{
-		$this->sign_submission = $sign_submission;
-	}
-
-	/**
-	 * @return boolean
-	 */
-	public function getSignSubmission()
-	{
-		return $this->sign_submission;
-	}
-	
-	/**
-	 * @param int availability of the special character selector
-	 */
-	public function setCharSelectorAvailability($availability)
-	{
-		$this->char_selector_availability = (int) $availability;
-	}
-	
-	/**
-	 * @return int	availability of the special character selector
-	 */
-	public function getCharSelectorAvailability()
-	{
-		return (int) $this->char_selector_availability;
-	}
-	
-	/**
-	 * @param string	definition of the special character selector
-	 */
-	public function setCharSelectorDefinition($definition = '')
-	{
-		$this->char_selector_definition = $definition;
-	}
-
-	/**
-	 * @return string	definition of the special character selector
-	 */
-	public function getCharSelectorDefinition()
-	{
-		return $this->char_selector_definition;
-	}
-
-	
-	/**
-	 * setter for question set type
-	 * 
-	 * @param string $questionSetType
-	 */
-	public function setQuestionSetType($questionSetType)
-	{
-		$this->questionSetType = $questionSetType;
-	}
-	
-	/**
-	 * getter for question set type
-	 * 
-	 * @return string $questionSetType
-	 */
-	public function getQuestionSetType()
-	{
-		return $this->questionSetType;
-	}
-	
-	/**
-	 * lookup-er for question set type
-	 * 
-	 * @global ilDBInterface $ilDB
-	 * @param integer $objId
-	 * @return string $questionSetType
-	 */
-	public static function lookupQuestionSetType($objId)
-	{
-		global $DIC;
-		$ilDB = $DIC['ilDB'];
-		
-		$query = "SELECT question_set_type FROM tst_tests WHERE obj_fi = %s";
-		
-		$res = $ilDB->queryF($query, array('integer'), array($objId));
-		
-		$questionSetType = null;
-		
-		while( $row = $ilDB->fetchAssoc($res) )
-		{
-			$questionSetType = $row['question_set_type'];
-		}
-		
-		return $questionSetType;
-	}
-	
-	/**
-	 * Returns the fact wether this test is a fixed question set test or not
-	 *
-	 * @return boolean $isFixedTest
-	 */
-	public function isFixedTest()
-	{
-		return $this->getQuestionSetType() == ilTestQuestionSetConfig::TYPE_FIXED;
-	}
-
-	/**
-	 * Returns the fact wether this test is a random questions test or not
-	 *
-	 * @return boolean $isRandomTest
-	 */
-	public function isRandomTest()
-	{
-		return $this->getQuestionSetType() == ilTestQuestionSetConfig::TYPE_RANDOM;
-	}
-
-	/**
-	 * Returns the fact wether this test is a dynamic question set test or not
-	 *
-	 * @return boolean $isDynamicTest
-	 */
-	public function isDynamicTest()
-	{
-		return $this->getQuestionSetType() == ilTestQuestionSetConfig::TYPE_DYNAMIC;
-	}
-	
-	/**
-	 * Returns the fact wether the test with passed obj id is a random questions test or not
-	 * 
-	 * @param integer $a_obj_id
-	 * @return boolean $isRandomTest
-	 * @deprecated
-	 */
-	public static function _lookupRandomTest($a_obj_id)
-	{
-		return self::lookupQuestionSetType($a_obj_id) == ilTestQuestionSetConfig::TYPE_RANDOM;
-	}
-
-	public function getQuestionSetTypeTranslation(ilLanguage $lng, $questionSetType)
-	{
-		switch( $questionSetType )
-		{
-			case ilTestQuestionSetConfig::TYPE_FIXED:
-				return $lng->txt('tst_question_set_type_fixed');
-
-			case ilTestQuestionSetConfig::TYPE_RANDOM:
-				return $lng->txt('tst_question_set_type_random');
-
-			case ilTestQuestionSetConfig::TYPE_DYNAMIC:
-				return $lng->txt('tst_question_set_type_dynamic');
-		}
-
-		throw new ilTestException('invalid question set type value given: '.$questionSetType);
-	}
-	
-	public function participantDataExist()
-	{
-		if( $this->participantDataExist === null )
-		{
-			$this->participantDataExist = (bool)$this->evalTotalPersons();
-		}
-		
-		return $this->participantDataExist;
-	}
-	
-	public function recalculateScores($preserve_manscoring = false)
-	{
-		require_once 'class.ilTestScoring.php';
-		$scoring = new ilTestScoring($this);
-		$scoring->setPreserveManualScores($preserve_manscoring);
-		$scoring->recalculateSolutions();
-	}
-	
-	public static function getPoolQuestionChangeListeners(ilDBInterface $db, $poolObjId)
-	{
-		require_once 'Modules/Test/classes/class.ilObjTestDynamicQuestionSetConfig.php';
-		
-		$questionChangeListeners = array(
-			ilObjTestDynamicQuestionSetConfig::getPoolQuestionChangeListener($db, $poolObjId)
-		);
-		
-		return $questionChangeListeners;
-	}
-	
-	public static function getTestObjIdsWithActiveForUserId($userId)
-	{
-		global $DIC;
-		$ilDB = $DIC['ilDB'];
-		
-		$query = "
-=======
-        $res = $ilDB->query($query);
-        $data = $ilDB->fetchAssoc($res);
-        return (int) $data['max_res'];
-    }
-
-    /**
-     * @param $active_id
-     * @param $pass
-     * @return array
-     */
-    public static function lookupExamId($active_id, $pass)
-    {
-        global $DIC;
-        $ilDB = $DIC['ilDB'];
-
-        $exam_id_query  = 'SELECT exam_id FROM tst_pass_result WHERE active_fi = %s AND pass = %s';
-        $exam_id_result = $ilDB->queryF($exam_id_query, array( 'integer', 'integer' ), array( $active_id, $pass ));
-        if ($ilDB->numRows($exam_id_result) == 1) {
-            $exam_id_row = $ilDB->fetchAssoc($exam_id_result);
-
-            if ($exam_id_row['exam_id'] != null) {
-                return $exam_id_row['exam_id'];
-            }
-        }
-        
-        return null;
-    }
 
     /**
      * @param  $active_id
@@ -16233,92 +12392,95 @@
         global $DIC;
         $ilSetting = $DIC['ilSetting'];
 
-        $inst_id = $ilSetting->get('inst_id', null);
-
-        if ($test_obj_id === null) {
-            $obj_id  = self::_getObjectIDFromActiveID($active_id);
-        } else {
-            $obj_id  = $test_obj_id;
-        }
-
-        $examId = 'I' . $inst_id . '_T' . $obj_id . '_A' . $active_id . '_P' . $pass;
-
-        return $examId;
-    }
-
-    public function setShowExamIdInTestPassEnabled($show_exam_id_in_test_pass_enabled)
-    {
-        $this->show_exam_id_in_test_pass_enabled = $show_exam_id_in_test_pass_enabled;
-    }
-
-    public function isShowExamIdInTestPassEnabled()
-    {
-        return $this->show_exam_id_in_test_pass_enabled;
-    }
-
-    /**
-     * @param boolean $show_exam_id
-     */
-    public function setShowExamIdInTestResultsEnabled($show_exam_id_in_test_results_enabled)
-    {
-        $this->show_exam_id_in_test_results_enabled = $show_exam_id_in_test_results_enabled;
-    }
-
-    /**
-     * @return boolean
-     */
-    public function isShowExamIdInTestResultsEnabled()
-    {
-        return $this->show_exam_id_in_test_results_enabled;
-    }
-
-    /**
-     * @param boolean $sign_submission
-     */
-    public function setSignSubmission($sign_submission)
-    {
-        $this->sign_submission = $sign_submission;
-    }
-
-    /**
-     * @return boolean
-     */
-    public function getSignSubmission()
-    {
-        return $this->sign_submission;
-    }
-    
-    /**
-     * @param int availability of the special character selector
-     */
-    public function setCharSelectorAvailability($availability)
-    {
-        $this->char_selector_availability = (int) $availability;
-    }
-    
-    /**
-     * @return int	availability of the special character selector
-     */
-    public function getCharSelectorAvailability()
-    {
-        return (int) $this->char_selector_availability;
-    }
-    
-    /**
-     * @param string	definition of the special character selector
-     */
-    public function setCharSelectorDefinition($definition = '')
-    {
-        $this->char_selector_definition = $definition;
-    }
-
-    /**
-     * @return string	definition of the special character selector
-     */
-    public function getCharSelectorDefinition()
-    {
-        return $this->char_selector_definition;
-    }
+		$inst_id = $ilSetting->get( 'inst_id', null );
+
+		if($test_obj_id === null)
+		{
+			$obj_id  = self::_getObjectIDFromActiveID($active_id);
+		}
+		else
+		{
+			$obj_id  = $test_obj_id;
+		}
+
+		$examId = 'I' . $inst_id . '_T' . $obj_id . '_A' . $active_id . '_P' . $pass;
+
+		return $examId;
+	}
+
+	public function setShowExamIdInTestPassEnabled($show_exam_id_in_test_pass_enabled)
+	{
+		$this->show_exam_id_in_test_pass_enabled = $show_exam_id_in_test_pass_enabled;
+	}
+
+	public function isShowExamIdInTestPassEnabled()
+	{
+		return $this->show_exam_id_in_test_pass_enabled;
+	}
+
+	/**
+	 * @param boolean $show_exam_id
+	 */
+	public function setShowExamIdInTestResultsEnabled($show_exam_id_in_test_results_enabled)
+	{
+		$this->show_exam_id_in_test_results_enabled = $show_exam_id_in_test_results_enabled;
+	}
+
+	/**
+	 * @return boolean
+	 */
+	public function isShowExamIdInTestResultsEnabled()
+	{
+		return $this->show_exam_id_in_test_results_enabled;
+	}
+
+	/**
+	 * @param boolean $sign_submission
+	 */
+	public function setSignSubmission($sign_submission)
+	{
+		$this->sign_submission = $sign_submission;
+	}
+
+	/**
+	 * @return boolean
+	 */
+	public function getSignSubmission()
+	{
+		return $this->sign_submission;
+	}
+	
+	/**
+	 * @param int availability of the special character selector
+	 */
+	public function setCharSelectorAvailability($availability)
+	{
+		$this->char_selector_availability = (int) $availability;
+	}
+	
+	/**
+	 * @return int	availability of the special character selector
+	 */
+	public function getCharSelectorAvailability()
+	{
+		return (int) $this->char_selector_availability;
+	}
+	
+	/**
+	 * @param string	definition of the special character selector
+	 */
+	public function setCharSelectorDefinition($definition = '')
+	{
+		$this->char_selector_definition = $definition;
+	}
+
+	/**
+	 * @return string	definition of the special character selector
+	 */
+	public function getCharSelectorDefinition()
+	{
+		return $this->char_selector_definition;
+	}
 
     
     /**
@@ -16421,333 +12583,344 @@
                 return $lng->txt('tst_question_set_type_dynamic');
         }
 
-        throw new ilTestException('invalid question set type value given: ' . $questionSetType);
-    }
-    
-    public function participantDataExist()
-    {
-        if ($this->participantDataExist === null) {
-            $this->participantDataExist = (bool) $this->evalTotalPersons();
-        }
-        
-        return $this->participantDataExist;
-    }
-    
-    public function recalculateScores($preserve_manscoring = false)
-    {
-        require_once 'class.ilTestScoring.php';
-        $scoring = new ilTestScoring($this);
-        $scoring->setPreserveManualScores($preserve_manscoring);
-        $scoring->recalculateSolutions();
-    }
-    
-    public static function getPoolQuestionChangeListeners(ilDBInterface $db, $poolObjId)
-    {
-        require_once 'Modules/Test/classes/class.ilObjTestDynamicQuestionSetConfig.php';
-        
-        $questionChangeListeners = array(
-            ilObjTestDynamicQuestionSetConfig::getPoolQuestionChangeListener($db, $poolObjId)
-        );
-        
-        return $questionChangeListeners;
-    }
-    
-    public static function getTestObjIdsWithActiveForUserId($userId)
-    {
-        global $DIC;
-        $ilDB = $DIC['ilDB'];
-        
-        $query = "
->>>>>>> 46afeae0
+		throw new ilTestException('invalid question set type value given: '.$questionSetType);
+	}
+	
+	public function participantDataExist()
+	{
+		if( $this->participantDataExist === null )
+		{
+			$this->participantDataExist = (bool)$this->evalTotalPersons();
+		}
+		
+		return $this->participantDataExist;
+	}
+	
+	public function recalculateScores($preserve_manscoring = false)
+	{
+		require_once 'class.ilTestScoring.php';
+		$scoring = new ilTestScoring($this);
+		$scoring->setPreserveManualScores($preserve_manscoring);
+		$scoring->recalculateSolutions();
+	}
+	
+	public static function getPoolQuestionChangeListeners(ilDBInterface $db, $poolObjId)
+	{
+		require_once 'Modules/Test/classes/class.ilObjTestDynamicQuestionSetConfig.php';
+		
+		$questionChangeListeners = array(
+			ilObjTestDynamicQuestionSetConfig::getPoolQuestionChangeListener($db, $poolObjId)
+		);
+		
+		return $questionChangeListeners;
+	}
+	
+	public static function getTestObjIdsWithActiveForUserId($userId)
+	{
+		global $DIC;
+		$ilDB = $DIC['ilDB'];
+		
+		$query = "
 			SELECT obj_fi
 			FROM tst_active
 			INNER JOIN tst_tests
 			ON test_id = test_fi
 			WHERE user_fi = %s
 		";
-        
-        $res = $ilDB->queryF($query, array('integer'), array($userId));
-        
-        $objIds = array();
-        
-        while ($row = $ilDB->fetchAssoc($res)) {
-            $objIds[] = (int) $row['obj_fi'];
-        }
-        
-        return $objIds;
-    }
-
-    public function setSkillServiceEnabled($skillServiceEnabled)
-    {
-        $this->skillServiceEnabled = $skillServiceEnabled;
-    }
-
-    public function isSkillServiceEnabled()
-    {
-        return $this->skillServiceEnabled;
-    }
-
-    public function setResultFilterTaxIds($resultFilterTaxIds)
-    {
-        $this->resultFilterTaxIds = $resultFilterTaxIds;
-    }
-
-    public function getResultFilterTaxIds()
-    {
-        return $this->resultFilterTaxIds;
-    }
-
-    public function isSkillServiceToBeConsidered()
-    {
-        if (!$this->isSkillServiceEnabled()) {
-            return false;
-        }
-
-        if (!self::isSkillManagementGloballyActivated()) {
-            return false;
-        }
-
-        return true;
-    }
-
-    private static $isSkillManagementGloballyActivated = null;
-
-    public static function isSkillManagementGloballyActivated()
-    {
-        if (self::$isSkillManagementGloballyActivated === null) {
-            include_once 'Services/Skill/classes/class.ilSkillManagementSettings.php';
-            $skmgSet = new ilSkillManagementSettings();
-
-            self::$isSkillManagementGloballyActivated = $skmgSet->isActivated();
-        }
-
-        return self::$isSkillManagementGloballyActivated;
-    }
-
-    public function setShowGradingStatusEnabled($showGradingStatusEnabled)
-    {
-        $this->showGradingStatusEnabled = $showGradingStatusEnabled;
-    }
-
-    public function isShowGradingStatusEnabled()
-    {
-        return $this->showGradingStatusEnabled;
-    }
-
-    public function setShowGradingMarkEnabled($showGradingMarkEnabled)
-    {
-        $this->showGradingMarkEnabled = $showGradingMarkEnabled;
-    }
-
-
-    public function isShowGradingMarkEnabled()
-    {
-        return $this->showGradingMarkEnabled;
-    }
-    
-    public function setFollowupQuestionAnswerFixationEnabled($followupQuestionAnswerFixationEnabled)
-    {
-        $this->followupQuestionAnswerFixationEnabled = $followupQuestionAnswerFixationEnabled;
-    }
-    
-    public function isFollowupQuestionAnswerFixationEnabled()
-    {
-        return $this->followupQuestionAnswerFixationEnabled;
-    }
-
-    public function setInstantFeedbackAnswerFixationEnabled($instantFeedbackAnswerFixationEnabled)
-    {
-        $this->instantFeedbackAnswerFixationEnabled = $instantFeedbackAnswerFixationEnabled;
-    }
-
-    public function isInstantFeedbackAnswerFixationEnabled()
-    {
-        return $this->instantFeedbackAnswerFixationEnabled;
-    }
-
-    /**
-     * @return boolean
-     */
-    public function isForceInstantFeedbackEnabled()
-    {
-        return $this->forceInstantFeedbackEnabled;
-    }
-
-    /**
-     * @param boolean $forceInstantFeedbackEnabled
-     */
-    public function setForceInstantFeedbackEnabled($forceInstantFeedbackEnabled)
-    {
-        $this->forceInstantFeedbackEnabled = $forceInstantFeedbackEnabled;
-    }
-
-    public static function ensureParticipantsLastActivePassFinished($testObjId, $userId, $a_force_new_run = false)
-    {
-        global $DIC;
-        $ilDB = $DIC['ilDB'];
-        $lng = $DIC['lng'];
-        $ilPluginAdmin = $DIC['ilPluginAdmin'];
-
-        /* @var ilObjTest $testOBJ */
-
-        $testOBJ = ilObjectFactory::getInstanceByRefId($testObjId, false);
-
-        $activeId = $testOBJ->getActiveIdOfUser($userId);
-
-        require_once 'Modules/Test/classes/class.ilTestSessionFactory.php';
-        $testSessionFactory = new ilTestSessionFactory($testOBJ);
-
-        require_once 'Modules/Test/classes/class.ilTestSequenceFactory.php';
-        $testSequenceFactory = new ilTestSequenceFactory($ilDB, $lng, $ilPluginAdmin, $testOBJ);
-
-        $testSession = $testSessionFactory->getSession($activeId);
-        $testSequence = $testSequenceFactory->getSequenceByActiveIdAndPass($activeId, $testSession->getPass());
-        $testSequence->loadFromDb();
-
-        // begin-patch lok changed smeyer
-        if ($a_force_new_run) {
-            if ($testSequence->hasSequence()) {
-                $testSession->increasePass();
-            }
-            $testSession->setLastSequence(0);
-            $testSession->saveToDb();
-        }
-        // end-patch lok
-    }
-    
-    public static function isParticipantsLastPassActive($testRefId, $userId)
-    {
-        global $DIC;
-        $ilDB = $DIC['ilDB'];
-        $lng = $DIC['lng'];
-        $ilPluginAdmin = $DIC['ilPluginAdmin'];
-
-        /* @var ilObjTest $testOBJ */
-
-        $testOBJ = ilObjectFactory::getInstanceByRefId($testRefId, false);
-        
-        
-        $activeId = $testOBJ->getActiveIdOfUser($userId);
-        
-        require_once 'Modules/Test/classes/class.ilTestSessionFactory.php';
-        $testSessionFactory = new ilTestSessionFactory($testOBJ);
-        // Added temporarily bugfix smeyer
-        $testSessionFactory->reset();
-
-        require_once 'Modules/Test/classes/class.ilTestSequenceFactory.php';
-        $testSequenceFactory = new ilTestSequenceFactory($ilDB, $lng, $ilPluginAdmin, $testOBJ);
-        
-        $testSession = $testSessionFactory->getSession($activeId);
-        $testSequence = $testSequenceFactory->getSequenceByActiveIdAndPass($activeId, $testSession->getPass());
-        $testSequence->loadFromDb();
-        
-        return $testSequence->hasSequence();
-    }
-
-    /**
-     * @return boolean
-     */
-    public function isTestFinalBroken()
-    {
-        return $this->testFinalBroken;
-    }
-
-    /**
-     * @param boolean $testFinalBroken
-     */
-    public function setTestFinalBroken($testFinalBroken)
-    {
-        $this->testFinalBroken = $testFinalBroken;
-    }
-    
-    public function adjustTestSequence()
-    {
-        /**
-         * @var $ilDB ilDB
-         */
-        global $DIC;
-        $ilDB = $DIC['ilDB'];
-        
-        $query = "
+		
+		$res = $ilDB->queryF($query, array('integer'), array($userId));
+		
+		$objIds = array();
+		
+		while( $row = $ilDB->fetchAssoc($res) )
+		{
+			$objIds[] = (int)$row['obj_fi'];
+		}
+		
+		return $objIds;
+	}
+
+	public function setSkillServiceEnabled($skillServiceEnabled)
+	{
+		$this->skillServiceEnabled = $skillServiceEnabled;
+	}
+
+	public function isSkillServiceEnabled()
+	{
+		return $this->skillServiceEnabled;
+	}
+
+	public function setResultFilterTaxIds($resultFilterTaxIds)
+	{
+		$this->resultFilterTaxIds = $resultFilterTaxIds;
+	}
+
+	public function getResultFilterTaxIds()
+	{
+		return $this->resultFilterTaxIds;
+	}
+
+	public function isSkillServiceToBeConsidered()
+	{
+		if( !$this->isSkillServiceEnabled() )
+		{
+			return false;
+		}
+
+		if( !self::isSkillManagementGloballyActivated() )
+		{
+			return false;
+		}
+
+		return true;
+	}
+
+	private static $isSkillManagementGloballyActivated = null;
+
+	public static function isSkillManagementGloballyActivated()
+	{
+		if( self::$isSkillManagementGloballyActivated === null )
+		{
+			include_once 'Services/Skill/classes/class.ilSkillManagementSettings.php';
+			$skmgSet = new ilSkillManagementSettings();
+
+			self::$isSkillManagementGloballyActivated = $skmgSet->isActivated();
+		}
+
+		return self::$isSkillManagementGloballyActivated;
+	}
+
+	public function setShowGradingStatusEnabled($showGradingStatusEnabled)
+	{
+		$this->showGradingStatusEnabled = $showGradingStatusEnabled;
+	}
+
+	public function isShowGradingStatusEnabled()
+	{
+		return $this->showGradingStatusEnabled;
+	}
+
+	public function setShowGradingMarkEnabled($showGradingMarkEnabled)
+	{
+		$this->showGradingMarkEnabled = $showGradingMarkEnabled;
+	}
+
+
+	public function isShowGradingMarkEnabled()
+	{
+		return $this->showGradingMarkEnabled;
+	}
+	
+	public function setFollowupQuestionAnswerFixationEnabled($followupQuestionAnswerFixationEnabled)
+	{
+		$this->followupQuestionAnswerFixationEnabled = $followupQuestionAnswerFixationEnabled;
+	}
+	
+	public function isFollowupQuestionAnswerFixationEnabled()
+	{
+		return $this->followupQuestionAnswerFixationEnabled;
+	}
+
+	public function setInstantFeedbackAnswerFixationEnabled($instantFeedbackAnswerFixationEnabled)
+	{
+		$this->instantFeedbackAnswerFixationEnabled = $instantFeedbackAnswerFixationEnabled;
+	}
+
+	public function isInstantFeedbackAnswerFixationEnabled()
+	{
+		return $this->instantFeedbackAnswerFixationEnabled;
+	}
+
+	/**
+	 * @return boolean
+	 */
+	public function isForceInstantFeedbackEnabled()
+	{
+		return $this->forceInstantFeedbackEnabled;
+	}
+
+	/**
+	 * @param boolean $forceInstantFeedbackEnabled
+	 */
+	public function setForceInstantFeedbackEnabled($forceInstantFeedbackEnabled)
+	{
+		$this->forceInstantFeedbackEnabled = $forceInstantFeedbackEnabled;
+	}
+
+	public static function ensureParticipantsLastActivePassFinished($testObjId, $userId, $a_force_new_run = FALSE)
+	{
+		global $DIC;
+		$ilDB = $DIC['ilDB'];
+		$lng = $DIC['lng'];
+		$ilPluginAdmin = $DIC['ilPluginAdmin'];
+
+		/* @var ilObjTest $testOBJ */
+
+		$testOBJ = ilObjectFactory::getInstanceByRefId($testObjId,false);
+
+		$activeId = $testOBJ->getActiveIdOfUser($userId);
+
+		require_once 'Modules/Test/classes/class.ilTestSessionFactory.php';
+		$testSessionFactory = new ilTestSessionFactory($testOBJ);
+
+		require_once 'Modules/Test/classes/class.ilTestSequenceFactory.php';
+		$testSequenceFactory = new ilTestSequenceFactory($ilDB, $lng, $ilPluginAdmin, $testOBJ);
+
+		$testSession = $testSessionFactory->getSession($activeId);
+		$testSequence = $testSequenceFactory->getSequenceByActiveIdAndPass($activeId, $testSession->getPass());
+		$testSequence->loadFromDb();
+
+		// begin-patch lok changed smeyer
+		if($a_force_new_run)
+		{
+			if( $testSequence->hasSequence() )
+			{
+				$testSession->increasePass();
+			}
+			$testSession->setLastSequence(0);
+			$testSession->saveToDb();
+		}
+		// end-patch lok
+	}
+	
+	public static function isParticipantsLastPassActive($testRefId, $userId)
+	{
+		global $DIC;
+		$ilDB = $DIC['ilDB'];
+		$lng = $DIC['lng'];
+		$ilPluginAdmin = $DIC['ilPluginAdmin'];
+
+		/* @var ilObjTest $testOBJ */
+
+		$testOBJ = ilObjectFactory::getInstanceByRefId($testRefId,false);
+		
+		
+		$activeId = $testOBJ->getActiveIdOfUser($userId);
+		
+		require_once 'Modules/Test/classes/class.ilTestSessionFactory.php';
+		$testSessionFactory = new ilTestSessionFactory($testOBJ);
+		// Added temporarily bugfix smeyer
+		$testSessionFactory->reset();
+
+		require_once 'Modules/Test/classes/class.ilTestSequenceFactory.php';
+		$testSequenceFactory = new ilTestSequenceFactory($ilDB, $lng, $ilPluginAdmin, $testOBJ);
+		
+		$testSession = $testSessionFactory->getSession($activeId);
+		$testSequence = $testSequenceFactory->getSequenceByActiveIdAndPass($activeId, $testSession->getPass());
+		$testSequence->loadFromDb();
+		
+		return $testSequence->hasSequence();
+	}
+
+	/**
+	 * @return boolean
+	 */
+	public function isTestFinalBroken()
+	{
+		return $this->testFinalBroken;
+	}
+
+	/**
+	 * @param boolean $testFinalBroken
+	 */
+	public function setTestFinalBroken($testFinalBroken)
+	{
+		$this->testFinalBroken = $testFinalBroken;
+	}
+	
+	public function adjustTestSequence()
+	{
+		/**
+		 * @var $ilDB ilDB
+		 */
+		global $DIC;
+		$ilDB = $DIC['ilDB'];
+		
+		$query = "
 			SELECT COUNT(test_question_id) cnt
 			FROM tst_test_question
 			WHERE test_fi = %s
 			ORDER BY sequence
 		";
-        
-        $questRes = $ilDB->queryF($query, array('integer'), array($this->getTestId()));
-        
-        $row = $ilDB->fetchAssoc($questRes);
-        $questCount = $row['cnt'];
-        
-        if ($this->getShuffleQuestions()) {
-            $query = "
+		
+		$questRes = $ilDB->queryF($query, array('integer'), array($this->getTestId()));
+		
+		$row = $ilDB->fetchAssoc($questRes);
+		$questCount = $row['cnt'];
+		
+		if( $this->getShuffleQuestions() )
+		{
+			$query = "
 				SELECT tseq.*
 				FROM tst_active tac
 				INNER JOIN tst_sequence tseq
 					ON tseq.active_fi = tac.active_id
 				WHERE tac.test_fi = %s
 			";
-            
-            $partRes = $ilDB->queryF(
-                $query,
-                array('integer'),
-                array($this->getTestId())
-            );
-            
-            while ($row = $ilDB->fetchAssoc($partRes)) {
-                $sequence = @unserialize($row['sequence']);
-                
-                if (!$sequence) {
-                    $sequence = array();
-                }
-                
-                $sequence = array_filter($sequence, function ($value) use ($questCount) {
-                    return $value <= $questCount;
-                });
-                
-                $num_seq = count($sequence);
-                if ($questCount > $num_seq) {
-                    $diff = $questCount - $num_seq;
-                    for ($i = 1; $i <= $diff; $i++) {
-                        $sequence[$num_seq + $i - 1] = $num_seq + $i;
-                    }
-                }
-                
-                $new_sequence = serialize($sequence);
-                
-                $ilDB->update('tst_sequence', array(
-                    'sequence' => array('clob', $new_sequence)
-                ), array(
-                    'active_fi' => array('integer', $row['active_fi']),
-                    'pass'      => array('integer', $row['pass'])
-                ));
-            }
-        } else {
-            $new_sequence = serialize($questCount > 0 ? range(1, $questCount) : array());
-            
-            $query = "
+			
+			$partRes = $ilDB->queryF(
+				$query, array('integer'), array($this->getTestId())
+			);
+			
+			while($row = $ilDB->fetchAssoc($partRes))
+			{
+				$sequence = @unserialize($row['sequence']);
+				
+				if(!$sequence)
+				{
+					$sequence = array();
+				}
+				
+				$sequence = array_filter($sequence, function($value) use ($questCount) {
+					return $value <= $questCount;
+				});
+				
+				$num_seq = count($sequence);
+				if($questCount > $num_seq)
+				{
+					$diff = $questCount - $num_seq;
+					for($i = 1; $i <= $diff; $i++)
+					{
+						$sequence[$num_seq + $i - 1] = $num_seq + $i;
+					}
+				}
+				
+				$new_sequence = serialize($sequence);
+				
+				$ilDB->update('tst_sequence', array(
+					'sequence' => array('clob', $new_sequence)
+				), array(
+					'active_fi' => array('integer', $row['active_fi']),
+					'pass'      => array('integer', $row['pass'])
+				));
+			}
+		}
+		else
+		{
+			$new_sequence = serialize($questCount > 0 ? range(1, $questCount) : array());
+			
+			$query = "
 				SELECT tseq.*
 				FROM tst_active tac
 				INNER JOIN tst_sequence tseq
 					ON tseq.active_fi = tac.active_id
 				WHERE tac.test_fi = %s
-			";
-            
-            $part_rest = $ilDB->queryF(
-                $query,
-                array('integer'),
-                array($this->getTestId())
-            );
-            
-            while ($row = $ilDB->fetchAssoc($part_rest)) {
-                $ilDB->update('tst_sequence', array(
-                    'sequence' => array('clob', $new_sequence)
-                ), array(
-                    'active_fi' => array('integer', $row['active_fi']),
-                    'pass'      => array('integer', $row['pass'])
-                ));
-            }
-        }
-    }
+			";			
+			
+			$part_rest = $ilDB->queryF(
+				$query, array('integer'), array($this->getTestId())
+			);
+			
+			while($row = $ilDB->fetchAssoc($part_rest))
+			{
+				$ilDB->update('tst_sequence', array(
+					'sequence' => array('clob', $new_sequence)
+				), array(
+					'active_fi' => array('integer', $row['active_fi']),
+					'pass'      => array('integer', $row['pass'])
+				));
+			}
+		}
+	}
+	
 }