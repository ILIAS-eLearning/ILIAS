--- conflicted
+++ resolved
@@ -8307,20 +8307,11 @@
 				return $result;
 			}
 		}
-<<<<<<< HEAD
 		if($this->isPassWaitingEnabled() && $testPassesSelector->getLastFinishedPass() !== null)
 		{
 			$lastPass = $testPassesSelector->getLastPassTimestamp();
 			if($lastPass && strlen($this->getPassWaiting()))
 			{
-				
-=======
-		if($this->isPassWaitingEnabled() && $testPassesSelector->getLastFinishedPass())
-		{
-			$lastPass = $testPassesSelector->getLastPassTimestamp();
-			if($lastPass)
-			{
->>>>>>> 02765489
 				$pass_waiting_string = $this->getPassWaiting();
 				$time_values         = explode(":", $pass_waiting_string);
 				$next_pass_allowed   = strtotime('+ ' . $time_values[0] . ' Months + ' . $time_values[1] . ' Days + ' . $time_values[2] . ' Hours' . $time_values[3] . ' Minutes', $lastPass);
