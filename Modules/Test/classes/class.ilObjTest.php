--- conflicted
+++ resolved
@@ -5654,7 +5654,6 @@
             }
         }
 
-<<<<<<< HEAD
         $next_pass_allowed_timestamp = 0;
         if (!$this->isNextPassAllowed($testPassesSelector, $next_pass_allowed_timestamp)) {
             $date = ilDatePresentation::formatDate(new ilDateTime($next_pass_allowed_timestamp, IL_CAL_UNIX));
@@ -5662,24 +5661,6 @@
             $result['executable'] = false;
             $result['errormessage'] = sprintf($this->lng->txt('wait_for_next_pass_hint_msg'), $date);
             return $result;
-=======
-        if ($this->getMainSettings()->getTestBehaviourSettings()->getPassWaitingEnabled()
-            && $testPassesSelector->getLastFinishedPass() !== null) {
-            $last_pass = $testPassesSelector->getLastFinishedPassTimestamp();
-            $waiting_between_passes = $this->getMainSettings()->getTestBehaviourSettings()->getPassWaiting();
-            if ($last_pass && $waiting_between_passes !== '') {
-                $time_values = explode(":", $waiting_between_passes);
-                $next_pass_allowed = strtotime('+ ' . $time_values[0] . ' Days + ' . $time_values[1] . ' Hours' . $time_values[2] . ' Minutes', $last_pass);
-
-                if (time() < $next_pass_allowed) {
-                    $date = ilDatePresentation::formatDate(new ilDateTime($next_pass_allowed, IL_CAL_UNIX));
-
-                    $result["executable"] = false;
-                    $result["errormessage"] = sprintf($this->lng->txt('wait_for_next_pass_hint_msg'), $date);
-                    return $result;
-                }
-            }
->>>>>>> 54355fa2
         }
         return $result;
     }
@@ -5696,7 +5677,7 @@
             && ($last_finished_pass_timestamp !== null)
         ) {
             $time_values = explode(':', $waiting_between_passes);
-            $next_pass_allowed_timestamp = strtotime('+ ' . $time_values[0] . ' Months + ' . $time_values[1] . ' Days + ' . $time_values[2] . ' Hours' . $time_values[3] . ' Minutes', $last_finished_pass_timestamp);
+            $next_pass_allowed_timestamp = strtotime('+ ' . $time_values[0] . ' Days + ' . $time_values[1] . ' Hours' . $time_values[2] . ' Minutes', $last_finished_pass_timestamp);
             return (time() > $next_pass_allowed_timestamp);
         }
 
