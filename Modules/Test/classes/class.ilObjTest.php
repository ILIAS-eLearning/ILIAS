<?php
/* Copyright (c) 1998-2013 ILIAS open source, Extended GPL, see docs/LICENSE */

require_once 'Services/Object/classes/class.ilObject.php';
require_once 'Modules/Test/classes/inc.AssessmentConstants.php';
require_once 'Modules/Test/interfaces/interface.ilMarkSchemaAware.php';
require_once 'Modules/Test/interfaces/interface.ilEctsGradesEnabled.php';
require_once 'Modules/TestQuestionPool/classes/questions/class.ilAssQuestionType.php';

/**
 * Class ilObjTest
 *
 * @author		Helmut Schottmüller <helmut.schottmueller@mac.com>
 * @author		Björn Heyser <bheyser@databay.de>
 * @version		$Id$
 *
 * @defgroup ModulesTest Modules/Test
 * @extends ilObject
 */
class ilObjTest extends ilObject implements ilMarkSchemaAware, ilEctsGradesEnabled
{
	const DEFAULT_PROCESSING_TIME_MINUTES = 90;

	#region Properties
	
	/**
	 * type setting value for fixed question set
	 */
	const QUESTION_SET_TYPE_FIXED = 'FIXED_QUEST_SET';
	
	/**
	 * type setting value for random question set
	 */
	const QUESTION_SET_TYPE_RANDOM = 'RANDOM_QUEST_SET';
	
	/**
	 * type setting value for dynamic question set (continues testing mode)
	 */
	const QUESTION_SET_TYPE_DYNAMIC = 'DYNAMIC_QUEST_SET';

	/**
	 *
	 */
	const HIGHSCORE_SHOW_OWN_TABLE = 1;

	/**
	 *
	 */
	const HIGHSCORE_SHOW_TOP_TABLE = 2;

	/**
	 * 
	 */
	const HIGHSCORE_SHOW_ALL_TABLES = 3;
	
	/**
	 * question set type setting
	 *
	 * @var string
	 */
	private $questionSetType = self::QUESTION_SET_TYPE_FIXED;

	/**
	 * @var bool
	 */
	private $skillServiceEnabled = false;

	/**
	 * @var array
	 */
	private $resultFilterTaxIds = array();
	
	/**
	* Kiosk mode
	*
	* Tells wheather the test runs in a kiosk mode or not
	*
	* @var integer
	*/
	protected $_kiosk;
	
	/**
* The database id of the additional test data dataset
*
* @var integer
*/
  	public $test_id;

	/**
* Defines if the test will be placed on users personal desktops
*
* @var integer
*/
	public $invitation = INVITATION_OFF;

	/**
* A text representation of the authors name. The name of the author must
* not necessary be the name of the owner.
*
* @var string
*/
  	public $author;

	/**
* A reference to an IMS compatible matadata set
*
* @var object
*/
  	public $metadata;

	/**
* An array which contains all the test questions
*
* @var array
*/
  	public $questions;

	/**
	 * @var bool
	 */
	protected $introductionEnabled;

	/**
	 * An introduction text to give users more information
	 * on the test.
	 *
	 * @var string
	 */
	protected $introduction;

	/**
* Defines the mark schema
*
* @var ASS_MarkSchema
*/
  	public $mark_schema;

	/**
* Defines the sequence settings for the test user. There are two values:
* TEST_FIXED_SEQUENCE (=0) and TEST_POSTPONE (=1). The default value is
* TEST_FIXED_SEQUENCE.
*
* @var integer
*/
  	public $sequence_settings;

	/**
* Defines the score reporting for the test. There are two values:
* REPORT_AFTER_TEST (=1), REPORT_ALWAYS (=2) AND REPORT_AFTER_DATE (=3). The default
* value is REPORT_AFTER_TEST. If the score reporting is set to
* REPORT_AFTER_TEST, it is also possible to use the $reporting_date
* attribute to set a time/date for the earliest reporting time.
*
* @var integer
*/
  	public $score_reporting;

	/**
* Defines the question verification type for the test. When set to 1
* a instant verification button will be offered during the test to verify
* the question solution
*
* @var integer
*/
	public $instant_verification;

	/**
* Defines wheather or not the reached points are shown as answer feedback
*
* @var integer
*/
	public $answer_feedback_points;

	/**
* A time/date value to set the earliest reporting time for the test score.
* If you set this attribute, the sequence settings will be set to REPORT_AFTER_TEST
* automatically. If $reporting_date is not set, the user will get a direct feedback.
* The reporting date is given in database TIMESTAMP notation (yyyymmddhhmmss).
*
* @var string
*/
  	public $reporting_date;

	/**
* Contains the evaluation data settings the tutor defines for the user
*
* @var object
*/
  	public $evaluation_data;

	/**
* Number of tries the user is allowed to do. If set to 0, the user has
* infinite tries.
*
* @var integer
*/
  	public $nr_of_tries;

	/**
* Tells ILIAS to use the previous answers of a learner in a later test pass
* The default is 1 which shows the previous answers in the next pass.
*
* @var integer
*/
	public $use_previous_answers;

	/**
* Tells ILIAS how to deal with the test titles. The test title will be shown with
* the full title and the points when title_output is 0. When title_output is 1,
* the available points will be hidden and when title_output is 2, the full title
* will be hidden.
*
* @var integer
*/
  	public $title_output;

	/**
* The maximum processing time as hh:mm:ss string the user is allowed to do.
*
* @var integer
*/
  	public $processing_time;

	/**
* Contains 0 if the processing time is disabled, 1 if the processing time is enabled
*
* @var integer
*/
	public $enable_processing_time;

	/**
* Contains 0 if the processing time should not be reset, 1 if the processing time should be reset
*
* @var integer
*/
	public $reset_processing_time;

	/**
	 * @var bool
	 */
	protected $starting_time_enabled;

	/**
	 * The starting time in database timestamp format which defines the earliest starting time for the test
	 *
	 * @var string
	 */
	protected $starting_time;

	/**
	 * @var bool
	 */
	protected $ending_time_enabled;

	/**
	 * The ending time in database timestamp format which defines the latest ending time for the test
	 *
	 * @var string
	 */
	protected $ending_time;

	/**
	 * Indicates if ECTS grades will be used
	 * @var int|boolean
	 */
	protected $ects_output = FALSE;

	/**
	 * Contains the percentage of maximum points a failed user needs to get the FX ECTS grade
	 * @var float|null
	 */
	protected $ects_fx = NULL;

	/**
	 * The percentiles of the ECTS grades for this test
	 * @var array
	 */
	protected $ects_grades = array();


	/**
* Indicates if the points for answers are counted for partial solutions
* or only for correct solutions
*
* @var integer
*/
	public $count_system;

	/**
* Indicates if the points unchecked multiple choice questions are given or not
*
* @var integer
*/
	public $mc_scoring;

	/**
* Defines which pass should be used for scoring
*
* @var integer
*/
	public $pass_scoring;

	/**
* Indicates if the questions in a test are shuffled before
* a user accesses the test
*
* @var boolean
*/
	public $shuffle_questions;

	/**
* Contains the presentation settings for the test results
*
* @var integer
*/
	public $results_presentation;

	/**
* Determines wheather or not a question summary is shown to the users
*
* @var boolean
*/
	public $show_summary;

	/**
* Determines if the score of every question should be cut at 0 points or the score of the complete test
*
* @var boolean
*/
	public $score_cutting;

	/**
	 * @var bool
	 */
	protected $passwordEnabled;

	/**
	 * Password access to enter the test
	 *
	 * @var string
	 */
	protected $password;

	/**
	 * @var bool
	 */
	protected $limitUsersEnabled;

	/**
	 * number of allowed users for the test
	 *
	 * @var int
	 */
	protected $allowedUsers;

	/**
	 * inactivity time gap of the allowed users to let new users into the test
	 *
	 * @var int
	 */
	protected $allowedUsersTimeGap;

	/**
* visiblity settings for a test certificate
*
* @var int
*/
	public $certificate_visibility;

	/**
* Anonymity of the test users
*
* @var int
*/
	public $anonymity;

	/**
* determines wheather a cancel test button is shown or not
*
* @var int
*/
	public $show_cancel;

	/**
* determines wheather a marker button is shown or not
*
* @var int
*/
	public $show_marker;

	/**
* determines wheather a test may have fixed participants or not
*
* @var int
*/
	public $fixed_participants;

	/**
* determines wheather an answer specific feedback is shown or not
*
* @var int
*/
	public $answer_feedback;
	
	/**
	* contains the test session data
	*
	* @var object
	*/
	public $testSession;

	/**
	* contains the test sequence data
	*
	* @var object
	*/
	public $testSequence;

	/**
	* Determines whether or not a final statement should be shown on test completion
	*
	* @var integer
	*/
	private $_showfinalstatement;

	/**
	* A final statement for test completion
	*
	* @var string
	*/
	private $_finalstatement;

	/**
	* Show the complete data on the test information page
	*
	* @var boolean
	*/
	private $_showinfo;

	/**
	* Force JavaScript for test questions
	*
	* @var boolean
	*/
	private $_forcejs = TRUE;
	
	/**
	* Name of a custom style sheet for the test
	*
	* @var string;
	*/
	private $_customStyle;
	
	protected $mailnotification;
	
	protected $mailnottype;

	protected $exportsettings;

	protected $poolUsage;

	private $template_id;

	protected $oldOnlineStatus = null;
	
	/**
	 * @var bool
	 */
	protected $print_best_solution_with_result = true;

	/**
	 * defines wether question specific hints are offered or not
	 * 
	 * @var boolean
	 */
	private $offeringQuestionHintsEnabled = null;

	/**
	 * defines wether it is possible to define obligatory questions
	 * 
	 * @var boolean
	 */
	private $obligationsEnabled = null;
	
	protected $activation_visibility;

	protected $activation_starting_time;

	protected $activation_ending_time;
	
	protected $autosave;

	protected $autosave_ival;
	
	/**
	 * defines wether it is possible for users
	 * to delete their own test passes or not
	 *
	 * @var boolean
	 */
	private $passDeletionAllowed = null;
	
	/**
	 * holds the fact wether participant data exists or not
	 * DO NOT USE TIS PROPERTY DRIRECTLY
	 * ALWAYS USE ilObjTest::paricipantDataExist() since this method initialises this property
	 */
	private $participantDataExist = null;
	
	/** @var $enable_examview bool */
	protected $enable_examview;
	
	/** @var $show_examview_html bool */
	protected $show_examview_html;
	
	/** @var $show_examview_pdf bool */
	protected $show_examview_pdf;

	/** @var $enbale_archiving bool */
	protected $enable_archiving;

	/**
	 * @var int
	 */
	private $redirection_mode = 0;
	
	/**
	 * @var string null
	 */
	private $redirection_url = NULL;
	
	/** @var bool $show_exam_id_in_test_pass_enabled */
	protected $show_exam_id_in_test_pass_enabled;

	/** @var bool $show_exam_id_in_test_results_enabled */
	protected $show_exam_id_in_test_results_enabled;
	
	/** @var bool $sign_submission */
	protected $sign_submission;
	
	/** @var mixed availability of selector for special characters  */
	protected $char_selector_availability;
	
	/** @var string definition of selector for special characters  */
	protected $char_selector_definition;

	/**
	 * @var bool
	 */
	protected $showGradingStatusEnabled;

	/**
	 * @var bool
	 */
	protected $showGradingMarkEnabled;
	
	/**
	 * @var bool
	 */
	protected $followupQuestionAnswerFixationEnabled;
	
	/**
	 * @var bool
	 */
	protected $instantFeedbackAnswerFixationEnabled;

	/**
	 * @var bool
	 */
	protected $forceInstantFeedbackEnabled;

	/**
	 * @var bool
	 */
	protected $testFinalBroken;

	/**
	 * @var integer
	 */
	private $tmpCopyWizardCopyId;
	
	/**
	 * @var string mm:ddd:hh:ii:ss
	 */
	protected $pass_waiting = "00:000:00:00:00";
	#endregion
	
	/**
	 * Constructor
	 * 
	 * @param	$a_id 					integer		Reference_id or object_id.
	 * @param	$a_call_by_reference	boolean		Treat the id as reference_id (true) or object_id (false).
	 * 
	 * @return \ilObjTest
	 */
	public function __construct($a_id = 0,$a_call_by_reference = true)
	{
		global $DIC;
		$ilUser = $DIC['ilUser'];
		$lng = $DIC['lng'];
		$this->type = "tst";

		$lng->loadLanguageModule("assessment");
		// Defaults:
		include_once "./Modules/Test/classes/class.assMarkSchema.php";
		$this->mark_schema = new ASS_MarkSchema();
		$this->mark_schema->createSimpleSchema(
			$lng->txt("failed_short"),
			$lng->txt("failed_official"),
			0,
			0,
			$lng->txt("passed_short"),
			$lng->txt("passed_official"),
			50,
			1
		);
		
		$this->test_id = -1;
		$this->author = $ilUser->fullname;
		$this->introductionEnabled = false;
		$this->introduction = "";
		$this->questions = array();
		$this->sequence_settings = TEST_FIXED_SEQUENCE;
		$this->score_reporting = self::SCORE_REPORTING_FINISHED;
		$this->instant_verification = 0;
		$this->answer_feedback_points = 0;
		$this->reporting_date = "";
		$this->nr_of_tries = 0;
		$this->_kiosk = 0;
		$this->use_previous_answers = 1;
		$this->title_output = 0;
		$this->starting_time = "";
		$this->ending_time = "";
		$this->processing_time = "";
		$this->enable_processing_time = "0";
		$this->reset_processing_time = 0;
		$this->ects_output = FALSE;
		$this->ects_fx     = NULL;
		$this->shuffle_questions = FALSE;
		$this->mailnottype = 0;
		$this->exportsettings = 0;
		$this->show_summary = 8;
		$this->count_system = COUNT_PARTIAL_SOLUTIONS;
		$this->mc_scoring = SCORE_ZERO_POINTS_WHEN_UNANSWERED;
		$this->score_cutting = SCORE_CUT_QUESTION;
		$this->pass_scoring = SCORE_LAST_PASS;
		$this->answer_feedback = 0;
		$this->password = "";
		$this->certificate_visibility = 0;
		$this->allowedUsers = "";
		$this->_showfinalstatement = FALSE;
		$this->_finalstatement = "";
		$this->_showinfo = TRUE;
		$this->_forcejs = TRUE;
		$this->_customStyle = "";
		$this->allowedUsersTimeGap = "";
		$this->anonymity = 0;
		$this->show_cancel = 0;
		$this->show_marker = 0;
		$this->fixed_participants = 0;
		$this->setShowPassDetails(TRUE);
		$this->setShowSolutionDetails(TRUE);
		$this->setShowSolutionAnswersOnly(FALSE);
		$this->setShowSolutionSignature(FALSE);
		$this->testSession = FALSE;
		$this->testSequence = FALSE;
		$this->mailnotification = 0;
		$this->poolUsage = 1;
		
		$this->ects_grades = array(
			'A' => 90,
			'B' => 65,
			'C' => 35,
			'D' => 10,
			'E' => 0
		);

		$this->autosave = FALSE;
		$this->autosave_ival = 30000;

		$this->enable_examview = false;
		$this->show_examview_html = false;
		$this->show_examview_pdf = false;
		$this->enable_archiving = false;
		
        $this->express_mode = false;
        $this->template_id = '';
		$this->redirection_mode = 0;
		$this->redirection_url = NULL;
		$this->show_exam_id_in_test_pass_enabled = false;
		$this->show_exam_id_in_test_results_enabled = false;
		$this->sign_submission = false;
		$this->char_selector_availability = 0;
		$this->char_selector_definition = null;
		
		$this->showGradingStatusEnabled = true;
		$this->showGradingMarkEnabled = true;
		
		$this->followupQuestionAnswerFixationEnabled = false;
		$this->instantFeedbackAnswerFixationEnabled = false;
		
		$this->testFinalBroken = false;
		
		$this->tmpCopyWizardCopyId = null;
		
		parent::__construct($a_id, $a_call_by_reference);
	}
	
	/**
	 * returns the object title prepared to be used as a filename
	 *
	 * @return string
	 */
	public function getTitleFilenameCompliant()
	{
		require_once 'Services/Utilities/classes/class.ilUtil.php';
		return ilUtil::getASCIIFilename($this->getTitle());
	}

	/**
	 * @return int
	 */
	public function getTmpCopyWizardCopyId()
	{
		return $this->tmpCopyWizardCopyId;
	}

	/**
	 * @param int $tmpCopyWizardCopyId
	 */
	public function setTmpCopyWizardCopyId($tmpCopyWizardCopyId)
	{
		$this->tmpCopyWizardCopyId = $tmpCopyWizardCopyId;
	}
	
	/**
	* create test object
	*/
	function create()
	{
		$this->setOfflineStatus(true);
		parent::create();

		// meta data will be created by
		// import parser
		if (!$a_upload)
		{
			$this->createMetaData();
		}
	}

	/**
	* update object data
	*
	* @access	public
	* @return	boolean
	*/
	function update()
	{
		if (!parent::update())
		{
			return false;
		}

		// put here object specific stuff
		$this->updateMetaData();
		return true;
	}

/**
	* read object data from db into object
	* @param	boolean
	* @access	public
	*/
	public function read()
	{
		parent::read();
		$this->loadFromDb();
	}


	/**
	* delete object and all related data
	*
	* @access	public
	* @return	boolean	true if all object data were removed; false if only a references were removed
	*/
	function delete()
	{
		// always call parent delete function first!!
		if (!parent::delete())
		{
			return false;
		}

		// delet meta data
		$this->deleteMetaData();

		//put here your module specific stuff
		$this->deleteTest();
		
		require_once 'Modules/TestQuestionPool/classes/questions/class.ilAssQuestionSkillAssignmentImportFails.php';
		$qsaImportFails = new ilAssQuestionSkillAssignmentImportFails($this->getId());
		$qsaImportFails->deleteRegisteredImportFails();
		require_once 'Modules/Test/classes/class.ilTestSkillLevelThresholdImportFails.php';
		$sltImportFails = new ilTestSkillLevelThresholdImportFails($this->getId());
		$sltImportFails->deleteRegisteredImportFails();

		return true;
	}

/**
* Deletes the test and all related objects, files and database entries
*
* @access	public
*/
	function deleteTest()
	{
		global $DIC;
		$tree = $DIC['tree'];
		$ilDB = $DIC['ilDB'];
		$ilPluginAdmin = $DIC['ilPluginAdmin'];
		$lng = $DIC['lng'];

		require_once 'Modules/Test/classes/class.ilTestParticipantData.php';
		$participantData = new ilTestParticipantData($ilDB, $lng);
		$participantData->load($this->getTestId());
		$this->removeTestResults($participantData);
		
		$affectedRows = $ilDB->manipulateF("DELETE FROM tst_mark WHERE test_fi = %s",
			array('integer'),
			array($this->getTestId())
		);

		$affectedRows = $ilDB->manipulateF("DELETE FROM tst_tests WHERE test_id = %s",
			array('integer'),
			array($this->getTestId())
		);

		require_once 'Modules/Test/classes/class.ilTestQuestionSetConfigFactory.php';
		$testQuestionSetConfigFactory = new ilTestQuestionSetConfigFactory($tree, $ilDB, $ilPluginAdmin, $this);
		$testQuestionSetConfigFactory->getQuestionSetConfig()->removeQuestionSetRelatedData();

		// delete export files
		include_once "./Services/Utilities/classes/class.ilUtil.php";
		$tst_data_dir = ilUtil::getDataDir()."/tst_data";
		$directory = $tst_data_dir."/tst_".$this->getId();
		if (is_dir($directory))
		{
			include_once "./Services/Utilities/classes/class.ilUtil.php";
			ilUtil::delDir($directory);
		}
		include_once("./Services/MediaObjects/classes/class.ilObjMediaObject.php");
		$mobs = ilObjMediaObject::_getMobsOfObject("tst:html", $this->getId());
		// remaining usages are not in text anymore -> delete them
		// and media objects (note: delete method of ilObjMediaObject
		// checks whether object is used in another context; if yes,
		// the object is not deleted!)
		foreach($mobs as $mob)
		{
			ilObjMediaObject::_removeUsage($mob, "tst:html", $this->getId());
			if (ilObjMediaObject::_exists($mob))
			{
				$mob_obj = new ilObjMediaObject($mob);
				$mob_obj->delete();
			}
		}
	}

	/**
	* creates data directory for export files
	* (data_dir/tst_data/tst_<id>/export, depending on data
	* directory that is set in ILIAS setup/ini)
	*/
	function createExportDirectory()
	{
		include_once "./Services/Utilities/classes/class.ilUtil.php";
		$tst_data_dir = ilUtil::getDataDir()."/tst_data";
		ilUtil::makeDir($tst_data_dir);
		if (!is_writable($tst_data_dir))
		{
			$this->ilias->raiseError("Test Data Directory (".$tst_data_dir
				.") not writeable.",$this->ilias->error_obj->MESSAGE);
		}

		// create learning module directory (data_dir/lm_data/lm_<id>)
		$tst_dir = $tst_data_dir."/tst_".$this->getId();
		ilUtil::makeDir($tst_dir);
		if (!@is_dir($tst_dir))
		{
			$this->ilias->raiseError("Creation of Test Directory failed.",$this->ilias->error_obj->MESSAGE);
		}
		// create Export subdirectory (data_dir/lm_data/lm_<id>/Export)
		$export_dir = $tst_dir."/export";
		ilUtil::makeDir($export_dir);
		if (!@is_dir($export_dir))
		{
			$this->ilias->raiseError("Creation of Export Directory failed.",$this->ilias->error_obj->MESSAGE);
		}
	}

/**
* Get the location of the export directory for the test
*
* @access	public
*/
	function getExportDirectory()
	{
		include_once "./Services/Utilities/classes/class.ilUtil.php";
		$export_dir = ilUtil::getDataDir()."/tst_data"."/tst_".$this->getId()."/export";
		return $export_dir;
	}

/**
* Get a list of the already exported files in the export directory
*
* @return array A list of file names
* @access	public
*/
	function getExportFiles($dir)
	{
		// quit if import dir not available
		if(!@is_dir($dir) || !is_writeable($dir))
		{
			return array();
		}

		$files = array();
		foreach(new DirectoryIterator($dir) as $file)
		{			
			/**
			 * @var $file SplFileInfo
			 */
			if($file->isDir())
			{
				continue;
			}

			$files[] = $file->getBasename();
		}

		sort($files);

		return $files;
	}

	/**
	* set import directory
	*/
	public static function _setImportDirectory($a_import_dir = null)
	{
		if (strlen($a_import_dir))
		{
			$_SESSION["tst_import_dir"] = $a_import_dir;
		}
		else
		{
			unset($_SESSION["tst_import_dir"]);
		}
	}

/**
* Get the import directory location of the test
*
* @return string The location of the import directory or false if the directory doesn't exist
* @access	public
*/
	public static function _getImportDirectory()
	{
		if (strlen($_SESSION["tst_import_dir"]))
		{
			return $_SESSION["tst_import_dir"];
		}
		return null;
	}
	
	function getImportDirectory()
	{
		return ilObjTest::_getImportDirectory();
	}

	/**
	* creates data directory for import files
	* (data_dir/tst_data/tst_<id>/import, depending on data
	* directory that is set in ILIAS setup/ini)
	*/
	public static function _createImportDirectory()
	{
		global $DIC;
		$ilias = $DIC['ilias'];
		include_once "./Services/Utilities/classes/class.ilUtil.php";
		$tst_data_dir = ilUtil::getDataDir()."/tst_data";
		ilUtil::makeDir($tst_data_dir);

		if (!is_writable($tst_data_dir))
		{
			$ilias->raiseError("Test Data Directory (".$tst_data_dir
				.") not writeable.", $ilias->error_obj->FATAL);
		}

		// create test directory (data_dir/tst_data/tst_import)
		$tst_dir = $tst_data_dir."/tst_import";
		ilUtil::makeDir($tst_dir);
		if (!@is_dir($tst_dir))
		{
			$ilias->raiseError("Creation of test import directory failed.",$ilias->error_obj->FATAL);
		}
		return $tst_dir;
	}

	/**
	* Returns TRUE if the test contains single choice results
	*
	* @return boolean 
	* @access public
	*/
	function hasSingleChoiceQuestions()
	{
		global $DIC;
		$ilDB = $DIC['ilDB'];

		$result = $ilDB->queryF("SELECT DISTINCT(qpl_qst_type.type_tag) foundtypes FROM qpl_questions, tst_test_result, qpl_qst_type, tst_active WHERE tst_test_result.question_fi = qpl_questions.question_id AND qpl_questions.question_type_fi = qpl_qst_type.question_type_id AND tst_test_result.active_fi = tst_active.active_id AND tst_active.test_fi = %s",
			array('integer'),
			array($this->getTestId())
		);
		$hasSC = false;
		while ($row = $ilDB->fetchAssoc($result))
		{
			if (strcmp($row['foundtypes'], 'assSingleChoice') == 0)
			{
				$hasSC = true;
			}
		}
		return $hasSC;
	}

	/**
	* Returns TRUE if the test contains single choice results only
	*
	* @return boolean 
	* @access public
	*/
	function isSingleChoiceTest()
	{
		global $DIC;
		$ilDB = $DIC['ilDB'];

		$result = $ilDB->queryF("SELECT DISTINCT(qpl_qst_type.type_tag) foundtypes FROM qpl_questions, tst_test_result, qpl_qst_type, tst_active WHERE tst_test_result.question_fi = qpl_questions.question_id AND qpl_questions.question_type_fi = qpl_qst_type.question_type_id AND tst_test_result.active_fi = tst_active.active_id AND tst_active.test_fi = %s",
			array('integer'),
			array($this->getTestId())
		);
		if ($result->numRows() == 1)
		{
			$row = $ilDB->fetchAssoc($result);
			if (strcmp($row['foundtypes'], 'assSingleChoice') == 0)
			{
				return TRUE;
			}
			else
			{
				return false;
			}
		}
		return FALSE;
	}

	/**
	* Returns TRUE if the test contains single choice results and no shuffle only
	*
	* @return boolean 
	* @access public
	*/
	function isSingleChoiceTestWithoutShuffle()
	{
		global $DIC;
		$ilDB = $DIC['ilDB'];

		if (!$this->hasSingleChoiceQuestions()) return false;
		
		$result = $ilDB->queryF("
				SELECT	DISTINCT(qpl_qst_sc.shuffle) foundshuffles
				FROM	qpl_questions,
						qpl_qst_sc,
						tst_test_result,
						qpl_qst_type,
						tst_active
				WHERE	tst_test_result.question_fi = qpl_questions.question_id
				AND		qpl_questions.question_type_fi = qpl_qst_type.question_type_id
				AND		tst_test_result.active_fi = tst_active.active_id
				AND		qpl_questions.question_id = qpl_qst_sc.question_fi
				AND		tst_active.test_fi = %s
				AND		qpl_qst_type.type_tag = %s
			",
			array('integer', 'text'),
			array($this->getTestId(), 'assSingleChoice')
		);
		if ($result->numRows() == 1)
		{
			$row = $ilDB->fetchAssoc($result);
			return ($row['foundshuffles'] == 0);
		}
		return FALSE;
	}

	/**
	 * Returns true, if a test is complete for use and can be set online
	 * 
	 * @param ilTestQuestionSetConfig $testQuestionSetConfig
	 * @return boolean
	 */
	final public function isComplete(ilTestQuestionSetConfig $testQuestionSetConfig)
	{
		if( !count($this->mark_schema->mark_steps) )
		{
			return false;
		}
		
		if( !$testQuestionSetConfig->isQuestionSetConfigured() )
		{
			return false;
		}
		
		return true;
	}

/**
* Returns true, if a test is complete for use
*
* @return boolean True, if the test is complete for use, otherwise false
* @access public
*/
	function _isComplete($obj_id)
	{
		global $DIC;
		$tree = $DIC['tree'];
		$ilDB = $DIC['ilDB'];
		$ilPluginAdmin = $DIC['ilPluginAdmin'];
		
		$test = new ilObjTest($obj_id, false);
		$test->loadFromDb();

		require_once 'Modules/Test/classes/class.ilTestQuestionSetConfigFactory.php';
		$testQuestionSetConfigFactory = new ilTestQuestionSetConfigFactory($tree, $ilDB, $ilPluginAdmin, $test);
		
		return $test->isComplete( $testQuestionSetConfigFactory->getQuestionSetConfig() );
	}

	/**
	 * Saves the ECTS status (output of ECTS grades in a test) to the database
	 */
	public function saveECTSStatus()
	{
		/**
		 * @var $ilDB ilDBInterface
		 */
		global $DIC;
		$ilDB = $DIC['ilDB'];

		if($this->getTestId() > 0)
		{
			$this->setECTSFX(preg_replace('/,/', '.', $this->getECTSFX()));
			if(!preg_match('/\d+/', $this->getECTSFX()))
			{
				$this->setECTSFX(NULL);
			}

			$grades = $this->getECTSGrades();
			$ilDB->manipulateF(
				"UPDATE tst_tests
				SET ects_output = %s, ects_a = %s, ects_b = %s, ects_c = %s, ects_d = %s, ects_e = %s, ects_fx = %s
				WHERE test_id = %s",
				array('text', 'float', 'float', 'float', 'float', 'float', 'float', 'integer'),
				array(
					(int)$this->getECTSOutput(),
					$grades['A'], $grades['B'], $grades['C'], $grades['D'], $grades['E'],
					$this->getECTSFX(),
					$this->getTestId()
				)
			);
		}
	}

	/**
	 * Checks if the test is complete and saves the status in the database
	 * @param ilTestQuestionSetConfig $testQuestionSetConfig
	 */
	public function saveCompleteStatus(ilTestQuestionSetConfig $testQuestionSetConfig)
	{
		global $DIC;
		$ilDB = $DIC['ilDB'];

		$complete = 0;
		if($this->isComplete($testQuestionSetConfig))
		{
			$complete = 1;
		}
		if($this->getTestId() > 0)
		{
			$ilDB->manipulateF(
				"UPDATE tst_tests SET complete = %s WHERE test_id = %s",
				array('text', 'integer'),
				array($complete, $this->test_id)
			);
		}
	}

	/**
	* Returns the content of all RTE enabled text areas in the test
	*
	* @access private
	*/
	function getAllRTEContent()
	{
		$result = array();
		array_push($result, $this->getIntroduction());
		array_push($result, $this->getFinalStatement());
		return $result;
	}
	
	/**
	* Cleans up the media objects for all text fields in a test which are using an RTE field
	*
	* @access private
	*/
	function cleanupMediaobjectUsage()
	{
		include_once("./Services/RTE/classes/class.ilRTE.php");
		$completecontent = "";
		foreach ($this->getAllRTEContent() as $content)
		{
			$completecontent .= $content;
		}
		ilRTE::_cleanupMediaObjectUsage($completecontent, $this->getType() . ":html",
			$this->getId());
	}

	/**
	 * Saves a ilObjTest object to a database
	 * 
	 * @param bool $properties_only
	 */
	public function saveToDb($properties_only = FALSE)
	{
		global $DIC;
		$tree = $DIC['tree'];
		$ilDB = $DIC['ilDB'];
		$ilPluginAdmin = $DIC['ilPluginAdmin'];
		
		// moved online_status to ilObjectActivation (see below)

		// cleanup RTE images
		$this->cleanupMediaobjectUsage();

		require_once 'Modules/Test/classes/class.ilTestQuestionSetConfigFactory.php';
		$testQuestionSetConfigFactory = new ilTestQuestionSetConfigFactory($tree, $ilDB, $ilPluginAdmin, $this);
		$testQuestionSetConfig = $testQuestionSetConfigFactory->getQuestionSetConfig();
		
		include_once ("./Modules/Test/classes/class.ilObjAssessmentFolder.php");
		if ($this->test_id == -1)
		{
			// Create new dataset
			$next_id = $ilDB->nextId('tst_tests');
			
			$ilDB->insert('tst_tests', array(
				'test_id'                    => array('integer', $next_id),
				'obj_fi'                     => array('integer', $this->getId()),
				'author'                     => array('text', $this->getAuthor()),
				'intro_enabled'              => array('integer', (int)$this->isIntroductionEnabled()),
				'introduction'               => array('text', ilRTE::_replaceMediaObjectImageSrc($this->getIntroduction(), 0)),
				'finalstatement'             => array('text', ilRTE::_replaceMediaObjectImageSrc($this->getFinalStatement(), 0)),
				'showinfo'                   => array('integer', $this->getShowInfo()),
				'forcejs'                    => array('integer', $this->getForceJS()),
				'customstyle'                => array('text', $this->getCustomStyle()),
				'showfinalstatement'         => array('integer', $this->getShowFinalStatement()),
				'sequence_settings'          => array('integer', $this->getSequenceSettings()),
				'score_reporting'            => array('integer', $this->getScoreReporting()),
				'instant_verification'       => array('text', $this->getInstantFeedbackSolution()),
				'answer_feedback_points'     => array('text', $this->getAnswerFeedbackPoints()),
				'answer_feedback'            => array('text', $this->getAnswerFeedback()),
				'anonymity'                  => array('text', $this->getAnonymity()),
				'show_cancel'                => array('text', $this->getShowCancel()),
				'show_marker'                => array('integer', $this->getShowMarker()),
				'fixed_participants'         => array('text', $this->getFixedParticipants()),
				'nr_of_tries'                => array('integer', $this->getNrOfTries()),
				'kiosk'                      => array('integer', $this->getKiosk()),
				'use_previous_answers'       => array('text', $this->getUsePreviousAnswers()),
				'title_output'               => array('text', $this->getTitleOutput()),
				'processing_time'            => array('text', $this->getProcessingTime()),
				'enable_processing_time'     => array('text', $this->getEnableProcessingTime()),
				'reset_processing_time'      => array('integer', $this->getResetProcessingTime()),
				'reporting_date'             => array('text', $this->getReportingDate()),
				'starting_time_enabled'      => array('integer', $this->isStartingTimeEnabled()),
				'starting_time'              => array('integer', $this->getStartingTime()),
				'ending_time_enabled'        => array('integer', $this->isEndingTimeEnabled()),
				'ending_time'                => array('integer', $this->getEndingTime()),
				'complete'                   => array('text', $this->isComplete($testQuestionSetConfig)),
				'ects_output'                => array('text', $this->getECTSOutput()),
				'ects_a'                     => array('float', strlen($this->ects_grades["A"]) ? $this->ects_grades["A"] : NULL),
				'ects_b'                     => array('float', strlen($this->ects_grades["B"]) ? $this->ects_grades["B"] : NULL),
				'ects_c'                     => array('float', strlen($this->ects_grades["C"]) ? $this->ects_grades["C"] : NULL),
				'ects_d'                     => array('float', strlen($this->ects_grades["D"]) ? $this->ects_grades["D"] : NULL),
				'ects_e'                     => array('float', strlen($this->ects_grades["E"]) ? $this->ects_grades["E"] : NULL),
				'ects_fx'                    => array('float', $this->getECTSFX()),
				'count_system'               => array('text', $this->getCountSystem()),
				'mc_scoring'                 => array('text', $this->getMCScoring()),
				'score_cutting'              => array('text', $this->getScoreCutting()),
				'pass_scoring'               => array('text', $this->getPassScoring()),
				'shuffle_questions'          => array('text', $this->getShuffleQuestions()),
				'results_presentation'       => array('integer', $this->getResultsPresentation()),
				'show_summary'               => array('integer', $this->getListOfQuestionsSettings()),
				'password_enabled'           => array('integer', (int)$this->isPasswordEnabled()),
				'password'                   => array('text', $this->getPassword()),
				'limit_users_enabled'        => array('integer', (int)$this->isLimitUsersEnabled()),
				'allowedusers'               => array('integer', $this->getAllowedUsers()),
				'alloweduserstimegap'        => array('integer', $this->getAllowedUsersTimeGap()),
				'mailnottype'                => array('integer', $this->getMailNotificationType()),
				'exportsettings'             => array('integer', $this->getExportSettings()),
				'certificate_visibility'     => array('text', $this->getCertificateVisibility()),
				'mailnotification'           => array('integer', $this->getMailNotification()),
				'created'                    => array('integer', time()),
				'tstamp'                     => array('integer', time()),
				'enabled_view_mode'          => array('text', $this->getEnabledViewMode()),
				'template_id'                => array('integer', $this->getTemplate()),
				'pool_usage'                 => array('integer', $this->getPoolUsage()),
				'print_bs_with_res'          => array('integer', (int)$this->isBestSolutionPrintedWithResult()),
				'obligations_enabled'        => array('integer', (int)$this->areObligationsEnabled()),
				'offer_question_hints'       => array('integer', (int)$this->isOfferingQuestionHintsEnabled()),
				'highscore_enabled'          => array('integer', (int)$this->getHighscoreEnabled()),
				'highscore_anon'             => array('integer', (int)$this->getHighscoreAnon()),
				'highscore_achieved_ts'      => array('integer', (int)$this->getHighscoreAchievedTS()),
				'highscore_score'            => array('integer', (int)$this->getHighscoreScore()),
				'highscore_percentage'       => array('integer', (int)$this->getHighscorePercentage()),
				'highscore_hints'            => array('integer', (int)$this->getHighscoreHints()),
				'highscore_wtime'            => array('integer', (int)$this->getHighscoreWTime()),
				'highscore_own_table'        => array('integer', (int)$this->getHighscoreOwnTable()),
				'highscore_top_table'        => array('integer', (int)$this->getHighscoreTopTable()),
				'highscore_top_num'          => array('integer', (int)$this->getHighscoreTopNum()),
				'specific_feedback'          => array('integer', (int)$this->getSpecificAnswerFeedback()),
				'autosave'                   => array('integer', (int)$this->getAutosave()),
				'autosave_ival'              => array('integer', (int)$this->getAutosaveIval()),
				'pass_deletion_allowed'      => array('integer', (int)$this->isPassDeletionAllowed()),
				'enable_examview'            => array('integer', (int)$this->getEnableExamview()),
				'show_examview_html'         => array('integer', (int)$this->getShowExamviewHtml()),
				'show_examview_pdf'          => array('integer', (int)$this->getShowExamviewPdf()),
				'redirection_mode'           => array('integer', (int)$this->getRedirectionMode()),
				'redirection_url'            => array('text', (string)$this->getRedirectionUrl()),
				'enable_archiving'           => array('integer', (int)$this->getEnableArchiving()),
				'examid_in_test_pass'        => array('integer', (int)$this->isShowExamIdInTestPassEnabled()),
				'examid_in_test_res'         => array('integer', (int)$this->isShowExamIdInTestResultsEnabled()),
				'sign_submission'            => array('integer', (int)$this->getSignSubmission()),
				'question_set_type'          => array('text', $this->getQuestionSetType()),
				'char_selector_availability' => array('integer', (int)$this->getCharSelectorAvailability()),
				'char_selector_definition'   => array('text', (string)$this->getCharSelectorDefinition()),
				'skill_service'              => array('integer', (int)$this->isSkillServiceEnabled()),
				'result_tax_filters'         => array('text', serialize((array)$this->getResultFilterTaxIds())),
				'show_grading_status'        => array('integer', (int)$this->isShowGradingStatusEnabled()),
				'show_grading_mark'          => array('integer', (int)$this->isShowGradingMarkEnabled()),
				'follow_qst_answer_fixation' => array('integer', (int)$this->isFollowupQuestionAnswerFixationEnabled()),
				'inst_fb_answer_fixation'    => array('integer', (int)$this->isInstantFeedbackAnswerFixationEnabled()),
				'force_inst_fb' => array('integer', (int)$this->isForceInstantFeedbackEnabled()),
				'broken'                     => array('integer', (int)$this->isTestFinalBroken()),
				'pass_waiting'              => array('text', (string)$this->getPassWaiting())
			));
				    
			$this->test_id = $next_id;

			if (ilObjAssessmentFolder::_enabledAssessmentLogging())
			{
				$this->logAction($this->lng->txtlng("assessment", "log_create_new_test", ilObjAssessmentFolder::_getLogLanguage()));
			}
		}
		else
		{
			// Modify existing dataset
			$oldrow = array();
			if (ilObjAssessmentFolder::_enabledAssessmentLogging())
			{
				$result = $ilDB->queryF("SELECT * FROM tst_tests WHERE test_id = %s",
					array('integer'),
					array($this->test_id)
				);
				if ($result->numRows() == 1)
				{
					$oldrow = $ilDB->fetchAssoc($result);
				}
			}
			
			$ilDB->update('tst_tests',
					array(
						'author'                     => array('text', $this->getAuthor()),
						'intro_enabled'              => array('integer', (int)$this->isIntroductionEnabled()),
						'introduction'               => array('text', ilRTE::_replaceMediaObjectImageSrc($this->getIntroduction(), 0)),
						'finalstatement'             => array('text', ilRTE::_replaceMediaObjectImageSrc($this->getFinalStatement(), 0)),
						'showinfo'                   => array('integer', $this->getShowInfo()),
						'forcejs'                    => array('integer', $this->getForceJS()),
						'customstyle'                => array('text', $this->getCustomStyle()),
						'showfinalstatement'         => array('integer', $this->getShowFinalStatement()),
						'sequence_settings'          => array('integer', $this->getSequenceSettings()),
						'score_reporting'            => array('integer', $this->getScoreReporting()),
						'instant_verification'       => array('text', $this->getInstantFeedbackSolution()),
						'answer_feedback_points'     => array('text', $this->getAnswerFeedbackPoints()),
						'answer_feedback'            => array('text', $this->getGenericAnswerFeedback()),
						'anonymity'                  => array('text', $this->getAnonymity()),
						'show_cancel'                => array('text', $this->getShowCancel()),
						'show_marker'                => array('integer', $this->getShowMarker()),
						'fixed_participants'         => array('text', $this->getFixedParticipants()),
						'nr_of_tries'                => array('integer', $this->getNrOfTries()),
						'kiosk'                      => array('integer', $this->getKiosk()),
						'use_previous_answers'       => array('text', $this->getUsePreviousAnswers()),
						'title_output'               => array('text', $this->getTitleOutput()),
						'processing_time'            => array('text', $this->getProcessingTime()),
						'enable_processing_time'     => array('text', $this->getEnableProcessingTime()),
						'reset_processing_time'      => array('integer', $this->getResetProcessingTime()),
						'reporting_date'             => array('text', $this->getReportingDate()),
						'starting_time_enabled'      => array('integer', $this->isStartingTimeEnabled()),
						'starting_time'              => array('integer', $this->getStartingTime()),
						'ending_time_enabled'        => array('integer', $this->isEndingTimeEnabled()),
						'ending_time'                => array('integer', $this->getEndingTime()),
						'complete'                   => array('text', $this->isComplete($testQuestionSetConfig)),
						'ects_output'                => array('text', $this->getECTSOutput()),
						'ects_a'                     => array('float', strlen($this->ects_grades["A"]) ? $this->ects_grades["A"] : NULL),
						'ects_b'                     => array('float', strlen($this->ects_grades["B"]) ? $this->ects_grades["B"] : NULL),
						'ects_c'                     => array('float', strlen($this->ects_grades["C"]) ? $this->ects_grades["C"] : NULL),
						'ects_d'                     => array('float', strlen($this->ects_grades["D"]) ? $this->ects_grades["D"] : NULL),
						'ects_e'                     => array('float', strlen($this->ects_grades["E"]) ? $this->ects_grades["E"] : NULL),
						'ects_fx'                    => array('float', $this->getECTSFX()),
						'count_system'               => array('text', $this->getCountSystem()),
						'mc_scoring'                 => array('text', $this->getMCScoring()),
						'score_cutting'              => array('text', $this->getScoreCutting()),
						'pass_scoring'               => array('text', $this->getPassScoring()),
						'shuffle_questions'          => array('text', $this->getShuffleQuestions()),
						'results_presentation'       => array('integer', $this->getResultsPresentation()),
						'show_summary'               => array('integer', $this->getListOfQuestionsSettings()),
						'password_enabled'           => array('integer', (int)$this->isPasswordEnabled()),
						'password'                   => array('text', $this->getPassword()),
						'limit_users_enabled'        => array('integer', (int)$this->isLimitUsersEnabled()),
						'allowedusers'               => array('integer', $this->getAllowedUsers()),
						'alloweduserstimegap'        => array('integer', $this->getAllowedUsersTimeGap()),
						'mailnottype'                => array('integer', $this->getMailNotificationType()),
						'exportsettings'             => array('integer', $this->getExportSettings()),
						'certificate_visibility'     => array('text', $this->getCertificateVisibility()),
						'mailnotification'           => array('integer', $this->getMailNotification()),
						'tstamp'                     => array('integer', time()),
						'enabled_view_mode'          => array('text', $this->getEnabledViewMode()),
						'template_id'                => array('integer', $this->getTemplate()),
						'pool_usage'                 => array('integer', $this->getPoolUsage()),
						'print_bs_with_res'          => array('integer', (int)$this->isBestSolutionPrintedWithResult()),
						'obligations_enabled'        => array('integer', (int)$this->areObligationsEnabled()),
						'offer_question_hints'       => array('integer', (int)$this->isOfferingQuestionHintsEnabled()),
						'highscore_enabled'          => array('integer', (int)$this->getHighscoreEnabled()),
						'highscore_anon'             => array('integer', (int)$this->getHighscoreAnon()),
						'highscore_achieved_ts'      => array('integer', (int)$this->getHighscoreAchievedTS()),
						'highscore_score'            => array('integer', (int)$this->getHighscoreScore()),
						'highscore_percentage'       => array('integer', (int)$this->getHighscorePercentage()),
						'highscore_hints'            => array('integer', (int)$this->getHighscoreHints()),
						'highscore_wtime'            => array('integer', (int)$this->getHighscoreWTime()),
						'highscore_own_table'        => array('integer', (int)$this->getHighscoreOwnTable()),
						'highscore_top_table'        => array('integer', (int)$this->getHighscoreTopTable()),
						'highscore_top_num'          => array('integer', (int)$this->getHighscoreTopNum()),
						'specific_feedback'          => array('integer', (int)$this->getSpecificAnswerFeedback()),
						'autosave'                   => array('integer', (int)$this->getAutosave()),
						'autosave_ival'              => array('integer', (int)$this->getAutosaveIval()),
						'pass_deletion_allowed'      => array('integer', (int)$this->isPassDeletionAllowed()),
						'enable_examview'            => array('integer', (int)$this->getEnableExamview()),
						'show_examview_html'         => array('integer', (int)$this->getShowExamviewHtml()),
						'show_examview_pdf'          => array('integer', (int)$this->getShowExamviewPdf()),
						'redirection_mode'           => array('integer', (int)$this->getRedirectionMode()),
						'redirection_url'            => array('text', (string)$this->getRedirectionUrl()),
						'enable_archiving'           => array('integer', (int)$this->getEnableArchiving()),
						'examid_in_test_pass'        => array('integer', (int)$this->isShowExamIdInTestPassEnabled()),
						'examid_in_test_res'         => array('integer', (int)$this->isShowExamIdInTestResultsEnabled()),
						'sign_submission'            => array('integer', (int)$this->getSignSubmission()),
						'question_set_type'          => array('text', $this->getQuestionSetType()),
						'char_selector_availability' => array('integer', (int)$this->getCharSelectorAvailability()),
						'char_selector_definition'   => array('text', (string)$this->getCharSelectorDefinition()),
						'skill_service'              => array('integer', (int)$this->isSkillServiceEnabled()),
						'result_tax_filters'         => array('text', serialize((array)$this->getResultFilterTaxIds())),
						'show_grading_status'        => array('integer', (int)$this->isShowGradingStatusEnabled()),
						'show_grading_mark'          => array('integer', (int)$this->isShowGradingMarkEnabled()),
						'follow_qst_answer_fixation' => array('integer', (int)$this->isFollowupQuestionAnswerFixationEnabled()),
						'inst_fb_answer_fixation'    => array('integer', (int)$this->isInstantFeedbackAnswerFixationEnabled()),
						'force_inst_fb' => array('integer', (int)$this->isForceInstantFeedbackEnabled()),
						'broken'                     => array('integer', (int)$this->isTestFinalBroken()),
						'pass_waiting'              => array('text', (string)$this->getPassWaiting())
					),
					array(
						'test_id' => array('integer', (int)$this->getTestId())
					)
			);
			
			include_once ("./Modules/Test/classes/class.ilObjAssessmentFolder.php");
			if (ilObjAssessmentFolder::_enabledAssessmentLogging())
			{
				$logresult = $ilDB->queryF("SELECT * FROM tst_tests WHERE test_id = %s",
					array('integer'),
					array($this->getTestId())
				);
				$newrow = array();
				if ($logresult->numRows() == 1)
				{
					$newrow = $ilDB->fetchAssoc($logresult);
				}
				$changed_fields = array();
				foreach ($oldrow as $key => $value)
				{
					if (strcmp($oldrow[$key], $newrow[$key]) != 0)
					{
						array_push($changed_fields, "$key: " . $oldrow[$key] . " => " . $newrow[$key]);
					}
				}
				$changes = join($changed_fields, ", ");
				if (count($changed_fields) > 0)
				{
					$this->logAction($this->lng->txtlng("assessment", "log_modified_test", ilObjAssessmentFolder::_getLogLanguage()) . " [".$changes."]");
				}
			}
			if ($this->evalTotalPersons() > 0)
			{
				// reset the finished status of participants if the nr of test passes did change
				if ($this->getNrOfTries() > 0)
				{
					// set all unfinished tests with nr of passes >= allowed passes finished
					$aresult = $ilDB->queryF("SELECT active_id FROM tst_active WHERE test_fi = %s AND tries >= %s AND submitted = %s",
						array('integer', 'integer', 'integer'),
						array($this->getTestId(), $this->getNrOfTries(), 0)
					);
					while ($row = $ilDB->fetchAssoc($aresult))
					{
						$ilDB->manipulateF("UPDATE tst_active SET submitted = %s, submittimestamp = %s WHERE active_id = %s",
							array('integer', 'timestamp', 'integer'),
							array(1, date('Y-m-d H:i:s'), $row["active_id"])
						);
					}

					// set all finished tests with nr of passes < allowed passes not finished
					$aresult = $ilDB->queryF("SELECT active_id FROM tst_active WHERE test_fi = %s AND tries < %s AND submitted = %s",
						array('integer', 'integer', 'integer'),
						array($this->getTestId(), $this->getNrOfTries()-1, 1)
					);
					while ($row = $ilDB->fetchAssoc($aresult))
					{
						$ilDB->manipulateF("UPDATE tst_active SET submitted = %s, submittimestamp = %s WHERE active_id = %s",
							array('integer', 'timestamp', 'integer'),
							array(0, NULL, $row["active_id"])
						);
					}
				}
				else
				{
					// set all finished tests with nr of passes >= allowed passes not finished
					$aresult = $ilDB->queryF("SELECT active_id FROM tst_active WHERE test_fi = %s AND submitted = %s",
						array('integer', 'integer'),
						array($this->getTestId(), 1)
					);
					while ($row = $ilDB->fetchAssoc($aresult))
					{
						$ilDB->manipulateF("UPDATE tst_active SET submitted = %s, submittimestamp = %s WHERE active_id = %s",
							array('integer', 'timestamp', 'integer'),
							array(0, NULL, $row["active_id"])
						);
					}
				}
			}
		}
		
		// news item creation/update/deletion
		include_once 'Services/News/classes/class.ilNewsItem.php';
		if( !$this->getOldOnlineStatus() && !$this->getOfflineStatus() )
		{
			global $DIC;
			$ilUser = $DIC['ilUser'];
			$newsItem = new ilNewsItem();
			$newsItem->setContext($this->getId(), 'tst');
			$newsItem->setPriority(NEWS_NOTICE);
			$newsItem->setTitle('new_test_online');
			$newsItem->setContentIsLangVar(true);
			$newsItem->setContent('');
			$newsItem->setUserId($ilUser->getId());
			$newsItem->setVisibility(NEWS_USERS);
			$newsItem->create();
		}
		elseif( $this->getOldOnlineStatus() && !$this->getOfflineStatus() )
		{
			ilNewsItem::deleteNewsOfContext($this->getId(), 'tst');
		}
		elseif( !$this->getOfflineStatus() )
		{
			$newsId = ilNewsItem::getFirstNewsIdForContext($this->getId(), 'tst');
			if($newsId > 0)
			{
				$newsItem = new ilNewsItem($newsId);
				$newsItem->setTitle('new_test_online');
				$newsItem->setContentIsLangVar(true);
				$newsItem->setContent('');
				$newsItem->update();
			}
		}
				
		// moved activation to ilObjectActivation
		if($this->ref_id)
		{
			include_once "./Services/Object/classes/class.ilObjectActivation.php";		
			ilObjectActivation::getItem($this->ref_id);
			
			$item = new ilObjectActivation;			
			if(!$this->isActivationLimited())
			{
				$item->setTimingType(ilObjectActivation::TIMINGS_DEACTIVATED);
			}
			else
			{				
				$item->setTimingType(ilObjectActivation::TIMINGS_ACTIVATION);
				$item->setTimingStart($this->getActivationStartingTime());
				$item->setTimingEnd($this->getActivationEndingTime());
				$item->toggleVisible($this->getActivationVisibility());
			}						
			
			$item->update($this->ref_id);		
		}

		if (!$properties_only)
		{
			if ($this->getQuestionSetType() == self::QUESTION_SET_TYPE_FIXED)
			{
				$this->saveQuestionsToDb();
			}
			
			$this->mark_schema->saveToDb($this->test_id);
		}
  }

/**
* Saves the test questions to the database
*
* @access public
* @see $questions
*/
	function saveQuestionsToDb()
	{
		global $DIC;
		$ilDB = $DIC['ilDB'];

		$oldquestions = array();
		include_once "./Modules/Test/classes/class.ilObjAssessmentFolder.php";
		if (ilObjAssessmentFolder::_enabledAssessmentLogging())
		{
			$result = $ilDB->queryF("SELECT question_fi FROM tst_test_question WHERE test_fi = %s ORDER BY sequence",
				array('integer'),
				array($this->getTestId())
			);
			if ($result->numRows() > 0)
			{
				while ($row = $ilDB->fetchAssoc($result))
				{
					array_push($oldquestions, $row["question_fi"]);
				}
			}
		}
		// workaround for lost obligations
		// this method is called if a question is removed
		$currentQuestionsObligationsQuery = 'SELECT question_fi, obligatory FROM tst_test_question WHERE test_fi = %s';
		$rset = $ilDB->queryF($currentQuestionsObligationsQuery, array('integer'), array($this->getTestId()));
		while ($row = $ilDB->fetchAssoc($rset)) {
			$obligatoryQuestionState[$row['question_fi']] = $row['obligatory'];
		}
		// delete existing category relations
		$affectedRows = $ilDB->manipulateF("DELETE FROM tst_test_question WHERE test_fi = %s",
			array('integer'),
			array($this->getTestId())
		);
		// create new category relations
		foreach ($this->questions as $key => $value) 
		{
			// workaround for import witout obligations information
			if( !isset($obligatoryQuestionState[$value]) || is_null($obligatoryQuestionState[$value]) )
			{
				$obligatoryQuestionState[$value] = 0;
			}
			
			// insert question
			$next_id = $ilDB->nextId('tst_test_question');
			$ilDB->insert('tst_test_question', array(
				'test_question_id' => array('integer', $next_id),
				'test_fi' => array('integer', $this->getTestId()),
				'question_fi' => array('integer', $value),
				'sequence' => array('integer', $key),
				'obligatory' => array('integer', $obligatoryQuestionState[$value]),
				'tstamp' => array('integer', time())
			));
		}
		include_once ("./Modules/Test/classes/class.ilObjAssessmentFolder.php");
		if (ilObjAssessmentFolder::_enabledAssessmentLogging())
		{
			$result = $ilDB->queryF("SELECT question_fi FROM tst_test_question WHERE test_fi = %s ORDER BY sequence",
				array('integer'),
				array($this->getTestId())
			);
			$newquestions = array();
			if ($result->numRows() > 0)
			{
				while ($row = $ilDB->fetchAssoc($result))
				{
					array_push($newquestions, $row["question_fi"]);
				}
			}
			foreach ($oldquestions as $index => $question_id)
			{
				if (strcmp($newquestions[$index], $question_id) != 0)
				{
					$pos = array_search($question_id, $newquestions);
					if ($pos === FALSE)
					{
						$this->logAction($this->lng->txtlng("assessment", "log_question_removed", ilObjAssessmentFolder::_getLogLanguage()), $question_id);
					}
					else
					{
						$this->logAction($this->lng->txtlng("assessment", "log_question_position_changed", ilObjAssessmentFolder::_getLogLanguage()) . ": " . ($index+1) . " => " . ($pos+1), $question_id);
					}
				}
			}
			foreach ($newquestions as $index => $question_id)
			{
				if (array_search($question_id, $oldquestions) === FALSE)
				{
					$this->logAction($this->lng->txtlng("assessment", "log_question_added", ilObjAssessmentFolder::_getLogLanguage()) . ": " . ($index+1), $question_id);
				}
			}
		}
	}
	
	/**
	 * Checks wheather the test is a new random test (using tst_rnd_cpy) or an old one
	 *
	 * @deprecated --> old school random test
	 */
	protected function isNewRandomTest()
	{
		global $DIC;
		$ilDB = $DIC['ilDB'];
		$result = $ilDB->queryF('SELECT copy_id FROM tst_rnd_cpy WHERE tst_fi = %s',
			array('integer'),
			array($this->getTestId())
		);
		return $result->numRows() > 0;
	}

	/**
	 * Returns a random selection of questions
	 *
	 * @param integer $nr_of_questions Number of questions to return
	 * @param integer $questionpool ID of questionpool to choose the questions from (0 = all available questionpools)
	 * @param boolean $user_obj_id Use the object id instead of the reference id when set to true
	 * @param array $qpls An array of questionpool id's if the random questions should only be chose from the contained questionpools
	 * @return array A random selection of questions
	 * @access public
	 *
	 * @deprecated --> old school random test
	 */
	function randomSelectQuestions($nr_of_questions, $questionpool, $use_obj_id = 0, $qpls = "", $pass = NULL)
	{
		global $DIC;
		$rbacsystem = $DIC['rbacsystem'];
		$ilDB = $DIC['ilDB'];

		// retrieve object id instead of ref id if necessary
		if (($questionpool != 0) && (!$use_obj_id)) $questionpool = ilObject::_lookupObjId($questionpool);

		// get original ids of all existing questions in the test
		$result = $ilDB->queryF("SELECT qpl_questions.original_id FROM qpl_questions, tst_test_question WHERE qpl_questions.question_id = tst_test_question.question_fi AND qpl_questions.tstamp > 0 AND tst_test_question.test_fi = %s",
			array("integer"),
			array($this->getTestId())
		);
		$original_ids = array();
		$paramtypes = array();
		$paramvalues = array();
		while ($row = $ilDB->fetchAssoc($result))
		{
			array_push($original_ids, $row['original_id']);
		}

		$available = "";
		// get a list of all available questionpools
		if (($questionpool == 0) && (!is_array($qpls)))
		{
			include_once "./Modules/TestQuestionPool/classes/class.ilObjQuestionPool.php";
			$available_pools = array_keys(ilObjQuestionPool::_getAvailableQuestionpools($use_object_id = TRUE, $equal_points = FALSE, $could_be_offline = FALSE, $showPath = FALSE, $with_questioncount = FALSE, "read", ilObject::_lookupOwner($this->getId())));
			if (count($available_pools))
			{
				$available = " AND " . $ilDB->in('obj_fi', $available_pools, false, 'integer');
			}
			else
			{
				return array();
			}
		}

		$constraint_qpls = "";
		$result_array = array();
		if ($questionpool == 0)
		{
			if (is_array($qpls))
			{
				if (count($qpls) > 0)
				{
					$constraint_qpls = " AND " . $ilDB->in('obj_fi', $qpls, false, 'integer');
				}
			}
		}

		$original_clause = "";
		if (count($original_ids))
		{
			$original_clause = " AND " . $ilDB->in('question_id', $original_ids, true, 'integer');
		}

		if ($questionpool == 0)
		{
			$result = $ilDB->queryF("SELECT question_id FROM qpl_questions WHERE original_id IS NULL $available $constraint_qpls AND owner > %s AND complete = %s $original_clause",
				array('integer', 'text'),
				array(0, "1")
			);
		}
		else
		{
			$result = $ilDB->queryF("SELECT question_id FROM qpl_questions WHERE original_id IS NULL AND obj_fi = %s AND owner > %s AND complete = %s $original_clause",
				array('integer','integer', 'text'),
				array($questionpool, 0, "1")
			);
		}
		$found_ids = array();
		while ($row = $ilDB->fetchAssoc($result))
		{
			array_push($found_ids, $row['question_id']);
		}
		$nr_of_questions = ($nr_of_questions > count($found_ids)) ? count($found_ids) : $nr_of_questions;
		if ($nr_of_questions == 0) return array();
		$rand_keys = array_rand($found_ids, $nr_of_questions);
		$result = array();
		if (is_array($rand_keys))
		{
			foreach ($rand_keys as $key)
			{
				$result[$found_ids[$key]] = $found_ids[$key];
			}
		}
		else
		{
			$result[$found_ids[$rand_keys]] = $found_ids[$rand_keys];
		}
		return $result;
	}

	/**
	 * Calculates the number of user results for a specific test pass
	 *
	 * @access private
	 *
	 * @deprecated: still in use?
	 */
	function getNrOfResultsForPass($active_id, $pass)
	{
		global $DIC;
		$ilDB = $DIC['ilDB'];

		$result = $ilDB->queryF("SELECT test_result_id FROM tst_test_result WHERE active_fi = %s AND pass = %s",
			array('integer','integer'),
			array($active_id, $pass)
		);
		return $result->numRows();
	}

	/**
	 * Checkes wheather a random test has already created questions for a given pass or not
	 *
	 * @access private
	 * @param $active_id Active id of the test
	 * @param $pass Pass of the test
	 * @return boolean TRUE if the test already contains questions, FALSE otherwise
	 *
	 * @deprecated: still in use?
	 */
	function hasRandomQuestionsForPass($active_id, $pass)
	{
		global $DIC;
		$ilDB = $DIC['ilDB'];
		$result = $ilDB->queryF("SELECT test_random_question_id FROM tst_test_rnd_qst WHERE active_fi = %s AND pass = %s",
			array('integer','integer'),
			array($active_id, $pass)
		);
		return ($result->numRows() > 0) ? true : false;
	}

	/**
	 * Loads a ilObjTest object from a database
	 */
	public function loadFromDb()
	{
		global $DIC;
		$ilDB = $DIC['ilDB'];

		$result = $ilDB->queryF("SELECT * FROM tst_tests WHERE obj_fi = %s",
			array('integer'),
			array($this->getId())
		);
		if ($result->numRows() == 1)
		{
			$data = $ilDB->fetchObject($result);
			$this->setTestId($data->test_id);
			if (strlen($this->getAuthor()) == 0)
			{
				$this->saveAuthorToMetadata($data->author);
			}
			$this->setAuthor($data->author);
			include_once("./Services/RTE/classes/class.ilRTE.php");
			$this->setIntroductionEnabled($data->intro_enabled);
			$this->setIntroduction(ilRTE::_replaceMediaObjectImageSrc($data->introduction, 1));
			$this->setShowInfo($data->showinfo);
			$this->setFinalStatement(ilRTE::_replaceMediaObjectImageSrc($data->finalstatement, 1));
			$this->setForceJS($data->forcejs);
			$this->setCustomStyle($data->customstyle);
			$this->setShowFinalStatement($data->showfinalstatement);
			$this->setSequenceSettings($data->sequence_settings);
			$this->setScoreReporting($data->score_reporting);
			$this->setInstantFeedbackSolution($data->instant_verification);
			$this->setAnswerFeedbackPoints($data->answer_feedback_points);
			$this->setAnswerFeedback($data->answer_feedback);
			$this->setAnonymity($data->anonymity);
			$this->setShowCancel($data->show_cancel);
			$this->setShowMarker($data->show_marker);
			$this->setFixedParticipants($data->fixed_participants);
			$this->setNrOfTries($data->nr_of_tries);
			$this->setKiosk($data->kiosk);
			$this->setUsePreviousAnswers($data->use_previous_answers);
			$this->setRedirectionMode($data->redirection_mode);
			$this->setRedirectionUrl($data->redirection_url);
			$this->setTitleOutput($data->title_output);
			$this->setProcessingTime($data->processing_time);
			$this->setEnableProcessingTime($data->enable_processing_time);
			$this->setResetProcessingTime($data->reset_processing_time);
			$this->setReportingDate($data->reporting_date);
			$this->setShuffleQuestions($data->shuffle_questions);
			$this->setResultsPresentation($data->results_presentation);
			$this->setStartingTimeEnabled($data->starting_time_enabled);
			$this->setStartingTime($data->starting_time);
			$this->setEndingTimeEnabled($data->ending_time_enabled);
			$this->setEndingTime($data->ending_time);
			$this->setListOfQuestionsSettings($data->show_summary);
			$this->setECTSOutput($data->ects_output);
			$this->setECTSGrades(
				array(
					"A" => $data->ects_a,
					"B" => $data->ects_b,
					"C" => $data->ects_c,
					"D" => $data->ects_d,
					"E" => $data->ects_e
				)
			);
			$this->setECTSFX($data->ects_fx);
			$this->mark_schema->flush();
			$this->mark_schema->loadFromDb($this->getTestId());
			$this->setCountSystem($data->count_system);
			$this->setMCScoring($data->mc_scoring);
			$this->setMailNotification($data->mailnotification);
			$this->setMailNotificationType($data->mailnottype);
			$this->setExportSettings($data->exportsettings);
			$this->setScoreCutting($data->score_cutting);
			$this->setPasswordEnabled($data->password_enabled);
			$this->setPassword($data->password);
			$this->setLimitUsersEnabled($data->limit_users_enabled);
			$this->setAllowedUsers($data->allowedusers);
			$this->setAllowedUsersTimeGap($data->alloweduserstimegap);
			$this->setPassScoring($data->pass_scoring);
			$this->setObligationsEnabled($data->obligations_enabled);
			$this->setOfferingQuestionHintsEnabled($data->offer_question_hints);
			$this->setCertificateVisibility($data->certificate_visibility);
            $this->setEnabledViewMode($data->enabled_view_mode);
            $this->setTemplate($data->template_id);
			$this->setPoolUsage($data->pool_usage);			
			$this->setPrintBestSolutionWithResult((bool) $data->print_bs_with_res);
			$this->setHighscoreEnabled((bool) $data->highscore_enabled);
			$this->setHighscoreAnon((bool) $data->highscore_anon);
			$this->setHighscoreAchievedTS((bool) $data->highscore_achieved_ts);
			$this->setHighscoreScore((bool) $data->highscore_score);
			$this->setHighscorePercentage((bool) $data->highscore_percentage);
			$this->setHighscoreHints((bool) $data->highscore_hints);
			$this->setHighscoreWTime((bool) $data->highscore_wtime);
			$this->setHighscoreOwnTable((bool) $data->highscore_own_table);
			$this->setHighscoreTopTable((bool) $data->highscore_top_table);
			$this->setHighscoreTopNum((int) $data->highscore_top_num);
			$this->setOldOnlineStatus((bool) !$this->getOfflineStatus());
			$this->setSpecificAnswerFeedback((int) $data->specific_feedback);
			$this->setAutosave((bool)$data->autosave);
			$this->setAutosaveIval((int)$data->autosave_ival);
			$this->setPassDeletionAllowed($data->pass_deletion_allowed);
			$this->setEnableExamview((bool)$data->enable_examview);
			$this->setShowExamviewHtml((bool)$data->show_examview_html);
			$this->setShowExamviewPdf((bool)$data->show_examview_pdf);
			$this->setEnableArchiving((bool)$data->enable_archiving);
			$this->setShowExamIdInTestPassEnabled( (bool)$data->examid_in_test_pass);
			$this->setShowExamIdInTestResultsEnabled( (bool)$data->examid_in_test_res);
			$this->setSignSubmission( (bool)$data->sign_submission );
			$this->setQuestionSetType($data->question_set_type);
			$this->setCharSelectorAvailability((int)$data->char_selector_availability);
			$this->setCharSelectorDefinition($data->char_selector_definition);
			$this->setSkillServiceEnabled((bool)$data->skill_service);
			$this->setResultFilterTaxIds(strlen($data->result_tax_filters) ? unserialize($data->result_tax_filters) : array());
			$this->setShowGradingStatusEnabled((bool)$data->show_grading_status);
			$this->setShowGradingMarkEnabled((bool)$data->show_grading_mark);
			$this->setFollowupQuestionAnswerFixationEnabled((bool)$data->follow_qst_answer_fixation);
			$this->setInstantFeedbackAnswerFixationEnabled((bool)$data->inst_fb_answer_fixation);
			$this->setForceInstantFeedbackEnabled((bool)$data->force_inst_fb);
			$this->setTestFinalBroken((bool)$data->broken);
			$this->setPassWaiting($data->pass_waiting);
			$this->loadQuestions();
		}

		// moved activation to ilObjectActivation
		if($this->ref_id)
		{
			include_once "./Services/Object/classes/class.ilObjectActivation.php";
			$activation = ilObjectActivation::getItem($this->ref_id);			
			switch($activation["timing_type"])
			{				
				case ilObjectActivation::TIMINGS_ACTIVATION:	
					$this->setActivationLimited(true);
					$this->setActivationStartingTime($activation["timing_start"]);
					$this->setActivationEndingTime($activation["timing_end"]);
					$this->setActivationVisibility($activation["visible"]);
					break;
				
				default:			
					$this->setActivationLimited(false);
					break;							
			}
		}
	}

/**
* Load the test question id's from the database
*
* @param integer $user_id The user id of the test user (necessary for random tests)
* @access	public
*/
function loadQuestions($active_id = "", $pass = NULL)
{
	global $DIC;
	$ilUser = $DIC['ilUser'];
	$ilDB = $DIC['ilDB'];

	$this->questions = array();
	if ($this->isRandomTest())
	{
		if (strcmp($active_id, "") == 0)
		{
			$active_id = $this->getActiveIdOfUser($ilUser->getId());
		}
		if (is_null($pass))
		{
			$pass = self::_getPass($active_id);
		}
		$result = $ilDB->queryF("SELECT tst_test_rnd_qst.* FROM tst_test_rnd_qst, qpl_questions WHERE tst_test_rnd_qst.active_fi = %s AND qpl_questions.question_id = tst_test_rnd_qst.question_fi AND tst_test_rnd_qst.pass = %s ORDER BY sequence",
			array('integer', 'integer'),
			array($active_id, $pass)
		);
		// The following is a fix for random tests prior to ILIAS 3.8. If someone started a random test in ILIAS < 3.8, there
		// is only one test pass (pass = 0) in tst_test_rnd_qst while with ILIAS 3.8 there are questions for every test pass.
		// To prevent problems with tests started in an older version and continued in ILIAS 3.8, the first pass should be taken if
		// no questions are present for a newer pass.
		if ($result->numRows() == 0)
		{
			$result = $ilDB->queryF("SELECT tst_test_rnd_qst.* FROM tst_test_rnd_qst, qpl_questions WHERE tst_test_rnd_qst.active_fi = %s AND qpl_questions.question_id = tst_test_rnd_qst.question_fi AND tst_test_rnd_qst.pass = 0 ORDER BY sequence",
				array('integer'),
				array($active_id)
			);
		}
	}
	else
	{
		$result = $ilDB->queryF("SELECT tst_test_question.* FROM tst_test_question, qpl_questions WHERE tst_test_question.test_fi = %s AND qpl_questions.question_id = tst_test_question.question_fi ORDER BY sequence",
			array('integer'),
			array($this->test_id)
		);
	}
	$index = 1;
	while ($data = $ilDB->fetchAssoc($result))
	{
		$this->questions[$index++] = $data["question_fi"];
	}
}

	/**
	 * @return boolean
	 */
	public function isIntroductionEnabled()
	{
		return $this->introductionEnabled;
	}

	/**
	 * @param boolean $introductionEnabled
	 */
	public function setIntroductionEnabled($introductionEnabled)
	{
		$this->introductionEnabled = $introductionEnabled;
	}

	/**
	 * Gets the introduction text of the ilObjTest object
	 *
	 * @return mixed The introduction text of the test, NULL if empty
	 * @see $introduction
	 */
	public function getIntroduction()
	{
		return (strlen($this->introduction)) ? $this->introduction : NULL;
	}

	/**
	 * Sets the introduction text of the ilObjTest object
	 *
	 * @param string $introduction An introduction string for the test
	 * @access public
	 * @see $introduction
	 */
	public function setIntroduction($introduction = "")
	{
		$this->introduction = $introduction;
	}


	/**
	* Sets the final statement text of the ilObjTest object
	*
	* @param string $a_statement A final statement
	* @access public
	* @see $_finalstatement
	*/
	public function setFinalStatement($a_statement = "")
	{
		$this->_finalstatement = $a_statement;
	}

	/**
	* Set whether the complete information page is shown or the required data only
	*
	* @param integer $a_info 1 for the complete information, 0 otherwise
	* @access public
	* @see $_showinfo
	*/
	public function setShowInfo($a_info = 1)
	{
		$this->_showinfo = ($a_info) ? 1 : 0;
	}

	/**
	* Set whether JavaScript should be forced for tests
	*
	* @param integer $a_js 1 to force JavaScript, 0 otherwise
	* @access public
	* @see $_forcejs
	*/
	public function setForceJS($a_js = 1)
	{
		$this->_forcejs = ($a_js) ? 1 : 0;
	}
	
	/**
	* Set the custom style
	*
	* @param string $a_customStyle The custom style
	* @access public
	* @see $_customStyle
	*/
	public function setCustomStyle($a_customStyle = NULL)
	{
		$this->_customStyle = $a_customStyle;
	}
	
	/**
	* Get the custom style
	*
	* @return mixed The custom style, NULL if empty
	* @access public
	* @see $_customStyle
	*/
	public function getCustomStyle()
	{
		return (strlen($this->_customStyle)) ? $this->_customStyle : NULL;
	}
	
	/**
	* Return the available custom styles
	*
	* @return array An array of strings containing the available custom styles
	* @access public
	* @see $_customStyle
	*/
	public function getCustomStyles()
	{
		$css_path = ilUtil::getStyleSheetLocation("filesystem", "ta.css", "Modules/Test");
		$css_path = str_replace("ta.css", "customstyles", $css_path) . "/";
		$customstyles = array();
		if (is_dir($css_path))
		{
			$results = array();
			include_once "./Services/Utilities/classes/class.ilFileUtils.php";
			ilFileUtils::recursive_dirscan($css_path, $results);
			if (is_array($results["file"]))
			{
				foreach ($results["file"] as $filename)
				{
					if (strpos($filename, ".css"))
					{
						array_push($customstyles, $filename);
					}
				}
			}
		}
		return $customstyles;
	}
	
	/**
	* get full style sheet file name (path inclusive) of current user
	*
	* @param $mode string Output mode of the style sheet ("output" or "filesystem"). !"filesystem" generates the ILIAS
	* version number as attribute to force the reload of the style sheet in a different ILIAS version
	* @access	public
	*/
	public function getTestStyleLocation($mode = "output")
	{
		if (strlen($this->getCustomStyle()))
		{
			$default = ilUtil::getStyleSheetLocation("filesystem", "ta.css", "Modules/Test");
			$custom = str_replace("ta.css", "customstyles/" . $this->getCustomStyle(), $default);
			if (file_exists($custom))
			{
				$custom = ilUtil::getStyleSheetLocation($mode, "ta.css", "Modules/Test");
				$custom = str_replace("ta.css", "customstyles/" . $this->getCustomStyle(), $custom);
				return $custom;
			}
			else
			{
				return ilUtil::getStyleSheetLocation($mode, "ta.css", "Modules/Test");
			}
		}
		else
		{
			return ilUtil::getStyleSheetLocation($mode, "ta.css", "Modules/Test");
		}
	}

	/**
	* Sets whether the final statement should be shown or not
	*
	* @param integer $show 1 if TRUE or 0 if FALSE
	* @access public
	* @see $_finalstatement
	*/
	public function setShowFinalStatement($show = 0)
	{
		$this->_showfinalstatement = ($show) ? 1 : 0;
	}

	/**
	* Gets the final statement
	*
	* @return mixed The final statement, NULL if empty
	* @see $_finalstatement
	*/
	public function getFinalStatement()
	{
		return (strlen($this->_finalstatement)) ? $this->_finalstatement : NULL;
	}

	/**
	* Gets whether the complete information page is shown or the required data only
	*
	* @return integer 1 for the complete information, 0 otherwise
	* @access public
	* @see $_showinfo
	*/
	public function getShowInfo()
	{
		return ($this->_showinfo) ? 1 : 0;
	}

	/**
	* Gets whether JavaScript should be forced for tests
	*
	* @return integer 1 to force JavaScript, 0 otherwise
	* @access public
	* @see $_forcejs
	*/
	public function getForceJS()
	{
		return ($this->_forcejs) ? 1 : 0;
	}

	/**
	* Returns whether the final statement should be shown or not
	*
	* @return integer 0 if false, 1 if true
	* @access public
	* @see $_showfinalstatement
	*/
	public function getShowFinalStatement()
	{
		return ($this->_showfinalstatement) ? 1 : 0;
	}

/**
* Gets the database id of the additional test data
*
* @return integer The database id of the additional test data
* @access public
* @see $test_id
*/
	function getTestId()
	{
		return $this->test_id;
	}

	/**
	 * {@inheritdoc}
	 */
	public function getECTSOutput()
	{
		return ($this->ects_output) ? 1 : 0;
	}

	/**
	 * {@inheritdoc}
	 */
	public function setECTSOutput($a_ects_output)
	{
		$this->ects_output = $a_ects_output ? 1 : 0;
	}

	/**
	 * {@inheritdoc}
	 */
	public function getECTSFX()
	{
		return (strlen($this->ects_fx)) ? $this->ects_fx : NULL;
	}

	/**
	 * {@inheritdoc}
	 */
	public function setECTSFX($a_ects_fx)
	{
		$this->ects_fx = $a_ects_fx;
	}

	/**
	 * {@inheritdoc}
	 */
	public function getECTSGrades()
	{
		return $this->ects_grades;
	}

	/**
	 * {@inheritdoc}
	 */
	public function setECTSGrades(array $a_ects_grades)
	{
		$this->ects_grades = $a_ects_grades;
	}

	/**
	 * SEQUENCE SETTING = POSTPONING ENABLED !!
	 *
	 * @return integer The POSTPONING ENABLED status
	 */
	public function getSequenceSettings()
	{
		return ($this->sequence_settings) ? $this->sequence_settings : 0;
	}

	/**
	 * SEQUENCE SETTING = POSTPONING ENABLED !!
	 *
	 * @param integer $sequence_settings The POSTPONING ENABLED status
	 */
	public function setSequenceSettings($sequence_settings = 0)
	{
		$this->sequence_settings = $sequence_settings;
	}

	/**
	 * @return bool $postponingEnabled
	 */
	public function isPostponingEnabled()
	{
		return (bool)$this->getSequenceSettings();
	}

	/**
	 * @param bool $postponingEnabled
	 */
	public function setPostponingEnabled($postponingEnabled)
	{
		$this->setSequenceSettings((int)$postponingEnabled);
	}

	/**
* Sets the score reporting of the ilObjTest object
*
* @param integer $score_reporting The score reporting
* @access public
* @see $score_reporting
*/
	function setScoreReporting($score_reporting = 0)
	{
		$this->score_reporting = $score_reporting;
	}

/**
* Sets the instant feedback for the solution
*
* @param integer $instant_feedback If 1, the solution will be shown after answering a question
* @access public
* @see $instant_verification
*/
  function setInstantFeedbackSolution($instant_feedback = 0)
	{
		switch ($instant_feedback)
		{
			case 1:
				$this->instant_verification = 1;
				break;
			default:
				$this->instant_verification = 0;
				break;
		}
  }

/**
* Sets the generic feedback for the test
* @deprecate Use setGenericAnswerFeedback instead.
* @param integer $answer_feedback If 1, answer specific feedback will be shown after answering a question
* @access public
* @see $answer_feedback
*/
function setAnswerFeedback($answer_feedback = 0)
{
	switch ($answer_feedback)
	{
		case 1:
			$this->answer_feedback = 1;
			break;
		default:
			$this->answer_feedback = 0;
			break;
	}
}

/**
 * Sets if the generic feedback is to be shown in the test.
 * 
 * @param int $generic_answer_feedback
 */
function setGenericAnswerFeedback($generic_answer_feedback = 0)
{
	switch ($generic_answer_feedback)
	{
		case 1:
			$this->answer_feedback = 1;
			break;
		default:
			$this->answer_feedback = 0;
			break;
	}
}	
	
/**
* Sets the answer specific feedback of reached points for the test
*
* @param integer $answer_feedback_points If 1, answer specific feedback will show the reached points after answering a question
* @access public
* @see $answer_feedback_points
*/
	function setAnswerFeedbackPoints($answer_feedback_points = 0)
	{
		switch ($answer_feedback_points)
		{
			case 1:
				$this->answer_feedback_points = 1;
				break;
			default:
				$this->answer_feedback_points = 0;
				break;
		}
	}

	/**
	 * Sets the reporting date of the ilObjTest object
	 * @param timestamp $reporting_date The date and time the score reporting is available
	 */
	public function setReportingDate($reporting_date)
	{
		if(!$reporting_date)
		{
			$this->reporting_date = '';
			$this->setECTSOutput(false);
		}
		else
		{
			$this->reporting_date = $reporting_date;
		}
	}

	const SCORE_REPORTING_DISABLED = 0;
	const SCORE_REPORTING_FINISHED = 1;
	const SCORE_REPORTING_IMMIDIATLY = 2;
	const SCORE_REPORTING_DATE = 3;
	const SCORE_REPORTING_AFTER_PASSED = 4;

/**
* Gets the score reporting of the ilObjTest object
*
* @return integer The score reporting of the test
* @access public
* @see $score_reporting
*/
	function getScoreReporting()
	{
		return ($this->score_reporting) ? $this->score_reporting : 0;
	}
	
	public function isScoreReportingEnabled()
	{
		switch( $this->getScoreReporting() )
		{
			case self::SCORE_REPORTING_FINISHED:
			case self::SCORE_REPORTING_IMMIDIATLY:
			case self::SCORE_REPORTING_DATE:
			case self::SCORE_REPORTING_AFTER_PASSED:
				
				return true;
				
			case self::SCORE_REPORTING_DISABLED:
			default:
				
				return false;
		}
	}

/**
* Returns 1 if the correct solution will be shown after answering a question
*
* @return integer The status of the solution instant feedback
* @access public
* @see $instant_verification
*/
	function getInstantFeedbackSolution()
	{
		return ($this->instant_verification) ? $this->instant_verification : 0;
	}

	/**
	 * Returns 1 if generic answer feedback is activated
	 *
	 * @deprecated Use getGenericAnswerFeedback instead.
	 * @return integer The status of the answer specific feedback
	 * @access     public
	 * @see        $answer_feedback
	 */
	public function getAnswerFeedback()
	{
		return ($this->answer_feedback) ? $this->answer_feedback : 0;
	}

	/**
	 * Returns 1 if generic answer feedback is to be shown.
	 *
	 * @return integer 1, if answer specific feedback is to be shown.
	 * @access public
	 */
	public function getGenericAnswerFeedback()
	{
		return ($this->answer_feedback) ? $this->answer_feedback : 0;
	}
	
/**
* Returns 1 if answer specific feedback as reached points is activated
*
* @return integer The status of the answer specific feedback as reached points
* @access public
* @see $answer_feedback_points
*/
function getAnswerFeedbackPoints()
{
	return ($this->answer_feedback_points) ? $this->answer_feedback_points : 0;
}

/**
* Gets the count system for the calculation of points
*
* @return integer The count system for the calculation of points
* @access public
* @see $count_system
*/
	function getCountSystem()
	{
		return ($this->count_system) ? $this->count_system : 0;
	}

/**
* Gets the count system for the calculation of points
*
* @return integer The count system for the calculation of points
* @access public
* @see $count_system
*/
	public static function _getCountSystem($active_id)
	{
		global $DIC;
		$ilDB = $DIC['ilDB'];
		$result = $ilDB->queryF("SELECT tst_tests.count_system FROM tst_tests, tst_active WHERE tst_active.active_id = %s AND tst_active.test_fi = tst_tests.test_id",
			array('integer'),
			array($active_id)
		);
		if ($result->numRows())
		{
			$row = $ilDB->fetchAssoc($result);
			return $row["count_system"];
		}
		return FALSE;
	}

/**
* Gets the scoring type for multiple choice questions
*
* @return integer The scoring type for multiple choice questions
* @access public
* @see $mc_scoring
*/
	function getMCScoring()
	{
		return ($this->mc_scoring) ? $this->mc_scoring : 0;
	}

/**
* Determines if the score of a question should be cut at 0 points or the score of the whole test
*
* @return integer The score cutting type. 0 for question cutting, 1 for test cutting
* @access public
* @see $score_cutting
*/
	function getScoreCutting()
	{
		return ($this->score_cutting) ? $this->score_cutting : 0;
	}

/**
* Gets the pass scoring type
*
* @return integer The pass scoring type
* @access public
* @see $pass_scoring
*/
	function getPassScoring()
	{
		return ($this->pass_scoring) ? $this->pass_scoring : 0;
	}

/**
* Gets the pass scoring type
*
* @return integer The pass scoring type
* @access public
* @see $pass_scoring
*/
	public static function _getPassScoring($active_id)
	{
		global $DIC;
		$ilDB = $DIC['ilDB'];
		$result = $ilDB->queryF("SELECT tst_tests.pass_scoring FROM tst_tests, tst_active WHERE tst_tests.test_id = tst_active.test_fi AND tst_active.active_id = %s",
			array('integer'),
			array($active_id)
		);
		if ($result->numRows())
		{
			$row = $ilDB->fetchAssoc($result);
			return $row["pass_scoring"];
		}
		return 0;
	}

/**
* Gets the scoring type for multiple choice questions
*
* @return mixed The scoring type for multiple choice questions
* @access public
* @see $mc_scoring
*/
	public static function _getMCScoring($active_id)
	{
		global $DIC;
		$ilDB = $DIC['ilDB'];
		$result = $ilDB->queryF("SELECT tst_tests.mc_scoring FROM tst_tests, tst_active WHERE tst_active.active_id = %s AND tst_active.test_fi = tst_tests.test_id",
			array('integer'),
			array($active_id)
		);
		if ($result->numRows())
		{
			$row = $ilDB->fetchAssoc($result);
			return $row["mc_scoring"];
		}
		return FALSE;
	}

/**
* Determines if the score of a question should be cut at 0 points or the score of the whole test
*
* @return boolean The score cutting type. 0 for question cutting, 1 for test cutting
* @access public
* @see $score_cutting
*/
	public static function _getScoreCutting($active_id)
	{
		global $DIC;
		$ilDB = $DIC['ilDB'];
		$result = $ilDB->queryF("SELECT tst_tests.score_cutting FROM tst_tests, tst_active WHERE tst_active.active_id = %s AND tst_tests.test_id = tst_active.test_fi",
			array('integer'),
			array($active_id)
		);
		if ($result->numRows())
		{
			$row = $ilDB->fetchAssoc($result);
			return $row["score_cutting"];
		}
		return FALSE;
	}

/**
* Gets the reporting date of the ilObjTest object
*
* @return string The reporting date of the test of an empty string (=FALSE) if no reporting date is set
* @access public
* @see $reporting_date
*/
	function getReportingDate()
	{
		return (strlen($this->reporting_date)) ? $this->reporting_date : NULL;
	}

/**
* Returns the nr of tries for the test
*
* @return integer The maximum number of tries
* @access public
* @see $nr_of_tries
*/
	function getNrOfTries()
	{
		return ($this->nr_of_tries) ? $this->nr_of_tries : 0;
	}

	/**
	* Returns the kiosk mode
	*
	* @return integer Kiosk mode
	* @access public
	* @see $_kiosk
	*/
	function getKiosk()
	{
		return ($this->_kiosk) ? $this->_kiosk : 0;
	}


	/**
	* Sets the kiosk mode for the test
	*
	* @param integer $kiosk The value for the kiosk mode.
	* @access public
	* @see $_kiosk
	*/
	function setKiosk($kiosk = 0)
	{
		$this->_kiosk = $kiosk;
	}

	/**
	* Returns the kiosk mode
	*
	* @return boolean Kiosk mode
	* @access public
	* @see $_kiosk
	*/
	function getKioskMode()
	{
		if (($this->_kiosk & 1) > 0)
		{
			return TRUE;
		}
		else
		{
			return FALSE;
		}
	}

	/**
	* Sets the kiosk mode for the test
	*
	* @param boolean $kiosk The value for the kiosk mode
	* @access public
	* @see $_kiosk
	*/
	public function setKioskMode($a_kiosk = FALSE)
	{
		if ($a_kiosk)
		{
			$this->_kiosk = $this->_kiosk | 1;
		}
		else
		{
			if ($this->getKioskMode())
			{
				$this->_kiosk = $this->_kiosk ^ 1;
			}
		}
	}

	/**
	* Returns the status of the kiosk mode title
	*
	* @return boolean Kiosk mode title
	* @access public
	* @see $_kiosk
	*/
	public function getShowKioskModeTitle()
	{
		if (($this->_kiosk & 2) > 0)
		{
			return TRUE;
		}
		else
		{
			return FALSE;
		}
	}

	/**
	* Set to true, if the full test title should be shown in kiosk mode
	*
	* @param boolean $a_title TRUE if the test title should be shown in kiosk mode, FALSE otherwise
	* @access public
	*/
	public function setShowKioskModeTitle($a_title = FALSE)
	{
		if ($a_title)
		{
			$this->_kiosk = $this->_kiosk | 2;
		}
		else
		{
			if ($this->getShowKioskModeTitle())
			{
				$this->_kiosk = $this->_kiosk ^ 2;
			}
		}
	}

	/**
	* Returns the status of the kiosk mode participant
	*
	* @return boolean Kiosk mode participant
	* @access public
	* @see $_kiosk
	*/
	public function getShowKioskModeParticipant()
	{
		if (($this->_kiosk & 4) > 0)
		{
			return TRUE;
		}
		else
		{
			return FALSE;
		}
	}

	/**
	* Set to true, if the participant's name should be shown in kiosk mode
	*
	* @param boolean $a_title TRUE if the participant's name should be shown in kiosk mode, FALSE otherwise
	* @access public
	*/
	public function setShowKioskModeParticipant($a_participant = FALSE)
	{
		if ($a_participant)
		{
			$this->_kiosk = $this->_kiosk | 4;
		}
		else
		{
			if ($this->getShowKioskModeParticipant())
			{
				$this->_kiosk = $this->_kiosk ^ 4;
			}
		}
	}

/**
* Returns if the previous answers should be shown for a learner
*
* @return integer 1 if the previous answers should be shown, 0 otherwise
* @access public
* @see $use_previous_answers
*/
	function getUsePreviousAnswers()
	{
		return ($this->use_previous_answers) ? $this->use_previous_answers : 0;
	}

/**
* Returns the value of the title_output status
*
* @return integer 0 for full title, 1 for title without points, 2 for no title
* @access public
* @see $title_output
*/
	function getTitleOutput()
	{
		return ($this->title_output) ? $this->title_output : 0;
	}

/**
* Returns the value of the title_output status
*
* @param integer $active_id The active id of a user
* @return integer 0 for full title, 1 for title without points, 2 for no title
* @access public
* @see $title_output
*/
	function _getTitleOutput($active_id)
	{
		global $DIC;
		$ilDB = $DIC['ilDB'];

		$result = $ilDB->queryF("SELECT tst_tests.title_output FROM tst_tests, tst_active WHERE tst_tests.test_id = tst_active.test_fi AND tst_active.active_id = %s",
			array('integer'),
			array($active_id)
		);
		if ($result->numRows())
		{
			$row = $ilDB->fetchAssoc($result);
			return $row["title_output"];
		}
		return 0;
	}
	
	// hey: prevPassSolutions - serious (nonstatic) identifier, for use in high level controller gui
	public function isPreviousSolutionReuseEnabled($activeId)
	{
		// checks if allowed in general and if enabled by participant
		return self::_getUsePreviousAnswers($activeId, true);
	}
	// hey.

/**
* Returns if the previous results should be hidden for a learner
*
* @param integer $test_id The test id
* @param boolean $use_active_user_setting If true, the tst_use_previous_answers- of the active user should be used as well
* @return integer 1 if the previous results should be hidden, 0 otherwise
* @access public
* @see $use_previous_answers
*/
	public static function _getUsePreviousAnswers($active_id, $user_active_user_setting = false)
	{
		global $DIC;
		$ilDB = $DIC['ilDB'];
		$ilUser = $DIC['ilUser'];

		$use_previous_answers = 1;

		$result = $ilDB->queryF("SELECT tst_tests.use_previous_answers FROM tst_tests, tst_active WHERE tst_tests.test_id = tst_active.test_fi AND tst_active.active_id = %s",
			array("integer"),
			array($active_id)
		);
		if ($result->numRows())
		{
			$row = $ilDB->fetchAssoc($result);
			$use_previous_answers = $row["use_previous_answers"];
		}

		if ($use_previous_answers == 1)
		{
			if ($user_active_user_setting)
			{
				$res = $ilUser->getPref("tst_use_previous_answers");
				if ($res !== FALSE)
				{
					$use_previous_answers = $res;
				}
			}
		}
		return $use_previous_answers;
	}

/**
* Returns the processing time for the test
*
* @return string The processing time for the test
* @access public
* @see $processing_time
*/
	function getProcessingTime()
	{
		return (strlen($this->processing_time)) ? $this->processing_time : NULL;
	}

	/**
	* Returns the processing time for the test
	*
	* @return string The processing time for the test
	* @see $processing_time
	*/
	public function getProcessingTimeAsArray()
	{
		if (strlen($this->processing_time))
		{
			if (preg_match("/(\d{2}):(\d{2}):(\d{2})/is", $this->processing_time, $matches))
			{
				if ((int)$matches[1]+(int)$matches[2]+(int)$matches[3] == 0)
				{
					return $this->getEstimatedWorkingTime();
				}
				else
				{
					return array(
						'hh' => $matches[1],
						'mm' => $matches[2],
						'ss' => $matches[3],
					);
				}
			}
		}
		return $this->getEstimatedWorkingTime();
	}

	public function getProcessingTimeAsMinutes()
	{
		if (strlen($this->processing_time))
		{
			if (preg_match("/(\d{2}):(\d{2}):(\d{2})/is", $this->processing_time, $matches))
			{
				return ($matches[1] * 60) + $matches[2];
			}
		}

		return self::DEFAULT_PROCESSING_TIME_MINUTES;
	}

/**
* Returns the processing time for the test in seconds
*
* @return integer The processing time for the test in seconds
* @access public
* @see $processing_time
*/
	function getProcessingTimeInSeconds($active_id = "")
	{
		if (preg_match("/(\d{2}):(\d{2}):(\d{2})/", $this->getProcessingTime(), $matches))
		{
			$extratime = $this->getExtraTime($active_id) * 60;
			return ($matches[1] * 3600) + ($matches[2] * 60) + $matches[3] + $extratime;
		}
			else
		{
			return 0;
		}
	}

	/**
	* Returns the seconds left from the actual time until the ending time
	*
	* @return integer The seconds left until the ending time is reached
	* @access public
	* @see $ending_time
	*/
		function getSecondsUntilEndingTime()
		{
			if ($this->getEndingTime() != 0)
			{
				$ending = $this->getEndingTime();
				$now = time();
				return $ending - $now;
			}
			else
			{
				return 0;
			}
		}

	/**
	* Returns the state of the processing time (enabled/disabled)
	*
	* @return integer The processing time state (0 for disabled, 1 for enabled)
	* @access public
	* @see $processing_time
	*/
	function getEnableProcessingTime()
	{
		return ($this->enable_processing_time) ? $this->enable_processing_time : 0;
	}

	/**
	* Returns wheather the processing time should be reset or not
	*
	* @return integer 0 for no reset, 1 for a reset
	* @access public
	* @see $reset_processing_time
	*/
	function getResetProcessingTime()
	{
		return ($this->reset_processing_time) ? $this->reset_processing_time : 0;
	}

	/**
	 * @return boolean
	 */
	public function isStartingTimeEnabled()
	{
		return $this->starting_time_enabled;
	}

	/**
	 * @param boolean $starting_time_enabled
	 */
	public function setStartingTimeEnabled($starting_time_enabled)
	{
		$this->starting_time_enabled = $starting_time_enabled;
	}

	/**
	 * Returns the starting time of the test
	 *
	 * @return string The starting time of the test
	 * @access public
	 * @see $starting_time
	 */
	public function getStartingTime()
	{
		return ($this->starting_time != 0) ? $this->starting_time : 0;
	}

	/**
	 * Sets the starting time in database timestamp format for the test
	 *
	 * @param string $starting_time The starting time for the test. Empty string for no starting time.
	 * @access public
	 * @see $starting_time
	 */
	public function setStartingTime($starting_time = NULL)
	{
		$this->starting_time = $starting_time;
	}

	/**
	 * @return boolean
	 */
	public function isEndingTimeEnabled()
	{
		return $this->ending_time_enabled;
	}

	/**
	 * @param boolean $ending_time_enabled
	 */
	public function setEndingTimeEnabled($ending_time_enabled)
	{
		$this->ending_time_enabled = $ending_time_enabled;
	}

	/**
	 * Returns the ending time of the test
	 *
	 * @return string The ending time of the test
	 * @access public
	 * @see $ending_time
	 */
	public function getEndingTime()
	{
		return ($this->ending_time != 0) ? $this->ending_time : 0;
	}

	/**
	 * Sets the ending time in database timestamp format for the test
	 *
	 * @param string $ending_time The ending time for the test. Empty string for no ending time.
	 * @access public
	 * @see $ending_time
	 */
	public function setEndingTime($ending_time = NULL)
	{
		$this->ending_time = $ending_time;
	}

/**
* Sets the nr of tries for the test
*
* @param integer $nr_of_tries The maximum number of tries for the test. 0 for infinite tries.
* @access public
* @see $nr_of_tries
*/
	function setNrOfTries($nr_of_tries = 0)
	{
		$this->nr_of_tries = $nr_of_tries;
	}

/**
* Sets the status of the visibility of previous learner answers
**
* @param integer $use_previous_answers 1 if the previous answers should be shown
* @access public
* @see $use_previous_answers
*/
	function setUsePreviousAnswers($use_previous_answers = 1)
	{
		if ($use_previous_answers)
		{
			$this->use_previous_answers = 1;
		}
		else
		{
			$this->use_previous_answers = 0;
		}
	}

	function setRedirectionMode($redirection_mode = 0)
	{
		$this->redirection_mode = $redirection_mode;
	}
	function getRedirectionMode()
	{
		return $this->redirection_mode;
	}	
	function setRedirectionUrl($redirection_url = NULL)
	{
		$this->redirection_url = $redirection_url;
	}
	function getRedirectionUrl()
	{
		return $this->redirection_url;
	}

	/**
* Sets the status of the title output
**
* @param integer $title_output 0 for full title, 1 for title without points, 2 for no title
* @access public
* @see $title_output
*/
	function setTitleOutput($title_output = 0)
	{
		switch ($title_output)
		{
			case 1:
				$this->title_output = 1;
				break;
			case 2:
				$this->title_output = 2;
				break;
			default:
				$this->title_output = 0;
				break;
		}
	}

/**
* Sets the processing time for the test
*
* @param string $processing_time The maximum processing time for the test given in hh:mm:ss
* @access public
* @see $processing_time
*/
	function setProcessingTime($processing_time = "00:00:00")
	{
		$this->processing_time = $processing_time;
	}

	public function setProcessingTimeByMinutes($minutes)
	{
		$this->processing_time = sprintf("%02d:%02d:00", floor($minutes/60), $minutes%60);
	}

	/**
* Sets the processing time enabled or disabled
*
* @param integer $enable 0 to disable the processing time, 1 to enable the processing time
* @access public
* @see $processing_time
*/
	function setEnableProcessingTime($enable = 0)
	{
		if ($enable) {
			$this->enable_processing_time = "1";
		} else {
			$this->enable_processing_time = "0";
		}
	}

/**
* Sets wheather the processing time should be reset or not
*
* @param integer $reset 1 to reset the processing time, 0 otherwise
* @access public
* @see $processing_time
*/
	function setResetProcessingTime($reset = 0)
	{
		if ($reset) 
		{
			$this->reset_processing_time = 1;
		} 
		else 
		{
			$this->reset_processing_time = 0;
		}
	}

/**
* Sets the count system for the calculation of points
*
* @param integer $a_count_system The count system for the calculation of points.
* @access public
* @see $count_system
*/
	function setCountSystem($a_count_system = COUNT_PARTIAL_SOLUTIONS)
	{
		$this->count_system = $a_count_system;
	}

	/**
	 * @return boolean
	 */
	public function isPasswordEnabled()
	{
		return $this->passwordEnabled;
	}

	/**
	 * @param boolean $passwordEnabled
	 */
	public function setPasswordEnabled($passwordEnabled)
	{
		$this->passwordEnabled = $passwordEnabled;
	}

	/**
	 * Returns the password for test access
	 *
	 * @return striong  Password for test access
	 * @access public
	 * @see $password
	 */
	public function getPassword()
	{
		return (strlen($this->password)) ? $this->password : NULL;
	}

	/**
	 * Sets the password for test access
	 *
	 * @param string $a_password The password for test access
	 * @access public
	 * @see $password
	 */
	public function setPassword($a_password = NULL)
	{
		$this->password = $a_password;
	}

/**
* Sets the type of score cutting
*
* @param integer $a_score_cutting The type of score cutting. 0 for cut questions, 1 for cut tests
* @access public
* @see $score_cutting
*/
	function setScoreCutting($a_score_cutting = SCORE_CUT_QUESTION)
	{
		$this->score_cutting = $a_score_cutting;
	}

/**
* Sets the multiple choice scoring
*
* @param integer $a_mc_scoring The scoring for multiple choice questions
* @access public
* @see $mc_scoring
*/
	function setMCScoring($a_mc_scoring = SCORE_ZERO_POINTS_WHEN_UNANSWERED)
	{
		$this->mc_scoring = $a_mc_scoring;
	}

/**
* Sets the pass scoring
*
* @param integer $a_pass_scoring The pass scoring type
* @access public
* @see $pass_scoring
*/
	function setPassScoring($a_pass_scoring = SCORE_LAST_PASS)
	{
		switch ($a_pass_scoring)
		{
			case SCORE_BEST_PASS:
				$this->pass_scoring = SCORE_BEST_PASS;
				break;
			default:
				$this->pass_scoring = SCORE_LAST_PASS;
				break;
		}
	}
	
	/**
	 * @return string
	 */
	public function getPassWaiting()
	{
		return $this->pass_waiting;
	}
	
	/**
	 * @param string $pass_waiting   mm:ddd:hh:ii:ss
	 */
	public function setPassWaiting($pass_waiting)
	{
		$this->pass_waiting = $pass_waiting;
	}
	/**
	 * @return bool
	 */
	public function isPassWaitingEnabled()
	{
		if(array_sum(explode(':', $this->getPassWaiting())) > 0)
		{
			return true;
		}
		return false;
	}

	public function removeQuestionFromSequences($questionId, $activeIds)
	{
		global $DIC; /* @var ILIAS\DI\Container $DIC */
		
		$testSequenceFactory = new ilTestSequenceFactory(
			$DIC->database(), $DIC->language(), $DIC['ilPluginAdmin'], $this
		);
		
		foreach($activeIds as $activeId)
		{
			$passSelector = new ilTestPassesSelector($DIC->database(), $this);
			$passSelector->setActiveId($activeId);
			
			foreach($passSelector->getExistingPasses() as $pass)
			{
				$testSequence = $testSequenceFactory->getSequenceByActiveIdAndPass($activeId, $pass);
				$testSequence->loadFromDb();
				
				$testSequence->removeQuestion($questionId);
				$testSequence->saveToDb();
			}
		}
	}
	
	/**
	 * @param array $removeQuestionIds
	 */
	public function removeQuestions($removeQuestionIds)
	{
		foreach ($removeQuestionIds as $value) {
			$this->removeQuestion($value);
		}
		
		$this->reindexFixedQuestionOrdering();
	}
	
/**
* Removes a question from the test object
*
* @param integer $question_id The database id of the question to be removed
* @access public
* @see $test_id
*/
	function removeQuestion($question_id)
	{
		$question =& ilObjTest::_instanciateQuestion($question_id);
		include_once ("./Modules/Test/classes/class.ilObjAssessmentFolder.php");
		if (ilObjAssessmentFolder::_enabledAssessmentLogging())
		{
			$this->logAction($this->lng->txtlng("assessment", "log_question_removed", ilObjAssessmentFolder::_getLogLanguage()), $question_id);
		}
		$question->delete($question_id);
	}
	
	/**
	 * - at the time beeing ilObjTest::removeTestResults needs to call the LP service for deletion
	 * - ilTestLP calls ilObjTest::removeTestResultsByUserIds
	 * 
	 * this method should only be used from non refactored soap context i think
	 * 
	 * @param $userIds
	 */
	public function removeTestResultsFromSoapLpAdministration($userIds)
	{
		$this->removeTestResultsByUserIds($userIds);
		
		global $DIC;
		$ilDB = $DIC['ilDB'];
		$lng = $DIC['lng'];
		
		require_once 'Modules/Test/classes/class.ilTestParticipantData.php';
		$participantData = new ilTestParticipantData($ilDB, $lng);
		$participantData->setUserIdsFilter($userIds);
		$participantData->load($this->getTestId());
		
		$this->removeTestActives($participantData->getActiveIds());
	}
	
	public function removeTestResults(ilTestParticipantData $participantData)
	{
		if( count($participantData->getAnonymousActiveIds()) )
		{
			$this->removeTestResultsByActiveIds($participantData->getAnonymousActiveIds());
		}

		if( count($participantData->getUserIds()) )
		{
			/* @var ilTestLP $testLP */
			require_once 'Services/Object/classes/class.ilObjectLP.php';
			$testLP = ilObjectLP::getInstance($this->getId());
			$testLP->setTestObject($this);
			$testLP->resetLPDataForUserIds($participantData->getUserIds(), false);
		}

		if( count($participantData->getActiveIds()) )
		{
			$this->removeTestActives($participantData->getActiveIds());
		}
	}

	public function removeTestResultsByUserIds($userIds)
	{
		global $DIC;
		$ilDB = $DIC['ilDB'];
		$lng = $DIC['lng'];
		
		require_once 'Modules/Test/classes/class.ilTestParticipantData.php';
		$participantData = new ilTestParticipantData($ilDB, $lng);
		$participantData->setUserIdsFilter($userIds);
		$participantData->load($this->getTestId());

		$IN_userIds = $ilDB->in('usr_id', $participantData->getUserIds(), false, 'integer');
		$ilDB->manipulateF("DELETE FROM usr_pref WHERE $IN_userIds AND keyword = %s",
			array('text'), array("tst_password_".$this->getTestId())
		);
		
		if( count($participantData->getActiveIds()) )
		{
			$this->removeTestResultsByActiveIds($participantData->getActiveIds());
		}
	}

	public function removeTestResultsByActiveIds($activeIds)
	{
		global $DIC;
		$ilDB = $DIC['ilDB'];

		$IN_activeIds = $ilDB->in('active_fi', $activeIds, false, 'integer');

		$ilDB->manipulate("DELETE FROM tst_solutions WHERE $IN_activeIds");
		$ilDB->manipulate("DELETE FROM tst_qst_solved WHERE $IN_activeIds");
		$ilDB->manipulate("DELETE FROM tst_test_result WHERE $IN_activeIds");
		$ilDB->manipulate("DELETE FROM tst_pass_result WHERE $IN_activeIds");
		$ilDB->manipulate("DELETE FROM tst_result_cache WHERE $IN_activeIds");
		$ilDB->manipulate("DELETE FROM tst_sequence WHERE $IN_activeIds");
		$ilDB->manipulate("DELETE FROM tst_times WHERE $IN_activeIds");
		
		if( $this->isRandomTest() )
		{
			$ilDB->manipulate("DELETE FROM tst_test_rnd_qst WHERE $IN_activeIds");
		}
		elseif( $this->isDynamicTest() )
		{
			$ilDB->manipulate("DELETE FROM tst_seq_qst_tracking WHERE $IN_activeIds");
			$ilDB->manipulate("DELETE FROM tst_seq_qst_answstatus WHERE $IN_activeIds");
			$ilDB->manipulate("DELETE FROM tst_seq_qst_postponed WHERE $IN_activeIds");
			$ilDB->manipulate("DELETE FROM tst_seq_qst_checked WHERE $IN_activeIds");
		}

		include_once ("./Modules/Test/classes/class.ilObjAssessmentFolder.php");

		foreach ($activeIds as $active_id)
		{
			// remove file uploads
			if (@is_dir(CLIENT_WEB_DIR . "/assessment/tst_" . $this->getTestId() . "/$active_id"))
			{
				ilUtil::delDir(CLIENT_WEB_DIR . "/assessment/tst_" . $this->getTestId() . "/$active_id");
			}
			
			if (ilObjAssessmentFolder::_enabledAssessmentLogging())
			{
				$this->logAction(sprintf($this->lng->txtlng("assessment", "log_selected_user_data_removed", ilObjAssessmentFolder::_getLogLanguage()), $this->userLookupFullName($this->_getUserIdFromActiveId($active_id))));
			}
		}

		require_once 'Modules/TestQuestionPool/classes/class.ilAssQuestionHintTracking.php';
		ilAssQuestionHintTracking::deleteRequestsByActiveIds($activeIds);
	}

	public function removeTestActives($activeIds)
	{
		global $DIC;
		$ilDB = $DIC['ilDB'];

		$IN_activeIds = $ilDB->in('active_id', $activeIds, false, 'integer');
		$ilDB->manipulate("DELETE FROM tst_active WHERE $IN_activeIds");
	}

/**
* Moves a question up in order
*
* @param integer $question_id The database id of the question to be moved up
* @access public
* @see $test_id
*/
	function questionMoveUp($question_id)
	{
		global $DIC;
		$ilDB = $DIC['ilDB'];

		// Move a question up in sequence
		$result = $ilDB->queryF("SELECT * FROM tst_test_question WHERE test_fi=%s AND question_fi=%s",
			array('integer', 'integer'),
			array($this->getTestId(), $question_id)
		);
		$data = $ilDB->fetchObject($result);
		if ($data->sequence > 1) 
		{
			// OK, it's not the top question, so move it up
			$result = $ilDB->queryF("SELECT * FROM tst_test_question WHERE test_fi=%s AND sequence=%s",
				array('integer','integer'),
				array($this->getTestId(), $data->sequence - 1)
			);
			$data_previous = $ilDB->fetchObject($result);
			// change previous dataset
			$affectedRows = $ilDB->manipulateF("UPDATE tst_test_question SET sequence=%s WHERE test_question_id=%s",
				array('integer','integer'),
				array($data->sequence, $data_previous->test_question_id)
			);
			// move actual dataset up
			$affectedRows = $ilDB->manipulateF("UPDATE tst_test_question SET sequence=%s WHERE test_question_id=%s",
				array('integer','integer'),
				array($data->sequence - 1, $data->test_question_id)
			);
			include_once ("./Modules/Test/classes/class.ilObjAssessmentFolder.php");
			if (ilObjAssessmentFolder::_enabledAssessmentLogging())
			{
				$this->logAction($this->lng->txtlng("assessment", "log_question_position_changed", ilObjAssessmentFolder::_getLogLanguage()) . ": " . ($data->sequence) . " => " . ($data->sequence-1), $question_id);
			}
		}
		$this->loadQuestions();
	}

/**
* Moves a question down in order
*
* @param integer $question_id The database id of the question to be moved down
* @access public
* @see $test_id
*/
	function questionMoveDown($question_id)
	{
		global $DIC;
		$ilDB = $DIC['ilDB'];

		// Move a question down in sequence
		$result = $ilDB->queryF("SELECT * FROM tst_test_question WHERE test_fi=%s AND question_fi=%s",
			array('integer','integer'),
			array($this->getTestId(), $question_id)
		);
		$data = $ilDB->fetchObject($result);
		$result = $ilDB->queryF("SELECT * FROM tst_test_question WHERE test_fi=%s AND sequence=%s",
			array('integer','integer'),
			array($this->getTestId(), $data->sequence + 1)
		);
		if ($result->numRows() == 1)
		{
			// OK, it's not the last question, so move it down
			$data_next = $ilDB->fetchObject($result);
			// change next dataset
			$affectedRows = $ilDB->manipulateF("UPDATE tst_test_question SET sequence=%s WHERE test_question_id=%s",
				array('integer','integer'),
				array($data->sequence, $data_next->test_question_id)
			);
			// move actual dataset down
			$affectedRows = $ilDB->manipulateF("UPDATE tst_test_question SET sequence=%s WHERE test_question_id=%s",
				array('integer','integer'),
				array($data->sequence + 1, $data->test_question_id)
			);
			include_once ("./Modules/Test/classes/class.ilObjAssessmentFolder.php");
			if (ilObjAssessmentFolder::_enabledAssessmentLogging())
			{
				$this->logAction($this->lng->txtlng("assessment", "log_question_position_changed", ilObjAssessmentFolder::_getLogLanguage()) . ": " . ($data->sequence) . " => " . ($data->sequence+1), $question_id);
			}
		}
		$this->loadQuestions();
	}

	/**
	* Takes a question and creates a copy of the question for use in the test
	*
	* @param integer $question_id The database id of the question
	* @result integer The database id of the copied question
	* @access public
	*/
	function duplicateQuestionForTest($question_id)
	{
		global $DIC;
		$ilUser = $DIC['ilUser'];
		$question =& ilObjTest::_instanciateQuestion($question_id);
		$duplicate_id = $question->duplicate(true, null, null, null, $this->getId());

		return $duplicate_id;
	}

	/**
	 * Insert a question in the list of questions
	 *
	 * @param ilTestQuestionSetConfig $testQuestionSetConfig
	 * @param integer $question_id The database id of the inserted question
	 * @param boolean $linkOnly
	 * @return integer $duplicate_id
	 */
	public function insertQuestion(ilTestQuestionSetConfig $testQuestionSetConfig, $question_id, $linkOnly = false)
	{
		global $DIC;
		$ilDB = $DIC['ilDB'];
#var_dump($question_id);
		if ($linkOnly)
		{
			$duplicate_id = $question_id;
		}
		else
		{
			$duplicate_id = $this->duplicateQuestionForTest($question_id);
		}

		// get maximum sequence index in test
		$result = $ilDB->queryF("SELECT MAX(sequence) seq FROM tst_test_question WHERE test_fi=%s",
			array('integer'),
			array($this->getTestId())
		);
		$sequence = 1;

		if ($result->numRows() == 1)
		{
			$data = $ilDB->fetchObject($result);
			$sequence = $data->seq + 1;
		}

		$next_id = $ilDB->nextId('tst_test_question');
		$affectedRows = $ilDB->manipulateF("INSERT INTO tst_test_question (test_question_id, test_fi, question_fi, sequence, tstamp) VALUES (%s, %s, %s, %s, %s)",
			array('integer', 'integer','integer','integer','integer'),
			array($next_id, $this->getTestId(), $duplicate_id, $sequence, time())
		);
		if ($affectedRows == 1) 
		{
			include_once ("./Modules/Test/classes/class.ilObjAssessmentFolder.php");
			if (ilObjAssessmentFolder::_enabledAssessmentLogging())
			{
				$this->logAction($this->lng->txtlng("assessment", "log_question_added", ilObjAssessmentFolder::_getLogLanguage()) . ": " . $sequence, $duplicate_id);
			}
		}
		// remove test_active entries, because test has changed
		$affectedRows = $ilDB->manipulateF("DELETE FROM tst_active WHERE test_fi = %s",
			array('integer'),
			array($this->getTestId())
		);
		$this->loadQuestions();
		$this->saveCompleteStatus($testQuestionSetConfig);
		return $duplicate_id;
	}

/**
* Returns the titles of the test questions in question sequence
*
* @return array The question titles
* @access public
* @see $questions
*/
	function &getQuestionTitles()
	{
		$titles = array();
		if ($this->getQuestionSetType() == self::QUESTION_SET_TYPE_FIXED)
		{
			global $DIC;
			$ilDB = $DIC['ilDB'];
			$result = $ilDB->queryF("SELECT qpl_questions.title FROM tst_test_question, qpl_questions WHERE tst_test_question.test_fi = %s AND tst_test_question.question_fi = qpl_questions.question_id ORDER BY tst_test_question.sequence",
				array('integer'),
				array($this->getTestId())
			);
			while ($row = $ilDB->fetchAssoc($result))
			{
				array_push($titles, $row["title"]);
			}
		}
		return $titles;
	}

	/**
	* Returns the titles of the test questions in question sequence
	*
	* @return array The question titles
	* @access public
	* @see $questions
	*/
	function &getQuestionTitlesAndIndexes()
	{
		$titles = array();
		if ($this->getQuestionSetType() == self::QUESTION_SET_TYPE_FIXED)
		{
			global $DIC;
			$ilDB = $DIC['ilDB'];
			$result = $ilDB->queryF("SELECT qpl_questions.title, qpl_questions.question_id FROM tst_test_question, qpl_questions WHERE tst_test_question.test_fi = %s AND tst_test_question.question_fi = qpl_questions.question_id ORDER BY tst_test_question.sequence",
				array('integer'),
				array($this->getTestId())
			);
			while ($row = $ilDB->fetchAssoc($result))
			{
				$titles[$row['question_id']] = $row["title"];
			}
		}
		return $titles;
	}

// fau: testNav - add number parameter (to show if title should not be shown)
	/**
	 * Returns the title of a test question and checks if the title output is allowed.
	 * If not, the localized text "question" will be returned.
	 *
	 * @param string $title The original title of the question
	 * @param integer $nr The number of the question in the sequence
	 * @return string The title for the question title output
	 * @access public
	 */
	function getQuestionTitle($title, $nr =  null)
	{
		if ($this->getTitleOutput() == 2)
		{
			if (isset($nr))
			{
				return $this->lng->txt("ass_question"). ' ' . $nr;
			}
			else
			{
				return $this->lng->txt("ass_question");
			}

		}
		else
		{
			return $title;
		}
	}
// fau.

/**
* Returns the dataset for a given question id
*
* @param integer $question_id The database id of the question
* @return object Question dataset
* @access public
* @see $questions
*/
	function getQuestionDataset($question_id)
	{
		global $DIC;
		$ilDB = $DIC['ilDB'];

		$result = $ilDB->queryF("SELECT qpl_questions.*, qpl_qst_type.type_tag FROM qpl_questions, qpl_qst_type WHERE qpl_questions.question_id = %s AND qpl_questions.question_type_fi = qpl_qst_type.question_type_id",
			array('integer'),
			array($question_id)
		);
		$row = $ilDB->fetchObject($result);
		return $row;
	}

/**
* Get the id's of the questions which are already part of the test
*
* @return array An array containing the already existing questions
* @access	public
*/
	function &getExistingQuestions($pass = NULL)
	{
		global $DIC;
		$ilUser = $DIC['ilUser'];
		$ilDB = $DIC['ilDB'];

		$existing_questions = array();
		$active_id = $this->getActiveIdOfUser($ilUser->getId());
		if ($this->isRandomTest())
		{
			if (is_null($pass)) $pass = 0;
			$result = $ilDB->queryF("SELECT qpl_questions.original_id FROM qpl_questions, tst_test_rnd_qst WHERE tst_test_rnd_qst.active_fi = %s AND tst_test_rnd_qst.question_fi = qpl_questions.question_id AND tst_test_rnd_qst.pass = %s",
				array('integer','integer'),
				array($active_id, $pass)
			);
		}
		else
		{
			$result = $ilDB->queryF("SELECT qpl_questions.original_id FROM qpl_questions, tst_test_question WHERE tst_test_question.test_fi = %s AND tst_test_question.question_fi = qpl_questions.question_id",
				array('integer'),
				array($this->getTestId())
			);
		}
		while ($data = $ilDB->fetchObject($result)) 
		{
			if( $data->original_id === null )
			{
				continue;
			}

			array_push($existing_questions, $data->original_id);
		}
		return $existing_questions;
	}

/**
* Returns the question type of a question with a given id
*
* @param integer $question_id The database id of the question
* @result string The question type string
* @access private
*/
  function getQuestionType($question_id)
	{
		global $DIC;
		$ilDB = $DIC['ilDB'];

		if ($question_id < 1) return -1;
		$result = $ilDB->queryF("SELECT type_tag FROM qpl_questions, qpl_qst_type WHERE qpl_questions.question_id = %s AND qpl_questions.question_type_fi = qpl_qst_type.question_type_id",
			array('integer'),
			array($question_id)
		);
		if ($result->numRows() == 1) 
		{
			$data = $ilDB->fetchObject($result);
			return $data->type_tag;
		} 
		else 
		{
			return "";
		}
	}

/**
* Write the initial entry for the tests working time to the database
*
* @param integer $user_id The database id of the user working with the test
* @access	public
*/
	function startWorkingTime($active_id, $pass)
	{
		global $DIC;
		$ilDB = $DIC['ilDB'];

		$next_id = $ilDB->nextId('tst_times');
		$affectedRows = $ilDB->manipulateF("INSERT INTO tst_times (times_id, active_fi, started, finished, pass, tstamp) VALUES (%s, %s, %s, %s, %s, %s)",
			array('integer', 'integer', 'timestamp', 'timestamp', 'integer', 'integer'),
			array($next_id, $active_id, strftime("%Y-%m-%d %H:%M:%S"), strftime("%Y-%m-%d %H:%M:%S"), $pass, time())
		);
		return $next_id;
	}

/**
* Update the working time of a test when a question is answered
*
* @param integer $times_id The database id of a working time entry
* @access	public
*/
	function updateWorkingTime($times_id)
	{
		global $DIC;
		$ilDB = $DIC['ilDB'];

		$affectedRows = $ilDB->manipulateF("UPDATE tst_times SET finished = %s, tstamp = %s WHERE times_id = %s",
			array('timestamp', 'integer', 'integer'),
			array(strftime("%Y-%m-%d %H:%M:%S"), time(), $times_id)
		);
	}

/**
* Gets the id's of all questions a user already worked through
*
* @return array The question id's of the questions already worked through
* @access	public
*/
	function &getWorkedQuestions($active_id, $pass = NULL)
	{
		global $DIC;
		$ilUser = $DIC['ilUser'];
		$ilDB = $DIC['ilDB'];

		if (is_null($pass))
		{
			$result = $ilDB->queryF("SELECT question_fi FROM tst_solutions WHERE active_fi = %s AND pass = %s GROUP BY question_fi",
				array('integer','integer'),
				array($active_id, 0)
			);
		}
		else
		{
			$result = $ilDB->queryF("SELECT question_fi FROM tst_solutions WHERE active_fi = %s AND pass = %s GROUP BY question_fi",
				array('integer','integer'),
				array($active_id, $pass)
			);
		}
		$result_array = array();
		while ($row = $ilDB->fetchAssoc($result))
		{
			array_push($result_array, $row["question_fi"]);
		}
		return $result_array;
	}

	/**
	* Returns true if an active user completed a test pass and did not start a new pass
	*
	* @param integer $active_id The active id of the user
	* @param integer $currentpass The current test pass of the user
	* @return boolean true if an active user completed a test pass and did not start a new pass, false otherwise
	* @access public
	*/
	function isTestFinishedToViewResults($active_id, $currentpass)
	{
		$num = $this->getPassFinishDate($active_id, $currentpass);
		return ((($currentpass > 0) && ($num == 0)) || $this->isTestFinished($active_id)) ? true : false;
	}

/**
* Returns all questions of a test in test order
*
* @return array An array containing the id's as keys and the database row objects as values
* @access public
*/
	function &getAllQuestions($pass = NULL)
	{
		global $DIC;
		$ilUser = $DIC['ilUser'];
		$ilDB = $DIC['ilDB'];

		$result_array = array();
		if ($this->isRandomTest())
		{
			$active_id = $this->getActiveIdOfUser($ilUser->getId());
			$this->loadQuestions($active_id, $pass);
			if (count($this->questions) == 0) return $result_array;
			if (is_null($pass))
			{
				$pass = self::_getPass($active_id);
			}
			$result = $ilDB->queryF("SELECT qpl_questions.* FROM qpl_questions, tst_test_rnd_qst WHERE tst_test_rnd_qst.question_fi = qpl_questions.question_id AND tst_test_rnd_qst.active_fi = %s AND tst_test_rnd_qst.pass = %s AND " . $ilDB->in('qpl_questions.question_id', $this->questions, false, 'integer'),
				array('integer','integer'),
				array($active_id, $pass)
			);
		}
		else
		{
			if (count($this->questions) == 0) return $result_array;
			$result = $ilDB->query("SELECT qpl_questions.* FROM qpl_questions, tst_test_question WHERE tst_test_question.question_fi = qpl_questions.question_id AND " . $ilDB->in('qpl_questions.question_id', $this->questions, false, 'integer'));
		}
		while ($row = $ilDB->fetchAssoc($result))
		{
			$result_array[$row["question_id"]] = $row;
		}
		return $result_array;
	}

	/**
	* Gets the active id of a given user
	*
	* @param integer $user_id The database id of the user
	* @param string $anonymous_id The anonymous id if the test is an anonymized test
	* @return integer The active ID
	* @access	public
	*/
		function getActiveIdOfUser($user_id = "", $anonymous_id = "")
		{
			global $DIC;
			$ilDB = $DIC['ilDB'];
			$ilUser = $DIC['ilUser'];

			if (!$user_id) $user_id = $ilUser->getId();
			if (($GLOBALS['DIC']['ilUser']->getId() == ANONYMOUS_USER_ID) && (strlen($_SESSION["tst_access_code"][$this->getTestId()])))
			{
				$result = $ilDB->queryF("SELECT active_id FROM tst_active WHERE user_fi = %s AND test_fi = %s AND anonymous_id = %s",
					array('integer','integer','text'),
					array($user_id, $this->test_id, $_SESSION["tst_access_code"][$this->getTestId()])
				);
			}
			else if (strlen($anonymous_id))
			{
				$result = $ilDB->queryF("SELECT active_id FROM tst_active WHERE user_fi = %s AND test_fi = %s AND anonymous_id = %s",
					array('integer','integer','text'),
					array($user_id, $this->test_id, $anonymous_id)
				);
			}
			else
			{
				if ($GLOBALS['DIC']['ilUser']->getId() == ANONYMOUS_USER_ID)
				{
					return NULL;
				}
				$result = $ilDB->queryF("SELECT active_id FROM tst_active WHERE user_fi = %s AND test_fi = %s",
					array('integer','integer'),
					array($user_id, $this->test_id)
				);
			}
			if ($result->numRows())
			{
				$row = $ilDB->fetchAssoc($result);
				return $row["active_id"];
			}
			else
			{
				return 0;
			}
		}

/**
* Gets the active id of the tst_active table for the active user
*
* @param integer $user_id The database id of the user
* @param integer $test_id The database id of the test
* @return object The database row of the tst_active table
* @access	public
*/
	public static function _getActiveIdOfUser($user_id = "", $test_id = "") 
	{
		global $DIC;
		$ilDB = $DIC['ilDB'];
		$ilUser = $DIC['ilUser'];

		if (!$user_id) {
			$user_id = $ilUser->id;
		}
		if (!$test_id)
		{
			return "";
		}
		$result = $ilDB->queryF("SELECT tst_active.active_id FROM tst_active WHERE user_fi = %s AND test_fi = %s",
			array('integer', 'integer'),
			array($user_id, $test_id)
		);
		if ($result->numRows()) 
		{
			$row = $ilDB->fetchAssoc($result);
			return $row["active_id"];
		} 
		else 
		{
			return "";
		}
	}

	/**
	* Shuffles the values of a given array
	*
	* @param array $array An array which should be shuffled
	* @access public
	*/
	function pcArrayShuffle($array)
	{
		$keys = array_keys($array);
		shuffle($keys);
		$result = array();
		foreach ($keys as $key)
		{
			$result[$key] = $array[$key];
		}
		return $result;
	}

	/**
	* Calculates the results of a test for a given user
	* and returns an array with all test results
	*
	* @return array An array containing the test results for the given user
	* @access public
	*/
	function &getTestResult($active_id, $pass = NULL, $ordered_sequence = FALSE, $considerHiddenQuestions = true, $considerOptionalQuestions = true)
	{
		global $DIC;
		$tree = $DIC['tree'];
		$ilDB = $DIC['ilDB'];
		$lng = $DIC['lng'];
		$ilPluginAdmin = $DIC['ilPluginAdmin'];

		$results = $this->getResultsForActiveId($active_id);
		
		if( is_null($pass) )
		{
			$pass = $results['pass'];
		}

		require_once 'Modules/Test/classes/class.ilTestSessionFactory.php';
		$testSessionFactory = new ilTestSessionFactory($this);
		$testSession = $testSessionFactory->getSession($active_id);
		
		require_once 'Modules/Test/classes/class.ilTestSequenceFactory.php';
		$testSequenceFactory = new ilTestSequenceFactory($ilDB, $lng, $ilPluginAdmin, $this);
		$testSequence = $testSequenceFactory->getSequenceByActiveIdAndPass($active_id, $pass);
		
		if( $this->isDynamicTest() )
		{
			require_once 'Modules/Test/classes/class.ilObjTestDynamicQuestionSetConfig.php';
			$dynamicQuestionSetConfig = new ilObjTestDynamicQuestionSetConfig($tree, $ilDB, $ilPluginAdmin, $this);
			$dynamicQuestionSetConfig->loadFromDb();
			
			$testSequence->loadFromDb($dynamicQuestionSetConfig);
			$testSequence->loadQuestions($dynamicQuestionSetConfig, new ilTestDynamicQuestionSetFilterSelection());
			
			$sequence = $testSequence->getUserSequenceQuestions();
		}
		else
		{
			$testSequence->setConsiderHiddenQuestionsEnabled($considerHiddenQuestions);
			$testSequence->setConsiderOptionalQuestionsEnabled($considerOptionalQuestions);

			$testSequence->loadFromDb();
			$testSequence->loadQuestions();
			
			if( $ordered_sequence )
			{
				$sequence = $testSequence->getOrderedSequenceQuestions();
			}
			else
			{
				$sequence = $testSequence->getUserSequenceQuestions();
			}
		}
		
		$arrResults = array();
		
		$query = "
			SELECT		tst_test_result.question_fi,
						tst_test_result.points reached,
						tst_test_result.hint_count requested_hints,
						tst_test_result.hint_points hint_points,
						tst_test_result.answered answered
			
			FROM		tst_test_result
			
			LEFT JOIN	tst_solutions
			ON			tst_solutions.active_fi = tst_test_result.active_fi
			AND			tst_solutions.question_fi = tst_test_result.question_fi
			
			WHERE		tst_test_result.active_fi = %s
			AND			tst_test_result.pass = %s
		";
		
		$solutionresult = $ilDB->queryF(
			$query, array('integer', 'integer'), array($active_id, $pass)
		);
		
		while( $row = $ilDB->fetchAssoc($solutionresult) )
		{
			$arrResults[ $row['question_fi'] ] = $row;
		}

		$numWorkedThrough = count($arrResults);

		require_once "./Modules/TestQuestionPool/classes/class.assQuestion.php";
		
		$IN_question_ids = $ilDB->in('qpl_questions.question_id', $sequence, false, 'integer');
		
		$query = "
			SELECT		qpl_questions.*,
						qpl_qst_type.type_tag,
						qpl_sol_sug.question_fi has_sug_sol
			
			FROM		qpl_qst_type,
						qpl_questions
			
			LEFT JOIN	qpl_sol_sug
			ON			qpl_sol_sug.question_fi = qpl_questions.question_id
			
			WHERE		qpl_qst_type.question_type_id = qpl_questions.question_type_fi
			AND			$IN_question_ids
		";
		
		$result = $ilDB->query($query);
		
		$unordered = array();
		
		$key = 1;
		
		$obligationsAnswered = true;
		
		while( $row = $ilDB->fetchAssoc($result) )
		{
			$percentvalue = (
				$row['points'] ? $arrResults[ $row['question_id'] ]['reached'] / $row['points'] : 0
			);
			
			if( $percentvalue < 0 ) $percentvalue = 0.0;
			
			$data = array(
				"nr" => "$key",
				"title" => ilUtil::prepareFormOutput($row['title']),
				"max" => round($row['points'], 2),
				"reached" => round($arrResults[$row['question_id']]['reached'],2),
				'requested_hints' => $arrResults[$row['question_id']]['requested_hints'],
				'hint_points' => $arrResults[$row['question_id']]['hint_points'],
				"percent" => sprintf("%2.2f ", ($percentvalue) * 100) . "%",
				"solution" => ($row['has_sug_sol']) ? assQuestion::_getSuggestedSolutionOutput($row['question_id']) : '',
				"type" => $row["type_tag"],
				"qid" => $row['question_id'],
				"original_id" => $row["original_id"],
				"workedthrough" => isset($arrResults[$row['question_id']]) ? 1 : 0,
				'answered' => $arrResults[$row['question_id']]['answered']
			);
			
			if( !$arrResults[ $row['question_id'] ]['answered'] )
			{
				$obligationsAnswered = false;
			}
			
			$unordered[ $row['question_id'] ] = $data;
			
			$key++;
		}
		
		$numQuestionsTotal = count($unordered);
                
		$pass_max = 0;
		$pass_reached = 0;
		$pass_requested_hints = 0;
		$pass_hint_points = 0;
		$key = 1;
		
		$found = array();
		
		foreach( $sequence as $qid )
		{
			// building pass point sums based on prepared data
			// for question that exists in users qst sequence
			$pass_max += round($unordered[$qid]['max'], 2);
			$pass_reached += round($unordered[$qid]['reached'], 2);
			$pass_requested_hints += $unordered[$qid]['requested_hints'];
			$pass_hint_points += $unordered[$qid]['hint_points'];

			// pickup prepared data for question
			// that exists in users qst sequence
			$unordered[$qid]['nr'] = $key;
			array_push($found, $unordered[$qid]);

			// increment key counter
			$key++;
		}
		
		$unordered = null;
		
		if( $this->getScoreCutting() == 1 )
		{
			if( $results['reached_points'] < 0 )
			{
				$results['reached_points'] = 0;
			}
			
			if( $pass_reached < 0 ) $pass_reached = 0;
		}
		
		$found['pass']['total_max_points'] = $pass_max;
		$found['pass']['total_reached_points'] = $pass_reached;
		$found['pass']['total_requested_hints'] = $pass_requested_hints;
		$found['pass']['total_hint_points'] = $pass_hint_points;
		$found['pass']['percent'] = ($pass_max > 0) ? $pass_reached / $pass_max : 0;
		$found['pass']['obligationsAnswered'] = $obligationsAnswered;
		$found['pass']['num_workedthrough'] = $numWorkedThrough;
		$found['pass']['num_questions_total'] = $numQuestionsTotal;
		
		$found["test"]["total_max_points"] = $results['max_points'];
		$found["test"]["total_reached_points"] = $results['reached_points'];
		$found["test"]["total_requested_hints"] = $results['hint_count'];
		$found["test"]["total_hint_points"] = $results['hint_points'];
		$found["test"]["result_pass"] = $results['pass'];
		$found['test']['obligations_answered'] = $results['obligations_answered'];
		
		if( (!$total_reached_points) or (!$total_max_points) )
		{
			$percentage = 0.0;
		}
		else
		{
			$percentage = ($total_reached_points / $total_max_points) * 100.0;
			
			if( $percentage < 0 ) $percentage = 0.0;
		}
		
		$found["test"]["passed"] = $results['passed'];

		return $found;
	}

/**
* Returns the number of persons who started the test
*
* @return integer The number of persons who started the test
* @access public
*/
	function evalTotalPersons()
	{
		global $DIC;
		$ilDB = $DIC['ilDB'];

		$result = $ilDB->queryF("SELECT COUNT(active_id) total FROM tst_active WHERE test_fi = %s",
			array('integer'),
			array($this->getTestId())
		);
		$row = $ilDB->fetchAssoc($result);
		return $row["total"];
	}

/**
* Returns the complete working time in seconds a user worked on the test
*
* @return integer The working time in seconds
* @access public
*/
	function getCompleteWorkingTime($user_id)
	{
		global $DIC;
		$ilDB = $DIC['ilDB'];

		$result = $ilDB->queryF("SELECT tst_times.* FROM tst_active, tst_times WHERE tst_active.test_fi = %s AND tst_active.active_id = tst_times.active_fi AND tst_active.user_fi = %s",
			array('integer','integer'),
			array($this->getTestId(), $user_id)
		);
		$time = 0;
		while ($row = $ilDB->fetchAssoc($result))
		{
			preg_match("/(\d{4})-(\d{2})-(\d{2}) (\d{2}):(\d{2}):(\d{2})/", $row["started"], $matches);
			$epoch_1 = mktime($matches[4], $matches[5], $matches[6], $matches[2], $matches[3], $matches[1]);
			preg_match("/(\d{4})-(\d{2})-(\d{2}) (\d{2}):(\d{2}):(\d{2})/", $row["finished"], $matches);
			$epoch_2 = mktime($matches[4], $matches[5], $matches[6], $matches[2], $matches[3], $matches[1]);
			$time += ($epoch_2 - $epoch_1);
		}
		return $time;
	}

	/**
	* Returns the complete working time in seconds for all test participants
	*
	* @return array An array containing the working time in seconds for all test participants
	* @access public
	*/
	function &getCompleteWorkingTimeOfParticipants()
	{
		return $this->_getCompleteWorkingTimeOfParticipants($this->getTestId());
	}

	/**
	* Returns the complete working time in seconds for all test participants
	*
	* @param integer $test_id The database ID of the test
	* @return array An array containing the working time in seconds for all test participants
	* @access public
	*/
	function &_getCompleteWorkingTimeOfParticipants($test_id)
	{
		global $DIC;
		$ilDB = $DIC['ilDB'];

		$result = $ilDB->queryF("SELECT tst_times.* FROM tst_active, tst_times WHERE tst_active.test_fi = %s AND tst_active.active_id = tst_times.active_fi ORDER BY tst_times.active_fi, tst_times.started",
			array('integer'),
			array($test_id)
		);
		$time = 0;
		$times = array();
		while ($row = $ilDB->fetchAssoc($result))
		{
			if (!array_key_exists($row["active_fi"], $times))
			{
				$times[$row["active_fi"]] = 0;
			}
			preg_match("/(\d{4})-(\d{2})-(\d{2}) (\d{2}):(\d{2}):(\d{2})/", $row["started"], $matches);
			$epoch_1 = mktime($matches[4], $matches[5], $matches[6], $matches[2], $matches[3], $matches[1]);
			preg_match("/(\d{4})-(\d{2})-(\d{2}) (\d{2}):(\d{2}):(\d{2})/", $row["finished"], $matches);
			$epoch_2 = mktime($matches[4], $matches[5], $matches[6], $matches[2], $matches[3], $matches[1]);
			$times[$row["active_fi"]] += ($epoch_2 - $epoch_1);
		}
		return $times;
	}

	/**
	* Returns the complete working time in seconds for a test participant
	*
	* @return integer The working time in seconds for the test participant
	* @access public
	*/
	function getCompleteWorkingTimeOfParticipant($active_id)
	{
		global $DIC;
		$ilDB = $DIC['ilDB'];

		$result = $ilDB->queryF("SELECT tst_times.* FROM tst_active, tst_times WHERE tst_active.test_fi = %s AND tst_active.active_id = tst_times.active_fi AND tst_active.active_id = %s ORDER BY tst_times.active_fi, tst_times.started",
			array('integer','integer'),
			array($this->getTestId(), $active_id)
		);
		$time = 0;
		while ($row = $ilDB->fetchAssoc($result))
		{
			preg_match("/(\d{4})-(\d{2})-(\d{2}) (\d{2}):(\d{2}):(\d{2})/", $row["started"], $matches);
			$epoch_1 = mktime($matches[4], $matches[5], $matches[6], $matches[2], $matches[3], $matches[1]);
			preg_match("/(\d{4})-(\d{2})-(\d{2}) (\d{2}):(\d{2}):(\d{2})/", $row["finished"], $matches);
			$epoch_2 = mktime($matches[4], $matches[5], $matches[6], $matches[2], $matches[3], $matches[1]);
			$time += ($epoch_2 - $epoch_1);
		}
		return $time;
	}

	/**
	* Returns the complete working time in seconds for a test participant
	*
	* @return integer The working time in seconds for the test participant
	* @access public
	*/
	public static function _getWorkingTimeOfParticipantForPass($active_id, $pass)
	{
		global $DIC;
		$ilDB = $DIC['ilDB'];

		$result = $ilDB->queryF("SELECT * FROM tst_times WHERE active_fi = %s AND pass = %s ORDER BY started",
			array('integer','integer'),
			array($active_id, $pass)
		);
		$time = 0;
		while ($row = $ilDB->fetchAssoc($result))
		{
			preg_match("/(\d{4})-(\d{2})-(\d{2}) (\d{2}):(\d{2}):(\d{2})/", $row["started"], $matches);
			$epoch_1 = mktime($matches[4], $matches[5], $matches[6], $matches[2], $matches[3], $matches[1]);
			preg_match("/(\d{4})-(\d{2})-(\d{2}) (\d{2}):(\d{2}):(\d{2})/", $row["finished"], $matches);
			$epoch_2 = mktime($matches[4], $matches[5], $matches[6], $matches[2], $matches[3], $matches[1]);
			$time += ($epoch_2 - $epoch_1);
		}
		return $time;
	}

	/**
	* Returns the first and last visit of a participant
	*
	* @param integer $active_id The active ID of the participant
	* @return array The first and last visit of a participant
	* @access public
	*/
	function getVisitTimeOfParticipant($active_id)
	{
		return ilObjTest::_getVisitTimeOfParticipant($this->getTestId(), $active_id);
	}

	/**
	* Returns the first and last visit of a participant
	*
	* @param integer $test_id The database ID of the test
	* @param integer $active_id The active ID of the participant
	* @return array The first and last visit of a participant
	* @access public
	*/
	function _getVisitTimeOfParticipant($test_id, $active_id)
	{
		global $DIC;
		$ilDB = $DIC['ilDB'];

		$result = $ilDB->queryF("SELECT tst_times.* FROM tst_active, tst_times WHERE tst_active.test_fi = %s AND tst_active.active_id = tst_times.active_fi AND tst_active.active_id = %s ORDER BY tst_times.started",
			array('integer','integer'),
			array($test_id, $active_id)
		);
		$firstvisit = 0;
		$lastvisit = 0;
		while ($row = $ilDB->fetchAssoc($result))
		{
			preg_match("/(\d{4})-(\d{2})-(\d{2}) (\d{2}):(\d{2}):(\d{2})/", $row["started"], $matches);
			$epoch_1 = mktime($matches[4], $matches[5], $matches[6], $matches[2], $matches[3], $matches[1]);
			if ($firstvisit == 0 || $epoch_1 < $firstvisit) $firstvisit = $epoch_1;
			preg_match("/(\d{4})-(\d{2})-(\d{2}) (\d{2}):(\d{2}):(\d{2})/", $row["finished"], $matches);
			$epoch_2 = mktime($matches[4], $matches[5], $matches[6], $matches[2], $matches[3], $matches[1]);
			if ($epoch_2 > $lastvisit) $lastvisit = $epoch_2;
		}
		return array("firstvisit" => $firstvisit, "lastvisit" => $lastvisit);
	}

/**
* Returns the statistical evaluation of the test for a specified user
*
* @return arrary The statistical evaluation array of the test
* @access public
*/
	function &evalStatistical($active_id)
	{
		global $DIC;
		$ilDB = $DIC['ilDB'];
//		$ilBench = $DIC['ilBench'];
		$pass = ilObjTest::_getResultPass($active_id);
		$test_result =& $this->getTestResult($active_id, $pass);
		$result = $ilDB->queryF("SELECT tst_times.* FROM tst_active, tst_times WHERE tst_active.active_id = %s AND tst_active.active_id = tst_times.active_fi",
			array('integer'),
			array($active_id)
		);
		$times = array();
		$first_visit = 0;
		$last_visit = 0;
		while ($row = $ilDB->fetchObject($result)) 
		{
			preg_match("/(\d{4})-(\d{2})-(\d{2}) (\d{2}):(\d{2}):(\d{2})/", $row->started, $matches);
			$epoch_1 = mktime($matches[4], $matches[5], $matches[6], $matches[2], $matches[3], $matches[1]);
			if (!$first_visit) {
				$first_visit = $epoch_1;
			}
			if ($epoch_1 < $first_visit) {
				$first_visit = $epoch_1;
			}
			preg_match("/(\d{4})-(\d{2})-(\d{2}) (\d{2}):(\d{2}):(\d{2})/", $row->finished, $matches);
			$epoch_2 = mktime($matches[4], $matches[5], $matches[6], $matches[2], $matches[3], $matches[1]);
			if (!$last_visit) {
				$last_visit = $epoch_2;
			}
			if ($epoch_2 > $last_visit) {
				$last_visit = $epoch_2;
			}
			$times[$row->active_fi] += ($epoch_2 - $epoch_1);
		}
		$max_time = 0;
		foreach ($times as $key => $value) {
			$max_time += $value;
		}
		if ((!$test_result["test"]["total_reached_points"]) or (!$test_result["test"]["total_max_points"]))
		{
			$percentage = 0.0;
		}
		else
		{
			$percentage = ($test_result["test"]["total_reached_points"] / $test_result["test"]["total_max_points"]) * 100.0;
			if ($percentage < 0) $percentage = 0.0;
		}
		$mark_obj = $this->mark_schema->getMatchingMark($percentage);
		$first_date = getdate($first_visit);
		$last_date = getdate($last_visit);
		$qworkedthrough = 0;
		foreach ($test_result as $key => $value)
		{
			if (preg_match("/\d+/", $key))
			{
				$qworkedthrough += $value["workedthrough"];
			}
		}
		if (!$qworkedthrough)
		{
			$atimeofwork = 0;
		}
		else
		{
			$atimeofwork = $max_time / $qworkedthrough;
		}
		
		$obligationsAnswered = $test_result["test"]["obligations_answered"];
		
		$result_mark = "";
		$passed = "";
		
		if ($mark_obj)
		{
			$result_mark = $mark_obj->getShortName();
			
			if( $mark_obj->getPassed() && $obligationsAnswered )
			{
				$passed = 1;
			}
			else
			{
				$passed = 0;
			}
		}
		$percent_worked_through = 0;
		if (count($this->questions))
		{
			$percent_worked_through = $qworkedthrough / count($this->questions);
		}
		$result_array = array(
			"qworkedthrough" => $qworkedthrough,
			"qmax" => count($this->questions),
			"pworkedthrough" => $percent_worked_through,
			"timeofwork" => $max_time,
			"atimeofwork" => $atimeofwork,
			"firstvisit" => $first_date,
			"lastvisit" => $last_date,
			"resultspoints" => $test_result["test"]["total_reached_points"],
			"maxpoints" => $test_result["test"]["total_max_points"],
			"resultsmarks" => $result_mark,
			"passed" => $passed,
			"distancemedian" => "0"
		);
		foreach ($test_result as $key => $value)
		{
			if (preg_match("/\d+/", $key))
			{
				$result_array[$key] = $value;
			}
		}
		return $result_array;
	}

/**
* Returns an array with the total points of all users who passed the test
* This array could be used for statistics
*
* @return array The total point values
* @access public
*/
	function &getTotalPointsPassedArray()
	{
		$totalpoints_array = array();
		$all_users =& $this->evalTotalParticipantsArray();
		foreach ($all_users as $active_id => $user_name)
		{
			$test_result =& $this->getTestResult($active_id);
			$reached = $test_result["test"]["total_reached_points"];
			$total = $test_result["test"]["total_max_points"];
			$percentage = $total != 0 ? $reached/$total : 0;
			$mark = $this->mark_schema->getMatchingMark($percentage*100.0);
			
			$obligationsAnswered = $test_result["test"]["obligations_answered"];
			
			if ($mark)
			{
				if( $mark->getPassed() && $obligationsAnswered )
				{
					array_push($totalpoints_array, $test_result["test"]["total_reached_points"]);
				}
			}
		}
		return $totalpoints_array;
	}

	/**
	 * Returns all persons who started the test
	 *
	 * @return array The active ids, names and logins of the persons who started the test
	*/
	public function &getParticipants()
	{
		global $DIC;
		$ilDB = $DIC['ilDB'];
		$result = $ilDB->queryF("SELECT tst_active.active_id, usr_data.usr_id, usr_data.firstname, usr_data.lastname, usr_data.title, usr_data.login FROM tst_active LEFT JOIN usr_data ON tst_active.user_fi = usr_data.usr_id WHERE tst_active.test_fi = %s ORDER BY usr_data.lastname ASC",
			array('integer'),
			array($this->getTestId())
		);
		$persons_array = array();
		while ($row = $ilDB->fetchAssoc($result))
		{
			$name = $this->lng->txt("anonymous");
			$fullname = $this->lng->txt("anonymous");
			$login = "";
			if (!$this->getAnonymity())
			{
				if (strlen($row["firstname"].$row["lastname"].$row["title"]) == 0)
				{
					$name = $this->lng->txt("deleted_user");
					$fullname = $this->lng->txt("deleted_user");
					$login = $this->lng->txt("unknown");
				}
				else
				{
					$login = $row["login"];
					if ($row["user_fi"] == ANONYMOUS_USER_ID)
					{
						$name = $this->lng->txt("anonymous");
						$fullname = $this->lng->txt("anonymous");
					}
					else
					{
						$name = trim($row["lastname"] . ", " . $row["firstname"] . " " .  $row["title"]);
						$fullname = trim($row["title"] . " " . $row["firstname"] . " " .  $row["lastname"]);
					}
				}
			}
			$persons_array[$row["active_id"]] = array(
				"name" => $name,
				"fullname" => $fullname,
				"login" => $login
			);
		}
		return $persons_array;
	}

/**
* Returns all persons who started the test
*
* @return arrary The user id's and names of the persons who started the test
* @access public
*/
	function &evalTotalPersonsArray($name_sort_order = "asc")
	{
		global $DIC;
		$ilDB = $DIC['ilDB'];
		$result = $ilDB->queryF("SELECT tst_active.active_id, usr_data.firstname, usr_data.lastname, usr_data.title FROM tst_active LEFT JOIN usr_data ON tst_active.user_fi = usr_data.usr_id WHERE tst_active.test_fi = %s ORDER BY usr_data.lastname " . strtoupper($name_sort_order),
			array('integer'),
			array($this->getTestId())
		);
		$persons_array = array();
		while ($row = $ilDB->fetchAssoc($result))
		{
			if( $this->getAccessFilteredParticipantList() && !$this->getAccessFilteredParticipantList()->isActiveIdInList($row["active_id"]) )
			{
				continue;
			}
			
			if ($this->getAnonymity())
			{
				$persons_array[$row["active_id"]] = $this->lng->txt("anonymous");
			}
			else
			{
				if (strlen($row["firstname"].$row["lastname"].$row["title"]) == 0)
				{
					$persons_array[$row["active_id"]] = $this->lng->txt("deleted_user");
				}
				else
				{
					if ($row["user_fi"] == ANONYMOUS_USER_ID)
					{
						$persons_array[$row["active_id"]] = $row["lastname"];
					}
					else
					{
						$persons_array[$row["active_id"]] = trim($row["lastname"] . ", " . $row["firstname"] . " " .  $row["title"]);
					}
				}
			}
		}
		return $persons_array;
	}

/**
* Returns all participants who started the test
*
* @return arrary The active user id's and names of the persons who started the test
* @access public
*/
	function &evalTotalParticipantsArray($name_sort_order = "asc")
	{
		global $DIC;
		$ilDB = $DIC['ilDB'];
		$result = $ilDB->queryF("SELECT tst_active.active_id, usr_data.login, usr_data.firstname, usr_data.lastname, usr_data.title FROM tst_active LEFT JOIN usr_data ON tst_active.user_fi = usr_data.usr_id WHERE tst_active.test_fi = %s ORDER BY usr_data.lastname " . strtoupper($name_sort_order),
			array('integer'),
			array($this->getTestId())
		);
		$persons_array = array();
		while ($row = $ilDB->fetchAssoc($result))
		{
			if ($this->getAnonymity())
			{
				$persons_array[$row["active_id"]] = array("name" => $this->lng->txt("anonymous"));
			}
			else
			{
				if (strlen($row["firstname"].$row["lastname"].$row["title"]) == 0)
				{
					$persons_array[$row["active_id"]] = array("name" => $this->lng->txt("deleted_user"));
				}
				else
				{
					if ($row["user_fi"] == ANONYMOUS_USER_ID)
					{
						$persons_array[$row["active_id"]] = array("name" => $row["lastname"]);
					}
					else
					{
						$persons_array[$row["active_id"]] = array("name" => trim($row["lastname"] . ", " . $row["firstname"] . " " .  $row["title"]), "login" => $row["login"]);
					}
				}
			}
		}
		return $persons_array;
	}

	/**
	* Retrieves all the assigned questions for all test passes of a test participant
	*
	* @return array An associated array containing the questions
	* @access public
	*/
	function &getQuestionsOfTest($active_id)
	{
		global $DIC;
		$ilDB = $DIC['ilDB'];
		if ($this->isRandomTest())
		{
			$ilDB->setLimit($this->getQuestionCount(), 0);
			$result = $ilDB->queryF("SELECT tst_test_rnd_qst.sequence, tst_test_rnd_qst.question_fi, " .
				"tst_test_rnd_qst.pass, qpl_questions.points " .
				"FROM tst_test_rnd_qst, qpl_questions " .
				"WHERE tst_test_rnd_qst.question_fi = qpl_questions.question_id " .
				"AND tst_test_rnd_qst.active_fi = %s ORDER BY tst_test_rnd_qst.sequence",
				array('integer'),
				array($active_id)
			);
		}
		else
		{
			$result = $ilDB->queryF("SELECT tst_test_question.sequence, tst_test_question.question_fi, " .
				"qpl_questions.points " .
				"FROM tst_test_question, tst_active, qpl_questions " .
				"WHERE tst_test_question.question_fi = qpl_questions.question_id " .
				"AND tst_active.active_id = %s AND tst_active.test_fi = tst_test_question.test_fi",
				array('integer'),
				array($active_id)
			);
		}
		$qtest = array();
		if ($result->numRows())
		{
			while ($row = $ilDB->fetchAssoc($result))
			{
				array_push($qtest, $row);
			}
		}
		return $qtest;
	}
	
	/**
	* Retrieves all the assigned questions for a test participant in a given test pass
	*
	* @return array An associated array containing the questions
	* @access public
	*/
	function &getQuestionsOfPass($active_id, $pass)
	{
		global $DIC;
		$ilDB = $DIC['ilDB'];
		if ($this->isRandomTest())
		{
			$ilDB->setLimit($this->getQuestionCount(), 0);
			$result = $ilDB->queryF("SELECT tst_test_rnd_qst.sequence, tst_test_rnd_qst.question_fi, " .
				"qpl_questions.points " .
				"FROM tst_test_rnd_qst, qpl_questions " .
				"WHERE tst_test_rnd_qst.question_fi = qpl_questions.question_id " .
				"AND tst_test_rnd_qst.active_fi = %s AND tst_test_rnd_qst.pass = %s " .
				"ORDER BY tst_test_rnd_qst.sequence",
				array('integer', 'integer'),
				array($active_id, $pass)
			);
		}
		else
		{
			$result = $ilDB->queryF("SELECT tst_test_question.sequence, tst_test_question.question_fi, " .
				"qpl_questions.points " .
				"FROM tst_test_question, tst_active, qpl_questions " .
				"WHERE tst_test_question.question_fi = qpl_questions.question_id " .
				"AND tst_active.active_id = %s AND tst_active.test_fi = tst_test_question.test_fi",
				array('integer'),
				array($active_id)
			);
		}
		$qpass = array();
		if ($result->numRows())
		{
			while ($row = $ilDB->fetchAssoc($result))
			{
				array_push($qpass, $row);
			}
		}
		return $qpass;
	}
	
	/**
	 * @var ilTestParticipantList
	 */
	protected $accessFilteredParticipantList;
	
	/**
	 * @return ilTestParticipantList
	 */
	public function getAccessFilteredParticipantList()
	{
		return $this->accessFilteredParticipantList;
	}
	
	/**
	 * @param ilTestParticipantList $accessFilteredParticipantList
	 */
	public function setAccessFilteredParticipantList($accessFilteredParticipantList)
	{
		$this->accessFilteredParticipantList = $accessFilteredParticipantList;
	}
	
	/**
	 * @return ilTestParticipantList
	 */
	public function buildStatisticsAccessFilteredParticipantList()
	{
		require_once 'Modules/Test/classes/class.ilTestParticipantList.php';
		require_once 'Modules/Test/classes/class.ilTestParticipantAccessFilter.php';
		
		$list = new ilTestParticipantList($this);
		$list->initializeFromDbRows($this->getTestParticipants());
		
		$list = $list->getAccessFilteredList(
			ilTestParticipantAccessFilter::getAccessStatisticsUserFilter($this->getRefId())
		);
		
		return $list;
	}
	
	function getUnfilteredEvaluationData()
	{
		/** @var $DIC ILIAS\DI\Container */
		global $DIC;

		$ilDB = $DIC->database();

		include_once "./Modules/Test/classes/class.ilTestEvaluationPassData.php";
		include_once "./Modules/Test/classes/class.ilTestEvaluationUserData.php";
		include_once "./Modules/Test/classes/class.ilTestEvaluationData.php";
		
		$data = new ilTestEvaluationData($this);
		
		$query = "
			SELECT		tst_test_result.*,
						qpl_questions.original_id,
						qpl_questions.title questiontitle,
						qpl_questions.points maxpoints
			
			FROM		tst_test_result, qpl_questions, tst_active
			
			WHERE		tst_active.active_id = tst_test_result.active_fi
			AND			qpl_questions.question_id = tst_test_result.question_fi
			AND			tst_active.test_fi = %s
			
			ORDER BY	tst_active.active_id ASC, tst_test_result.pass ASC, tst_test_result.tstamp DESC
		";
		
		$result = $ilDB->queryF(
			$query, array('integer'), array($this->getTestId())
		);
		
		$pass = NULL;
		$checked = array();
		$datasets = 0;
		$questionData  = [];

		while( $row = $ilDB->fetchAssoc($result) )
		{
			$participantObject = $data->getParticipant($row["active_fi"]);

			if( !($participantObject instanceof ilTestEvaluationUserData) )
			{
				continue;
			}

			$passObject = $participantObject->getPass($row["pass"]);

			if( !($passObject instanceof ilTestEvaluationPassData) )
			{
				continue;
			}

			$passObject->addAnsweredQuestion(
				$row["question_fi"], $row["maxpoints"], $row["points"],
				$row['answered'], null, $row['manual']
			);
		}

		foreach( array_keys($data->getParticipants()) as $active_id )
		{
			if( $this->isRandomTest() )
			{
				for( $testpass = 0; $testpass <= $data->getParticipant($active_id)->getLastPass(); $testpass++ )
				{
					$ilDB->setLimit($this->getQuestionCount(), 0);
					
					$query = "
						SELECT tst_test_rnd_qst.sequence, tst_test_rnd_qst.question_fi, qpl_questions.original_id,
						tst_test_rnd_qst.pass, qpl_questions.points, qpl_questions.title
						FROM tst_test_rnd_qst, qpl_questions
						WHERE tst_test_rnd_qst.question_fi = qpl_questions.question_id
						AND tst_test_rnd_qst.pass = %s
						AND tst_test_rnd_qst.active_fi = %s ORDER BY tst_test_rnd_qst.sequence
					";
					
					$result = $ilDB->queryF(
						$query, array('integer','integer'), array($testpass, $active_id)
					);
					
					if ($result->numRows())
					{
						while ($row = $ilDB->fetchAssoc($result))
						{
							$tpass = array_key_exists("pass", $row) ? $row["pass"] : 0;
							
							$data->getParticipant($active_id)->addQuestion(
								$row["original_id"], $row["question_fi"], $row["points"],
								$row["sequence"], $tpass
							);
							
							$data->addQuestionTitle($row["question_fi"], $row["title"]);
						}
					}
				}
			}
			else if($this->isDynamicTest())
			{
				$lastPass = $data->getParticipant($active_id)->getLastPass();
				for($testpass = 0; $testpass <= $lastPass; $testpass++)
				{
					require_once 'Modules/Test/classes/class.ilObjTestDynamicQuestionSetConfig.php';
					$dynamicQuestionSetConfig = new ilObjTestDynamicQuestionSetConfig(
						$DIC->repositoryTree(), $DIC->database(), $DIC['ilPluginAdmin'], $this
					);
					$dynamicQuestionSetConfig->loadFromDb();

					require_once 'Modules/Test/classes/class.ilTestSequenceFactory.php';
					$testSequenceFactory = new ilTestSequenceFactory($DIC->database(), $DIC->language(), $DIC['ilPluginAdmin'], $this);
					$testSequence        = $testSequenceFactory->getSequenceByActiveIdAndPass($active_id, $testpass);

					$testSequence->loadFromDb($dynamicQuestionSetConfig);
					$testSequence->loadQuestions($dynamicQuestionSetConfig, new ilTestDynamicQuestionSetFilterSelection());

					$sequence = (array)$testSequence->getUserSequenceQuestions();

					$questionsIdsToRequest = array_diff(array_values($sequence), array_values($questionData));
					if(count($questionsIdsToRequest) > 0)
					{
						$questionIdsCondition = ' ' . $DIC->database()->in('question_id', array_values($questionsIdsToRequest), false, 'integer') . ' ';

						$res = $DIC->database()->queryF("
							SELECT * 
							FROM qpl_questions
							WHERE {$questionIdsCondition}",
							array('integer'),
							array($active_id)
						);
						while($row = $DIC->database()->fetchAssoc($res))
						{
							$questionData[$row['question_id']] = $row;
							$data->addQuestionTitle($row['question_id'], $row['title']);
						}
					}

					foreach($sequence as $questionId)
					{
						if(!isset($questionData[$questionId]))
						{
							continue;
						}

						$row = $questionData[$questionId];

						$data->getParticipant(
							$active_id)->addQuestion($row['original_id'], $row['question_id'], $row['points'],
							NULL, $testpass
						);
					}
				}
			}
			else
			{
				$query = "
					SELECT tst_test_question.sequence, tst_test_question.question_fi,
					qpl_questions.points, qpl_questions.title, qpl_questions.original_id
					FROM tst_test_question, tst_active, qpl_questions
					WHERE tst_test_question.question_fi = qpl_questions.question_id
					AND tst_active.active_id = %s
					AND tst_active.test_fi = tst_test_question.test_fi
					ORDER BY tst_test_question.sequence
				";
				
				$result = $ilDB->queryF(
					$query, array('integer'), array($active_id)
				);
				
				if ($result->numRows())
				{
					$questionsbysequence = array();
					
					while ($row = $ilDB->fetchAssoc($result))
					{
						$questionsbysequence[$row["sequence"]] = $row;
					}
					
					$seqresult = $ilDB->queryF(
						"SELECT * FROM tst_sequence WHERE active_fi = %s",
						array('integer'), array($active_id)
					);
					
					while ($seqrow = $ilDB->fetchAssoc($seqresult))
					{
						$questionsequence = unserialize($seqrow["sequence"]);
						
						foreach ($questionsequence as $sidx => $seq)
						{
							$data->getParticipant($active_id)->addQuestion(
								$questionsbysequence[$seq]["original_id"],
								$questionsbysequence[$seq]["question_fi"],
								$questionsbysequence[$seq]["points"],
								$sidx + 1,
								$seqrow["pass"]
							);
							
							$data->addQuestionTitle(
								$questionsbysequence[$seq]["question_fi"], $questionsbysequence[$seq]["title"]
							);
						}
					}
				}
			}
		}

		if($this->getECTSOutput())
		{
			$passed_array =& $this->getTotalPointsPassedArray();
		}
		
		foreach( array_keys($data->getParticipants()) as $active_id )
		{
			$tstUserData = $data->getParticipant($active_id);
			
			$percentage = $tstUserData->getReachedPointsInPercent();
			
			$obligationsAnswered = $tstUserData->areObligationsAnswered();
			
			$mark = $this->mark_schema->getMatchingMark($percentage);
			
			if (is_object($mark))
			{
				$tstUserData->setMark($mark->getShortName());
				$tstUserData->setMarkOfficial($mark->getOfficialName());
				
				$tstUserData->setPassed(
					$mark->getPassed() && $tstUserData->areObligationsAnswered()
				);
			}
			
			if($this->getECTSOutput())
			{
				$ects_mark = $this->getECTSGrade(
						$passed_array, $tstUserData->getReached(), $tstUserData->getMaxPoints()
				);
				
				$tstUserData->setECTSMark($ects_mark);
			}
			
			$visitingTime =& $this->getVisitTimeOfParticipant($active_id);
			
			$tstUserData->setFirstVisit($visitingTime["firstvisit"]);
			$tstUserData->setLastVisit($visitingTime["lastvisit"]);
		}
		
		return $data;
	}
	
	public static function _getQuestionCountAndPointsForPassOfParticipant($active_id, $pass)
	{
		global $DIC;
		$ilDB = $DIC['ilDB'];
		
		$questionSetType = ilObjTest::lookupQuestionSetTypeByActiveId($active_id);

		switch( $questionSetType )
		{
			case ilObjTest::QUESTION_SET_TYPE_DYNAMIC:
				
				$res = $ilDB->queryF("
						SELECT		COUNT(qpl_questions.question_id) qcount,
									SUM(qpl_questions.points) qsum
						FROM		tst_active
						INNER JOIN	tst_tests
						ON			tst_tests.test_id = tst_active.test_fi
						INNER JOIN	tst_dyn_quest_set_cfg
						ON          tst_dyn_quest_set_cfg.test_fi = tst_tests.test_id
						INNER JOIN  qpl_questions
						ON          qpl_questions.obj_fi = tst_dyn_quest_set_cfg.source_qpl_fi
						AND         qpl_questions.original_id IS NULL
						AND         qpl_questions.complete = %s
						WHERE		tst_active.active_id = %s
					",
					array('integer', 'integer'),
					array(1, $active_id)
				);
				
				break;
			
			case ilObjTest::QUESTION_SET_TYPE_RANDOM:

				$res = $ilDB->queryF("
						SELECT		tst_test_rnd_qst.pass,
									COUNT(tst_test_rnd_qst.question_fi) qcount,
									SUM(qpl_questions.points) qsum

						FROM		tst_test_rnd_qst,
									qpl_questions

						WHERE		tst_test_rnd_qst.question_fi = qpl_questions.question_id
						AND			tst_test_rnd_qst.active_fi = %s
						AND			pass = %s

						GROUP BY	tst_test_rnd_qst.active_fi,
									tst_test_rnd_qst.pass
					",
					array('integer', 'integer'),
					array($active_id, $pass)
				);

				break;

			case ilObjTest::QUESTION_SET_TYPE_FIXED:
				
				$res = $ilDB->queryF("
						SELECT		COUNT(tst_test_question.question_fi) qcount,
									SUM(qpl_questions.points) qsum
						
						FROM		tst_test_question,
									qpl_questions,
									tst_active
						
						WHERE		tst_test_question.question_fi = qpl_questions.question_id
						AND			tst_test_question.test_fi = tst_active.test_fi
						AND			tst_active.active_id = %s
						
						GROUP BY	tst_test_question.test_fi
					",
					array('integer'),
					array($active_id)
				);
				
				break;

			default:
				
				throw new ilTestException("not supported question set type: $questionSetType");
		}
		
		$row = $ilDB->fetchAssoc($res);
		
		if( is_array($row) )
		{
			return array("count" => $row["qcount"], "points" => $row["qsum"]);
		}
		
		return array("count" => 0, "points" => 0);
	}

	function &getCompleteEvaluationData($withStatistics = TRUE, $filterby = "", $filtertext = "")
	{
		include_once "./Modules/Test/classes/class.ilTestEvaluationData.php";
		include_once "./Modules/Test/classes/class.ilTestEvaluationPassData.php";
		include_once "./Modules/Test/classes/class.ilTestEvaluationUserData.php";
		$data = $this->getUnfilteredEvaluationData();
		if ($withStatistics)
		{
			$data->calculateStatistics();
		}
		$data->setFilter($filterby, $filtertext);
		return $data;
	}
	
	/**
	* Creates an associated array with the results of all participants of a test
	*
	* @return array An associated array containing the results
	* @access public
	*/
	function &evalResultsOverview()
	{
		return $this->_evalResultsOverview($this->getTestId());
	}

	/**
	* Creates an associated array with the results of all participants of a test
	*
	* @return array An associated array containing the results
	* @access public
	*/
	function &_evalResultsOverview($test_id)
	{
		global $DIC;
		$ilDB = $DIC['ilDB'];
		
		$result = $ilDB->queryF("SELECT usr_data.usr_id, usr_data.firstname, usr_data.lastname, usr_data.title, usr_data.login, " .
			"tst_test_result.*, qpl_questions.original_id, qpl_questions.title questiontitle, " .
			"qpl_questions.points maxpoints " .
			"FROM tst_test_result, qpl_questions, tst_active " .
			"LEFT JOIN usr_data ON tst_active.user_fi = usr_data.usr_id " .
			"WHERE tst_active.active_id = tst_test_result.active_fi " .
			"AND qpl_questions.question_id = tst_test_result.question_fi " .
			"AND tst_active.test_fi = %s " .
			"ORDER BY tst_active.active_id, tst_test_result.pass, tst_test_result.tstamp",
			array('integer'),
			array($test_id)
		);
		$overview = array();
		while ($row = $ilDB->fetchAssoc($result))
		{
			if (!array_key_exists($row["active_fi"], $overview))
			{
				$overview[$row["active_fi"]] = array();
				$overview[$row["active_fi"]]["firstname"] = $row["firstname"];
				$overview[$row["active_fi"]]["lastname"] = $row["lastname"];
				$overview[$row["active_fi"]]["title"] = $row["title"];
				$overview[$row["active_fi"]]["login"] = $row["login"];
				$overview[$row["active_fi"]]["usr_id"] = $row["usr_id"];
				$overview[$row["active_fi"]]["started"] = $row["started"];
				$overview[$row["active_fi"]]["finished"] = $row["finished"];
			}
			if (!array_key_exists($row["pass"], $overview[$row["active_fi"]]))
			{
				$overview[$row["active_fi"]][$row["pass"]] = array();
				$overview[$row["active_fi"]][$row["pass"]]["reached"] = 0;
				$overview[$row["active_fi"]][$row["pass"]]["maxpoints"] = $row["maxpoints"];
			}
			array_push($overview[$row["active_fi"]][$row["pass"]], $row);
			$overview[$row["active_fi"]][$row["pass"]]["reached"] += $row["points"];
		}
		return $overview;
	}

	/**
	* Creates an associated array with the results for a given participant of a test
	*
	* @param integer $active_id The active id of the participant
	* @return array An associated array containing the results
	* @access public
	*/
	function &evalResultsOverviewOfParticipant($active_id)
	{
		global $DIC;
		$ilDB = $DIC['ilDB'];
		
		$result = $ilDB->queryF("SELECT usr_data.usr_id, usr_data.firstname, usr_data.lastname, usr_data.title, usr_data.login, " .
			"tst_test_result.*, qpl_questions.original_id, qpl_questions.title questiontitle, " .
			"qpl_questions.points maxpoints " .
			"FROM tst_test_result, qpl_questions, tst_active " .
			"LEFT JOIN usr_data ON tst_active.user_fi = usr_data.usr_id " .
			"WHERE tst_active.active_id = tst_test_result.active_fi " .
			"AND qpl_questions.question_id = tst_test_result.question_fi " .
			"AND tst_active.test_fi = %s AND tst_active.active_id = %s" .
			"ORDER BY tst_active.active_id, tst_test_result.pass, tst_test_result.tstamp",
			array('integer', 'integer'),
			array($this->getTestId(), $active_id)
		);
		$overview = array();
		while ($row = $ilDB->fetchAssoc($result))
		{
			if (!array_key_exists($row["active_fi"], $overview))
			{
				$overview[$row["active_fi"]] = array();
				$overview[$row["active_fi"]]["firstname"] = $row["firstname"];
				$overview[$row["active_fi"]]["lastname"] = $row["lastname"];
				$overview[$row["active_fi"]]["title"] = $row["title"];
				$overview[$row["active_fi"]]["login"] = $row["login"];
				$overview[$row["active_fi"]]["usr_id"] = $row["usr_id"];
				$overview[$row["active_fi"]]["started"] = $row["started"];
				$overview[$row["active_fi"]]["finished"] = $row["finished"];
			}
			if (!array_key_exists($row["pass"], $overview[$row["active_fi"]]))
			{
				$overview[$row["active_fi"]][$row["pass"]] = array();
				$overview[$row["active_fi"]][$row["pass"]]["reached"] = 0;
				$overview[$row["active_fi"]][$row["pass"]]["maxpoints"] = $row["maxpoints"];
			}
			array_push($overview[$row["active_fi"]][$row["pass"]], $row);
			$overview[$row["active_fi"]][$row["pass"]]["reached"] += $row["points"];
		}
		return $overview;
	}

	/**
	* Builds a user name for the output depending on test type and existence of
	* the user
	*
	* @param int $user_id The database ID of the user
	* @param string $firstname The first name of the user
	* @param string $lastname The last name of the user
	* @param string $title The title of the user
	* @return string The output name of the user
	* @access public
	*/
	function buildName($user_id, $firstname, $lastname, $title)
	{
		$name = "";
		if (strlen($firstname.$lastname.$title) == 0)
		{
			$name = $this->lng->txt("deleted_user");
		}
		else
		{
			if ($user_id == ANONYMOUS_USER_ID)
			{
				$name = $lastname;
			}
			else
			{
				$name = trim($lastname . ", " . $firstname . " " .  $title);
			}
			if ($this->getAnonymity())
			{
				$name = $this->lng->txt("anonymous");
			}
		}
		return $name;
	}

	/**
	* Builds a user name for the output depending on test type and existence of
	* the user
	*
	* @param boolean $is_anonymous Indicates if it is an anonymized test or not
	* @param int $user_id The database ID of the user
	* @param string $firstname The first name of the user
	* @param string $lastname The last name of the user
	* @param string $title The title of the user
	* @return string The output name of the user
	* @access public
	*/
	function _buildName($is_anonymous, $user_id, $firstname, $lastname, $title)
	{
		global $DIC;
		$lng = $DIC['lng'];
		$name = "";
		if (strlen($firstname.$lastname.$title) == 0)
		{
			$name = $lng->txt("deleted_user");
		}
		else
		{
			if ($user_id == ANONYMOUS_USER_ID)
			{
				$name = $lastname;
			}
			else
			{
				$name = trim($lastname . ", " . $firstname . " " .  $title);
			}
			if ($is_anonymous)
			{
				$name = $lng->txt("anonymous");
			}
		}
		return $name;
	}

/**
* Returns the average processing time for all started tests
*
* @return integer The average processing time for all started tests
* @access public
*/
	function evalTotalStartedAverageTime($activeIdsFilter = null)
	{
		global $DIC; /* @var ILIAS\DI\Container $DIC */

		$query = "SELECT tst_times.* FROM tst_active, tst_times WHERE tst_active.test_fi = %s AND tst_active.active_id = tst_times.active_fi";
		
		if( is_array($activeIdsFilter) && count($activeIdsFilter) )
		{
			$query .= " AND ".$DIC->database()->in('active_id', $activeIdsFilter, false, 'integer');
		}
		
		$result = $DIC->database()->queryF($query, array('integer'), array($this->getTestId()));
		$times = array();
		while ($row = $DIC->database()->fetchObject($result))
		{
			preg_match("/(\d{4})-(\d{2})-(\d{2}) (\d{2}):(\d{2}):(\d{2})/", $row->started, $matches);
			$epoch_1 = mktime($matches[4], $matches[5], $matches[6], $matches[2], $matches[3], $matches[1]);
			preg_match("/(\d{4})-(\d{2})-(\d{2}) (\d{2}):(\d{2}):(\d{2})/", $row->finished, $matches);
			$epoch_2 = mktime($matches[4], $matches[5], $matches[6], $matches[2], $matches[3], $matches[1]);
			$times[$row->active_fi] += ($epoch_2 - $epoch_1);
		}
		$max_time = 0;
		$counter = 0;
		foreach ($times as $key => $value)
		{
			$max_time += $value;
			$counter++;
		}
		if ($counter)
		{
			$average_time = round($max_time / $counter);
		}
			else
		{
			$average_time = 0;
		}
		return $average_time;
	}

/**
* Returns the available question pools for the active user
*
* @return array The available question pools
* @access public
*/
	function &getAvailableQuestionpools($use_object_id = false, $equal_points = false, $could_be_offline = false, $show_path = FALSE, $with_questioncount = FALSE, $permission = "read")
	{
		include_once "./Modules/TestQuestionPool/classes/class.ilObjQuestionPool.php";
		return ilObjQuestionPool::_getAvailableQuestionpools($use_object_id, $equal_points, $could_be_offline, $show_path, $with_questioncount, $permission);
	}

/**
* Returns the estimated working time for the test calculated from the working time of the contained questions
*
* @return array An associative array containing the working time. array["h"] = hours, array["m"] = minutes, array["s"] = seconds
* @access public
*/
	function getEstimatedWorkingTime()
	{
		$time_in_seconds = 0;
		foreach ($this->questions as $question_id)
		{
			$question =& ilObjTest::_instanciateQuestion($question_id);
			$est_time = $question->getEstimatedWorkingTime();
			$time_in_seconds += $est_time["h"] * 3600 + $est_time["m"] * 60 + $est_time["s"];
		}
		$hours = (int)($time_in_seconds / 3600)	;
		$time_in_seconds = $time_in_seconds - ($hours * 3600);
		$minutes = (int)($time_in_seconds / 60);
		$time_in_seconds = $time_in_seconds - ($minutes * 60);
		$result = array("hh" => $hours, "mm" => $minutes, "ss" => $time_in_seconds);
		return $result;
	}

/**
* Returns the image path for web accessable images of a test
* The image path is under the CLIENT_WEB_DIR in assessment/REFERENCE_ID_OF_TEST/images
*
* @access public
*/
	function getImagePath()
	{
		return CLIENT_WEB_DIR . "/assessment/" . $this->getId() . "/images/";
	}

/**
* Returns the web image path for web accessable images of a test
* The image path is under the web accessable data dir in assessment/REFERENCE_ID_OF_TEST/images
*
* @access public
*/
	function getImagePathWeb()
	{
		include_once "./Services/Utilities/classes/class.ilUtil.php";
		$webdir = ilUtil::removeTrailingPathSeparators(CLIENT_WEB_DIR) . "/assessment/" . $this->getId() . "/images/";
		return str_replace(ilUtil::removeTrailingPathSeparators(ILIAS_ABSOLUTE_PATH), ilUtil::removeTrailingPathSeparators(ILIAS_HTTP_PATH), $webdir);
	}

/**
* Creates a question GUI instance of a given question type
*
* @param integer $question_type The question type of the question
* @param integer $question_id The question id of the question, if available
* @return assQuestionGUI $questionGUI The question GUI instance
* @access	public
*/
  function &createQuestionGUI($question_type, $question_id = -1)
	{
		if ((!$question_type) and ($question_id > 0))
		{
			$question_type = $this->getQuestionType($question_id);
		}
		
		if (!strlen($question_type)) return null;
		
		include_once "./Modules/TestQuestionPool/classes/class.assQuestion.php";
		assQuestion::_includeClass($question_type, 1);
		
		$question_type_gui = assQuestion::getGuiClassNameByQuestionType($question_type);
		$question = new $question_type_gui();
		
		if ($question_id > 0)
		{
			$question->object->loadFromDb($question_id);
			
			global $DIC;
			$ilCtrl = $DIC['ilCtrl'];
			$ilDB = $DIC['ilDB'];
			$ilUser = $DIC['ilUser'];
			$lng = $DIC['lng'];
			
			$feedbackObjectClassname = assQuestion::getFeedbackClassNameByQuestionType($question_type);
			$question->object->feedbackOBJ = new $feedbackObjectClassname($question->object, $ilCtrl, $ilDB, $lng);

			$assSettings = new ilSetting('assessment');
			require_once 'Modules/TestQuestionPool/classes/class.ilAssQuestionProcessLockerFactory.php';
			$processLockerFactory = new ilAssQuestionProcessLockerFactory($assSettings, $ilDB);
			$processLockerFactory->setQuestionId($question->object->getId());
			$processLockerFactory->setUserId($ilUser->getId());
			include_once ("./Modules/Test/classes/class.ilObjAssessmentFolder.php");
			$processLockerFactory->setAssessmentLogEnabled(ilObjAssessmentFolder::_enabledAssessmentLogging());
			$question->object->setProcessLocker($processLockerFactory->getLocker());
		}
		
		return $question;
  }

/**
* Creates an instance of a question with a given question id
*
* @param integer $question_id The question id
* @return object The question instance
* @access public
 * 
 * @deprecated use assQuestion::_instanciateQuestion($question_id) instead
*/
	public static function _instanciateQuestion($question_id)
	{
		if (strcmp($question_id, "") != 0)
		{
			include_once "./Modules/TestQuestionPool/classes/class.assQuestion.php";
			return assQuestion::_instanciateQuestion($question_id);
		}
  }

/**
* Move questions to another position
*
* @param array $move_questions An array with the question id's of the questions to move
* @param integer $target_index The question id of the target position
* @param integer $insert_mode 0, if insert before the target position, 1 if insert after the target position
* @access public
*/
	function moveQuestions($move_questions, $target_index, $insert_mode)
	{
		$this->questions = array_values($this->questions);
		$array_pos = array_search($target_index, $this->questions);
		if ($insert_mode == 0)
		{
			$part1 = array_slice($this->questions, 0, $array_pos);
			$part2 = array_slice($this->questions, $array_pos);
		}
		else if ($insert_mode == 1)
		{
			$part1 = array_slice($this->questions, 0, $array_pos + 1);
			$part2 = array_slice($this->questions, $array_pos + 1);
		}
		foreach ($move_questions as $question_id)
		{
			if (!(array_search($question_id, $part1) === FALSE))
			{
				unset($part1[array_search($question_id, $part1)]);
			}
			if (!(array_search($question_id, $part2) === FALSE))
			{
				unset($part2[array_search($question_id, $part2)]);
			}
		}
		$part1 = array_values($part1);
		$part2 = array_values($part2);
		$new_array = array_values(array_merge($part1, $move_questions, $part2));
		$this->questions = array();
		$counter = 1;
		foreach ($new_array as $question_id)
		{
			$this->questions[$counter] = $question_id;
			$counter++;
		}
		$this->saveQuestionsToDb();
	}


/**
* Returns true if the starting time of a test is reached
* A starting time is not available for self assessment tests
*
* @return boolean true if the starting time is reached, otherwise false
* @access public
*/
	function startingTimeReached()
	{
		if( $this->isStartingTimeEnabled() && $this->getStartingTime() != 0 )
		{
				$now = time();
				if ($now < $this->getStartingTime())
				{
					return false;
				}
		}
		return true;
	}

/**
* Returns true if the ending time of a test is reached
* An ending time is not available for self assessment tests
*
* @return boolean true if the ending time is reached, otherwise false
* @access public
*/
	function endingTimeReached()
	{
		if( $this->isEndingTimeEnabled() && $this->getEndingTime() != 0 )
		{
				$now = time();
				if ($now > $this->getEndingTime())
				{
					return true;
				}
		}
		return false;
	}

/**
* Calculates the available questions for a test
*
* @access public
*/
	function getAvailableQuestions($arrFilter, $completeonly = 0)
	{
		global $DIC;
		$pluginAdmin = $DIC['ilPluginAdmin']; 
		$lng = $DIC['lng']; 
		$ilUser = $DIC['ilUser'];
		$ilDB = $DIC['ilDB'];

		include_once "./Modules/TestQuestionPool/classes/class.ilObjQuestionPool.php";
		$available_pools = array_keys(ilObjQuestionPool::_getAvailableQuestionpools($use_object_id = TRUE, $equal_points = FALSE, $could_be_offline = FALSE, $showPath = FALSE, $with_questioncount = FALSE));
		$available = "";
		if (count($available_pools))
		{
			$available = " AND " . $ilDB->in('qpl_questions.obj_fi', $available_pools, false, 'integer');
		}
		else
		{
			return array();
		}
		if ($completeonly)
		{
			$available .= " AND qpl_questions.complete = " . $ilDB->quote("1", 'text');
		}

		$where = "";
		if (is_array($arrFilter))
		{
			if (array_key_exists('title', $arrFilter) && strlen($arrFilter['title']))
			{
				$where .= " AND " . $ilDB->like('qpl_questions.title', 'text', "%%" . $arrFilter['title'] . "%%");
			}
			if (array_key_exists('description', $arrFilter) && strlen($arrFilter['description']))
			{
				$where .= " AND " . $ilDB->like('qpl_questions.description', 'text', "%%" . $arrFilter['description'] . "%%");
			}
			if (array_key_exists('author', $arrFilter) && strlen($arrFilter['author']))
			{
				$where .= " AND " . $ilDB->like('qpl_questions.author', 'text', "%%" . $arrFilter['author'] . "%%");
			}
			if (array_key_exists('type', $arrFilter) && strlen($arrFilter['type']))
			{
				$where .= " AND qpl_qst_type.type_tag = " . $ilDB->quote($arrFilter['type'], 'text');
			}
			if (array_key_exists('qpl', $arrFilter) && strlen($arrFilter['qpl']))
			{
				$where .= " AND " . $ilDB->like('object_data.title', 'text', "%%" . $arrFilter['qpl'] . "%%");
			}
		}

		$original_ids =& $this->getExistingQuestions();
		$original_clause = " qpl_questions.original_id IS NULL";
		if (count($original_ids))
		{
			$original_clause = " qpl_questions.original_id IS NULL AND " . $ilDB->in('qpl_questions.question_id',  $original_ids, true, 'integer');
		}

		$query_result = $ilDB->query("
			SELECT		qpl_questions.*, qpl_questions.tstamp,
						qpl_qst_type.type_tag, qpl_qst_type.plugin, qpl_qst_type.plugin_name,
						object_data.title parent_title
			FROM		qpl_questions, qpl_qst_type, object_data
			WHERE $original_clause $available
			AND object_data.obj_id = qpl_questions.obj_fi
			AND qpl_questions.tstamp > 0
			AND qpl_questions.question_type_fi = qpl_qst_type.question_type_id
			$where
		");
		$rows = array();
		$types = $this->getQuestionTypeTranslations();
		if ($query_result->numRows())
		{
			while ($row = $ilDB->fetchAssoc($query_result))
			{
				$row = ilAssQuestionType::completeMissingPluginName($row);
				
				if( !$row['plugin'] )
				{
					$row[ 'ttype' ] = $lng->txt($row[ "type_tag" ]);
					
					$rows[] = $row;
					continue;
				}
				
				if( !$pluginAdmin->isActive(IL_COMP_MODULE, 'TestQuestionPool', 'qst', $row['plugin_name']) )
				{
					continue;
				}
				
				$pl = ilPlugin::getPluginObject(IL_COMP_MODULE, 'TestQuestionPool', 'qst', $row['plugin_name']);
				$row[ 'ttype' ] = $pl->getQuestionTypeTranslation();
				
				$rows[] = $row;
			}
		}
		return $rows;
	}

	/**
	 * Receives parameters from a QTI parser and creates a valid ILIAS test object
	 * @param ilQTIAssessment $assessment
	 */
	public function fromXML(ilQTIAssessment $assessment)
	{
		unset($_SESSION["import_mob_xhtml"]);

		$this->setDescription($assessment->getComment());
		$this->setTitle($assessment->getTitle());

		$this->setIntroductionEnabled(false);
		foreach ($assessment->objectives as $objectives)
		{
			foreach ($objectives->materials as $material)
			{
				$intro = $this->QTIMaterialToString($material);
				$this->setIntroduction($intro);
				$this->setIntroductionEnabled(strlen($intro) > 0);
			}
		}

		if(
			$assessment->getPresentationMaterial() &&
			$assessment->getPresentationMaterial()->getFlowMat(0) &&
			$assessment->getPresentationMaterial()->getFlowMat(0)->getMaterial(0)
		)
		{
			$this->setFinalStatement($this->QTIMaterialToString($assessment->getPresentationMaterial()->getFlowMat(0)->getMaterial(0)));
		}

		foreach ($assessment->assessmentcontrol as $assessmentcontrol)
		{
			switch ($assessmentcontrol->getSolutionswitch())
			{
				case "Yes":
					$this->setInstantFeedbackSolution(1);
					break;
				default:
					$this->setInstantFeedbackSolution(0);
					break;
			}
		}

		$this->setStartingTimeEnabled(false);
		$this->setEndingTimeEnabled(false);
		$this->setPasswordEnabled(false);
		$this->setLimitUsersEnabled(false);

		foreach ($assessment->qtimetadata as $metadata)
		{
			switch ($metadata["label"])
			{
				case "test_type":
					// for old tests with a test type
					$type = $metadata["entry"];
					switch ($type)
					{
						case 1:
							// assessment
							$this->setAnonymity(1);
							break;
						case 2:
							// self assessment
							break;
						case 4:
							// online exam
							$this->setFixedParticipants(1);
							$this->setListOfQuestionsSettings(7);
							$this->setShowSolutionPrintview(1);
							break;
						case 5:
							// varying random test
							break;
					}
					break;
				case "sequence_settings":
					$this->setSequenceSettings($metadata["entry"]);
					break;
				case "solution_details":
					$this->setShowSolutionDetails((int)$metadata["entry"]);
					break;
				case "print_bs_with_res":
					$this->setPrintBestSolutionWithResult((int)$metadata["entry"]);
					break;
				case "author":
					$this->setAuthor($metadata["entry"]);
					break;
				case "nr_of_tries":
					$this->setNrOfTries($metadata["entry"]);
					break;
				case "pass_waiting":
					$this->setPassWaiting($metadata["entry"]);
					break;				
				case "kiosk":
					$this->setKiosk($metadata["entry"]);
					break;
				case "showfinalstatement":
					$this->setShowFinalStatement($metadata["entry"]);
					break;
				case "showinfo":
					$this->setShowInfo($metadata["entry"]);
					break;
				case "forcejs":
					$this->setForceJS($metadata["entry"]);
					break;
				case "customstyle":
					$this->setCustomStyle($metadata["entry"]);
					break;

				case "highscore_enabled":
					$this->setHighscoreEnabled($metadata["entry"]);
					break;

				case "highscore_anon":
					$this->setHighscoreAnon($metadata["entry"]);
					break;

				case "highscore_achieved_ts":
					$this->setHighscoreAchievedTS($metadata["entry"]);
					break;

				case "highscore_score":
					$this->setHighscoreScore($metadata["entry"]);
					break;
				
				case "highscore_percentage":
					$this->setHighscorePercentage($metadata["entry"]);
					break;

				case "highscore_hints":
					$this->setHighscoreHints($metadata["entry"]);
					break;

				case "highscore_wtime":
					$this->setHighscoreWTime($metadata["entry"]);
					break;

				case "highscore_own_table":
					$this->setHighscoreOwnTable($metadata["entry"]);
					break;

				case "highscore_top_table":
					$this->setHighscoreTopTable($metadata["entry"]);
					break;

				case "highscore_top_num":
					$this->setHighscoreTopNum($metadata["entry"]);
					break;
				
				case "hide_previous_results":
					if ($metadata["entry"] == 0)
					{
						$this->setUsePreviousAnswers(1);
					}
					else
					{
						$this->setUsePreviousAnswers(0);
					}
					break;
				case "use_previous_answers":
					$this->setUsePreviousAnswers($metadata["entry"]);
					break;
				case "answer_feedback":
					$this->setAnswerFeedback($metadata["entry"]);
					break;
				case "hide_title_points":
					$this->setTitleOutput($metadata["entry"]);
					break;
				case "title_output":
					$this->setTitleOutput($metadata["entry"]);
					break;
				case "question_set_type":
					$this->setQuestionSetType($metadata["entry"]);
					break;
				case "random_test":
					if( $metadata["entry"] )
					{
						$this->setQuestionSetType(self::QUESTION_SET_TYPE_RANDOM);
					}
					else
					{
						$this->setQuestionSetType(self::QUESTION_SET_TYPE_FIXED);
					}
					break;
				case "results_presentation":
					$this->setResultsPresentation($metadata["entry"]);
					break;
				case "reset_processing_time":
					$this->setResetProcessingTime($metadata["entry"]);
					break;
				case "instant_verification":
					$this->setInstantFeedbackSolution($metadata["entry"]);
					break;
				case "follow_qst_answer_fixation":
					$this->setFollowupQuestionAnswerFixationEnabled((bool)$metadata["entry"]);
					break;
				case "instant_feedback_answer_fixation":
					$this->setInstantFeedbackAnswerFixationEnabled((bool)$metadata["entry"]);
					break;
				case "force_instant_feedback":
					$this->setForceInstantFeedbackEnabled((bool)$metadata["entry"]);
					break;
				case "answer_feedback_points":
					$this->setAnswerFeedbackPoints($metadata["entry"]);
					break;
				case "anonymity":
					$this->setAnonymity($metadata["entry"]);
					break;
				case "use_pool":
					$this->setPoolUsage((int)$metadata["entry"]);
					break;
				case "show_cancel":
					$this->setShowCancel($metadata["entry"]);
					break;
				case "show_marker":
					$this->setShowMarker($metadata["entry"]);
					break;
				case "fixed_participants":
					$this->setFixedParticipants($metadata["entry"]);
					break;
				case "score_reporting":
					$this->setScoreReporting($metadata["entry"]);
					break;
				case "shuffle_questions":
					$this->setShuffleQuestions($metadata["entry"]);
					break;
				case "count_system":
					$this->setCountSystem($metadata["entry"]);
					break;
				case "mc_scoring":
					$this->setMCScoring($metadata["entry"]);
					break;
				case "mailnotification":
					$this->setMailNotification($metadata["entry"]);
					break;
				case "mailnottype":
					$this->setMailNotificationType($metadata["entry"]);
					break;
				case "exportsettings":
					$this->setExportSettings($metadata['entry']);
					break;
				case "score_cutting":
					$this->setScoreCutting($metadata["entry"]);
					break;
				case "password":
					$this->setPassword($metadata["entry"]);
					$this->setPasswordEnabled(strlen($metadata["entry"]) > 0);
					break;
				case "allowedUsers":
					$this->setAllowedUsers($metadata["entry"]);
					$this->setLimitUsersEnabled((int)$metadata["entry"] > 0);
					break;
				case "allowedUsersTimeGap":
					$this->setAllowedUsersTimeGap($metadata["entry"]);
					break;
				case "pass_scoring":
					$this->setPassScoring($metadata["entry"]);
					break;
				case 'pass_deletion_allowed':
					$this->setPassDeletionAllowed((int)$metadata['entry']);
					break;
				case "show_summary":
					$this->setListOfQuestionsSettings($metadata["entry"]);
					break;
				case "reporting_date":
					$iso8601period = $metadata["entry"];
					if (preg_match("/P(\d+)Y(\d+)M(\d+)DT(\d+)H(\d+)M(\d+)S/", $iso8601period, $matches))
					{
						$this->setReportingDate(sprintf("%02d%02d%02d%02d%02d%02d", $matches[1], $matches[2], $matches[3], $matches[4], $matches[5], $matches[6]));
					}
					break; 
				case 'enable_processing_time': 
					$this->setEnableProcessingTime($metadata['entry']); 
					break;
				case "processing_time": 
					$this->setProcessingTime($metadata['entry']);
					break;
				case "starting_time":
					$iso8601period = $metadata["entry"];
					if (preg_match("/P(\d+)Y(\d+)M(\d+)DT(\d+)H(\d+)M(\d+)S/", $iso8601period, $matches))
					{
						$date_time = new ilDateTime(sprintf("%02d-%02d-%02d %02d:%02d:%02d", $matches[1], $matches[2], $matches[3], $matches[4], $matches[5], $matches[6]), IL_CAL_DATETIME);
						$this->setStartingTime($date_time->get(IL_CAL_UNIX));
						$this->setStartingTimeEnabled(true);
					}
					break;
				case "ending_time":
					$iso8601period = $metadata["entry"];
					if (preg_match("/P(\d+)Y(\d+)M(\d+)DT(\d+)H(\d+)M(\d+)S/", $iso8601period, $matches))
					{
						$date_time = new ilDateTime(sprintf("%02d-%02d-%02d %02d:%02d:%02d", $matches[1], $matches[2], $matches[3], $matches[4], $matches[5], $matches[6]), IL_CAL_DATETIME);
						$this->setEndingTime($date_time->get(IL_CAL_UNIX));
						$this->setEndingTimeEnabled(true);
					}
					break;
				case "enable_examview":
					$this->setEnableExamview($metadata["entry"]);
					break;
				case 'show_examview_html':
					$this->setShowExamviewHtml($metadata['entry']);
					break;
				case 'show_examview_pdf':
					$this->setShowExamviewPdf($metadata['entry']);
					break;
				case 'redirection_mode':
					$this->setRedirectionMode($metadata['entry']);
					break;
				case 'redirection_url':
					$this->setRedirectionUrl($metadata['entry']);
					break;
				case 'examid_in_kiosk':
				case 'examid_in_test_pass':
					$this->setShowExamIdInTestPassEnabled($metadata['entry']);
					break;
				case 'show_exam_id':
				case 'examid_in_test_res':
					$this->setShowExamIdInTestResultsEnabled($metadata['entry']);
					break;
				case 'enable_archiving':
					$this->setEnableArchiving($metadata['entry']);
					break;
				case 'sign_submission':
					$this->setSignSubmission($metadata['entry']);
					break;
				case 'char_selector_availability':
					$this->setCharSelectorAvailability($metadata['entry']);
					break;
				case 'char_selector_definition':
					$this->setCharSelectorDefinition($metadata['entry']);
					break;	
				case 'skill_service':
					$this->setSkillServiceEnabled((bool)$metadata['entry']);
					break;
				case 'result_tax_filters':
					$this->setResultFilterTaxIds(strlen($metadata['entry']) ? unserialize($metadata['entry']) : array());
					break;
				case 'show_grading_status':
					$this->setShowGradingStatusEnabled((bool)$metadata['entry']);
					break;
				case 'show_grading_mark':
					$this->setShowGradingMarkEnabled((bool)$metadata['entry']);
					break;
				case 'activation_limited': 
					$this->setActivationLimited($metadata['entry']);
					break;
				case 'activation_start_time':
					$this->setActivationStartingTime($metadata['entry']);
					break;
				case 'activation_end_time': 
					$this->setActivationEndingTime($metadata['entry']);
					break;
				case 'activation_visibility': 
					$this->setActivationVisibility($metadata['entry']);
					break;
				case 'autosave': 
					$this->setAutosave($metadata['entry']);
					break;
				case 'autosave_ival': 
					$this->setAutosaveIval($metadata['entry']);
					break;
				case 'offer_question_hints': 
					$this->setOfferingQuestionHintsEnabled($metadata['entry']);
					break;
				case 'instant_feedback_specific': 
					$this->setSpecificAnswerFeedback($metadata['entry']);
					break;
				case 'obligations_enabled': 
					$this->setObligationsEnabled($metadata['entry']);
					break;
			}
			if (preg_match("/mark_step_\d+/", $metadata["label"]))
			{
				$xmlmark = $metadata["entry"];
				preg_match("/<short>(.*?)<\/short>/", $xmlmark, $matches);
				$mark_short = $matches[1];
				preg_match("/<official>(.*?)<\/official>/", $xmlmark, $matches);
				$mark_official = $matches[1];
				preg_match("/<percentage>(.*?)<\/percentage>/", $xmlmark, $matches);
				$mark_percentage = $matches[1];
				preg_match("/<passed>(.*?)<\/passed>/", $xmlmark, $matches);
				$mark_passed = $matches[1];
				$this->mark_schema->addMarkStep($mark_short, $mark_official, $mark_percentage, $mark_passed);
			}
		}
		// handle the import of media objects in XHTML code
		if (is_array($_SESSION["import_mob_xhtml"]))
		{
			include_once "./Services/MediaObjects/classes/class.ilObjMediaObject.php";
			include_once "./Services/RTE/classes/class.ilRTE.php";
			include_once "./Modules/TestQuestionPool/classes/class.ilObjQuestionPool.php";
			foreach ($_SESSION["import_mob_xhtml"] as $mob)
			{
				$importfile = ilObjTest::_getImportDirectory() . '/' . $_SESSION["tst_import_subdir"] . '/' . $mob["uri"];
				if (file_exists($importfile))
				{
					$media_object =& ilObjMediaObject::_saveTempFileAsMediaObject(basename($importfile), $importfile, FALSE);
					ilObjMediaObject::_saveUsage($media_object->getId(), "tst:html", $this->getId());
					$this->setIntroduction(ilRTE::_replaceMediaObjectImageSrc(str_replace("src=\"" . $mob["mob"] . "\"", "src=\"" . "il_" . IL_INST_ID . "_mob_" . $media_object->getId() . "\"", $this->getIntroduction()), 1));
					$this->setFinalStatement(ilRTE::_replaceMediaObjectImageSrc(str_replace("src=\"" . $mob["mob"] . "\"", "src=\"" . "il_" . IL_INST_ID . "_mob_" . $media_object->getId() . "\"", $this->getFinalStatement()), 1));
				}
				else
				{
					global $DIC;
					$ilLog = $DIC['ilLog'];
					$ilLog->write("Error: Could not open XHTML mob file for test introduction during test import. File $importfile does not exist!");
				}
			}
			$this->saveToDb();
		}
	}

	/**
	 * Returns a QTI xml representation of the test
	 *
	 * @return string The QTI xml representation of the test
	 */
	public function toXML()
	{
		include_once("./Services/Xml/classes/class.ilXmlWriter.php");
		$a_xml_writer = new ilXmlWriter;
		// set xml header
		$a_xml_writer->xmlHeader();
		$a_xml_writer->xmlSetDtdDef("<!DOCTYPE questestinterop SYSTEM \"ims_qtiasiv1p2p1.dtd\">");
		$a_xml_writer->xmlStartTag("questestinterop");

		$attrs = array(
			"ident" => "il_".IL_INST_ID."_tst_".$this->getTestId(),
			"title" => $this->getTitle()
		);
		$a_xml_writer->xmlStartTag("assessment", $attrs);
		// add qti comment
		$a_xml_writer->xmlElement("qticomment", NULL, $this->getDescription());

		// add qti duration
		if ($this->enable_processing_time)
		{
			preg_match("/(\d+):(\d+):(\d+)/", $this->processing_time, $matches);
			$a_xml_writer->xmlElement("duration", NULL, sprintf("P0Y0M0DT%dH%dM%dS", $matches[1], $matches[2], $matches[3]));
		}

		// add the rest of the preferences in qtimetadata tags, because there is no correspondent definition in QTI
		$a_xml_writer->xmlStartTag("qtimetadata");
		$a_xml_writer->xmlStartTag("qtimetadatafield");
		$a_xml_writer->xmlElement("fieldlabel", NULL, "ILIAS_VERSION");
		$a_xml_writer->xmlElement("fieldentry", NULL, $this->ilias->getSetting("ilias_version"));
		$a_xml_writer->xmlEndTag("qtimetadatafield");

		// anonymity
		$a_xml_writer->xmlStartTag("qtimetadatafield");
		$a_xml_writer->xmlElement("fieldlabel", NULL, "anonymity");
		$a_xml_writer->xmlElement("fieldentry", NULL, sprintf("%d", $this->getAnonymity()));
		$a_xml_writer->xmlEndTag("qtimetadatafield");

		$a_xml_writer->xmlStartTag("qtimetadatafield");
		$a_xml_writer->xmlElement("fieldlabel", NULL, "use_pool");
		$a_xml_writer->xmlElement("fieldentry", NULL, $this->getPoolUsage() ? 1 : 0);
		$a_xml_writer->xmlEndTag("qtimetadatafield");

		// question set type (fixed, random, dynamic, ...)
		$a_xml_writer->xmlStartTag("qtimetadatafield");
		$a_xml_writer->xmlElement("fieldlabel", NULL, "question_set_type");
		$a_xml_writer->xmlElement("fieldentry", NULL, $this->getQuestionSetType());
		$a_xml_writer->xmlEndTag("qtimetadatafield");

		// sequence settings
		$a_xml_writer->xmlStartTag("qtimetadatafield");
		$a_xml_writer->xmlElement("fieldlabel", NULL, "sequence_settings");
		$a_xml_writer->xmlElement("fieldentry", NULL, $this->getSequenceSettings());
		$a_xml_writer->xmlEndTag("qtimetadatafield");

		// author
		$a_xml_writer->xmlStartTag("qtimetadatafield");
		$a_xml_writer->xmlElement("fieldlabel", NULL, "author");
		$a_xml_writer->xmlElement("fieldentry", NULL, $this->getAuthor());
		$a_xml_writer->xmlEndTag("qtimetadatafield");

		// reset processing time
		$a_xml_writer->xmlStartTag("qtimetadatafield");
		$a_xml_writer->xmlElement("fieldlabel", NULL, "reset_processing_time");
		$a_xml_writer->xmlElement("fieldentry", NULL, $this->getResetProcessingTime());
		$a_xml_writer->xmlEndTag("qtimetadatafield");

		// count system
		$a_xml_writer->xmlStartTag("qtimetadatafield");
		$a_xml_writer->xmlElement("fieldlabel", NULL, "count_system");
		$a_xml_writer->xmlElement("fieldentry", NULL, $this->getCountSystem());
		$a_xml_writer->xmlEndTag("qtimetadatafield");

		// multiple choice scoring
		$a_xml_writer->xmlStartTag("qtimetadatafield");
		$a_xml_writer->xmlElement("fieldlabel", NULL, "mc_scoring");
		$a_xml_writer->xmlElement("fieldentry", NULL, $this->getMCScoring());
		$a_xml_writer->xmlEndTag("qtimetadatafield");

		// multiple choice scoring
		$a_xml_writer->xmlStartTag("qtimetadatafield");
		$a_xml_writer->xmlElement("fieldlabel", NULL, "score_cutting");
		$a_xml_writer->xmlElement("fieldentry", NULL, $this->getScoreCutting());
		$a_xml_writer->xmlEndTag("qtimetadatafield");

		// multiple choice scoring
		$a_xml_writer->xmlStartTag("qtimetadatafield");
		$a_xml_writer->xmlElement("fieldlabel", NULL, "password");
		$a_xml_writer->xmlElement("fieldentry", NULL, $this->getPassword());
		$a_xml_writer->xmlEndTag("qtimetadatafield");

		// allowed users
		$a_xml_writer->xmlStartTag("qtimetadatafield");
		$a_xml_writer->xmlElement("fieldlabel", NULL, "allowedUsers");
		$a_xml_writer->xmlElement("fieldentry", NULL, $this->getAllowedUsers());
		$a_xml_writer->xmlEndTag("qtimetadatafield");

		// allowed users time gap
		$a_xml_writer->xmlStartTag("qtimetadatafield");
		$a_xml_writer->xmlElement("fieldlabel", NULL, "allowedUsersTimeGap");
		$a_xml_writer->xmlElement("fieldentry", NULL, $this->getAllowedUsersTimeGap());
		$a_xml_writer->xmlEndTag("qtimetadatafield");

		// pass scoring
		$a_xml_writer->xmlStartTag("qtimetadatafield");
		$a_xml_writer->xmlElement("fieldlabel", NULL, "pass_scoring");
		$a_xml_writer->xmlElement("fieldentry", NULL, $this->getPassScoring());
		$a_xml_writer->xmlEndTag("qtimetadatafield");

		$a_xml_writer->xmlStartTag('qtimetadatafield');
		$a_xml_writer->xmlElement('fieldlabel', NULL, 'pass_deletion_allowed');
		$a_xml_writer->xmlElement('fieldentry', NULL, (int)$this->isPassDeletionAllowed());
		$a_xml_writer->xmlEndTag('qtimetadatafield');

		// score reporting date
		if ($this->getReportingDate())
		{
			$a_xml_writer->xmlStartTag("qtimetadatafield");
			$a_xml_writer->xmlElement("fieldlabel", NULL, "reporting_date");
			preg_match("/(\d{4})(\d{2})(\d{2})(\d{2})(\d{2})(\d{2})/", $this->reporting_date, $matches);
			$a_xml_writer->xmlElement("fieldentry", NULL, sprintf("P%dY%dM%dDT%dH%dM%dS", $matches[1], $matches[2], $matches[3], $matches[4], $matches[5], $matches[6]));
			$a_xml_writer->xmlEndTag("qtimetadatafield");
		}
		// number of tries
		$a_xml_writer->xmlStartTag("qtimetadatafield");
		$a_xml_writer->xmlElement("fieldlabel", NULL, "nr_of_tries");
		$a_xml_writer->xmlElement("fieldentry", NULL, sprintf("%d", $this->getNrOfTries()));
		$a_xml_writer->xmlEndTag("qtimetadatafield");
		
		// pass_waiting
		$a_xml_writer->xmlStartTag("qtimetadatafield");
		$a_xml_writer->xmlElement("fieldlabel", NULL, "pass_waiting");
		$a_xml_writer->xmlElement("fieldentry", NULL,  $this->getPassWaiting());
		$a_xml_writer->xmlEndTag("qtimetadatafield");
		
		// kiosk
		$a_xml_writer->xmlStartTag("qtimetadatafield");
		$a_xml_writer->xmlElement("fieldlabel", NULL, "kiosk");
		$a_xml_writer->xmlElement("fieldentry", NULL, sprintf("%d", $this->getKiosk()));
		$a_xml_writer->xmlEndTag("qtimetadatafield");

		
		//redirection_mode
		$a_xml_writer->xmlStartTag('qtimetadatafield');
		$a_xml_writer->xmlElement("fieldlabel", NULL, "redirection_mode");
		$a_xml_writer->xmlElement("fieldentry", NULL, $this->getRedirectionMode());
		$a_xml_writer->xmlEndTag("qtimetadatafield");

		//redirection_url
		$a_xml_writer->xmlStartTag('qtimetadatafield');
		$a_xml_writer->xmlElement("fieldlabel", NULL, "redirection_url");
		$a_xml_writer->xmlElement("fieldentry", NULL, $this->getRedirectionUrl());
		$a_xml_writer->xmlEndTag("qtimetadatafield");
		
		// use previous answers
		$a_xml_writer->xmlStartTag("qtimetadatafield");
		$a_xml_writer->xmlElement("fieldlabel", NULL, "use_previous_answers");
		$a_xml_writer->xmlElement("fieldentry", NULL, $this->getUsePreviousAnswers());
		$a_xml_writer->xmlEndTag("qtimetadatafield");

		// hide title points
		$a_xml_writer->xmlStartTag("qtimetadatafield");
		$a_xml_writer->xmlElement("fieldlabel", NULL, "title_output");
		$a_xml_writer->xmlElement("fieldentry", NULL, sprintf("%d", $this->getTitleOutput()));
		$a_xml_writer->xmlEndTag("qtimetadatafield");

		// results presentation
		$a_xml_writer->xmlStartTag("qtimetadatafield");
		$a_xml_writer->xmlElement("fieldlabel", NULL, "results_presentation");
		$a_xml_writer->xmlElement("fieldentry", NULL, sprintf("%d", $this->getResultsPresentation()));
		$a_xml_writer->xmlEndTag("qtimetadatafield");

		// examid in test pass
		$a_xml_writer->xmlStartTag("qtimetadatafield");
		$a_xml_writer->xmlElement("fieldlabel", NULL, "examid_in_test_pass");
		$a_xml_writer->xmlElement("fieldentry", NULL, sprintf("%d", $this->isShowExamIdInTestPassEnabled()));
		$a_xml_writer->xmlEndTag("qtimetadatafield");

		// examid in kiosk
		$a_xml_writer->xmlStartTag("qtimetadatafield");
		$a_xml_writer->xmlElement("fieldlabel", NULL, "examid_in_test_res");
		$a_xml_writer->xmlElement("fieldentry", NULL, sprintf("%d", $this->isShowExamIdInTestResultsEnabled()));
		$a_xml_writer->xmlEndTag("qtimetadatafield");
		
		// solution details
		$a_xml_writer->xmlStartTag("qtimetadatafield");
		$a_xml_writer->xmlElement("fieldlabel", NULL, "show_summary");
		$a_xml_writer->xmlElement("fieldentry", NULL, sprintf("%d", $this->getListOfQuestionsSettings()));
		$a_xml_writer->xmlEndTag("qtimetadatafield");

		// solution details
		$a_xml_writer->xmlStartTag("qtimetadatafield");
		$a_xml_writer->xmlElement("fieldlabel", NULL, "score_reporting");
		$a_xml_writer->xmlElement("fieldentry", NULL, sprintf("%d", $this->getScoreReporting()));
		$a_xml_writer->xmlEndTag("qtimetadatafield");

		$a_xml_writer->xmlStartTag("qtimetadatafield");
		$a_xml_writer->xmlElement("fieldlabel", NULL, "solution_details");
		$a_xml_writer->xmlElement("fieldentry", NULL, (int)$this->getShowSolutionDetails());
		$a_xml_writer->xmlEndTag("qtimetadatafield");
		$a_xml_writer->xmlStartTag("qtimetadatafield");
		$a_xml_writer->xmlElement("fieldlabel", NULL, "print_bs_with_res");
		$a_xml_writer->xmlElement("fieldentry", NULL, (int)$this->getShowSolutionDetails() ? (int)$this->isBestSolutionPrintedWithResult() : 0);
		$a_xml_writer->xmlEndTag("qtimetadatafield");

		// solution details
		$a_xml_writer->xmlStartTag("qtimetadatafield");
		$a_xml_writer->xmlElement("fieldlabel", NULL, "instant_verification");
		$a_xml_writer->xmlElement("fieldentry", NULL, sprintf("%d", $this->getInstantFeedbackSolution()));
		$a_xml_writer->xmlEndTag("qtimetadatafield");

		// answer specific feedback
		$a_xml_writer->xmlStartTag("qtimetadatafield");
		$a_xml_writer->xmlElement("fieldlabel", NULL, "answer_feedback");
		$a_xml_writer->xmlElement("fieldentry", NULL, sprintf("%d", $this->getAnswerFeedback()));
		$a_xml_writer->xmlEndTag("qtimetadatafield");

		// answer specific feedback of reached points
		$a_xml_writer->xmlStartTag("qtimetadatafield");
		$a_xml_writer->xmlElement("fieldlabel", NULL, "answer_feedback_points");
		$a_xml_writer->xmlElement("fieldentry", NULL, sprintf("%d", $this->getAnswerFeedbackPoints()));
		$a_xml_writer->xmlEndTag("qtimetadatafield");

		// followup question previous answer freezing
		$a_xml_writer->xmlStartTag("qtimetadatafield");
		$a_xml_writer->xmlElement("fieldlabel", NULL, "follow_qst_answer_fixation");
		$a_xml_writer->xmlElement("fieldentry", NULL, (int)$this->isFollowupQuestionAnswerFixationEnabled());
		$a_xml_writer->xmlEndTag("qtimetadatafield");

		// instant response answer freezing
		$a_xml_writer->xmlStartTag("qtimetadatafield");
		$a_xml_writer->xmlElement("fieldlabel", NULL, "instant_feedback_answer_fixation");
		$a_xml_writer->xmlElement("fieldentry", NULL, (int)$this->isInstantFeedbackAnswerFixationEnabled());
		$a_xml_writer->xmlEndTag("qtimetadatafield");

		// instant response forced
		$a_xml_writer->xmlStartTag("qtimetadatafield");
		$a_xml_writer->xmlElement("fieldlabel", NULL, "force_instant_feedback");
		$a_xml_writer->xmlElement("fieldentry", NULL, (int)$this->isForceInstantFeedbackEnabled());
		$a_xml_writer->xmlEndTag("qtimetadatafield");
		
		
		// highscore
		$highscore_metadata = array(
			'highscore_enabled'     => array('value' => $this->getHighscoreEnabled()),
			'highscore_anon'        => array('value' => $this->getHighscoreAnon()),
			'highscore_achieved_ts' => array('value' => $this->getHighscoreAchievedTS()),
			'highscore_score'       => array('value' => $this->getHighscoreScore()),
			'highscore_percentage'  => array('value' => $this->getHighscorePercentage()),
			'highscore_hints'       => array('value' => $this->getHighscoreHints()),
			'highscore_wtime'       => array('value' => $this->getHighscoreWTime()),
			'highscore_own_table'   => array('value' => $this->getHighscoreOwnTable()),
			'highscore_top_table'   => array('value' => $this->getHighscoreTopTable()),
			'highscore_top_num'     => array('value' => $this->getHighscoreTopNum()),
		);
		foreach($highscore_metadata as $label => $data)
		{
			$a_xml_writer->xmlStartTag("qtimetadatafield");
			$a_xml_writer->xmlElement("fieldlabel", NULL, $label);
			$a_xml_writer->xmlElement("fieldentry", NULL, sprintf("%d", $data['value']));
			$a_xml_writer->xmlEndTag("qtimetadatafield");
		}

		// show cancel
		$a_xml_writer->xmlStartTag("qtimetadatafield");
		$a_xml_writer->xmlElement("fieldlabel", NULL, "show_cancel");
		$a_xml_writer->xmlElement("fieldentry", NULL, sprintf("%d", $this->getShowCancel()));
		$a_xml_writer->xmlEndTag("qtimetadatafield");

		// show marker
		$a_xml_writer->xmlStartTag("qtimetadatafield");
		$a_xml_writer->xmlElement("fieldlabel", NULL, "show_marker");
		$a_xml_writer->xmlElement("fieldentry", NULL, sprintf("%d", $this->getShowMarker()));
		$a_xml_writer->xmlEndTag("qtimetadatafield");

		// fixed participants
		$a_xml_writer->xmlStartTag("qtimetadatafield");
		$a_xml_writer->xmlElement("fieldlabel", NULL, "fixed_participants");
		$a_xml_writer->xmlElement("fieldentry", NULL, sprintf("%d", $this->getFixedParticipants()));
		$a_xml_writer->xmlEndTag("qtimetadatafield");

		// show final statement
		$a_xml_writer->xmlStartTag("qtimetadatafield");
		$a_xml_writer->xmlElement("fieldlabel", NULL, "showfinalstatement");
		$a_xml_writer->xmlElement("fieldentry", NULL, sprintf("%d", (($this->getShowFinalStatement()) ? "1" : "0")));
		$a_xml_writer->xmlEndTag("qtimetadatafield");

		// show introduction only
		$a_xml_writer->xmlStartTag("qtimetadatafield");
		$a_xml_writer->xmlElement("fieldlabel", NULL, "showinfo");
		$a_xml_writer->xmlElement("fieldentry", NULL, sprintf("%d", (($this->getShowInfo()) ? "1" : "0")));
		$a_xml_writer->xmlEndTag("qtimetadatafield");

		// mail notification
		$a_xml_writer->xmlStartTag("qtimetadatafield");
		$a_xml_writer->xmlElement("fieldlabel", NULL, "mailnotification");
		$a_xml_writer->xmlElement("fieldentry", NULL, $this->getMailNotification());
		$a_xml_writer->xmlEndTag("qtimetadatafield");

		// mail notification type
		$a_xml_writer->xmlStartTag("qtimetadatafield");
		$a_xml_writer->xmlElement("fieldlabel", NULL, "mailnottype");
		$a_xml_writer->xmlElement("fieldentry", NULL, $this->getMailNotificationType());
		$a_xml_writer->xmlEndTag("qtimetadatafield");

		// export settings
		$a_xml_writer->xmlStartTag("qtimetadatafield");
		$a_xml_writer->xmlElement("fieldlabel", NULL, "exportsettings");
		$a_xml_writer->xmlElement("fieldentry", NULL, (int)$this->getExportSettings());
		$a_xml_writer->xmlEndTag("qtimetadatafield");

		// force JavaScript
		$a_xml_writer->xmlStartTag("qtimetadatafield");
		$a_xml_writer->xmlElement("fieldlabel", NULL, "forcejs");
		$a_xml_writer->xmlElement("fieldentry", NULL, sprintf("%d", (($this->getForceJS()) ? "1" : "0")));
		$a_xml_writer->xmlEndTag("qtimetadatafield");

		// custom style
		$a_xml_writer->xmlStartTag("qtimetadatafield");
		$a_xml_writer->xmlElement("fieldlabel", NULL, "customstyle");
		$a_xml_writer->xmlElement("fieldentry", NULL, $this->getCustomStyle());
		$a_xml_writer->xmlEndTag("qtimetadatafield");

		// shuffle questions
		$a_xml_writer->xmlStartTag("qtimetadatafield");
		$a_xml_writer->xmlElement("fieldlabel", NULL, "shuffle_questions");
		$a_xml_writer->xmlElement("fieldentry", NULL, sprintf("%d", $this->getShuffleQuestions()));
		$a_xml_writer->xmlEndTag("qtimetadatafield");

		// processing time
		$a_xml_writer->xmlStartTag("qtimetadatafield");
		$a_xml_writer->xmlElement("fieldlabel", NULL, "processing_time");
		$a_xml_writer->xmlElement("fieldentry", NULL, $this->getProcessingTime());
		$a_xml_writer->xmlEndTag("qtimetadatafield");
		
		// enable_examview
		$a_xml_writer->xmlStartTag("qtimetadatafield");
		$a_xml_writer->xmlElement("fieldlabel", NULL, "enable_examview");
		$a_xml_writer->xmlElement("fieldentry", NULL, (int)$this->getEnableExamview());
		$a_xml_writer->xmlEndTag("qtimetadatafield");

		// show_examview_html
		$a_xml_writer->xmlStartTag("qtimetadatafield");
		$a_xml_writer->xmlElement("fieldlabel", NULL, "show_examview_html");
		$a_xml_writer->xmlElement("fieldentry", NULL, (int)$this->getShowExamviewHtml());
		$a_xml_writer->xmlEndTag("qtimetadatafield");

		// show_examview_pdf
		$a_xml_writer->xmlStartTag("qtimetadatafield");
		$a_xml_writer->xmlElement("fieldlabel", NULL, "show_examview_pdf");
		$a_xml_writer->xmlElement("fieldentry", NULL, (int)$this->getShowExamviewPdf());
		$a_xml_writer->xmlEndTag("qtimetadatafield");

		// enable_archiving
		$a_xml_writer->xmlStartTag("qtimetadatafield");
		$a_xml_writer->xmlElement("fieldlabel", NULL, "enable_archiving");
		$a_xml_writer->xmlElement("fieldentry", NULL, (int)$this->getEnableArchiving());
		$a_xml_writer->xmlEndTag("qtimetadatafield");

		// sign_submission
		$a_xml_writer->xmlStartTag("qtimetadatafield");
		$a_xml_writer->xmlElement("fieldlabel", NULL, "sign_submission");
		$a_xml_writer->xmlElement("fieldentry", NULL, (int)$this->getSignSubmission());
		$a_xml_writer->xmlEndTag("qtimetadatafield");
		
		// char_selector_availability
		$a_xml_writer->xmlStartTag("qtimetadatafield");
		$a_xml_writer->xmlElement("fieldlabel", NULL, "char_selector_availability");
		$a_xml_writer->xmlElement("fieldentry", NULL, sprintf("%d", $this->getCharSelectorAvailability()));
		$a_xml_writer->xmlEndTag("qtimetadatafield");

		// char_selector_definition
		$a_xml_writer->xmlStartTag("qtimetadatafield");
		$a_xml_writer->xmlElement("fieldlabel", NULL, "char_selector_definition");
		$a_xml_writer->xmlElement("fieldentry", NULL, $this->getCharSelectorDefinition());
		$a_xml_writer->xmlEndTag("qtimetadatafield");

		// skill_service
		$a_xml_writer->xmlStartTag("qtimetadatafield");
		$a_xml_writer->xmlElement("fieldlabel", NULL, "skill_service");
		$a_xml_writer->xmlElement("fieldentry", NULL, (int)$this->isSkillServiceEnabled());
		$a_xml_writer->xmlEndTag("qtimetadatafield");

		// result_tax_filters
		$a_xml_writer->xmlStartTag("qtimetadatafield");
		$a_xml_writer->xmlElement("fieldlabel", NULL, "result_tax_filters");
		$a_xml_writer->xmlElement("fieldentry", NULL, serialize((array)$this->getResultFilterTaxIds()));
		$a_xml_writer->xmlEndTag("qtimetadatafield");

		// show_grading_status
		$a_xml_writer->xmlStartTag("qtimetadatafield");
		$a_xml_writer->xmlElement("fieldlabel", NULL, "show_grading_status");
		$a_xml_writer->xmlElement("fieldentry", NULL, (int)$this->isShowGradingStatusEnabled());
		$a_xml_writer->xmlEndTag("qtimetadatafield");

		// show_grading_mark
		$a_xml_writer->xmlStartTag("qtimetadatafield");
		$a_xml_writer->xmlElement("fieldlabel", NULL, "show_grading_mark");
		$a_xml_writer->xmlElement("fieldentry", NULL, (int)$this->isShowGradingMarkEnabled());
		$a_xml_writer->xmlEndTag("qtimetadatafield");


		// starting time
		if ($this->getStartingTime())
		{
			$a_xml_writer->xmlStartTag("qtimetadatafield");
			$a_xml_writer->xmlElement("fieldlabel", NULL, "starting_time");
			$backward_compatibility_format = $this->buildIso8601PeriodFromUnixtimeForExportCompatibility($this->starting_time);
			$a_xml_writer->xmlElement("fieldentry", NULL, $backward_compatibility_format);
			$a_xml_writer->xmlEndTag("qtimetadatafield");
		}
		// ending time
		if ($this->getEndingTime())
		{
			$a_xml_writer->xmlStartTag("qtimetadatafield");
			$a_xml_writer->xmlElement("fieldlabel", NULL, "ending_time");
			$backward_compatibility_format = $this->buildIso8601PeriodFromUnixtimeForExportCompatibility($this->ending_time);
			$a_xml_writer->xmlElement("fieldentry", NULL, $backward_compatibility_format);
			$a_xml_writer->xmlEndTag("qtimetadatafield");
		}
		
		
		//activation_limited
		$a_xml_writer->xmlStartTag("qtimetadatafield");
		$a_xml_writer->xmlElement("fieldlabel", NULL, "activation_limited");
		$a_xml_writer->xmlElement("fieldentry", NULL,(int)$this->isActivationLimited());
		$a_xml_writer->xmlEndTag("qtimetadatafield");

		//activation_start_time
		$a_xml_writer->xmlStartTag("qtimetadatafield");
		$a_xml_writer->xmlElement("fieldlabel", NULL, "activation_start_time");
		$a_xml_writer->xmlElement("fieldentry", NULL, (int)$this->getActivationStartingTime());
		$a_xml_writer->xmlEndTag("qtimetadatafield");
		
		//activation_end_time
		$a_xml_writer->xmlStartTag("qtimetadatafield");
		$a_xml_writer->xmlElement("fieldlabel", NULL, "activation_end_time");
		$a_xml_writer->xmlElement("fieldentry", NULL, (int)$this->getActivationEndingTime());
		$a_xml_writer->xmlEndTag("qtimetadatafield");
		
		//activation_visibility
		$a_xml_writer->xmlStartTag("qtimetadatafield");
		$a_xml_writer->xmlElement("fieldlabel", NULL, "activation_visibility");
		$a_xml_writer->xmlElement("fieldentry", NULL, (int)$this->getActivationVisibility());
		$a_xml_writer->xmlEndTag("qtimetadatafield");

		// autosave
		$a_xml_writer->xmlStartTag("qtimetadatafield");
		$a_xml_writer->xmlElement("fieldlabel", NULL, "autosave");
		$a_xml_writer->xmlElement("fieldentry", NULL, (int)$this->getAutosave());
		$a_xml_writer->xmlEndTag("qtimetadatafield");

		// autosave_ival
		$a_xml_writer->xmlStartTag("qtimetadatafield");
		$a_xml_writer->xmlElement("fieldlabel", NULL, "autosave_ival");
		$a_xml_writer->xmlElement("fieldentry", NULL, (int)$this->getAutosaveIval());
		$a_xml_writer->xmlEndTag("qtimetadatafield");

		//offer_question_hints
		$a_xml_writer->xmlStartTag("qtimetadatafield");
		$a_xml_writer->xmlElement("fieldlabel", NULL, "offer_question_hints");
		$a_xml_writer->xmlElement("fieldentry", NULL, (int)$this->isOfferingQuestionHintsEnabled());
		$a_xml_writer->xmlEndTag("qtimetadatafield");

		//instant_feedback_specific
		$a_xml_writer->xmlStartTag("qtimetadatafield");
		$a_xml_writer->xmlElement("fieldlabel", NULL, "instant_feedback_specific");
		$a_xml_writer->xmlElement("fieldentry", NULL, (int)$this->getSpecificAnswerFeedback());
		$a_xml_writer->xmlEndTag("qtimetadatafield");
		
		//instant_feedback_answer_fixation
		$a_xml_writer->xmlStartTag("qtimetadatafield");
		$a_xml_writer->xmlElement("fieldlabel", NULL, "instant_feedback_answer_fixation");
		$a_xml_writer->xmlElement("fieldentry", NULL, (int)$this->isInstantFeedbackAnswerFixationEnabled());
		$a_xml_writer->xmlEndTag("qtimetadatafield");

		//obligations_enabled
		$a_xml_writer->xmlStartTag("qtimetadatafield");
		$a_xml_writer->xmlElement("fieldlabel", NULL, "obligations_enabled");
		$a_xml_writer->xmlElement("fieldentry", NULL, (int)$this->areObligationsEnabled());
		$a_xml_writer->xmlEndTag("qtimetadatafield");
		
		//enable_processing_time
		$a_xml_writer->xmlStartTag("qtimetadatafield");
		$a_xml_writer->xmlElement("fieldlabel", NULL, "enable_processing_time");
		$a_xml_writer->xmlElement("fieldentry", NULL, (int)$this->getEnableProcessingTime());
		$a_xml_writer->xmlEndTag("qtimetadatafield");

		foreach ($this->mark_schema->mark_steps as $index => $mark)
		{
			// mark steps
			$a_xml_writer->xmlStartTag("qtimetadatafield");
			$a_xml_writer->xmlElement("fieldlabel", NULL, "mark_step_$index");
			$a_xml_writer->xmlElement("fieldentry", NULL, sprintf(
				"<short>%s</short><official>%s</official><percentage>%.2f</percentage><passed>%d</passed>",
				$mark->getShortName(), $mark->getOfficialName(), $mark->getMinimumLevel(), $mark->getPassed()
			));
			$a_xml_writer->xmlEndTag("qtimetadatafield");
		}
		$a_xml_writer->xmlEndTag("qtimetadata");

		// add qti objectives
		$a_xml_writer->xmlStartTag("objectives");
		$this->addQTIMaterial($a_xml_writer, $this->getIntroduction());
		$a_xml_writer->xmlEndTag("objectives");

		// add qti assessmentcontrol
		if ($this->getInstantFeedbackSolution() == 1)
		{
			$attrs = array(
				"solutionswitch" => "Yes"
			);
		}
		else
		{
			$attrs = NULL;
		}
		$a_xml_writer->xmlElement("assessmentcontrol", $attrs, NULL);

		if (strlen($this->getFinalStatement()))
		{
			// add qti presentation_material
			$a_xml_writer->xmlStartTag("presentation_material");
			$a_xml_writer->xmlStartTag("flow_mat");
			$this->addQTIMaterial($a_xml_writer, $this->getFinalStatement());
			$a_xml_writer->xmlEndTag("flow_mat");
			$a_xml_writer->xmlEndTag("presentation_material");
		}
		
		$attrs = array(
			"ident" => "1"
		);
		$a_xml_writer->xmlElement("section", $attrs, NULL);
		$a_xml_writer->xmlEndTag("assessment");
		$a_xml_writer->xmlEndTag("questestinterop");

		$xml = $a_xml_writer->xmlDumpMem(FALSE);
		return $xml;
	}

	/**
	 * @param $unix_timestamp
	 * @return string
	 */
	protected function buildIso8601PeriodFromUnixtimeForExportCompatibility($unix_timestamp)
	{
		$date_time_unix	= new ilDateTime($unix_timestamp, IL_CAL_UNIX);
		$date_time		= $date_time_unix->get(IL_CAL_DATETIME);
		preg_match("/(\d{4})-(\d{2})-(\d{2}) (\d{2}):(\d{2}):(\d{2})/", $date_time, $matches);
		$iso8601_period = sprintf("P%dY%dM%dDT%dH%dM%dS", $matches[1], $matches[2], $matches[3], $matches[4], $matches[5], $matches[6]);
		return $iso8601_period;
	}

	/**
	* export pages of test to xml (see ilias_co.dtd)
	*
	* @param	object		$a_xml_writer	ilXmlWriter object that receives the
	*										xml data
	*/
	function exportPagesXML(&$a_xml_writer, $a_inst, $a_target_dir, &$expLog)
	{
		global $DIC;
		$ilBench = $DIC['ilBench'];

		$this->mob_ids = array();
		$this->file_ids = array();

		// MetaData
		$this->exportXMLMetaData($a_xml_writer);

		// PageObjects
		$expLog->write(date("[y-m-d H:i:s] ")."Start Export Page Objects");
		$ilBench->start("ContentObjectExport", "exportPageObjects");
		$this->exportXMLPageObjects($a_xml_writer, $a_inst, $expLog);
		$ilBench->stop("ContentObjectExport", "exportPageObjects");
		$expLog->write(date("[y-m-d H:i:s] ")."Finished Export Page Objects");

		// MediaObjects
		$expLog->write(date("[y-m-d H:i:s] ")."Start Export Media Objects");
		$ilBench->start("ContentObjectExport", "exportMediaObjects");
		$this->exportXMLMediaObjects($a_xml_writer, $a_inst, $a_target_dir, $expLog);
		$ilBench->stop("ContentObjectExport", "exportMediaObjects");
		$expLog->write(date("[y-m-d H:i:s] ")."Finished Export Media Objects");

		// FileItems
		$expLog->write(date("[y-m-d H:i:s] ")."Start Export File Items");
		$ilBench->start("ContentObjectExport", "exportFileItems");
		$this->exportFileItems($a_target_dir, $expLog);
		$ilBench->stop("ContentObjectExport", "exportFileItems");
		$expLog->write(date("[y-m-d H:i:s] ")."Finished Export File Items");
	}

	/**
	* export content objects meta data to xml (see ilias_co.dtd)
	*
	* @param	object		$a_xml_writer	ilXmlWriter object that receives the
	*										xml data
	*/
	function exportXMLMetaData(&$a_xml_writer)
	{
		include_once "./Services/MetaData/classes/class.ilMD2XML.php";
		$md2xml = new ilMD2XML($this->getId(), 0, $this->getType());
		$md2xml->setExportMode(true);
		$md2xml->startExport();
		$a_xml_writer->appendXML($md2xml->getXML());
	}

/**
* Returns the installation id for a given identifier
*
* @access	private
*/
	function modifyExportIdentifier($a_tag, $a_param, $a_value)
	{
		if ($a_tag == "Identifier" && $a_param == "Entry")
		{
			include_once "./Services/Utilities/classes/class.ilUtil.php";
			$a_value = ilUtil::insertInstIntoID($a_value);
		}

		return $a_value;
	}


	/**
	* export page objects to xml (see ilias_co.dtd)
	*
	* @param	object		$a_xml_writer	ilXmlWriter object that receives the
	*										xml data
	*/
	function exportXMLPageObjects(&$a_xml_writer, $a_inst, &$expLog)
	{
		global $DIC;
		$ilBench = $DIC['ilBench'];

		include_once "./Modules/LearningModule/classes/class.ilLMPageObject.php";

		foreach ($this->questions as $question_id)
		{
			$ilBench->start("ContentObjectExport", "exportPageObject");
			$expLog->write(date("[y-m-d H:i:s] ")."Page Object ".$question_id);

			$attrs = array();
			$a_xml_writer->xmlStartTag("PageObject", $attrs);


			// export xml to writer object
			$ilBench->start("ContentObjectExport", "exportPageObject_XML");
			include_once "./Modules/TestQuestionPool/classes/class.ilAssQuestionPage.php";
			$page_object = new ilAssQuestionPage($question_id);
			$page_object->buildDom();
			$page_object->insertInstIntoIDs($a_inst);
			$mob_ids = $page_object->collectMediaObjects(false);
			require_once 'Services/COPage/classes/class.ilPCFileList.php';
			$file_ids = ilPCFileList::collectFileItems($page_object, $page_object->getDomDoc());
			$xml = $page_object->getXMLFromDom(false, false, false, "", true);
			$xml = str_replace("&","&amp;", $xml);
			$a_xml_writer->appendXML($xml);
			$page_object->freeDom();
			unset ($page_object);

			$ilBench->stop("ContentObjectExport", "exportPageObject_XML");

			// collect media objects
			$ilBench->start("ContentObjectExport", "exportPageObject_CollectMedia");
			//$mob_ids = $page_obj->getMediaObjectIDs();
			foreach($mob_ids as $mob_id)
			{
				$this->mob_ids[$mob_id] = $mob_id;
			}
			$ilBench->stop("ContentObjectExport", "exportPageObject_CollectMedia");

			// collect all file items
			$ilBench->start("ContentObjectExport", "exportPageObject_CollectFileItems");
			//$file_ids = $page_obj->getFileItemIds();
			foreach($file_ids as $file_id)
			{
				$this->file_ids[$file_id] = $file_id;
			}
			$ilBench->stop("ContentObjectExport", "exportPageObject_CollectFileItems");

			$a_xml_writer->xmlEndTag("PageObject");
			//unset($page_obj);

			$ilBench->stop("ContentObjectExport", "exportPageObject");


		}
	}

	/**
	* export media objects to xml (see ilias_co.dtd)
	*
	* @param	object		$a_xml_writer	ilXmlWriter object that receives the
	*										xml data
	*/
	function exportXMLMediaObjects(&$a_xml_writer, $a_inst, $a_target_dir, &$expLog)
	{
		include_once "./Services/MediaObjects/classes/class.ilObjMediaObject.php";

		foreach ($this->mob_ids as $mob_id)
		{
			$expLog->write(date("[y-m-d H:i:s] ")."Media Object ".$mob_id);
			if (ilObjMediaObject::_exists($mob_id))
			{
				$media_obj = new ilObjMediaObject($mob_id);
				$media_obj->exportXML($a_xml_writer, $a_inst);
				$media_obj->exportFiles($a_target_dir);
				unset($media_obj);
			}
		}
	}

	/**
	* export files of file itmes
	*
	*/
	function exportFileItems($a_target_dir, &$expLog)
	{
		include_once "./Modules/File/classes/class.ilObjFile.php";

		foreach ($this->file_ids as $file_id)
		{
			$expLog->write(date("[y-m-d H:i:s] ")."File Item ".$file_id);
			$file_obj = new ilObjFile($file_id, false);
			$file_obj->export($a_target_dir);
			unset($file_obj);
		}
	}

	/**
	* get array of (two) new created questions for
	* import id
	*/
	function getImportMapping()
	{
		if (!is_array($this->import_mapping))
		{
			return array();
		}
		else
		{
			return $this->import_mapping;
		}
	}

	/**
	 * {@inheritdoc}
	 */
	public function canEditEctsGrades()
	{
		return $this->canShowEctsGrades() && $this->canEditMarks();
	}

	/**
	 * {@inheritdoc}
	 */
	public function canShowEctsGrades()
	{
		return $this->getReportingDate();
	}

	/**
	 * {@inheritdoc}
	 */
	public function getECTSGrade($passed_array, $reached_points, $max_points)
	{
		return self::_getECTSGrade($passed_array, $reached_points, $max_points, $this->ects_grades["A"], $this->ects_grades["B"], $this->ects_grades["C"], $this->ects_grades["D"], $this->ects_grades["E"], $this->ects_fx);
	}

	/**
	 * {@inheritdoc}
	 */
	public static function _getECTSGrade($points_passed, $reached_points, $max_points, $a, $b, $c, $d, $e, $fx)
	{
		include_once "./Modules/Test/classes/class.ilStatistics.php";
		// calculate the median
		$passed_statistics = new ilStatistics();
		$passed_statistics->setData($points_passed);
		$ects_percentiles = array
		(
			"A" => $passed_statistics->quantile($a),
			"B" => $passed_statistics->quantile($b),
			"C" => $passed_statistics->quantile($c),
			"D" => $passed_statistics->quantile($d),
			"E" => $passed_statistics->quantile($e)
		);
		if (count($points_passed) && ($reached_points >= $ects_percentiles["A"]))
		{
			return "A";
		}
		else if (count($points_passed) && ($reached_points >= $ects_percentiles["B"]))
		{
			return "B";
		}
		else if (count($points_passed) && ($reached_points >= $ects_percentiles["C"]))
		{
			return "C";
		}
		else if (count($points_passed) && ($reached_points >= $ects_percentiles["D"]))
		{
			return "D";
		}
		else if (count($points_passed) && ($reached_points >= $ects_percentiles["E"]))
		{
			return "E";
		}
		else if (strcmp($fx, "") != 0)
		{
			if ($max_points > 0)
			{
				$percentage = ($reached_points / $max_points) * 100.0;
				if ($percentage < 0) $percentage = 0.0;
			}
			else
			{
				$percentage = 0.0;
			}
			if ($percentage >= $fx)
			{
				return "FX";
			}
			else
			{
				return "F";
			}
		}
		else
		{
			return "F";
		}
	}

	/**
	 * {@inheritdoc}
	 */
	public function checkMarks()
	{
		return $this->mark_schema->checkMarks();
	}

	/**
	 * {@inheritdoc}
	 */
	public function getMarkSchema()
	{
		return $this->mark_schema;
	}

	/**
	 * {@inheritdoc}
	 */
	public function getMarkSchemaForeignId()
	{
		return $this->getTestId();
	}

	/**
	 */
	public function onMarkSchemaSaved()
	{
		/**
		 * @var $tree          ilTree
		 * @var $ilDB          ilDBInterface
		 * @var $ilPluginAdmin ilPluginAdmin
		 */
		global $DIC;
		$ilDB = $DIC['ilDB'];
		$ilPluginAdmin = $DIC['ilPluginAdmin'];
		$tree = $DIC['tree'];

		require_once 'Modules/Test/classes/class.ilTestQuestionSetConfigFactory.php';
		$testQuestionSetConfigFactory = new ilTestQuestionSetConfigFactory($tree, $ilDB, $ilPluginAdmin, $this);
		$this->saveCompleteStatus($testQuestionSetConfigFactory->getQuestionSetConfig());
		
		if( $this->participantDataExist() )
		{
			$this->recalculateScores(true);
		}
	}

	/**
	 * @return {@inheritdoc}
	 */
	public function canEditMarks()
	{
		$total = $this->evalTotalPersons();
		if($total > 0)
		{
			if($this->getReportingDate())
			{
				if(preg_match("/(\d{4})(\d{2})(\d{2})(\d{2})(\d{2})(\d{2})/", $this->getReportingDate(), $matches))
				{
					$epoch_time = mktime($matches[4], $matches[5], $matches[6], $matches[2], $matches[3], $matches[1]);
					$now        = time();
					if($now < $epoch_time)
					{
						return true;
					}
				}
			}
			return false;
		}
		else
		{
			return true;
		}
	}

/**
* Sets the authors name of the ilObjTest object
*
* @param string $author A string containing the name of the test author
* @access public
* @see $author
*/
  function setAuthor($author = "")
	{
    $this->author = $author;
  }

/**
* Saves an authors name into the lifecycle metadata if no lifecycle metadata exists
* This will only be called for conversion of "old" tests where the author hasn't been
* stored in the lifecycle metadata
*
* @param string $a_author A string containing the name of the test author
* @access private
* @see $author
*/
	function saveAuthorToMetadata($a_author = "")
	{
		$md = new ilMD($this->getId(), 0, $this->getType());
		$md_life =& $md->getLifecycle();
		if (!$md_life)
		{
			if (strlen($a_author) == 0)
			{
				global $DIC;
				$ilUser = $DIC['ilUser'];
				$a_author = $ilUser->getFullname();
			}

			$md_life =& $md->addLifecycle();
			$md_life->save();
			$con =& $md_life->addContribute();
			$con->setRole("Author");
			$con->save();
			$ent =& $con->addEntity();
			$ent->setEntity($a_author);
			$ent->save();
		}
	}

/**
* Create meta data entry
*
* @access public
*/
	function createMetaData()
	{
		parent::createMetaData();
		$this->saveAuthorToMetadata();
	}

/**
* Gets the authors name of the ilObjTest object
*
* @return string The string containing the name of the test author
* @access public
* @see $author
*/
  function getAuthor()
	{
		$author = array();
		include_once "./Services/MetaData/classes/class.ilMD.php";
		$md = new ilMD($this->getId(), 0, $this->getType());
		$md_life =& $md->getLifecycle();
		if ($md_life)
		{
			$ids =& $md_life->getContributeIds();
			foreach ($ids as $id)
			{
				$md_cont =& $md_life->getContribute($id);
				if (strcmp($md_cont->getRole(), "Author") == 0)
				{
					$entids =& $md_cont->getEntityIds();
					foreach ($entids as $entid)
					{
						$md_ent =& $md_cont->getEntity($entid);
						array_push($author, $md_ent->getEntity());
					}
				}
			}
		}
		return join($author, ",");
  }

/**
* Gets the authors name of the ilObjTest object
*
* @return string The string containing the name of the test author
* @access public
* @see $author
*/
	public static function _lookupAuthor($obj_id)
	{
		$author = array();
		include_once "./Services/MetaData/classes/class.ilMD.php";
		$md = new ilMD($obj_id, 0, "tst");
		$md_life =& $md->getLifecycle();
		if ($md_life)
		{
			$ids =& $md_life->getContributeIds();
			foreach ($ids as $id)
			{
				$md_cont =& $md_life->getContribute($id);
				if (strcmp($md_cont->getRole(), "Author") == 0)
				{
					$entids =& $md_cont->getEntityIds();
					foreach ($entids as $entid)
					{
						$md_ent =& $md_cont->getEntity($entid);
						array_push($author, $md_ent->getEntity());
					}
				}
			}
		}
		return join($author, ",");
  }

/**
* Returns the available tests for the active user
*
* @return array The available tests
* @access public
*/
	public static function _getAvailableTests($use_object_id = FALSE)
	{
		global $DIC;
		$ilUser = $DIC['ilUser'];
		$ilDB = $DIC['ilDB'];

		$result_array = array();
		$tests = ilUtil::_getObjectsByOperations("tst","write", $ilUser->getId(), -1);
		if (count($tests))
		{
			$titles = ilObject::_prepareCloneSelection($tests, "tst");
			foreach ($tests as $ref_id)
			{
				if ($use_object_id)
				{
					$obj_id = ilObject::_lookupObjId($ref_id);
					$result_array[$obj_id] = $titles[$ref_id];
				}
				else
				{
					$result_array[$ref_id] = $titles[$ref_id];
				}
			}
		}
		return $result_array;
	}

	/**
	* Clone object
	*
	* @access public
	* @param int ref id of parent container
	* @param int copy id
	* @return object new test object
	*/
	public function cloneObject($a_target_id,$a_copy_id = 0, $a_omit_tree = false)
	{
		global $DIC;

		$certificateLogger = $DIC->logger()->cert();
		$tree = $DIC['tree'];
		$ilDB = $DIC->database();
		$ilPluginAdmin = $DIC['ilPluginAdmin'];

		$this->loadFromDb();

		// Copy settings
		/** @var $newObj ilObjTest */
		$newObj = parent::cloneObject($a_target_id,$a_copy_id, $a_omit_tree);
		$newObj->setTmpCopyWizardCopyId($a_copy_id);
		$this->cloneMetaData($newObj);

		//copy online status if object is not the root copy object
		$cp_options = ilCopyWizardOptions::_getInstance($a_copy_id);

		if(!$cp_options->isRootNode($this->getRefId()))
		{
			$newObj->setOfflineStatus($this->getOfflineStatus());
		}

		$newObj->setAnonymity($this->getAnonymity());
		$newObj->setAnswerFeedback($this->getAnswerFeedback());
		$newObj->setAnswerFeedbackPoints($this->getAnswerFeedbackPoints());
		$newObj->setAuthor($this->getAuthor());
		$newObj->setLimitUsersEnabled($this->isLimitUsersEnabled());
		$newObj->setAllowedUsers($this->getAllowedUsers());
		$newObj->setAllowedUsersTimeGap($this->getAllowedUsersTimeGap());
		$newObj->setCountSystem($this->getCountSystem());
		$newObj->setECTSFX($this->getECTSFX());
		$newObj->setECTSGrades($this->getECTSGrades());
		$newObj->setECTSOutput($this->getECTSOutput());
		$newObj->setEnableProcessingTime($this->getEnableProcessingTime());
		$newObj->setEndingTimeEnabled($this->isEndingTimeEnabled());
		$newObj->setEndingTime($this->getEndingTime());
		$newObj->setFixedParticipants($this->getFixedParticipants());
		$newObj->setInstantFeedbackSolution($this->getInstantFeedbackSolution());
		$newObj->setIntroductionEnabled($this->isIntroductionEnabled());
		$newObj->setIntroduction($this->getIntroduction());
		$newObj->setFinalStatement($this->getFinalStatement());
		$newObj->setShowInfo($this->getShowInfo());
		$newObj->setForceJS($this->getForceJS());
		$newObj->setCustomStyle($this->getCustomStyle());
		$newObj->setKiosk($this->getKiosk());
		$newObj->setShowFinalStatement($this->getShowFinalStatement());
		$newObj->setListOfQuestionsSettings($this->getListOfQuestionsSettings());
		$newObj->setMCScoring($this->getMCScoring());
		$newObj->setMailNotification($this->getMailNotification());
		$newObj->setMailNotificationType($this->getMailNotificationType());
		$newObj->setNrOfTries($this->getNrOfTries());
		$newObj->setPassScoring($this->getPassScoring());
		$newObj->setPasswordEnabled($this->isPasswordEnabled());
		$newObj->setPassword($this->getPassword());
		$newObj->setProcessingTime($this->getProcessingTime());
		$newObj->setQuestionSetType($this->getQuestionSetType());
		$newObj->setReportingDate($this->getReportingDate());
		$newObj->setResetProcessingTime($this->getResetProcessingTime());
		$newObj->setResultsPresentation($this->getResultsPresentation());
		$newObj->setScoreCutting($this->getScoreCutting());
		$newObj->setScoreReporting($this->getScoreReporting());
		$newObj->setSequenceSettings($this->getSequenceSettings());
		$newObj->setShowCancel($this->getShowCancel());
		$newObj->setShowMarker($this->getShowMarker());
		$newObj->setShuffleQuestions($this->getShuffleQuestions());
		$newObj->setStartingTimeEnabled($this->isStartingTimeEnabled());
		$newObj->setStartingTime($this->getStartingTime());
		$newObj->setTitleOutput($this->getTitleOutput());
		$newObj->setUsePreviousAnswers($this->getUsePreviousAnswers());
		$newObj->setRedirectionMode($this->getRedirectionMode());
		$newObj->setRedirectionUrl($this->getRedirectionUrl());
		$newObj->setCertificateVisibility($this->getCertificateVisibility());
		$newObj->mark_schema = clone $this->mark_schema;
		$newObj->setEnabledViewMode($this->getEnabledViewMode());
		$newObj->setTemplate($this->getTemplate());
		$newObj->setPoolUsage($this->getPoolUsage());
		$newObj->setPrintBestSolutionWithResult($this->isBestSolutionPrintedWithResult());
		$newObj->setShowExamIdInTestPassEnabled($this->isShowExamIdInTestPassEnabled());
		$newObj->setShowExamIdInTestResultsEnabled($this->isShowExamIdInTestResultsEnabled());
		$newObj->setEnableExamView($this->getEnableExamview());
		$newObj->setShowExamViewHtml($this->getShowExamviewHtml());
		$newObj->setShowExamViewPdf($this->getShowExamviewPdf());
		$newObj->setEnableArchiving($this->getEnableArchiving());
		$newObj->setSignSubmission($this->getSignSubmission());
		$newObj->setCharSelectorAvailability((int)$this->getCharSelectorAvailability());
		$newObj->setCharSelectorDefinition($this->getCharSelectorDefinition());
		$newObj->setSkillServiceEnabled($this->isSkillServiceEnabled());
		$newObj->setResultFilterTaxIds($this->getResultFilterTaxIds());
		$newObj->setFollowupQuestionAnswerFixationEnabled($this->isFollowupQuestionAnswerFixationEnabled());
		$newObj->setInstantFeedbackAnswerFixationEnabled($this->isInstantFeedbackAnswerFixationEnabled());
		$newObj->setForceInstantFeedbackEnabled($this->isForceInstantFeedbackEnabled());
		$newObj->setAutosave($this->getAutosave());
		$newObj->setAutosaveIval($this->getAutosaveIval());
		$newObj->setOfferingQuestionHintsEnabled($this->isOfferingQuestionHintsEnabled());
		$newObj->setSpecificAnswerFeedback($this->getSpecificAnswerFeedback());
		$newObj->setObligationsEnabled($this->areObligationsEnabled());
		$newObj->saveToDb();
		
		// clone certificate
		$factory = new ilCertificateFactory();
		$templateRepository = new ilCertificateTemplateRepository($ilDB);

		$cloneAction = new ilCertificateCloneAction(
			$ilDB,
			$factory,
			$templateRepository,
			$DIC->filesystem()->web(),
			$certificateLogger,
			new ilCertificateObjectHelper()
		);

		$cloneAction->cloneCertificate($this, $newObj);

		$testQuestionSetConfigFactory = new ilTestQuestionSetConfigFactory($tree, $ilDB, $ilPluginAdmin, $this);
		$testQuestionSetConfigFactory->getQuestionSetConfig()->cloneQuestionSetRelatedData($newObj);

		require_once 'Modules/Test/classes/class.ilTestSkillLevelThresholdList.php';
		$skillLevelThresholdList = new ilTestSkillLevelThresholdList($ilDB);
		$skillLevelThresholdList->setTestId($this->getTestId());
		$skillLevelThresholdList->loadFromDb();
		$skillLevelThresholdList->cloneListForTest($newObj->getTestId());
		
		$newObj->saveToDb();
		$newObj->updateMetaData();// #14467
		
		include_once('./Services/Tracking/classes/class.ilLPObjSettings.php');
		$obj_settings = new ilLPObjSettings($this->getId());
		$obj_settings->cloneSettings($newObj->getId());
		
		return $newObj;
	}

	/**
	* Returns the number of questions in the test
	*
	* @return integer The number of questions
	* @access	public
	*/
	function getQuestionCount()
	{
		$num = 0;

		if( $this->isRandomTest() )
		{
			global $DIC;
			$tree = $DIC['tree'];
			$ilDB = $DIC['ilDB'];
			$ilPluginAdmin = $DIC['ilPluginAdmin'];

			$questionSetConfig = new ilTestRandomQuestionSetConfig(
				$tree, $ilDB, $ilPluginAdmin, $this
			);

			$questionSetConfig->loadFromDb();

			if( $questionSetConfig->isQuestionAmountConfigurationModePerPool() )
			{
				require_once 'Modules/Test/classes/class.ilTestRandomQuestionSetSourcePoolDefinitionList.php';
				require_once 'Modules/Test/classes/class.ilTestRandomQuestionSetBuilderWithAmountPerPool.php';
				require_once 'Modules/Test/classes/class.ilTestRandomQuestionSetSourcePoolDefinitionFactory.php';

				$sourcePoolDefinitionList = new ilTestRandomQuestionSetSourcePoolDefinitionList(
						$ilDB, $this, new ilTestRandomQuestionSetSourcePoolDefinitionFactory($ilDB, $this)
				);

				$sourcePoolDefinitionList->loadDefinitions();

				$num = $sourcePoolDefinitionList->getQuestionAmount();
			}
			else
			{
				$num = $questionSetConfig->getQuestionAmountPerTest();
			}
		}
		else
		{
			$num = count($this->questions);
		}
		
		return $num;
	}

/**
* Logs an action into the Test&Assessment log
*
* @param string $logtext The log text
* @param integer $question_id If given, saves the question id to the database
* @access public
*/
	function logAction($logtext = "", $question_id = "")
	{
		global $DIC;
		$ilUser = $DIC['ilUser'];

		$original_id = "";
		if (strcmp($question_id, "") != 0)
		{
			include_once "./Modules/TestQuestionPool/classes/class.assQuestion.php";
			$original_id = assQuestion::_getOriginalId($question_id);
		}
		include_once "./Modules/Test/classes/class.ilObjAssessmentFolder.php";
		ilObjAssessmentFolder::_addLog($ilUser->getId(), $this->getId(), $logtext, $question_id, $original_id, TRUE, $this->getRefId());
	}

/**
* Returns the ILIAS test object id for a given test id
*
* @param integer $test_id The test id
* @return mixed The ILIAS test object id or FALSE if the query was not successful
* @access public
*/
	public static function _getObjectIDFromTestID($test_id)
	{
		global $DIC;
		$ilDB = $DIC['ilDB'];
		$object_id = FALSE;
		$result = $ilDB->queryF("SELECT obj_fi FROM tst_tests WHERE test_id = %s",
			array('integer'),
			array($test_id)
		);
		if ($result->numRows())
		{
			$row = $ilDB->fetchAssoc($result);
			$object_id = $row["obj_fi"];
		}
		return $object_id;
	}

/**
* Returns the ILIAS test object id for a given active id
*
* @param integer $active_id The active id
* @return mixed The ILIAS test object id or FALSE if the query was not successful
* @access public
*/
	public static function _getObjectIDFromActiveID($active_id)
	{
		global $DIC;
		$ilDB = $DIC['ilDB'];
		$object_id = FALSE;
		$result = $ilDB->queryF("SELECT tst_tests.obj_fi FROM tst_tests, tst_active WHERE tst_tests.test_id = tst_active.test_fi AND tst_active.active_id = %s",
			array('integer'),
			array($active_id)
		);
		if ($result->numRows())
		{
			$row = $ilDB->fetchAssoc($result);
			$object_id = $row["obj_fi"];
		}
		return $object_id;
	}

/**
* Returns the ILIAS test id for a given object id
*
* @param integer $object_id The object id
* @return mixed The ILIAS test id or FALSE if the query was not successful
* @access public
*/
	public static function _getTestIDFromObjectID($object_id)
	{
		global $DIC;
		$ilDB = $DIC['ilDB'];
		$test_id = FALSE;
		$result = $ilDB->queryF("SELECT test_id FROM tst_tests WHERE obj_fi = %s",
			array('integer'),
			array($object_id)
		);
		if ($result->numRows())
		{
			$row = $ilDB->fetchAssoc($result);
			$test_id = $row["test_id"];
		}
		return $test_id;
	}

/**
* Returns the text answer of a given user for a given question
*
* @param integer $user_id The user id
* @param integer $question_id The question id
* @return string The answer text
* @access public
*/
	function getTextAnswer($active_id, $question_id, $pass = NULL)
	{
		global $DIC;
		$ilDB = $DIC['ilDB'];

		$res = "";
		if (($active_id) && ($question_id))
		{
			if (is_null($pass))
			{
				include_once "./Modules/TestQuestionPool/classes/class.assQuestion.php";
				$pass = assQuestion::_getSolutionMaxPass($question_id, $active_id);
			}
			$result = $ilDB->queryF("SELECT value1 FROM tst_solutions WHERE active_fi = %s AND question_fi = %s AND pass = %s",
				array('integer', 'integer', 'integer'),
				array($active_id, $question_id, $pass)
			);
			if ($result->numRows() == 1)
			{
				$row = $ilDB->fetchAssoc($result);
				$res = $row["value1"];
			}
		}
		return $res;
	}

/**
* Returns the question text for a given question
*
* @param integer $question_id The question id
* @return string The question text
* @access public
*/
	function getQuestiontext($question_id)
	{
		global $DIC;
		$ilDB = $DIC['ilDB'];

		$res = "";
		if ($question_id)
		{
			$result = $ilDB->queryF("SELECT question_text FROM qpl_questions WHERE question_id = %s",
				array('integer'),
				array($question_id)
			);
			if ($result->numRows() == 1)
			{
				$row = $ilDB->fetchAssoc($result);
				$res = $row["question_text"];
			}
		}
		return $res;
	}
	
	/**
	 * @return ilTestParticipantList
	 */
	public function getInvitedParticipantList()
	{
		require_once 'Modules/Test/classes/class.ilTestParticipantList.php';
		$participantList = new ilTestParticipantList($this);
		$participantList->initializeFromDbRows( $this->getInvitedUsers() );
		
		return $participantList;
	}
	
	/**
	 * @return ilTestParticipantList
	 */
	public function getActiveParticipantList()
	{
		require_once 'Modules/Test/classes/class.ilTestParticipantList.php';
		$participantList = new ilTestParticipantList($this);
		$participantList->initializeFromDbRows( $this->getTestParticipants() );
		
		return $participantList;
	}

/**
* Returns a list of all invited users in a test
*
* @return array array of invited users
* @access public
*/
	function &getInvitedUsers($user_id="", $order="login, lastname, firstname")
	{
		global $DIC;
		$ilDB = $DIC['ilDB'];

		$result_array = array();

		if ($this->getAnonymity())
		{
			if (is_numeric($user_id))
			{
				$result = $ilDB->queryF("SELECT tst_active.active_id, tst_active.tries, usr_id, %s login, %s lastname, %s firstname, tst_invited_user.clientip, " .
					"tst_active.submitted test_finished, matriculation, COALESCE(tst_active.last_finished_pass, -1) <> tst_active.last_started_pass unfinished_passes  FROM usr_data, tst_invited_user " .
					"LEFT JOIN tst_active ON tst_active.user_fi = tst_invited_user.user_fi AND tst_active.test_fi = tst_invited_user.test_fi " .
					"WHERE tst_invited_user.test_fi = %s and tst_invited_user.user_fi=usr_data.usr_id AND usr_data.usr_id=%s " .
					"ORDER BY $order",
					array('text', 'text', 'text', 'integer', 'integer'),
					array("", $this->lng->txt("anonymous"), "", $this->getTestId(), $user_id)
				);
			}
			else
			{
				$result = $ilDB->queryF("SELECT tst_active.active_id, usr_id, %s login, %s lastname, %s firstname, tst_invited_user.clientip, " .
					"tst_active.submitted test_finished, matriculation, COALESCE(tst_active.last_finished_pass, -1) <> tst_active.last_started_pass unfinished_passes  FROM usr_data, tst_invited_user " .
					"LEFT JOIN tst_active ON tst_active.user_fi = tst_invited_user.user_fi AND tst_active.test_fi = tst_invited_user.test_fi " .
					"WHERE tst_invited_user.test_fi = %s and tst_invited_user.user_fi=usr_data.usr_id " .
					"ORDER BY $order",
					array('text', 'text', 'text', 'integer'),
					array("", $this->lng->txt("anonymous"), "", $this->getTestId())
				);
			}
		}
		else
		{
			if (is_numeric($user_id))
			{
				$result = $ilDB->queryF("SELECT tst_active.active_id, tst_active.tries, usr_id, login, lastname, firstname, tst_invited_user.clientip, " .
					"tst_active.submitted test_finished, matriculation, COALESCE(tst_active.last_finished_pass, -1) <> tst_active.last_started_pass unfinished_passes  FROM usr_data, tst_invited_user " .
					"LEFT JOIN tst_active ON tst_active.user_fi = tst_invited_user.user_fi AND tst_active.test_fi = tst_invited_user.test_fi " .
					"WHERE tst_invited_user.test_fi = %s and tst_invited_user.user_fi=usr_data.usr_id AND usr_data.usr_id=%s " .
					"ORDER BY $order",
					array('integer', 'integer'),
					array($this->getTestId(), $user_id)
				);
			}
			else
			{
				$result = $ilDB->queryF("SELECT tst_active.active_id, tst_active.tries, usr_id, login, lastname, firstname, tst_invited_user.clientip, " .
					"tst_active.submitted test_finished, matriculation, COALESCE(tst_active.last_finished_pass, -1) <> tst_active.last_started_pass unfinished_passes  FROM usr_data, tst_invited_user " .
					"LEFT JOIN tst_active ON tst_active.user_fi = tst_invited_user.user_fi AND tst_active.test_fi = tst_invited_user.test_fi " .
					"WHERE tst_invited_user.test_fi = %s and tst_invited_user.user_fi=usr_data.usr_id " .
					"ORDER BY $order",
					array('integer'),
					array($this->getTestId())
				);
			}
		}
		$result_array = array();
		while ($row = $ilDB->fetchAssoc($result))
		{
			$result_array[$row['usr_id']]= $row;
		}
		return $result_array;
	}

/**
* Returns a list of all participants in a test
*
* @return array The user id's of the participants
* @access public
*/
	function &getTestParticipants()
	{
		global $DIC;
		$ilDB = $DIC['ilDB'];

		if ($this->getAnonymity())
		{
			$query = "
				SELECT	tst_active.active_id,
						tst_active.tries,
						tst_active.user_fi usr_id,
						%s login,
						%s lastname,
						%s firstname,
						tst_active.submitted test_finished,
						usr_data.matriculation,
						usr_data.active,
						tst_active.lastindex,
						COALESCE(tst_active.last_finished_pass, -1) <> tst_active.last_started_pass unfinished_passes 
				FROM tst_active
				LEFT JOIN usr_data
				ON tst_active.user_fi = usr_data.usr_id
				WHERE tst_active.test_fi = %s
				ORDER BY usr_data.lastname
			";
			$result = $ilDB->queryF($query,
				array('text', 'text', 'text', 'integer'),
				array("", $this->lng->txt("anonymous"), "", $this->getTestId())
			);
		}
		else
		{
			$query = "
				SELECT	tst_active.active_id,
						tst_active.tries,
						tst_active.user_fi usr_id,
						usr_data.login,
						usr_data.lastname,
						usr_data.firstname,
						tst_active.submitted test_finished,
						usr_data.matriculation,
						usr_data.active,
						tst_active.lastindex,
						COALESCE(tst_active.last_finished_pass, -1) <> tst_active.last_started_pass unfinished_passes 
				FROM tst_active
				LEFT JOIN usr_data
				ON tst_active.user_fi = usr_data.usr_id
				WHERE tst_active.test_fi = %s
				ORDER BY usr_data.lastname
			";
			$result = $ilDB->queryF(
				$query, array('integer'), array($this->getTestId())
			);
		}
		$data = array();
		while ($row = $ilDB->fetchAssoc($result))
		{
			$data[$row['active_id']] = $row;
		}
		foreach ($data as $index => $participant)
		{
			if (strlen(trim($participant["firstname"].$participant["lastname"])) == 0)
			{
				$data[$index]["lastname"] = $this->lng->txt("deleted_user");
			}
		}
		return $data;
	}
	
	public function getTestParticipantsForManualScoring($filter = NULL)
	{
		global $DIC;
		$ilDB = $DIC['ilDB'];
		
		include_once "./Modules/Test/classes/class.ilObjAssessmentFolder.php";
		$scoring = ilObjAssessmentFolder::_getManualScoring();
		if (count($scoring) == 0) return array();

		$participants =& $this->getTestParticipants();
		$filtered_participants = array();
		foreach ($participants as $active_id => $participant)
		{
			$qstType_IN_manScoreableQstTypes = $ilDB->in('qpl_questions.question_type_fi', $scoring, false, 'integer');
			
			$queryString = "
				SELECT		tst_test_result.manual
				
				FROM		tst_test_result
				
				INNER JOIN	qpl_questions
				ON			tst_test_result.question_fi = qpl_questions.question_id
			
				WHERE		tst_test_result.active_fi = %s
				AND			$qstType_IN_manScoreableQstTypes
			";
			
			$result = $ilDB->queryF(
					$queryString, array("integer"), array($active_id)
			);
			
			$count = $result->numRows();
			
			if ($count > 0)
			{
				switch ($filter)
				{
					case 1: // only active users
						if ($participant->active) $filtered_participants[$active_id] = $participant;
						break;
					case 2: // only inactive users
						if (!$participant->active) $filtered_participants[$active_id] = $participant;
						break;
					case 3: // all users
						$filtered_participants[$active_id] = $participant;
						break;
					case 4:
						// already scored participants
						//$found = 0;
						//while ($row = $ilDB->fetchAssoc($result))
						//{
						//	if ($row["manual"]) $found++;
						//}
						//if ($found == $count) 
						//{
							//$filtered_participants[$active_id] = $participant;
						//}
						//else
						//{
							$assessmentSetting = new ilSetting("assessment");
							$manscoring_done = $assessmentSetting->get("manscoring_done_" . $active_id);
							if ($manscoring_done) $filtered_participants[$active_id] = $participant;
						//}
						break;
					case 5:
						// unscored participants
						//$found = 0;
						//while ($row = $ilDB->fetchAssoc($result))
						//{
						//	if ($row["manual"]) $found++;
						//}
						//if ($found == 0) 
						//{
							$assessmentSetting = new ilSetting("assessment");
							$manscoring_done = $assessmentSetting->get("manscoring_done_" . $active_id);
							if (!$manscoring_done) $filtered_participants[$active_id] = $participant;
						//}
						break;
					case 6:
						// partially scored participants
						$found = 0;
						while ($row = $ilDB->fetchAssoc($result))
						{
							if ($row["manual"]) $found++;
						}
						if (($found > 0) && ($found < $count)) $filtered_participants[$active_id] = $participant;
						break;
					default:
						$filtered_participants[$active_id] = $participant;
						break;
				}
			}
		}
		return $filtered_participants;
	}

/**
* Returns a data of all users specified by id list
*
* @param $usr_ids kommaseparated list of ids
* @return array The user data "usr_id, login, lastname, firstname, clientip" of the users with id as key
* @access public
*/
	function &getUserData($ids)
	{
		global $DIC;
		$ilDB = $DIC['ilDB'];
		
		if (!is_array($ids) || count($ids) ==0) return array();

		if ($this->getAnonymity())
		{
			$result = $ilDB->queryF("SELECT usr_id, %s login, %s lastname, %s firstname, client_ip clientip FROM usr_data WHERE " . $ilDB->in('usr_id', $ids, false, 'integer') . " ORDER BY login",
				array('text', 'text', 'text'),
				array("", $this->lng->txt("anonymous"), "")
			);
		}
		else
		{
			$result = $ilDB->query("SELECT usr_id, login, lastname, firstname, client_ip clientip FROM usr_data WHERE " . $ilDB->in('usr_id', $ids, false, 'integer') . " ORDER BY login");
		}

		$result_array = array();
		while ($row = $ilDB->fetchAssoc($result))
		{
			$result_array[$row["usr_id"]]= $row;
		}
		return $result_array;
	}

	function &getGroupData($ids)
	{
		if (!is_array($ids) || count($ids) ==0) return array();
		$result = array();
		foreach ($ids as $ref_id)
		{
			$obj_id = ilObject::_lookupObjId($ref_id);
			$result[$ref_id] = array("ref_id" => $ref_id, "title" => ilObject::_lookupTitle($obj_id), "description" => ilObject::_lookupDescription($obj_id));
		}
		return $result;
	}

	function &getRoleData($ids)
	{
		if (!is_array($ids) || count($ids) ==0) return array();
		$result = array();
		foreach ($ids as $obj_id)
		{
			$result[$obj_id] = array("obj_id" => $obj_id, "title" => ilObject::_lookupTitle($obj_id), "description" => ilObject::_lookupDescription($obj_id));
		}
		return $result;
	}


/**
* Invites all users of a group to a test
*
* @param integer $group_id The database id of the invited group
* @access public
*/
	function inviteGroup($group_id)
	{
		include_once "./Modules/Group/classes/class.ilObjGroup.php";
		$group = new ilObjGroup($group_id);
		$members = $group->getGroupMemberIds();
		include_once './Services/User/classes/class.ilObjUser.php';
		foreach ($members as $user_id)
		{
			$this->inviteUser($user_id, ilObjUser::_lookupClientIP($user_id));
		}
	}

/**
* Invites all users of a role to a test
*
* @param integer $group_id The database id of the invited group
* @access public
*/
	function inviteRole($role_id)
	{
		global $DIC;
		$rbacreview = $DIC['rbacreview'];
		$members =  $rbacreview->assignedUsers($role_id);
		include_once './Services/User/classes/class.ilObjUser.php';
		foreach ($members as $user_id)
		{
			$this->inviteUser($user_id, ilObjUser::_lookupClientIP($user_id));
		}
	}



/**
* Disinvites a user from a test
*
* @param integer $user_id The database id of the disinvited user
* @access public
*/
	function disinviteUser($user_id)
	{
		global $DIC;
		$ilDB = $DIC['ilDB'];

		$affectedRows = $ilDB->manipulateF("DELETE FROM tst_invited_user WHERE test_fi = %s AND user_fi = %s",
			array('integer', 'integer'),
			array($this->getTestId(), $user_id)
		);
	}

/**
* Invites a user to a test
*
* @param integer $user_id The database id of the invited user
* @access public
*/
	function inviteUser($user_id, $client_ip="")
	{
		global $DIC;
		$ilDB = $DIC['ilDB'];

		$affectedRows = $ilDB->manipulateF("DELETE FROM tst_invited_user WHERE test_fi = %s AND user_fi = %s",
			array('integer', 'integer'),
			array($this->getTestId(), $user_id)
		);
		$affectedRows = $ilDB->manipulateF("INSERT INTO tst_invited_user (test_fi, user_fi, clientip, tstamp) VALUES (%s, %s, %s, %s)",
			array('integer', 'integer', 'text', 'integer'),
			array($this->getTestId(), $user_id, (strlen($client_ip)) ? $client_ip : NULL, time())
		);
	}


	function setClientIP($user_id, $client_ip)
	{
		global $DIC;
		$ilDB = $DIC['ilDB'];

		$affectedRows = $ilDB->manipulateF("UPDATE tst_invited_user SET clientip = %s, tstamp = %s WHERE test_fi=%s and user_fi=%s",
			array('text', 'integer', 'integer', 'integer'),
			array((strlen($client_ip)) ? $client_ip : NULL, time(), $this->getTestId(), $user_id)
		);
	}

	/**
	 * get solved questions
	 *
	 * @return array of int containing all question ids which have been set solved for the given user and test
	 */
	public static function _getSolvedQuestions($active_id, $question_fi = null)
	{
		global $DIC;
		$ilDB = $DIC['ilDB'];
		if (is_numeric($question_fi))
		{
			$result = $ilDB->queryF("SELECT question_fi, solved FROM tst_qst_solved WHERE active_fi = %s AND question_fi=%s",
				array('integer', 'integer'),
				array($active_id, $question_fi)
			);
		}
		else
		{
			$result = $ilDB->queryF("SELECT question_fi, solved FROM tst_qst_solved WHERE active_fi = %s",
				array('integer'),
				array($active_id)
			);
		}
		$result_array = array();
		while ($row = $ilDB->fetchAssoc($result))
		{
			$result_array[$row["question_fi"]]= $row;
		}
		return $result_array;
	}


	/**
	 * sets question solved state to value for given user_id
	 */
	function setQuestionSetSolved($value, $question_id, $user_id)
	{
		global $DIC;
		$ilDB = $DIC['ilDB'];

		$active_id = $this->getActiveIdOfUser($user_id);
		$affectedRows = $ilDB->manipulateF("DELETE FROM tst_qst_solved WHERE active_fi = %s AND question_fi = %s",
			array('integer', 'integer'),
			array($active_id, $question_id)
		);
		$affectedRows = $ilDB->manipulateF("INSERT INTO tst_qst_solved (solved, question_fi, active_fi) VALUES (%s, %s, %s)",
			array('integer', 'integer', 'integer'),
			array($value, $question_id, $active_id)
		);
	}

	/**
	 * returns if the active for user_id has been submitted
	 */
	function isTestFinished($active_id)
	{
		global $DIC;
		$ilDB = $DIC['ilDB'];

		$result = $ilDB->queryF("SELECT submitted FROM tst_active WHERE active_id=%s AND submitted=%s",
			array('integer', 'integer'),
			array($active_id, 1)
		);
		return $result->numRows() == 1;
	}

	/**
	 * returns if the active for user_id has been submitted
	 */
	function isActiveTestSubmitted($user_id = null)
	{
		global $DIC;
		$ilUser = $DIC['ilUser'];
		$ilDB = $DIC['ilDB'];

		if (!is_numeric($user_id))
			$user_id = $ilUser->getId();

		$result = $ilDB->queryF("SELECT submitted FROM tst_active WHERE test_fi=%s AND user_fi=%s AND submitted=%s",
			array('integer', 'integer', 'integer'),
			array($this->getTestId(), $user_id, 1)
		);
		return $result->numRows() == 1;
	}
	
	/**
	 * returns if the numbers of tries have to be checked
	 */
	function hasNrOfTriesRestriction()
	{
		return $this->getNrOfTries() != 0;
	}


	/**
	 * returns if number of tries are reached
	 * @deprecated: tries field differs per situation, outside a pass it's the number of tries, inside a pass it's the current pass number.
	 */

	function isNrOfTriesReached($tries)
	{
		return $tries >= (int) $this->getNrOfTries();
	}


	/**
	 * returns all test results for all participants
	 *
	 * @param array $partipants array of user ids
	 * @param boolean if true, the result will be prepared for csv output (see processCSVRow)
	 *
	 * @return array of fields, see code for column titles
	 */
	function getAllTestResults($participants, $prepareForCSV = true)
	{
		$results = array();
		$row = array(
			"user_id" => $this->lng->txt("user_id"),
			"matriculation" =>  $this->lng->txt("matriculation"),
			"lastname" =>  $this->lng->txt("lastname"),
			"firstname" => $this->lng->txt("firstname"),
			"login" =>$this->lng->txt("login"),
			"reached_points" => $this->lng->txt("tst_reached_points"),
			"max_points" => $this->lng->txt("tst_maximum_points"),
			"percent_value" => $this->lng->txt("tst_percent_solved"),
			"mark" => $this->lng->txt("tst_mark"),
			"ects" => $this->lng->txt("ects_grade")
		);
		$results[] = $row;
		if (count($participants))
		{
			if($this->getECTSOutput())
			{
				$passed_array =& $this->getTotalPointsPassedArray();
			}
			foreach ($participants as $active_id => $user_rec)
			{
				$mark = $ects_mark = '';
				$row = array();
				$reached_points = 0;
				$max_points = 0;
				foreach ($this->questions as $value)
				{
					$question =& ilObjTest::_instanciateQuestion($value);
					if (is_object($question))
					{
						$max_points += $question->getMaximumPoints();
						$reached_points += $question->getReachedPoints($active_id);
					}
				}
				if ($max_points > 0)
				{
					$percentvalue = $reached_points / $max_points;
					if ($percentvalue < 0) $percentvalue = 0.0;
				}
				else
				{
					$percentvalue = 0;
				}
				$mark_obj = $this->mark_schema->getMatchingMark($percentvalue * 100);
				$passed = "";
				if ($mark_obj)
				{
					$mark = $mark_obj->getOfficialName();
					if($this->getECTSOutput())
					{
						$ects_mark = $this->getECTSGrade($passed_array, $reached_points, $max_points);
					}
				}
				if ($this->getAnonymity())
				{
					$user_rec['firstname'] = "";
					$user_rec['lastname'] = $this->lng->txt("anonymous");
				}
				$row = array(
					"user_id"=>$user_rec['usr_id'],
					"matriculation" =>  $user_rec['matriculation'],
					"lastname" =>  $user_rec['lastname'],
					"firstname" => $user_rec['firstname'],
					"login"=>$user_rec['login'],
					"reached_points" => $reached_points,
					"max_points" => $max_points,
					"percent_value" => $percentvalue,
					"mark" => $mark,
					"ects" => $ects_mark
				);
				$results[] = $prepareForCSV ? $this->processCSVRow ($row, true) : $row;
			}
		}
		return $results;
	}

/**
* Processes an array as a CSV row and converts the array values to correct CSV
* values. The "converted" array is returned
*
* @param array $row The array containing the values for a CSV row
* @param string $quoteAll Indicates to quote every value (=TRUE) or only values containing quotes and separators (=FALSE, default)
* @param string $separator The value separator in the CSV row (used for quoting) (; = default)
* @return array The converted array ready for CSV use
* @access public
*/
	function &processCSVRow($row, $quoteAll = FALSE, $separator = ";")
	{
		$resultarray = array();
		foreach ($row as $rowindex => $entry)
		{
			$surround = FALSE;
			if ($quoteAll)
			{
				$surround = TRUE;
			}
			if (strpos($entry, "\"") !== FALSE)
			{
				$entry = str_replace("\"", "\"\"", $entry);
				$surround = TRUE;
			}
			if (strpos($entry, $separator) !== FALSE)
			{
				$surround = TRUE;
			}
			// replace all CR LF with LF (for Excel for Windows compatibility
			$entry = str_replace(chr(13).chr(10), chr(10), $entry);

			if ($surround)
			{
			    $entry = "\"" . $entry . "\"";
			}

			$resultarray[$rowindex] = $entry;
		}
		return $resultarray;
	}

/**
* Retrieves the actual pass of a given user for a given test
*
* @param integer $user_id The user id
* @param integer $test_id The test id
* @return integer The pass of the user for the given test
* @access public
*/
	public static function _getPass($active_id)
	{
		global $DIC;
		$ilDB = $DIC['ilDB'];
		$result = $ilDB->queryF("SELECT tries FROM tst_active WHERE active_id = %s",
			array('integer'),
			array($active_id)
		);
		if ($result->numRows())
		{
			$row = $ilDB->fetchAssoc($result);
			return $row["tries"];
		}
		else
		{
			return 0;
		}
	}

	/**
	* Retrieves the maximum pass of a given user for a given test
	* in which the user answered at least one question
	*
	* @param integer $user_id The user id
	* @param integer $test_id The test id
	* @return integer The pass of the user for the given test
	* @access public
	*/
		public static function _getMaxPass($active_id)
		{
			global $DIC;
			$ilDB = $DIC['ilDB'];
			$result = $ilDB->queryF("SELECT MAX(pass) maxpass FROM tst_pass_result WHERE active_fi = %s",
				array('integer'),
				array($active_id)
			);
			if ($result->numRows())
			{
				$row = $ilDB->fetchAssoc($result);
				$max = $row["maxpass"];
			}
			else
			{
				$max = NULL;
			}
			return $max;
		}

	/**
	 * Retrieves the best pass of a given user for a given test
	 * @param int $active_id
	 * @return int|mixed
	 */
	public static function _getBestPass($active_id)
	{
		global $DIC;
		$ilDB = $DIC['ilDB'];
		
		$result = $ilDB->queryF("SELECT * FROM tst_pass_result WHERE active_fi = %s",
			array('integer'),
			array($active_id)
		);
		if ($result->numRows())
		{
			$bestrow = null;
			$bestfactor = 0;
			while ($row = $ilDB->fetchAssoc($result))
			{
				if($row["maxpoints"] > 0)
				{
					$factor = $row["points"] / $row["maxpoints"];
				}
				else
				{
					$factor = 0;
				}
				
				if($factor > $bestfactor)
				{
					$bestrow = $row;
					$bestfactor = $factor;
				}
			}
			if (is_array($bestrow))
			{
				return $bestrow["pass"];
			}
			else
			{
				return 0;
			}
		}
		else
		{
			return 0;
		}
	}

/**
* Retrieves the pass number that should be counted for a given user
*
* @param integer $user_id The user id
* @param integer $test_id The test id
* @return integer The result pass of the user for the given test
* @access public
*/
	public static function _getResultPass($active_id)
	{
		$counted_pass = NULL;
		if (ilObjTest::_getPassScoring($active_id) == SCORE_BEST_PASS)
		{
			$counted_pass = ilObjTest::_getBestPass($active_id);
		}
		else
		{
			$counted_pass = ilObjTest::_getMaxPass($active_id);
		}
		return $counted_pass;
	}

/**
* Retrieves the number of answered questions for a given user in a given test
*
* @param integer $user_id The user id
* @param integer $test_id The test id
* @param integer $pass The pass of the test (optional)
* @return integer The number of answered questions
* @access public
*/
	function getAnsweredQuestionCount($active_id, $pass = NULL)
	{
		if( $this->isDynamicTest() )
		{
			global $DIC;
			$tree = $DIC['tree'];
			$ilDB = $DIC['ilDB'];
			$lng = $DIC['lng'];
			$ilPluginAdmin = $DIC['ilPluginAdmin'];
			
			require_once 'Modules/Test/classes/class.ilTestSessionFactory.php';
			$testSessionFactory = new ilTestSessionFactory($this);
			$testSession = $testSessionFactory->getSession($active_id);

			require_once 'Modules/Test/classes/class.ilTestSequenceFactory.php';
			$testSequenceFactory = new ilTestSequenceFactory($ilDB, $lng, $ilPluginAdmin, $this);
			$testSequence = $testSequenceFactory->getSequenceByTestSession($testSession);

			require_once 'Modules/Test/classes/class.ilObjTestDynamicQuestionSetConfig.php';
			$dynamicQuestionSetConfig = new ilObjTestDynamicQuestionSetConfig($tree, $ilDB, $ilPluginAdmin, $this);
			$dynamicQuestionSetConfig->loadFromDb();
			
			$testSequence->loadFromDb($dynamicQuestionSetConfig);
			$testSequence->loadQuestions($dynamicQuestionSetConfig, new ilTestDynamicQuestionSetFilterSelection());
			
			return $testSequence->getTrackedQuestionCount();
		}
		
		if ($this->isRandomTest())
		{
			$this->loadQuestions($active_id, $pass);
		}
		include_once "./Modules/TestQuestionPool/classes/class.assQuestion.php";
		$workedthrough = 0;
		foreach ($this->questions as $value)
		{
			if (assQuestion::_isWorkedThrough($active_id, $value, $pass))
			{
				$workedthrough += 1;
			}
		}
		return $workedthrough;
	}

/**
* Retrieves the number of answered questions for a given user in a given test
*
* @param integer $user_id The user id
* @param integer $test_id The test id
* @param integer $pass The pass of the test
* @return timestamp The SQL timestamp of the finished pass
* @access public
*/
	function getPassFinishDate($active_id, $pass)
	{
		global $DIC;
		$ilDB = $DIC['ilDB'];
		
		if (is_null($pass))
		{
			$pass = 0;
		}
		
		$query = "
			SELECT	tst_pass_result.tstamp pass_res_tstamp,
					tst_test_result.tstamp quest_res_tstamp
			
			FROM tst_pass_result
			
			LEFT JOIN tst_test_result
			ON tst_test_result.active_fi = tst_pass_result.active_fi
			AND tst_test_result.pass = tst_pass_result.pass
			
			WHERE tst_pass_result.active_fi = %s
			AND tst_pass_result.pass = %s
			
			ORDER BY tst_test_result.tstamp DESC
		";
		
		$result = $ilDB->queryF($query,
			array('integer', 'integer'),
			array($active_id, $pass)
		);
		
		while( $row = $ilDB->fetchAssoc($result) )
		{
			if( $row['qres_tstamp'] )
			{
				return $row['quest_res_tstamp'];
			}
			
			return $row['pass_res_tstamp'];
		}
		
		return 0;
	}

	/**
	 * Checks if the test is executable by the given user
	 *
	 * @param ilTestSession|ilTestSessionDynamicQuestionSet
	 * @param integer $user_id The user id
	 * @return array Result array
	 * @access public
	 */
	function isExecutable($testSession, $user_id, $allowPassIncrease = FALSE)
	{
		$result = array(
			"executable" => true,
			"errormessage" => ""
		);
		if (!$this->startingTimeReached())
		{
			$result["executable"] = false;
			$result["errormessage"] = sprintf($this->lng->txt("detail_starting_time_not_reached"), ilDatePresentation::formatDate(new ilDateTime($this->getStartingTime(), IL_CAL_UNIX)));
			return $result;
		}
		if ($this->endingTimeReached())
		{
			$result["executable"] = false;
			$result["errormessage"] = sprintf($this->lng->txt("detail_ending_time_reached"), ilDatePresentation::formatDate(new ilDateTime($this->getEndingTime(), IL_CAL_UNIX)));
			return $result;
		}

		$active_id = $this->getActiveIdOfUser($user_id);

		if ($this->getEnableProcessingTime())
		{
			if ($active_id > 0)
			{
				$starting_time = $this->getStartingTimeOfUser($active_id);
				if ($starting_time !== FALSE)
				{
					if ($this->isMaxProcessingTimeReached($starting_time, $active_id))
					{
						if ($allowPassIncrease && $this->getResetProcessingTime() && (($this->getNrOfTries() == 0) || ($this->getNrOfTries() > (self::_getPass($active_id)+1))))
						{
							// a test pass was quitted because the maximum processing time was reached, but the time
							// will be resetted for future passes, so if there are more passes allowed, the participant may
							// start the test again.
							// This code block is only called when $allowPassIncrease is TRUE which only happens when
							// the test info page is opened. Otherwise this will lead to unexpected results!
							$testSession->increasePass();
							$testSession->setLastSequence(0);
							$testSession->saveToDb();
						}
						else
						{
							$result["executable"] = false;
							$result["errormessage"] = $this->lng->txt("detail_max_processing_time_reached");
						}
						return $result;
					}
				}
			}
		}
		global $DIC;
		require_once 'Modules/Test/classes/class.ilTestPassesSelector.php';
		$testPassesSelector = new ilTestPassesSelector($DIC['ilDB'], $this);
		$testPassesSelector->setActiveId($active_id);
		$testPassesSelector->setLastFinishedPass($testSession->getLastFinishedPass());
		
		if ($this->hasNrOfTriesRestriction() && ($active_id > 0))
		{
			$closedPasses = $testPassesSelector->getClosedPasses();

			if( count($closedPasses) >= $this->getNrOfTries() )
			{
				$result["executable"] = false;
				$result["errormessage"] = $this->lng->txt("maximum_nr_of_tries_reached");
				return $result;
			}
		}
		if($this->isPassWaitingEnabled() && $testPassesSelector->getLastFinishedPass() !== null)
		{
			$lastPass = $testPassesSelector->getLastFinishedPassTimestamp();
			if($lastPass && strlen($this->getPassWaiting()))
			{
				$pass_waiting_string = $this->getPassWaiting();
				$time_values         = explode(":", $pass_waiting_string);
				$next_pass_allowed   = strtotime('+ ' . $time_values[0] . ' Months + ' . $time_values[1] . ' Days + ' . $time_values[2] . ' Hours' . $time_values[3] . ' Minutes', $lastPass);
				
				if(time() < $next_pass_allowed)
				{
					$date = ilDatePresentation::formatDate(new ilDateTime($next_pass_allowed, IL_CAL_UNIX));
					
					$result["executable"]   = false;
					$result["errormessage"] = sprintf($this->lng->txt('wait_for_next_pass_hint_msg'), $date);
					return $result;
				}
			}
		}
		return $result;
	}
	
	
	public function canShowTestResults(ilTestSession $testSession)
	{
		global $DIC; /* @var ILIAS\DI\Container $DIC */
		
		require_once 'Modules/Test/classes/class.ilTestPassesSelector.php';
		$passSelector = new ilTestPassesSelector($DIC->database(), $this);
		
		$passSelector->setActiveId($testSession->getActiveId());
		$passSelector->setLastFinishedPass($testSession->getLastFinishedPass());
		
		return $passSelector->hasReportablePasses();
	}
	
	public function hasAnyTestResult(ilTestSession $testSession)
	{
		global $DIC; /* @var ILIAS\DI\Container $DIC */
		
		require_once 'Modules/Test/classes/class.ilTestPassesSelector.php';
		$passSelector = new ilTestPassesSelector($DIC->database(), $this);
		
		$passSelector->setActiveId($testSession->getActiveId());
		$passSelector->setLastFinishedPass($testSession->getLastFinishedPass());
		
		return $passSelector->hasExistingPasses();
	}

/**
* Returns the unix timestamp of the time a user started a test
*
* @param integer $active_id The active id of the user
* @return mixed The unix timestamp if the user started the test, FALSE otherwise
* @access public
*/
	function getStartingTimeOfUser($active_id, $pass = null)
	{
		global $DIC;
		$ilDB = $DIC['ilDB'];

		if ($active_id < 1) return FALSE;
		if($pass === null)
		{
		$pass = ($this->getResetProcessingTime()) ? self::_getPass($active_id) : 0;
		}
		$result = $ilDB->queryF("SELECT tst_times.started FROM tst_times WHERE tst_times.active_fi = %s AND tst_times.pass = %s ORDER BY tst_times.started",
			array('integer', 'integer'),
			array($active_id, $pass)
		);
		if ($result->numRows())
		{
			$row = $ilDB->fetchAssoc($result);
			if (preg_match("/(\d{4})-(\d{2})-(\d{2}) (\d{2}):(\d{2}):(\d{2})/", $row["started"], $matches))
			{
				return mktime($matches[4], $matches[5], $matches[6], $matches[2], $matches[3], $matches[1]);
			}
			else
			{
				return time();
			}
		}
		else
		{
			return time();
		}
	}

/**
* Returns whether the maximum processing time for a test is reached or not
*
* @param long $starting_time The unix timestamp of the starting time of the test
* @return boolean TRUE if the maxium processing time is reached, FALSE if the
*					maximum processing time is not reached or no maximum processing time is given
* @access public
*/
	function isMaxProcessingTimeReached($starting_time, $active_id)
	{
		if ($this->getEnableProcessingTime())
		{
			$processing_time = $this->getProcessingTimeInSeconds($active_id);
			$now = time();
			if ($now > ($starting_time + $processing_time))
			{
				return TRUE;
			}
			else
			{
				return FALSE;
			}
		}
		else
		{
			return FALSE;
		}
	}

	function &getTestQuestions()
	{
		global $DIC;
		$ilDB = $DIC['ilDB'];
		
		$query = "
			SELECT		questions.*,
						questtypes.type_tag,
						tstquest.sequence,
						tstquest.obligatory,
						origquest.obj_fi orig_obj_fi
			
			FROM		qpl_questions questions
			
			INNER JOIN	qpl_qst_type questtypes
			ON			questtypes.question_type_id = questions.question_type_fi
			
			INNER JOIN	tst_test_question tstquest
			ON			tstquest.question_fi = questions.question_id

			LEFT JOIN	qpl_questions origquest
			ON			origquest.question_id = questions.original_id

			WHERE		tstquest.test_fi = %s
			
			ORDER BY	tstquest.sequence
		";
		
		$query_result = $ilDB->queryF(
			$query, array('integer'), array($this->getTestId())
		);
		
		$questions = array();
		
		while ($row = $ilDB->fetchAssoc($query_result))
		{
			$question = $row;
			
			$question['obligationPossible'] = self::isQuestionObligationPossible($row['question_id']);
			
			$questions[] = $question;
		}
		
		return $questions;
	}
	
	/**
	 * @param int $questionId
	 * @return bool
	 */
	public function isTestQuestion($questionId)
	{
		foreach($this->getTestQuestions() as $questionData)
		{
			if( $questionData['question_id'] != $questionId )
			{
				continue;
			}
			
			return true;
		}
		
		return false;
	}
	
	/**
	 * @return float
	 */
	public function getFixedQuestionSetTotalPoints()
	{
		$points = 0;
		
		foreach($this->getTestQuestions() as $questionData)
		{
			$points += $questionData['points'];
		}
		
		return $points;
	}
	
	/**
	 * @return string
	 */
	public function getFixedQuestionSetTotalWorkingTime()
	{
		$totalWorkingTime = '00:00:00';
		
		foreach($this->getTestQuestions() as $questionData)
		{
			$totalWorkingTime = assQuestion::sumTimesInISO8601FormatH_i_s_Extended(
				$totalWorkingTime, $questionData['working_time']
			);
		}

		return $totalWorkingTime;
	}

	/**
	 * @return array
	 */
	public function getPotentialRandomTestQuestions()
	{
		/**
		 * @var $ilDB ilDBInterface
		 */
		global $DIC;
		$ilDB = $DIC['ilDB'];

		$query = "
			SELECT		questions.*,
						questtypes.type_tag,
						origquest.obj_fi orig_obj_fi
			
			FROM		qpl_questions questions
			
			INNER JOIN	qpl_qst_type questtypes
			ON			questtypes.question_type_id = questions.question_type_fi
			
			INNER JOIN	tst_rnd_cpy tstquest
			ON			tstquest.qst_fi = questions.question_id

			LEFT JOIN	qpl_questions origquest
			ON			origquest.question_id = questions.original_id

			WHERE		tstquest.tst_fi = %s
		";

		$query_result = $ilDB->queryF(
			$query, array('integer'), array($this->getTestId())
		);

		$questions = array();

		while ($row = $ilDB->fetchAssoc($query_result))
		{
			$question = $row;

			$question['obligationPossible'] = self::isQuestionObligationPossible($row['question_id']);

			$questions[] = $question;
		}

		return $questions;
	}

/**
* Returns the status of the shuffle_questions variable
*
* @return integer 0 if the test questions are not shuffled, 1 if the test questions are shuffled
* @access public
*/
	function getShuffleQuestions()
	{
		return ($this->shuffle_questions) ? 1 : 0;
	}

/**
* Sets the status of the shuffle_questions variable
*
* @param boolean $a_shuffle 0 if the test questions are not shuffled, 1 if the test questions are shuffled
* @access public
*/
	function setShuffleQuestions($a_shuffle)
	{
		$this->shuffle_questions = ($a_shuffle) ? 1 : 0;
	}

/**
* Returns the settings for the list of questions options in the test properties
* This could contain one of the following values:
*   0 = No list of questions offered
*   1 = A list of questions is offered
*   3 = A list of questions is offered and the list of questions is shown as first page of the test
*   5 = A list of questions is offered and the list of questions is shown as last page of the test
*   7 = A list of questions is offered and the list of questions is shown as first and last page of the test
*
* @return integer TRUE if the list of questions should be presented, FALSE otherwise
* @access public
*/
	function getListOfQuestionsSettings()
	{
		return ($this->show_summary) ? $this->show_summary : 0;
	}

/**
* Sets the settings for the list of questions options in the test properties
* This could contain one of the following values:
*   0 = No list of questions offered
*   1 = A list of questions is offered
*   3 = A list of questions is offered and the list of questions is shown as first page of the test
*   5 = A list of questions is offered and the list of questions is shown as last page of the test
*   7 = A list of questions is offered and the list of questions is shown as first and last page of the test
*
* @param integer $a_value 0, 1, 3, 5 or 7
* @access public
*/
	function setListOfQuestionsSettings($a_value = 0)
	{
		$this->show_summary = $a_value;
	}

/**
* Returns if the list of questions should be presented to the user or not
*
* @return boolean TRUE if the list of questions should be presented, FALSE otherwise
* @access public
*/
	function getListOfQuestions()
	{
		if (($this->show_summary & 1) > 0)
		{
			return TRUE;
		}
		else
		{
			return FALSE;
		}
	}

/**
* Sets if the the list of questions should be presented to the user or not
*
* @param boolean $a_value TRUE if the list of questions should be presented, FALSE otherwise
* @access public
*/
	function setListOfQuestions($a_value = TRUE)
	{
		if ($a_value)
		{
			$this->show_summary = 1;
		}
		else
		{
			$this->show_summary = 0;
		}
	}

/**
* Returns if the list of questions should be presented as the first page of the test
*
* @return boolean TRUE if the list of questions is shown as first page of the test, FALSE otherwise
* @access public
*/
	function getListOfQuestionsStart()
	{
		if (($this->show_summary & 2) > 0)
		{
			return TRUE;
		}
		else
		{
			return FALSE;
		}
	}

/**
* Sets if the the list of questions as the start page of the test
*
* @param boolean $a_value TRUE if the list of questions should be the start page, FALSE otherwise
* @access public
*/
	function setListOfQuestionsStart($a_value = TRUE)
	{
		if ($a_value && $this->getListOfQuestions())
		{
			$this->show_summary = $this->show_summary | 2;
		}
		if (!$a_value && $this->getListOfQuestions())
		{
			if ($this->getListOfQuestionsStart())
			{
				$this->show_summary = $this->show_summary ^ 2;
			}
		}
	}

/**
* Returns if the list of questions should be presented as the last page of the test
*
* @return boolean TRUE if the list of questions is shown as last page of the test, FALSE otherwise
* @access public
*/
	function getListOfQuestionsEnd()
	{
		if (($this->show_summary & 4) > 0)
		{
			return TRUE;
		}
		else
		{
			return FALSE;
		}
	}

/**
* Sets if the the list of questions as the end page of the test
*
* @param boolean $a_value TRUE if the list of questions should be the end page, FALSE otherwise
* @access public
*/
	function setListOfQuestionsEnd($a_value = TRUE)
	{
		if ($a_value && $this->getListOfQuestions())
		{
			$this->show_summary = $this->show_summary | 4;
		}
		if (!$a_value && $this->getListOfQuestions())
		{
			if ($this->getListOfQuestionsEnd())
			{
				$this->show_summary = $this->show_summary ^ 4;
			}
		}
	}

	/**
	* Returns TRUE if the list of questions should be presented with the question descriptions
	*
	* @return boolean TRUE if the list of questions is shown with the question descriptions, FALSE otherwise
	* @access public
	*/
		function getListOfQuestionsDescription()
		{
			if (($this->show_summary & 8) > 0)
			{
				return TRUE;
			}
			else
			{
				return FALSE;
			}
		}

	/**
	* Sets the show_summary attribute to TRUE if the list of questions should be presented with the question descriptions
	*
	* @param boolean $a_value TRUE if the list of questions should be shown with question descriptions, FALSE otherwise
	* @access public
	*/
		function setListOfQuestionsDescription($a_value = TRUE)
		{
			if ($a_value && $this->getListOfQuestions())
			{
				$this->show_summary = $this->show_summary | 8;
			}
			if (!$a_value && $this->getListOfQuestions())
			{
				if ($this->getListOfQuestionsDescription())
				{
					$this->show_summary = $this->show_summary ^ 8;
				}
			}
		}

/**
* Returns the combined results presentation value
*
* @return integer The combined results presentation value
* @access public
*/
	function getResultsPresentation()
	{
		return ($this->results_presentation) ? $this->results_presentation : 0;
	}

/**
* Returns if the pass details should be shown when a test is not finished
*
* @return boolean TRUE if the pass details should be shown, FALSE otherwise
* @access public
*/
	function getShowPassDetails()
	{
		if (($this->results_presentation & 1) > 0)
		{
			return TRUE;
		}
		else
		{
			return FALSE;
		}
	}

/**
* Returns if the solution details should be presented to the user or not
*
* @return boolean TRUE if the solution details should be presented, FALSE otherwise
* @access public
*/
	function getShowSolutionDetails()
	{
		if (($this->results_presentation & 2) > 0)
		{
			return TRUE;
		}
		else
		{
			return FALSE;
		}
	}

/**
* Returns if the solution printview should be presented to the user or not
*
* @return boolean TRUE if the solution printview should be presented, FALSE otherwise
* @access public
*/
	function getShowSolutionPrintview()
	{
		if (($this->results_presentation & 4) > 0)
		{
			return TRUE;
		}
		else
		{
			return FALSE;
		}
	}

/**
* Returns if the feedback should be presented to the solution or not
*
* @return boolean TRUE if the feedback should be presented in the solution, FALSE otherwise
* @access public
*/
	function getShowSolutionFeedback()
	{
		if (($this->results_presentation & 8) > 0)
		{
			return TRUE;
		}
		else
		{
			return FALSE;
		}
	}

	/**
	* Returns if the full solution (including ILIAS content) should be presented to the solution or not
	*
	* @return boolean TRUE if the full solution should be presented in the solution output, FALSE otherwise
	* @access public
	*/
		function getShowSolutionAnswersOnly()
		{
			if (($this->results_presentation & 16) > 0)
			{
				return TRUE;
			}
			else
			{
				return FALSE;
			}
		}

		/**
		* Returns if the signature field should be shown in the test results
		*
		* @return boolean TRUE if the signature field should be shown, FALSE otherwise
		* @access public
		*/
		function getShowSolutionSignature()
		{
			if (($this->results_presentation & 32) > 0)
			{
				return TRUE;
			}
			else
			{
				return FALSE;
			}
		}

	/**
	* @return boolean TRUE if the suggested solutions should be shown, FALSE otherwise
	* @access public
	*/
	function getShowSolutionSuggested()
	{
		if (($this->results_presentation & 64) > 0)
		{
			return TRUE;
		}
		else
		{
			return FALSE;
		}
	}

	/**
	 * @return boolean TRUE if the results should be compared with the correct results in the list of answers, FALSE otherwise
	 * @access public
	 */
	public function getShowSolutionListComparison()
	{
		if(($this->results_presentation & 128) > 0)
		{
			return TRUE;
		}
		else
		{
			return FALSE;
		}
	}

/**
* Sets the combined results presentation value
*
* @param integer $a_results_presentation The combined results presentation value
* @access public
*/
	function setResultsPresentation($a_results_presentation = 3)
	{
		$this->results_presentation = $a_results_presentation;
	}

/**
* Sets if the pass details should be shown when a test is not finished
*
* Sets if the pass details should be shown when a test is not finished
*
* @param boolean $a_details TRUE if the pass details should be shown, FALSE otherwise
* @access public
*/
	function setShowPassDetails($a_details = 1)
	{
		if ($a_details)
		{
			$this->results_presentation = $this->results_presentation | 1;
		}
		else
		{
			if ($this->getShowPassDetails())
			{
				$this->results_presentation = $this->results_presentation ^ 1;
			}
		}
	}

/**
* Sets if the the solution details should be presented to the user or not
*
* @param integer $a_details 1 if the solution details should be presented, 0 otherwise
* @access public
*/
	function setShowSolutionDetails($a_details = 1)
	{ 
		if ($a_details)
		{
			$this->results_presentation = $this->results_presentation | 2;
		}
		else
		{
			if ($this->getShowSolutionDetails())
			{
				$this->results_presentation = $this->results_presentation ^ 2;
			}
		}
	}

/**
* Calculates if a user may see the solution printview of his/her test results
*
* @return boolean TRUE if the user may see the printview, FALSE otherwise
* @access public
*/
	function canShowSolutionPrintview($user_id = NULL)
	{
		return $this->getShowSolutionPrintview();
	}

/**
* Sets if the the solution printview should be presented to the user or not
*
* @param boolean $a_details TRUE if the solution printview should be presented, FALSE otherwise
* @access public
*/
	function setShowSolutionPrintview($a_printview = 1)
	{
		if ($a_printview)
		{
			$this->results_presentation = $this->results_presentation | 4;
		}
		else
		{
			if ($this->getShowSolutionPrintview())
			{
				$this->results_presentation = $this->results_presentation ^ 4;
			}
		}
	}

/**
* Sets if the the feedback should be presented to the user in the solution or not
*
* @param boolean $a_feedback TRUE if the feedback should be presented in the solution, FALSE otherwise
* @access public
*/
	function setShowSolutionFeedback($a_feedback = TRUE)
	{
		if ($a_feedback)
		{
			$this->results_presentation = $this->results_presentation | 8;
		}
		else
		{
			if ($this->getShowSolutionFeedback())
			{
				$this->results_presentation = $this->results_presentation ^ 8;
			}
		}
	}

	/**
	* Set to true, if the full solution (including the ILIAS content pages) should be shown in the solution output
	*
	* @param boolean $a_full TRUE if the full solution should be shown in the solution output, FALSE otherwise
	* @access public
	*/
		function setShowSolutionAnswersOnly($a_full = TRUE)
		{
			if ($a_full)
			{
				$this->results_presentation = $this->results_presentation | 16;
			}
			else
			{
				if ($this->getShowSolutionAnswersOnly())
				{
					$this->results_presentation = $this->results_presentation ^ 16;
				}
			}
		}

		/**
		* Set to TRUE, if the signature field should be shown in the solution
		*
		* @param boolean $a_signature TRUE if the signature field should be shown, FALSE otherwise
		* @access public
		*/
		function setShowSolutionSignature($a_signature = FALSE)
		{
			if ($a_signature)
			{
				$this->results_presentation = $this->results_presentation | 32;
			}
			else
			{
				if ($this->getShowSolutionSignature())
				{
					$this->results_presentation = $this->results_presentation ^ 32;
				}
			}
		}

	/**
	* Set to TRUE, if the suggested solution should be shown in the solution
	*
	* @param boolean $a_solution TRUE if the suggested solution should be shown, FALSE otherwise
	* @access public
	*/
	function setShowSolutionSuggested($a_solution = FALSE)
	{
		if ($a_solution)
		{
			$this->results_presentation = $this->results_presentation | 64;
		}
		else
		{
			if ($this->getShowSolutionSuggested())
			{
				$this->results_presentation = $this->results_presentation ^ 64;
			}
		}
	}

	/**
	 * Set to TRUE, if the list of answers should be shown prior to finish the test
	 *
	 * @param boolean $a_comparison TRUE if the list of answers should be shown prior to finish the test, FALSE otherwise
	 */
	public function setShowSolutionListComparison($a_comparison = FALSE)
	{
		if($a_comparison)
		{
			$this->results_presentation = $this->results_presentation | 128;
		}
		else
		{
			if($this->getShowSolutionListComparison())
			{
				$this->results_presentation = $this->results_presentation ^ 128;
			}
		}
	}

	/**
	 * @deprecated: use ilTestParticipantData instead
	 */
	public static function _getUserIdFromActiveId($active_id)
	{
		global $DIC;
		$ilDB = $DIC['ilDB'];
		$result = $ilDB->queryF("SELECT user_fi FROM tst_active WHERE active_id = %s",
			array('integer'),
			array($active_id)
		);
		if ($result->numRows())
		{
			$row = $ilDB->fetchAssoc($result);
			return $row["user_fi"];
		}
		else
		{
			return -1;
		}
	}

	/**
	 * @return boolean
	 */
	public function isLimitUsersEnabled()
	{
		return $this->limitUsersEnabled;
	}

	/**
	 * @param boolean $limitUsersEnabled
	 */
	public function setLimitUsersEnabled($limitUsersEnabled)
	{
		$this->limitUsersEnabled = $limitUsersEnabled;
	}

	public function getAllowedUsers()
	{
		return ($this->allowedUsers) ? $this->allowedUsers : 0;
	}

	public function setAllowedUsers($a_allowed_users)
	{
		$this->allowedUsers = $a_allowed_users;
	}

	public function getAllowedUsersTimeGap()
	{
		return ($this->allowedUsersTimeGap) ? $this->allowedUsersTimeGap : 0;
	}

	public function setAllowedUsersTimeGap($a_allowed_users_time_gap)
	{
		$this->allowedUsersTimeGap = $a_allowed_users_time_gap;
	}

	function checkMaximumAllowedUsers()
	{
		global $DIC;
		$ilDB = $DIC['ilDB'];

		$nr_of_users = $this->getAllowedUsers();
		$time_gap = ($this->getAllowedUsersTimeGap()) ? $this->getAllowedUsersTimeGap() : 60;
		if (($nr_of_users > 0) && ($time_gap > 0))
		{
			$now = time();
			$time_border = $now - $time_gap;
			$str_time_border = strftime("%Y%m%d%H%M%S", $time_border);
			$query = "
				SELECT DISTINCT tst_times.active_fi
				FROM tst_times
				INNER JOIN tst_active
				ON tst_times.active_fi = tst_active.active_id
				AND (
					tst_times.pass > tst_active.last_finished_pass OR tst_active.last_finished_pass IS NULL
				)
				WHERE tst_times.tstamp > %s
				AND tst_active.test_fi = %s
			";
			$result = $ilDB->queryF($query, array('integer', 'integer'), array($time_border, $this->getTestId()));
			if ($result->numRows() >= $nr_of_users)
			{
				include_once "./Modules/Test/classes/class.ilObjAssessmentFolder.php";
				if (ilObjAssessmentFolder::_enabledAssessmentLogging())
				{
					$this->logAction($this->lng->txtlng("assessment", "log_could_not_enter_test_due_to_simultaneous_users", ilObjAssessmentFolder::_getLogLanguage()));
				}
				return FALSE;
			}
			else
			{
				return TRUE;
			}
		}
		return TRUE;
	}

	function _getLastAccess($active_id)
	{
		global $DIC;
		$ilDB = $DIC['ilDB'];

		$result = $ilDB->queryF("SELECT finished FROM tst_times WHERE active_fi = %s ORDER BY finished DESC",
			array('integer'),
			array($active_id)
		);
		if ($result->numRows())
		{
			$row = $ilDB->fetchAssoc($result);
			return $row["finished"];
		}
		return "";
	}

	/**
	* Checks if a given string contains HTML or not
	*
	* @param string $a_text Text which should be checked
	* @return boolean
	* @access public
	*/
	function isHTML($a_text)
	{
		if (preg_match("/<[^>]*?>/", $a_text))
		{
			return TRUE;
		}
		else
		{
			return FALSE;
		}
	}

	/**
	* Reads an QTI material tag an creates a text string
	*
	* @param string $a_material QTI material tag
	* @return string text or xhtml string
	* @access public
	*/
	function QTIMaterialToString($a_material)
	{
		$result = "";
		for ($i = 0; $i < $a_material->getMaterialCount(); $i++)
		{
			$material = $a_material->getMaterial($i);
			if (strcmp($material["type"], "mattext") == 0)
			{
				$result .= $material["material"]->getContent();
			}
			if (strcmp($material["type"], "matimage") == 0)
			{
				$matimage = $material["material"];
				if (preg_match("/(il_([0-9]+)_mob_([0-9]+))/", $matimage->getLabel(), $matches))
				{
					// import an mediaobject which was inserted using tiny mce
					if (!is_array($_SESSION["import_mob_xhtml"])) $_SESSION["import_mob_xhtml"] = array();
					array_push($_SESSION["import_mob_xhtml"], array("mob" => $matimage->getLabel(), "uri" => $matimage->getUri()));
				}
			}
		}
		global $DIC;
		$ilLog = $DIC['ilLog'];
		$ilLog->write(print_r($_SESSION["import_mob_xhtml"], true));
		return $result;
	}

	/**
	* Creates a QTI material tag from a plain text or xhtml text
	*
	* @param object $a_xml_writer Reference to the ILIAS XML writer
	* @param string $a_material plain text or html text containing the material
	* @return string QTI material tag
	* @access public
	*/
	function addQTIMaterial(&$a_xml_writer, $a_material)
	{
		include_once "./Services/RTE/classes/class.ilRTE.php";
		include_once("./Services/MediaObjects/classes/class.ilObjMediaObject.php");

		$a_xml_writer->xmlStartTag("material");
		$attrs = array(
			"texttype" => "text/plain"
		);
		if ($this->isHTML($a_material))
		{
			$attrs["texttype"] = "text/xhtml";
		}
		$a_xml_writer->xmlElement("mattext", $attrs, ilRTE::_replaceMediaObjectImageSrc($a_material, 0));

		$mobs = ilObjMediaObject::_getMobsOfObject("tst:html", $this->getId());
		foreach ($mobs as $mob)
		{
			$moblabel = "il_" . IL_INST_ID . "_mob_" . $mob;
			if (strpos($a_material, "mm_$mob") !== FALSE)
			{
				if (ilObjMediaObject::_exists($mob))
				{
					$mob_obj = new ilObjMediaObject($mob);
					$imgattrs = array(
						"label" => $moblabel,
						"uri" => "objects/" . "il_" . IL_INST_ID . "_mob_" . $mob . "/" . $mob_obj->getTitle()
					);
				}
				$a_xml_writer->xmlElement("matimage", $imgattrs, NULL);
			}
		}
		$a_xml_writer->xmlEndTag("material");
	}

	/**
	* Prepares a string for a text area output in tests
	*
	* @param string $txt_output String which should be prepared for output
	* @access public
	*/
	function prepareTextareaOutput($txt_output, $prepare_for_latex_output = FALSE, $omitNl2BrWhenTextArea = false)
	{
		include_once "./Services/Utilities/classes/class.ilUtil.php";
		return ilUtil::prepareTextareaOutput($txt_output, $prepare_for_latex_output, $omitNl2BrWhenTextArea);
	}

	/**
	* Saves the visibility settings of the certificate
	*
	* @param integer $a_value The value for the visibility settings (0 = always, 1 = only passed,  2 = never)
	* @access private
	*/
	function saveCertificateVisibility($a_value)
	{
		global $DIC;
		$ilDB = $DIC['ilDB'];

		$affectedRows = $ilDB->manipulateF("UPDATE tst_tests SET certificate_visibility = %s, tstamp = %s WHERE test_id = %s",
			array('text', 'integer', 'integer'),
			array($a_value, time(), $this->getTestId())
		);
	}

	/**
	* Returns the visibility settings of the certificate
	*
	* @return integer The value for the visibility settings (0 = always, 1 = only passed,  2 = never)
	* @access public
	*/
	function getCertificateVisibility()
	{
		return (strlen($this->certificate_visibility)) ? $this->certificate_visibility : 0;
	}

	/**
	* Sets the visibility settings of the certificate
	*
	* @param integer $a_value The value for the visibility settings (0 = always, 1 = only passed,  2 = never)
	* @access public
	*/
	function setCertificateVisibility($a_value)
	{
		$this->certificate_visibility = $a_value;
	}

	/**
	* Returns the anonymity status of the test
	*
	* @return integer The value for the anonymity status (0 = personalized, 1 = anonymized)
	* @access public
	*/
	function getAnonymity()
	{
		return ($this->anonymity) ? 1 : 0;
	}

	/**
	* Sets the anonymity status of the test
	*
	* @param integer $a_value The value for the anonymity status (0 = personalized, 1 = anonymized)
	* @access public
	*/
	function setAnonymity($a_value = 0)
	{
		switch ($a_value)
		{
			case 1:
				$this->anonymity = 1;
				break;
			default:
				$this->anonymity = 0;
				break;
		}
	}

	/**
	* Returns wheather the cancel test button is shown or not
	*
	* @return integer The value for the show cancel status (0 = don't show, 1 = show)
	* @access public
	*/
	function getShowCancel()
	{
		return ($this->show_cancel) ? 1 : 0;
	}

	/**
	* Sets the cancel test button status
	*
	* @param integer $a_value The value for the cancel test status (0 = don't show, 1 = show)
	* @access public
	*/
	function setShowCancel($a_value = 1)
	{
		switch ($a_value)
		{
			case 1:
				$this->show_cancel = 1;
				break;
			default:
				$this->show_cancel = 0;
				break;
		}
	}

	/**
	* Returns wheather the marker button is shown or not
	*
	* @return integer The value for the marker status (0 = don't show, 1 = show)
	* @access public
	*/
	function getShowMarker()
	{
		return ($this->show_marker) ? 1 : 0;
	}

	/**
	* Sets the marker button status
	*
	* @param integer $a_value The value for the marker status (0 = don't show, 1 = show)
	* @access public
	*/
	function setShowMarker($a_value = 1)
	{
		switch ($a_value)
		{
			case 1:
				$this->show_marker = 1;
				break;
			default:
				$this->show_marker = 0;
				break;
		}
	}

	/**
	* Returns the fixed participants status
	*
	* @return integer The value for the fixed participants status (0 = don't allow, 1 = allow)
	* @access public
	*/
	function getFixedParticipants()
	{
		return ($this->fixed_participants) ? 1 : 0;
	}

	/**
	* Sets the fixed participants status
	*
	* @param integer $a_value The value for the fixed participants status (0 = don't allow, 1 = allow)
	* @access public
	*/
	function setFixedParticipants($a_value = 1)
	{
		switch ($a_value)
		{
			case 1:
				$this->fixed_participants = 1;
				break;
			default:
				$this->fixed_participants = 0;
				break;
		}
	}

	/**
	* Returns the anonymity status of a test with a given object id
	*
	* @param int $a_obj_id The object id of the test object
	* @return integer The value for the anonymity status (0 = personalized, 1 = anonymized)
	* @access public
	*/
	public static function _lookupAnonymity($a_obj_id)
	{
		global $DIC;
		$ilDB = $DIC['ilDB'];

		$result = $ilDB->queryF("SELECT anonymity FROM tst_tests WHERE obj_fi = %s",
			array('integer'),
			array($a_obj_id)
		);
		while($row = $ilDB->fetchAssoc($result))
		{
			return $row['anonymity'];
		}
		return 0;
	}
	
	/**
	 * returns the question set type of test relating to passed active id
	 *
	 * @param integer $activeId
	 * @return string $questionSetType
	 */
	public static function lookupQuestionSetTypeByActiveId($active_id)
	{
		global $DIC;
		$ilDB = $DIC['ilDB'];

		$query = "
			SELECT		tst_tests.question_set_type
			FROM		tst_active
			INNER JOIN	tst_tests
			ON			tst_active.test_fi = tst_tests.test_id
			WHERE		tst_active.active_id = %s
		";
		
		$res = $ilDB->queryF( $query, array('integer'), array($active_id) );
		
		while($row = $ilDB->fetchAssoc($res))
		{
			return $row['question_set_type'];
		}
		
		return null;
	}

	/**
	* Returns the random status of a test with a given object id
	*
	* @param int $a_obj_id The object id of the test object
	* @return integer The value for the anonymity status (0 = no random, 1 = random)
	* @access public
	 * @deprecated
	*/
	function _lookupRandomTestFromActiveId($active_id)
	{
		throw new Exception(__METHOD__.' is deprecated ... use ilObjTest::lookupQuestionSetTypeByActiveId() instead!');
		
		global $DIC;
		$ilDB = $DIC['ilDB'];

		$result = $ilDB->queryF("SELECT tst_tests.random_test FROM tst_tests, tst_active WHERE tst_active.active_id = %s AND tst_active.test_fi = tst_tests.test_id",
			array('integer'),
			array($active_id)
		);
		while($row = $ilDB->fetchAssoc($result))
		{
			return $row['random_test'];
		}
		return 0;
	}

	/**
	 * Returns the full name of a test user according to the anonymity status
	 *
	 * @param int $user_id The database ID of the user
	 * @param boolean $overwrite_anonymity Indicates if the anonymity status should be ignored
	 * @return string The full name of the user or UNKNOWN if the anonymity status is affected
	 * @access public
	 * 
	 * @deprecated: use ilTestParticipantData instead
	 */
	function userLookupFullName($user_id, $overwrite_anonymity = FALSE, $sorted_order = FALSE, $suffix = "")
	{
		if ($this->getAnonymity() && !$overwrite_anonymity)
		{
			return $this->lng->txt("anonymous") . $suffix;
		}
		else
		{
			include_once './Services/User/classes/class.ilObjUser.php';
			$uname = ilObjUser::_lookupName($user_id);
			if (strlen($uname["firstname"].$uname["lastname"]) == 0) $uname["firstname"] = $this->lng->txt("deleted_user");
			if ($sorted_order)
			{
				return trim($uname["lastname"] . ", " . $uname["firstname"]) .  $suffix;
			}
			else
			{
				return trim($uname["firstname"] . " " . $uname["lastname"]) .  $suffix;
			}
		}
	}

	/**
	* Returns the "Start the Test" label for the Info page
	*
	* @param int $active_id The active id of the current user
	* @return string The "Start the Test" label
	* @access public
	*/
	function getStartTestLabel($active_id)
	{
		if ($this->getNrOfTries() == 1)
		{
			return $this->lng->txt("tst_start_test");
		}
		$active_pass = self::_getPass($active_id);
		$res = $this->getNrOfResultsForPass($active_id, $active_pass);
		if ($res == 0)
		{
			if ($active_pass == 0)
			{
				return $this->lng->txt("tst_start_test");
			}
			else
			{
				return $this->lng->txt("tst_start_new_test_pass");
			}
		}
		else
		{
			return $this->lng->txt("tst_resume_test");
		}
	}

	/**
	 * Returns the available test defaults for the active user
	 * @return array An array containing the defaults
	 * @access public
	 */
	public function getAvailableDefaults()
	{
		/**
		 * @var $ilDB   ilDBInterface
		 * @var $ilUser ilObjUser
		 */
		global $DIC;
		$ilDB = $DIC['ilDB'];
		$ilUser = $DIC['ilUser'];

		$result   = $ilDB->queryF(
			"SELECT * FROM tst_test_defaults WHERE user_fi = %s ORDER BY name ASC",
			array('integer'),
			array($ilUser->getId())
		);
		$defaults = array();
		while($row = $ilDB->fetchAssoc($result))
		{
			$defaults[$row["test_defaults_id"]] = $row;
		}
		return $defaults;
	}
	
	/**
	* Returns the test defaults for a given id
	*
	* @param integer $test_defaults_id The database id of a test defaults dataset
	* @return array An array containing the test defaults
	* @access public
	*/
	function &getTestDefaults($test_defaults_id)
	{
		return self::_getTestDefaults($test_defaults_id);
	}
	
	public static function _getTestDefaults($test_defaults_id)
	{
		global $DIC;
		$ilDB = $DIC['ilDB'];
		
		$result = $ilDB->queryF("SELECT * FROM tst_test_defaults WHERE test_defaults_id = %s",
			array('integer'),
			array($test_defaults_id)
		);
		if ($result->numRows() == 1)
		{
			$row = $ilDB->fetchAssoc($result);
			return $row;
		}
		else
		{
			return NULL;
		}
	}
	
	/**
	* Deletes the defaults for a test
	*
	* @param integer $test_default_id The database ID of the test defaults
	* @access public
	*/
	function deleteDefaults($test_default_id)
	{
		global $DIC;
		$ilDB = $DIC['ilDB'];
		$affectedRows = $ilDB->manipulateF("DELETE FROM tst_test_defaults WHERE test_defaults_id = %s",
			array('integer'),
			array($test_default_id)
		);
	}
	
	/**
	* Adds the defaults of this test to the test defaults
	*
	* @param string $a_name The name of the test defaults
	* @access public
	*/
	function addDefaults($a_name)
	{
		global $DIC;
		$ilDB = $DIC['ilDB'];
		$ilUser = $DIC['ilUser'];
		$testsettings = array(
			"TitleOutput"                => $this->getTitleOutput(),
			"PassScoring"                => $this->getPassScoring(),
			"IntroEnabled"               => $this->isIntroductionEnabled(),
			"Introduction"               => $this->getIntroduction(),
			"FinalStatement"             => $this->getFinalStatement(),
			"ShowInfo"                   => $this->getShowInfo(),
			"ForceJS"                    => $this->getForceJS(),
			"CustomStyle"                => $this->getCustomStyle(),
			"ShowFinalStatement"         => $this->getShowFinalStatement(),
			"SequenceSettings"           => $this->getSequenceSettings(),
			"ScoreReporting"             => $this->getScoreReporting(),
			"ScoreCutting"               => $this->getScoreCutting(),
			'SpecificAnswerFeedback'     => $this->getSpecificAnswerFeedback(),
			'PrintBsWithRes'             => (int)$this->isBestSolutionPrintedWithResult(),
			"InstantFeedbackSolution"    => $this->getInstantFeedbackSolution(),
			"AnswerFeedback"             => $this->getAnswerFeedback(),
			"AnswerFeedbackPoints"       => $this->getAnswerFeedbackPoints(),
			"ResultsPresentation"        => $this->getResultsPresentation(),
			"Anonymity"                  => $this->getAnonymity(),
			"ShowCancel"                 => $this->getShowCancel(),
			"ShowMarker"                 => $this->getShowMarker(),
			"ReportingDate"              => $this->getReportingDate(),
			"NrOfTries"                  => $this->getNrOfTries(),
			"Shuffle"                    => $this->getShuffleQuestions(),
			"Kiosk"                      => $this->getKiosk(),
			"UsePreviousAnswers"         => $this->getUsePreviousAnswers(),
			"ProcessingTime"             => $this->getProcessingTime(),
			"EnableProcessingTime"       => $this->getEnableProcessingTime(),
			"ResetProcessingTime"        => $this->getResetProcessingTime(),
			"StartingTimeEnabled"        => $this->isStartingTimeEnabled(),
			"StartingTime"               => $this->getStartingTime(),
			"EndingTimeEnabled"          => $this->isEndingTimeEnabled(),
			"EndingTime"                 => $this->getEndingTime(),
			"ECTSOutput"                 => $this->getECTSOutput(),
			"ECTSFX"                     => $this->getECTSFX(),
			"ECTSGrades"                 => $this->getECTSGrades(),
			"questionSetType"            => $this->getQuestionSetType(),
			"CountSystem"                => $this->getCountSystem(),
			"MCScoring"                  => $this->getMCScoring(),
			"mailnotification"           => $this->getMailNotification(),
			"mailnottype"                => $this->getMailNotificationType(),
			"exportsettings"             => $this->getExportSettings(),
			"ListOfQuestionsSettings"    => $this->getListOfQuestionsSettings(),
			'obligations_enabled'        => (int)$this->areObligationsEnabled(),
			'offer_question_hints'       => (int)$this->isOfferingQuestionHintsEnabled(),
			'pass_deletion_allowed'      => (int)$this->isPassDeletionAllowed(),
			'enable_examview'            => $this->getEnableExamview(),
			'show_examview_html'         => $this->getShowExamviewHtml(),
			'show_examview_pdf'          => $this->getShowExamviewPdf(),
			'char_selector_availability' => $this->getCharSelectorAvailability(),
			'char_selector_definition'   => $this->getCharSelectorDefinition(),
			'skill_service'              => (int)$this->isSkillServiceEnabled(),
			'result_tax_filters'         => (array)$this->getResultFilterTaxIds(),
			'show_grading_status'        => (int)$this->isShowGradingStatusEnabled(),
			'show_grading_mark'          => (int)$this->isShowGradingMarkEnabled(),

			'follow_qst_answer_fixation' => $this->isFollowupQuestionAnswerFixationEnabled(),
			'inst_fb_answer_fixation' => $this->isInstantFeedbackAnswerFixationEnabled(),
			'force_inst_fb'           => $this->isForceInstantFeedbackEnabled(),
			'redirection_mode'        => $this->getRedirectionMode(),
			'redirection_url'         => $this->getRedirectionUrl(),
			'sign_submission'         => $this->getSignSubmission(),
			'autosave'                => (int)$this->getAutosave(),
			'autosave_ival'           => (int)$this->getAutosaveIval(),
			'examid_in_test_pass'     => (int)$this->isShowExamIdInTestPassEnabled(),
			'examid_in_test_res'      => (int)$this->isShowExamIdInTestResultsEnabled(),
			
			'enable_archiving'        => (int)$this->getEnableArchiving(),
			'password_enabled'        => (int)$this->isPasswordEnabled(),
			'password'                => (string)$this->getPassword(),
			'fixed_participants'      => $this->getFixedParticipants(),
			'limit_users_enabled'     => $this->isLimitUsersEnabled(),
			'allowedusers'            => $this->getAllowedUsers(),
			'alloweduserstimegap'     => $this->getAllowedUsersTimeGap(),
			'pool_usage'			=> $this->getPoolUsage(),
			'activation_limited'	=> $this->isActivationLimited(),
			'activation_start_time' => $this->getActivationStartingTime(),
			'activation_end_time'	=> $this->getActivationEndingTime(),
			'activation_visibility' => $this->getActivationVisibility(),
			'highscore_enabled'       => $this->getHighscoreEnabled(),
			'highscore_anon'          => $this->getHighscoreAnon(),
			'highscore_achieved_ts'   => $this->getHighscoreAchievedTS(),
			'highscore_score'         => $this->getHighscoreScore(),
			'highscore_percentage'    => $this->getHighscorePercentage(),
			'highscore_hints'         => $this->getHighscoreHints(),
			'highscore_wtime'         => $this->getHighscoreWTime(),
			'highscore_own_table'     => $this->getHighscoreOwnTable(),
			'highscore_top_table'     => $this->getHighscoreTopTable(),
			'highscore_top_num'       => $this->getHighscoreTopNum(),
			'use_previous_answers' => (string)$this->getUsePreviousAnswers(),
			'pass_waiting'          => $this->getPassWaiting()
		);
		
		$next_id = $ilDB->nextId('tst_test_defaults');
		$ilDB->insert(
			'tst_test_defaults',
			array(
				'test_defaults_id' => array('integer', $next_id),
				'name'             => array('text', $a_name),
				'user_fi'          => array('integer', $ilUser->getId()),
				'defaults'         => array('clob', serialize($testsettings)),
				'marks'            => array('clob', serialize($this->mark_schema)),
				'tstamp'           => array('integer', time())
			)
		);
	}

	/**
	 * Applies given test defaults to this test
	 *
	 * @param array $test_default The test defaults database id.
	 *
	 * @return boolean TRUE if the application succeeds, FALSE otherwise
	 */
	public function applyDefaults($test_defaults)
	{
		$testsettings = unserialize($test_defaults["defaults"]);
		include_once "./Modules/Test/classes/class.assMarkSchema.php";
		$this->mark_schema = unserialize($test_defaults["marks"]);

		$this->setTitleOutput($testsettings["TitleOutput"]);
		$this->setPassScoring($testsettings["PassScoring"]);
		$this->setIntroductionEnabled($testsettings["IntroEnabled"]);
		$this->setIntroduction($testsettings["Introduction"]);
		$this->setFinalStatement($testsettings["FinalStatement"]);
		$this->setShowInfo($testsettings["ShowInfo"]);
		$this->setForceJS($testsettings["ForceJS"]);
		$this->setCustomStyle($testsettings["CustomStyle"]);
		$this->setShowFinalStatement($testsettings["ShowFinalStatement"]);
		$this->setSequenceSettings($testsettings["SequenceSettings"]);
		$this->setScoreReporting($testsettings["ScoreReporting"]);
		$this->setScoreCutting($testsettings['ScoreCutting']);
		$this->setSpecificAnswerFeedback($testsettings['SpecificAnswerFeedback']);
		$this->setPrintBestSolutionWithResult((bool)$testsettings['PrintBsWithRes']);
		$this->setInstantFeedbackSolution($testsettings["InstantFeedbackSolution"]);
		$this->setAnswerFeedback($testsettings["AnswerFeedback"]);
		$this->setAnswerFeedbackPoints($testsettings["AnswerFeedbackPoints"]);
		$this->setResultsPresentation($testsettings["ResultsPresentation"]);
		$this->setAnonymity($testsettings["Anonymity"]);
		$this->setShowCancel($testsettings["ShowCancel"]);
		$this->setShuffleQuestions($testsettings["Shuffle"]);
		$this->setShowMarker($testsettings["ShowMarker"]);
		$this->setReportingDate($testsettings["ReportingDate"]);
		$this->setNrOfTries($testsettings["NrOfTries"]);
		$this->setUsePreviousAnswers($testsettings["UsePreviousAnswers"]);
		$this->setRedirectionMode($testsettings['redirection_mode']);
		$this->setRedirectionUrl($testsettings['redirection_url']);
		$this->setProcessingTime($testsettings["ProcessingTime"]);
		$this->setResetProcessingTime($testsettings["ResetProcessingTime"]);
		$this->setEnableProcessingTime($testsettings["EnableProcessingTime"]);
		$this->setStartingTimeEnabled($testsettings["StartingTimeEnabled"]);
		$this->setStartingTime($testsettings["StartingTime"]);
		$this->setKiosk($testsettings["Kiosk"]);
		$this->setEndingTimeEnabled($testsettings["EndingTimeEnabled"]);
		$this->setEndingTime($testsettings["EndingTime"]);
		$this->setECTSOutput($testsettings["ECTSOutput"]);
		$this->setECTSFX($testsettings["ECTSFX"]);
		$this->setECTSGrades($testsettings["ECTSGrades"]);
		if( isset($testsettings["isRandomTest"]) )
		{
			if( $testsettings["isRandomTest"] )
			{
				$this->setQuestionSetType(self::QUESTION_SET_TYPE_RANDOM);
			}
			else
			{
				$this->setQuestionSetType(self::QUESTION_SET_TYPE_FIXED);
			}
		}
		elseif( isset($testsettings["questionSetType"]) )
		{
			$this->setQuestionSetType($testsettings["questionSetType"]);
		}
		$this->setCountSystem($testsettings["CountSystem"]);
		$this->setMCScoring($testsettings["MCScoring"]);
		$this->setMailNotification($testsettings["mailnotification"]);
		$this->setMailNotificationType($testsettings["mailnottype"]);
		$this->setExportSettings($testsettings['exportsettings']);
		$this->setListOfQuestionsSettings($testsettings["ListOfQuestionsSettings"]);
		$this->setObligationsEnabled($testsettings["obligations_enabled"]);
		$this->setOfferingQuestionHintsEnabled($testsettings["offer_question_hints"]);
		$this->setHighscoreEnabled($testsettings['highscore_enabled']);
		$this->setHighscoreAnon($testsettings['highscore_anon']);
		$this->setHighscoreAchievedTS($testsettings['highscore_achieved_ts']);
		$this->setHighscoreScore($testsettings['highscore_score']);
		$this->setHighscorePercentage($testsettings['highscore_percentage']);
		$this->setHighscoreHints($testsettings['highscore_hints']);
		$this->setHighscoreWTime($testsettings['highscore_wtime']);
		$this->setHighscoreOwnTable($testsettings['highscore_own_table']);
		$this->setHighscoreTopTable($testsettings['highscore_top_table']);
		$this->setHighscoreTopNum($testsettings['highscore_top_num']);
		$this->setPassDeletionAllowed($testsettings['pass_deletion_allowed']);
		if( isset($testsettings['examid_in_kiosk']) )
		{
			$this->setShowExamIdInTestPassEnabled($testsettings['examid_in_kiosk']);
		}
		else
		{
			$this->setShowExamIdInTestPassEnabled($testsettings['examid_in_test_pass']);
		}
		if( isset($testsettings['show_exam_id']) )
		{
			$this->setShowExamIdInTestResultsEnabled($testsettings['show_exam_id']);
		}
		else
		{
			$this->setShowExamIdInTestResultsEnabled($testsettings['examid_in_test_res']);
		}
		$this->setEnableExamview($testsettings['enable_examview']);
		$this->setShowExamviewHtml($testsettings['show_examview_html']);
		$this->setShowExamviewPdf($testsettings['show_examview_pdf']);
		$this->setEnableArchiving($testsettings['enable_archiving']);
		$this->setSignSubmission($testsettings['sign_submission']);
		$this->setCharSelectorAvailability($testsettings['char_selector_availability']);
		$this->setCharSelectorDefinition($testsettings['char_selector_definition']);
		$this->setSkillServiceEnabled((bool)$testsettings['skill_service']);
		$this->setResultFilterTaxIds((array)$testsettings['result_tax_filters']);
		$this->setShowGradingStatusEnabled((bool)$testsettings['show_grading_status']);
		$this->setShowGradingMarkEnabled((bool)$testsettings['show_grading_mark']);

		$this->setFollowupQuestionAnswerFixationEnabled($testsettings['follow_qst_answer_fixation']);
		$this->setInstantFeedbackAnswerFixationEnabled($testsettings['inst_fb_answer_fixation']);
		$this->setForceInstantFeedbackEnabled($testsettings['force_inst_fb']);
		$this->setRedirectionMode($testsettings['redirection_mode']);
		$this->setRedirectionUrl($testsettings['redirection_url']);

		$this->setAutosave($testsettings['autosave']);
		$this->setAutosaveIval($testsettings['autosave_ival']);
		$this->setShowExamIdInTestResultsEnabled((int)$testsettings['examid_in_test_res']);
		$this->setPasswordEnabled($testsettings['password_enabled']);
		$this->setPassword($testsettings['password']);
		$this->setFixedParticipants($testsettings['fixed_participants']	);
		$this->setLimitUsersEnabled($testsettings['limit_users_enabled']);
		$this->setAllowedUsers($testsettings['allowedusers']);
		$this->setAllowedUsersTimeGap($testsettings['alloweduserstimegap']);
		$this->setUsePreviousAnswers($testsettings['use_previous_answers']);
		$this->setPoolUsage($testsettings['pool_usage']);
		$this->setActivationLimited($testsettings['activation_limited']);
		$this->setActivationStartingTime($testsettings['activation_start_time']);
		$this->setActivationEndingTime($testsettings['activation_end_time']);
		$this->setActivationVisibility($testsettings['activation_visibility']);
		$this->setPassWaiting($testsettings['pass_waiting']);
		
		$this->saveToDb();

		return true;
	}

	/**
	* Convert a print output to XSL-FO
	*
	* @param string $print_output The print output
	* @return string XSL-FO code
	* @access public
	*/
	function processPrintoutput2FO($print_output)
	{
		if (extension_loaded("tidy"))
		{
			$config = array(
				"indent"         => false,
				"output-xml"     => true,
				"numeric-entities" => true
			);
			$tidy = new tidy();
			$tidy->parseString($print_output, $config, 'utf8');
			$tidy->cleanRepair();
			$print_output = tidy_get_output($tidy);
			$print_output = preg_replace("/^.*?(<html)/", "\\1", $print_output);
		}
		else
		{
			$print_output = str_replace("&nbsp;", "&#160;", $print_output);
			$print_output = str_replace("&otimes;", "X", $print_output);
		}
		$xsl = file_get_contents("./Modules/Test/xml/question2fo.xsl");

		// additional font support
		global $DIC;
		$xsl = str_replace(
				'font-family="Helvetica, unifont"',
				'font-family="'.$DIC['ilSetting']->get('rpc_pdf_font','Helvetica, unifont').'"',
				$xsl
		);

		$args = array( '/_xml' => $print_output, '/_xsl' => $xsl );
		$xh = xslt_create();
		$params = array();
		$output = xslt_process($xh, "arg:/_xml", "arg:/_xsl", NULL, $args, $params);
		xslt_error($xh);
		xslt_free($xh);
		return $output;
	}

	/**
	* Delivers a PDF file from XHTML
	*
	* @param string $html The XHTML string
	* @access public
	*/
	public function deliverPDFfromHTML($content, $title = NULL)
	{
		$content = preg_replace("/href=\".*?\"/", "", $content);
		$printbody = new ilTemplate("tpl.il_as_tst_print_body.html", TRUE, TRUE, "Modules/Test");
		$printbody->setVariable("TITLE", ilUtil::prepareFormOutput($this->getTitle()));
		$printbody->setVariable("ADM_CONTENT", $content);
		$printbody->setCurrentBlock("css_file");
		$printbody->setVariable("CSS_FILE", $this->getTestStyleLocation("filesystem"));
		$printbody->parseCurrentBlock();
		$printbody->setCurrentBlock("css_file");
		$printbody->setVariable("CSS_FILE", ilUtil::getStyleSheetLocation("filesystem", "delos.css"));
		$printbody->parseCurrentBlock();
		$printoutput = $printbody->get();
		$html = str_replace("href=\"./", "href=\"" . ILIAS_HTTP_PATH . "/", $printoutput);
		$html = preg_replace("/<div id=\"dontprint\">.*?<\\/div>/ims", "", $html);
		if (extension_loaded("tidy"))
		{
			$config = array(
				"indent"         => false,
				"output-xml"     => true,
				"numeric-entities" => true
			);
			$tidy = new tidy();
			$tidy->parseString($html, $config, 'utf8');
			$tidy->cleanRepair();
			$html = tidy_get_output($tidy);
			$html = preg_replace("/^.*?(<html)/", "\\1", $html);
		}
		else
		{
			$html = str_replace("&nbsp;", "&#160;", $html);
			$html = str_replace("&otimes;", "X", $html);
		}
		$html = preg_replace("/src=\".\\//ims", "src=\"" . ILIAS_HTTP_PATH . "/", $html);
		$this->deliverPDFfromFO($this->processPrintoutput2FO($html), $title);
	}
	
	/**
	* Delivers a PDF file from a XSL-FO string
	*
	* @param string $fo The XSL-FO string
	* @access public
	*/
	public function deliverPDFfromFO($fo, $title = null)
	{
		global $DIC;
		$ilLog = $DIC['ilLog'];

		include_once "./Services/Utilities/classes/class.ilUtil.php";
		$fo_file = ilUtil::ilTempnam() . ".fo";
		$fp = fopen($fo_file, "w"); fwrite($fp, $fo); fclose($fp);

		include_once './Services/WebServices/RPC/classes/class.ilRpcClientFactory.php';
		try
		{
			$pdf_base64 = ilRpcClientFactory::factory('RPCTransformationHandler')->ilFO2PDF($fo);
			$filename = (strlen($title)) ? $title : $this->getTitle();
			ilUtil::deliverData($pdf_base64->scalar, ilUtil::getASCIIFilename($filename) . ".pdf", "application/pdf", false, true);
			return true;
		}
		catch(Exception $e)
		{
			$ilLog->write(__METHOD__.': '.$e->getMessage());
			return false;
		}
	}
	
	/**
<<<<<<< HEAD
	* Retrieves the feedback comment for a question in a test
=======
	* Retrieves the feedback comment for a question in a test if it is finalized
>>>>>>> 10b623de
	*
	* @param integer $active_id Active ID of the user
	* @param integer $question_id Question ID
	* @param integer $pass Pass number
	* @param boolean $ignore_access_validation ignore access right
	* @return string The feedback text
	* @access public
	*/
	static function getManualFeedback($active_id, $question_id, $pass, $ignore_access_validation = false)
	{
<<<<<<< HEAD
		global $DIC;

		$ilDB 		= $DIC->database();
		$feedback 	= "";
		$result		= $ilDB->queryF(
			"SELECT finalized_evaluation,feedback FROM tst_manual_fb WHERE active_fi = %s AND question_fi = %s AND pass = %s",
=======
		$feedback = "";
		$row      = self::getSingleManualFeedback($active_id, $question_id, $pass);

		if (count($row) > 0 && ($row['finalized_evaluation'] || \ilTestService::isManScoringDone($active_id))) {
			$feedback = $row['feedback'];
		}

		return $feedback;
	}

	/**
	 * Retrieves the manual feedback for a question in a test
	 *
	 * @param integer $active_id Active ID of the user
	 * @param integer $question_id Question ID
	 * @param integer $pass Pass number
	 * @return array The feedback text
	 * @access public
	 */
	public static function getSingleManualFeedback($active_id, $question_id, $pass)
	{
		global $DIC;

		$ilDB   = $DIC->database();
		$row    = array();
		$result = $ilDB->queryF(
			"SELECT * FROM tst_manual_fb WHERE active_fi = %s AND question_fi = %s AND pass = %s",
>>>>>>> 10b623de
			array('integer', 'integer', 'integer'),
			array($active_id, $question_id, $pass)
		);

<<<<<<< HEAD
		if ($result->numRows()){
			include_once("./Services/RTE/classes/class.ilRTE.php");

			$row = $ilDB->fetchAssoc($result);

			if($ignore_access_validation || $row['finalized_evaluation'] || \ilTestService::isManScoringDone($active_id)) {
				$feedback = ilRTE::_replaceMediaObjectImageSrc($row["feedback"], 1);
			}
		}

		return $feedback;
	}

	/**
	 * Retrieves the manual feedback for a question in a test
	 *
	 * @param integer $active_id Active ID of the user
	 * @param integer $question_id Question ID
	 * @param integer $pass Pass number
	 * @return array The feedback text
	 * @access public
	 */
	public static function getSingleManualFeedback($active_id, $question_id, $pass)
	{
		global $DIC;

		$ilDB 	= $DIC->database();
		$row 	= array();
		$result = $ilDB->queryF(
			"SELECT * FROM tst_manual_fb WHERE active_fi = %s AND question_fi = %s AND pass = %s",
			array('integer', 'integer', 'integer'),
			array($active_id, $question_id, $pass)
		);

		if ($result->numRows()){
			include_once("./Services/RTE/classes/class.ilRTE.php");

			$row 				= $ilDB->fetchAssoc($result);
			$row['feedback'] 	= ilRTE::_replaceMediaObjectImageSrc($row['feedback'], 1);
=======
		if ($result->numRows() === 1){

			$row             = $ilDB->fetchAssoc($result);
			$row['feedback'] = ilRTE::_replaceMediaObjectImageSrc($row['feedback'], 1);
		}else{
			$DIC->logger()->root()->warning("WARNING: Multiple feedback entries on tst_manual_fb for ".
			"active_fi = $active_id , question_fi = $question_id and pass = $pass");
>>>>>>> 10b623de
		}

		return $row;
	}

	/**
	 * Retrieves the manual feedback for a question in a test
	 *
	 * @param integer $question_id Question ID
	 * @return array The feedback text
	 * @access public
	 */
<<<<<<< HEAD
	public static function getCompleteManualFeedback($question_id)
	{
		global $DIC;

		$ilDB 		= $DIC->database();
		$feedback 	= array();
		$result 	= $ilDB->queryF(
=======
	public static function getCompleteManualFeedback(int $question_id)
	{
		global $DIC;

		$ilDB     = $DIC->database();
		$feedback = array();
		$result   = $ilDB->queryF(
>>>>>>> 10b623de
			"SELECT * FROM tst_manual_fb WHERE question_fi = %s",
			array('integer'),
			array($question_id)
		);

		while ($row = $ilDB->fetchAssoc($result)){
<<<<<<< HEAD
			$row['feedback'] = ilRTE::_replaceMediaObjectImageSrc($row['feedback'], 1);
			$feedback[$row['active_fi']][$row['pass']][$row['question_fi']] = $row;
=======
			$active   = $row['active_fi'];
			$pass     = $row['pass'];
			$question = $row['question_fi'];

			$row['feedback'] = ilRTE::_replaceMediaObjectImageSrc($row['feedback'], 1);

			$feedback[$active][$pass][$question] = $row;
>>>>>>> 10b623de
		}

		return $feedback;
	}

	/**
	* Saves the manual feedback for a question in a test
	*
	* @param integer $active_id Active ID of the user
	* @param integer $question_id Question ID
	* @param integer $pass Pass number
	* @param string $feedback The feedback text
	* @param boolean $finalized In Feedback is final
	* @return boolean TRUE if the operation succeeds, FALSE otherwise
	* @access public
	*/
	function saveManualFeedback($active_id, $question_id, $pass, $feedback, $finalized = false)
	{
		global $DIC;

		$DIC->database()->manipulateF(
			"DELETE FROM tst_manual_fb WHERE active_fi = %s AND question_fi = %s AND pass = %s",
			array('integer', 'integer', 'integer'),
			array($active_id, $question_id, $pass)
		);

<<<<<<< HEAD
		if (strlen($feedback)) {
			$this->insertManualFeedback($active_id, $question_id, $pass, $feedback, $finalized);

			if (ilObjAssessmentFolder::_enabledAssessmentLogging()) {
				$this->logManualFeedback($active_id, $question_id, $feedback);
			}
=======
		$this->insertManualFeedback($active_id, $question_id, $pass, $feedback, $finalized);

		if (ilObjAssessmentFolder::_enabledAssessmentLogging()) {
			$this->logManualFeedback($active_id, $question_id, $feedback);
>>>>>>> 10b623de
		}

		return TRUE;
	}

	/**
	 * Inserts a manual feedback into the DB
	 *
	 * @param integer $active_id Active ID of the user
	 * @param integer $question_id Question ID
	 * @param integer $pass Pass number
	 * @param string  $feedback The feedback text
	 * @param boolean $finalized In Feedback is final
	 */
	private function insertManualFeedback($active_id, $question_id, $pass, $feedback, $finalized){
		global $DIC;

<<<<<<< HEAD
		$ilDB 			= $DIC->database();
		$ilUser 		= $DIC->user();
		$next_id 		= $ilDB->nextId('tst_manual_fb');
		$user			= $ilUser->getId();
		$finalized_time = time();
		$feedback_old 	= $this->getSingleManualFeedback($active_id, $question_id, $pass);
		$update_default = [
			'manual_feedback_id'	=> [ 'integer', $next_id],
			'active_fi'				=> [ 'integer', $active_id],
			'question_fi'			=> [ 'integer', $question_id],
			'pass'					=> [ 'integer', $pass],
			'feedback'				=> [ 'clob', ilRTE::_replaceMediaObjectImageSrc( $feedback, 0)],
			'tstamp'				=> [ 'integer', time()]
		];

		if($feedback_old['finalized_evaluation'] == 1){
			$user 			= $feedback_old['finalized_by_usr_id'];
=======
		$ilDB           = $DIC->database();
		$ilUser         = $DIC->user();
		$next_id        = $ilDB->nextId('tst_manual_fb');
		$user           = $ilUser->getId();
		$finalized_time = time();
		$feedback_old   = $this->getSingleManualFeedback($active_id, $question_id, $pass);
		$update_default = [
			'manual_feedback_id' => [ 'integer', $next_id],
			'active_fi'	         => [ 'integer', $active_id],
			'question_fi'        => [ 'integer', $question_id],
			'pass'               => [ 'integer', $pass],
			'feedback'           => [ 'clob', ilRTE::_replaceMediaObjectImageSrc( $feedback, 0)],
			'tstamp'             => [ 'integer', time()]
		];

		if($feedback_old['finalized_evaluation'] == 1){
			$user           = $feedback_old['finalized_by_usr_id'];
>>>>>>> 10b623de
			$finalized_time = $feedback_old['finalized_tstamp'];
		}

		if($finalized === true) {
			$update_default['finalized_evaluation'] = ['integer', 1];
<<<<<<< HEAD
			$update_default['finalized_by_usr_id'] 	= ['integer', $user];
			$update_default['finalized_tstamp'] 	= ['integer', $finalized_time];
=======
			$update_default['finalized_by_usr_id']  = ['integer', $user];
			$update_default['finalized_tstamp']     = ['integer', $finalized_time];
>>>>>>> 10b623de
		}

		$ilDB->insert('tst_manual_fb', $update_default);
	}

	/**
	 * Creates a log for the manual feedback
	 *
	 * @param integer $active_id Active ID of the user
	 * @param integer $question_id Question ID
	 * @param string  $feedback The feedback text
	 */
	private function logManualFeedback($active_id, $question_id, $feedback){
		global $DIC;

<<<<<<< HEAD
		$ilUser 		= $DIC->user();
		$lng 			= $DIC->language();
=======
		$ilUser   = $DIC->user();
		$lng      = $DIC->language();
>>>>>>> 10b623de
		$username = ilObjTestAccess::_getParticipantData($active_id);

		$this->logAction(
			sprintf(
<<<<<<< HEAD
				$lng->txtlng("assessment", "log_manual_feedback", ilObjAssessmentFolder::_getLogLanguage()),
				$ilUser->getFullname() . " (" . $ilUser->getLogin() . ")",
=======
				$lng->txtlng('assessment', 'log_manual_feedback', ilObjAssessmentFolder::_getLogLanguage()),
				$ilUser->getFullname() . ' (' . $ilUser->getLogin() . ')',
>>>>>>> 10b623de
				$username,
				assQuestion::_getQuestionTitle($question_id),
				$feedback
			)
		);
	}
	
	/**
	* Returns if Javascript should be chosen for drag & drop actions
	* for the active user
	*
	* @return boolean TRUE if Javascript should be chosen, FALSE otherwise
	* @access public
	*/
	function getJavaScriptOutput()
	{
		return TRUE;
		
//		global $DIC;
//		$ilUser = $DIC['ilUser'];
//		if (strcmp($_GET["tst_javascript"], "0") == 0) return FALSE;
//		if ($this->getForceJS()) return TRUE;
//		$assessmentSetting = new ilSetting("assessment");
//		return ($ilUser->getPref("tst_javascript") === FALSE) ? $assessmentSetting->get("use_javascript") : $ilUser->getPref("tst_javascript");
	}
	
	function &createTestSequence($active_id, $pass, $shuffle)
	{
		include_once "./Modules/Test/classes/class.ilTestSequence.php";
		$this->testSequence = new ilTestSequence($active_id, $pass, $this->isRandomTest());
	}
	
	/**
	* Sets the test ID
	*
	* @param integer $a_id Test ID
	*/
	public function setTestId($a_id)
	{
		$this->test_id = $a_id;
	}
	
	/**
	 * returns all test results for all participants
	 *
	 * @param array $partipants array of user ids
	 * @param boolean if true, the result will be prepared for csv output (see processCSVRow)
	 *
	 * @return array of fields, see code for column titles
	 */
	function getDetailedTestResults($participants)
	{
		$results = array();
		if (count($participants))
		{
			foreach ($participants as $active_id => $user_rec)
			{
				$row = array();
				$reached_points = 0;
				$max_points = 0;
				foreach ($this->questions as $value)
				{
					$question =& ilObjTest::_instanciateQuestion($value);
					if (is_object($question))
					{
						$max_points += $question->getMaximumPoints();
						$reached_points += $question->getReachedPoints($active_id);
						if ($max_points > 0)
						{
							$percentvalue = $reached_points / $max_points;
							if ($percentvalue < 0) $percentvalue = 0.0;
						}
						else
						{
							$percentvalue = 0;
						}
						if ($this->getAnonymity())
						{
							$user_rec['firstname'] = "";
							$user_rec['lastname'] = $this->lng->txt("anonymous");
						}
						$row = array(
							"user_id"=>$user_rec['usr_id'],
							"matriculation" =>  $user_rec['matriculation'],
							"lastname" =>  $user_rec['lastname'],
							"firstname" => $user_rec['firstname'],
							"login"=>$user_rec['login'],
							"question_id" => $question->getId(),
							"question_title" => $question->getTitle(),
							"reached_points" => $reached_points,
							"max_points" => $max_points
						);
						$results[] = $row;
					}
				}
			}
		}
		return $results;
	}

	/**
	* Get test Object ID for question ID
	*/
	public static function _lookupTestObjIdForQuestionId($a_q_id)
	{
		global $DIC;
		$ilDB = $DIC['ilDB'];
		
		$result = $ilDB->queryF("SELECT t.obj_fi obj_id FROM tst_test_question q, tst_tests t WHERE q.test_fi = t.test_id AND q.question_fi = %s",
			array('integer'),
			array($a_q_id)
		);
		$rec = $ilDB->fetchAssoc($result);
		return $rec["obj_id"];
	}

	/**
	* Checks wheather or not a question plugin with a given name is active
	*
	* @param string $a_pname The plugin name
	* @access public
	*/
	function isPluginActive($a_pname)
	{
		global $DIC;
		$ilPluginAdmin = $DIC['ilPluginAdmin'];
		if ($ilPluginAdmin->isActive(IL_COMP_MODULE, "TestQuestionPool", "qst", $a_pname))
		{
			return TRUE;
		}
		else
		{
			return FALSE;
		}
	}
	
	public function getPassed($active_id)
	{
		global $DIC;
		$ilDB = $DIC['ilDB'];
		
		$result = $ilDB->queryF("SELECT passed FROM tst_result_cache WHERE active_fi = %s",
			array('integer'),
			array($active_id)
		);
		if ($result->numRows())
		{
			$row = $ilDB->fetchAssoc($result);
			return $row['passed'];
		}
		else
		{
			$counted_pass = ilObjTest::_getResultPass($active_id);
 			$result_array =& $this->getTestResult($active_id, $counted_pass);
			return $result_array["test"]["passed"];
		}
	}

	/**
	* Checks whether the certificate button could be shown on the info page or not
	*
	* @access public
	*/
	function canShowCertificate($testSession, $user_id, $active_id)
	{
		if ($this->canShowTestResults($testSession))
		{
			$factory = new ilCertificateFactory();

			$cert = $factory->create($this);

			if ($cert->isComplete())
			{
				$vis = $this->getCertificateVisibility();
				$showcert = FALSE;
				switch ($vis)
				{
					case 0:
						$showcert = TRUE;
						break;
					case 1:
						if ($this->getPassed($active_id))
						{
							$showcert = TRUE;
						}
						break;
					case 2:
						$showcert = FALSE;
						break;
				}
				if ($showcert)
				{
					return TRUE;
				}
				else
				{
					return FALSE;
				}
			}
			else
			{
				return FALSE;
			}
		}
		else
		{
			return FALSE;
		}
	}

	/**
	 * Creates an associated array with all active id's for a given test and original question id
	 */
	public function getParticipantsForTestAndQuestion($test_id, $question_id)
	{
		/** @var ilDBInterface $ilDB */
		global $DIC;
		$ilDB = $DIC['ilDB'];
		
		$query = "
			SELECT tst_test_result.active_fi, tst_test_result.question_fi, tst_test_result.pass 
			FROM tst_test_result
			INNER JOIN tst_active ON tst_active.active_id = tst_test_result.active_fi AND tst_active.test_fi = %s 
			INNER JOIN qpl_questions ON qpl_questions.question_id = tst_test_result.question_fi
			LEFT JOIN usr_data ON usr_data.usr_id = tst_active.user_fi
			WHERE tst_test_result.question_fi = %s
			ORDER BY usr_data.lastname ASC, usr_data.firstname ASC
		";

		$result = $ilDB->queryF($query,
			array('integer', 'integer'),
			array($test_id, $question_id)
		);
		$foundusers = array();
		/** @noinspection PhpAssignmentInConditionInspection */
		while ($row = $ilDB->fetchAssoc($result))
		{
			if( $this->getAccessFilteredParticipantList() && !$this->getAccessFilteredParticipantList()->isActiveIdInList($row["active_fi"]) )
			{
				continue;
			}
			
			if (!array_key_exists($row["active_fi"], $foundusers))
			{
				$foundusers[$row["active_fi"]] = array();
			}
			array_push($foundusers[$row["active_fi"]], array("pass" => $row["pass"], "qid" => $row["question_fi"]));
		}
		return $foundusers;
	}

	/**
	* Returns the aggregated test results
	*
	* @access public
	*/
	public function getAggregatedResultsData()
	{
		$data =& $this->getCompleteEvaluationData();
		$foundParticipants =& $data->getParticipants();
		$results = array("overview" => array(), "questions" => array());
		if (count($foundParticipants)) 
		{
			$results["overview"][$this->lng->txt("tst_eval_total_persons")] = count($foundParticipants);
			$total_finished = $data->getTotalFinishedParticipants();
			$results["overview"][$this->lng->txt("tst_eval_total_finished")] = $total_finished;
			$average_time = $this->evalTotalStartedAverageTime( $data->getParticipantIds() );
			$diff_seconds = $average_time;
			$diff_hours    = floor($diff_seconds/3600);
			$diff_seconds -= $diff_hours   * 3600;
			$diff_minutes  = floor($diff_seconds/60);
			$diff_seconds -= $diff_minutes * 60;
			$results["overview"][$this->lng->txt("tst_eval_total_finished_average_time")] = sprintf("%02d:%02d:%02d", $diff_hours, $diff_minutes, $diff_seconds);
			$total_passed = 0;
			$total_passed_reached = 0;
			$total_passed_max = 0;
			$total_passed_time = 0;
			foreach ($foundParticipants as $userdata)
			{
				if ($userdata->getPassed()) 
				{
					$total_passed++;
					$total_passed_reached += $userdata->getReached();
					$total_passed_max += $userdata->getMaxpoints();
					$total_passed_time += $userdata->getTimeOfWork();
				}
			}
			$average_passed_reached = $total_passed ? $total_passed_reached / $total_passed : 0;
			$average_passed_max = $total_passed ? $total_passed_max / $total_passed : 0;
			$average_passed_time = $total_passed ? $total_passed_time / $total_passed : 0;
			$results["overview"][$this->lng->txt("tst_eval_total_passed")] = $total_passed;
			$results["overview"][$this->lng->txt("tst_eval_total_passed_average_points")] = sprintf("%2.2f", $average_passed_reached) . " " . strtolower($this->lng->txt("of")) . " " . sprintf("%2.2f", $average_passed_max);
			$average_time = $average_passed_time;
			$diff_seconds = $average_time;
			$diff_hours    = floor($diff_seconds/3600);
			$diff_seconds -= $diff_hours   * 3600;
			$diff_minutes  = floor($diff_seconds/60);
			$diff_seconds -= $diff_minutes * 60;
			$results["overview"][$this->lng->txt("tst_eval_total_passed_average_time")] = sprintf("%02d:%02d:%02d", $diff_hours, $diff_minutes, $diff_seconds);
		} 

		foreach ($data->getQuestionTitles() as $question_id => $question_title)
		{
			$answered = 0;
			$reached = 0;
			$max = 0;
			foreach ($foundParticipants as $userdata)
			{
				for ($i = 0; $i <= $userdata->getLastPass(); $i++)
				{
					if (is_object($userdata->getPass($i)))
					{
						$question =& $userdata->getPass($i)->getAnsweredQuestionByQuestionId($question_id);
						if (is_array($question))
						{
							$answered++;
							$reached += $question["reached"];
							$max += $question["points"];
						}
					}
				}
			}
			$percent = $max ? $reached/$max * 100.0 : 0;
			$results["questions"][$question_id] = array(
				$question_title, 
				sprintf("%.2f", $answered ? $reached / $answered : 0) . " " . strtolower($this->lng->txt("of")) . " " . sprintf("%.2f", $answered ? $max / $answered : 0),
				sprintf("%.2f", $percent) . "%",
				$answered,
				sprintf("%.2f", $answered ? $reached / $answered : 0),
				sprintf("%.2f", $answered ? $max / $answered : 0),
				$percent / 100.0
			);
		}
		return $results;
	}
	
	/**
	* Get zipped xml file for test
	*/
	function getXMLZip()
	{
		require_once 'Modules/Test/classes/class.ilTestExportFactory.php';
		$expFactory = new ilTestExportFactory($this);
		$test_exp = $expFactory->getExporter('xml');
		return $test_exp->buildExportFile();
	}
	
	/**
	* Get mail notification settings
	*/
	public function getMailNotification()
	{
		return $this->mailnotification;
	}
	
	/**
	* Set mail notification settings
	*
	* @param $a_notification Mail notification setting
	*/
	public function setMailNotification($a_notification)
	{
		$this->mailnotification = $a_notification;
	}
	
	public function sendSimpleNotification($active_id)
	{
		include_once "./Modules/Test/classes/class.ilTestMailNotification.php";
		
		$mail = new ilTestMailNotification();
		$owner_id = $this->getOwner();
		$usr_data = $this->userLookupFullName(ilObjTest::_getUserIdFromActiveId($active_id));
		$mail->sendSimpleNotification($owner_id, $this->getTitle(), $usr_data);
	}
	
	/**
	 * Gets additional user fields that should be shown in the user evaluation
	 *
	 * @return array An array containing the database fields that should be shown in the evaluation
	 */
	function getEvaluationAdditionalFields()
	{
		include_once "./Modules/Test/classes/class.ilObjTestGUI.php";
		include_once "./Modules/Test/classes/tables/class.ilEvaluationAllTableGUI.php";
		$table_gui = new ilEvaluationAllTableGUI(new ilObjTestGUI(''), 'outEvaluation', $this->getAnonymity());
		return $table_gui->getSelectedColumns();
	}

	public function sendAdvancedNotification($active_id)
	{
		include_once "./Modules/Test/classes/class.ilTestMailNotification.php";

		$mail = new ilTestMailNotification();
		$owner_id = $this->getOwner();
		$usr_data = $this->userLookupFullName(ilObjTest::_getUserIdFromActiveId($active_id));

		$participantList = new ilTestParticipantList($this);
		$participantList->initializeFromDbRows($this->getTestParticipants());
		
		require_once 'Modules/Test/classes/class.ilTestExportFactory.php';
		$expFactory = new ilTestExportFactory($this);
		$exportObj = $expFactory->getExporter('results');
		$exportObj->setForcedAccessFilteredParticipantList($participantList);
		$file = $exportObj->exportToExcel($deliver = FALSE, 'active_id', $active_id, $passedonly = FALSE);
		include_once "./Services/Mail/classes/class.ilFileDataMail.php";
		$fd = new ilFileDataMail(ANONYMOUS_USER_ID);
		$fd->copyAttachmentFile($file, "result_" . $active_id . ".xls");
		$file_names[] = "result_" . $active_id . ".xls";

		$mail->sendAdvancedNotification($owner_id, $this->getTitle(), $usr_data, $file_names);
	
		if(count($file_names))
		{
			$fd->unlinkFiles($file_names);
			unset($fd);
			@unlink($file);
		}
	}

	function createRandomSolutions($number)
	{
		global $DIC;
		$ilDB = $DIC['ilDB'];
		
		// 1. get a user
		$query = "SELECT usr_id FROM usr_data";
		$result = $ilDB->query($query);
		while ($data = $ilDB->fetchAssoc($result))
		{
			$activequery = sprintf("SELECT user_fi FROM tst_active WHERE test_fi = %s AND user_fi = %s",
				$ilDB->quote($this->getTestId()),
				$ilDB->quote($data['usr_id'])
			);
			$activeresult = $ilDB->query($activequery);
			if ($activeresult->numRows() == 0)
			{
				$user_id = $data['usr_id'];
				if ($user_id != 13)
				{
					include_once "./Modules/Test/classes/class.ilTestSession.php";
					$testSession = new ilTestSession();
					$testSession->setRefId($this->getRefId());
					$testSession->setTestId($this->getTestId());
					$testSession->setUserId($user_id);
					$testSession->saveToDb();
					$passes = ($this->getNrOfTries()) ? $this->getNrOfTries() : 10;
					$nr_of_passes = rand(1, $passes);
					$active_id = $testSession->getActiveId();
					for ($pass = 0; $pass < $nr_of_passes; $pass++)
					{
						include_once "./Modules/Test/classes/class.ilTestSequence.php";
						$testSequence = new ilTestSequence($active_id, $pass, $this->isRandomTest());
						$testSequence->loadFromDb();
						$testSequence->loadQuestions();
						if (!$testSequence->hasSequence())
						{
							$testSequence->createNewSequence($this->getQuestionCount(), $shuffle);
							$testSequence->saveToDb();
						}
						for ($seq = 1; $seq <= count($this->questions); $seq++)
						{
							$question_id = $testSequence->getQuestionForSequence($seq);
							$objQuestion = ilObjTest::_instanciateQuestion($question_id);
							$assSettings = new ilSetting('assessment');
							require_once 'Modules/TestQuestionPool/classes/class.ilAssQuestionProcessLockerFactory.php';
							$processLockerFactory = new ilAssQuestionProcessLockerFactory($assSettings, $ilDB);
							$processLockerFactory->setQuestionId($objQuestion->getId());
							$processLockerFactory->setUserId($testSession->getUserId());
							include_once ("./Modules/Test/classes/class.ilObjAssessmentFolder.php");
							$processLockerFactory->setAssessmentLogEnabled(ilObjAssessmentFolder::_enabledAssessmentLogging());
							$objQuestion->setProcessLocker($processLockerFactory->getLocker());
							$objQuestion->createRandomSolution($testSession->getActiveId(), $pass);
						}
						$testSession->increasePass();
						$testSession->setLastSequence(0);
						$testSession->setLastFinishedPass($pass);
						$testSession->setSubmitted(1);
						$testSession->setSubmittedTimestamp(date('Y-m-d H:i:s'));
						$testSession->saveToDb();
					}
					$number--;
					if ($number == 0) return;
				}
			}
		}
	}
	
	public function getResultsForActiveId($active_id)
	{
		global $DIC;
		$ilDB = $DIC['ilDB'];
		
		$query = "
			SELECT		*
			FROM		tst_result_cache
			WHERE		active_fi = %s
		";
		
		$result = $ilDB->queryF(
			$query, array('integer'), array($active_id)
		);
		
		if( !$result->numRows() )
		{
			include_once "./Modules/TestQuestionPool/classes/class.assQuestion.php";
			
			assQuestion::_updateTestResultCache($active_id);
			
			$query = "
				SELECT		*
				FROM		tst_result_cache
				WHERE		active_fi = %s
			";
			
			$result = $ilDB->queryF(
				$query, array('integer'), array($active_id)
			);
		}
		
		$row = $ilDB->fetchAssoc($result);
		
		return $row;
		
	}
	
	public function getMailNotificationType()
	{
		if ($this->mailnottype == 1)
		{
			return $this->mailnottype;
		}
		else
		{
			return 0;
		}
	}
	
	public function setMailNotificationType($a_type)
	{
		if ($a_type == 1)
		{
			$this->mailnottype = 1;
		}
		else
		{
			$this->mailnottype = 0;
		}
	}
	
	public function getExportSettings()
	{
		if ($this->exportsettings)
		{
			return $this->exportsettings;
		}
		else
		{
			return 0;
		}
	}
	
	public function setExportSettings($a_settings)
	{
		if ($a_settings)
		{
			$this->exportsettings = $a_settings;
		}
		else
		{
			$this->exportsettings = 0;
		}
	}
	
	public function getExportSettingsSingleChoiceShort()
	{
		if (($this->exportsettings & 1) > 0)
		{
			return true;
		}
		else
		{
			return false;
		}
	}
	
	public function setExportSettingsSingleChoiceShort($a_settings)
	{
		if ($a_settings)
		{
			$this->exportsettings = $this->exportsettings | 1;
		}
		else
		{
			if ($this->getExportSettingsSingleChoiceShort())
			{
				$this->exportsettings = $this->exportsettings ^ 1;
			}
		}
	}

	public function getEnabledViewMode()  {
            return $this->enabled_view_mode;
        }

        public function setEnabledViewMode($mode) {
            $this->enabled_view_mode = $mode;
        }

	function setTemplate($template_id) {
		$this->template_id = (int)$template_id;
	}

	function getTemplate() {
		return $this->template_id;
	}

	public function moveQuestionAfterOLD($previous_question_id, $new_question_id) {
            $new_array = array();
            $position = 1;

            $query = 'SELECT question_fi  FROM tst_test_question WHERE test_fi = %s';
            $types = array('integer');
            $values = array($this->getTestId());

            $new_question_id += 1;

            global $DIC;
            $ilDB = $DIC['ilDB'];
            $inserted = false;
            $res = $ilDB->queryF($query, $types, $values);
            while($row = $ilDB->fetchAssoc($res)) {

                $qid = $row['question_fi'];

                if ($qid == $new_question_id) {
                    continue;
                }
                else if ($qid == $previous_question_id) {
                    $new_array[$position++] = $qid;
                    $new_array[$position++] =  $new_question_id;
                    $inserted = true;
                }
                else {
                    $new_array[$position++] = $qid;
                }
            }

            $update_query = 'UPDATE tst_test_question SET sequence = %s WHERE test_fi = %s AND question_fi = %s';
            $update_types = array('integer', 'integer', 'integer');

            foreach($new_array as $position => $qid) {
                $ilDB->manipulateF(
                        $update_query,
                        $update_types,
                        $vals = array(
                            $position,
                            $this->getTestId(),
                            $qid
                        )
                );
            }
        }
        
        public function isAnyInstantFeedbackOptionEnabled()
		{
			return (
				$this->getSpecificAnswerFeedback() || $this->getGenericAnswerFeedback() ||
				$this->getAnswerFeedbackPoints() || $this->getInstantFeedbackSolution()
			);
		}
        
        public function getInstantFeedbackOptionsAsArray()
		{
			$values = array();
			
			if( $this->getSpecificAnswerFeedback() ) $values[] = 'instant_feedback_specific';
			if( $this->getGenericAnswerFeedback() ) $values[] = 'instant_feedback_generic';
			if( $this->getAnswerFeedbackPoints() ) $values[] = 'instant_feedback_points';
			if( $this->getInstantFeedbackSolution() ) $values[] = 'instant_feedback_solution';
			
			return $values;
		}

        public function setInstantFeedbackOptionsByArray($options)
		{
			if (is_array($options))
			{
				$this->setGenericAnswerFeedback(	in_array('instant_feedback_generic',  $options) ? 1 : 0);
				$this->setSpecificAnswerFeedback(	in_array('instant_feedback_specific', $options) ? 1 : 0);
				$this->setAnswerFeedbackPoints(		in_array('instant_feedback_points',   $options) ? 1 : 0);
				$this->setInstantFeedbackSolution(	in_array('instant_feedback_solution', $options) ? 1 : 0);
        	}
			else
			{
				$this->setGenericAnswerFeedback(0);
				$this->setSpecificAnswerFeedback(0);
				$this->setAnswerFeedbackPoints(0);
				$this->setInstantFeedbackSolution(0);
			}
		}

        public function setResultsPresentationOptionsByArray($options) {
            $setter = array(
                'pass_details' => 'setShowPassDetails',
                'solution_details' => 'setShowSolutionDetails',
                'solution_printview' => 'setShowSolutionPrintview',
                'solution_feedback' => 'setShowSolutionFeedback',
                'solution_answers_only' => 'setShowSolutionAnswersOnly',
                'solution_signature' => 'setShowSolutionSignature',
                'solution_suggested' => 'setShowSolutionSuggested',
                );
            foreach($setter as $key => $setter) {
                if (in_array($key, $options)) {
                    $this->$setter(1);
                }
                else {
                    $this->$setter(0);
                }
            }
        }

	public function getPoolUsage() {
	    return (boolean) $this->poolUsage;
	}

	public function setPoolUsage($usage) {
	    $this->poolUsage = (boolean)$usage;
	}
	
	public function reindexFixedQuestionOrdering()
	{
		global $DIC;
		$tree = $DIC['tree'];
		$db = $DIC['ilDB'];
		$pluginAdmin = $DIC['ilPluginAdmin'];
		
		require_once 'Modules/Test/classes/class.ilTestQuestionSetConfigFactory.php';
		$qscFactory = new ilTestQuestionSetConfigFactory($tree, $db, $pluginAdmin, $this);
		$questionSetConfig = $qscFactory->getQuestionSetConfig();
		
		/* @var ilTestFixedQuestionSetConfig $questionSetConfig */
		$questionSetConfig->reindexQuestionOrdering();
		
		$this->loadQuestions();
	}

	public function setQuestionOrderAndObligations($orders, $obligations)
	{
	    global $DIC;
	    $ilDB = $DIC['ilDB'];

	    asort($orders);

	    $i = 0;

	    foreach($orders as $id => $position)
		{
			$i++;
			
			$obligatory = (
				isset($obligations[$id]) && $obligations[$id] ? 1 : 0
			);

			$query = "
				UPDATE		tst_test_question
				SET			sequence = %s,
							obligatory = %s
				WHERE		question_fi = %s
			";

			$ilDB->manipulateF(
				$query, array('integer', 'integer', 'integer'), array($i, $obligatory, $id)
			);
	    }

	    $this->loadQuestions();
	}

	public function moveQuestionAfter($question_to_move, $question_before) {
	    global $DIC;
	    $ilDB = $DIC['ilDB'];
	    //var_dump(func_get_args());
	    if ($question_before) {
		$query = 'SELECT sequence, test_fi FROM tst_test_question WHERE question_fi = %s';
		$types = array('integer');
		$values = array($question_before);
		$rset = $ilDB->queryF($query, $types, $values);
	    }

	    if (!$question_before || ($rset && !($row = $ilDB->fetchAssoc($rset)))) {
		$row = array(
		    'sequence' => 0,
		    'test_fi' => $this->getTestId(),
		);
	    }
	    
	    $update = 'UPDATE tst_test_question SET sequence = sequence + 1 WHERE sequence > %s AND test_fi = %s';
	    $types = array('integer', 'integer');
	    $values = array($row['sequence'], $row['test_fi']);
	    $ilDB->manipulateF($update, $types, $values);

	    $update = 'UPDATE tst_test_question SET sequence = %s WHERE question_fi = %s';
	    $types = array('integer', 'integer');
	    $values = array($row['sequence'] + 1, $question_to_move);
	    $ilDB->manipulateF($update, $types, $values);

	    $this->reindexFixedQuestionOrdering();
	}

	public function hasQuestionsWithoutQuestionpool()
	{
	    global $DIC;
	    $ilDB = $DIC['ilDB'];

	    $questions = $this->getQuestionTitlesAndIndexes();
		
		$IN_questions = $ilDB->in('q1.question_id', array_keys($questions), false, 'integer');
		
	    $query = "
			SELECT		count(q1.question_id) cnt
			
			FROM		qpl_questions q1

			INNER JOIN	qpl_questions q2
			ON			q2.question_id = q1.original_id
			
			WHERE		$IN_questions
			AND		 	q1.obj_fi = q2.obj_fi
		";

	    $rset = $ilDB->query($query);
	    
	    $row = $ilDB->fetchAssoc($rset);

		return $row['cnt'] > 0;
	}

	/**
	 * Gather all finished tests for user
	 * 
	 * @param int $a_user_id
	 * @return array(test id => passed)
	 */
	public static function _lookupFinishedUserTests($a_user_id)
	{
		global $DIC;
		$ilDB = $DIC['ilDB'];

		$result = $ilDB->queryF("SELECT test_fi,MAX(pass) AS pass FROM tst_active".
			" JOIN tst_pass_result ON (tst_pass_result.active_fi = tst_active.active_id)".
			" WHERE user_fi=%s".
			" GROUP BY test_fi",
			array('integer', 'integer'),
			array($a_user_id, 1)
		);
		$all = array();
		while($row = $ilDB->fetchAssoc($result))
		{
			$obj_id =  self::_getObjectIDFromTestID($row["test_fi"]);
			$all[$obj_id] = (bool)$row["pass"];
		}
		return $all;
	}
	public function getQuestions()
	{
		return $this->questions;
	}

	public function isOnline()
	{
		return $this->online;
	}

	public function setOnline($a_online = true)
	{
		$this->online = (bool)$a_online;
	}
	
	/**
	 * @return null
	 */
	public function getOldOnlineStatus()
	{
		return $this->oldOnlineStatus;
	}
	
	/**
	 * @param null $oldOnlineStatus
	 */
	public function setOldOnlineStatus($oldOnlineStatus)
	{
		$this->oldOnlineStatus = $oldOnlineStatus;
	}
	
	public function setPrintBestSolutionWithResult($status)
	{
		$this->print_best_solution_with_result = (bool) $status;
	}

	public function isBestSolutionPrintedWithResult()
	{
		return (bool) $this->print_best_solution_with_result;
	}
	
	/**
	 * returns the fact wether offering hints is enabled or not
	 *
	 * @return boolean
	 */
	public function isOfferingQuestionHintsEnabled()
	{
		return $this->offeringQuestionHintsEnabled;
	}

	/**
	 * sets offering question hints enabled/disabled
	 *
	 * @param boolean $offeringQuestionHintsEnabled
	 */
	public function setOfferingQuestionHintsEnabled($offeringQuestionHintsEnabled)
	{
		$this->offeringQuestionHintsEnabled = (bool)$offeringQuestionHintsEnabled;
	}
	
	function setActivationVisibility($a_value)
	{
		$this->activation_visibility = (bool) $a_value;
	}
	
	function getActivationVisibility()
	{
		return $this->activation_visibility;
	}
	
	function isActivationLimited()
	{
	   return (bool)$this->activation_limited;
	}
	
	function setActivationLimited($a_value)
	{
	   $this->activation_limited = (bool)$a_value;
	}
	
	/* GET/SET for highscore feature */
	
	/**
	 * Sets if the highscore feature should be enabled.
	 * 
	 * @param bool $a_enabled 
	 */
	public function setHighscoreEnabled($a_enabled)
	{
		$this->_highscore_enabled = (bool)$a_enabled;
	}
	
	/**
	 * Gets the setting which determines if the highscore feature is enabled.
	 * 
	 * @return bool True, if highscore is enabled. 
	 */
	public function getHighscoreEnabled()
	{
		return (bool) $this->_highscore_enabled;
	}

	/**
	 * Sets if the highscores should be anonymized.
	 * 
	 * Note: This setting will be overriden, if the test is globally anonymized.
	 * 
	 * @param bool $a_anon 
	 */
	public function setHighscoreAnon($a_anon)
	{
		$this->_highscore_anon = (bool)$a_anon;
	}
	
	/**
	 * Gets if the highscores should be anonymized per setting.
	 * 
	 * Note: This method will retrieve the setting as set by the user. If you want
	 * to figure out, if the highscore is to be shown anonymized or not, with 
	 * consideration of the global anon switch you should @see isHighscoreAnon().
	 * 
	 * @return bool True, if setting is to anonymize highscores. 
	 */
	public function getHighscoreAnon()
	{
		return (bool) $this->_highscore_anon;
	}
	
	/**
	 * Gets if the highscores should be displayed anonymized.
	 * 
	 * Note: This method considers the global anonymity switch. If you need 
	 * access to the users setting, @see getHighscoreAnon()
	 * 
	 * @return boolean True, if output is anonymized. 
	 */
	public function isHighscoreAnon()
	{
		if ($this->getAnonymity() == 1)
		{
			return true;
		}
		else
		{
			return (bool)$this->getHighscoreAnon();
		}
	}
	
	/**
	 * Sets if the date and time of the scores achievement should be displayed.
	 * 
	 * @param bool $a_achieved_ts 
	 */
	public function setHighscoreAchievedTS($a_achieved_ts)
	{
		$this->_highscore_achieved_ts = (bool)$a_achieved_ts;
	}
	
	/**
	 * Returns if date and time of the scores achievement should be displayed.
	 * 
	 * @return bool True, if column should be shown. 
	 */
	public function getHighscoreAchievedTS()
	{
		return (bool) $this->_highscore_achieved_ts;
	}

	/**
	 * Sets if the actual score should be displayed.
	 * 
	 * @param bool $a_score 
	 */
	public function setHighscoreScore($a_score)
	{
		$this->_highscore_score = (bool)$a_score;
	}
	
	/**
	 * Gets if the score column should be shown.
	 * 
	 * @return bool True, if score column should be shown. 
	 */
	public function getHighscoreScore()
	{
		return (bool) $this->_highscore_score;
	}

	/**
	 * Sets if the percentages of the scores pass should be shown.
	 *  
	 * @param bool $a_percentage 
	 */
	public function setHighscorePercentage($a_percentage)
	{
		$this->_highscore_percentage = (bool)$a_percentage;
	}
	
	/**
	 * Gets if the percentage column should be shown.
	 * 
	 * @return bool True, if percentage column should be shown. 
	 */
	public function getHighscorePercentage()
	{
		return (bool) $this->_highscore_percentage;
	}

	/**
	 * Sets if the number of requested hints should be shown.
	 * 
	 * @param bool $a_hints 
	 */
	public function setHighscoreHints($a_hints)
	{
		$this->_highscore_hints = (bool)$a_hints;
	}
	
	/**
	 * Gets, if the column with the number of requested hints should be shown.
	 * 
	 * @return bool True, if the hints-column should be shown. 
	 */
	public function getHighscoreHints()
	{
		return (bool) $this->_highscore_hints;
	}
	
	/**
	 * Sets if the workingtime of the scores should be shown.
	 * 
	 * @param bool $a_wtime 
	 */
	public function setHighscoreWTime($a_wtime)
	{
		$this->_highscore_wtime = (bool)$a_wtime;
	}
	
	/**
	 * Gets if the column with the workingtime should be shown.
	 * 
	 * @return bool True, if the workingtime column should be shown. 
	 */
	public function getHighscoreWTime()
	{
		return (bool) $this->_highscore_wtime;
	}
	
	/**
	 * Sets if the table with the own ranking should be shown.
	 * 
	 * @param bool $a_own_table True, if table with own ranking should be shown. 
	 */
	public function setHighscoreOwnTable($a_own_table)
	{
		$this->_highscore_own_table = (bool)$a_own_table;
	}
	
	/**
	 * Gets if the own rankings table should be shown.
	 * 
	 * @return bool True, if the own rankings table should be shown. 
	 */
	public function getHighscoreOwnTable()
	{
		return (bool) $this->_highscore_own_table;
	}
	
	/**
	 * Sets if the top-rankings table should be shown.
	 * 
	 * @param bool $a_top_table 
	 */
	public function setHighscoreTopTable($a_top_table)
	{
		$this->_highscore_top_table = (bool)$a_top_table;
	}
	
	/**
	 * Gets, if the top-rankings table should be shown.
	 * 
	 * @return bool True, if top-rankings table should be shown. 
	 */
	public function getHighscoreTopTable()
	{
		return (bool) $this->_highscore_top_table;
	}

	/**
	 * Sets the number of entries which are to be shown in the top-rankings
	 * table.
	 * 
	 * @param integer $a_top_num Number of entries in the top-rankings table. 
	 */
	public function setHighscoreTopNum($a_top_num)
	{
		$this->_highscore_top_num = (int)$a_top_num;
	}
	
	/**
	 * Gets the number of entries which are to be shown in the top-rankings table.
	 * Default: 10 entries
	 * 
	 * @param integer $a_retval Optional return value if nothing is set, defaults to 10.
	 * 
	 * @return integer Number of entries to be shown in the top-rankings table. 
	 */
	public function getHighscoreTopNum($a_retval = 10)
	{
		$retval = $a_retval;
		if ( (int) $this->_highscore_top_num != 0)
		{
			$retval = $this->_highscore_top_num;
		}
		
		return $retval;
	}

	/**
	 * @return int
	 */
	public function getHighscoreMode()
	{
		switch(true)
		{
			case $this->getHighscoreOwnTable() && $this->getHighscoreTopTable():
				return self::HIGHSCORE_SHOW_ALL_TABLES;
				break;

			case $this->getHighscoreTopTable():
				return self::HIGHSCORE_SHOW_TOP_TABLE;
				break;

			case $this->getHighscoreOwnTable():
			default:
				return self::HIGHSCORE_SHOW_OWN_TABLE;
				break;
		}
	}

	/**
	 * @param $mode int
	 */
	public function setHighscoreMode($mode)
	{
		switch($mode)
		{
			case self::HIGHSCORE_SHOW_ALL_TABLES:
				$this->setHighscoreTopTable(1);
				$this->setHighscoreOwnTable(1);
				break;

			case self::HIGHSCORE_SHOW_TOP_TABLE:
				$this->setHighscoreTopTable(1);
				$this->setHighscoreOwnTable(0);
				break;

			case self::HIGHSCORE_SHOW_OWN_TABLE:
			default:
				$this->setHighscoreTopTable(0);
				$this->setHighscoreOwnTable(1);
				break;
		}
	}
	/* End GET/SET for highscore feature*/

	public function setSpecificAnswerFeedback($specific_answer_feedback)
	{
		switch ($specific_answer_feedback)
		{
			case 1:
				$this->specific_answer_feedback = 1;
				break;
			default:
				$this->specific_answer_feedback = 0;
				break;
		}		
	}
	
	public function getSpecificAnswerFeedback()
	{
		switch ($this->specific_answer_feedback)
		{
			case 1:
				return 1;
			default:
				return 0;
		}
	}
	
	/**
	 * sets obligations enabled/disabled
	 *
	 * @param boolean $obligationsEnabled
	 */
	public function setObligationsEnabled($obligationsEnabled = true)
	{
		$this->obligationsEnabled = (bool)$obligationsEnabled;
	}
	
	/**
	 * returns the fact wether obligations are enabled or not
	 *
	 * @return boolean
	 */
	public function areObligationsEnabled()
	{
		return (bool)$this->obligationsEnabled;
	}
	
	/**
	 * checks wether the obligation for question with given id is possible or not
	 * 
	 * @param integer $questionId
	 * @return boolean $obligationPossible
	 */
	public static function isQuestionObligationPossible($questionId)
	{
		require_once('Modules/TestQuestionPool/classes/class.assQuestion.php');

		$classConcreteQuestion = assQuestion::_getQuestionType($questionId);

		assQuestion::_includeClass($classConcreteQuestion, 0);

		// static binder is not at work yet (in PHP < 5.3)
		//$obligationPossible = $classConcreteQuestion::isObligationPossible();
		$obligationPossible = call_user_func(array($classConcreteQuestion, 'isObligationPossible'), $questionId);
		
		return $obligationPossible;
	}
	
	/**
	 * checks wether the question with given id is marked as obligatory or not
	 * 
	 * @param integer $questionId
	 * @return boolean $obligatory
	 */
	public static function isQuestionObligatory($question_id)
	{
	    global $DIC;
	    $ilDB = $DIC['ilDB'];

	    $rset = $ilDB->queryF('SELECT obligatory FROM tst_test_question WHERE question_fi = %s', array('integer'), array($question_id));

		if( $row = $ilDB->fetchAssoc($rset) )
		{
			return (bool) $row['obligatory'];
	    }

	    return false;
	}

	/**
	 * checks wether all questions marked as obligatory were answered
	 * within the test pass with given testId, activeId and pass index
	 *
	 * @static
	 * @access public
	 * @global ilDBInterface $ilDB
	 * @param integer $test_id
	 * @param integer $active_id
	 * @param integer $pass
	 * @return boolean $allObligationsAnswered 
	 */
	public static function allObligationsAnswered($test_id, $active_id, $pass)
	{
	    global $DIC;
	    $ilDB = $DIC['ilDB'];
  
	    $rset = $ilDB->queryF(
		    'SELECT obligations_answered FROM tst_pass_result WHERE active_fi = %s AND pass = %s',
		    array('integer', 'integer'),
		    array($active_id, $pass)
	    );
   
	    if( $row = $ilDB->fetchAssoc($rset) )
		{
			return (bool)$row['obligations_answered'];
	    }

		return !self::hasObligations($test_id);
	}

	/**
	 * returns the fact wether the test with given test id
	 * contains questions markes as obligatory or not
	 *
	 * @global ilDBInterface $ilDB
	 * @param integer $test_id
	 * @return boolean $hasObligations
	 */
	public static function hasObligations($test_id)
	{
	    global $DIC;
	    $ilDB = $DIC['ilDB'];
	    
		$rset = $ilDB->queryF(
			'SELECT count(*) cnt FROM tst_test_question WHERE test_fi = %s AND obligatory = 1',
			array('integer'), array($test_id)
		);

		$row = $ilDB->fetchAssoc($rset);
		
		return (bool)$row['cnt'] > 0;
	}

	public function setAutosave($autosave)
	{
		$this->autosave = $autosave;
	}

	public function getAutosave()
	{
		return $this->autosave;
	}

	public function setAutosaveIval($autosave_ival)
	{
		$this->autosave_ival = $autosave_ival;
	}

	public function getAutosaveIval()
	{
		return $this->autosave_ival;
	}

	/**
	 * getter for the test setting passDeletionAllowed
	 * 
	 * @return integer
	 */
	public function isPassDeletionAllowed()
	{
		return $this->passDeletionAllowed;
	}

	/**
	 * setter for the test setting passDeletionAllowed
	 * 
	 * @return integer
	 */
	public function setPassDeletionAllowed($passDeletionAllowed)
	{
		$this->passDeletionAllowed = (bool)$passDeletionAllowed;
	}

	#region Examview / PDF Examview
	/**
	 * @param boolean $show_examview_html
	 */
	public function setShowExamviewHtml($show_examview_html)
	{
		$this->show_examview_html = $show_examview_html;
	}

	/**
	 * @return boolean
	 */
	public function getShowExamviewHtml()
	{
		return $this->show_examview_html;
	}

	/**
	 * @param boolean $show_examview_pdf
	 */
	public function setShowExamviewPdf($show_examview_pdf)
	{
		$this->show_examview_pdf = $show_examview_pdf;
	}

	/**
	 * @return boolean
	 */
	public function getShowExamviewPdf()
	{
		return $this->show_examview_pdf;
	}

	/**
	 * @param boolean $enable_examview
	 */
	public function setEnableExamview($enable_examview)
	{
		$this->enable_examview = $enable_examview;
	}

	/**
	 * @return boolean
	 */
	public function getEnableExamview()
	{
		return $this->enable_examview;
	}

	#endregion

	function setActivationStartingTime($starting_time = NULL)
	{
		$this->activation_starting_time = $starting_time;
	}

	function setActivationEndingTime($ending_time = NULL)
	{
		$this->activation_ending_time = $ending_time;
	}

	function getActivationStartingTime()
	{
		return (strlen($this->activation_starting_time)) ? $this->activation_starting_time : NULL;
	}

	function getActivationEndingTime()
	{
		return (strlen($this->activation_ending_time)) ? $this->activation_ending_time : NULL;
	}

	function getStartingTimeOfParticipants()
	{
		global $DIC;
		$ilDB = $DIC['ilDB'];

		$times = array();
		$result = $ilDB->query("SELECT tst_times.active_fi, tst_times.started FROM tst_times, tst_active WHERE tst_times.active_fi = tst_active.active_id ORDER BY tst_times.tstamp DESC");
		while ($row = $ilDB->fetchAssoc($result))
		{
			$times[$row['active_fi']] = $row['started'];
		}
		return $times;
	}

	function getTimeExtensionsOfParticipants()
	{
		global $DIC;
		$ilDB = $DIC['ilDB'];

		$times = array();
		$result = $ilDB->queryF("SELECT tst_addtime.active_fi, tst_addtime.additionaltime FROM tst_addtime, tst_active WHERE tst_addtime.active_fi = tst_active.active_id AND tst_active.test_fi = %s",
			array('integer'),
			array($this->getTestId())
		);
		while ($row = $ilDB->fetchAssoc($result))
		{
			$times[$row['active_fi']] = $row['additionaltime'];
		}
		return $times;
	}

	public function getExtraTime($active_id)
	{
		global $DIC;
		$ilDB = $DIC['ilDB'];

		$result = $ilDB->queryF("SELECT additionaltime FROM tst_addtime WHERE active_fi = %s",
			array('integer'),
			array($active_id)
		);
		if ($result->numRows() > 0)
		{
			$row = $ilDB->fetchAssoc($result);
			return $row['additionaltime'];
		}
		return 0;
	}

	public function addExtraTime($active_id, $minutes)
	{
		global $DIC; /* @var ILIAS\DI\Container $DIC */

		require_once 'Modules/Test/classes/class.ilTestParticipantData.php';
		$participantData = new ilTestParticipantData($DIC->database(), $DIC->language());
		
		$participantData->setParticipantAccessFilter(
			ilTestParticipantAccessFilter::getManageParticipantsUserFilter($this->getRefId())
		);
		
		if($active_id)
		{
			$participantData->setActiveIdsFilter( array($active_id) );
		}
		
		$participantData->load($this->getTestId());
		
		foreach($participantData->getActiveIds() as $active_id)
		{
			$result = $DIC->database()->queryF(
				"SELECT active_fi FROM tst_addtime WHERE active_fi = %s",
				array('integer'), array($active_id)
			);
			
			if ($result->numRows() > 0)
			{
				$DIC->database()->manipulateF("DELETE FROM tst_addtime WHERE active_fi = %s",
					array('integer'),
					array($active_id)
				);
			}
			
			$DIC->database()->manipulateF("UPDATE tst_active SET tries = %s, submitted = %s, submittimestamp = %s WHERE active_id = %s",
				array('integer','integer','timestamp','integer'),
				array(0, 0, NULL, $active_id)
			);
			
			$DIC->database()->manipulateF("INSERT INTO tst_addtime (active_fi, additionaltime, tstamp) VALUES (%s, %s, %s)",
				array('integer','integer','integer'),
				array($active_id, $minutes, time())
			);

			require_once 'Modules/Test/classes/class.ilObjAssessmentFolder.php';
			if (ilObjAssessmentFolder::_enabledAssessmentLogging())
			{
				$this->logAction(sprintf($this->lng->txtlng("assessment", "log_added_extratime", ilObjAssessmentFolder::_getLogLanguage()), $minutes, $active_id));
			}
		}
	}

	/**
	 * @param boolean $enable_archiving
	 * 
	 * @return $this
	 */
	public function setEnableArchiving($enable_archiving)
	{
		$this->enable_archiving = $enable_archiving;
		return $this;
	}

	/**
	 * @return boolean
	 */
	public function getEnableArchiving()
	{
		return $this->enable_archiving;
	}

	public function getMaxPassOfTest()
	{
		/**
		 * @var $ilDB ilDBInterface
		 */
		global $DIC;
		$ilDB = $DIC['ilDB'];
		
		$query = '
			SELECT MAX(tst_pass_result.pass) + 1 max_res
			FROM tst_pass_result 
			INNER JOIN tst_active ON tst_active.active_id = tst_pass_result.active_fi
			WHERE test_fi = '.$ilDB->quote($this->getTestId(), 'integer').'
		';
		$res = $ilDB->query($query);
		$data = $ilDB->fetchAssoc($res);
		return (int)$data['max_res'];
	}

	/**
	 * @param $active_id
	 * @param $pass
	 * @return array
	 */
	public static function lookupExamId($active_id, $pass)
	{
		global $DIC;
		$ilDB = $DIC['ilDB'];

		$exam_id_query  = 'SELECT exam_id FROM tst_pass_result WHERE active_fi = %s AND pass = %s';
		$exam_id_result = $ilDB->queryF( $exam_id_query, array( 'integer', 'integer' ), array( $active_id, $pass ) );
		if ($ilDB->numRows( $exam_id_result ) == 1)
		{
			$exam_id_row = $ilDB->fetchAssoc( $exam_id_result );

			if ($exam_id_row['exam_id'] != null)
			{
				return $exam_id_row['exam_id'];
			}
		}
		
		return null;
	}

	/**
	 * @param  $active_id
	 * @param  $pass
	 * @param  $test_obj_id
	 * @return array
	 */
	public static function buildExamId($active_id, $pass, $test_obj_id = null)
	{
		global $DIC;
		$ilSetting = $DIC['ilSetting'];

		$inst_id = $ilSetting->get( 'inst_id', null );

		if($test_obj_id === null)
		{
			$obj_id  = self::_getObjectIDFromActiveID($active_id);
		}
		else
		{
			$obj_id  = $test_obj_id;
		}

		$examId = 'I' . $inst_id . '_T' . $obj_id . '_A' . $active_id . '_P' . $pass;

		return $examId;
	}

	public function setShowExamIdInTestPassEnabled($show_exam_id_in_test_pass_enabled)
	{
		$this->show_exam_id_in_test_pass_enabled = $show_exam_id_in_test_pass_enabled;
	}

	public function isShowExamIdInTestPassEnabled()
	{
		return $this->show_exam_id_in_test_pass_enabled;
	}

	/**
	 * @param boolean $show_exam_id
	 */
	public function setShowExamIdInTestResultsEnabled($show_exam_id_in_test_results_enabled)
	{
		$this->show_exam_id_in_test_results_enabled = $show_exam_id_in_test_results_enabled;
	}

	/**
	 * @return boolean
	 */
	public function isShowExamIdInTestResultsEnabled()
	{
		return $this->show_exam_id_in_test_results_enabled;
	}

	/**
	 * @param boolean $sign_submission
	 */
	public function setSignSubmission($sign_submission)
	{
		$this->sign_submission = $sign_submission;
	}

	/**
	 * @return boolean
	 */
	public function getSignSubmission()
	{
		return $this->sign_submission;
	}
	
	/**
	 * @param int availability of the special character selector
	 */
	public function setCharSelectorAvailability($availability)
	{
		$this->char_selector_availability = (int) $availability;
	}
	
	/**
	 * @return int	availability of the special character selector
	 */
	public function getCharSelectorAvailability()
	{
		return (int) $this->char_selector_availability;
	}
	
	/**
	 * @param string	definition of the special character selector
	 */
	public function setCharSelectorDefinition($definition = '')
	{
		$this->char_selector_definition = $definition;
	}

	/**
	 * @return string	definition of the special character selector
	 */
	public function getCharSelectorDefinition()
	{
		return $this->char_selector_definition;
	}

	
	/**
	 * setter for question set type
	 * 
	 * @param string $questionSetType
	 */
	public function setQuestionSetType($questionSetType)
	{
		$this->questionSetType = $questionSetType;
	}
	
	/**
	 * getter for question set type
	 * 
	 * @return string $questionSetType
	 */
	public function getQuestionSetType()
	{
		return $this->questionSetType;
	}
	
	/**
	 * lookup-er for question set type
	 * 
	 * @global ilDBInterface $ilDB
	 * @param integer $objId
	 * @return string $questionSetType
	 */
	public static function lookupQuestionSetType($objId)
	{
		global $DIC;
		$ilDB = $DIC['ilDB'];
		
		$query = "SELECT question_set_type FROM tst_tests WHERE obj_fi = %s";
		
		$res = $ilDB->queryF($query, array('integer'), array($objId));
		
		$questionSetType = null;
		
		while( $row = $ilDB->fetchAssoc($res) )
		{
			$questionSetType = $row['question_set_type'];
		}
		
		return $questionSetType;
	}
	
	/**
	 * Returns the fact wether this test is a fixed question set test or not
	 *
	 * @return boolean $isFixedTest
	 */
	public function isFixedTest()
	{
		return $this->getQuestionSetType() == self::QUESTION_SET_TYPE_FIXED;
	}

	/**
	 * Returns the fact wether this test is a random questions test or not
	 *
	 * @return boolean $isRandomTest
	 */
	public function isRandomTest()
	{
		return $this->getQuestionSetType() == self::QUESTION_SET_TYPE_RANDOM;
	}

	/**
	 * Returns the fact wether this test is a dynamic question set test or not
	 *
	 * @return boolean $isDynamicTest
	 */
	public function isDynamicTest()
	{
		return $this->getQuestionSetType() == self::QUESTION_SET_TYPE_DYNAMIC;
	}
	
	/**
	 * Returns the fact wether the test with passed obj id is a random questions test or not
	 * 
	 * @param integer $a_obj_id
	 * @return boolean $isRandomTest
	 * @deprecated
	 */
	public static function _lookupRandomTest($a_obj_id)
	{
		return self::lookupQuestionSetType($a_obj_id) == self::QUESTION_SET_TYPE_RANDOM;
	}

	public function getQuestionSetTypeTranslation(ilLanguage $lng, $questionSetType)
	{
		switch( $questionSetType )
		{
			case ilObjTest::QUESTION_SET_TYPE_FIXED:
				return $lng->txt('tst_question_set_type_fixed');

			case ilObjTest::QUESTION_SET_TYPE_RANDOM:
				return $lng->txt('tst_question_set_type_random');

			case ilObjTest::QUESTION_SET_TYPE_DYNAMIC:
				return $lng->txt('tst_question_set_type_dynamic');
		}

		throw new ilTestException('invalid question set type value given: '.$questionSetType);
	}
	
	public function participantDataExist()
	{
		if( $this->participantDataExist === null )
		{
			$this->participantDataExist = (bool)$this->evalTotalPersons();
		}
		
		return $this->participantDataExist;
	}
	
	public function recalculateScores($preserve_manscoring = false)
	{
		require_once 'class.ilTestScoring.php';
		$scoring = new ilTestScoring($this);
		$scoring->setPreserveManualScores($preserve_manscoring);
		$scoring->recalculateSolutions();
	}
	
	public static function getPoolQuestionChangeListeners(ilDBInterface $db, $poolObjId)
	{
		require_once 'Modules/Test/classes/class.ilObjTestDynamicQuestionSetConfig.php';
		
		$questionChangeListeners = array(
			ilObjTestDynamicQuestionSetConfig::getPoolQuestionChangeListener($db, $poolObjId)
		);
		
		return $questionChangeListeners;
	}
	
	public static function getTestObjIdsWithActiveForUserId($userId)
	{
		global $DIC;
		$ilDB = $DIC['ilDB'];
		
		$query = "
			SELECT obj_fi
			FROM tst_active
			INNER JOIN tst_tests
			ON test_id = test_fi
			WHERE user_fi = %s
		";
		
		$res = $ilDB->queryF($query, array('integer'), array($userId));
		
		$objIds = array();
		
		while( $row = $ilDB->fetchAssoc($res) )
		{
			$objIds[] = (int)$row['obj_fi'];
		}
		
		return $objIds;
	}

	public function setSkillServiceEnabled($skillServiceEnabled)
	{
		$this->skillServiceEnabled = $skillServiceEnabled;
	}

	public function isSkillServiceEnabled()
	{
		return $this->skillServiceEnabled;
	}

	public function setResultFilterTaxIds($resultFilterTaxIds)
	{
		$this->resultFilterTaxIds = $resultFilterTaxIds;
	}

	public function getResultFilterTaxIds()
	{
		return $this->resultFilterTaxIds;
	}

	public function isSkillServiceToBeConsidered()
	{
		if( !$this->isSkillServiceEnabled() )
		{
			return false;
		}

		if( !self::isSkillManagementGloballyActivated() )
		{
			return false;
		}

		return true;
	}

	private static $isSkillManagementGloballyActivated = null;

	public static function isSkillManagementGloballyActivated()
	{
		if( self::$isSkillManagementGloballyActivated === null )
		{
			include_once 'Services/Skill/classes/class.ilSkillManagementSettings.php';
			$skmgSet = new ilSkillManagementSettings();

			self::$isSkillManagementGloballyActivated = $skmgSet->isActivated();
		}

		return self::$isSkillManagementGloballyActivated;
	}

	public function setShowGradingStatusEnabled($showGradingStatusEnabled)
	{
		$this->showGradingStatusEnabled = $showGradingStatusEnabled;
	}

	public function isShowGradingStatusEnabled()
	{
		return $this->showGradingStatusEnabled;
	}

	public function setShowGradingMarkEnabled($showGradingMarkEnabled)
	{
		$this->showGradingMarkEnabled = $showGradingMarkEnabled;
	}


	public function isShowGradingMarkEnabled()
	{
		return $this->showGradingMarkEnabled;
	}
	
	public function setFollowupQuestionAnswerFixationEnabled($followupQuestionAnswerFixationEnabled)
	{
		$this->followupQuestionAnswerFixationEnabled = $followupQuestionAnswerFixationEnabled;
	}
	
	public function isFollowupQuestionAnswerFixationEnabled()
	{
		return $this->followupQuestionAnswerFixationEnabled;
	}

	public function setInstantFeedbackAnswerFixationEnabled($instantFeedbackAnswerFixationEnabled)
	{
		$this->instantFeedbackAnswerFixationEnabled = $instantFeedbackAnswerFixationEnabled;
	}

	public function isInstantFeedbackAnswerFixationEnabled()
	{
		return $this->instantFeedbackAnswerFixationEnabled;
	}

	/**
	 * @return boolean
	 */
	public function isForceInstantFeedbackEnabled()
	{
		return $this->forceInstantFeedbackEnabled;
	}

	/**
	 * @param boolean $forceInstantFeedbackEnabled
	 */
	public function setForceInstantFeedbackEnabled($forceInstantFeedbackEnabled)
	{
		$this->forceInstantFeedbackEnabled = $forceInstantFeedbackEnabled;
	}

	public static function ensureParticipantsLastActivePassFinished($testObjId, $userId, $a_force_new_run = FALSE)
	{
		global $DIC;
		$ilDB = $DIC['ilDB'];
		$lng = $DIC['lng'];
		$ilPluginAdmin = $DIC['ilPluginAdmin'];

		/* @var ilObjTest $testOBJ */

		$testOBJ = ilObjectFactory::getInstanceByRefId($testObjId,false);

		$activeId = $testOBJ->getActiveIdOfUser($userId);

		require_once 'Modules/Test/classes/class.ilTestSessionFactory.php';
		$testSessionFactory = new ilTestSessionFactory($testOBJ);

		require_once 'Modules/Test/classes/class.ilTestSequenceFactory.php';
		$testSequenceFactory = new ilTestSequenceFactory($ilDB, $lng, $ilPluginAdmin, $testOBJ);

		$testSession = $testSessionFactory->getSession($activeId);
		$testSequence = $testSequenceFactory->getSequenceByActiveIdAndPass($activeId, $testSession->getPass());
		$testSequence->loadFromDb();

		// begin-patch lok changed smeyer
		if($a_force_new_run)
		{
			if( $testSequence->hasSequence() )
			{
				$testSession->increasePass();
			}
			$testSession->setLastSequence(0);
			$testSession->saveToDb();
		}
		// end-patch lok
	}
	
	public static function isParticipantsLastPassActive($testRefId, $userId)
	{
		global $DIC;
		$ilDB = $DIC['ilDB'];
		$lng = $DIC['lng'];
		$ilPluginAdmin = $DIC['ilPluginAdmin'];

		/* @var ilObjTest $testOBJ */

		$testOBJ = ilObjectFactory::getInstanceByRefId($testRefId,false);
		
		
		$activeId = $testOBJ->getActiveIdOfUser($userId);
		
		require_once 'Modules/Test/classes/class.ilTestSessionFactory.php';
		$testSessionFactory = new ilTestSessionFactory($testOBJ);
		// Added temporarily bugfix smeyer
		$testSessionFactory->reset();

		require_once 'Modules/Test/classes/class.ilTestSequenceFactory.php';
		$testSequenceFactory = new ilTestSequenceFactory($ilDB, $lng, $ilPluginAdmin, $testOBJ);
		
		$testSession = $testSessionFactory->getSession($activeId);
		$testSequence = $testSequenceFactory->getSequenceByActiveIdAndPass($activeId, $testSession->getPass());
		$testSequence->loadFromDb();
		
		return $testSequence->hasSequence();
	}

	/**
	 * @return boolean
	 */
	public function isTestFinalBroken()
	{
		return $this->testFinalBroken;
	}

	/**
	 * @param boolean $testFinalBroken
	 */
	public function setTestFinalBroken($testFinalBroken)
	{
		$this->testFinalBroken = $testFinalBroken;
	}
	
	public function adjustTestSequence()
	{
		/**
		 * @var $ilDB ilDB
		 */
		global $DIC;
		$ilDB = $DIC['ilDB'];
		
		$query = "
			SELECT COUNT(test_question_id) cnt
			FROM tst_test_question
			WHERE test_fi = %s
			ORDER BY sequence
		";
		
		$questRes = $ilDB->queryF($query, array('integer'), array($this->getTestId()));
		
		$row = $ilDB->fetchAssoc($questRes);
		$questCount = $row['cnt'];
		
		if( $this->getShuffleQuestions() )
		{
			$query = "
				SELECT tseq.*
				FROM tst_active tac
				INNER JOIN tst_sequence tseq
					ON tseq.active_fi = tac.active_id
				WHERE tac.test_fi = %s
			";
			
			$partRes = $ilDB->queryF(
				$query, array('integer'), array($this->getTestId())
			);
			
			while($row = $ilDB->fetchAssoc($partRes))
			{
				$sequence = @unserialize($row['sequence']);
				
				if(!$sequence)
				{
					$sequence = array();
				}
				
				$sequence = array_filter($sequence, function($value) use ($questCount) {
					return $value <= $questCount;
				});
				
				$num_seq = count($sequence);
				if($questCount > $num_seq)
				{
					$diff = $questCount - $num_seq;
					for($i = 1; $i <= $diff; $i++)
					{
						$sequence[$num_seq + $i - 1] = $num_seq + $i;
					}
				}
				
				$new_sequence = serialize($sequence);
				
				$ilDB->update('tst_sequence', array(
					'sequence' => array('clob', $new_sequence)
				), array(
					'active_fi' => array('integer', $row['active_fi']),
					'pass'      => array('integer', $row['pass'])
				));
			}
		}
		else
		{
			$new_sequence = serialize($questCount > 0 ? range(1, $questCount) : array());
			
			$query = "
				SELECT tseq.*
				FROM tst_active tac
				INNER JOIN tst_sequence tseq
					ON tseq.active_fi = tac.active_id
				WHERE tac.test_fi = %s
			";			
			
			$part_rest = $ilDB->queryF(
				$query, array('integer'), array($this->getTestId())
			);
			
			while($row = $ilDB->fetchAssoc($part_rest))
			{
				$ilDB->update('tst_sequence', array(
					'sequence' => array('clob', $new_sequence)
				), array(
					'active_fi' => array('integer', $row['active_fi']),
					'pass'      => array('integer', $row['pass'])
				));
			}
		}
	}
	
}<|MERGE_RESOLUTION|>--- conflicted
+++ resolved
@@ -10499,11 +10499,7 @@
 	}
 	
 	/**
-<<<<<<< HEAD
-	* Retrieves the feedback comment for a question in a test
-=======
 	* Retrieves the feedback comment for a question in a test if it is finalized
->>>>>>> 10b623de
 	*
 	* @param integer $active_id Active ID of the user
 	* @param integer $question_id Question ID
@@ -10514,14 +10510,6 @@
 	*/
 	static function getManualFeedback($active_id, $question_id, $pass, $ignore_access_validation = false)
 	{
-<<<<<<< HEAD
-		global $DIC;
-
-		$ilDB 		= $DIC->database();
-		$feedback 	= "";
-		$result		= $ilDB->queryF(
-			"SELECT finalized_evaluation,feedback FROM tst_manual_fb WHERE active_fi = %s AND question_fi = %s AND pass = %s",
-=======
 		$feedback = "";
 		$row      = self::getSingleManualFeedback($active_id, $question_id, $pass);
 
@@ -10549,52 +10537,10 @@
 		$row    = array();
 		$result = $ilDB->queryF(
 			"SELECT * FROM tst_manual_fb WHERE active_fi = %s AND question_fi = %s AND pass = %s",
->>>>>>> 10b623de
 			array('integer', 'integer', 'integer'),
 			array($active_id, $question_id, $pass)
 		);
 
-<<<<<<< HEAD
-		if ($result->numRows()){
-			include_once("./Services/RTE/classes/class.ilRTE.php");
-
-			$row = $ilDB->fetchAssoc($result);
-
-			if($ignore_access_validation || $row['finalized_evaluation'] || \ilTestService::isManScoringDone($active_id)) {
-				$feedback = ilRTE::_replaceMediaObjectImageSrc($row["feedback"], 1);
-			}
-		}
-
-		return $feedback;
-	}
-
-	/**
-	 * Retrieves the manual feedback for a question in a test
-	 *
-	 * @param integer $active_id Active ID of the user
-	 * @param integer $question_id Question ID
-	 * @param integer $pass Pass number
-	 * @return array The feedback text
-	 * @access public
-	 */
-	public static function getSingleManualFeedback($active_id, $question_id, $pass)
-	{
-		global $DIC;
-
-		$ilDB 	= $DIC->database();
-		$row 	= array();
-		$result = $ilDB->queryF(
-			"SELECT * FROM tst_manual_fb WHERE active_fi = %s AND question_fi = %s AND pass = %s",
-			array('integer', 'integer', 'integer'),
-			array($active_id, $question_id, $pass)
-		);
-
-		if ($result->numRows()){
-			include_once("./Services/RTE/classes/class.ilRTE.php");
-
-			$row 				= $ilDB->fetchAssoc($result);
-			$row['feedback'] 	= ilRTE::_replaceMediaObjectImageSrc($row['feedback'], 1);
-=======
 		if ($result->numRows() === 1){
 
 			$row             = $ilDB->fetchAssoc($result);
@@ -10602,7 +10548,6 @@
 		}else{
 			$DIC->logger()->root()->warning("WARNING: Multiple feedback entries on tst_manual_fb for ".
 			"active_fi = $active_id , question_fi = $question_id and pass = $pass");
->>>>>>> 10b623de
 		}
 
 		return $row;
@@ -10615,15 +10560,6 @@
 	 * @return array The feedback text
 	 * @access public
 	 */
-<<<<<<< HEAD
-	public static function getCompleteManualFeedback($question_id)
-	{
-		global $DIC;
-
-		$ilDB 		= $DIC->database();
-		$feedback 	= array();
-		$result 	= $ilDB->queryF(
-=======
 	public static function getCompleteManualFeedback(int $question_id)
 	{
 		global $DIC;
@@ -10631,17 +10567,12 @@
 		$ilDB     = $DIC->database();
 		$feedback = array();
 		$result   = $ilDB->queryF(
->>>>>>> 10b623de
 			"SELECT * FROM tst_manual_fb WHERE question_fi = %s",
 			array('integer'),
 			array($question_id)
 		);
 
 		while ($row = $ilDB->fetchAssoc($result)){
-<<<<<<< HEAD
-			$row['feedback'] = ilRTE::_replaceMediaObjectImageSrc($row['feedback'], 1);
-			$feedback[$row['active_fi']][$row['pass']][$row['question_fi']] = $row;
-=======
 			$active   = $row['active_fi'];
 			$pass     = $row['pass'];
 			$question = $row['question_fi'];
@@ -10649,7 +10580,6 @@
 			$row['feedback'] = ilRTE::_replaceMediaObjectImageSrc($row['feedback'], 1);
 
 			$feedback[$active][$pass][$question] = $row;
->>>>>>> 10b623de
 		}
 
 		return $feedback;
@@ -10676,19 +10606,10 @@
 			array($active_id, $question_id, $pass)
 		);
 
-<<<<<<< HEAD
-		if (strlen($feedback)) {
-			$this->insertManualFeedback($active_id, $question_id, $pass, $feedback, $finalized);
-
-			if (ilObjAssessmentFolder::_enabledAssessmentLogging()) {
-				$this->logManualFeedback($active_id, $question_id, $feedback);
-			}
-=======
 		$this->insertManualFeedback($active_id, $question_id, $pass, $feedback, $finalized);
 
 		if (ilObjAssessmentFolder::_enabledAssessmentLogging()) {
 			$this->logManualFeedback($active_id, $question_id, $feedback);
->>>>>>> 10b623de
 		}
 
 		return TRUE;
@@ -10706,25 +10627,6 @@
 	private function insertManualFeedback($active_id, $question_id, $pass, $feedback, $finalized){
 		global $DIC;
 
-<<<<<<< HEAD
-		$ilDB 			= $DIC->database();
-		$ilUser 		= $DIC->user();
-		$next_id 		= $ilDB->nextId('tst_manual_fb');
-		$user			= $ilUser->getId();
-		$finalized_time = time();
-		$feedback_old 	= $this->getSingleManualFeedback($active_id, $question_id, $pass);
-		$update_default = [
-			'manual_feedback_id'	=> [ 'integer', $next_id],
-			'active_fi'				=> [ 'integer', $active_id],
-			'question_fi'			=> [ 'integer', $question_id],
-			'pass'					=> [ 'integer', $pass],
-			'feedback'				=> [ 'clob', ilRTE::_replaceMediaObjectImageSrc( $feedback, 0)],
-			'tstamp'				=> [ 'integer', time()]
-		];
-
-		if($feedback_old['finalized_evaluation'] == 1){
-			$user 			= $feedback_old['finalized_by_usr_id'];
-=======
 		$ilDB           = $DIC->database();
 		$ilUser         = $DIC->user();
 		$next_id        = $ilDB->nextId('tst_manual_fb');
@@ -10742,19 +10644,13 @@
 
 		if($feedback_old['finalized_evaluation'] == 1){
 			$user           = $feedback_old['finalized_by_usr_id'];
->>>>>>> 10b623de
 			$finalized_time = $feedback_old['finalized_tstamp'];
 		}
 
 		if($finalized === true) {
 			$update_default['finalized_evaluation'] = ['integer', 1];
-<<<<<<< HEAD
-			$update_default['finalized_by_usr_id'] 	= ['integer', $user];
-			$update_default['finalized_tstamp'] 	= ['integer', $finalized_time];
-=======
 			$update_default['finalized_by_usr_id']  = ['integer', $user];
 			$update_default['finalized_tstamp']     = ['integer', $finalized_time];
->>>>>>> 10b623de
 		}
 
 		$ilDB->insert('tst_manual_fb', $update_default);
@@ -10770,24 +10666,14 @@
 	private function logManualFeedback($active_id, $question_id, $feedback){
 		global $DIC;
 
-<<<<<<< HEAD
-		$ilUser 		= $DIC->user();
-		$lng 			= $DIC->language();
-=======
 		$ilUser   = $DIC->user();
 		$lng      = $DIC->language();
->>>>>>> 10b623de
 		$username = ilObjTestAccess::_getParticipantData($active_id);
 
 		$this->logAction(
 			sprintf(
-<<<<<<< HEAD
-				$lng->txtlng("assessment", "log_manual_feedback", ilObjAssessmentFolder::_getLogLanguage()),
-				$ilUser->getFullname() . " (" . $ilUser->getLogin() . ")",
-=======
 				$lng->txtlng('assessment', 'log_manual_feedback', ilObjAssessmentFolder::_getLogLanguage()),
 				$ilUser->getFullname() . ' (' . $ilUser->getLogin() . ')',
->>>>>>> 10b623de
 				$username,
 				assQuestion::_getQuestionTitle($question_id),
 				$feedback
