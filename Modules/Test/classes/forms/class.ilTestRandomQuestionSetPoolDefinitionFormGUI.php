--- conflicted
+++ resolved
@@ -143,21 +143,15 @@
 			foreach($availableTaxonomyIds as $taxId)
 			{
 				$taxonomy = new ilObjTaxonomy($taxId);
-<<<<<<< HEAD
-				$label = sprintf($this->lng->txt('tst_inp_source_pool_filter_tax_x'), $taxonomy->getTitle());
-				
-				$taxRadioOption = new ilRadioOption($label, $taxId);
-				
-				$taxRadio->addOption($taxRadioOption);
-
+				$taxLabel = sprintf($this->lng->txt('tst_inp_source_pool_filter_tax_x'), $taxonomy->getTitle());
+				
+				$taxCheckbox = new ilCheckboxInputGUI($taxLabel,"filter_tax_id_ $taxId");
+				
+				
+				
 				$this->ctrl->setParameterByClass('iltaxselectinputgui', 'src_pool_def_id', $sourcePool->getId());
 				$this->ctrl->setParameterByClass('iltaxselectinputgui', 'quest_pool_id', $sourcePool->getPoolId());
-				$taxSelect = new ilTaxSelectInputGUI($taxId, "filter_tax_$taxId", false);
-=======
-				$taxLabel = sprintf($this->lng->txt('tst_inp_source_pool_filter_tax_x'), $taxonomy->getTitle());
-				$taxCheckbox = new ilCheckboxInputGUI($taxLabel,"filter_tax_id_$taxId");
 				$taxSelect = new ilTaxSelectInputGUI($taxId, "filter_tax_nodes_$taxId", true);
->>>>>>> 9ad48bb0
 				$taxSelect->setRequired(true);
 				
 				if (isset($filter[$taxId]))
