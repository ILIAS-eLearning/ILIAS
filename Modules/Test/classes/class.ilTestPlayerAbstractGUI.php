--- conflicted
+++ resolved
@@ -19,15 +19,14 @@
  *
  * @author		Björn Heyser <bheyser@databay.de>
  * @author		Maximilian Becker <mbecker@databay.de>
- *
+ *          
  * @version		$Id$
- *
+ * 
  * @inGroup		ModulesTest
- *
+ * 
  */
 abstract class ilTestPlayerAbstractGUI extends ilTestServiceGUI
 {
-<<<<<<< HEAD
 	const PRESENTATION_MODE_VIEW = 'view';
 	const PRESENTATION_MODE_EDIT = 'edit';
 
@@ -68,10 +67,6 @@
 	 * @var ilTestSequence|ilTestSequenceDynamicQuestionSet
 	 */
 	protected $testSequence = null;
-    /**
-     * @var QuestionConfig
-     */
-    protected $question_config;
 
 	/**
 	* ilTestOutputGUI constructor
@@ -772,11 +767,6 @@
 		global $DIC;
 		$ilUser = $DIC['ilUser'];
 
-        //Last Question Revision ID
-        $revision_id = $this->testSequence->getQuestionRevisionIdForSequence($this->getCurrentSequenceElement());
-        $this->persistUserAnswerResult($revision_id,$this->getCurrentSequenceElement());
-
-
 		require_once 'Services/Utilities/classes/class.ilConfirmationGUI.php';
 		$confirmation = new ilConfirmationGUI();
 		$confirmation->setFormAction($this->ctrl->getFormAction($this, 'confirmFinish'));
@@ -1387,13 +1377,7 @@
 	}
 	// hey.
 
-    abstract protected function getQuestionConfig():QuestionConfig;
-
 	abstract protected function showQuestionCmd();
-
-	abstract protected function redirectToNextQuestionCmd();
-
-    abstract protected function redirectToPreviousQuestionCmd();
 
 	abstract protected function editSolutionCmd();
 
@@ -2267,2631 +2251,538 @@
 //	protected function populateIntermediateSolutionSaver(assQuestionGUI $questionGui)
 //	{
 //		$this->tpl->addJavaScript(ilUtil::getJSLocation("autosave.js", "Modules/Test"));
-=======
-    const PRESENTATION_MODE_VIEW = 'view';
-    const PRESENTATION_MODE_EDIT = 'edit';
-
-    const FIXED_SHUFFLER_SEED_MIN_LENGTH = 8;
-    
-    public $ref_id;
-    public $saveResult;
-    public $sequence;
-    public $cmdCtrl;
-    public $maxProcessingTimeReached;
-    public $endingTimeReached;
-
-    /**
-     * @var ilTestPasswordChecker
-     */
-    protected $passwordChecker;
-
-    /**
-     * @var ilTestProcessLocker
-     */
-    protected $processLocker;
-    
-    /**
-     * @var ilTestSession
-     */
-    protected $testSession;
-
-    /**
-     * @var ilSetting
-     */
-    protected $assSettings;
-
-    /**
-     * @var ilTestSequence|ilTestSequenceDynamicQuestionSet
-     */
-    protected $testSequence = null;
-
-    /**
-    * ilTestOutputGUI constructor
-    *
-    * @param ilObjTest $a_object
-    */
-    public function __construct($a_object)
-    {
-        parent::__construct($a_object);
-        $this->ref_id = $_GET["ref_id"];
-        
-        global $DIC;
-        $rbacsystem = $DIC['rbacsystem'];
-        $ilUser = $DIC['ilUser'];
-        $lng = $DIC['lng'];
-        require_once 'Modules/Test/classes/class.ilTestPasswordChecker.php';
-        $this->passwordChecker = new ilTestPasswordChecker($rbacsystem, $ilUser, $this->object, $lng);
-        
-        $this->processLocker = null;
-        $this->testSession = null;
-        $this->assSettings = null;
-    }
-
-    protected function checkReadAccess()
-    {
-        global $DIC;
-        $rbacsystem = $DIC['rbacsystem'];
-
-        if (!$rbacsystem->checkAccess("read", $this->object->getRefId())) {
-            // only with read access it is possible to run the test
-            $this->ilias->raiseError($this->lng->txt("cannot_execute_test"), $this->ilias->error_obj->MESSAGE);
-        }
-    }
-
-    protected function checkTestExecutable()
-    {
-        $executable = $this->object->isExecutable($this->testSession, $this->testSession->getUserId());
-        
-        if (!$executable['executable']) {
-            ilUtil::sendInfo($executable['errormessage'], true);
-            $this->ctrl->redirectByClass("ilobjtestgui", "infoScreen");
-        }
-    }
-    
-    protected function checkTestSessionUser(ilTestSession $testSession)
-    {
-        global $DIC; /* @var ILIAS\DI\Container $DIC */
-        
-        if ($testSession->getUserId() != $DIC->user()->getId()) {
-            throw new ilTestException('active id given does not relate to current user!');
-        }
-    }
-    
-    protected function ensureExistingTestSession(ilTestSession $testSession)
-    {
-        if ($testSession->getActiveId()) {
-            return;
-        }
-
-        global $DIC;
-        $ilUser = $DIC['ilUser'];
-        
-        $testSession->setUserId($ilUser->getId());
-
-        if ($testSession->isAnonymousUser()) {
-            if (!$testSession->doesAccessCodeInSessionExists()) {
-                return;
-            }
-
-            $testSession->setAnonymousId($testSession->getAccessCodeFromSession());
-        }
-        
-        $testSession->saveToDb();
-    }
-    
-    protected function initProcessLocker($activeId)
-    {
-        global $DIC;
-        $ilDB = $DIC['ilDB'];
-        
-        require_once 'Modules/Test/classes/class.ilTestProcessLockerFactory.php';
-        $processLockerFactory = new ilTestProcessLockerFactory($this->assSettings, $ilDB);
-
-        $processLockerFactory->setActiveId($activeId);
-        
-        $this->processLocker = $processLockerFactory->getLocker();
-    }
-
-    /**
-     * Save tags for tagging gui
-     *
-     * Needed this function here because the test info page
-     * uses another class to send its form results
-     */
-    public function saveTagsCmd()
-    {
-        include_once("./Services/Tagging/classes/class.ilTaggingGUI.php");
-        $tagging_gui = new ilTaggingGUI();
-        $tagging_gui->setObject($this->object->getId(), $this->object->getType());
-        $tagging_gui->saveInput();
-        $this->ctrl->redirectByClass("ilobjtestgui", "infoScreen");
-    }
-
-    /**
-     * updates working time and stores state saveresult to see if question has to be stored or not
-     */
-    public function updateWorkingTime()
-    {
-        if ($_SESSION["active_time_id"]) {
-            $this->object->updateWorkingTime($_SESSION["active_time_id"]);
-        }
-        
-        $_SESSION["active_time_id"] = $this->object->startWorkingTime(
-            $this->testSession->getActiveId(),
-            $this->testSession->getPass()
-        );
-    }
-
-    // fau: testNav - new function removeIntermediateSolution()
-    /**
-     * remove an auto-saved solution of the current question
-     * @return mixed	number of rows or db error
-     */
-    public function removeIntermediateSolution()
-    {
-        $questionId = $this->getCurrentQuestionId();
-        
-        $this->getQuestionInstance($questionId)->removeIntermediateSolution(
-            $this->testSession->getActiveId(),
-            $this->testSession->getPass()
-        );
-    }
-    // fau.
-
-    /**
-     * saves the user input of a question
-     */
-    abstract public function saveQuestionSolution($authorized = true, $force = false);
-
-    abstract protected function canSaveResult();
-
-    public function suspendTestCmd()
-    {
-        $this->ctrl->redirectByClass("ilobjtestgui", "infoScreen");
-    }
-
-    /**
-    * Checks wheather the maximum processing time is reached or not
-    *
-    * Checks wheather the maximum processing time is reached or not
-    *
-    * @return bool TRUE if the maximum processing time is reached, FALSE otherwise
-    */
-    public function isMaxProcessingTimeReached()
-    {
-        global $DIC;
-        $ilUser = $DIC['ilUser'];
-        $active_id = $this->testSession->getActiveId();
-        $starting_time = $this->object->getStartingTimeOfUser($active_id);
-        if ($starting_time === false) {
-            return false;
-        } else {
-            return $this->object->isMaxProcessingTimeReached($starting_time, $active_id);
-        }
-    }
-
-    protected function determineInlineScoreDisplay()
-    {
-        $show_question_inline_score = false;
-        if ($this->object->getAnswerFeedbackPoints()) {
-            $show_question_inline_score = true;
-            return $show_question_inline_score;
-        }
-        return $show_question_inline_score;
-    }
-
-    protected function populateTestNavigationToolbar(ilTestNavigationToolbarGUI $toolbarGUI)
-    {
-        $this->tpl->setCurrentBlock('test_nav_toolbar');
-        $this->tpl->setVariable('TEST_NAV_TOOLBAR', $toolbarGUI->getHTML());
-        $this->tpl->parseCurrentBlock();
-    }
-
-    protected function populateQuestionNavigation($sequenceElement, $disabled, $primaryNext)
-    {
-        if (!$this->isFirstQuestionInSequence($sequenceElement)) {
-            $this->populatePreviousButtons($disabled);
-        }
-
-        if (!$this->isLastQuestionInSequence($sequenceElement)) {
-            $this->populateNextButtons($disabled, $primaryNext);
-        }
-    }
-
-    protected function populatePreviousButtons($disabled)
-    {
-        $this->populateUpperPreviousButtonBlock($disabled);
-        $this->populateLowerPreviousButtonBlock($disabled);
-    }
-    
-    protected function populateNextButtons($disabled, $primaryNext)
-    {
-        $this->populateUpperNextButtonBlock($disabled, $primaryNext);
-        $this->populateLowerNextButtonBlock($disabled, $primaryNext);
-    }
-
-    protected function populateLowerNextButtonBlock($disabled, $primaryNext)
-    {
-        $button = $this->buildNextButtonInstance($disabled, $primaryNext);
-        $button->setId('bottomnextbutton');
-
-        $this->tpl->setCurrentBlock("next_bottom");
-        $this->tpl->setVariable("BTN_NEXT", $button->render());
-        $this->tpl->parseCurrentBlock();
-    }
-
-    protected function populateUpperNextButtonBlock($disabled, $primaryNext)
-    {
-        $button = $this->buildNextButtonInstance($disabled, $primaryNext);
-        $button->setId('nextbutton');
-
-        $this->tpl->setCurrentBlock("next");
-        $this->tpl->setVariable("BTN_NEXT", $button->render());
-        $this->tpl->parseCurrentBlock();
-    }
-
-    protected function populateLowerPreviousButtonBlock($disabled)
-    {
-        $button = $this->buildPreviousButtonInstance($disabled);
-        $button->setId('bottomprevbutton');
-
-        $this->tpl->setCurrentBlock("prev_bottom");
-        $this->tpl->setVariable("BTN_PREV", $button->render());
-        $this->tpl->parseCurrentBlock();
-    }
-
-    protected function populateUpperPreviousButtonBlock($disabled)
-    {
-        $button = $this->buildPreviousButtonInstance($disabled);
-        $button->setId('prevbutton');
-
-        $this->tpl->setCurrentBlock("prev");
-        $this->tpl->setVariable("BTN_PREV", $button->render());
-        $this->tpl->parseCurrentBlock();
-    }
-    
-    /**
-     * @param bool $disabled
-     * @param bool $primaryNext
-     * @return ilButtonBase|ilLinkButton|ilTestPlayerNavButton
-     */
-    private function buildNextButtonInstance($disabled, $primaryNext)
-    {
-        $button = ilTestPlayerNavButton::getInstance();
-        // fau: testNav - set glyphicon and primary
-        $button->setPrimary($primaryNext);
-        $button->setRightGlyph('glyphicon glyphicon-arrow-right');
-        // fau.
-        $button->setNextCommand(ilTestPlayerCommands::NEXT_QUESTION);
-        $button->setUrl($this->ctrl->getLinkTarget($this, ilTestPlayerCommands::NEXT_QUESTION));
-        $button->setCaption('next_question');
-        $button->addCSSClass('ilTstNavElem');
-        //$button->setDisabled($disabled);
-        return $button;
-    }
-
-    /**
-     * @param $disabled
-     * @return ilTestPlayerNavButton
-     */
-    private function buildPreviousButtonInstance($disabled)
-    {
-        $button = ilTestPlayerNavButton::getInstance();
-        // fau: testNav - set glyphicon and primary
-        $button->setLeftGlyph('glyphicon glyphicon-arrow-left');
-        // fau.
-        $button->setNextCommand(ilTestPlayerCommands::PREVIOUS_QUESTION);
-        $button->setUrl($this->ctrl->getLinkTarget($this, ilTestPlayerCommands::PREVIOUS_QUESTION));
-        $button->setCaption('previous_question');
-        $button->addCSSClass('ilTstNavElem');
-        //$button->setDisabled($disabled);
-        return $button;
-    }
-
-    protected function populateSpecificFeedbackBlock(assQuestionGUI $question_gui)
-    {
-        $solutionValues = $question_gui->object->getSolutionValues(
-            $this->testSession->getActiveId(),
-            null
-        );
-        
-        $feedback = $question_gui->getSpecificFeedbackOutput(
-            $question_gui->object->fetchIndexedValuesFromValuePairs($solutionValues)
-        );
-        
-        $this->tpl->setCurrentBlock("specific_feedback");
-        $this->tpl->setVariable("SPECIFIC_FEEDBACK", $feedback);
-        $this->tpl->parseCurrentBlock();
-    }
-
-    protected function populateGenericFeedbackBlock(assQuestionGUI $question_gui, $solutionCorrect)
-    {
-        $feedback = $question_gui->getGenericFeedbackOutput($this->testSession->getActiveId(), null);
-        
-        if (strlen($feedback)) {
-            $cssClass = (
-                $solutionCorrect ?
-                ilAssQuestionFeedback::CSS_CLASS_FEEDBACK_CORRECT : ilAssQuestionFeedback::CSS_CLASS_FEEDBACK_WRONG
-            );
-            
-            $this->tpl->setCurrentBlock("answer_feedback");
-            $this->tpl->setVariable("ANSWER_FEEDBACK", $feedback);
-            $this->tpl->setVariable("ILC_FB_CSS_CLASS", $cssClass);
-            $this->tpl->parseCurrentBlock();
-        }
-    }
-
-    protected function populateScoreBlock($reachedPoints, $maxPoints)
-    {
-        $scoreInformation = sprintf(
-            $this->lng->txt("you_received_a_of_b_points"),
-            $reachedPoints,
-            $maxPoints
-        );
-        
-        $this->tpl->setCurrentBlock("received_points_information");
-        $this->tpl->setVariable("RECEIVED_POINTS_INFORMATION", $scoreInformation);
-        $this->tpl->parseCurrentBlock();
-    }
-
-    protected function populateSolutionBlock($solutionoutput)
-    {
-        if (strlen($solutionoutput)) {
-            $this->tpl->setCurrentBlock("solution_output");
-            $this->tpl->setVariable("CORRECT_SOLUTION", $this->lng->txt("tst_best_solution_is"));
-            $this->tpl->setVariable("QUESTION_FEEDBACK", $solutionoutput);
-            $this->tpl->parseCurrentBlock();
-        }
-    }
-    
-    protected function populateSyntaxStyleBlock()
-    {
-        $this->tpl->setCurrentBlock("SyntaxStyle");
-        $this->tpl->setVariable(
-            "LOCATION_SYNTAX_STYLESHEET",
-            ilObjStyleSheet::getSyntaxStylePath()
-        );
-        $this->tpl->parseCurrentBlock();
-    }
-
-    protected function populateContentStyleBlock()
-    {
-        include_once("./Services/Style/Content/classes/class.ilObjStyleSheet.php");
-        $this->tpl->setCurrentBlock("ContentStyle");
-        $this->tpl->setVariable(
-            "LOCATION_CONTENT_STYLESHEET",
-            ilObjStyleSheet::getContentStylePath(0)
-        );
-        $this->tpl->parseCurrentBlock();
-    }
-
-    /**
-     * Sets a session variable with the test access code for an anonymous test user
-     *
-     * Sets a session variable with the test access code for an anonymous test user
-     */
-    public function setAnonymousIdCmd()
-    {
-        if ($this->testSession->isAnonymousUser()) {
-            $this->testSession->setAccessCodeToSession($_POST['anonymous_id']);
-        }
-        
-        $this->ctrl->redirectByClass("ilobjtestgui", "infoScreen");
-    }
-
-    /**
-     * Start a test for the first time
-     *
-     * Start a test for the first time. This method contains a lock
-     * to prevent multiple submissions by the start test button
-     */
-    protected function startPlayerCmd()
-    {
-        $testStartLock = $this->getLockParameter();
-        $isFirstTestStartRequest = false;
-
-        $this->processLocker->executeTestStartLockOperation(function () use ($testStartLock, &$isFirstTestStartRequest) {
-            if ($this->testSession->lookupTestStartLock() != $testStartLock) {
-                $this->testSession->persistTestStartLock($testStartLock);
-                $isFirstTestStartRequest = true;
-            }
-        });
-
-        if ($isFirstTestStartRequest) {
-            $this->handleUserSettings();
-            $this->ctrl->redirect($this, ilTestPlayerCommands::INIT_TEST);
-        }
-        
-        $this->ctrl->setParameterByClass('ilObjTestGUI', 'lock', $testStartLock);
-        $this->ctrl->redirectByClass("ilobjtestgui", "redirectToInfoScreen");
-    }
-
-    public function getLockParameter()
-    {
-        if (isset($_POST['lock']) && strlen($_POST['lock'])) {
-            return $_POST['lock'];
-        } elseif (isset($_GET['lock']) && strlen($_GET['lock'])) {
-            return $_GET['lock'];
-        }
-
-        return null;
-    }
-
-    /**
-     * Resume a test at the last position
-     */
-    abstract protected function resumePlayerCmd();
-
-    /**
-     * Start a test for the first time after a redirect
-     */
-    protected function initTestCmd()
-    {
-        if ($this->object->checkMaximumAllowedUsers() == false) {
-            return $this->showMaximumAllowedUsersReachedMessage();
-        }
-
-        if ($this->testSession->isAnonymousUser() && !$this->testSession->getActiveId()) {
-            $accessCode = $this->testSession->createNewAccessCode();
-            
-            $this->testSession->setAccessCodeToSession($accessCode);
-            $this->testSession->setAnonymousId($accessCode);
-            $this->testSession->saveToDb();
-            
-            $this->ctrl->redirect($this, ilTestPlayerCommands::DISPLAY_ACCESS_CODE);
-        }
-
-        $this->testSession->unsetAccessCodeInSession();
-        $this->ctrl->redirect($this, ilTestPlayerCommands::START_TEST);
-    }
-    
-    public function displayAccessCodeCmd()
-    {
-        $this->tpl->addBlockFile($this->getContentBlockName(), "adm_content", "tpl.il_as_tst_anonymous_code_presentation.html", "Modules/Test");
-        $this->tpl->setCurrentBlock("adm_content");
-        $this->tpl->setVariable("TEXT_ANONYMOUS_CODE_CREATED", $this->lng->txt("tst_access_code_created"));
-        $this->tpl->setVariable("TEXT_ANONYMOUS_CODE", $this->testSession->getAccessCodeFromSession());
-        $this->tpl->setVariable("FORMACTION", $this->ctrl->getFormAction($this));
-        $this->tpl->setVariable("CMD_CONFIRM", ilTestPlayerCommands::ACCESS_CODE_CONFIRMED);
-        $this->tpl->setVariable("TXT_CONFIRM", $this->lng->txt("continue_work"));
-        $this->tpl->parseCurrentBlock();
-    }
-    
-    public function accessCodeConfirmedCmd()
-    {
-        $this->ctrl->redirect($this, ilTestPlayerCommands::START_TEST);
-    }
-
-    /**
-     * Handles some form parameters on starting and resuming a test
-     */
-    public function handleUserSettings()
-    {
-        global $DIC;
-        $ilUser = $DIC['ilUser'];
-
-        if ($_POST["chb_javascript"]) {
-            $ilUser->writePref("tst_javascript", 1);
-        } else {
-            $ilUser->writePref("tst_javascript", 0);
-        }
-        
-        // hide previous results
-        if ($this->object->getNrOfTries() != 1) {
-            if ($this->object->getUsePreviousAnswers() == 1) {
-                if ($_POST["chb_use_previous_answers"]) {
-                    $ilUser->writePref("tst_use_previous_answers", 1);
-                } else {
-                    $ilUser->writePref("tst_use_previous_answers", 0);
-                }
-            }
-        }
-    }
-
-    public function redirectAfterAutosaveCmd()
-    {
-        $active_id = $this->testSession->getActiveId();
-        $actualpass = ilObjTest::_getPass($active_id);
-        
-        $this->performTestPassFinishedTasks($actualpass);
-
-        $this->testSession->setLastFinishedPass($this->testSession->getPass());
-        $this->testSession->increaseTestPass();
-        
-        $url = $this->ctrl->getLinkTarget($this, ilTestPlayerCommands::AFTER_TEST_PASS_FINISHED);
-
-        $this->tpl->addBlockFile($this->getContentBlockName(), "adm_content", "tpl.il_as_tst_redirect_autosave.html", "Modules/Test");
-        $this->tpl->setVariable("TEXT_REDIRECT", $this->lng->txt("redirectAfterSave"));
-        $this->tpl->setCurrentBlock("HeadContent");
-        $this->tpl->setVariable("CONTENT_BLOCK", "<meta http-equiv=\"refresh\" content=\"5; url=" . $url . "\">");
-        $this->tpl->parseCurrentBlock();
-    }
-    
-    abstract protected function getCurrentQuestionId();
-
-    public function autosaveCmd()
-    {
-        $canSaveResult = $this->canSaveResult();
-        $authorizedSolution = !$canSaveResult;
-        
-        $result = "";
-        if (is_array($_POST) && count($_POST) > 0) {
-            if ($this->isParticipantsAnswerFixed($this->getCurrentQuestionId())) {
-                $result = '-IGNORE-';
-            } else {
-                // fau: testNav - delete intermediate solution if answer is unchanged
-                // answer is changed, so save the change as intermediate solution
-                if ($this->getAnswerChangedParameter()) {
-                    $res = $this->saveQuestionSolution($authorizedSolution, true);
-                }
-                // answer is not changed, so delete an intermediate solution
-                else {
-                    $db_res = $this->removeIntermediateSolution();
-                    $res = is_int($db_res);
-                }
-                // fau.
-                if ($res) {
-                    $result = $this->lng->txt("autosave_success");
-                } else {
-                    $result = $this->lng->txt("autosave_failed");
-                }
-            }
-        }
-        // fau: testNav - simplify the redirection if time is reached
-        if (!$canSaveResult && !$this->ctrl->isAsynch()) {
-            // this was the last action in the test, saving is no longer allowed
-            // form was directly submitted in saveOnTimeReached()
-            // instead of ajax with autoSave()
-            $this->ctrl->redirect($this, ilTestPlayerCommands::REDIRECT_ON_TIME_LIMIT);
-        }
-        // fau.
-        echo $result;
-        exit;
-    }
-    
-    // fau: testNav - new function detectChangesCmd()
-    /**
-     * Detect changes sent in the background to the server
-     * This is called by ajax from ilTestPlayerQuestionEditControl.js
-     * It is needed by Java and Flash question and eventually plgin question vtypes
-     */
-    protected function detectChangesCmd()
-    {
-        $questionId = $this->getCurrentQuestionId();
-        $state = $this->getQuestionInstance($questionId)->lookupForExistingSolutions(
-            $this->testSession->getActiveId(),
-            $this->testSession->getPass()
-        );
-        $result = array();
-        $result['isAnswered'] = $state['authorized'];
-        $result['isAnswerChanged'] = $state['intermediate'];
-
-        echo json_encode($result);
-        exit;
-    }
-    // fau.
-
-    protected function submitIntermediateSolutionCmd()
-    {
-        $this->saveQuestionSolution(false, true);
-        // fau: testNav - set the 'answer changed' parameter when an intermediate solution is submitted
-        $this->setAnswerChangedParameter(true);
-        // fau.
-        $this->ctrl->redirect($this, ilTestPlayerCommands::SHOW_QUESTION);
-    }
-    
-    /**
-     * Toggle side list
-     */
-    public function toggleSideListCmd()
-    {
-        global $DIC;
-        $ilUser = $DIC['ilUser'];
-
-        $show_side_list = $ilUser->getPref('side_list_of_questions');
-        $ilUser->writePref('side_list_of_questions', !$show_side_list);
-        $this->ctrl->redirect($this, ilTestPlayerCommands::SHOW_QUESTION);
-    }
-    
-    protected function markQuestionAndSaveIntermediateCmd()
-    {
-        // fau: testNav - handle intermediate submit when marking the question
-        $this->handleIntermediateSubmit();
-        // fau.
-        $this->markQuestionCmd();
-    }
-    
-    /**
-     * Set a question solved
-     */
-    protected function markQuestionCmd()
-    {
-        $questionId  = $this->testSequence->getQuestionForSequence(
-            $this->getCurrentSequenceElement()
-        );
-        
-        $this->object->setQuestionSetSolved(1, $questionId, $this->testSession->getUserId());
-        
-        $this->ctrl->redirect($this, ilTestPlayerCommands::SHOW_QUESTION);
-    }
-
-    protected function unmarkQuestionAndSaveIntermediateCmd()
-    {
-        // fau: testNav - handle intermediate submit when unmarking the question
-        $this->handleIntermediateSubmit();
-        // fau.
-        $this->unmarkQuestionCmd();
-    }
-
-    /**
-     * Set a question unsolved
-     */
-    protected function unmarkQuestionCmd()
-    {
-        $questionId  = $this->testSequence->getQuestionForSequence(
-            $this->getCurrentSequenceElement()
-        );
-
-        $this->object->setQuestionSetSolved(0, $questionId, $this->testSession->getUserId());
-
-        $this->ctrl->redirect($this, ilTestPlayerCommands::SHOW_QUESTION);
-    }
-
-    /**
-     * The final submission of a test was confirmed
-     */
-    protected function confirmFinishCmd()
-    {
-        $this->finishTestCmd(false);
-    }
-    
-    /**
-     * Confirmation of the tests final submission
-     */
-    protected function confirmFinishTestCmd()
-    {
-        /**
-         * @var $ilUser ilObjUser
-         */
-        global $DIC;
-        $ilUser = $DIC['ilUser'];
-
-        require_once 'Services/Utilities/classes/class.ilConfirmationGUI.php';
-        $confirmation = new ilConfirmationGUI();
-        $confirmation->setFormAction($this->ctrl->getFormAction($this, 'confirmFinish'));
-        $confirmation->setHeaderText($this->lng->txt("tst_finish_confirmation_question"));
-        $confirmation->setConfirm($this->lng->txt("tst_finish_confirm_button"), 'confirmFinish');
-        $confirmation->setCancel($this->lng->txt("tst_finish_confirm_cancel_button"), ilTestPlayerCommands::BACK_FROM_FINISHING);
-
-        $this->populateHelperGuiContent($confirmation);
-    }
-
-    public function finishTestCmd($requires_confirmation = true)
-    {
-        unset($_SESSION["tst_next"]);
-
-        $active_id = $this->testSession->getActiveId();
-        $actualpass = ilObjTest::_getPass($active_id);
-
-        $allObligationsAnswered = ilObjTest::allObligationsAnswered($this->testSession->getTestId(), $active_id, $actualpass);
-
-        /*
-         * The following "endgames" are possible prior to actually finishing the test:
-         * - Obligations (Ability to finish the test.)
-         *      If not all obligatory questions are answered, the user is presented a list
-         *      showing the deficits.
-         * - Examview (Will to finish the test.)
-         *      With the examview, the participant can review all answers given in ILIAS or a PDF prior to
-         *      commencing to the finished test.
-         * - Last pass allowed (Reassuring the will to finish the test.)
-         *      If passes are limited, on the last pass, an additional confirmation is to be displayed.
-         */
-
-        
-        if ($this->object->areObligationsEnabled() && !$allObligationsAnswered) {
-            if ($this->object->getListOfQuestions()) {
-                $this->ctrl->redirect($this, ilTestPlayerCommands::QUESTION_SUMMARY_INC_OBLIGATIONS);
-            } else {
-                $this->ctrl->redirect($this, ilTestPlayerCommands::QUESTION_SUMMARY_OBLIGATIONS_ONLY);
-            }
-
-            return;
-        }
-
-        // Examview enabled & !reviewed & requires_confirmation? test_submission_overview (review gui)
-        if ($this->object->getEnableExamview() && !isset($_GET['reviewed']) && $requires_confirmation) {
-            $this->ctrl->redirectByClass('ilTestSubmissionReviewGUI', "show");
-            return;
-        }
-
-        // Last try in limited tries & !confirmed
-        if (($requires_confirmation) && ($actualpass == $this->object->getNrOfTries() - 1)) {
-            // show confirmation page
-            return $this->confirmFinishTestCmd();
-        }
-
-        // Last try in limited tries & confirmed?
-        if (($actualpass == $this->object->getNrOfTries() - 1) && (!$requires_confirmation)) {
-            // @todo: php7 ask mister test
-            #$ilAuth->setIdle(ilSession::getIdleValue(), false);
-            #$ilAuth->setExpire(0);
-            switch ($this->object->getMailNotification()) {
-                case 1:
-                    $this->object->sendSimpleNotification($active_id);
-                    break;
-                case 2:
-                    $this->object->sendAdvancedNotification($active_id);
-                    break;
-            }
-        }
-
-        // Non-last try finish
-        if (!$_SESSION['tst_pass_finish']) {
-            if (!$_SESSION['tst_pass_finish']) {
-                $_SESSION['tst_pass_finish'] = 1;
-            }
-            if ($this->object->getMailNotificationType() == 1) {
-                switch ($this->object->getMailNotification()) {
-                    case 1:
-                        $this->object->sendSimpleNotification($active_id);
-                        break;
-                    case 2:
-                        $this->object->sendAdvancedNotification($active_id);
-                        break;
-                }
-            }
-        }
-        
-        // no redirect request loops after test pass finished tasks has been performed
-        
-        $this->performTestPassFinishedTasks($actualpass);
-
-        $this->ctrl->redirect($this, ilTestPlayerCommands::AFTER_TEST_PASS_FINISHED);
-    }
-
-    protected function performTestPassFinishedTasks($finishedPass)
-    {
-        require_once 'Modules/Test/classes/class.ilTestPassFinishTasks.php';
-
-        $finishTasks = new ilTestPassFinishTasks($this->testSession->getActiveId(), $this->object->getId());
-        $finishTasks->performFinishTasks($this->processLocker);
-    }
-
-    protected function afterTestPassFinishedCmd()
-    {
-        $activeId = $this->testSession->getActiveId();
-        $lastFinishedPass = $this->testSession->getLastFinishedPass();
-
-        // handle test signature
-        if ($this->isTestSignRedirectRequired($activeId, $lastFinishedPass)) {
-            $this->ctrl->redirectByClass('ilTestSignatureGUI', 'invokeSignaturePlugin');
-        }
-
-        // show final statement
-        if (!$_GET['skipfinalstatement']) {
-            if ($this->object->getShowFinalStatement()) {
-                $this->ctrl->redirect($this, ilTestPlayerCommands::SHOW_FINAL_STATMENT);
-            }
-        }
-
-        // redirect after test
-        $redirection_mode = $this->object->getRedirectionMode();
-        $redirection_url  = $this->object->getRedirectionUrl();
-        if ($redirection_url && $redirection_mode) {
-            if ($redirection_mode == REDIRECT_KIOSK) {
-                if ($this->object->getKioskMode()) {
-                    ilUtil::redirect($redirection_url);
-                }
-            } else {
-                ilUtil::redirect($redirection_url);
-            }
-        }
-
-        // default redirect (pass overview when enabled, otherwise infoscreen)
-        $this->redirectBackCmd();
-    }
-
-    protected function isTestSignRedirectRequired($activeId, $lastFinishedPass)
-    {
-        if (!$this->object->getSignSubmission()) {
-            return false;
-        }
-
-        if (!is_null(ilSession::get("signed_{$activeId}_{$lastFinishedPass}"))) {
-            return false;
-        }
-
-        global $DIC;
-        $ilPluginAdmin = $DIC['ilPluginAdmin'];
-
-        $activePlugins = $ilPluginAdmin->getActivePluginsForSlot(IL_COMP_MODULE, 'Test', 'tsig');
-
-        if (!count($activePlugins)) {
-            return false;
-        }
-        
-        return true;
-    }
-
-    /**
-     * @param $active
-     *
-     * @return void
-     */
-    protected function archiveParticipantSubmission($active, $pass)
-    {
-        global $DIC;
-        $ilObjDataCache = $DIC['ilObjDataCache'];
-
-        require_once 'Modules/Test/classes/class.ilTestResultHeaderLabelBuilder.php';
-        $testResultHeaderLabelBuilder = new ilTestResultHeaderLabelBuilder($this->lng, $ilObjDataCache);
-
-        $objectivesList = null;
-
-        if ($this->getObjectiveOrientedContainer()->isObjectiveOrientedPresentationRequired()) {
-            $testSequence = $this->testSequenceFactory->getSequenceByActiveIdAndPass($this->testSession->getActiveId(), $this->testSession->getPass());
-            $testSequence->loadFromDb();
-            $testSequence->loadQuestions();
-
-            require_once 'Modules/Course/classes/Objectives/class.ilLOTestQuestionAdapter.php';
-            $objectivesAdapter = ilLOTestQuestionAdapter::getInstance($this->testSession);
-
-            $objectivesList = $this->buildQuestionRelatedObjectivesList($objectivesAdapter, $testSequence);
-            $objectivesList->loadObjectivesTitles();
-
-            $testResultHeaderLabelBuilder->setObjectiveOrientedContainerId($this->testSession->getObjectiveOrientedContainerId());
-            $testResultHeaderLabelBuilder->setUserId($this->testSession->getUserId());
-            $testResultHeaderLabelBuilder->setTestObjId($this->object->getId());
-            $testResultHeaderLabelBuilder->setTestRefId($this->object->getRefId());
-            $testResultHeaderLabelBuilder->initObjectiveOrientedMode();
-        }
-
-        $results = $this->object->getTestResult(
-            $active,
-            $pass,
-            false,
-            !$this->getObjectiveOrientedContainer()->isObjectiveOrientedPresentationRequired()
-        );
-
-        require_once 'class.ilTestEvaluationGUI.php';
-        $testevaluationgui = new ilTestEvaluationGUI($this->object);
-        $results_output = $testevaluationgui->getPassListOfAnswers(
-            $results,
-            $active,
-            $pass,
-            false,
-            false,
-            false,
-            false,
-            false,
-            $objectivesList,
-            $testResultHeaderLabelBuilder
-        );
-
-        require_once './Modules/Test/classes/class.ilTestArchiver.php';
-        global $DIC;
-        $ilSetting = $DIC['ilSetting'];
-        $inst_id = $ilSetting->get('inst_id', null);
-        $archiver = new ilTestArchiver($this->object->getId());
-
-        $path =  ilUtil::getWebspaceDir() . '/assessment/' . $this->object->getId() . '/exam_pdf';
-        if (!is_dir($path)) {
-            ilUtil::makeDirParents($path);
-        }
-        $filename = realpath($path) . '/exam_N' . $inst_id . '-' . $this->object->getId()
-                    . '-' . $active . '-' . $pass . '.pdf';
-
-        require_once 'class.ilTestPDFGenerator.php';
-        ilTestPDFGenerator::generatePDF($results_output, ilTestPDFGenerator::PDF_OUTPUT_FILE, $filename);
-        //$template->setVariable("PDF_FILE_LOCATION", $filename);
-        // Participant submission
-        $archiver->handInParticipantSubmission($active, $pass, $filename, $results_output);
-        //$archiver->handInParticipantMisc( $active, $pass, 'signature_gedoens.sig', $filename );
-        //$archiver->handInParticipantQuestionMaterial( $active, $pass, 123, 'file_upload.pdf', $filename );
-
-        global $DIC;
-        $ilias = $DIC['ilias'];
-        $questions = $this->object->getQuestions();
-        foreach ($questions as $question_id) {
-            $question_object = $this->object->getQuestionDataset($question_id);
-            if ($question_object->type_tag == 'assFileUpload') {
-                // Pfad: /data/default/assessment/tst_2/14/21/files/file_14_4_1370417414.png
-                // /data/ - klar
-                // /assessment/ - Konvention
-                // /tst_2/ = /tst_<test_id> (ilObjTest)
-                // /14/ = /<active_fi>/
-                // /21/ = /<question_id>/ (question_object)
-                // /files/ - Konvention
-                // file_14_4_1370417414.png = file_<active_fi>_<pass>_<some timestamp>.<ext>
-
-                $candidate_path =
-                    $ilias->ini_ilias->readVariable('server', 'absolute_path') . ilTestArchiver::DIR_SEP
-                        . $ilias->ini_ilias->readVariable('clients', 'path') . ilTestArchiver::DIR_SEP
-                        . $ilias->client_id . ilTestArchiver::DIR_SEP
-                        . 'assessment' . ilTestArchiver::DIR_SEP
-                        . 'tst_' . $this->object->test_id . ilTestArchiver::DIR_SEP
-                        . $active . ilTestArchiver::DIR_SEP
-                        . $question_id . ilTestArchiver::DIR_SEP
-                        . 'files' . ilTestArchiver::DIR_SEP;
-                $handle = opendir($candidate_path);
-                while ($handle !== false && ($file = readdir($handle)) !== false) {
-                    if ($file != null) {
-                        $filename_start = 'file_' . $active . '_' . $pass . '_';
-
-                        if (strpos($file, $filename_start) === 0) {
-                            $archiver->handInParticipantQuestionMaterial($active, $pass, $question_id, $file, $file);
-                        }
-                    }
-                }
-            }
-        }
-        $passdata = $this->object->getTestResult(
-            $active,
-            $pass,
-            false,
-            !$this->getObjectiveOrientedContainer()->isObjectiveOrientedPresentationRequired()
-        );
-        $overview = $testevaluationgui->getPassListOfAnswers(
-            $passdata,
-            $active,
-            $pass,
-            true,
-            false,
-            false,
-            true,
-            false,
-            $objectivesList,
-            $testResultHeaderLabelBuilder
-        );
-        $filename = realpath(ilUtil::getWebspaceDir()) . '/assessment/scores-' . $this->object->getId() . '-' . $active . '-' . $pass . '.pdf';
-        ilTestPDFGenerator::generatePDF($overview, ilTestPDFGenerator::PDF_OUTPUT_FILE, $filename);
-        $archiver->handInTestResult($active, $pass, $filename);
-        unlink($filename);
-        
-        return;
-    }
-    
-    public function redirectBackCmd()
-    {
-        global $DIC; /* @var ILIAS\DI\Container $DIC */
-        require_once 'Modules/Test/classes/class.ilTestPassesSelector.php';
-        $testPassesSelector = new ilTestPassesSelector($DIC['ilDB'], $this->object);
-        $testPassesSelector->setActiveId($this->testSession->getActiveId());
-        $testPassesSelector->setLastFinishedPass($this->testSession->getLastFinishedPass());
-
-        if (count($testPassesSelector->getReportablePasses())) {
-            if ($this->getObjectiveOrientedContainer()->isObjectiveOrientedPresentationRequired()) {
-                $this->ctrl->redirectByClass(array('ilTestResultsGUI', 'ilTestEvalObjectiveOrientedGUI'));
-            }
-            
-            $this->ctrl->redirectByClass(array('ilTestResultsGUI', 'ilMyTestResultsGUI', 'ilTestEvaluationGUI'));
-        }
-
-        $this->backToInfoScreenCmd();
-    }
-    
-    protected function backToInfoScreenCmd()
-    {
-        $this->ctrl->redirectByClass('ilObjTestGUI', 'redirectToInfoScreen');
-    }
-    
-    /*
-    * Presents the final statement of a test
-    */
-    public function showFinalStatementCmd()
-    {
-        $template = new ilTemplate("tpl.il_as_tst_final_statement.html", true, true, "Modules/Test");
-        $this->ctrl->setParameter($this, "skipfinalstatement", 1);
-        $template->setVariable("FORMACTION", $this->ctrl->getFormAction($this, ilTestPlayerCommands::AFTER_TEST_PASS_FINISHED));
-        $template->setVariable("FINALSTATEMENT", $this->object->prepareTextareaOutput($this->object->getFinalStatement(), true));
-        $template->setVariable("BUTTON_CONTINUE", $this->lng->txt("btn_next"));
-        $this->tpl->setVariable($this->getContentBlockName(), $template->get());
-    }
-    
-    public function getKioskHead()
-    {
-        global $DIC;
-        $ilUser = $DIC['ilUser'];
-        
-        $template = new ilTemplate('tpl.il_as_tst_kiosk_head.html', true, true, 'Modules/Test');
-        if ($this->object->getShowKioskModeTitle()) {
-            $template->setCurrentBlock("kiosk_show_title");
-            $template->setVariable("TEST_TITLE", $this->object->getTitle());
-            $template->parseCurrentBlock();
-        }
-        if ($this->object->getShowKioskModeParticipant()) {
-            $template->setCurrentBlock("kiosk_show_participant");
-            $template->setVariable("PARTICIPANT_NAME_TXT", $this->lng->txt("login_as"));
-            $template->setVariable("PARTICIPANT_NAME", $ilUser->getFullname());
-            $template->setVariable("PARTICIPANT_LOGIN", $ilUser->getLogin());
-            $template->setVariable("PARTICIPANT_MATRICULATION", $ilUser->getMatriculation());
-            $template->setVariable("PARTICIPANT_EMAIL", $ilUser->getEmail());
-            $template->parseCurrentBlock();
-        }
-        if ($this->object->isShowExamIdInTestPassEnabled()) {
-            $exam_id = ilObjTest::buildExamId(
-                $this->testSession->getActiveId(),
-                $this->testSession->getPass(),
-                $this->object->getId()
-            );
-            
-            $template->setCurrentBlock("kiosk_show_exam_id");
-            $template->setVariable("EXAM_ID_TXT", $this->lng->txt("exam_id"));
-            $template->setVariable("EXAM_ID", $exam_id);
-            $template->parseCurrentBlock();
-        }
-        return $template->get();
-    }
-
-    /**
-     * @return string $formAction
-     */
-    protected function prepareTestPage($presentationMode, $sequenceElement, $questionId)
-    {
-        global $DIC;
-        $ilUser = $DIC['ilUser'];
-        $ilNavigationHistory = $DIC['ilNavigationHistory'];
-
-        $ilNavigationHistory->addItem(
-            $this->testSession->getRefId(),
-            $this->ctrl->getLinkTarget($this, ilTestPlayerCommands::RESUME_PLAYER),
-            'tst'
-        );
-
-        $this->initTestPageTemplate();
-        $this->populateContentStyleBlock();
-        $this->populateSyntaxStyleBlock();
-
-        if ($this->isMaxProcessingTimeReached()) {
-            $this->maxProcessingTimeReached();
-            return;
-        }
-        
-        if ($this->object->endingTimeReached()) {
-            $this->endingTimeReached();
-            return;
-        }
-
-        if ($this->isOptionalQuestionAnsweringConfirmationRequired($sequenceElement)) {
-            $this->ctrl->setParameter($this, "sequence", $sequenceElement);
-            $this->showAnswerOptionalQuestionsConfirmation();
-            return;
-        }
-            
-        if ($this->object->getKioskMode()) {
-            $this->populateKioskHead();
-        }
-        
-        $this->tpl->setVariable("TEST_ID", $this->object->getTestId());
-        $this->tpl->setVariable("LOGIN", $ilUser->getLogin());
-        $this->tpl->setVariable("SEQ_ID", $sequenceElement);
-        $this->tpl->setVariable("QUEST_ID", $questionId);
-                
-        if ($this->object->getEnableProcessingTime()) {
-            $this->outProcessingTime($this->testSession->getActiveId());
-        }
-        
-        $this->tpl->setVariable("PAGETITLE", "- " . $this->object->getTitle());
-        
-        if ($this->object->isShowExamIdInTestPassEnabled() && !$this->object->getKioskMode()) {
-            $this->tpl->setCurrentBlock('exam_id_footer');
-            $this->tpl->setVariable('EXAM_ID_VAL', ilObjTest::lookupExamId(
-                $this->testSession->getActiveId(),
-                $this->testSession->getPass(),
-                $this->object->getId()
-            ));
-            $this->tpl->setVariable('EXAM_ID_TXT', $this->lng->txt('exam_id'));
-            $this->tpl->parseCurrentBlock();
-        }
-
-        if ($this->object->getListOfQuestions()) {
-            $this->showSideList($presentationMode, $sequenceElement);
-        }
-    }
-    
-    abstract protected function isOptionalQuestionAnsweringConfirmationRequired($sequenceElement);
-    
-    abstract protected function isShowingPostponeStatusReguired($questionId);
-
-    protected function showQuestionViewable(assQuestionGUI $questionGui, $formAction, $isQuestionWorkedThrough, $instantResponse)
-    {
-        $questionNavigationGUI = $this->buildReadOnlyStateQuestionNavigationGUI($questionGui->object->getId());
-        $questionNavigationGUI->setQuestionWorkedThrough($isQuestionWorkedThrough);
-        $questionGui->setNavigationGUI($questionNavigationGUI);
-        
-        // fau: testNav - set answere status in question header
-        $questionGui->getQuestionHeaderBlockBuilder()->setQuestionAnswered($isQuestionWorkedThrough);
-        // fau.
-
-        $answerFeedbackEnabled = (
-            $instantResponse && $this->object->getSpecificAnswerFeedback()
-        );
-
-        $solutionoutput = $questionGui->getSolutionOutput(
-            $this->testSession->getActiveId(), 	#active_id
-            $this->testSession->getPass(),		#pass
-            false, 								#graphical_output
-            false,								#result_output
-            true, 								#show_question_only
-            $answerFeedbackEnabled,				#show_feedback
-            false, 								#show_correct_solution
-            false, 								#show_manual_scoring
-            true								#show_question_text
-        );
-
-        $pageoutput = $questionGui->outQuestionPage(
-            "",
-            $this->isShowingPostponeStatusReguired($questionGui->object->getId()),
-            $this->testSession->getActiveId(),
-            $solutionoutput
-        );
-        
-        $this->tpl->setCurrentBlock('readonly_css_class');
-        $this->tpl->touchBlock('readonly_css_class');
-        $this->tpl->parseCurrentBlock();
-
-        $this->tpl->setVariable('QUESTION_OUTPUT', $pageoutput);
-
-        $this->tpl->setVariable("FORMACTION", $formAction);
-        $this->tpl->setVariable("ENCTYPE", 'enctype="' . $questionGui->getFormEncodingType() . '"');
-        $this->tpl->setVariable("FORM_TIMESTAMP", time());
-    }
-
-    protected function showQuestionEditable(assQuestionGUI $questionGui, $formAction, $isQuestionWorkedThrough, $instantResponse)
-    {
-        $questionNavigationGUI = $this->buildEditableStateQuestionNavigationGUI(
-            $questionGui->object->getId(),
-            $this->populateCharSelectorIfRequired()
-        );
-        if ($isQuestionWorkedThrough) {
-            $questionNavigationGUI->setDiscardSolutionButtonEnabled(true);
-            // fau: testNav - set answere status in question header
-            $questionGui->getQuestionHeaderBlockBuilder()->setQuestionAnswered(true);
-        // fau.
-        } elseif ($this->object->isPostponingEnabled()) {
-            $questionNavigationGUI->setSkipQuestionLinkTarget(
-                $this->ctrl->getLinkTarget($this, ilTestPlayerCommands::SKIP_QUESTION)
-            );
-        }
-        $questionGui->setNavigationGUI($questionNavigationGUI);
-
-        $isPostponed = $this->isShowingPostponeStatusReguired($questionGui->object->getId());
-        
-        $answerFeedbackEnabled = (
-            $instantResponse && $this->object->getSpecificAnswerFeedback()
-        );
-
-        if (isset($_GET['save_error']) && $_GET['save_error'] == 1 && isset($_SESSION['previouspost'])) {
-            $userPostSolution = $_SESSION['previouspost'];
-            unset($_SESSION['previouspost']);
-        } else {
-            $userPostSolution = false;
-        }
-
-        // fau: testNav - add special checkbox for mc question
-        // moved to another patch block
-        // fau.
-        
-        // hey: prevPassSolutions - determine solution pass index and configure gui accordingly
-        $qstConfig = $questionGui->object->getTestPresentationConfig();
-        
-        if ($questionGui instanceof assMultipleChoiceGUI) {
-            $qstConfig->setWorkedThrough($isQuestionWorkedThrough);
-            $qstConfig->setIsUnchangedAnswerPossible($this->object->getMCScoring());
-        }
-
-        if ($qstConfig->isPreviousPassSolutionReuseAllowed()) {
-            $passIndex = $this->determineSolutionPassIndex($questionGui); // last pass having solution stored
-            if ($passIndex < $this->testSession->getPass()) { // it's the previous pass if current pass is higher
-                $qstConfig->setSolutionInitiallyPrefilled(true);
-            }
-        } else {
-            $passIndex = $this->testSession->getPass();
-        }
-        // hey.
-        
-        // Answer specific feedback is rendered into the display of the test question with in the concrete question types outQuestionForTest-method.
-        // Notation of the params prior to getting rid of this crap in favor of a class
-        $questionGui->outQuestionForTest(
-            $formAction, 							#form_action
-            $this->testSession->getActiveId(),		#active_id
-            // hey: prevPassSolutions - prepared pass index having no, current or previous solution
-            $passIndex, 							#pass
-            // hey.
-            $isPostponed, 							#is_postponed
-            $userPostSolution, 						#user_post_solution
-            $answerFeedbackEnabled					#answer_feedback == inline_specific_feedback
-        );
-        // The display of specific inline feedback and specific feedback in an own block is to honor questions, which
-        // have the possibility to embed the specific feedback into their output while maintaining compatibility to
-        // questions, which do not have such facilities. E.g. there can be no "specific inline feedback" for essay
-        // questions, while the multiple-choice questions do well.
-
-
-        $this->populateModals();
-
-        // fau: testNav - pouplate the new question edit control instead of the deprecated intermediate solution saver
-        $this->populateQuestionEditControl($questionGui);
-        // fau.
-    }
-    
-    // hey: prevPassSolutions - determine solution pass index
-    protected function determineSolutionPassIndex(assQuestionGUI $questionGui)
-    {
-        require_once './Modules/Test/classes/class.ilObjTest.php';
-        
-        if (ilObjTest::_getUsePreviousAnswers($this->testSession->getActiveId(), true)) {
-            $currentSolutionAvailable = $questionGui->object->authorizedOrIntermediateSolutionExists(
-                $this->testSession->getActiveId(),
-                $this->testSession->getPass()
-            );
-            
-            if (!$currentSolutionAvailable) {
-                $previousPass = $questionGui->object->getSolutionMaxPass(
-                    $this->testSession->getActiveId()
-                );
-                
-                $previousSolutionAvailable = $questionGui->object->authorizedSolutionExists(
-                    $this->testSession->getActiveId(),
-                    $previousPass
-                );
-                
-                if ($previousSolutionAvailable) {
-                    return $previousPass;
-                }
-            }
-        }
-        
-        return $this->testSession->getPass();
-    }
-    // hey.
-
-    abstract protected function showQuestionCmd();
-
-    abstract protected function editSolutionCmd();
-
-    abstract protected function submitSolutionCmd();
-
-    // fau: testNav - new function to revert probably auto-saved changes and show the last submitted question state
-    protected function revertChangesCmd()
-    {
-        $this->removeIntermediateSolution();
-        $this->setAnswerChangedParameter(false);
-        $this->ctrl->saveParameter($this, 'sequence');
-        $this->ctrl->redirect($this, ilTestPlayerCommands::SHOW_QUESTION);
-    }
-    // fau.
-
-    abstract protected function discardSolutionCmd();
-    
-    abstract protected function skipQuestionCmd();
-
-    abstract protected function startTestCmd();
-    /**
-    * check access restrictions like client ip, partipating user etc.
-    *
-    * check access restrictions like client ip, partipating user etc.
-    *
-    * @access public
-    */
-    public function checkOnlineTestAccess()
-    {
-        global $DIC;
-        $ilUser = $DIC['ilUser'];
-        
-        // check if user is invited to participate
-        $user = $this->object->getInvitedUsers($ilUser->getId());
-        if (!is_array($user) || count($user)!=1) {
-            ilUtil::sendInfo($this->lng->txt("user_not_invited"), true);
-            $this->ctrl->redirectByClass("ilobjtestgui", "backToRepository");
-        }
-            
-        $user = array_pop($user);
-        // check if client ip is set and if current remote addr is equal to stored client-ip
-        if (strcmp($user["clientip"], "")!=0 && strcmp($user["clientip"], $_SERVER["REMOTE_ADDR"])!=0) {
-            ilUtil::sendInfo($this->lng->txt("user_wrong_clientip"), true);
-            $this->ctrl->redirectByClass("ilobjtestgui", "backToRepository");
-        }
-    }
-
-    
-    /**
-     * test accessible returns true if the user can perform the test
-     */
-    public function isTestAccessible()
-    {
-        return 	!$this->isNrOfTriesReached()
-                and	 !$this->isMaxProcessingTimeReached()
-                and  $this->object->startingTimeReached()
-                and  !$this->object->endingTimeReached();
-    }
-
-    /**
-     * nr of tries exceeded
-     */
-    public function isNrOfTriesReached()
-    {
-        return $this->object->hasNrOfTriesRestriction() && $this->object->isNrOfTriesReached($this->testSession->getPass());
-    }
-    
-    /**
-     * handle endingTimeReached
-     * @private
-     */
-    
-    public function endingTimeReached()
-    {
-        ilUtil::sendInfo(sprintf($this->lng->txt("detail_ending_time_reached"), ilDatePresentation::formatDate(new ilDateTime($this->object->getEndingTime(), IL_CAL_UNIX))));
-        $this->testSession->increasePass();
-        $this->testSession->setLastSequence(0);
-        $this->testSession->saveToDb();
-
-        $this->redirectBackCmd();
-    }
-    
-    /**
-    * Outputs a message when the maximum processing time is reached
-    *
-    * Outputs a message when the maximum processing time is reached
-    *
-    * @access public
-    */
-    public function maxProcessingTimeReached()
-    {
-        $this->suspendTestCmd();
-    }
-
-    /**
-    * confirm submit results
-    * if confirm then results are submitted and the screen will be redirected to the startpage of the test
-    * @access public
-    */
-    public function confirmSubmitAnswers()
-    {
-        $this->tpl->addBlockFile($this->getContentBlockName(), "adm_content", "tpl.il_as_tst_submit_answers_confirm.html", "Modules/Test");
-        $this->tpl->setCurrentBlock("adm_content");
-        if ($this->object->isTestFinished($this->testSession->getActiveId())) {
-            $this->tpl->setCurrentBlock("not_submit_allowed");
-            $this->tpl->setVariable("TEXT_ALREADY_SUBMITTED", $this->lng->txt("tst_already_submitted"));
-            $this->tpl->setVariable("BTN_OK", $this->lng->txt("tst_show_answer_sheet"));
-        } else {
-            $this->tpl->setCurrentBlock("submit_allowed");
-            $this->tpl->setVariable("TEXT_CONFIRM_SUBMIT_RESULTS", $this->lng->txt("tst_confirm_submit_answers"));
-            $this->tpl->setVariable("BTN_OK", $this->lng->txt("tst_submit_results"));
-        }
-        $this->tpl->setVariable("BTN_BACK", $this->lng->txt("back"));
-        $this->tpl->setVariable("FORMACTION", $this->ctrl->getFormAction($this, "finalSubmission"));
-        $this->tpl->parseCurrentBlock();
-    }
-    
-    public function outProcessingTime($active_id)
-    {
-        global $DIC;
-        $ilUser = $DIC['ilUser'];
-
-        $starting_time = $this->object->getStartingTimeOfUser($active_id);
-        $processing_time = $this->object->getProcessingTimeInSeconds($active_id);
-        $processing_time_minutes = floor($processing_time / 60);
-        $processing_time_seconds = $processing_time - $processing_time_minutes * 60;
-        $str_processing_time = "";
-        if ($processing_time_minutes > 0) {
-            $str_processing_time = $processing_time_minutes . " " . ($processing_time_minutes == 1 ? $this->lng->txt("minute") : $this->lng->txt("minutes"));
-        }
-        if ($processing_time_seconds > 0) {
-            if (strlen($str_processing_time) > 0) {
-                $str_processing_time .= " " . $this->lng->txt("and") . " ";
-            }
-            $str_processing_time .= $processing_time_seconds . " " . ($processing_time_seconds == 1 ? $this->lng->txt("second") : $this->lng->txt("seconds"));
-        }
-        $time_left = $starting_time + $processing_time - time();
-        $time_left_minutes = floor($time_left / 60);
-        $time_left_seconds = $time_left - $time_left_minutes * 60;
-        $str_time_left = "";
-        if ($time_left_minutes > 0) {
-            $str_time_left = $time_left_minutes . " " . ($time_left_minutes == 1 ? $this->lng->txt("minute") : $this->lng->txt("minutes"));
-        }
-        if ($time_left < 300) {
-            if ($time_left_seconds > 0) {
-                if (strlen($str_time_left) > 0) {
-                    $str_time_left .= " " . $this->lng->txt("and") . " ";
-                }
-                $str_time_left .= $time_left_seconds . " " . ($time_left_seconds == 1 ? $this->lng->txt("second") : $this->lng->txt("seconds"));
-            }
-        }
-        $date = getdate($starting_time);
-        $formattedStartingTime = ilDatePresentation::formatDate(new ilDateTime($date, IL_CAL_FKT_GETDATE));
-        $datenow = getdate();
-        $this->tpl->setCurrentBlock("enableprocessingtime");
-        $this->tpl->setVariable(
-            "USER_WORKING_TIME",
-            sprintf(
-                $this->lng->txt("tst_time_already_spent"),
-                $formattedStartingTime,
-                $str_processing_time
-            )
-        );
-        $this->tpl->setVariable("USER_REMAINING_TIME", sprintf($this->lng->txt("tst_time_already_spent_left"), $str_time_left));
-        $this->tpl->parseCurrentBlock();
-        $template = new ilTemplate("tpl.workingtime.js.html", true, true, 'Modules/Test');
-        $template->setVariable("STRING_MINUTE", $this->lng->txt("minute"));
-        $template->setVariable("STRING_MINUTES", $this->lng->txt("minutes"));
-        $template->setVariable("STRING_SECOND", $this->lng->txt("second"));
-        $template->setVariable("STRING_SECONDS", $this->lng->txt("seconds"));
-        $template->setVariable("STRING_TIMELEFT", $this->lng->txt("tst_time_already_spent_left"));
-        $template->setVariable("AND", strtolower($this->lng->txt("and")));
-        $template->setVariable("YEAR", $date["year"]);
-        $template->setVariable("MONTH", $date["mon"]-1);
-        $template->setVariable("DAY", $date["mday"]);
-        $template->setVariable("HOUR", $date["hours"]);
-        $template->setVariable("MINUTE", $date["minutes"]);
-        $template->setVariable("SECOND", $date["seconds"]);
-        if ($this->object->isEndingTimeEnabled()) {
-            $date_time = new ilDateTime($this->object->getEndingTime(), IL_CAL_UNIX);
-            preg_match("/(\d{4})(\d{2})(\d{2})(\d{2})(\d{2})(\d{2})/", $date_time->get(IL_CAL_TIMESTAMP), $matches);
-            $template->setVariable("ENDYEAR", $matches[1]);
-            $template->setVariable("ENDMONTH", $matches[2]-1);
-            $template->setVariable("ENDDAY", $matches[3]);
-            $template->setVariable("ENDHOUR", $matches[4]);
-            $template->setVariable("ENDMINUTE", $matches[5]);
-            $template->setVariable("ENDSECOND", $matches[6]);
-        }
-        $template->setVariable("YEARNOW", $datenow["year"]);
-        $template->setVariable("MONTHNOW", $datenow["mon"]-1);
-        $template->setVariable("DAYNOW", $datenow["mday"]);
-        $template->setVariable("HOURNOW", $datenow["hours"]);
-        $template->setVariable("MINUTENOW", $datenow["minutes"]);
-        $template->setVariable("SECONDNOW", $datenow["seconds"]);
-        $template->setVariable("PTIME_M", $processing_time_minutes);
-        $template->setVariable("PTIME_S", $processing_time_seconds);
-        
-        $this->tpl->setCurrentBlock("HeadContent");
-        $this->tpl->setVariable("CONTENT_BLOCK", $template->get());
-        $this->tpl->parseCurrentBlock();
-    }
-
-    protected function showSideList($presentationMode, $currentSequenceElement)
-    {
-        global $DIC;
-        $ilUser = $DIC['ilUser'];
-
-        $sideListActive = $ilUser->getPref('side_list_of_questions');
-
-        if ($sideListActive) {
-            $this->tpl->addCss(
-                ilUtil::getStyleSheetLocation("output", "ta_split.css", "Modules/Test"),
-                "screen"
-            );
-
-            $questionSummaryData = $this->service->getQuestionSummaryData($this->testSequence, false);
-
-            require_once 'Modules/Test/classes/class.ilTestQuestionSideListGUI.php';
-            $questionSideListGUI = new ilTestQuestionSideListGUI($this->ctrl, $this->lng);
-            $questionSideListGUI->setTargetGUI($this);
-            $questionSideListGUI->setQuestionSummaryData($questionSummaryData);
-            $questionSideListGUI->setCurrentSequenceElement($currentSequenceElement);
-            // fau: testNav - set side list presentation mode to "view" to allow navigation when question is in edit mode
-            $questionSideListGUI->setCurrentPresentationMode(ilTestPlayerAbstractGUI::PRESENTATION_MODE_VIEW);
-            $questionSideListGUI->setDisabled(false);
-            //			$questionSideListGUI->setCurrentPresentationMode($presentationMode);
-            //			$questionSideListGUI->setDisabled($presentationMode == self::PRESENTATION_MODE_EDIT);
-            // fau.
-            $this->tpl->setVariable('LIST_OF_QUESTIONS', $questionSideListGUI->getHTML());
-        }
-    }
-
-    abstract protected function isQuestionSummaryFinishTestButtonRequired();
-    
-    /**
-     * Output of a summary of all test questions for test participants
-     */
-    public function outQuestionSummaryCmd($fullpage = true, $contextFinishTest = false, $obligationsNotAnswered = false, $obligationsFilter = false)
-    {
-        if ($fullpage) {
-            $this->tpl->addBlockFile($this->getContentBlockName(), "adm_content", "tpl.il_as_tst_question_summary.html", "Modules/Test");
-        }
-        
-        if ($obligationsNotAnswered) {
-            ilUtil::sendFailure($this->lng->txt('not_all_obligations_answered'));
-        }
-        
-        if ($this->object->getKioskMode() && $fullpage) {
-            $head = $this->getKioskHead();
-            if (strlen($head)) {
-                $this->tpl->setCurrentBlock("kiosk_options");
-                $this->tpl->setVariable("KIOSK_HEAD", $head);
-                $this->tpl->parseCurrentBlock();
-            }
-        }
-
-
-        $active_id = $this->testSession->getActiveId();
-        $questionSummaryData = $this->service->getQuestionSummaryData($this->testSequence, $obligationsFilter);
-        
-        $this->ctrl->setParameter($this, "sequence", $_GET["sequence"]);
-        
-        if ($fullpage) {
-            include_once "./Modules/Test/classes/tables/class.ilListOfQuestionsTableGUI.php";
-            $table_gui = new ilListOfQuestionsTableGUI($this, 'showQuestion');
-            
-            $table_gui->setShowPointsEnabled(!$this->object->getTitleOutput());
-            $table_gui->setShowMarkerEnabled($this->object->getShowMarker());
-            $table_gui->setObligationsNotAnswered($obligationsNotAnswered);
-            $table_gui->setShowObligationsEnabled($this->object->areObligationsEnabled());
-            $table_gui->setObligationsFilterEnabled($obligationsFilter);
-            $table_gui->setFinishTestButtonEnabled($this->isQuestionSummaryFinishTestButtonRequired());
-
-            $table_gui->init();
-                
-            $table_gui->setData($questionSummaryData);
-
-            $this->tpl->setVariable('TABLE_LIST_OF_QUESTIONS', $table_gui->getHTML());
-            
-            if ($this->object->getEnableProcessingTime()) {
-                $this->outProcessingTime($active_id);
-            }
-        }
-    }
-    
-    public function outQuestionSummaryWithObligationsInfoCmd()
-    {
-        return $this->outQuestionSummaryCmd(true, true, true, false);
-    }
-    
-    public function outObligationsOnlySummaryCmd()
-    {
-        return $this->outQuestionSummaryCmd(true, true, true, true);
-    }
-    
-    public function showMaximumAllowedUsersReachedMessage()
-    {
-        $this->tpl->addBlockFile($this->getContentBlockName(), "adm_content", "tpl.il_as_tst_max_allowed_users_reached.html", "Modules/Test");
-        $this->tpl->setCurrentBlock("adm_content");
-        $this->tpl->setVariable("MAX_ALLOWED_USERS_MESSAGE", sprintf($this->lng->txt("tst_max_allowed_users_message"), $this->object->getAllowedUsersTimeGap()));
-        $this->tpl->setVariable("MAX_ALLOWED_USERS_HEADING", sprintf($this->lng->txt("tst_max_allowed_users_heading"), $this->object->getAllowedUsersTimeGap()));
-        $this->tpl->setVariable("CMD_BACK_TO_INFOSCREEN", ilTestPlayerCommands::BACK_TO_INFO_SCREEN);
-        $this->tpl->setVariable("TXT_BACK_TO_INFOSCREEN", $this->lng->txt("tst_results_back_introduction"));
-        $this->tpl->setVariable("FORMACTION", $this->ctrl->getFormAction($this));
-        $this->tpl->parseCurrentBlock();
-    }
-    
-    public function backFromFinishingCmd()
-    {
-        $this->ctrl->redirect($this, ilTestPlayerCommands::SHOW_QUESTION);
-    }
-    
-    /**
-    * Creates an output of the solution of an answer compared to the correct solution
-    *
-    * @access public
-    */
-    public function outCorrectSolution()
-    {
-        $this->tpl->addBlockFile("ADM_CONTENT", "adm_content", "tpl.il_as_tst_correct_solution.html", "Modules/Test");
-
-        include_once("./Services/Style/Content/classes/class.ilObjStyleSheet.php");
-        $this->tpl->setCurrentBlock("ContentStyle");
-        $this->tpl->setVariable("LOCATION_CONTENT_STYLESHEET", ilObjStyleSheet::getContentStylePath(0));
-        $this->tpl->parseCurrentBlock();
-
-        $this->tpl->setCurrentBlock("SyntaxStyle");
-        $this->tpl->setVariable("LOCATION_SYNTAX_STYLESHEET", ilObjStyleSheet::getSyntaxStylePath());
-        $this->tpl->parseCurrentBlock();
-
-        $this->tpl->addCss(ilUtil::getStyleSheetLocation("output", "test_print.css", "Modules/Test"), "print");
-        if ($this->object->getShowSolutionAnswersOnly()) {
-            $this->tpl->addCss(ilUtil::getStyleSheetLocation("output", "test_print_hide_content.css", "Modules/Test"), "print");
-        }
-
-        $this->tpl->setCurrentBlock("adm_content");
-        $solution = $this->getCorrectSolutionOutput($_GET["evaluation"], $_GET["active_id"], $_GET["pass"]);
-        $this->tpl->setVariable("OUTPUT_SOLUTION", $solution);
-        $this->tpl->setVariable("TEXT_BACK", $this->lng->txt("back"));
-        $this->ctrl->saveParameter($this, "pass");
-        $this->ctrl->saveParameter($this, "active_id");
-        $this->tpl->setVariable("URL_BACK", $this->ctrl->getLinkTarget($this, "outUserResultsOverview"));
-        $this->tpl->parseCurrentBlock();
-    }
-
-    /**
-    * Creates an output of the list of answers for a test participant during the test
-    * (only the actual pass will be shown)
-    *
-    * @param integer $active_id Active id of the participant
-    * @param integer $pass Test pass of the participant
-    * @param boolean $testnavigation Deceides wheather to show a navigation for tests or not
-    * @access public
-    */
-    public function showListOfAnswers($active_id, $pass = null, $top_data = "", $bottom_data = "")
-    {
-        global $DIC;
-        $ilUser = $DIC['ilUser'];
-
-        $this->tpl->addBlockFile($this->getContentBlockName(), "adm_content", "tpl.il_as_tst_finish_list_of_answers.html", "Modules/Test");
-
-        $result_array =&$this->object->getTestResult(
-            $active_id,
-            $pass,
-            false,
-            !$this->getObjectiveOrientedContainer()->isObjectiveOrientedPresentationRequired()
-        );
-
-        $counter = 1;
-        // output of questions with solutions
-        foreach ($result_array as $question_data) {
-            $question = $question_data["qid"];
-            if (is_numeric($question)) {
-                $this->tpl->setCurrentBlock("printview_question");
-                $question_gui = $this->object->createQuestionGUI("", $question);
-                $template = new ilTemplate("tpl.il_as_qpl_question_printview.html", true, true, "Modules/TestQuestionPool");
-                $template->setVariable("COUNTER_QUESTION", $counter . ". ");
-                $template->setVariable("QUESTION_TITLE", $question_gui->object->getTitle());
-                
-                $show_question_only = ($this->object->getShowSolutionAnswersOnly()) ? true : false;
-                $result_output = $question_gui->getSolutionOutput($active_id, $pass, false, false, $show_question_only, $this->object->getShowSolutionFeedback());
-                $template->setVariable("SOLUTION_OUTPUT", $result_output);
-                $this->tpl->setVariable("QUESTION_OUTPUT", $template->get());
-                $this->tpl->parseCurrentBlock();
-                $counter++;
-            }
-        }
-
-        $this->tpl->addCss(ilUtil::getStyleSheetLocation("output", "test_print.css", "Modules/Test"), "print");
-        if ($this->object->getShowSolutionAnswersOnly()) {
-            $this->tpl->addCss(ilUtil::getStyleSheetLocation("output", "test_print_hide_content.css", "Modules/Test"), "print");
-        }
-        if (strlen($top_data)) {
-            $this->tpl->setCurrentBlock("top_data");
-            $this->tpl->setVariable("TOP_DATA", $top_data);
-            $this->tpl->parseCurrentBlock();
-        }
-        
-        if (strlen($bottom_data)) {
-            $this->tpl->setCurrentBlock("bottom_data");
-            $this->tpl->setVariable("FORMACTION", $this->ctrl->getFormAction($this));
-            $this->tpl->setVariable("BOTTOM_DATA", $bottom_data);
-            $this->tpl->parseCurrentBlock();
-        }
-        
-        $this->tpl->setCurrentBlock("adm_content");
-        $this->tpl->setVariable("TXT_ANSWER_SHEET", $this->lng->txt("tst_list_of_answers"));
-        $user_data = $this->getAdditionalUsrDataHtmlAndPopulateWindowTitle($this->testSession, $active_id, true);
-        $signature = $this->getResultsSignature();
-        $this->tpl->setVariable("USER_DETAILS", $user_data);
-        $this->tpl->setVariable("SIGNATURE", $signature);
-        $this->tpl->setVariable("TITLE", $this->object->getTitle());
-        $this->tpl->setVariable("TXT_TEST_PROLOG", $this->lng->txt("tst_your_answers"));
-        $invited_user =&$this->object->getInvitedUsers($ilUser->getId());
-        $pagetitle = $this->object->getTitle() . " - " . $this->lng->txt("clientip") .
-            ": " . $invited_user[$ilUser->getId()]["clientip"] . " - " .
-            $this->lng->txt("matriculation") . ": " .
-            $invited_user[$ilUser->getId()]["matriculation"];
-        $this->tpl->setVariable("PAGETITLE", $pagetitle);
-        $this->tpl->parseCurrentBlock();
-    }
-    
-    /**
-     * Returns the name of the current content block (depends on the kiosk mode setting)
-     *
-     * @return string The name of the content block
-     */
-    public function getContentBlockName()
-    {
-        return "ADM_CONTENT";
-
-        if ($this->object->getKioskMode()) {
-            $this->tpl->setBodyClass("kiosk");
-            $this->tpl->hideFooter();
-            return "CONTENT";
-        } else {
-            return "ADM_CONTENT";
-        }
-    }
-
-    public function outUserResultsOverviewCmd()
-    {
-        $this->ctrl->redirectByClass(
-            array('ilRepositoryGUI', 'ilObjTestGUI', 'ilTestEvaluationGUI'),
-            "outUserResultsOverview"
-        );
-    }
-
-    /**
-     * Go to requested hint list
-     */
-    protected function showRequestedHintListCmd()
-    {
-        // fau: testNav - handle intermediate submit for viewing requested hints
-        $this->handleIntermediateSubmit();
-        // fau.
-
-        $this->ctrl->setParameter($this, 'pmode', self::PRESENTATION_MODE_EDIT);
-        
-        require_once 'Modules/TestQuestionPool/classes/class.ilAssQuestionHintRequestGUI.php';
-        $this->ctrl->redirectByClass('ilAssQuestionHintRequestGUI', ilAssQuestionHintRequestGUI::CMD_SHOW_LIST);
-    }
-    
-    /**
-     * Go to hint request confirmation
-     */
-    protected function confirmHintRequestCmd()
-    {
-        // fau: testNav - handle intermediate submit for confirming hint requests
-        $this->handleIntermediateSubmit();
-        // fau.
-
-        $this->ctrl->setParameter($this, 'pmode', self::PRESENTATION_MODE_EDIT);
-
-        require_once 'Modules/TestQuestionPool/classes/class.ilAssQuestionHintRequestGUI.php';
-        $this->ctrl->redirectByClass('ilAssQuestionHintRequestGUI', ilAssQuestionHintRequestGUI::CMD_CONFIRM_REQUEST);
-    }
-    
-    abstract protected function isFirstQuestionInSequence($sequenceElement);
-    
-    abstract protected function isLastQuestionInSequence($sequenceElement);
-    
-    
-    abstract protected function handleQuestionActionCmd();
-    
-    abstract protected function showInstantResponseCmd();
-    
-    abstract protected function nextQuestionCmd();
-    
-    abstract protected function previousQuestionCmd();
-    
-    protected function prepareSummaryPage()
-    {
-        $this->tpl->addBlockFile(
-            $this->getContentBlockName(),
-            'adm_content',
-            'tpl.il_as_tst_question_summary.html',
-            'Modules/Test'
-        );
-
-        if ($this->object->getKioskMode()) {
-            $this->populateKioskHead();
-        }
-    }
-    
-    protected function initTestPageTemplate()
-    {
-        $this->tpl->addBlockFile(
-            $this->getContentBlockName(),
-            'adm_content',
-            'tpl.il_as_tst_output.html',
-            'Modules/Test'
-        );
-    }
-    
-    protected function populateKioskHead()
-    {
-        ilUtil::sendInfo(); // ???
-        
-        $head = $this->getKioskHead();
-        
-        if (strlen($head)) {
-            $this->tpl->setCurrentBlock("kiosk_options");
-            $this->tpl->setVariable("KIOSK_HEAD", $head);
-            $this->tpl->parseCurrentBlock();
-        }
-    }
-
-    protected function handlePasswordProtectionRedirect()
-    {
-        if ($this->ctrl->getNextClass() == 'iltestpasswordprotectiongui') {
-            return;
-        }
-        
-        if (!$this->passwordChecker->isPasswordProtectionPageRedirectRequired()) {
-            return;
-        }
-        
-        $this->ctrl->setParameter($this, 'lock', $this->getLockParameter());
-        
-        $nextCommand = $this->ctrl->getCmdClass() . '::' . $this->ctrl->getCmd();
-        $this->ctrl->setParameterByClass('ilTestPasswordProtectionGUI', 'nextCommand', $nextCommand);
-        $this->ctrl->redirectByClass('ilTestPasswordProtectionGUI', 'showPasswordForm');
-    }
-
-    protected function isParticipantsAnswerFixed($questionId)
-    {
-        if ($this->object->isInstantFeedbackAnswerFixationEnabled() && $this->testSequence->isQuestionChecked($questionId)) {
-            return true;
-        }
-
-        if ($this->object->isFollowupQuestionAnswerFixationEnabled() && $this->testSequence->isNextQuestionPresented($questionId)) {
-            return true;
-        }
-
-        return false;
-    }
-
-    /**
-     * @return string
-     */
-    protected function getIntroductionPageButtonLabel()
-    {
-        return $this->lng->txt("save_introduction");
-    }
-
-    protected function initAssessmentSettings()
-    {
-        $this->assSettings = new ilSetting('assessment');
-    }
-
-    /**
-     * @param ilTestSession $testSession
-     */
-    protected function handleSkillTriggering(ilTestSession $testSession)
-    {
-        $questionList = $this->buildTestPassQuestionList();
-        $questionList->load();
-
-        $testResults = $this->object->getTestResult($testSession->getActiveId(), $testSession->getPass(), true);
-        
-        require_once 'Modules/Test/classes/class.ilTestSkillEvaluation.php';
-        $skillEvaluation = new ilTestSkillEvaluation($this->db, $this->object->getTestId(), $this->object->getRefId());
-
-        $skillEvaluation->setUserId($testSession->getUserId());
-        $skillEvaluation->setActiveId($testSession->getActiveId());
-        $skillEvaluation->setPass($testSession->getPass());
-        
-        $skillEvaluation->setNumRequiredBookingsForSkillTriggering($this->assSettings->get(
-            'ass_skl_trig_num_answ_barrier',
-            ilObjAssessmentFolder::DEFAULT_SKL_TRIG_NUM_ANSWERS_BARRIER
-        ));
-
-
-        $skillEvaluation->init($questionList);
-        $skillEvaluation->evaluate($testResults);
-        
-        $skillEvaluation->handleSkillTriggering();
-    }
-    
-    abstract protected function buildTestPassQuestionList();
-    
-    protected function showAnswerOptionalQuestionsConfirmation()
-    {
-        require_once 'Modules/Test/classes/confirmations/class.ilTestAnswerOptionalQuestionsConfirmationGUI.php';
-        $confirmation = new ilTestAnswerOptionalQuestionsConfirmationGUI($this->lng);
-
-        $confirmation->setFormAction($this->ctrl->getFormAction($this));
-        $confirmation->setCancelCmd('cancelAnswerOptionalQuestions');
-        $confirmation->setConfirmCmd('confirmAnswerOptionalQuestions');
-
-        $confirmation->build($this->object->isFixedTest());
-        
-        $this->populateHelperGuiContent($confirmation);
-    }
-    
-    protected function confirmAnswerOptionalQuestionsCmd()
-    {
-        $this->testSequence->setAnsweringOptionalQuestionsConfirmed(true);
-        $this->testSequence->saveToDb();
-        
-        $this->ctrl->setParameter($this, 'activecommand', 'gotoquestion');
-        $this->ctrl->redirect($this, 'redirectQuestion');
-    }
-
-    protected function cancelAnswerOptionalQuestionsCmd()
-    {
-        if ($this->object->getListOfQuestions()) {
-            $this->ctrl->setParameter($this, 'activecommand', 'summary');
-        } else {
-            $this->ctrl->setParameter($this, 'activecommand', 'previous');
-        }
-
-        $this->ctrl->redirect($this, 'redirectQuestion');
-    }
-
-    /**
-     * @param $helperGui
-     */
-    protected function populateHelperGuiContent($helperGui)
-    {
-        if ($this->object->getKioskMode()) {
-            $this->tpl->addBlockfile($this->getContentBlockName(), 'content', "tpl.il_as_tst_kiosk_mode_content.html", "Modules/Test");
-            $this->tpl->setContent($this->ctrl->getHTML($helperGui));
-        } else {
-            $this->tpl->setVariable($this->getContentBlockName(), $this->ctrl->getHTML($helperGui));
-        }
-    }
-    
-    /**
-     * @return bool $charSelectorAvailable
-     */
-    protected function populateCharSelectorIfRequired()
-    {
-        global $DIC;
-        $ilSetting = $DIC['ilSetting'];
-        
-        if ($ilSetting->get('char_selector_availability') > 0) {
-            require_once 'Services/UIComponent/CharSelector/classes/class.ilCharSelectorGUI.php';
-            $char_selector = ilCharSelectorGUI::_getCurrentGUI($this->object);
-            if ($char_selector->getConfig()->getAvailability() == ilCharSelectorConfig::ENABLED) {
-                $char_selector->addToPage();
-                $this->tpl->setCurrentBlock('char_selector');
-                $this->tpl->setVariable("CHAR_SELECTOR_TEMPLATE", $char_selector->getSelectorHtml());
-                $this->tpl->parseCurrentBlock();
-                
-                return true;
-            }
-        }
-        
-        return false;
-    }
-    
-    protected function getTestNavigationToolbarGUI()
-    {
-        global $DIC;
-        $ilUser = $DIC['ilUser'];
-        
-        require_once 'Modules/Test/classes/class.ilTestNavigationToolbarGUI.php';
-        $navigationToolbarGUI = new ilTestNavigationToolbarGUI($this->ctrl, $this->lng, $this);
-        
-        $navigationToolbarGUI->setSuspendTestButtonEnabled($this->object->getShowCancel());
-        $navigationToolbarGUI->setQuestionTreeButtonEnabled($this->object->getListOfQuestions());
-        $navigationToolbarGUI->setQuestionTreeVisible($ilUser->getPref('side_list_of_questions'));
-        $navigationToolbarGUI->setQuestionListButtonEnabled($this->object->getListOfQuestions());
-        $navigationToolbarGUI->setFinishTestCommand($this->getFinishTestCommand());
-        
-        return $navigationToolbarGUI;
-    }
-
-    protected function buildReadOnlyStateQuestionNavigationGUI($questionId)
-    {
-        require_once 'Modules/Test/classes/class.ilTestQuestionNavigationGUI.php';
-        $navigationGUI = new ilTestQuestionNavigationGUI($this->lng);
-        
-        if (!$this->isParticipantsAnswerFixed($questionId)) {
-            $navigationGUI->setEditSolutionCommand(ilTestPlayerCommands::EDIT_SOLUTION);
-        }
-
-        if ($this->object->getShowMarker()) {
-            include_once "./Modules/Test/classes/class.ilObjTest.php";
-            $solved_array = ilObjTest::_getSolvedQuestions($this->testSession->getActiveId(), $questionId);
-            $solved = 0;
-
-            if (count($solved_array) > 0) {
-                $solved = array_pop($solved_array);
-                $solved = $solved["solved"];
-            }
-            // fau: testNav - change question mark command to link target
-            if ($solved == 1) {
-                $navigationGUI->setQuestionMarkLinkTarget($this->ctrl->getLinkTarget($this, ilTestPlayerCommands::UNMARK_QUESTION));
-                $navigationGUI->setQuestionMarked(true);
-            } else {
-                $navigationGUI->setQuestionMarkLinkTarget($this->ctrl->getLinkTarget($this, ilTestPlayerCommands::MARK_QUESTION));
-                $navigationGUI->setQuestionMarked(false);
-            }
-        }
-        // fau.
-
-        return $navigationGUI;
-    }
-    
-    protected function buildEditableStateQuestionNavigationGUI($questionId, $charSelectorAvailable)
-    {
-        require_once 'Modules/Test/classes/class.ilTestQuestionNavigationGUI.php';
-        $navigationGUI = new ilTestQuestionNavigationGUI($this->lng);
-        
-        if ($this->object->isForceInstantFeedbackEnabled()) {
-            $navigationGUI->setSubmitSolutionCommand(ilTestPlayerCommands::SUBMIT_SOLUTION);
-        } else {
-            // fau: testNav - use simple "submitSolution" button instead of "submitSolutionAndNext"
-            $navigationGUI->setSubmitSolutionCommand(ilTestPlayerCommands::SUBMIT_SOLUTION);
-            // fau.
-        }
-        
-        // fau: testNav - add a 'revert changes' link for editable question
-        $navigationGUI->setRevertChangesLinkTarget($this->ctrl->getLinkTarget($this, ilTestPlayerCommands::REVERT_CHANGES));
-        // fau.
-
-
-        // feedback
-        switch (1) {
-            case $this->object->getSpecificAnswerFeedback():
-            case $this->object->getGenericAnswerFeedback():
-            case $this->object->getAnswerFeedbackPoints():
-            case $this->object->getInstantFeedbackSolution():
-
-                $navigationGUI->setAnswerFreezingEnabled($this->object->isInstantFeedbackAnswerFixationEnabled());
-                
-                if ($this->object->isForceInstantFeedbackEnabled()) {
-                    $navigationGUI->setForceInstantResponseEnabled(true);
-                    $navigationGUI->setInstantFeedbackCommand(ilTestPlayerCommands::SUBMIT_SOLUTION);
-                } else {
-                    $navigationGUI->setInstantFeedbackCommand(ilTestPlayerCommands::SHOW_INSTANT_RESPONSE);
-                }
-        }
-
-        // hints
-        if ($this->object->isOfferingQuestionHintsEnabled()) {
-            $activeId = $this->testSession->getActiveId();
-            $pass = $this->testSession->getPass();
-
-            require_once 'Modules/TestQuestionPool/classes/class.ilAssQuestionHintTracking.php';
-            $questionHintTracking = new ilAssQuestionHintTracking($questionId, $activeId, $pass);
-
-            if ($questionHintTracking->requestsPossible()) {
-                $navigationGUI->setRequestHintCommand(ilTestPlayerCommands::CONFIRM_HINT_REQUEST);
-            }
-
-            if ($questionHintTracking->requestsExist()) {
-                $navigationGUI->setShowHintsCommand(ilTestPlayerCommands::SHOW_REQUESTED_HINTS_LIST);
-            }
-        }
-
-        $navigationGUI->setCharSelectorEnabled($charSelectorAvailable);
-
-        if ($this->object->getShowMarker()) {
-            include_once "./Modules/Test/classes/class.ilObjTest.php";
-            $solved_array = ilObjTest::_getSolvedQuestions($this->testSession->getActiveId(), $questionId);
-            $solved = 0;
-
-            if (count($solved_array) > 0) {
-                $solved = array_pop($solved_array);
-                $solved = $solved["solved"];
-            }
-
-            // fau: testNav - change question mark command to link target
-            if ($solved == 1) {
-                $navigationGUI->setQuestionMarkLinkTarget($this->ctrl->getLinkTarget($this, ilTestPlayerCommands::UNMARK_QUESTION_SAVE));
-                $navigationGUI->setQuestionMarked(true);
-            } else {
-                $navigationGUI->setQuestionMarkLinkTarget($this->ctrl->getLinkTarget($this, ilTestPlayerCommands::MARK_QUESTION_SAVE));
-                $navigationGUI->setQuestionMarked(false);
-            }
-        }
-        // fau.
-        return $navigationGUI;
-    }
-
-    /**
-     * @return string
-     */
-    protected function getFinishTestCommand()
-    {
-        if (!$this->object->getListOfQuestionsEnd()) {
-            return 'finishTest';
-        }
-        
-        if ($this->object->areObligationsEnabled()) {
-            $allObligationsAnswered = ilObjTest::allObligationsAnswered(
-                $this->testSession->getTestId(),
-                $this->testSession->getActiveId(),
-                $this->testSession->getPass()
-            );
-            
-            if (!$allObligationsAnswered) {
-                return 'outQuestionSummaryWithObligationsInfo';
-            }
-        }
-
-        return 'outQuestionSummary';
-    }
-
-    // fau: testNav - populateIntermediateSolutionSaver is obsolete and can be deletd.
-    //	/**
-    //	 * @param assQuestionGUI $questionGui
-    //	 */
-    //	protected function populateIntermediateSolutionSaver(assQuestionGUI $questionGui)
-    //	{
-    //		$this->tpl->addJavaScript(ilUtil::getJSLocation("autosave.js", "Modules/Test"));
->>>>>>> 46afeae0
 //
-    //		$this->tpl->setVariable("AUTOSAVE_URL", $this->ctrl->getFormAction(
-    //			$this, ilTestPlayerCommands::AUTO_SAVE, "", true
-    //		));
+//		$this->tpl->setVariable("AUTOSAVE_URL", $this->ctrl->getFormAction(
+//			$this, ilTestPlayerCommands::AUTO_SAVE, "", true
+//		));
 //
-    //		if( $questionGui->isAutosaveable() && $this->object->getAutosave() )
-    //		{
-    //			$formAction = $this->ctrl->getLinkTarget($this, ilTestPlayerCommands::AUTO_SAVE, '', false, false);
+//		if( $questionGui->isAutosaveable() && $this->object->getAutosave() )
+//		{
+//			$formAction = $this->ctrl->getLinkTarget($this, ilTestPlayerCommands::AUTO_SAVE, '', false, false);
 //
-    //			$this->tpl->touchBlock('autosave');
-    //			$this->tpl->setVariable("AUTOSAVEFORMACTION", $formAction);
-    //			$this->tpl->setVariable("AUTOSAVEINTERVAL", $this->object->getAutosaveIval());
-    //		}
-    //	}
-    // fau.
-
-    // fau: testNav - new function populateInstantResponseModal()
-    protected function populateInstantResponseModal(assQuestionGUI $questionGui, $navUrl)
-    {
-        $questionGui->setNavigationGUI(null);
-        $questionGui->getQuestionHeaderBlockBuilder()->setQuestionAnswered(true);
-
-        $answerFeedbackEnabled = $this->object->getSpecificAnswerFeedback();
-
-        $solutionoutput = $questionGui->getSolutionOutput(
-            $this->testSession->getActiveId(), 	#active_id
-            $this->testSession->getPass(),		#pass
-            false, 								#graphical_output
-            false,								#result_output
-            true, 								#show_question_only
-            $answerFeedbackEnabled,				#show_feedback
-            false, 								#show_correct_solution
-            false, 								#show_manual_scoring
-            true								#show_question_text
-        );
-
-        $pageoutput = $questionGui->outQuestionPage(
-            "",
-            $this->isShowingPostponeStatusReguired($questionGui->object->getId()),
-            $this->testSession->getActiveId(),
-            $solutionoutput
-        );
-
-        $tpl = new ilTemplate('tpl.tst_player_response_modal.html', true, true, 'Modules/Test');
-
-        // populate the instant response blocks in the
-        $saved_tpl = $this->tpl;
-        $this->tpl = $tpl;
-        $this->populateInstantResponseBlocks($questionGui, true);
-        $this->tpl = $saved_tpl;
-
-        $tpl->setVariable('QUESTION_OUTPUT', $pageoutput);
-
-        $button = ilLinkButton::getInstance();
-        $button->setId('tst_confirm_feedback');
-        $button->setUrl($navUrl);
-        $button->setCaption('proceed');
-        $button->setPrimary(true);
-        $tpl->setVariable('BUTTON', $button->render());
-
-
-        require_once('Services/UIComponent/Modal/classes/class.ilModalGUI.php');
-        $modal = ilModalGUI::getInstance();
-        $modal->setType(ilModalGUI::TYPE_LARGE);
-        $modal->setId('tst_question_feedback_modal');
-        $modal->setHeading($this->lng->txt('tst_instant_feedback'));
-        $modal->setBody($tpl->get());
-
-        $this->tpl->addOnLoadCode("$('#tst_question_feedback_modal').modal('show');");
-        $this->tpl->setVariable('INSTANT_RESPONSE_MODAL', $modal->getHTML());
-    }
-    // fau;
-
-
-    /**
-     * @param assQuestionGUI $questionGui
-     */
-    protected function populateInstantResponseBlocks(assQuestionGUI $questionGui, $authorizedSolution)
-    {
-        $this->populateFeedbackBlockHeader(
-            !$this->object->getSpecificAnswerFeedback() || !$questionGui->hasInlineFeedback()
-        );
-        
-        // This controls if the solution should be shown.
-        // It gets the parameter "Scoring and Results" -> "Instant Feedback" -> "Show Solutions"
-        if ($this->object->getInstantFeedbackSolution()) {
-            $show_question_inline_score = $this->determineInlineScoreDisplay();
-
-            // Notation of the params prior to getting rid of this crap in favor of a class
-            $solutionoutput = $questionGui->getSolutionOutput(
-                $this->testSession->getActiveId(),    #active_id
-                null,                                                #pass
-                false,                                                #graphical_output
-                $show_question_inline_score,                        #result_output
-                true,                                                #show_question_only
-                false,                                                #show_feedback
-                true,                                                #show_correct_solution
-                false,                                                #show_manual_scoring
-                false                                                #show_question_text
-            );
-            $solutionoutput = str_replace('<h1 class="ilc_page_title_PageTitle"></h1>', '', $solutionoutput);
-            $this->populateSolutionBlock($solutionoutput);
-        }
-        
-        $reachedPoints = $questionGui->object->getAdjustedReachedPoints(
-            $this->testSession->getActiveId(),
-            null,
-            $authorizedSolution
-        );
-        
-        $maxPoints = $questionGui->object->getMaximumPoints();
-        
-        $solutionCorrect = ($reachedPoints == $maxPoints);
-        
-        // This controls if the score should be shown.
-        // It gets the parameter "Scoring and Results" -> "Instant Feedback" -> "Show Results (Only Points)"
-        if ($this->object->getAnswerFeedbackPoints()) {
-            $this->populateScoreBlock($reachedPoints, $maxPoints);
-        }
-
-        // This controls if the generic feedback should be shown.
-        // It gets the parameter "Scoring and Results" -> "Instant Feedback" -> "Show Solutions"
-        if ($this->object->getGenericAnswerFeedback()) {
-            $this->populateGenericFeedbackBlock($questionGui, $solutionCorrect);
-        }
-
-        // This controls if the specific feedback should be shown.
-        // It gets the parameter "Scoring and Results" -> "Instant Feedback" -> "Show Answer-Specific Feedback"
-        if ($this->object->getSpecificAnswerFeedback()) {
-            $this->populateSpecificFeedbackBlock($questionGui);
-        }
-    }
-    
-    protected function populateFeedbackBlockHeader($withFocusAnchor)
-    {
-        if ($withFocusAnchor) {
-            $this->tpl->setCurrentBlock('inst_resp_id');
-            $this->tpl->setVariable('INSTANT_RESPONSE_FOCUS_ID', 'focus');
-            $this->tpl->parseCurrentBlock();
-        }
-        
-        $this->tpl->setCurrentBlock('instant_response_header');
-        $this->tpl->setVariable('INSTANT_RESPONSE_HEADER', $this->lng->txt('tst_feedback'));
-        $this->tpl->parseCurrentBlock();
-    }
-    
-    protected function getCurrentSequenceElement()
-    {
-        if ($this->getSequenceElementParameter()) {
-            return $this->getSequenceElementParameter();
-        }
-
-        return $this->testSession->getLastSequence();
-    }
-    
-    protected function resetSequenceElementParameter()
-    {
-        unset($_GET['sequence']);
-        $this->ctrl->setParameter($this, 'sequence', null);
-    }
-
-    protected function getSequenceElementParameter()
-    {
-        if (isset($_GET['sequence'])) {
-            return $_GET['sequence'];
-        }
-
-        return null;
-    }
-
-    protected function getPresentationModeParameter()
-    {
-        if (isset($_GET['pmode'])) {
-            return $_GET['pmode'];
-        }
-
-        return null;
-    }
-
-    protected function getInstantResponseParameter()
-    {
-        if (isset($_GET['instresp'])) {
-            return $_GET['instresp'];
-        }
-
-        return null;
-    }
-    
-    protected function getNextCommandParameter()
-    {
-        if (isset($_POST['nextcmd']) && strlen($_POST['nextcmd'])) {
-            return $_POST['nextcmd'];
-        }
-
-        return null;
-    }
-
-    protected function getNextSequenceParameter()
-    {
-        if (isset($_POST['nextseq']) && is_numeric($_POST['nextseq'])) {
-            return (int) $_POST['nextseq'];
-        }
-
-        return null;
-    }
-
-    // fau: testNav - get the navigation url set by a submit from ilTestPlayerNavigationControl.js
-    protected function getNavigationUrlParameter()
-    {
-        if (isset($_POST['test_player_navigation_url'])) {
-            return $_POST['test_player_navigation_url'];
-        }
-        return null;
-    }
-    // fau.
-
-    // fau: testNav - get set and check the 'answer_changed' url parameter
-    /**
-     * Get the 'answer changed' status from the current request
-     * It may be set by ilTestPlayerNavigationControl.js or by a previousRequest
-     * @return bool
-     */
-    protected function getAnswerChangedParameter()
-    {
-        return !empty($_GET['test_answer_changed']);
-    }
-
-    /**
-     * Set the 'answer changed' url parameter for generated links
-     * @param bool $changed
-     */
-    protected function setAnswerChangedParameter($changed = true)
-    {
-        $this->ctrl->setParameter($this, 'test_answer_changed', $changed ? '1' : '0');
-    }
-
-
-    /**
-     * Check the 'answer changed' parameter when a question form is intermediately submitted
-     * - save or delete the intermediate solution
-     * - save the parameter for the next request
-     */
-    protected function handleIntermediateSubmit()
-    {
-        if ($this->getAnswerChangedParameter()) {
-            $this->saveQuestionSolution(false);
-        } else {
-            $this->removeIntermediateSolution();
-        }
-        $this->setAnswerChangedParameter($this->getAnswerChangedParameter());
-    }
-    // fau.
-
-    // fau: testNav - save the switch to prevent the navigation confirmation
-    /**
-     * Save the save the switch to prevent the navigation confirmation
-     */
-    protected function saveNavigationPreventConfirmation()
-    {
-        if (!empty($_POST['save_on_navigation_prevent_confirmation'])) {
-            $_SESSION['save_on_navigation_prevent_confirmation'] = true;
-        }
-        
-        if (!empty($_POST[self::FOLLOWUP_QST_LOCKS_PREVENT_CONFIRMATION_PARAM])) {
-            $_SESSION[self::FOLLOWUP_QST_LOCKS_PREVENT_CONFIRMATION_PARAM] = true;
-        }
-    }
-    // fau.
-
-    /**
-     * @var array[assQuestion]
-     */
-    private $cachedQuestionGuis = array();
-
-    /**
-     * @param $questionId
-     * @param $sequenceElement
-     * @return object
-     */
-    protected function getQuestionGuiInstance($questionId, $fromCache = true)
-    {
-        global $DIC;
-        $tpl = $DIC['tpl'];
-        
-        if (!$fromCache || !isset($this->cachedQuestionGuis[$questionId])) {
-            $questionGui = $this->object->createQuestionGUI("", $questionId);
-            $questionGui->setTargetGui($this);
-            $questionGui->setPresentationContext(assQuestionGUI::PRESENTATION_CONTEXT_TEST);
-            $questionGui->object->setObligationsToBeConsidered($this->object->areObligationsEnabled());
-            $questionGui->populateJavascriptFilesRequiredForWorkForm($tpl);
-            $questionGui->object->setOutputType(OUTPUT_JAVASCRIPT);
-            $questionGui->object->setShuffler($this->buildQuestionAnswerShuffler($questionId));
-            
-            // hey: prevPassSolutions - determine solution pass index and configure gui accordingly
-            $this->initTestQuestionConfig($questionGui->object);
-            // hey.
-            
-            $this->cachedQuestionGuis[$questionId] = $questionGui;
-        }
-        
-        return $this->cachedQuestionGuis[$questionId];
-    }
-
-    /**
-     * @var array[assQuestion]
-     */
-    private $cachedQuestionObjects = array();
-    
-    /**
-     * @param $questionId
-     * @return assQuestion
-     */
-    protected function getQuestionInstance($questionId, $fromCache = true)
-    {
-        global $DIC;
-        $ilDB = $DIC['ilDB'];
-        $ilUser = $DIC['ilUser'];
-        
-        if (!$fromCache || !isset($this->cachedQuestionObjects[$questionId])) {
-            $questionOBJ = assQuestion::_instantiateQuestion($questionId);
-
-            $assSettings = new ilSetting('assessment');
-            require_once 'Modules/TestQuestionPool/classes/class.ilAssQuestionProcessLockerFactory.php';
-            $processLockerFactory = new ilAssQuestionProcessLockerFactory($assSettings, $ilDB);
-            $processLockerFactory->setQuestionId($questionOBJ->getId());
-            $processLockerFactory->setUserId($ilUser->getId());
-            include_once("./Modules/Test/classes/class.ilObjAssessmentFolder.php");
-            $processLockerFactory->setAssessmentLogEnabled(ilObjAssessmentFolder::_enabledAssessmentLogging());
-            $questionOBJ->setProcessLocker($processLockerFactory->getLocker());
-
-            $questionOBJ->setObligationsToBeConsidered($this->object->areObligationsEnabled());
-            $questionOBJ->setOutputType(OUTPUT_JAVASCRIPT);
-
-            // hey: prevPassSolutions - determine solution pass index and configure gui accordingly
-            $this->initTestQuestionConfig($questionOBJ);
-            // hey.
-            
-            $this->cachedQuestionObjects[$questionId] = $questionOBJ;
-        }
-        
-        return $this->cachedQuestionObjects[$questionId];
-    }
-
-    // hey: prevPassSolutions - determine solution pass index and configure gui accordingly
-    protected function initTestQuestionConfig(assQuestion $questionOBJ)
-    {
-        $questionOBJ->getTestPresentationConfig()->setPreviousPassSolutionReuseAllowed(
-            $this->object->isPreviousSolutionReuseEnabled($this->testSession->getActiveId())
-        );
-    }
-    // hey.
-    
-    /**
-     * @param $questionId
-     * @return ilArrayElementShuffler
-     */
-    protected function buildQuestionAnswerShuffler($questionId)
-    {
-        require_once 'Services/Randomization/classes/class.ilArrayElementShuffler.php';
-        $shuffler = new ilArrayElementShuffler();
-        
-        $fixedSeed = $this->buildFixedShufflerSeed($questionId);
-        $shuffler->setSeed($fixedSeed);
-        
-        return $shuffler;
-    }
-
-    /**
-     * @param $sequence
-     * @param $questionId
-     * @param $ilLog
-     */
-    protected function handleTearsAndAngerQuestionIsNull($questionId, $sequenceElement)
-    {
-        global $DIC;
-        $ilLog = $DIC['ilLog'];
-
-        $ilLog->write(
-            "INV SEQ:"
-            . "active={$this->testSession->getActiveId()} "
-            . "qId=$questionId seq=$sequenceElement "
-            . serialize($this->testSequence)
-        );
-
-        $ilLog->logStack('INV SEQ');
-
-        $this->ctrl->setParameter($this, 'sequence', $this->testSequence->getFirstSequence());
-        $this->ctrl->redirect($this, ilTestPlayerCommands::SHOW_QUESTION);
-    }
-
-    /**
-     * @param $contentHTML
-     */
-    protected function populateMessageContent($contentHTML)
-    {
-        if ($this->object->getKioskMode()) {
-            $this->tpl->addBlockfile($this->getContentBlockName(), 'content', "tpl.il_as_tst_kiosk_mode_content.html", "Modules/Test");
-            $this->tpl->setContent($contentHTML);
-        } else {
-            $this->tpl->setVariable($this->getContentBlockName(), $contentHTML);
-        }
-    }
-    
-    protected function populateModals()
-    {
-        require_once 'Services/UIComponent/Button/classes/class.ilSubmitButton.php';
-        require_once 'Services/UIComponent/Button/classes/class.ilLinkButton.php';
-        require_once 'Services/UIComponent/Modal/classes/class.ilModalGUI.php';
-
-        $this->populateDiscardSolutionModal();
-        // fau: testNav - populateNavWhenChangedModal instead of populateNavWhileEditModal
-        $this->populateNavWhenChangedModal();
-        // fau.
-
-        if ($this->object->isFollowupQuestionAnswerFixationEnabled()) {
-            $this->populateNextLocksChangedModal();
-            
-            $this->populateNextLocksUnchangedModal();
-        }
-        
-        if ($this->object->getKioskMode()) {
-            $this->tpl->addJavaScript(ilUIFramework::BOWER_BOOTSTRAP_JS, true);
-        }
-    }
-    
-    protected function populateDiscardSolutionModal()
-    {
-        $tpl = new ilTemplate('tpl.tst_player_confirmation_modal.html', true, true, 'Modules/Test');
-        
-        $tpl->setVariable('CONFIRMATION_TEXT', $this->lng->txt('discard_answer_confirmation'));
-
-        $button = ilSubmitButton::getInstance();
-        $button->setCommand(ilTestPlayerCommands::DISCARD_SOLUTION);
-        $button->setCaption('discard_answer');
-        $tpl->setCurrentBlock('buttons');
-        $tpl->setVariable('BUTTON', $button->render());
-        $tpl->parseCurrentBlock();
-
-        $button = ilLinkButton::getInstance();
-        $button->setId('tst_cancel_discard_button');
-        $button->setCaption('cancel');
-        $button->setPrimary(true);
-        $tpl->setCurrentBlock('buttons');
-        $tpl->setVariable('BUTTON', $button->render());
-        $tpl->parseCurrentBlock();
-        
-        $modal = ilModalGUI::getInstance();
-        $modal->setId('tst_discard_solution_modal');
-        $modal->setHeading($this->lng->txt('discard_answer'));
-        $modal->setBody($tpl->get());
-        
-        $this->tpl->setCurrentBlock('discard_solution_modal');
-        $this->tpl->setVariable('DISCARD_SOLUTION_MODAL', $modal->getHTML());
-        $this->tpl->parseCurrentBlock();
-        
-        // fau: testNav - the discard solution modal is now handled by ilTestPlayerNavigationControl.js
+//			$this->tpl->touchBlock('autosave');
+//			$this->tpl->setVariable("AUTOSAVEFORMACTION", $formAction);
+//			$this->tpl->setVariable("AUTOSAVEINTERVAL", $this->object->getAutosaveIval());
+//		}
+//	}
+// fau.
+
+// fau: testNav - new function populateInstantResponseModal()
+	protected function populateInstantResponseModal(assQuestionGUI $questionGui, $navUrl)
+	{
+		$questionGui->setNavigationGUI(null);
+		$questionGui->getQuestionHeaderBlockBuilder()->setQuestionAnswered(true);
+
+		$answerFeedbackEnabled = $this->object->getSpecificAnswerFeedback();
+
+		$solutionoutput = $questionGui->getSolutionOutput(
+			$this->testSession->getActiveId(), 	#active_id
+			$this->testSession->getPass(),		#pass
+			false, 								#graphical_output
+			false,								#result_output
+			true, 								#show_question_only
+			$answerFeedbackEnabled,				#show_feedback
+			false, 								#show_correct_solution
+			false, 								#show_manual_scoring
+			true								#show_question_text
+		);
+
+		$pageoutput = $questionGui->outQuestionPage(
+			"",
+			$this->isShowingPostponeStatusReguired($questionGui->object->getId()),
+			$this->testSession->getActiveId(),
+			$solutionoutput
+		);
+
+		$tpl = new ilTemplate('tpl.tst_player_response_modal.html', true, true, 'Modules/Test');
+
+		// populate the instant response blocks in the
+		$saved_tpl = $this->tpl;
+		$this->tpl = $tpl;
+		$this->populateInstantResponseBlocks($questionGui, true);
+		$this->tpl = $saved_tpl;
+
+		$tpl->setVariable('QUESTION_OUTPUT', $pageoutput);
+
+		$button = ilLinkButton::getInstance();
+		$button->setId('tst_confirm_feedback');
+		$button->setUrl($navUrl);
+		$button->setCaption('proceed');
+		$button->setPrimary(true);
+		$tpl->setVariable('BUTTON', $button->render());
+
+
+		require_once('Services/UIComponent/Modal/classes/class.ilModalGUI.php');
+		$modal = ilModalGUI::getInstance();
+		$modal->setType(ilModalGUI::TYPE_LARGE);
+		$modal->setId('tst_question_feedback_modal');
+		$modal->setHeading($this->lng->txt('tst_instant_feedback'));
+		$modal->setBody($tpl->get());
+
+		$this->tpl->addOnLoadCode("$('#tst_question_feedback_modal').modal('show');");
+		$this->tpl->setVariable('INSTANT_RESPONSE_MODAL', $modal->getHTML());
+	}
+// fau;
+
+
+	/**
+	 * @param assQuestionGUI $questionGui
+	 */
+	protected function populateInstantResponseBlocks(assQuestionGUI $questionGui, $authorizedSolution)
+	{
+		$this->populateFeedbackBlockHeader(
+			!$this->object->getSpecificAnswerFeedback() || !$questionGui->hasInlineFeedback()
+		);
+		
+		// This controls if the solution should be shown.
+		// It gets the parameter "Scoring and Results" -> "Instant Feedback" -> "Show Solutions"			
+		if($this->object->getInstantFeedbackSolution())
+		{
+			$show_question_inline_score = $this->determineInlineScoreDisplay();
+
+			// Notation of the params prior to getting rid of this crap in favor of a class
+			$solutionoutput = $questionGui->getSolutionOutput($this->testSession->getActiveId(),    #active_id
+				NULL,                                                #pass
+				FALSE,                                                #graphical_output
+				$show_question_inline_score,                        #result_output
+				TRUE,                                                #show_question_only
+				FALSE,                                                #show_feedback
+				TRUE,                                                #show_correct_solution
+				FALSE,                                                #show_manual_scoring
+				FALSE                                                #show_question_text
+			);
+			$solutionoutput = str_replace('<h1 class="ilc_page_title_PageTitle"></h1>', '', $solutionoutput);
+			$this->populateSolutionBlock($solutionoutput);
+		}
+		
+		$reachedPoints = $questionGui->object->getAdjustedReachedPoints(
+			$this->testSession->getActiveId(), NULL, $authorizedSolution
+		);
+		
+		$maxPoints = $questionGui->object->getMaximumPoints();
+		
+		$solutionCorrect = ($reachedPoints == $maxPoints);
+		
+		// This controls if the score should be shown.
+		// It gets the parameter "Scoring and Results" -> "Instant Feedback" -> "Show Results (Only Points)"				
+		if($this->object->getAnswerFeedbackPoints())
+		{
+			$this->populateScoreBlock($reachedPoints, $maxPoints);
+		}
+
+		// This controls if the generic feedback should be shown.
+		// It gets the parameter "Scoring and Results" -> "Instant Feedback" -> "Show Solutions"				
+		if($this->object->getGenericAnswerFeedback())
+		{
+			$this->populateGenericFeedbackBlock($questionGui, $solutionCorrect);
+		}
+
+		// This controls if the specific feedback should be shown.
+		// It gets the parameter "Scoring and Results" -> "Instant Feedback" -> "Show Answer-Specific Feedback"
+		if($this->object->getSpecificAnswerFeedback())
+		{
+			$this->populateSpecificFeedbackBlock($questionGui);
+		}
+	}
+	
+	protected function populateFeedbackBlockHeader($withFocusAnchor)
+	{
+		if( $withFocusAnchor )
+		{
+			$this->tpl->setCurrentBlock('inst_resp_id');
+			$this->tpl->setVariable('INSTANT_RESPONSE_FOCUS_ID', 'focus');
+			$this->tpl->parseCurrentBlock();
+		}
+		
+		$this->tpl->setCurrentBlock('instant_response_header');
+		$this->tpl->setVariable('INSTANT_RESPONSE_HEADER', $this->lng->txt('tst_feedback'));
+		$this->tpl->parseCurrentBlock();
+	}
+	
+	protected function getCurrentSequenceElement()
+	{
+		if( $this->getSequenceElementParameter() )
+		{
+			return $this->getSequenceElementParameter();
+		}
+
+		return $this->testSession->getLastSequence();
+	}
+	
+	protected function resetSequenceElementParameter()
+	{
+		unset($_GET['sequence']);
+		$this->ctrl->setParameter($this, 'sequence', null);
+	}
+
+	protected function getSequenceElementParameter()
+	{
+		if( isset($_GET['sequence']) )
+		{
+			return $_GET['sequence'];
+		}
+
+		return null;
+	}
+
+	protected function getPresentationModeParameter()
+	{
+		if( isset($_GET['pmode']) )
+		{
+			return $_GET['pmode'];
+		}
+
+		return null;
+	}
+
+	protected function getInstantResponseParameter()
+	{
+		if( isset($_GET['instresp']) )
+		{
+			return $_GET['instresp'];
+		}
+
+		return null;
+	}
+	
+	protected function getNextCommandParameter()
+	{
+		if( isset($_POST['nextcmd']) && strlen($_POST['nextcmd']) )
+		{
+			return $_POST['nextcmd'];
+		}
+
+		return null;
+	}
+
+	protected function getNextSequenceParameter()
+	{
+		if( isset($_POST['nextseq']) && is_numeric($_POST['nextseq']) )
+		{
+			return (int)$_POST['nextseq'];
+		}
+
+		return null;
+	}
+
+// fau: testNav - get the navigation url set by a submit from ilTestPlayerNavigationControl.js
+	protected function getNavigationUrlParameter()
+	{
+		if (isset($_POST['test_player_navigation_url'])) {
+			return $_POST['test_player_navigation_url'];
+		}
+		return null;
+	}
+// fau.
+
+// fau: testNav - get set and check the 'answer_changed' url parameter
+	/**
+	 * Get the 'answer changed' status from the current request
+	 * It may be set by ilTestPlayerNavigationControl.js or by a previousRequest
+	 * @return bool
+	 */
+	protected function getAnswerChangedParameter()
+	{
+		return !empty($_GET['test_answer_changed']);
+	}
+
+	/**
+	 * Set the 'answer changed' url parameter for generated links
+	 * @param bool $changed
+	 */
+	protected function setAnswerChangedParameter($changed = true)
+	{
+		$this->ctrl->setParameter($this, 'test_answer_changed', $changed ? '1' : '0');
+	}
+
+
+	/**
+	 * Check the 'answer changed' parameter when a question form is intermediately submitted
+	 * - save or delete the intermediate solution
+	 * - save the parameter for the next request
+	 */
+	protected function handleIntermediateSubmit()
+	{
+		if ($this->getAnswerChangedParameter())
+		{
+			$this->saveQuestionSolution(false);
+		}
+		else
+		{
+			$this->removeIntermediateSolution();
+		}
+		$this->setAnswerChangedParameter($this->getAnswerChangedParameter());
+	}
+// fau.
+
+// fau: testNav - save the switch to prevent the navigation confirmation
+	/**
+	 * Save the save the switch to prevent the navigation confirmation
+	 */
+	protected function saveNavigationPreventConfirmation()
+	{
+		if (!empty($_POST['save_on_navigation_prevent_confirmation']))
+		{
+			$_SESSION['save_on_navigation_prevent_confirmation'] = true;
+		}
+		
+		if( !empty($_POST[self::FOLLOWUP_QST_LOCKS_PREVENT_CONFIRMATION_PARAM]) )
+		{
+			$_SESSION[self::FOLLOWUP_QST_LOCKS_PREVENT_CONFIRMATION_PARAM] = true;
+		}
+	}
+// fau.
+
+	/**
+	 * @var array[assQuestion]
+	 */
+	private $cachedQuestionGuis = array();
+
+	/**
+	 * @param $questionId
+	 * @param $sequenceElement
+	 * @return object
+	 */
+	protected function getQuestionGuiInstance($questionId, $fromCache = true)
+	{
+		global $DIC;
+		$tpl = $DIC['tpl'];
+		
+		if( !$fromCache || !isset($this->cachedQuestionGuis[$questionId]) )
+		{
+			$questionGui = $this->object->createQuestionGUI("", $questionId);
+			$questionGui->setTargetGui($this);
+			$questionGui->setPresentationContext(assQuestionGUI::PRESENTATION_CONTEXT_TEST);
+			$questionGui->object->setObligationsToBeConsidered($this->object->areObligationsEnabled());
+			$questionGui->populateJavascriptFilesRequiredForWorkForm($tpl);
+			$questionGui->object->setOutputType(OUTPUT_JAVASCRIPT);
+			$questionGui->object->setShuffler($this->buildQuestionAnswerShuffler($questionId));
+			
+			// hey: prevPassSolutions - determine solution pass index and configure gui accordingly
+			$this->initTestQuestionConfig($questionGui->object);
+			// hey.
+			
+			$this->cachedQuestionGuis[$questionId] = $questionGui;
+		}
+		
+		return $this->cachedQuestionGuis[$questionId];
+	}
+
+	/**
+	 * @var array[assQuestion]
+	 */
+	private $cachedQuestionObjects = array();
+	
+	/**
+	 * @param $questionId
+	 * @return assQuestion
+	 */
+	protected function getQuestionInstance($questionId, $fromCache = true)
+	{
+		global $DIC;
+		$ilDB = $DIC['ilDB'];
+		$ilUser = $DIC['ilUser'];
+		
+		if( !$fromCache || !isset($this->cachedQuestionObjects[$questionId]) )
+		{
+			$questionOBJ = assQuestion::_instantiateQuestion($questionId);
+
+			$assSettings = new ilSetting('assessment');
+			require_once 'Modules/TestQuestionPool/classes/class.ilAssQuestionProcessLockerFactory.php';
+			$processLockerFactory = new ilAssQuestionProcessLockerFactory($assSettings, $ilDB);
+			$processLockerFactory->setQuestionId($questionOBJ->getId());
+			$processLockerFactory->setUserId($ilUser->getId());
+			include_once ("./Modules/Test/classes/class.ilObjAssessmentFolder.php");
+			$processLockerFactory->setAssessmentLogEnabled(ilObjAssessmentFolder::_enabledAssessmentLogging());
+			$questionOBJ->setProcessLocker($processLockerFactory->getLocker());
+
+			$questionOBJ->setObligationsToBeConsidered($this->object->areObligationsEnabled());
+			$questionOBJ->setOutputType(OUTPUT_JAVASCRIPT);
+
+			// hey: prevPassSolutions - determine solution pass index and configure gui accordingly
+			$this->initTestQuestionConfig($questionOBJ);
+			// hey.
+			
+			$this->cachedQuestionObjects[$questionId] = $questionOBJ;
+		}
+		
+		return $this->cachedQuestionObjects[$questionId];
+	}
+
+	// hey: prevPassSolutions - determine solution pass index and configure gui accordingly
+	protected function initTestQuestionConfig(assQuestion $questionOBJ)
+	{
+		$questionOBJ->getTestPresentationConfig()->setPreviousPassSolutionReuseAllowed(
+			$this->object->isPreviousSolutionReuseEnabled( $this->testSession->getActiveId() )
+		);
+	}
+	// hey.
+	
+	/**
+	 * @param $questionId
+	 * @return ilArrayElementShuffler
+	 */
+	protected function buildQuestionAnswerShuffler($questionId)
+	{
+		require_once 'Services/Randomization/classes/class.ilArrayElementShuffler.php';
+		$shuffler = new ilArrayElementShuffler();
+		
+		$fixedSeed = $this->buildFixedShufflerSeed($questionId);
+		$shuffler->setSeed($fixedSeed);
+		
+		return $shuffler;
+	}
+
+	/**
+	 * @param $sequence
+	 * @param $questionId
+	 * @param $ilLog
+	 */
+	protected function handleTearsAndAngerQuestionIsNull($questionId, $sequenceElement)
+	{
+		global $DIC;
+		$ilLog = $DIC['ilLog'];
+
+		$ilLog->write("INV SEQ:"
+			."active={$this->testSession->getActiveId()} "
+			."qId=$questionId seq=$sequenceElement "
+			. serialize($this->testSequence)
+		);
+
+		$ilLog->logStack('INV SEQ');
+
+		$this->ctrl->setParameter($this, 'sequence', $this->testSequence->getFirstSequence());
+		$this->ctrl->redirect($this, ilTestPlayerCommands::SHOW_QUESTION);
+	}
+
+	/**
+	 * @param $contentHTML
+	 */
+	protected function populateMessageContent($contentHTML)
+	{
+		if($this->object->getKioskMode())
+		{
+			$this->tpl->addBlockfile($this->getContentBlockName(), 'content', "tpl.il_as_tst_kiosk_mode_content.html", "Modules/Test");
+			$this->tpl->setContent($contentHTML);
+		}
+		else
+		{
+			$this->tpl->setVariable($this->getContentBlockName(), $contentHTML);
+		}
+	}
+	
+	protected function populateModals()
+	{
+		require_once 'Services/UIComponent/Button/classes/class.ilSubmitButton.php';
+		require_once 'Services/UIComponent/Button/classes/class.ilLinkButton.php';
+		require_once 'Services/UIComponent/Modal/classes/class.ilModalGUI.php';
+
+		$this->populateDiscardSolutionModal();
+// fau: testNav - populateNavWhenChangedModal instead of populateNavWhileEditModal
+		$this->populateNavWhenChangedModal();
+// fau.
+
+		if( $this->object->isFollowupQuestionAnswerFixationEnabled() )
+		{
+			$this->populateNextLocksChangedModal();
+			
+			$this->populateNextLocksUnchangedModal();
+		}
+		
+		if( $this->object->getKioskMode() )
+		{
+			$this->tpl->addJavaScript(ilUIFramework::BOWER_BOOTSTRAP_JS, true);
+		}
+	}
+	
+	protected function populateDiscardSolutionModal()
+	{
+		$tpl = new ilTemplate('tpl.tst_player_confirmation_modal.html', true, true, 'Modules/Test');
+		
+		$tpl->setVariable('CONFIRMATION_TEXT', $this->lng->txt('discard_answer_confirmation'));
+
+		$button = ilSubmitButton::getInstance();
+		$button->setCommand(ilTestPlayerCommands::DISCARD_SOLUTION);
+		$button->setCaption('discard_answer');
+		$tpl->setCurrentBlock('buttons');
+		$tpl->setVariable('BUTTON', $button->render());
+		$tpl->parseCurrentBlock();
+
+		$button = ilLinkButton::getInstance();
+		$button->setId('tst_cancel_discard_button');
+		$button->setCaption('cancel');
+		$button->setPrimary(true);
+		$tpl->setCurrentBlock('buttons');
+		$tpl->setVariable('BUTTON', $button->render());
+		$tpl->parseCurrentBlock();
+		
+		$modal = ilModalGUI::getInstance();
+		$modal->setId('tst_discard_solution_modal');
+		$modal->setHeading($this->lng->txt('discard_answer'));
+		$modal->setBody($tpl->get());
+		
+		$this->tpl->setCurrentBlock('discard_solution_modal');
+		$this->tpl->setVariable('DISCARD_SOLUTION_MODAL', $modal->getHTML());
+		$this->tpl->parseCurrentBlock();
+		
+// fau: testNav - the discard solution modal is now handled by ilTestPlayerNavigationControl.js
 //		$this->tpl->addJavaScript('Modules/Test/js/ilTestPlayerDiscardSolutionModal.js', true);
 // fau.
-    }
-
-    // fau: testNav - populateNavWhileEditModal is obsolete and can be deleted.
-    //	protected function populateNavWhileEditModal()
-    //	{
-    //		require_once 'Services/Form/classes/class.ilFormPropertyGUI.php';
-    //		require_once 'Services/Form/classes/class.ilHiddenInputGUI.php';
+	}
+
+// fau: testNav - populateNavWhileEditModal is obsolete and can be deleted.
+//	protected function populateNavWhileEditModal()
+//	{
+//		require_once 'Services/Form/classes/class.ilFormPropertyGUI.php';
+//		require_once 'Services/Form/classes/class.ilHiddenInputGUI.php';
 //
-    //		$tpl = new ilTemplate('tpl.tst_player_confirmation_modal.html', true, true, 'Modules/Test');
+//		$tpl = new ilTemplate('tpl.tst_player_confirmation_modal.html', true, true, 'Modules/Test');
 //
-    //		$tpl->setVariable('CONFIRMATION_TEXT', $this->lng->txt('tst_nav_while_edit_modal_text'));
+//		$tpl->setVariable('CONFIRMATION_TEXT', $this->lng->txt('tst_nav_while_edit_modal_text'));
 //
-    //		$button = ilSubmitButton::getInstance();
-    //		$button->setCommand(ilTestPlayerCommands::SUBMIT_SOLUTION);
-    //		$button->setCaption('tst_nav_while_edit_modal_save_btn');
-    //		$button->setPrimary(true);
-    //		$tpl->setCurrentBlock('buttons');
-    //		$tpl->setVariable('BUTTON', $button->render());
-    //		$tpl->parseCurrentBlock();
+//		$button = ilSubmitButton::getInstance();
+//		$button->setCommand(ilTestPlayerCommands::SUBMIT_SOLUTION);
+//		$button->setCaption('tst_nav_while_edit_modal_save_btn');
+//		$button->setPrimary(true);
+//		$tpl->setCurrentBlock('buttons');
+//		$tpl->setVariable('BUTTON', $button->render());
+//		$tpl->parseCurrentBlock();
 //
-    //		foreach(array('nextcmd', 'nextseq') as $hiddenPostVar)
-    //		{
-    //			$nextCmdInp = new ilHiddenInputGUI($hiddenPostVar);
-    //			$nextCmdInp->setValue('');
-    //			$tpl->setCurrentBlock('hidden_inputs');
-    //			$tpl->setVariable('HIDDEN_INPUT', $nextCmdInp->getToolbarHTML());
-    //			$tpl->parseCurrentBlock();
-    //		}
+//		foreach(array('nextcmd', 'nextseq') as $hiddenPostVar)
+//		{
+//			$nextCmdInp = new ilHiddenInputGUI($hiddenPostVar);
+//			$nextCmdInp->setValue('');
+//			$tpl->setCurrentBlock('hidden_inputs');
+//			$tpl->setVariable('HIDDEN_INPUT', $nextCmdInp->getToolbarHTML());
+//			$tpl->parseCurrentBlock();
+//		}
 //
-    //		$button = ilLinkButton::getInstance();
-    //		$this->ctrl->setParameter($this, 'pmode', self::PRESENTATION_MODE_VIEW);
-    //		$button->setId('nextCmdLink');
-    //		$button->setUrl('#');
-    //		$this->ctrl->setParameter($this, 'pmode', $this->getPresentationModeParameter());
-    //		$button->setCaption('tst_nav_while_edit_modal_nosave_btn');
-    //		$tpl->setCurrentBlock('buttons');
-    //		$tpl->setVariable('BUTTON', $button->render());
-    //		$tpl->parseCurrentBlock();
+//		$button = ilLinkButton::getInstance();
+//		$this->ctrl->setParameter($this, 'pmode', self::PRESENTATION_MODE_VIEW);
+//		$button->setId('nextCmdLink');
+//		$button->setUrl('#');
+//		$this->ctrl->setParameter($this, 'pmode', $this->getPresentationModeParameter());
+//		$button->setCaption('tst_nav_while_edit_modal_nosave_btn');
+//		$tpl->setCurrentBlock('buttons');
+//		$tpl->setVariable('BUTTON', $button->render());
+//		$tpl->parseCurrentBlock();
 //
-    //		$button = ilLinkButton::getInstance();
-    //		$button->setId('tst_cancel_nav_while_edit_button');
-    //		$button->setCaption('tst_nav_while_edit_modal_cancel_btn');
-    //		$tpl->setCurrentBlock('buttons');
-    //		$tpl->setVariable('BUTTON', $button->render());
-    //		$tpl->parseCurrentBlock();
+//		$button = ilLinkButton::getInstance();
+//		$button->setId('tst_cancel_nav_while_edit_button');
+//		$button->setCaption('tst_nav_while_edit_modal_cancel_btn');
+//		$tpl->setCurrentBlock('buttons');
+//		$tpl->setVariable('BUTTON', $button->render());
+//		$tpl->parseCurrentBlock();
 //
-    //		$modal = ilModalGUI::getInstance();
-    //		$modal->setId('tst_nav_while_edit_modal');
-    //		$modal->setHeading($this->lng->txt('tst_nav_while_edit_modal_header'));
-    //		$modal->setBody($tpl->get());
+//		$modal = ilModalGUI::getInstance();
+//		$modal->setId('tst_nav_while_edit_modal');
+//		$modal->setHeading($this->lng->txt('tst_nav_while_edit_modal_header'));
+//		$modal->setBody($tpl->get());
 //
-    //		$this->tpl->setCurrentBlock('nav_while_edit_modal');
-    //		$this->tpl->setVariable('NAV_WHILE_EDIT_MODAL', $modal->getHTML());
-    //		$this->tpl->parseCurrentBlock();
+//		$this->tpl->setCurrentBlock('nav_while_edit_modal');
+//		$this->tpl->setVariable('NAV_WHILE_EDIT_MODAL', $modal->getHTML());
+//		$this->tpl->parseCurrentBlock();
 //
-<<<<<<< HEAD
 //		$this->tpl->addJavaScript('Modules/Test/js/ilTestPlayerNavWhileEditModal.js', true);
 //	}
 // fau.
@@ -5147,281 +3038,4 @@
 			unset($_SESSION['forced_feedback_navigation_url'][$this->testSession->getActiveId()]);
 		}
 	}
-
-    protected function isValidSequenceElement($sequenceElement)
-    {
-        if( $sequenceElement === false )
-        {
-            return false;
-        }
-
-        if( $sequenceElement < 1 )
-        {
-            return false;
-        }
-
-        if( !$this->testSequence->getPositionOfSequence($sequenceElement) )
-        {
-            return false;
-        }
-
-        return true;
-    }
-
-    /**
-     * @param \ILIAS\DI\Container $DIC
-     * @param string              $revision_id
-     */
-    protected function persistUserAnswerResult(string $revision_id, $order) : void
-    {
-        global $DIC;
-
-        $test_result_service = new TestResultService(
-            $DIC->ctrl()->getContextObjId(),
-            $this->testSession->getActiveId(),
-            $this->testSession->getPass(),
-            $DIC->user()->getId());
-        $test_result_service->persistAnswerResult($revision_id, 0, $order);
-=======
-    //		$this->tpl->addJavaScript('Modules/Test/js/ilTestPlayerNavWhileEditModal.js', true);
-    //	}
-    // fau.
-
-    // fau: testNav - new function populateNavWhenChangedModal
-    protected function populateNavWhenChangedModal()
-    {
-        return; // usibility fix: get rid of popup
-        
-        if (!empty($_SESSION['save_on_navigation_prevent_confirmation'])) {
-            return;
-        }
-
-        $tpl = new ilTemplate('tpl.tst_player_confirmation_modal.html', true, true, 'Modules/Test');
-
-        if ($this->object->isInstantFeedbackAnswerFixationEnabled() && $this->object->isForceInstantFeedbackEnabled()) {
-            $text =  $this->lng->txt('save_on_navigation_locked_confirmation');
-        } else {
-            $text =  $this->lng->txt('save_on_navigation_confirmation');
-        }
-        if ($this->object->isForceInstantFeedbackEnabled()) {
-            $text .= " " . $this->lng->txt('save_on_navigation_forced_feedback_hint');
-        }
-        $tpl->setVariable('CONFIRMATION_TEXT', $text);
-
-
-        $button = ilLinkButton::getInstance();
-        $button->setId('tst_save_on_navigation_button');
-        $button->setUrl('#');
-        $button->setCaption('tst_save_and_proceed');
-        $button->setPrimary(true);
-        $tpl->setCurrentBlock('buttons');
-        $tpl->setVariable('BUTTON', $button->render());
-        $tpl->parseCurrentBlock();
-
-        $button = ilLinkButton::getInstance();
-        $button->setId('tst_cancel_on_navigation_button');
-        $button->setUrl('#');
-        $button->setCaption('cancel');
-        $button->setPrimary(false);
-        $tpl->setCurrentBlock('buttons');
-        $tpl->setVariable('BUTTON', $button->render());
-        $tpl->parseCurrentBlock();
-
-        $tpl->setCurrentBlock('checkbox');
-        $tpl->setVariable('CONFIRMATION_CHECKBOX_NAME', 'save_on_navigation_prevent_confirmation');
-        $tpl->setVariable('CONFIRMATION_CHECKBOX_LABEL', $this->lng->txt('tst_dont_show_msg_again_in_current_session'));
-        $tpl->parseCurrentBlock();
-
-        $modal = ilModalGUI::getInstance();
-        $modal->setId('tst_save_on_navigation_modal');
-        $modal->setHeading($this->lng->txt('save_on_navigation'));
-        $modal->setBody($tpl->get());
-
-        $this->tpl->setCurrentBlock('nav_while_edit_modal');
-        $this->tpl->setVariable('NAV_WHILE_EDIT_MODAL', $modal->getHTML());
-        $this->tpl->parseCurrentBlock();
-    }
-    // fau.
-        
-    protected function populateNextLocksUnchangedModal()
-    {
-        require_once 'Modules/Test/classes/class.ilTestPlayerConfirmationModal.php';
-        $modal = new ilTestPlayerConfirmationModal();
-        $modal->setModalId('tst_next_locks_unchanged_modal');
-
-        $modal->setHeaderText($this->lng->txt('tst_nav_next_locks_empty_answer_header'));
-        $modal->setConfirmationText($this->lng->txt('tst_nav_next_locks_empty_answer_confirm'));
-        
-        $button = $modal->buildModalButtonInstance('tst_nav_next_empty_answer_button');
-        $button->setCaption('tst_proceed');
-        $button->setPrimary(false);
-        $modal->addButton($button);
-        
-        $button = $modal->buildModalButtonInstance('tst_cancel_next_empty_answer_button');
-        $button->setCaption('cancel');
-        $button->setPrimary(true);
-        $modal->addButton($button);
-        
-        $this->tpl->setCurrentBlock('next_locks_unchanged_modal');
-        $this->tpl->setVariable('NEXT_LOCKS_UNCHANGED_MODAL', $modal->getHTML());
-        $this->tpl->parseCurrentBlock();
-    }
-    
-    protected function populateNextLocksChangedModal()
-    {
-        if ($this->isFollowUpQuestionLocksConfirmationPrevented()) {
-            return;
-        }
-        
-        require_once 'Modules/Test/classes/class.ilTestPlayerConfirmationModal.php';
-        $modal = new ilTestPlayerConfirmationModal();
-        $modal->setModalId('tst_next_locks_changed_modal');
-        
-        $modal->setHeaderText($this->lng->txt('tst_nav_next_locks_current_answer_header'));
-        $modal->setConfirmationText($this->lng->txt('tst_nav_next_locks_current_answer_confirm'));
-        
-        $modal->setConfirmationCheckboxName(self::FOLLOWUP_QST_LOCKS_PREVENT_CONFIRMATION_PARAM);
-        $modal->setConfirmationCheckboxLabel($this->lng->txt('tst_dont_show_msg_again_in_current_session'));
-        
-        $button = $modal->buildModalButtonInstance('tst_nav_next_changed_answer_button');
-        $button->setCaption('tst_save_and_proceed');
-        $button->setPrimary(true);
-        $modal->addButton($button);
-        
-        $button = $modal->buildModalButtonInstance('tst_cancel_next_changed_answer_button');
-        $button->setCaption('cancel');
-        $button->setPrimary(false);
-        $modal->addButton($button);
-        
-        $this->tpl->setCurrentBlock('next_locks_changed_modal');
-        $this->tpl->setVariable('NEXT_LOCKS_CHANGED_MODAL', $modal->getHTML());
-        $this->tpl->parseCurrentBlock();
-    }
-    
-    const FOLLOWUP_QST_LOCKS_PREVENT_CONFIRMATION_PARAM = 'followup_qst_locks_prevent_confirmation';
-    
-    protected function setFollowUpQuestionLocksConfirmationPrevented()
-    {
-        $_SESSION[self::FOLLOWUP_QST_LOCKS_PREVENT_CONFIRMATION_PARAM] = true;
-    }
-    
-    protected function isFollowUpQuestionLocksConfirmationPrevented()
-    {
-        if (!isset($_SESSION[self::FOLLOWUP_QST_LOCKS_PREVENT_CONFIRMATION_PARAM])) {
-            return false;
-        }
-        
-        return $_SESSION[self::FOLLOWUP_QST_LOCKS_PREVENT_CONFIRMATION_PARAM];
-    }
-        
-    // fau: testNav - new function populateQuestionEditControl
-    /**
-     * Populate the navigation and saving control for editable questions
-     *
-     * @param assQuestionGUI 	$questionGUI
-     */
-    protected function populateQuestionEditControl($questionGUI)
-    {
-        // configuration for ilTestPlayerQuestionEditControl.js
-        $config = array();
-
-        // set the initial state of the question
-        $state = $questionGUI->object->lookupForExistingSolutions($this->testSession->getActiveId(), $this->testSession->getPass());
-        $config['isAnswered'] = $state['authorized'];
-        $config['isAnswerChanged'] = $state['intermediate'] || $this->getAnswerChangedParameter();
-
-        // set  url to which the for should be submitted when the working time is over
-        // don't use asynch url because the form is submitted directly
-        // but use simple '&' because url is copied by javascript into the form action
-        $config['saveOnTimeReachedUrl'] = str_replace('&amp;', '&', $this->ctrl->getFormAction($this, ilTestPlayerCommands::AUTO_SAVE));
-
-        // enable the auto saving function
-        // the autosave url is asynch because it will be used by an ajax request
-        if ($questionGUI->isAutosaveable() && $this->object->getAutosave()) {
-            $config['autosaveUrl'] = $this->ctrl->getLinkTarget($this, ilTestPlayerCommands::AUTO_SAVE, '', true);
-            $config['autosaveInterval'] = $this->object->getAutosaveIval();
-        } else {
-            $config['autosaveUrl'] = '';
-            $config['autosaveInterval'] = 0;
-        }
-
-        /** @var  ilTestQuestionConfig $questionConfig */
-        // hey: prevPassSolutions - refactored method identifiers
-        $questionConfig = $questionGUI->object->getTestPresentationConfig();
-        // hey.
-
-        // Normal questions: changes are done in form fields an can be detected there
-        $config['withFormChangeDetection'] = $questionConfig->isFormChangeDetectionEnabled();
-
-        // Flash and Java questions: changes are directly sent to ilias and have to be polled from there
-        $config['withBackgroundChangeDetection'] = $questionConfig->isBackgroundChangeDetectionEnabled();
-        $config['backgroundDetectorUrl'] = $this->ctrl->getLinkTarget($this, ilTestPlayerCommands::DETECT_CHANGES, '', true);
-
-        // Forced feedback will change the navigation saving command
-        $config['forcedInstantFeedback'] = $this->object->isForceInstantFeedbackEnabled();
-        $config['nextQuestionLocks'] = $this->object->isFollowupQuestionAnswerFixationEnabled();
-        
-        $this->tpl->addJavascript('./Modules/Test/js/ilTestPlayerQuestionEditControl.js');
-        $this->tpl->addOnLoadCode('il.TestPlayerQuestionEditControl.init(' . json_encode($config) . ')');
-    }
-    // fau.
-
-    protected function getQuestionsDefaultPresentationMode($isQuestionWorkedThrough)
-    {
-        // fau: testNav - always set default presentation mode to "edit"
-        return self::PRESENTATION_MODE_EDIT;
-        // fau.
-    }
-    
-    /**
-     * @param $questionId
-     * @return string
-     */
-    protected function buildFixedShufflerSeed($questionId)
-    {
-        $fixedSeed = $questionId . $this->testSession->getActiveId() . $this->testSession->getPass();
-        
-        if (strlen($fixedSeed < ilTestPlayerAbstractGUI::FIXED_SHUFFLER_SEED_MIN_LENGTH)) {
-            $fixedSeed *= (
-                10 * (ilTestPlayerAbstractGUI::FIXED_SHUFFLER_SEED_MIN_LENGTH - strlen($fixedSeed))
-            );
-        }
-        
-        return $fixedSeed;
-    }
-    
-    protected function registerForcedFeedbackNavUrl($forcedFeedbackNavUrl)
-    {
-        if (!isset($_SESSION['forced_feedback_navigation_url'])) {
-            $_SESSION['forced_feedback_navigation_url'] = array();
-        }
-        
-        $_SESSION['forced_feedback_navigation_url'][$this->testSession->getActiveId()] = $forcedFeedbackNavUrl;
-    }
-    
-    protected function getRegisteredForcedFeedbackNavUrl()
-    {
-        if (!isset($_SESSION['forced_feedback_navigation_url'])) {
-            return null;
-        }
-        
-        if (!isset($_SESSION['forced_feedback_navigation_url'][$this->testSession->getActiveId()])) {
-            return null;
-        }
-        
-        return $_SESSION['forced_feedback_navigation_url'][$this->testSession->getActiveId()];
-    }
-    
-    protected function isForcedFeedbackNavUrlRegistered()
-    {
-        return !empty($this->getRegisteredForcedFeedbackNavUrl());
-    }
-    
-    protected function unregisterForcedFeedbackNavUrl()
-    {
-        if (isset($_SESSION['forced_feedback_navigation_url'][$this->testSession->getActiveId()])) {
-            unset($_SESSION['forced_feedback_navigation_url'][$this->testSession->getActiveId()]);
-        }
->>>>>>> 46afeae0
-    }
 }