<?php
/* Copyright (c) 1998-2013 ILIAS open source, Extended GPL, see docs/LICENSE */

require_once './Modules/Test/classes/inc.AssessmentConstants.php';
require_once './Modules/Test/classes/class.ilTestPlayerCommands.php';
require_once './Modules/Test/classes/class.ilTestServiceGUI.php';
require_once './Modules/TestQuestionPool/classes/class.assQuestion.php';
require_once './Services/UIComponent/Button/classes/class.ilSubmitButton.php';
require_once 'Modules/Test/classes/class.ilTestPlayerNavButton.php';

/**
 * Output class for assessment test execution
 *
 * The ilTestOutputGUI class creates the output for the ilObjTestGUI class when learners execute a test. This saves
 * some heap space because the ilObjTestGUI class will be much smaller then
 *
 * @author		Björn Heyser <bheyser@databay.de>
 * @author		Maximilian Becker <mbecker@databay.de>
 *          
 * @version		$Id$
 * 
 * @inGroup		ModulesTest
 * 
 */
abstract class ilTestPlayerAbstractGUI extends ilTestServiceGUI
{
	const PRESENTATION_MODE_VIEW = 'view';
	const PRESENTATION_MODE_EDIT = 'edit';

	var $ref_id;
	var $saveResult;
	var $sequence;
	var $cmdCtrl;
	var $maxProcessingTimeReached;
	var $endingTimeReached;

	/**
	 * @var ilTestPasswordChecker
	 */
	protected $passwordChecker;

	/**
	 * @var ilTestProcessLocker
	 */
	protected $processLocker;
	
	/**
	 * @var ilTestSession
	 */
	protected $testSession;

	/**
	 * @var ilSetting
	 */
	protected $assSettings;

	/**
	 * @var ilTestSequence|ilTestSequenceDynamicQuestionSet
	 */
	protected $testSequence = null;

	/**
	* ilTestOutputGUI constructor
	*
	* @param ilObjTest $a_object
	*/
	public function __construct($a_object)
	{
		parent::__construct($a_object);
		$this->ref_id = $_GET["ref_id"];
		
		global $rbacsystem, $ilUser, $lng;
		require_once 'Modules/Test/classes/class.ilTestPasswordChecker.php';
		$this->passwordChecker = new ilTestPasswordChecker($rbacsystem, $ilUser, $this->object, $lng);
		
		$this->processLocker = null;
		$this->testSession = null;
		$this->assSettings = null;
	}

	protected function checkReadAccess()
	{
		global $rbacsystem;

		if(!$rbacsystem->checkAccess("read", $this->object->getRefId()))
		{
			// only with read access it is possible to run the test
			$this->ilias->raiseError($this->lng->txt("cannot_execute_test"), $this->ilias->error_obj->MESSAGE);
		}
	}

	protected function checkTestExecutable()
	{
		$executable = $this->object->isExecutable($this->testSession, $this->testSession->getUserId());
		
		if( !$executable['executable'] )
		{
			ilUtil::sendInfo($executable['errormessage'], true);
			$this->ctrl->redirectByClass("ilobjtestgui", "infoScreen");
		}
	}
	
	protected function ensureExistingTestSession(ilTestSession $testSession)
	{
		if( $testSession->getActiveId() )
		{
			return;
		}

		global $ilUser;
		
		$testSession->setUserId($ilUser->getId());

		if( $testSession->isAnonymousUser() )
		{
			if( !$testSession->doesAccessCodeInSessionExists() )
			{
				return;
			}

			$testSession->setAnonymousId($testSession->getAccessCodeFromSession());
		}
		
		$testSession->saveToDb();
	}
	
	protected function initProcessLocker($activeId)
	{
		global $ilDB;
		
		require_once 'Modules/Test/classes/class.ilTestProcessLockerFactory.php';
		$processLockerFactory = new ilTestProcessLockerFactory($this->assSettings, $ilDB);

		$processLockerFactory->setActiveId($activeId);
		
		$this->processLocker = $processLockerFactory->getLocker();
	}

	/**
	 * Save tags for tagging gui
	 *
	 * Needed this function here because the test info page 
	 * uses another class to send its form results
	 */
	function saveTagsCmd()
	{
		include_once("./Services/Tagging/classes/class.ilTaggingGUI.php");
		$tagging_gui = new ilTaggingGUI();
		$tagging_gui->setObject($this->object->getId(), $this->object->getType());
		$tagging_gui->saveInput();
		$this->ctrl->redirectByClass("ilobjtestgui", "infoScreen");
	}

	/**
	 * updates working time and stores state saveresult to see if question has to be stored or not
	 */
	function updateWorkingTime() 
	{
		if ($_SESSION["active_time_id"])
		{
			$this->object->updateWorkingTime($_SESSION["active_time_id"]);
		}
		
		$_SESSION["active_time_id"] = $this->object->startWorkingTime(
			$this->testSession->getActiveId(), $this->testSession->getPass()
		);
	}

	/**
	 * saves the user input of a question
	 */
	abstract public function saveQuestionSolution($authorized = true, $force = false);

	abstract protected function canSaveResult();

	public function suspendTestCmd()
	{
		$this->ctrl->redirectByClass("ilobjtestgui", "infoScreen"); 
	}

	/**
	* Checks wheather the maximum processing time is reached or not
	*
	* Checks wheather the maximum processing time is reached or not
	*
	* @return bool TRUE if the maximum processing time is reached, FALSE otherwise
	*/
	public function isMaxProcessingTimeReached() 
	{
		global $ilUser;
		$active_id = $this->testSession->getActiveId();
		$starting_time = $this->object->getStartingTimeOfUser($active_id);
		if ($starting_time === FALSE)
		{
			return FALSE;
		}
		else
		{
			return $this->object->isMaxProcessingTimeReached($starting_time, $active_id);
		}
	}

	protected function determineInlineScoreDisplay()
	{
		$show_question_inline_score = FALSE;
		if ($this->object->getAnswerFeedbackPoints())
		{
			$show_question_inline_score = TRUE;
			return $show_question_inline_score;
		}
		return $show_question_inline_score;
	}

	protected function populateTestNavigationToolbar(ilTestNavigationToolbarGUI $toolbarGUI)
	{
		$this->tpl->setCurrentBlock('test_nav_toolbar');
		$this->tpl->setVariable('TEST_NAV_TOOLBAR', $toolbarGUI->getHTML());
		$this->tpl->parseCurrentBlock();
	}

	protected function populateQuestionNavigation($sequenceElement, $disabled)
	{
		if( !$this->isFirstQuestionInSequence($sequenceElement) )
		{
			$this->populatePreviousButtons($disabled);
		}

		if( !$this->isLastQuestionInSequence($sequenceElement) )
		{
			$this->populateNextButtons($disabled);
		}
	}

	protected function populatePreviousButtons($disabled)
	{
		$this->populateUpperPreviousButtonBlock($disabled);
		$this->populateLowerPreviousButtonBlock($disabled);
	}
	
	protected function populateNextButtons($disabled)
	{
		$this->populateUpperNextButtonBlock($disabled);
		$this->populateLowerNextButtonBlock($disabled);
	}

	protected function populateLowerNextButtonBlock($disabled)
	{
		$button = $this->buildNextButtonInstance($disabled);
		$button->setId('bottomnextbutton');

		$this->tpl->setCurrentBlock( "next_bottom" );
		$this->tpl->setVariable( "BTN_NEXT", $button->render());
		$this->tpl->parseCurrentBlock();
	}

	protected function populateUpperNextButtonBlock($disabled)
	{
		$button = $this->buildNextButtonInstance($disabled);
		$button->setId('nextbutton');

		$this->tpl->setCurrentBlock( "next" );
		$this->tpl->setVariable( "BTN_NEXT", $button->render());
		$this->tpl->parseCurrentBlock();
	}

	protected function populateLowerPreviousButtonBlock($disabled)
	{
		$button = $this->buildPreviousButtonInstance($disabled);
		$button->setId('bottomprevbutton');

		$this->tpl->setCurrentBlock( "prev_bottom" );
		$this->tpl->setVariable("BTN_PREV", $button->render());
		$this->tpl->parseCurrentBlock();
	}

	protected function populateUpperPreviousButtonBlock($disabled)
	{
		$button = $this->buildPreviousButtonInstance($disabled);
		$button->setId('prevbutton');

		$this->tpl->setCurrentBlock( "prev" );
		$this->tpl->setVariable("BTN_PREV", $button->render());
		$this->tpl->parseCurrentBlock();
	}

	/**
	 * @param $disabled
	 * @return ilTestPlayerNavButton
	 */
	private function buildNextButtonInstance($disabled)
	{
		$button = ilTestPlayerNavButton::getInstance();
		$button->setPrimary(false);
		$button->setNextCommand(ilTestPlayerCommands::NEXT_QUESTION);
		$button->setUrl($this->ctrl->getLinkTarget($this, ilTestPlayerCommands::NEXT_QUESTION));
		$button->setCaption('next_question');
		$button->addCSSClass('ilTstNavElem');
		//$button->setDisabled($disabled);
		return $button;
	}

	/**
	 * @param $disabled
	 * @return ilTestPlayerNavButton
	 */
	private function buildPreviousButtonInstance($disabled)
	{
		$button = ilTestPlayerNavButton::getInstance();
		$button->setNextCommand(ilTestPlayerCommands::PREVIOUS_QUESTION);
		$button->setUrl($this->ctrl->getLinkTarget($this, ilTestPlayerCommands::PREVIOUS_QUESTION));
		$button->setCaption('previous_question');
		$button->addCSSClass('ilTstNavElem');
		//$button->setDisabled($disabled);
		return $button;
	}

	protected function populateSpecificFeedbackBlock($question_gui)
	{
		$this->tpl->setCurrentBlock( "specific_feedback" );
		$this->tpl->setVariable( "SPECIFIC_FEEDBACK",
								 $question_gui->getSpecificFeedbackOutput(
									 $this->testSession->getActiveId(),
									 NULL
								 )
		);
		$this->tpl->parseCurrentBlock();
	}

	protected function populateGenericFeedbackBlock($question_gui)
	{
		$this->tpl->setCurrentBlock( "answer_feedback" );
		$this->tpl->setVariable( "ANSWER_FEEDBACK",
								 $question_gui->getAnswerFeedbackOutput( $this->testSession->getActiveId(),
																		 NULL
								 )
		);
		$this->tpl->parseCurrentBlock();
	}

	protected function populateScoreBlock($reachedPoints, $maxPoints)
	{
		$scoreInformation = sprintf(
				$this->lng->txt( "you_received_a_of_b_points" ), $reachedPoints, $maxPoints
		);
		
		$this->tpl->setCurrentBlock( "received_points_information" );
		$this->tpl->setVariable("RECEIVED_POINTS_INFORMATION", $scoreInformation);
		$this->tpl->parseCurrentBlock();
	}

	protected function populateSolutionBlock($solutionoutput)
	{
		$this->tpl->setCurrentBlock( "solution_output" );
		$this->tpl->setVariable( "CORRECT_SOLUTION", $this->lng->txt( "tst_best_solution_is" ) );
		$this->tpl->setVariable( "QUESTION_FEEDBACK", $solutionoutput );
		$this->tpl->parseCurrentBlock();
	}
	
	protected function populateSyntaxStyleBlock()
	{
		$this->tpl->setCurrentBlock( "SyntaxStyle" );
		$this->tpl->setVariable( "LOCATION_SYNTAX_STYLESHEET",
								 ilObjStyleSheet::getSyntaxStylePath()
		);
		$this->tpl->parseCurrentBlock();
	}

	protected function populateContentStyleBlock()
	{
		include_once("./Services/Style/Content/classes/class.ilObjStyleSheet.php");
		$this->tpl->setCurrentBlock( "ContentStyle" );
		$this->tpl->setVariable( "LOCATION_CONTENT_STYLESHEET",
								 ilObjStyleSheet::getContentStylePath( 0 )
		);
		$this->tpl->parseCurrentBlock();
	}

	/**
	 * Sets a session variable with the test access code for an anonymous test user
	 *
	 * Sets a session variable with the test access code for an anonymous test user
	 */
	public function setAnonymousIdCmd()
	{
		if( $this->testSession->isAnonymousUser() )
		{
			$this->testSession->setAccessCodeToSession($_POST['anonymous_id']);
		}
		
		$this->ctrl->redirectByClass("ilobjtestgui", "infoScreen");
	}

	/**
	 * Start a test for the first time
	 *
	 * Start a test for the first time. This method contains a lock
	 * to prevent multiple submissions by the start test button
	 */
	protected function startPlayerCmd()
	{
		$testStartLock = $this->getLockParameter();
		$isFirstTestStartRequest = false;

		$this->processLocker->executeTestStartLockOperation(function() use ($testStartLock, &$isFirstTestStartRequest) {

			if($this->testSession->lookupTestStartLock() != $testStartLock)
			{
				$this->testSession->persistTestStartLock($testStartLock);
				$isFirstTestStartRequest = true;
			}

		});

		if( $isFirstTestStartRequest )
		{
			$this->handleUserSettings();
			$this->ctrl->redirect($this, ilTestPlayerCommands::INIT_TEST);
		}
		
		$this->ctrl->setParameterByClass('ilObjTestGUI', 'lock', $testStartLock);
		$this->ctrl->redirectByClass("ilobjtestgui", "redirectToInfoScreen");
	}

	public function getLockParameter()
	{
		if( isset($_POST['lock']) && strlen($_POST['lock']) )
		{
			return $_POST['lock'];
		}
		elseif( isset($_GET['lock']) && strlen($_GET['lock']) )
		{
			return $_GET['lock'];
		}

		return null;
	}

	/**
	 * Resume a test at the last position
	 */
	abstract protected function resumePlayerCmd();

	/**
	 * Start a test for the first time after a redirect
	 */
	protected function initTestCmd()
	{
		if ($this->object->checkMaximumAllowedUsers() == FALSE)
		{
			return $this->showMaximumAllowedUsersReachedMessage();
		}

		if( $this->testSession->isAnonymousUser() && !$this->testSession->getActiveId() )
		{
			$accessCode = $this->testSession->createNewAccessCode();
			
			$this->testSession->setAccessCodeToSession($accessCode);
			$this->testSession->setAnonymousId($accessCode);
			$this->testSession->saveToDb();
			
			$this->ctrl->redirect($this, ilTestPlayerCommands::DISPLAY_ACCESS_CODE);
		}

		$this->testSession->unsetAccessCodeInSession();
		$this->ctrl->redirect($this, ilTestPlayerCommands::START_TEST);
	}
	
	function displayAccessCodeCmd()
	{
		$this->tpl->addBlockFile($this->getContentBlockName(), "adm_content", "tpl.il_as_tst_anonymous_code_presentation.html", "Modules/Test");
		$this->tpl->setCurrentBlock("adm_content");
		$this->tpl->setVariable("TEXT_ANONYMOUS_CODE_CREATED", $this->lng->txt("tst_access_code_created"));
		$this->tpl->setVariable("TEXT_ANONYMOUS_CODE", $this->testSession->getAccessCodeFromSession());
		$this->tpl->setVariable("FORMACTION", $this->ctrl->getFormAction($this));
		$this->tpl->setVariable("CMD_CONFIRM", ilTestPlayerCommands::ACCESS_CODE_CONFIRMED);
		$this->tpl->setVariable("TXT_CONFIRM", $this->lng->txt("continue_work"));
		$this->tpl->parseCurrentBlock();
	}
	
	function accessCodeConfirmedCmd()
	{
		$this->ctrl->redirect($this, ilTestPlayerCommands::START_TEST);
	}

	/**
	 * Handles some form parameters on starting and resuming a test
	 */
	public function handleUserSettings()
	{
		global $ilUser;

		if ($_POST["chb_javascript"])
		{
			$ilUser->writePref("tst_javascript", 1);
		}
		else
		{
			$ilUser->writePref("tst_javascript", 0);
		}
		
		// hide previous results
		if ($this->object->getNrOfTries() != 1)
		{
			if ($this->object->getUsePreviousAnswers() == 1)
			{
				if ($_POST["chb_use_previous_answers"])
				{
					$ilUser->writePref("tst_use_previous_answers", 1);
				}
				else
				{ 
					$ilUser->writePref("tst_use_previous_answers", 0);
				}
			}
		}
	}

	function redirectAfterAutosaveCmd()
	{
		$active_id = $this->testSession->getActiveId();
		$actualpass = ilObjTest::_getPass($active_id);
		
		$this->performTestPassFinishedTasks($actualpass);

		$this->testSession->setLastFinishedPass($this->testSession->getPass());
		$this->testSession->increaseTestPass();
		
		$url = $this->ctrl->getLinkTarget($this, ilTestPlayerCommands::AFTER_TEST_PASS_FINISHED);

		$this->tpl->addBlockFile($this->getContentBlockName(), "adm_content", "tpl.il_as_tst_redirect_autosave.html", "Modules/Test");	
		$this->tpl->setVariable("TEXT_REDIRECT", $this->lng->txt("redirectAfterSave"));
		$this->tpl->setCurrentBlock("HeadContent");
		$this->tpl->setVariable("CONTENT_BLOCK", "<meta http-equiv=\"refresh\" content=\"5; url=" . $url . "\">");
		$this->tpl->parseCurrentBlock();
	}
	
	abstract protected function getCurrentQuestionId();

	function autosaveCmd()
	{
		$canSaveResult = $this->canSaveResult();
		$authorizedSolution = !$canSaveResult;
		
		$result = "";
		if (is_array($_POST) && count($_POST) > 0)
		{
			if( $this->isParticipantsAnswerFixed($this->getCurrentQuestionId()) )
			{
				$result = '-IGNORE-';
			}
			else
			{
				$res = $this->saveQuestionSolution($authorizedSolution, true);
				if ($res)
				{
					$result = $this->lng->txt("autosave_success");
				}
				else
				{
					$result = $this->lng->txt("autosave_failed");
				}
			}
		}
		if (!$canSaveResult)
		{
			// this was the last action in the test, saving is no longer allowed
			$result = $this->ctrl->getLinkTarget($this, ilTestPlayerCommands::REDIRECT_ON_TIME_LIMIT, "", true);
		}
		echo $result;
		exit;
	}
	
	protected function submitIntermediateSolutionCmd()
	{
		$this->saveQuestionSolution(false, true);
		$this->ctrl->redirect($this, ilTestPlayerCommands::SHOW_QUESTION);
	}
	
	/**
	 * Toggle side list
	 */
	public function toggleSideListCmd()
	{
		global $ilUser;

		$show_side_list = $ilUser->getPref('side_list_of_questions');
		$ilUser->writePref('side_list_of_questions', !$show_side_list);
		$this->ctrl->redirect($this, ilTestPlayerCommands::SHOW_QUESTION);
	}
	
	protected function markQuestionAndSaveIntermediateCmd()
	{
		$this->saveQuestionSolution(false);
		$this->markQuestionCmd();
	}
	
	/**
	 * Set a question solved
	 */
	protected function markQuestionCmd()
	{
		$questionId  = $this->testSequence->getQuestionForSequence(
			$this->getCurrentSequenceElement()
		);
		
		$this->object->setQuestionSetSolved(1, $questionId, $this->testSession->getUserId());
		
		$this->ctrl->redirect($this, ilTestPlayerCommands::SHOW_QUESTION);
	}

	protected function unmarkQuestionAndSaveIntermediateCmd()
	{
		$this->saveQuestionSolution(false);
		$this->unmarkQuestionCmd();
	}

	/**
	 * Set a question unsolved
	 */
	protected function unmarkQuestionCmd()
	{
		$questionId  = $this->testSequence->getQuestionForSequence(
			$this->getCurrentSequenceElement()
		);

		$this->object->setQuestionSetSolved(0, $questionId, $this->testSession->getUserId());

		$this->ctrl->redirect($this, ilTestPlayerCommands::SHOW_QUESTION);
	}

	/**
	 * The final submission of a test was confirmed
	 */
	protected function confirmFinishCmd()
	{
		$this->finishTestCmd(false);
	}
	
	/**
	 * Confirmation of the tests final submission
	 */
	protected function confirmFinishTestCmd()
	{
		/**
		 * @var $ilUser ilObjUser
		 */
		global $ilUser;

		require_once 'Services/Utilities/classes/class.ilConfirmationGUI.php';
		$confirmation = new ilConfirmationGUI();
		$confirmation->setFormAction($this->ctrl->getFormAction($this, 'confirmFinish'));
		$confirmation->setHeaderText($this->lng->txt("tst_finish_confirmation_question"));
		$confirmation->setConfirm($this->lng->txt("tst_finish_confirm_button"), 'confirmFinish');
		$confirmation->setCancel($this->lng->txt("tst_finish_confirm_cancel_button"), ilTestPlayerCommands::BACK_FROM_FINISHING);

		$this->populateHelperGuiContent($confirmation);
	}

	function finishTestCmd($requires_confirmation = true)
	{
		global $ilAuth;

		unset($_SESSION["tst_next"]);

		$active_id = $this->testSession->getActiveId();
		$actualpass = ilObjTest::_getPass($active_id);

		$allObligationsAnswered = ilObjTest::allObligationsAnswered($this->testSession->getTestId(), $active_id, $actualpass);

		/*
		 * The following "endgames" are possible prior to actually finishing the test:
		 * - Obligations (Ability to finish the test.)
		 *      If not all obligatory questions are answered, the user is presented a list
		 *      showing the deficits.
		 * - Examview (Will to finish the test.)
		 *      With the examview, the participant can review all answers given in ILIAS or a PDF prior to
		 *      commencing to the finished test.
		 * - Last pass allowed (Reassuring the will to finish the test.)
		 *      If passes are limited, on the last pass, an additional confirmation is to be displayed.
		 */

		
		if( $this->object->areObligationsEnabled() && !$allObligationsAnswered )
		{
			if( $this->object->getListOfQuestions() )
			{
				$this->ctrl->redirect($this, ilTestPlayerCommands::QUESTION_SUMMARY_INC_OBLIGATIONS);
			}
			else
			{
				$this->ctrl->redirect($this, ilTestPlayerCommands::QUESTION_SUMMARY_OBLIGATIONS_ONLY);
			}

			return;
		}

		// Examview enabled & !reviewed & requires_confirmation? test_submission_overview (review gui)
		if ($this->object->getEnableExamview() && !isset($_GET['reviewed']) && $requires_confirmation)
		{
			$this->ctrl->redirectByClass('ilTestSubmissionReviewGUI', "show");
			return;
		}

		// Last try in limited tries & !confirmed
		if (($requires_confirmation) && ($actualpass == $this->object->getNrOfTries() - 1))
		{
			// show confirmation page
			return $this->confirmFinishTestCmd();
		}

		// Last try in limited tries & confirmed?
		if(($actualpass == $this->object->getNrOfTries() - 1) && (!$requires_confirmation))
		{
			// @todo: php7 ask mister test
			#$ilAuth->setIdle(ilSession::getIdleValue(), false);
			#$ilAuth->setExpire(0);
			switch($this->object->getMailNotification())
			{
				case 1:
					$this->object->sendSimpleNotification($active_id);
					break;
				case 2:
					$this->object->sendAdvancedNotification($active_id);
					break;
			}
		}

		// Non-last try finish
		if(!$_SESSION['tst_pass_finish'])
		{
			if(!$_SESSION['tst_pass_finish']) $_SESSION['tst_pass_finish'] = 1;
			if($this->object->getMailNotificationType() == 1)
			{
				switch($this->object->getMailNotification())
				{
					case 1:
						$this->object->sendSimpleNotification($active_id);
						break;
					case 2:
						$this->object->sendAdvancedNotification($active_id);
						break;
				}
			}
		}
		
		// no redirect request loops after test pass finished tasks has been performed
		
		$this->performTestPassFinishedTasks($actualpass);

		$this->ctrl->redirect($this, ilTestPlayerCommands::AFTER_TEST_PASS_FINISHED);
	}

	protected function performTestPassFinishedTasks($finishedPass)
	{
<<<<<<< HEAD
		if( !$this->testSession->isSubmitted() )
		{
			$this->testSession->setSubmitted(1);
			$this->testSession->setSubmittedTimestamp(date('Y-m-d H:i:s'));
			$this->testSession->saveToDb();
		}
=======
		require_once 'Modules/Test/classes/class.ilTestPassFinishTasks.php';

		$finishTasks = new ilTestPassFinishTasks($this->testSession->getActiveId(), $this->object->getId());
		$finishTasks->performFinishTasksBeforeArchiving();
		
		if( $this->object->getEnableArchiving() )
		{
			$this->archiveParticipantSubmission($this->testSession->getActiveId(), $finishedPass);
		}

		$finishTasks->performFinishTasksAfterArchiving();
>>>>>>> bf0e32eb
	}

	protected function afterTestPassFinishedCmd()
	{
		$activeId = $this->testSession->getActiveId();
		$lastFinishedPass = $this->testSession->getLastFinishedPass();

		// handle test signature
		if ( $this->isTestSignRedirectRequired($activeId, $lastFinishedPass) )
		{
			$this->ctrl->redirectByClass('ilTestSignatureGUI', 'invokeSignaturePlugin');
		}

		// show final statement
		if(!$_GET['skipfinalstatement'])
		{
			if ($this->object->getShowFinalStatement())
			{
				$this->ctrl->redirect($this, ilTestPlayerCommands::SHOW_FINAL_STATMENT);
			}
		}

		// redirect after test
		$redirection_mode = $this->object->getRedirectionMode();
		$redirection_url  = $this->object->getRedirectionUrl();
		if( $redirection_url && $redirection_mode && !$this->object->canViewResults() )
		{
			if( $redirection_mode == REDIRECT_KIOSK )
			{
				if( $this->object->getKioskMode() )
				{
					ilUtil::redirect($redirection_url);
				}
			}
			else
			{
				ilUtil::redirect($redirection_url);
			}
		}

		// default redirect (pass overview when enabled, otherwise infoscreen)
		$this->redirectBackCmd();
	}

	protected function isTestSignRedirectRequired($activeId, $lastFinishedPass)
	{
		if( !$this->object->getSignSubmission() )
		{
			return false;
		}

		if( !is_null(ilSession::get("signed_{$activeId}_{$lastFinishedPass}")) )
		{
			return false;
		}

		global $ilPluginAdmin;

		$activePlugins = $ilPluginAdmin->getActivePluginsForSlot(IL_COMP_MODULE, 'Test', 'tsig');

		if( !count($activePlugins) )
		{
			return false;
		}
		
		return true;
	}

	/**
	 * @param $active
	 *
	 * @return void
	 */
	protected function archiveParticipantSubmission( $active, $pass )
	{
		global $ilObjDataCache;

		require_once 'Modules/Test/classes/class.ilTestResultHeaderLabelBuilder.php';
		$testResultHeaderLabelBuilder = new ilTestResultHeaderLabelBuilder($this->lng, $ilObjDataCache);

		$objectivesList = null;

		if( $this->getObjectiveOrientedContainer()->isObjectiveOrientedPresentationRequired() )
		{
			$testSequence = $this->testSequenceFactory->getSequenceByActiveIdAndPass($this->testSession->getActiveId(), $this->testSession->getPass());
			$testSequence->loadFromDb();
			$testSequence->loadQuestions();

			require_once 'Modules/Course/classes/Objectives/class.ilLOTestQuestionAdapter.php';
			$objectivesAdapter = ilLOTestQuestionAdapter::getInstance($this->testSession);

			$objectivesList = $this->buildQuestionRelatedObjectivesList($objectivesAdapter, $testSequence);
			$objectivesList->loadObjectivesTitles();

			$testResultHeaderLabelBuilder->setObjectiveOrientedContainerId($this->testSession->getObjectiveOrientedContainerId());
			$testResultHeaderLabelBuilder->setUserId($this->testSession->getUserId());
			$testResultHeaderLabelBuilder->setTestObjId($this->object->getId());
			$testResultHeaderLabelBuilder->setTestRefId($this->object->getRefId());
			$testResultHeaderLabelBuilder->initObjectiveOrientedMode();
		}

		$results = $this->object->getTestResult(
			$active, $pass, false, !$this->getObjectiveOrientedContainer()->isObjectiveOrientedPresentationRequired()
		);

		require_once 'class.ilTestEvaluationGUI.php';
		$testevaluationgui = new ilTestEvaluationGUI($this->object);
		$results_output = $testevaluationgui->getPassListOfAnswers(
			$results, $active, $pass, false, false, false, false, false, $objectivesList, $testResultHeaderLabelBuilder
		);

		require_once './Modules/Test/classes/class.ilTestArchiver.php';
		global $ilSetting;
		$inst_id = $ilSetting->get('inst_id', null);
		$archiver = new ilTestArchiver($this->object->getId());

		$path =  ilUtil::getWebspaceDir() . '/assessment/'. $this->object->getId() . '/exam_pdf';
		if (!is_dir($path))
		{
			ilUtil::makeDirParents($path);
		}
		$filename = realpath($path) . '/exam_N' . $inst_id . '-' . $this->object->getId()
					. '-' . $active . '-' . $pass . '.pdf';

		require_once 'class.ilTestPDFGenerator.php';
		ilTestPDFGenerator::generatePDF($results_output, ilTestPDFGenerator::PDF_OUTPUT_FILE, $filename);
		//$template->setVariable("PDF_FILE_LOCATION", $filename);
		// Participant submission
		$archiver->handInParticipantSubmission( $active, $pass, $filename, $results_output );
		//$archiver->handInParticipantMisc( $active, $pass, 'signature_gedoens.sig', $filename );
		//$archiver->handInParticipantQuestionMaterial( $active, $pass, 123, 'file_upload.pdf', $filename );

		global $ilias;
		$questions = $this->object->getQuestions();
		foreach ($questions as $question_id)
		{
			$question_object = $this->object->getQuestionDataset( $question_id );
			if ($question_object->type_tag == 'assFileUpload')
			{
				// Pfad: /data/default/assessment/tst_2/14/21/files/file_14_4_1370417414.png
				// /data/ - klar
				// /assessment/ - Konvention
				// /tst_2/ = /tst_<test_id> (ilObjTest)
				// /14/ = /<active_fi>/
				// /21/ = /<question_id>/ (question_object)
				// /files/ - Konvention
				// file_14_4_1370417414.png = file_<active_fi>_<pass>_<some timestamp>.<ext>

				$candidate_path =
					$ilias->ini_ilias->readVariable( 'server', 'absolute_path' ) . ilTestArchiver::DIR_SEP
						. $ilias->ini_ilias->readVariable( 'clients', 'path' ) . ilTestArchiver::DIR_SEP
						. $ilias->client_id . ilTestArchiver::DIR_SEP
						. 'assessment' . ilTestArchiver::DIR_SEP
						. 'tst_' . $this->object->test_id . ilTestArchiver::DIR_SEP
						. $active . ilTestArchiver::DIR_SEP
						. $question_id . ilTestArchiver::DIR_SEP
						. 'files' . ilTestArchiver::DIR_SEP;
				$handle = opendir( $candidate_path );
				while ($handle !== false && ($file = readdir( $handle )) !== false)
				{
					if ($file != null)
					{
						$filename_start = 'file_' . $active . '_' . $pass . '_';

						if (strpos( $file, $filename_start ) === 0)
						{
							$archiver->handInParticipantQuestionMaterial( $active, $pass, $question_id, $file, $file );
						}
					}
				}
			}
		}
		$passdata = $this->object->getTestResult(
			$active, $pass, false, !$this->getObjectiveOrientedContainer()->isObjectiveOrientedPresentationRequired()
		);
		$overview = $testevaluationgui->getPassListOfAnswers(
			$passdata, $active, $pass, true, false, false, true, false, $objectivesList, $testResultHeaderLabelBuilder
		);
		$filename = realpath(ilUtil::getWebspaceDir()) . '/assessment/scores-'.$this->object->getId() . '-' . $active . '-' . $pass . '.pdf';
		ilTestPDFGenerator::generatePDF($overview, ilTestPDFGenerator::PDF_OUTPUT_FILE, $filename);
		$archiver->handInTestResult($active, $pass, $filename);
		unlink($filename);
		
		return;
	}
	
	public function redirectBackCmd()
	{
		require_once 'Modules/Test/classes/class.ilTestPassesSelector.php';
		$testPassesSelector = new ilTestPassesSelector($GLOBALS['ilDB'], $this->object);
		$testPassesSelector->setActiveId($this->testSession->getActiveId());
		$testPassesSelector->setLastFinishedPass($this->testSession->getLastFinishedPass());

		if( count($testPassesSelector->getReportablePasses()) )
		{
			$this->ctrl->redirectByClass("ilTestEvaluationGUI", "outUserResultsOverview");
		}

		$this->backToInfoScreenCmd();
	}
	
	protected function backToInfoScreenCmd()
	{
		$this->ctrl->redirectByClass('ilObjTestGUI', 'redirectToInfoScreen');
	}
	
	/*
	* Presents the final statement of a test
	*/
	public function showFinalStatementCmd()
	{
		$template = new ilTemplate("tpl.il_as_tst_final_statement.html", TRUE, TRUE, "Modules/Test");
		$this->ctrl->setParameter($this, "skipfinalstatement", 1);
		$template->setVariable("FORMACTION", $this->ctrl->getFormAction($this, ilTestPlayerCommands::AFTER_TEST_PASS_FINISHED));
		$template->setVariable("FINALSTATEMENT", $this->object->prepareTextareaOutput($this->object->getFinalStatement(), true));
		$template->setVariable("BUTTON_CONTINUE", $this->lng->txt("btn_next"));
		$this->tpl->setVariable($this->getContentBlockName(), $template->get());
	}
	
	public function getKioskHead()
	{
		global $ilUser;
		
		$template = new ilTemplate('tpl.il_as_tst_kiosk_head.html', true, true, 'Modules/Test');
		if ($this->object->getShowKioskModeTitle())
		{
			$template->setCurrentBlock("kiosk_show_title");
			$template->setVariable("TEST_TITLE", $this->object->getTitle());
			$template->parseCurrentBlock();
		}
		if ($this->object->getShowKioskModeParticipant())
		{
			$template->setCurrentBlock("kiosk_show_participant");
			$template->setVariable("PARTICIPANT_NAME_TXT", $this->lng->txt("login_as"));
			$template->setVariable("PARTICIPANT_NAME", $ilUser->getFullname());
			$template->setVariable("PARTICIPANT_LOGIN", $ilUser->getLogin());
			$template->setVariable("PARTICIPANT_MATRICULATION", $ilUser->getMatriculation());
			$template->setVariable("PARTICIPANT_EMAIL", $ilUser->getEmail());
			$template->parseCurrentBlock();
		}
		if ($this->object->isShowExamIdInTestPassEnabled())
		{
			$exam_id = ilObjTest::buildExamId(
				$this->testSession->getActiveId() , $this->testSession->getPass(), $this->object->getId()
			);
			
			$template->setCurrentBlock("kiosk_show_exam_id");
			$template->setVariable("EXAM_ID_TXT", $this->lng->txt("exam_id"));
			$template->setVariable(	"EXAM_ID", $exam_id);
			$template->parseCurrentBlock();			
		}
		return $template->get();
	}

	/**
	 * @return string $formAction
	 */
	protected function prepareTestPage($presentationMode, $sequenceElement, $questionId)
	{
		global $ilUser, $ilNavigationHistory;

		$ilNavigationHistory->addItem($this->testSession->getRefId(),
			$this->ctrl->getLinkTarget($this, ilTestPlayerCommands::RESUME_PLAYER), 'tst'
		);

		$this->initTestPageTemplate();
		$this->populateContentStyleBlock();
		$this->populateSyntaxStyleBlock();

		if ($this->isMaxProcessingTimeReached())
		{
			$this->maxProcessingTimeReached();
			return;
		}
		
		if ($this->object->endingTimeReached())
		{
			$this->endingTimeReached();
			return;
		}

		if( $this->isOptionalQuestionAnsweringConfirmationRequired($sequenceElement) )
		{
			$this->ctrl->setParameter($this, "sequence", $sequenceElement);
			$this->showAnswerOptionalQuestionsConfirmation();
			return;
		}
			
		if ($this->object->getKioskMode())
		{
			$this->populateKioskHead();
		}
		
		$this->tpl->setVariable("TEST_ID", $this->object->getTestId());
		$this->tpl->setVariable("LOGIN", $ilUser->getLogin());
		$this->tpl->setVariable("SEQ_ID", $sequenceElement);
		$this->tpl->setVariable("QUEST_ID", $questionId);
		 		
		if ($this->object->getEnableProcessingTime())
		{
			$this->outProcessingTime($this->testSession->getActiveId());
		}
		
		$this->tpl->setVariable("PAGETITLE", "- " . $this->object->getTitle());
		
		if ($this->object->isShowExamIdInTestPassEnabled() && !$this->object->getKioskMode())
		{
			$this->tpl->setCurrentBlock('exam_id_footer');
			$this->tpl->setVariable('EXAM_ID_VAL', ilObjTest::lookupExamId(
					$this->testSession->getActiveId(), $this->testSession->getPass(), $this->object->getId()
			));
			$this->tpl->setVariable('EXAM_ID_TXT', $this->lng->txt('exam_id'));
			$this->tpl->parseCurrentBlock();
		}

		if ($this->object->getListOfQuestions())
		{
			$this->showSideList($presentationMode, $sequenceElement);
		}
	}
	
	abstract protected function isOptionalQuestionAnsweringConfirmationRequired($sequenceElement);
	
	abstract protected function isShowingPostponeStatusReguired($questionId);

	protected function showQuestionViewable(assQuestionGUI $questionGui, $formAction, $isQuestionWorkedThrough, $instantResponse)
	{
		$questionNavigationGUI = $this->buildReadOnlyStateQuestionNavigationGUI($questionGui->object->getId());
		$questionNavigationGUI->setQuestionWorkedThrough($isQuestionWorkedThrough);
		$questionGui->setNavigationGUI($questionNavigationGUI);
		
		$answerFeedbackEnabled = (
			$instantResponse && $this->object->getSpecificAnswerFeedback()
		);

		$solutionoutput = $questionGui->getSolutionOutput(
			$this->testSession->getActiveId(), 	#active_id
			$this->testSession->getPass(),		#pass
			false, 								#graphical_output
			false,								#result_output
			true, 								#show_question_only
			$answerFeedbackEnabled,				#show_feedback
			false, 								#show_correct_solution
			false, 								#show_manual_scoring
			true								#show_question_text
		);

		$pageoutput = $questionGui->outQuestionPage(
			"",
			$this->isShowingPostponeStatusReguired($questionGui->object->getId()),
			$this->testSession->getActiveId(),
			$solutionoutput
		);
		
		$this->tpl->setCurrentBlock('readonly_css_class');
		$this->tpl->touchBlock('readonly_css_class');
		$this->tpl->parseCurrentBlock();

		$this->tpl->setVariable('QUESTION_OUTPUT', $pageoutput);

		$this->tpl->setVariable("FORMACTION", $formAction);
		$this->tpl->setVariable("ENCTYPE", 'enctype="'.$questionGui->getFormEncodingType().'"');
		$this->tpl->setVariable("FORM_TIMESTAMP", time());
	}

	protected function showQuestionEditable(assQuestionGUI $questionGui, $formAction, $isQuestionWorkedThrough, $instantResponse)
	{
		$questionNavigationGUI = $this->buildEditableStateQuestionNavigationGUI(
			$questionGui->object->getId(), $this->populateCharSelectorIfRequired()
		);
		if( $isQuestionWorkedThrough )
		{
			$questionNavigationGUI->setDiscardSolutionButtonEnabled(true);
		}
		else
		{
			$questionNavigationGUI->setSkipQuestionLinkTarget(
				$this->ctrl->getLinkTarget($this, ilTestPlayerCommands::SKIP_QUESTION)
			);
		}
		$questionGui->setNavigationGUI($questionNavigationGUI);

		$isPostponed = $this->isShowingPostponeStatusReguired($questionGui->object->getId());
		
		$answerFeedbackEnabled = (
			$instantResponse && $this->object->getSpecificAnswerFeedback()
		);

		if( isset($_GET['save_error']) && $_GET['save_error'] == 1 && isset($_SESSION['previouspost']) )
		{
			$userPostSolution = $_SESSION['previouspost'];
			unset($_SESSION['previouspost']);
		}
		else
		{
			$userPostSolution = false;
		}

		// Answer specific feedback is rendered into the display of the test question with in the concrete question types outQuestionForTest-method.
		// Notation of the params prior to getting rid of this crap in favor of a class
		$questionGui->outQuestionForTest(
			$formAction, 							#form_action
			$this->testSession->getActiveId(),		#active_id
			NULL, 									#pass
			$isPostponed, 							#is_postponed
			$userPostSolution, 						#user_post_solution
			$answerFeedbackEnabled					#answer_feedback == inline_specific_feedback
		);
		// The display of specific inline feedback and specific feedback in an own block is to honor questions, which
		// have the possibility to embed the specific feedback into their output while maintaining compatibility to
		// questions, which do not have such facilities. E.g. there can be no "specific inline feedback" for essay
		// questions, while the multiple-choice questions do well.


		$this->populateModals();

		$this->populateIntermediateSolutionSaver($questionGui);
	}

	abstract protected function showQuestionCmd();

	abstract protected function editSolutionCmd();

	abstract protected function submitSolutionCmd();

	abstract protected function discardSolutionCmd();
	
	abstract protected function skipQuestionCmd();

	abstract protected function startTestCmd();
/**
* check access restrictions like client ip, partipating user etc.
*
* check access restrictions like client ip, partipating user etc.
*
* @access public
*/
	function checkOnlineTestAccess() 
	{
		global $ilUser;
		
		// check if user is invited to participate
		$user = $this->object->getInvitedUsers($ilUser->getId());
		if (!is_array ($user) || count($user)!=1)
		{
				ilUtil::sendInfo($this->lng->txt("user_not_invited"), true);
				$this->ctrl->redirectByClass("ilobjtestgui", "backToRepository");
		}
			
		$user = array_pop($user);
		// check if client ip is set and if current remote addr is equal to stored client-ip			
		if (strcmp($user["clientip"],"")!=0 && strcmp($user["clientip"],$_SERVER["REMOTE_ADDR"])!=0)
		{
			ilUtil::sendInfo($this->lng->txt("user_wrong_clientip"), true);
			$this->ctrl->redirectByClass("ilobjtestgui", "backToRepository");
		}		
	}	

	
/**
 * test accessible returns true if the user can perform the test
 */
	function isTestAccessible() 
	{		
		return 	!$this->isNrOfTriesReached() 				
			 	and	 !$this->isMaxProcessingTimeReached()
			 	and  $this->object->startingTimeReached()
			 	and  !$this->object->endingTimeReached();
	}

/**
 * nr of tries exceeded
 */
	function isNrOfTriesReached() 
	{
		return $this->object->hasNrOfTriesRestriction() && $this->object->isNrOfTriesReached($this->testSession->getPass());	
	}
	
	/**
	 * handle endingTimeReached
	 * @private
	 */
	
	function endingTimeReached() 
	{
		ilUtil::sendInfo(sprintf($this->lng->txt("detail_ending_time_reached"), ilDatePresentation::formatDate(new ilDateTime($this->object->getEndingTime(), IL_CAL_UNIX))));
		$this->testSession->increasePass();
		$this->testSession->setLastSequence(0);
		$this->testSession->saveToDb();

		$this->redirectBackCmd();
	}
	
/**
* Outputs a message when the maximum processing time is reached
*
* Outputs a message when the maximum processing time is reached
*
* @access public
*/
	function maxProcessingTimeReached()
	{
		$this->suspendTestCmd();
	}		

	/**
	* confirm submit results
	* if confirm then results are submitted and the screen will be redirected to the startpage of the test
	* @access public
	*/
	function confirmSubmitAnswers() 
	{
		$this->tpl->addBlockFile($this->getContentBlockName(), "adm_content", "tpl.il_as_tst_submit_answers_confirm.html", "Modules/Test");
		$this->tpl->setCurrentBlock("adm_content");
		if ($this->object->isTestFinished($this->testSession->getActiveId()))
		{
			$this->tpl->setCurrentBlock("not_submit_allowed");
			$this->tpl->setVariable("TEXT_ALREADY_SUBMITTED", $this->lng->txt("tst_already_submitted"));
			$this->tpl->setVariable("BTN_OK", $this->lng->txt("tst_show_answer_sheet"));
		} else 
		{
			$this->tpl->setCurrentBlock("submit_allowed");
			$this->tpl->setVariable("TEXT_CONFIRM_SUBMIT_RESULTS", $this->lng->txt("tst_confirm_submit_answers"));
			$this->tpl->setVariable("BTN_OK", $this->lng->txt("tst_submit_results"));
		}
		$this->tpl->setVariable("BTN_BACK", $this->lng->txt("back"));		
		$this->tpl->setVariable("FORMACTION", $this->ctrl->getFormAction($this, "finalSubmission"));
		$this->tpl->parseCurrentBlock();
	}
	
	function outProcessingTime($active_id) 
	{
		global $ilUser;

		$starting_time = $this->object->getStartingTimeOfUser($active_id);
		$processing_time = $this->object->getProcessingTimeInSeconds($active_id);
		$processing_time_minutes = floor($processing_time / 60);
		$processing_time_seconds = $processing_time - $processing_time_minutes * 60;
		$str_processing_time = "";
		if ($processing_time_minutes > 0)
		{
			$str_processing_time = $processing_time_minutes . " " . ($processing_time_minutes == 1 ? $this->lng->txt("minute") : $this->lng->txt("minutes"));
		}
		if ($processing_time_seconds > 0)
		{
			if (strlen($str_processing_time) > 0) $str_processing_time .= " " . $this->lng->txt("and") . " ";
			$str_processing_time .= $processing_time_seconds . " " . ($processing_time_seconds == 1 ? $this->lng->txt("second") : $this->lng->txt("seconds"));
		}
		$time_left = $starting_time + $processing_time - time();
		$time_left_minutes = floor($time_left / 60);
		$time_left_seconds = $time_left - $time_left_minutes * 60;
		$str_time_left = "";
		if ($time_left_minutes > 0)
		{
			$str_time_left = $time_left_minutes . " " . ($time_left_minutes == 1 ? $this->lng->txt("minute") : $this->lng->txt("minutes"));
		}
		if ($time_left < 300)
		{
			if ($time_left_seconds > 0)
			{
				if (strlen($str_time_left) > 0) $str_time_left .= " " . $this->lng->txt("and") . " ";
				$str_time_left .= $time_left_seconds . " " .  ($time_left_seconds == 1 ? $this->lng->txt("second") : $this->lng->txt("seconds"));
			}
		}
		$date = getdate($starting_time);
		$formattedStartingTime = ilDatePresentation::formatDate(new ilDateTime($date,IL_CAL_FKT_GETDATE));		
		$datenow = getdate();
		$this->tpl->setCurrentBlock("enableprocessingtime");
		$this->tpl->setVariable("USER_WORKING_TIME", 
			sprintf(
				$this->lng->txt("tst_time_already_spent"),
				$formattedStartingTime,
				$str_processing_time
			)
		);
		$this->tpl->setVariable("USER_REMAINING_TIME", sprintf($this->lng->txt("tst_time_already_spent_left"), $str_time_left));
		$this->tpl->parseCurrentBlock();
		$template = new ilTemplate("tpl.workingtime.js.html", TRUE, TRUE, 'Modules/Test');
		$template->setVariable("STRING_MINUTE", $this->lng->txt("minute"));
		$template->setVariable("STRING_MINUTES", $this->lng->txt("minutes"));
		$template->setVariable("STRING_SECOND", $this->lng->txt("second"));
		$template->setVariable("STRING_SECONDS", $this->lng->txt("seconds"));
		$template->setVariable("STRING_TIMELEFT", $this->lng->txt("tst_time_already_spent_left"));
		$template->setVariable("AND", strtolower($this->lng->txt("and")));
		$template->setVariable("YEAR", $date["year"]);
		$template->setVariable("MONTH", $date["mon"]-1);
		$template->setVariable("DAY", $date["mday"]);
		$template->setVariable("HOUR", $date["hours"]);
		$template->setVariable("MINUTE", $date["minutes"]);
		$template->setVariable("SECOND", $date["seconds"]);
		if ($this->object->isEndingTimeEnabled() )
		{
			$date_time = new ilDateTime($this->object->getEndingTime(), IL_CAL_UNIX);
			preg_match("/(\d{4})(\d{2})(\d{2})(\d{2})(\d{2})(\d{2})/", $date_time->get(IL_CAL_TIMESTAMP), $matches);
			$template->setVariable("ENDYEAR", $matches[1]);
			$template->setVariable("ENDMONTH", $matches[2]-1);
			$template->setVariable("ENDDAY", $matches[3]);
			$template->setVariable("ENDHOUR", $matches[4]);
			$template->setVariable("ENDMINUTE", $matches[5]);
			$template->setVariable("ENDSECOND", $matches[6]);
		}
		$template->setVariable("YEARNOW", $datenow["year"]);
		$template->setVariable("MONTHNOW", $datenow["mon"]-1);
		$template->setVariable("DAYNOW", $datenow["mday"]);
		$template->setVariable("HOURNOW", $datenow["hours"]);
		$template->setVariable("MINUTENOW", $datenow["minutes"]);
		$template->setVariable("SECONDNOW", $datenow["seconds"]);
		$template->setVariable("PTIME_M", $processing_time_minutes);
		$template->setVariable("PTIME_S", $processing_time_seconds);
		
		$this->tpl->setCurrentBlock("HeadContent");
		$this->tpl->setVariable("CONTENT_BLOCK", $template->get());
		$this->tpl->parseCurrentBlock();
	}

	protected function showSideList($presentationMode, $currentSequenceElement)
	{
		global $ilUser;

		$sideListActive = $ilUser->getPref('side_list_of_questions');

		if($sideListActive)
		{
			$this->tpl->addCss(
				ilUtil::getStyleSheetLocation("output", "ta_split.css", "Modules/Test"), "screen"
			);

			$questionSummaryData = $this->service->getQuestionSummaryData($this->testSequence, false);

			require_once 'Modules/Test/classes/class.ilTestQuestionSideListGUI.php';
			$questionSideListGUI = new ilTestQuestionSideListGUI($this->ctrl, $this->lng);
			$questionSideListGUI->setTargetGUI($this);
			$questionSideListGUI->setQuestionSummaryData($questionSummaryData);
			$questionSideListGUI->setCurrentSequenceElement($currentSequenceElement);
			$questionSideListGUI->setCurrentPresentationMode($presentationMode);
			$questionSideListGUI->setDisabled($presentationMode == self::PRESENTATION_MODE_EDIT);
			$this->tpl->setVariable('LIST_OF_QUESTIONS', $questionSideListGUI->getHTML());
		}
	}

	abstract protected function isQuestionSummaryFinishTestButtonRequired();
	
	/**
	 * Output of a summary of all test questions for test participants
	 */
	public function outQuestionSummaryCmd($fullpage = true, $contextFinishTest = false, $obligationsNotAnswered = false, $obligationsFilter = false) 
	{
		if( $fullpage )
		{
			$this->tpl->addBlockFile($this->getContentBlockName(), "adm_content", "tpl.il_as_tst_question_summary.html", "Modules/Test");
		}
		
		if( $obligationsNotAnswered )
		{
			ilUtil::sendFailure($this->lng->txt('not_all_obligations_answered'));
		}
		
		if( $this->object->getKioskMode() && $fullpage )
		{
			$head = $this->getKioskHead();
			if( strlen($head) )
			{
				$this->tpl->setCurrentBlock("kiosk_options");
				$this->tpl->setVariable("KIOSK_HEAD", $head);
				$this->tpl->parseCurrentBlock();
			}
		}


		$active_id = $this->testSession->getActiveId();
		$questionSummaryData = $this->service->getQuestionSummaryData($this->testSequence, $obligationsFilter);
		
		$this->ctrl->setParameter($this, "sequence", $_GET["sequence"]);
		
		if( $fullpage )
		{
			include_once "./Modules/Test/classes/tables/class.ilListOfQuestionsTableGUI.php";
			$table_gui = new ilListOfQuestionsTableGUI($this, 'backFromSummary');
			
			$table_gui->setShowPointsEnabled( !$this->object->getTitleOutput() );
			$table_gui->setShowMarkerEnabled( $this->object->getShowMarker() );
			$table_gui->setObligationsNotAnswered( $obligationsNotAnswered );
			$table_gui->setShowObligationsEnabled( $this->object->areObligationsEnabled() );
			$table_gui->setObligationsFilterEnabled( $obligationsFilter );
			$table_gui->setFinishTestButtonEnabled($this->isQuestionSummaryFinishTestButtonRequired());

			$table_gui->init();
				
			$table_gui->setData($questionSummaryData);

			$this->tpl->setVariable('TABLE_LIST_OF_QUESTIONS', $table_gui->getHTML());	
			
			if( $this->object->getEnableProcessingTime() )
			{
				$this->outProcessingTime($active_id);
			}
		}
	}
	
	public function outQuestionSummaryWithObligationsInfoCmd()
	{
		return $this->outQuestionSummaryCmd(true, true, true, false);
	}
	
	public function outObligationsOnlySummaryCmd()
	{
		return $this->outQuestionSummaryCmd(true, true, true, true);
	}
	
	function showMaximumAllowedUsersReachedMessage()
	{
		$this->tpl->addBlockFile($this->getContentBlockName(), "adm_content", "tpl.il_as_tst_max_allowed_users_reached.html", "Modules/Test");
		$this->tpl->setCurrentBlock("adm_content");
		$this->tpl->setVariable("MAX_ALLOWED_USERS_MESSAGE", sprintf($this->lng->txt("tst_max_allowed_users_message"), $this->object->getAllowedUsersTimeGap()));
		$this->tpl->setVariable("MAX_ALLOWED_USERS_HEADING", sprintf($this->lng->txt("tst_max_allowed_users_heading"), $this->object->getAllowedUsersTimeGap()));
		$this->tpl->setVariable("CMD_BACK_TO_INFOSCREEN", ilTestPlayerCommands::BACK_TO_INFO_SCREEN);
		$this->tpl->setVariable("TXT_BACK_TO_INFOSCREEN", $this->lng->txt("tst_results_back_introduction"));
		$this->tpl->setVariable("FORMACTION", $this->ctrl->getFormAction($this));
		$this->tpl->parseCurrentBlock();
	}
	
	function backFromFinishingCmd()
	{
		$this->ctrl->redirect($this, ilTestPlayerCommands::SHOW_QUESTION);
	}
	
	/**
	* Creates an output of the solution of an answer compared to the correct solution
	*
	* @access public
	*/
	function outCorrectSolution()
	{
		$this->tpl->addBlockFile("ADM_CONTENT", "adm_content", "tpl.il_as_tst_correct_solution.html", "Modules/Test");

		include_once("./Services/Style/Content/classes/class.ilObjStyleSheet.php");
		$this->tpl->setCurrentBlock("ContentStyle");
		$this->tpl->setVariable("LOCATION_CONTENT_STYLESHEET", ilObjStyleSheet::getContentStylePath(0));
		$this->tpl->parseCurrentBlock();

		$this->tpl->setCurrentBlock("SyntaxStyle");
		$this->tpl->setVariable("LOCATION_SYNTAX_STYLESHEET", ilObjStyleSheet::getSyntaxStylePath());
		$this->tpl->parseCurrentBlock();

		$this->tpl->addCss(ilUtil::getStyleSheetLocation("output", "test_print.css", "Modules/Test"), "print");
		if ($this->object->getShowSolutionAnswersOnly())
		{
			$this->tpl->addCss(ilUtil::getStyleSheetLocation("output", "test_print_hide_content.css", "Modules/Test"), "print");
		}

		$this->tpl->setCurrentBlock("adm_content");
		$solution = $this->getCorrectSolutionOutput($_GET["evaluation"], $_GET["active_id"], $_GET["pass"]);
		$this->tpl->setVariable("OUTPUT_SOLUTION", $solution);
		$this->tpl->setVariable("TEXT_BACK", $this->lng->txt("back"));
		$this->ctrl->saveParameter($this, "pass");
		$this->ctrl->saveParameter($this, "active_id");
		$this->tpl->setVariable("URL_BACK", $this->ctrl->getLinkTarget($this, "outUserResultsOverview"));
		$this->tpl->parseCurrentBlock();
	}

	/**
	* Creates an output of the list of answers for a test participant during the test
	* (only the actual pass will be shown)
	*
	* @param integer $active_id Active id of the participant
	* @param integer $pass Test pass of the participant
	* @param boolean $testnavigation Deceides wheather to show a navigation for tests or not
	* @access public
	*/
	function showListOfAnswers($active_id, $pass = NULL, $top_data = "", $bottom_data = "")
	{
		global $ilUser;

		$this->tpl->addBlockFile($this->getContentBlockName(), "adm_content", "tpl.il_as_tst_finish_list_of_answers.html", "Modules/Test");

		$result_array =& $this->object->getTestResult(
			$active_id, $pass, false, !$this->getObjectiveOrientedContainer()->isObjectiveOrientedPresentationRequired()
		);

		$counter = 1;
		// output of questions with solutions
		foreach ($result_array as $question_data)
		{
			$question = $question_data["qid"];
			if (is_numeric($question))
			{
				$this->tpl->setCurrentBlock("printview_question");
				$question_gui = $this->object->createQuestionGUI("", $question);
				$template = new ilTemplate("tpl.il_as_qpl_question_printview.html", TRUE, TRUE, "Modules/TestQuestionPool");
				$template->setVariable("COUNTER_QUESTION", $counter.". ");
				$template->setVariable("QUESTION_TITLE", $question_gui->object->getTitle());
				
				$show_question_only = ($this->object->getShowSolutionAnswersOnly()) ? TRUE : FALSE;
				$result_output = $question_gui->getSolutionOutput($active_id, $pass, FALSE, FALSE, $show_question_only, $this->object->getShowSolutionFeedback());				
				$template->setVariable("SOLUTION_OUTPUT", $result_output);
				$this->tpl->setVariable("QUESTION_OUTPUT", $template->get());
				$this->tpl->parseCurrentBlock();
				$counter ++;
			}
		}

		$this->tpl->addCss(ilUtil::getStyleSheetLocation("output", "test_print.css", "Modules/Test"), "print");
		if ($this->object->getShowSolutionAnswersOnly())
		{
			$this->tpl->addCss(ilUtil::getStyleSheetLocation("output", "test_print_hide_content.css", "Modules/Test"), "print");
		}
		if (strlen($top_data))
		{
			$this->tpl->setCurrentBlock("top_data");
			$this->tpl->setVariable("TOP_DATA", $top_data);
			$this->tpl->parseCurrentBlock();
		}
		
		if (strlen($bottom_data))
		{
			$this->tpl->setCurrentBlock("bottom_data");
			$this->tpl->setVariable("FORMACTION", $this->ctrl->getFormAction($this));
			$this->tpl->setVariable("BOTTOM_DATA", $bottom_data);
			$this->tpl->parseCurrentBlock();
		}
		
		$this->tpl->setCurrentBlock("adm_content");
		$this->tpl->setVariable("TXT_ANSWER_SHEET", $this->lng->txt("tst_list_of_answers"));
		$user_data = $this->getAdditionalUsrDataHtmlAndPopulateWindowTitle($this->testSession, $active_id, TRUE);
		$signature = $this->getResultsSignature();
		$this->tpl->setVariable("USER_DETAILS", $user_data);
		$this->tpl->setVariable("SIGNATURE", $signature);
		$this->tpl->setVariable("TITLE", $this->object->getTitle());
		$this->tpl->setVariable("TXT_TEST_PROLOG", $this->lng->txt("tst_your_answers"));
		$invited_user =& $this->object->getInvitedUsers($ilUser->getId());
		$pagetitle = $this->object->getTitle() . " - " . $this->lng->txt("clientip") . 
			": " . $invited_user[$ilUser->getId()]["clientip"] . " - " . 
			$this->lng->txt("matriculation") . ": " . 
			$invited_user[$ilUser->getId()]["matriculation"];
		$this->tpl->setVariable("PAGETITLE", $pagetitle);
		$this->tpl->parseCurrentBlock();
	}
	
	/**
	 * Returns the name of the current content block (depends on the kiosk mode setting)
	 *
	 * @return string The name of the content block
	 */
	public function getContentBlockName()
	{
		if ($this->object->getKioskMode())
		{
			$this->tpl->setBodyClass("kiosk");
			$this->tpl->setAddFooter(FALSE);
			return "CONTENT";
		}
		else
		{
			return "ADM_CONTENT";
		}
	}

	function outUserResultsOverviewCmd()
	{
		$this->ctrl->redirectByClass(
			array('ilRepositoryGUI', 'ilObjTestGUI', 'ilTestEvaluationGUI'), "outUserResultsOverview"
		);
	}

	/**
	 * Go to requested hint list
	 */
	protected function showRequestedHintListCmd()
	{
		$this->saveQuestionSolution(false);

		$this->ctrl->setParameter($this, 'pmode', self::PRESENTATION_MODE_EDIT);
		
		require_once 'Modules/TestQuestionPool/classes/class.ilAssQuestionHintRequestGUI.php';
		$this->ctrl->redirectByClass('ilAssQuestionHintRequestGUI', ilAssQuestionHintRequestGUI::CMD_SHOW_LIST);
	}
	
	/**
	 * Go to hint request confirmation
	 */
	protected function confirmHintRequestCmd()
	{
		$this->saveQuestionSolution(false);

		$this->ctrl->setParameter($this, 'pmode', self::PRESENTATION_MODE_EDIT);

		require_once 'Modules/TestQuestionPool/classes/class.ilAssQuestionHintRequestGUI.php';
		$this->ctrl->redirectByClass('ilAssQuestionHintRequestGUI', ilAssQuestionHintRequestGUI::CMD_CONFIRM_REQUEST);
	}
	
	abstract protected function isFirstQuestionInSequence($sequenceElement);
	
	abstract protected function isLastQuestionInSequence($sequenceElement);
	
	
	abstract protected function handleQuestionActionCmd();
	
	abstract protected function showInstantResponseCmd();
	
	abstract protected function nextQuestionCmd();
	
	abstract protected function previousQuestionCmd();
	
	protected function prepareSummaryPage()
	{
		$this->tpl->addBlockFile(
			$this->getContentBlockName(), 'adm_content', 'tpl.il_as_tst_question_summary.html', 'Modules/Test'
		);

		if ($this->object->getKioskMode())
		{
			$this->populateKioskHead();
		}
	}
	
	protected function initTestPageTemplate()
	{
		$this->tpl->addBlockFile(
			$this->getContentBlockName(), 'adm_content', 'tpl.il_as_tst_output.html', 'Modules/Test'
		);
	}
	
	protected function populateKioskHead()
	{
		ilUtil::sendInfo(); // ???
		
		$head = $this->getKioskHead();
		
		if (strlen($head))
		{
			$this->tpl->setCurrentBlock("kiosk_options");
			$this->tpl->setVariable("KIOSK_HEAD", $head);
			$this->tpl->parseCurrentBlock();
		}
	}

	protected function handlePasswordProtectionRedirect()
	{
		if( $this->ctrl->getNextClass() == 'iltestpasswordprotectiongui' )
		{
			return;
		}
		
		if( !$this->passwordChecker->isPasswordProtectionPageRedirectRequired() )
		{
			return;
		}
		
		$this->ctrl->setParameter($this, 'lock', $this->getLockParameter());
		
		$nextCommand = $this->ctrl->getCmdClass().'::'.$this->ctrl->getCmd();
		$this->ctrl->setParameterByClass('ilTestPasswordProtectionGUI', 'nextCommand', $nextCommand);
		$this->ctrl->redirectByClass('ilTestPasswordProtectionGUI', 'showPasswordForm');
	}

	protected function isParticipantsAnswerFixed($questionId)
	{
		if( !$this->object->isInstantFeedbackAnswerFixationEnabled() )
		{
			return false;
		}

		if( !$this->testSequence->isQuestionChecked($questionId) )
		{
			return false;
		}

		return true;
	}

	/**
	 * @return string
	 */
	protected function getIntroductionPageButtonLabel()
	{
		return $this->lng->txt("save_introduction");
	}

	protected function initAssessmentSettings()
	{
		$this->assSettings = new ilSetting('assessment');
	}

	/**
	 * @param ilTestSession $testSession
	 */
	protected function handleSkillTriggering(ilTestSession $testSession)
	{
		$questionList = $this->buildTestPassQuestionList();
		$questionList->load();

		$testResults = $this->object->getTestResult($testSession->getActiveId(), $testSession->getPass(), true);
		
		require_once 'Modules/Test/classes/class.ilTestSkillEvaluation.php';
		$skillEvaluation = new ilTestSkillEvaluation($this->db, $this->object->getTestId(), $this->object->getRefId());

		$skillEvaluation->setUserId($testSession->getUserId());
		$skillEvaluation->setActiveId($testSession->getActiveId());
		$skillEvaluation->setPass($testSession->getPass());
		
		$skillEvaluation->setNumRequiredBookingsForSkillTriggering($this->assSettings->get(
			'ass_skl_trig_num_answ_barrier', ilObjAssessmentFolder::DEFAULT_SKL_TRIG_NUM_ANSWERS_BARRIER
		));


		$skillEvaluation->init($questionList);
		$skillEvaluation->evaluate($testResults);
		
		$skillEvaluation->handleSkillTriggering();
	}
	
	abstract protected function buildTestPassQuestionList();
	
	protected function showAnswerOptionalQuestionsConfirmation()
	{
		require_once 'Modules/Test/classes/confirmations/class.ilTestAnswerOptionalQuestionsConfirmationGUI.php';
		$confirmation = new ilTestAnswerOptionalQuestionsConfirmationGUI($this->lng);

		$confirmation->setFormAction($this->ctrl->getFormAction($this));
		$confirmation->setCancelCmd('cancelAnswerOptionalQuestions');
		$confirmation->setConfirmCmd('confirmAnswerOptionalQuestions');

		$confirmation->build($this->object->isFixedTest());
		
		$this->populateHelperGuiContent($confirmation);
	}
	
	protected function confirmAnswerOptionalQuestionsCmd()
	{
		$this->testSequence->setAnsweringOptionalQuestionsConfirmed(true);
		$this->testSequence->saveToDb();
		
		$this->ctrl->setParameter($this, 'activecommand', 'gotoquestion');
		$this->ctrl->redirect($this, 'redirectQuestion');
	}

	protected function cancelAnswerOptionalQuestionsCmd()
	{
		if( $this->object->getListOfQuestions() )
		{
			$this->ctrl->setParameter($this, 'activecommand', 'summary');
		}
		else
		{
			$this->ctrl->setParameter($this, 'activecommand', 'previous');
		}

		$this->ctrl->redirect($this, 'redirectQuestion');
	}

	/**
	 * @param $helperGui
	 */
	protected function populateHelperGuiContent($helperGui)
	{
		if($this->object->getKioskMode())
		{
			$this->tpl->addBlockfile($this->getContentBlockName(), 'content', "tpl.il_as_tst_kiosk_mode_content.html", "Modules/Test");
			$this->tpl->setContent($this->ctrl->getHTML($helperGui));
		}
		else
		{
			$this->tpl->setVariable($this->getContentBlockName(), $this->ctrl->getHTML($helperGui));
		}
	}
	
	/**
	 * @return bool $charSelectorAvailable
	 */
	protected function populateCharSelectorIfRequired()
	{
		global $ilSetting;
		
		if ($ilSetting->get('char_selector_availability') > 0)
		{
			require_once 'Services/UIComponent/CharSelector/classes/class.ilCharSelectorGUI.php';
			$char_selector = ilCharSelectorGUI::_getCurrentGUI($this->object);
			if ($char_selector->getConfig()->getAvailability() == ilCharSelectorConfig::ENABLED)
			{
				$char_selector->addToPage();
				$this->tpl->setCurrentBlock('char_selector');
				$this->tpl->setVariable("CHAR_SELECTOR_TEMPLATE", $char_selector->getSelectorHtml());
				$this->tpl->parseCurrentBlock();
				
				return true;
			}
		}
		
		return false;
	}
	
	protected function getTestNavigationToolbarGUI()
	{
		global $ilUser;
		
		require_once 'Modules/Test/classes/class.ilTestNavigationToolbarGUI.php';
		$navigationToolbarGUI = new ilTestNavigationToolbarGUI($this->ctrl, $this->lng, $this);
		
		$navigationToolbarGUI->setSuspendTestButtonEnabled($this->object->getShowCancel());
		$navigationToolbarGUI->setQuestionTreeButtonEnabled($this->object->getListOfQuestions());
		$navigationToolbarGUI->setQuestionTreeVisible($ilUser->getPref('side_list_of_questions'));
		$navigationToolbarGUI->setQuestionListButtonEnabled($this->object->getListOfQuestions());
		$navigationToolbarGUI->setFinishTestCommand($this->getFinishTestCommand());
		
		return $navigationToolbarGUI;
	}

	protected function buildReadOnlyStateQuestionNavigationGUI($questionId)
	{
		require_once 'Modules/Test/classes/class.ilTestQuestionNavigationGUI.php';
		$navigationGUI = new ilTestQuestionNavigationGUI($this->lng);
		
		if( !$this->isParticipantsAnswerFixed($questionId) )
		{
			$navigationGUI->setEditSolutionCommand(ilTestPlayerCommands::EDIT_SOLUTION);
		}

		if($this->object->getShowMarker())
		{
			include_once "./Modules/Test/classes/class.ilObjTest.php";
			$solved_array = ilObjTest::_getSolvedQuestions($this->testSession->getActiveId(), $questionId);
			$solved = 0;

			if(count($solved_array) > 0)
			{
				$solved = array_pop($solved_array);
				$solved = $solved["solved"];
			}

			if($solved == 1)
			{
				$navigationGUI->setQuestionMarkCommand(ilTestPlayerCommands::UNMARK_QUESTION);
				$navigationGUI->setQuestionMarked(true);
			}
			else
			{
				$navigationGUI->setQuestionMarkCommand(ilTestPlayerCommands::MARK_QUESTION);
				$navigationGUI->setQuestionMarked(false);
			}
		}

		return $navigationGUI;
	}
	
	protected function buildEditableStateQuestionNavigationGUI($questionId, $charSelectorAvailable)
	{
		require_once 'Modules/Test/classes/class.ilTestQuestionNavigationGUI.php';
		$navigationGUI = new ilTestQuestionNavigationGUI($this->lng);
		
		if( $this->object->isForceInstantFeedbackEnabled() )
		{
			$navigationGUI->setSubmitSolutionCommand(ilTestPlayerCommands::SUBMIT_SOLUTION);
		}
		else
		{
			$navigationGUI->setSubmitSolutionCommand(ilTestPlayerCommands::SUBMIT_SOLUTION_AND_NEXT);
		}
		
		
		// feedback
		switch( 1 )
		{
			case $this->object->getSpecificAnswerFeedback():
			case $this->object->getGenericAnswerFeedback():
			case $this->object->getAnswerFeedbackPoints():
			case $this->object->getInstantFeedbackSolution():

				$navigationGUI->setAnswerFreezingEnabled($this->object->isInstantFeedbackAnswerFixationEnabled());
				
				if( $this->object->isForceInstantFeedbackEnabled() )
				{
					$navigationGUI->setForceInstantResponseEnabled(true);
					$navigationGUI->setInstantFeedbackCommand(ilTestPlayerCommands::SUBMIT_SOLUTION);
				}
				else
				{
					$navigationGUI->setInstantFeedbackCommand(ilTestPlayerCommands::SHOW_INSTANT_RESPONSE);
				}
		}

		// hints
		if( $this->object->isOfferingQuestionHintsEnabled() )
		{
			$activeId = $this->testSession->getActiveId();
			$pass = $this->testSession->getPass();

			require_once 'Modules/TestQuestionPool/classes/class.ilAssQuestionHintTracking.php';
			$questionHintTracking = new ilAssQuestionHintTracking($questionId, $activeId, $pass);

			if( $questionHintTracking->requestsPossible() )
			{
				$navigationGUI->setRequestHintCommand(ilTestPlayerCommands::CONFIRM_HINT_REQUEST);
			}

			if( $questionHintTracking->requestsExist() )
			{
				$navigationGUI->setShowHintsCommand(ilTestPlayerCommands::SHOW_REQUESTED_HINTS_LIST);
			}
		}

		$navigationGUI->setCharSelectorEnabled($charSelectorAvailable);

		if($this->object->getShowMarker())
		{
			include_once "./Modules/Test/classes/class.ilObjTest.php";
			$solved_array = ilObjTest::_getSolvedQuestions($this->testSession->getActiveId(), $questionId);
			$solved = 0;

			if(count($solved_array) > 0)
			{
				$solved = array_pop($solved_array);
				$solved = $solved["solved"];
			}

			if($solved == 1)
			{
				$navigationGUI->setQuestionMarkCommand(ilTestPlayerCommands::UNMARK_QUESTION_SAVE);
				$navigationGUI->setQuestionMarked(true);
			}
			else
			{
				$navigationGUI->setQuestionMarkCommand(ilTestPlayerCommands::MARK_QUESTION_SAVE);
				$navigationGUI->setQuestionMarked(false);
			}
		}

		return $navigationGUI;
	}

	/**
	 * @return string
	 */
	protected function getFinishTestCommand()
	{
		if( !$this->object->getListOfQuestionsEnd() )
		{
			return 'finishTest';
		}
		
		if( $this->object->areObligationsEnabled() )
		{
			$allObligationsAnswered = ilObjTest::allObligationsAnswered(
				$this->testSession->getTestId(), $this->testSession->getActiveId(), $this->testSession->getPass()
			);
			
			if( !$allObligationsAnswered )
			{
				return 'outQuestionSummaryWithObligationsInfo';
			}
		}

		return 'outQuestionSummary';
	}

	/**
	 * @param assQuestionGUI $questionGui
	 */
	protected function populateIntermediateSolutionSaver(assQuestionGUI $questionGui)
	{
		$this->tpl->addJavaScript(ilUtil::getJSLocation("autosave.js", "Modules/Test"));

		$this->tpl->setVariable("AUTOSAVE_URL", $this->ctrl->getFormAction(
			$this, ilTestPlayerCommands::AUTO_SAVE, "", true
		));

		if( $questionGui->isAutosaveable() && $this->object->getAutosave() )
		{
			$formAction = $this->ctrl->getLinkTarget($this, ilTestPlayerCommands::AUTO_SAVE, '', false, false);
			
			$this->tpl->touchBlock('autosave');
			$this->tpl->setVariable("AUTOSAVEFORMACTION", $formAction);
			$this->tpl->setVariable("AUTOSAVEINTERVAL", $this->object->getAutosaveIval());
		}
	}

	/**
	 * @param assQuestionGUI $questionGui
	 */
	protected function populateInstantResponseBlocks(assQuestionGUI $questionGui, $authorizedSolution)
	{
		// This controls if the solution should be shown.
		// It gets the parameter "Scoring and Results" -> "Instant Feedback" -> "Show Solutions"			
		if($this->object->getInstantFeedbackSolution())
		{
			$show_question_inline_score = $this->determineInlineScoreDisplay();

			// Notation of the params prior to getting rid of this crap in favor of a class
			$solutionoutput = $questionGui->getSolutionOutput($this->testSession->getActiveId(),    #active_id
				NULL,                                                #pass
				FALSE,                                                #graphical_output
				$show_question_inline_score,                        #result_output
				FALSE,                                                #show_question_only
				FALSE,                                                #show_feedback
				TRUE,                                                #show_correct_solution
				FALSE,                                                #show_manual_scoring
				FALSE                                                #show_question_text
			);
			$this->populateSolutionBlock($solutionoutput);
		}

		// This controls if the score should be shown.
		// It gets the parameter "Scoring and Results" -> "Instant Feedback" -> "Show Results (Only Points)"				
		if($this->object->getAnswerFeedbackPoints())
		{
			$reachedPoints = $questionGui->object->getAdjustedReachedPoints(
				$this->testSession->getActiveId(), NULL, $authorizedSolution
			);
			
			$maxPoints = $questionGui->object->getMaximumPoints();

			$this->populateScoreBlock($reachedPoints, $maxPoints);
		}

		// This controls if the generic feedback should be shown.
		// It gets the parameter "Scoring and Results" -> "Instant Feedback" -> "Show Solutions"				
		if($this->object->getGenericAnswerFeedback())
		{
			$this->populateGenericFeedbackBlock($questionGui);
		}

		// This controls if the specific feedback should be shown.
		// It gets the parameter "Scoring and Results" -> "Instant Feedback" -> "Show Answer-Specific Feedback"
		if($this->object->getSpecificAnswerFeedback())
		{
			$this->populateSpecificFeedbackBlock($questionGui);
		}
	}
	
	protected function getCurrentSequenceElement()
	{
		if( $this->getSequenceElementParameter() )
		{
			return $this->getSequenceElementParameter();
		}

		return $this->testSession->getLastSequence();
	}

	protected function getSequenceElementParameter()
	{
		if( isset($_GET['sequence']) )
		{
			return $_GET['sequence'];
		}

		return null;
	}

	protected function getPresentationModeParameter()
	{
		if( isset($_GET['pmode']) )
		{
			return $_GET['pmode'];
		}

		return null;
	}

	protected function getInstantResponseParameter()
	{
		if( isset($_GET['instresp']) )
		{
			return $_GET['instresp'];
		}

		return null;
	}
	
	protected function getNextCommandParameter()
	{
		if( isset($_POST['nextcmd']) && strlen($_POST['nextcmd']) )
		{
			return $_POST['nextcmd'];
		}

		return null;
	}

	protected function getNextSequenceParameter()
	{
		if( isset($_POST['nextseq']) && is_numeric($_POST['nextseq']) )
		{
			return (int)$_POST['nextseq'];
		}

		return null;
	}

	/**
	 * @var array[assQuestion]
	 */
	private $cachedQuestionGuis = array();

	/**
	 * @param $questionId
	 * @param $sequenceElement
	 * @return object
	 */
	protected function getQuestionGuiInstance($questionId, $fromCache = true)
	{
		if( !$fromCache || !isset($this->cachedQuestionGuis[$questionId]) )
		{
			$questionGui = $this->object->createQuestionGUI("", $questionId);
			$questionGui->setTargetGui($this);
			$questionGui->setPresentationContext(assQuestionGUI::PRESENTATION_CONTEXT_TEST);
			$questionGui->object->setObligationsToBeConsidered($this->object->areObligationsEnabled());
			$questionGui->object->setOutputType(OUTPUT_JAVASCRIPT);
			$questionGui->object->setShuffler($this->buildQuestionAnswerShuffler($questionId));

			$this->cachedQuestionGuis[$questionId] = $questionGui;
		}
		
		return $this->cachedQuestionGuis[$questionId];
	}

	/**
	 * @var array[assQuestion]
	 */
	private $cachedQuestionObjects = array();
	
	/**
	 * @param $questionId
	 * @return assQuestion
	 */
	protected function getQuestionInstance($questionId, $fromCache = true)
	{
		global $ilDB, $ilUser;
		
		if( !$fromCache || !isset($this->cachedQuestionObjects[$questionId]) )
		{
			$questionOBJ = assQuestion::_instantiateQuestion($questionId);

			$assSettings = new ilSetting('assessment');
			require_once 'Modules/TestQuestionPool/classes/class.ilAssQuestionProcessLockerFactory.php';
			$processLockerFactory = new ilAssQuestionProcessLockerFactory($assSettings, $ilDB);
			$processLockerFactory->setQuestionId($questionOBJ->getId());
			$processLockerFactory->setUserId($ilUser->getId());
			include_once ("./Modules/Test/classes/class.ilObjAssessmentFolder.php");
			$processLockerFactory->setAssessmentLogEnabled(ilObjAssessmentFolder::_enabledAssessmentLogging());
			$questionOBJ->setProcessLocker($processLockerFactory->getLocker());

			$questionOBJ->setObligationsToBeConsidered($this->object->areObligationsEnabled());
			$questionOBJ->setOutputType(OUTPUT_JAVASCRIPT);

			$this->cachedQuestionObjects[$questionId] = $questionOBJ;
		}
		
		return $this->cachedQuestionObjects[$questionId];
	}

	/**
	 * @param $questionId
	 * @return ilArrayElementShuffler
	 */
	protected function buildQuestionAnswerShuffler($questionId)
	{
		require_once 'Services/Randomization/classes/class.ilArrayElementShuffler.php';
		$shuffler = new ilArrayElementShuffler();
		
		$shuffler->setSeed(
			$questionId.$this->testSession->getActiveId().$this->testSession->getPass()
		);
		
		return $shuffler;
	}

	/**
	 * @param $sequence
	 * @param $questionId
	 * @param $ilLog
	 */
	protected function handleTearsAndAngerQuestionIsNull($questionId, $sequenceElement)
	{
		global $ilLog;

		$ilLog->write("INV SEQ:"
			."active={$this->testSession->getActiveId()} "
			."qId=$questionId seq=$sequenceElement "
			. serialize($this->testSequence)
		);

		$ilLog->logStack('INV SEQ');

		$this->ctrl->setParameter($this, 'sequence', $this->testSequence->getFirstSequence());
		$this->ctrl->redirect($this, ilTestPlayerCommands::SHOW_QUESTION);
	}

	/**
	 * @param $contentHTML
	 */
	protected function populateMessageContent($contentHTML)
	{
		if($this->object->getKioskMode())
		{
			$this->tpl->addBlockfile($this->getContentBlockName(), 'content', "tpl.il_as_tst_kiosk_mode_content.html", "Modules/Test");
			$this->tpl->setContent($contentHTML);
		}
		else
		{
			$this->tpl->setVariable($this->getContentBlockName(), $contentHTML);
		}
	}
	
	protected function populateModals()
	{
		require_once 'Services/UIComponent/Button/classes/class.ilSubmitButton.php';
		require_once 'Services/UIComponent/Button/classes/class.ilLinkButton.php';
		require_once 'Services/UIComponent/Modal/classes/class.ilModalGUI.php';

		$this->populateDiscardSolutionModal();
		$this->populateNavWhileEditModal();

		if( $this->object->getKioskMode() )
		{
			$this->tpl->addJavaScript('Services/UICore/lib/bootstrap-3.2.0/dist/js/bootstrap.min.js', true);
		}
	}
	
	protected function populateDiscardSolutionModal()
	{
		$tpl = new ilTemplate('tpl.tst_player_confirmation_modal.html', true, true, 'Modules/Test');
		
		$tpl->setVariable('CONFIRMATION_TEXT', $this->lng->txt('discard_answer_confirmation'));

		$button = ilSubmitButton::getInstance();
		$button->setCommand(ilTestPlayerCommands::DISCARD_SOLUTION);
		$button->setCaption('yes');
		$tpl->setCurrentBlock('buttons');
		$tpl->setVariable('BUTTON', $button->render());
		$tpl->parseCurrentBlock();

		$button = ilLinkButton::getInstance();
		$button->setId('tst_cancel_discard_button');
		$button->setCaption('no');
		$button->setPrimary(true);
		$tpl->setCurrentBlock('buttons');
		$tpl->setVariable('BUTTON', $button->render());
		$tpl->parseCurrentBlock();
		
		$modal = ilModalGUI::getInstance();
		$modal->setId('tst_discard_solution_modal');
		$modal->setHeading($this->lng->txt('discard_answer'));
		$modal->setBody($tpl->get());
		
		$this->tpl->setCurrentBlock('discard_solution_modal');
		$this->tpl->setVariable('DISCARD_SOLUTION_MODAL', $modal->getHTML());
		$this->tpl->parseCurrentBlock();
		
		$this->tpl->addJavaScript('Modules/Test/js/ilTestPlayerDiscardSolutionModal.js', true);
	}

	protected function populateNavWhileEditModal()
	{
		require_once 'Services/Form/classes/class.ilFormPropertyGUI.php';
		require_once 'Services/Form/classes/class.ilHiddenInputGUI.php';

		$tpl = new ilTemplate('tpl.tst_player_confirmation_modal.html', true, true, 'Modules/Test');

		$tpl->setVariable('CONFIRMATION_TEXT', $this->lng->txt('tst_nav_while_edit_modal_text'));

		$button = ilSubmitButton::getInstance();
		$button->setCommand(ilTestPlayerCommands::SUBMIT_SOLUTION);
		$button->setCaption('tst_nav_while_edit_modal_save_btn');
		$button->setPrimary(true);
		$tpl->setCurrentBlock('buttons');
		$tpl->setVariable('BUTTON', $button->render());
		$tpl->parseCurrentBlock();

		foreach(array('nextcmd', 'nextseq') as $hiddenPostVar)
		{
			$nextCmdInp = new ilHiddenInputGUI($hiddenPostVar);
			$nextCmdInp->setValue('');
			$tpl->setCurrentBlock('hidden_inputs');
			$tpl->setVariable('HIDDEN_INPUT', $nextCmdInp->getToolbarHTML());
			$tpl->parseCurrentBlock();
		}
		
		$button = ilLinkButton::getInstance();
		$this->ctrl->setParameter($this, 'pmode', self::PRESENTATION_MODE_VIEW);
		$button->setId('nextCmdLink');
		$button->setUrl('#');
		$this->ctrl->setParameter($this, 'pmode', $this->getPresentationModeParameter());
		$button->setCaption('tst_nav_while_edit_modal_nosave_btn');
		$tpl->setCurrentBlock('buttons');
		$tpl->setVariable('BUTTON', $button->render());
		$tpl->parseCurrentBlock();

		$button = ilLinkButton::getInstance();
		$button->setId('tst_cancel_nav_while_edit_button');
		$button->setCaption('tst_nav_while_edit_modal_cancel_btn');
		$tpl->setCurrentBlock('buttons');
		$tpl->setVariable('BUTTON', $button->render());
		$tpl->parseCurrentBlock();

		$modal = ilModalGUI::getInstance();
		$modal->setId('tst_nav_while_edit_modal');
		$modal->setHeading($this->lng->txt('tst_nav_while_edit_modal_header'));
		$modal->setBody($tpl->get());
		
		$this->tpl->setCurrentBlock('nav_while_edit_modal');
		$this->tpl->setVariable('NAV_WHILE_EDIT_MODAL', $modal->getHTML());
		$this->tpl->parseCurrentBlock();

		$this->tpl->addJavaScript('Modules/Test/js/ilTestPlayerNavWhileEditModal.js', true);
	}
	
	protected function getQuestionsDefaultPresentationMode($isQuestionWorkedThrough)
	{
		if( $isQuestionWorkedThrough )
		{
			return self::PRESENTATION_MODE_VIEW;
		}

		return self::PRESENTATION_MODE_EDIT;
	}
}<|MERGE_RESOLUTION|>--- conflicted
+++ resolved
@@ -752,26 +752,11 @@
 
 	protected function performTestPassFinishedTasks($finishedPass)
 	{
-<<<<<<< HEAD
-		if( !$this->testSession->isSubmitted() )
-		{
-			$this->testSession->setSubmitted(1);
-			$this->testSession->setSubmittedTimestamp(date('Y-m-d H:i:s'));
-			$this->testSession->saveToDb();
-		}
-=======
 		require_once 'Modules/Test/classes/class.ilTestPassFinishTasks.php';
 
 		$finishTasks = new ilTestPassFinishTasks($this->testSession->getActiveId(), $this->object->getId());
 		$finishTasks->performFinishTasksBeforeArchiving();
-		
-		if( $this->object->getEnableArchiving() )
-		{
-			$this->archiveParticipantSubmission($this->testSession->getActiveId(), $finishedPass);
-		}
-
 		$finishTasks->performFinishTasksAfterArchiving();
->>>>>>> bf0e32eb
 	}
 
 	protected function afterTestPassFinishedCmd()
