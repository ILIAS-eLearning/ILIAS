<?php
/* Copyright (c) 1998-2013 ILIAS open source, Extended GPL, see docs/LICENSE */

require_once './Modules/Test/classes/class.ilTestPlayerAbstractGUI.php';

/**
 * Output class for assessment test execution
 *
 * The ilTestOutputGUI class creates the output for the ilObjTestGUI class when learners execute a test. This saves
 * some heap space because the ilObjTestGUI class will be much smaller then
 * 
 * @author		Helmut Schottmüller <helmut.schottmueller@mac.com>
 * @author		Björn Heyser <bheyser@databay.de>
 * @author		Maximilian Becker <mbecker@databay.de>
 *          
 * @version		$Id$
 * 
 * @inGroup		ModulesTest
 */
abstract class ilTestOutputGUI extends ilTestPlayerAbstractGUI
{	
	/**
	 * @var ilTestQuestionRelatedObjectivesList
	 */
	protected $questionRelatedObjectivesList;
	
	/**
	 * Execute Command
	 */
	public function executeCommand()
	{
		global $ilDB, $ilPluginAdmin, $lng, $ilTabs;

		$this->checkReadAccess();

		$ilTabs->clearTargets();
		
		$cmd = $this->ctrl->getCmd();
		$next_class = $this->ctrl->getNextClass($this);

		$this->ctrl->saveParameter($this, "sequence");
		$this->ctrl->saveParameter($this, "pmode");
		$this->ctrl->saveParameter($this, "active_id");
<<<<<<< HEAD
		
		if (preg_match("/^gotoquestion_(\\d+)$/", $cmd, $matches))
		{
			$cmd = "gotoquestion";
			if (strlen($matches[1]))
			{
				$this->ctrl->setParameter($this, 'gotosequence', $matches[1]);
			}
		}

		$this->initAssessmentSettings();
=======
>>>>>>> e834cd99

		$testSessionFactory = new ilTestSessionFactory($this->object);
		$this->testSession = $testSessionFactory->getSession($_GET['active_id']);
		
		$this->ensureExistingTestSession($this->testSession);
		
		$this->initProcessLocker($this->testSession->getActiveId());
		
		$testSequenceFactory = new ilTestSequenceFactory($ilDB, $lng, $ilPluginAdmin, $this->object);
		$this->testSequence = $testSequenceFactory->getSequenceByTestSession($this->testSession);
		$this->testSequence->loadFromDb();
		$this->testSequence->loadQuestions();

		require_once 'Modules/Test/classes/class.ilTestQuestionRelatedObjectivesList.php';
		$this->questionRelatedObjectivesList = new ilTestQuestionRelatedObjectivesList();

		include_once 'Services/jQuery/classes/class.iljQueryUtil.php';
		iljQueryUtil::initjQuery();
		include_once "./Services/YUI/classes/class.ilYuiUtil.php";
		ilYuiUtil::initConnectionWithAnimation();
		
		$this->handlePasswordProtectionRedirect();
		
		$cmd = $this->getCommand($cmd);
		
		switch($next_class)
		{
			case 'ilassquestionpagegui':

				$this->checkTestExecutable();
				
				$questionId = $this->testSequence->getQuestionForSequence($this->getCurrentSequenceElement());

				require_once "./Modules/TestQuestionPool/classes/class.ilAssQuestionPageGUI.php";
				$page_gui = new ilAssQuestionPageGUI($questionId);
				$ret = $this->ctrl->forwardCommand($page_gui);
				break;

			case 'iltestsubmissionreviewgui':

				$this->checkTestExecutable();

				require_once './Modules/Test/classes/class.ilTestSubmissionReviewGUI.php';
				$gui = new ilTestSubmissionReviewGUI($this, $this->object, $this->testSession);
				$gui->setObjectiveOrientedContainer($this->getObjectiveOrientedContainer());
				$ret = $this->ctrl->forwardCommand($gui);
				break;

			case 'ilassquestionhintrequestgui':

				$this->checkTestExecutable();

				$questionGUI = $this->object->createQuestionGUI(
					"", $this->testSequence->getQuestionForSequence($this->getCurrentSequenceElement())
				);

				require_once 'Modules/TestQuestionPool/classes/class.ilAssQuestionHintTracking.php';
				$questionHintTracking = new ilAssQuestionHintTracking(
					$questionGUI->object->getId(), $this->testSession->getActiveId(), $this->testSession->getPass()
				);

				require_once 'Modules/TestQuestionPool/classes/class.ilAssQuestionHintRequestGUI.php';
				$gui = new ilAssQuestionHintRequestGUI($this, ilTestPlayerCommands::SHOW_QUESTION, $questionGUI, $questionHintTracking);

				$ret = $this->ctrl->forwardCommand($gui);

				break;

			case 'iltestsignaturegui':

				$this->checkTestExecutable();

				require_once './Modules/Test/classes/class.ilTestSignatureGUI.php';
				$gui = new ilTestSignatureGUI($this);
				$ret = $this->ctrl->forwardCommand($gui);
				break;

			case 'iltestpasswordprotectiongui':

				$this->checkTestExecutable();

				require_once 'Modules/Test/classes/class.ilTestPasswordProtectionGUI.php';
				$gui = new ilTestPasswordProtectionGUI($this->ctrl, $this->tpl, $this->lng, $this, $this->passwordChecker);
				$ret = $this->ctrl->forwardCommand($gui);
				break;

			default:

				if( $this->isTestExecutionCommand($cmd) )
				{
					$this->checkTestExecutable();
				}

				$cmd .= 'Cmd';
				$ret =& $this->$cmd();
				break;
		}
		return $ret;
	}

	protected function isTestExecutionCommand($cmd)
	{
		return true;
	}

	protected function startTestCmd()
	{
		global $ilUser;

		$_SESSION['tst_pass_finish'] = 0;

		// ensure existing test session
		$this->testSession->setUserId($ilUser->getId());
		$this->testSession->setAnonymousId($_SESSION["tst_access_code"][$this->object->getTestId()]);
		$this->testSession->setObjectiveOrientedContainerId($this->getObjectiveOrientedContainerId());
		$this->testSession->saveToDb();

		$active_id = $this->testSession->getActiveId();
		$this->ctrl->setParameter($this, "active_id", $active_id);

		$shuffle = $this->object->getShuffleQuestions();
		if ($this->object->isRandomTest())
		{
			$this->generateRandomTestPassForActiveUser();

			$this->object->loadQuestions();
			$shuffle = FALSE; // shuffle is already done during the creation of the random questions
		}

		assQuestion::_updateTestPassResults(
			$active_id, $this->testSession->getPass(), $this->object->areObligationsEnabled(), null, $this->object->id
		);

		// ensure existing test sequence
		if( !$this->testSequence->hasSequence() )
		{
			$this->testSequence->createNewSequence($this->object->getQuestionCount(), $shuffle);
			$this->testSequence->saveToDb();
		}
<<<<<<< HEAD
		switch ($_GET["activecommand"])
		{
			case "next":
				$this->sequence = $this->calculateSequence();
				if ($this->sequence === FALSE)
				{
					if ($this->object->getListOfQuestionsEnd())
					{
						
						$allObligationsAnswered = ilObjTest::allObligationsAnswered(
								$this->testSession->getTestId(),
								$this->testSession->getActiveId(),
								$this->testSession->getPass()
						);

						if( $this->object->areObligationsEnabled() && !$allObligationsAnswered )
						{
							$this->ctrl->redirect($this, "outQuestionSummaryWithObligationsInfo");
						}
						
						$this->outQuestionSummaryCmd();
					}
					else
					{
						$this->ctrl->redirect($this, "finishTest");
					}
				}
				else
				{
					$this->testSession->setLastSequence($this->sequence);
					$this->testSession->saveToDb();
					$this->outTestPage(false);
				}
				break;
			case "previous":
				$this->sequence = $this->calculateSequence();
				$this->testSession->setLastSequence($this->sequence);
				$this->testSession->saveToDb();
				if ($this->sequence === FALSE)
				{
					$this->ctrl->redirect($this, "outIntroductionPage");
				}
				else
				{
					$this->outTestPage(false);
				}
				break;
			case "postpone":
				$this->sequence = $this->calculateSequence();
				$nextSequence = $this->testSequence->getNextSequence($this->sequence);
				$this->testSequence->postponeSequence($this->sequence);
				$this->testSequence->saveToDb();
				$this->testSession->setLastSequence($nextSequence);
				$this->testSession->saveToDb();
				$this->sequence = $nextSequence;
				$this->outTestPage(false);
				break;
			case "setmarked":
				$this->sequence = $this->calculateSequence();	
				$this->testSession->setLastSequence($this->sequence);
				$this->testSession->saveToDb();
				$q_id  = $this->testSequence->getQuestionForSequence($_GET["sequence"]);
				$this->object->setQuestionSetSolved(1, $q_id, $ilUser->getId());
				$this->outTestPage(false);
				break;
			case "resetmarked":
				$this->sequence = $this->calculateSequence();	
				$this->testSession->setLastSequence($this->sequence);
				$this->testSession->saveToDb();
				$q_id  = $this->testSequence->getQuestionForSequence($_GET["sequence"]);
				$this->object->setQuestionSetSolved(0, $q_id, $ilUser->getId());
				$this->outTestPage(false);
				break;
			case "directfeedback":
				$this->sequence = $this->calculateSequence();	
				$this->testSession->setLastSequence($this->sequence);
				$this->testSession->saveToDb();
				$this->outTestPage(true);
				break;
			case "handleQuestionAction":
				$this->sequence = $this->calculateSequence();	
				$this->testSession->setLastSequence($this->sequence);
				$this->testSession->saveToDb();
				$this->outTestPage(false);
				break;
			case "summary":
				$this->ctrl->redirect($this, "outQuestionSummary");
				break;
			case "summary_obligations":
				$this->ctrl->redirect($this, "outQuestionSummaryWithObligationsInfo");
				break;
			case "summary_obligations_only":
				$this->ctrl->redirect($this, "outObligationsOnlySummary");
				break;
			case "start":
				$_SESSION['tst_pass_finish'] = 0;

				// ensure existing test session
				$this->testSession->setUserId($ilUser->getId());
				$this->testSession->setAnonymousId($_SESSION["tst_access_code"][$this->object->getTestId()]);
				$this->testSession->setObjectiveOrientedContainerId($this->getObjectiveOrientedContainer()->getObjId());
				$this->testSession->saveToDb();
				
				$active_id = $this->testSession->getActiveId();
				$this->ctrl->setParameter($this, "active_id", $active_id);
				$shuffle = $this->object->getShuffleQuestions();
				if ($this->object->isRandomTest())
				{
					$this->generateRandomTestPassForActiveUser();
=======
>>>>>>> e834cd99

		$this->testSequence->loadFromDb();
		$this->testSequence->loadQuestions();

<<<<<<< HEAD
				if( $this->testSession->isObjectiveOriented() )
				{
					$this->testSequence->loadFromDb();
					$this->testSequence->loadQuestions();

					require_once 'Modules/Course/classes/Objectives/class.ilLOTestQuestionAdapter.php';
					$objectivesAdapter = ilLOTestQuestionAdapter::getInstance($this->testSession);
					
					$objectivesAdapter->notifyTestStart($this->testSession, $this->object->getId());
					$objectivesAdapter->prepareTestPass($this->testSession, $this->testSequence);
					$objectivesAdapter->buildQuestionRelatedObjectiveList($this->testSequence, $this->questionRelatedObjectivesList);

					if( $this->testSequence->hasOptionalQuestions() )
					{
						$this->adoptUserSolutionsFromPreviousPass();

						$this->testSequence->reorderOptionalQuestionsToSequenceEnd();
						$this->testSequence->saveToDb();
					}
				}
				
				$active_time_id = $this->object->startWorkingTime($this->testSession->getActiveId(), $this->testSession->getPass());
				$_SESSION["active_time_id"] = $active_time_id;
				if ($this->object->getListOfQuestionsStart())
				{
					$this->ctrl->setParameter($this, "activecommand", "summary");
					$this->ctrl->redirect($this, "redirectQuestion");
				}
				else
				{
					$this->ctrl->setParameter($this, "sequence", $this->sequence);
					$this->ctrl->setParameter($this, "activecommand", "gotoquestion");
					$this->ctrl->saveParameter($this, "tst_javascript");
					$this->ctrl->redirect($this, "redirectQuestion");
				}
				break;
			case "resume":
				$_SESSION['tst_pass_finish'] = 0;
				$active_id = $this->testSession->getActiveId();
				$this->ctrl->setParameter($this, "active_id", $active_id);
=======
		if( $this->testSession->isObjectiveOriented() )
		{
			$this->filterTestSequenceByObjectives(
				$this->testSession, $this->testSequence
			);
		}
>>>>>>> e834cd99

		$active_time_id = $this->object->startWorkingTime(
			$this->testSession->getActiveId(), $this->testSession->getPass()
		);
		$_SESSION["active_time_id"] = $active_time_id;

		$sequenceElement = $this->testSequence->getFirstSequence();
		
		$presentationMode = ilTestPlayerAbstractGUI::getDefaultPresentationMode();

		$this->ctrl->setParameter($this, 'sequence', $sequenceElement);
		$this->ctrl->setParameter($this, 'pmode', $presentationMode);

		if ($this->object->getListOfQuestionsStart())
		{
			$this->ctrl->redirect($this, ilTestPlayerCommands::QUESTION_SUMMARY);
		}

		$this->ctrl->redirect($this, ilTestPlayerCommands::SHOW_QUESTION);
	}
	
	private function isValidSequenceElement($sequenceElement)
	{
		if( $sequenceElement === false )
		{
			return false;
		}
		
		if( $sequenceElement < 1 )
		{
			return false;
		}
		
		if( !$this->testSequence->getPositionOfSequence($sequenceElement) )
		{
			return false;
		}
		
		return true;
	}
	
	protected function showQuestionCmd()
	{
		$_SESSION['tst_pass_finish'] = 0;

		$_SESSION["active_time_id"]= $this->object->startWorkingTime(
			$this->testSession->getActiveId(), $this->testSession->getPass()
		);

		$sequenceElement = $this->getCurrentSequenceElement();
		$presentationMode = $this->getCurrentPresentationMode();
		$instantResponse = $this->getInstantResponseParameter();

		if( !$this->isValidSequenceElement($sequenceElement) )
		{
			$sequenceElement = $this->testSequence->getFirstSequence();
		}

		$this->testSession->setLastSequence($sequenceElement);
		$this->testSession->setLastPresentationMode($presentationMode);
		$this->testSession->saveToDb();

		$questionId = $this->testSequence->getQuestionForSequence($sequenceElement);

		if( !(int)$questionId && $this->testSession->isObjectiveOriented() )
		{
			ilUtil::sendFailure(
				sprintf($this->lng->txt('tst_objective_oriented_test_pass_without_questions'), $this->object->getTitle()), true
			);
			
			$this->performCustomRedirect();
		}
<<<<<<< HEAD
		
		$question_gui = $this->object->createQuestionGUI("", $questionId);
		
		$question_gui->object->setShuffler(
			$this->buildQuestionAnswerShuffler($question_gui->object->getId())
		);
		
		if( !is_object($question_gui) )
		{
			global $ilLog;
=======
>>>>>>> e834cd99

		if( $this->isParticipantsAnswerFixed($questionId) )
		{
			$presentationMode = ilTestPlayerAbstractGUI::PRESENTATION_MODE_VIEW;
			$instantResponse = true;
		}
		
		$questionGui = $this->getQuestionGuiInstance($questionId);
		$questionGui->setSequenceNumber($this->testSequence->getPositionOfSequence($sequenceElement));
		$questionGui->setQuestionCount($this->testSequence->getUserQuestionCount());

		if( !($questionGui instanceof assQuestionGUI) )
		{
			$this->handleTearsAndAngerQuestionIsNull($questionId, $sequenceElement);
		}

<<<<<<< HEAD
		$is_postponed = $this->testSequence->isPostponedQuestion($question_gui->object->getId());
		
		$this->ctrl->setParameter($this, "sequence", "$sequence");
		$formaction = $this->ctrl->getFormAction($this, "gotoQuestion");

		$question_gui->setSequenceNumber($this->testSequence->getPositionOfSequence($sequence));
		$question_gui->setQuestionCount($this->testSequence->getUserQuestionCount());

		require_once 'Modules/Test/classes/class.ilTestQuestionHeaderBlockBuilder.php';
		$headerBlockBuilder = new ilTestQuestionHeaderBlockBuilder($this->lng);
		$headerBlockBuilder->setHeaderMode($this->object->getTitleOutput());
		$headerBlockBuilder->setQuestionTitle($question_gui->object->getTitle());
		$headerBlockBuilder->setQuestionPoints($question_gui->object->getPoints());
		$headerBlockBuilder->setQuestionPosition($this->testSequence->getPositionOfSequence($sequence));
		$headerBlockBuilder->setQuestionCount($this->testSequence->getUserQuestionCount());
		$headerBlockBuilder->setQuestionPostponed($this->testSequence->isPostponedQuestion($questionId));
		$headerBlockBuilder->setQuestionObligatory(
			$this->object->areObligationsEnabled() && ilObjTest::isQuestionObligatory($this->object->getId())
		);
		if( $this->testSession->isObjectiveOriented() )
		{
			require_once 'Modules/Course/classes/Objectives/class.ilLOTestQuestionAdapter.php';
			$objectivesAdapter = ilLOTestQuestionAdapter::getInstance($this->testSession);
			$objectivesAdapter->buildQuestionRelatedObjectiveList($this->testSequence,$this->questionRelatedObjectivesList);
			$this->questionRelatedObjectivesList->loadObjectivesTitles();
			
			$objectivesString = $this->questionRelatedObjectivesList->getQuestionRelatedObjectiveTitle($questionId);
			$headerBlockBuilder->setQuestionRelatedObjectives($objectivesString);
		}
		$question_gui->setQuestionHeaderBlockBuilder($headerBlockBuilder);
		
		// output question
		$user_post_solution = FALSE;
		if (array_key_exists("previouspost", $_SESSION))
		{
			$user_post_solution = $_SESSION["previouspost"];
			unset($_SESSION["previouspost"]);
		}

		// Determine $answer_feedback: It should hold a boolean stating if answer-specific-feedback is to be given.
		// It gets the parameter "Scoring and Results" -> "Instant Feedback" -> "Show Answer-Specific Feedback"
		// $directfeedback holds a boolean stating if the instant feedback was requested using the "Check" button.
		$answer_feedback = FALSE;
		if (($directfeedback) && ($this->object->getSpecificAnswerFeedback()))
		{
			$answer_feedback = TRUE;
		}
		
		if( $this->testSequence->isQuestionOptional($question_gui->object->getId()) )
		{
			$info = $this->lng->txt('tst_wf_info_optional_question');
			
			if( $this->object->isFixedTest() )
			{
				$info .= ' '.$this->lng->txt('tst_wf_info_answer_adopted_from_prev_pass');
			}
			else
			{
				$info .= ' '.$this->lng->txt('tst_wf_info_answer_not_adopted');
			}
			
			ilUtil::sendInfo($info);
		}
=======
		$this->prepareTestPage($presentationMode, $sequenceElement, $questionId);

		$navigationToolbarGUI = $this->getTestNavigationToolbarGUI();
		$navigationToolbarGUI->setFinishTestButtonEnabled(true);

		$this->ctrl->setParameter($this, 'sequence', $sequenceElement);
		$this->ctrl->setParameter($this, 'pmode', $presentationMode);
		$formAction = $this->ctrl->getFormAction($this);
>>>>>>> e834cd99

		switch($presentationMode)
		{
			case ilTestPlayerAbstractGUI::PRESENTATION_MODE_EDIT:

				$navigationToolbarGUI->setDisabledStateEnabled(true);
				
				$this->showQuestionEditable($questionGui, $instantResponse, $formAction);
				
				break;
			
			case ilTestPlayerAbstractGUI::PRESENTATION_MODE_VIEW:
				
				$this->showQuestionViewable($questionGui, $formAction);
				
				break;
			
			default:
				
				require_once 'Modules/Test/exceptions/class.ilTestException.php';
				throw new ilTestException('no presentation mode given');
		}

		$navigationToolbarGUI->build();
		$this->populateTestNavigationToolbar($navigationToolbarGUI);

		$this->populateQuestionNavigation(
			$sequenceElement, $presentationMode == ilTestPlayerAbstractGUI::PRESENTATION_MODE_EDIT
		);
		
		$this->populateObligationIndicatorIfRequired($questionGui);

		if ($instantResponse)
		{
			$this->populateInstantResponseBlocks(
				$questionGui, $presentationMode == ilTestPlayerAbstractGUI::PRESENTATION_MODE_VIEW
			);
		}
	}

	protected function editSolutionCmd()
	{
		$this->ctrl->setParameter($this, 'pmode', ilTestPlayerAbstractGUI::PRESENTATION_MODE_EDIT);
		$this->ctrl->redirect($this, ilTestPlayerCommands::SHOW_QUESTION);
	}

	protected function submitSolutionCmd()
	{
		if( $this->saveQuestionSolution(true, false) )
		{
			$questionId = $this->testSequence->getQuestionForSequence(
				$this->getCurrentSequenceElement()
			);
			
			$this->getQuestionInstance($questionId)->removeIntermediateSolution(
				$this->testSession->getActiveId(), $this->testSession->getPass()
			);
			
			$this->ctrl->setParameter($this, 'pmode', ilTestPlayerAbstractGUI::PRESENTATION_MODE_VIEW);

			if( $this->object->isForceInstantFeedbackEnabled() )
			{
				$this->ctrl->setParameter($this, 'instresp', 1);

				$this->testSequence->setQuestionChecked($questionId);
				$this->testSequence->saveToDb();
			}
			else
			{
				$nextSequenceElement = $this->testSequence->getNextSequence($this->getCurrentSequenceElement());

				if(!$this->isValidSequenceElement($nextSequenceElement))
				{
					$nextSequenceElement = $this->testSequence->getFirstSequence();
				}

				$presentationMode = ilTestPlayerAbstractGUI::getDefaultPresentationMode();

				$this->testSession->setLastSequence($nextSequenceElement);
				$this->testSession->setLastPresentationMode($presentationMode);
				$this->testSession->saveToDb();

				$this->ctrl->setParameter($this, 'sequence', $nextSequenceElement);
				$this->ctrl->setParameter($this, 'pmode', $presentationMode);
			}
		}

		$this->ctrl->redirect($this, ilTestPlayerCommands::SHOW_QUESTION);
	}

	protected function discardSolutionCmd()
	{
		$currentSequenceElement = $this->getCurrentSequenceElement();

		$currentQuestionOBJ = $this->getQuestionInstance(
			$this->testSequence->getQuestionForSequence($currentSequenceElement)
		);

		$currentQuestionOBJ->resetUsersAnswer(
			$this->testSession->getActiveId(), $this->testSession->getPass()
		);
		
		$nextSequenceElement = $this->testSequence->getNextSequence($currentSequenceElement);

		if(!$this->isValidSequenceElement($nextSequenceElement))
		{
			$nextSequenceElement = $this->testSequence->getFirstSequence();
		}
		
		$presentationMode = ilTestPlayerAbstractGUI::getDefaultPresentationMode();
		
		$this->testSession->setLastSequence($nextSequenceElement);
		$this->testSession->setLastPresentationMode($presentationMode);
		$this->testSession->saveToDb();

		if( $this->object->isPostponingEnabled() )
		{
			$this->testSequence->postponeSequence($currentSequenceElement);
			$this->testSequence->saveToDb();
		}
		
		$this->ctrl->setParameter($this, 'sequence', $nextSequenceElement);
		$this->ctrl->setParameter($this, 'pmode', $presentationMode);

		$this->ctrl->redirect($this, ilTestPlayerCommands::SHOW_QUESTION);
	}

	protected function nextQuestionCmd()
	{
		$sequenceElement = $this->testSequence->getNextSequence(
			$this->getCurrentSequenceElement()
		);

		if(!$this->isValidSequenceElement($sequenceElement))
		{
			$sequenceElement = $this->testSequence->getFirstSequence();
		}

		$presentationMode = ilTestPlayerAbstractGUI::getDefaultPresentationMode();
		
		$this->ctrl->setParameter($this, 'sequence', $sequenceElement);
		$this->ctrl->setParameter($this, 'pmode', $presentationMode);

		$this->ctrl->redirect($this, ilTestPlayerCommands::SHOW_QUESTION);
	}

	protected function previousQuestionCmd()
	{
		$sequenceElement = $this->testSequence->getPreviousSequence(
			$this->getCurrentSequenceElement()
		);

		if(!$this->isValidSequenceElement($sequenceElement))
		{
			$sequenceElement = $this->testSequence->getLastSequence();
		}

		$presentationMode = ilTestPlayerAbstractGUI::getDefaultPresentationMode();

		$this->ctrl->setParameter($this, 'sequence', $sequenceElement);
		$this->ctrl->setParameter($this, 'pmode', $presentationMode);

		$this->ctrl->redirect($this, ilTestPlayerCommands::SHOW_QUESTION);
	}

	protected function isFirstQuestionInSequence($sequenceElement)
	{
		return $sequenceElement == $this->testSequence->getFirstSequence();
	}

	protected function isLastQuestionInSequence($sequenceElement)
	{
		return $sequenceElement == $this->testSequence->getLastSequence();
	}

	/**
	 * Returns TRUE if the answers of the current user could be saved
	 *
	 * @return boolean TRUE if the answers could be saved, FALSE otherwise
	 */
	 protected function canSaveResult() 
	 {
		 return !$this->object->endingTimeReached() && !$this->isMaxProcessingTimeReached() && !$this->isNrOfTriesReached();
	 }
	
	/**
	 * saves the user input of a question
	 */
	public function saveQuestionSolution($authorized = true, $force = false)
	{
		$this->updateWorkingTime();
		$this->saveResult = FALSE;
		if (!$force)
		{
			$formtimestamp = $_POST["formtimestamp"];
			if (strlen($formtimestamp) == 0) $formtimestamp = $_GET["formtimestamp"];
			if ($formtimestamp != $_SESSION["formtimestamp"])
			{
				$_SESSION["formtimestamp"] = $formtimestamp;
			}
			else
			{
				return FALSE;
			}
		}
		// save question solution
		if ($this->canSaveResult() || $force)
		{
			// but only if the ending time is not reached
			$q_id = $this->testSequence->getQuestionForSequence($_GET["sequence"]);
			if (is_numeric($q_id) && (int)$q_id) 
			{
				$questionOBJ = $this->getQuestionInstance($q_id);
				$question_gui = $this->object->createQuestionGUI("", $q_id);
				$pass = NULL;
				$active_id = $this->testSession->getActiveId();
				if ($this->object->isRandomTest())
				{
					$pass = $this->object->_getPass($active_id);
				}
				$this->saveResult = $questionOBJ->persistWorkingState(
						$active_id, $pass, $this->object->areObligationsEnabled(), $authorized
				);

				if( $authorized && $this->testSession->isObjectiveOriented() )
				{
<<<<<<< HEAD
					require_once 'Modules/Course/classes/Objectives/class.ilLOTestQuestionAdapter.php';
					$objectivesAdapter = ilLOTestQuestionAdapter::getInstance($this->testSession);
					$objectivesAdapter->updateQuestionResult($this->testSession, $question_gui->object);
				}
				
				if( $this->object->isSkillServiceToBeConsidered() )
				{
					$this->handleSkillTriggering($this->testSession);
=======
					$this->updateContainerObjectivesWithAnsweredQuestion(
						$this->testSession, $this->testSequence, $questionOBJ
					);
>>>>>>> e834cd99
				}
			}
		}

		if ($this->saveResult == FALSE)
		{
			$this->ctrl->setParameter($this, "save_error", "1");
			$_SESSION["previouspost"] = $_POST;
		}

		return $this->saveResult;
	}

	protected function showInstantResponseCmd()
	{
		$questionId = $this->testSequence->getQuestionForSequence(
			$this->getCurrentSequenceElement()
		);
		
		if( !$this->isParticipantsAnswerFixed($questionId) )
		{
			$this->saveQuestionSolution(
				$this->object->isInstantFeedbackAnswerFixationEnabled()
			);
			
			$this->testSequence->setQuestionChecked($questionId);
			$this->testSequence->saveToDb();
		}
		
		$this->ctrl->setParameter($this, 'instresp', 1);
		$this->ctrl->redirect($this, ilTestPlayerCommands::SHOW_QUESTION);
	}

	protected function handleQuestionActionCmd()
	{
		$questionId = $this->testSequence->getQuestionForSequence(
			$this->getCurrentSequenceElement()
		);

		if( !$this->isParticipantsAnswerFixed($questionId) )
		{
			$this->updateWorkingTime();
			$this->saveQuestionSolution(false);
		}

		$this->ctrl->redirect($this, ilTestPlayerCommands::SHOW_QUESTION);
	}

	protected function performTearsAndAngerBrokenConfessionChecks()
	{
		if ($this->testSession->getActiveId() > 0)
		{
			if ($this->testSequence->hasRandomQuestionsForPass($this->testSession->getActiveId(), $this->testSession->getPass()) > 0)
			{
				// Something went wrong. Maybe the user pressed the start button twice
				// Questions already exist so there is no need to create new questions

				global $ilLog, $ilUser;

				$ilLog->write(
					__METHOD__.' Random Questions allready exists for user '.
					$ilUser->getId().' in test '.$this->object->getTestId()
				);

				return true;
			}
		}
		else
		{
			// This may not happen! If it happens, raise a fatal error...

			global $ilLog, $ilUser;

			$ilLog->write(__METHOD__.' '.sprintf(
				$this->lng->txt("error_random_question_generation"), $ilUser->getId(), $this->object->getTestId()
			));
			
			return true;
		};

		return false;
	}

	protected function generateRandomTestPassForActiveUser()
	{
		global $tree, $ilDB, $ilPluginAdmin;

		require_once 'Modules/Test/classes/class.ilTestRandomQuestionSetConfig.php';
		$questionSetConfig = new ilTestRandomQuestionSetConfig($tree, $ilDB, $ilPluginAdmin, $this->object);
		$questionSetConfig->loadFromDb();

		require_once 'Modules/Test/classes/class.ilTestRandomQuestionSetSourcePoolDefinitionFactory.php';
		$sourcePoolDefinitionFactory = new ilTestRandomQuestionSetSourcePoolDefinitionFactory($ilDB, $this->object);

		require_once 'Modules/Test/classes/class.ilTestRandomQuestionSetSourcePoolDefinitionList.php';
		$sourcePoolDefinitionList = new ilTestRandomQuestionSetSourcePoolDefinitionList($ilDB, $this->object, $sourcePoolDefinitionFactory);
		$sourcePoolDefinitionList->loadDefinitions();

		$this->processLocker->requestRandomPassBuildLock($sourcePoolDefinitionList->hasTaxonomyFilters());
		
		if( !$this->performTearsAndAngerBrokenConfessionChecks() )
		{
			require_once 'Modules/Test/classes/class.ilTestRandomQuestionSetStagingPoolQuestionList.php';
			$stagingPoolQuestionList = new ilTestRandomQuestionSetStagingPoolQuestionList($ilDB, $ilPluginAdmin);

			require_once 'Modules/Test/classes/class.ilTestRandomQuestionSetBuilder.php';
			$questionSetBuilder = ilTestRandomQuestionSetBuilder::getInstance($ilDB, $this->object, $questionSetConfig, $sourcePoolDefinitionList, $stagingPoolQuestionList);

			$questionSetBuilder->performBuild($this->testSession);
		}
		
		$this->processLocker->releaseRandomPassBuildLock();
	}
	
	protected function adoptUserSolutionsFromPreviousPass()
	{
		global $ilDB, $ilUser;
		
		$assSettings = new ilSetting('assessment');

		include_once ("./Modules/Test/classes/class.ilObjAssessmentFolder.php");
		$isAssessmentLogEnabled = ilObjAssessmentFolder::_enabledAssessmentLogging();

		require_once 'Modules/TestQuestionPool/classes/class.ilAssQuestionUserSolutionAdopter.php';
		$userSolutionAdopter = new ilAssQuestionUserSolutionAdopter($ilDB, $assSettings, $isAssessmentLogEnabled);

		$userSolutionAdopter->setUserId($ilUser->getId());
		$userSolutionAdopter->setActiveId($this->testSession->getActiveId());
		$userSolutionAdopter->setTargetPass($this->testSequence->getPass());
		$userSolutionAdopter->setQuestionIds($this->testSequence->getOptionalQuestions());

		$userSolutionAdopter->perform();
	}

	/**
	 * Resume a test at the last position
	 */
	protected function resumePlayerCmd()
	{
		$this->handleUserSettings();

		$active_id = $this->testSession->getActiveId();
		$this->ctrl->setParameter($this, "active_id", $active_id);

		$active_time_id = $this->object->startWorkingTime($active_id, $this->testSession->getPass());
		$_SESSION["active_time_id"] = $active_time_id;
		$_SESSION['tst_pass_finish'] = 0;

		if ($this->object->isRandomTest())
		{
			if (!$this->testSequence->hasRandomQuestionsForPass($active_id, $this->testSession->getPass()))
			{
				// create a new set of random questions
				$this->generateRandomTestPassForActiveUser();
			}
		}

		$shuffle = $this->object->getShuffleQuestions();
		if ($this->object->isRandomTest())
		{
			$shuffle = FALSE;
		}

		assQuestion::_updateTestPassResults(
			$active_id, $this->testSession->getPass(), $this->object->areObligationsEnabled(), null, $this->object->id
		);

		// ensure existing test sequence
		if( !$this->testSequence->hasSequence() )
		{
			$this->testSequence->createNewSequence($this->object->getQuestionCount(), $shuffle);
			$this->testSequence->saveToDb();
		}

		if ($this->object->getListOfQuestionsStart())
		{
			$this->ctrl->redirect($this, ilTestPlayerCommands::QUESTION_SUMMARY);
		}
		
		$this->ctrl->setParameter($this, 'sequence', $this->testSession->getLastSequence());
		$this->ctrl->setParameter($this, 'pmode', $this->testSession->getLastPresentationMode());
		$this->ctrl->redirect($this, ilTestPlayerCommands::SHOW_QUESTION);
	}

	protected function isShowingPostponeStatusReguired($questionId)
	{
		return $this->testSequence->isPostponedQuestion($questionId);
	}
}<|MERGE_RESOLUTION|>--- conflicted
+++ resolved
@@ -18,12 +18,12 @@
  * @inGroup		ModulesTest
  */
 abstract class ilTestOutputGUI extends ilTestPlayerAbstractGUI
-{	
+{
 	/**
 	 * @var ilTestQuestionRelatedObjectivesList
 	 */
 	protected $questionRelatedObjectivesList;
-	
+
 	/**
 	 * Execute Command
 	 */
@@ -41,20 +41,8 @@
 		$this->ctrl->saveParameter($this, "sequence");
 		$this->ctrl->saveParameter($this, "pmode");
 		$this->ctrl->saveParameter($this, "active_id");
-<<<<<<< HEAD
-		
-		if (preg_match("/^gotoquestion_(\\d+)$/", $cmd, $matches))
-		{
-			$cmd = "gotoquestion";
-			if (strlen($matches[1]))
-			{
-				$this->ctrl->setParameter($this, 'gotosequence', $matches[1]);
-			}
-		}
 
 		$this->initAssessmentSettings();
-=======
->>>>>>> e834cd99
 
 		$testSessionFactory = new ilTestSessionFactory($this->object);
 		$this->testSession = $testSessionFactory->getSession($_GET['active_id']);
@@ -169,7 +157,7 @@
 		// ensure existing test session
 		$this->testSession->setUserId($ilUser->getId());
 		$this->testSession->setAnonymousId($_SESSION["tst_access_code"][$this->object->getTestId()]);
-		$this->testSession->setObjectiveOrientedContainerId($this->getObjectiveOrientedContainerId());
+		$this->testSession->setObjectiveOrientedContainerId($this->getObjectiveOrientedContainer()->getObjId());
 		$this->testSession->saveToDb();
 
 		$active_id = $this->testSession->getActiveId();
@@ -194,171 +182,30 @@
 			$this->testSequence->createNewSequence($this->object->getQuestionCount(), $shuffle);
 			$this->testSequence->saveToDb();
 		}
-<<<<<<< HEAD
-		switch ($_GET["activecommand"])
-		{
-			case "next":
-				$this->sequence = $this->calculateSequence();
-				if ($this->sequence === FALSE)
-				{
-					if ($this->object->getListOfQuestionsEnd())
-					{
-						
-						$allObligationsAnswered = ilObjTest::allObligationsAnswered(
-								$this->testSession->getTestId(),
-								$this->testSession->getActiveId(),
-								$this->testSession->getPass()
-						);
-
-						if( $this->object->areObligationsEnabled() && !$allObligationsAnswered )
-						{
-							$this->ctrl->redirect($this, "outQuestionSummaryWithObligationsInfo");
-						}
-						
-						$this->outQuestionSummaryCmd();
-					}
-					else
-					{
-						$this->ctrl->redirect($this, "finishTest");
-					}
-				}
-				else
-				{
-					$this->testSession->setLastSequence($this->sequence);
-					$this->testSession->saveToDb();
-					$this->outTestPage(false);
-				}
-				break;
-			case "previous":
-				$this->sequence = $this->calculateSequence();
-				$this->testSession->setLastSequence($this->sequence);
-				$this->testSession->saveToDb();
-				if ($this->sequence === FALSE)
-				{
-					$this->ctrl->redirect($this, "outIntroductionPage");
-				}
-				else
-				{
-					$this->outTestPage(false);
-				}
-				break;
-			case "postpone":
-				$this->sequence = $this->calculateSequence();
-				$nextSequence = $this->testSequence->getNextSequence($this->sequence);
-				$this->testSequence->postponeSequence($this->sequence);
-				$this->testSequence->saveToDb();
-				$this->testSession->setLastSequence($nextSequence);
-				$this->testSession->saveToDb();
-				$this->sequence = $nextSequence;
-				$this->outTestPage(false);
-				break;
-			case "setmarked":
-				$this->sequence = $this->calculateSequence();	
-				$this->testSession->setLastSequence($this->sequence);
-				$this->testSession->saveToDb();
-				$q_id  = $this->testSequence->getQuestionForSequence($_GET["sequence"]);
-				$this->object->setQuestionSetSolved(1, $q_id, $ilUser->getId());
-				$this->outTestPage(false);
-				break;
-			case "resetmarked":
-				$this->sequence = $this->calculateSequence();	
-				$this->testSession->setLastSequence($this->sequence);
-				$this->testSession->saveToDb();
-				$q_id  = $this->testSequence->getQuestionForSequence($_GET["sequence"]);
-				$this->object->setQuestionSetSolved(0, $q_id, $ilUser->getId());
-				$this->outTestPage(false);
-				break;
-			case "directfeedback":
-				$this->sequence = $this->calculateSequence();	
-				$this->testSession->setLastSequence($this->sequence);
-				$this->testSession->saveToDb();
-				$this->outTestPage(true);
-				break;
-			case "handleQuestionAction":
-				$this->sequence = $this->calculateSequence();	
-				$this->testSession->setLastSequence($this->sequence);
-				$this->testSession->saveToDb();
-				$this->outTestPage(false);
-				break;
-			case "summary":
-				$this->ctrl->redirect($this, "outQuestionSummary");
-				break;
-			case "summary_obligations":
-				$this->ctrl->redirect($this, "outQuestionSummaryWithObligationsInfo");
-				break;
-			case "summary_obligations_only":
-				$this->ctrl->redirect($this, "outObligationsOnlySummary");
-				break;
-			case "start":
-				$_SESSION['tst_pass_finish'] = 0;
-
-				// ensure existing test session
-				$this->testSession->setUserId($ilUser->getId());
-				$this->testSession->setAnonymousId($_SESSION["tst_access_code"][$this->object->getTestId()]);
-				$this->testSession->setObjectiveOrientedContainerId($this->getObjectiveOrientedContainer()->getObjId());
-				$this->testSession->saveToDb();
-				
-				$active_id = $this->testSession->getActiveId();
-				$this->ctrl->setParameter($this, "active_id", $active_id);
-				$shuffle = $this->object->getShuffleQuestions();
-				if ($this->object->isRandomTest())
-				{
-					$this->generateRandomTestPassForActiveUser();
-=======
->>>>>>> e834cd99
 
 		$this->testSequence->loadFromDb();
 		$this->testSequence->loadQuestions();
 
-<<<<<<< HEAD
-				if( $this->testSession->isObjectiveOriented() )
-				{
-					$this->testSequence->loadFromDb();
-					$this->testSequence->loadQuestions();
-
-					require_once 'Modules/Course/classes/Objectives/class.ilLOTestQuestionAdapter.php';
-					$objectivesAdapter = ilLOTestQuestionAdapter::getInstance($this->testSession);
-					
-					$objectivesAdapter->notifyTestStart($this->testSession, $this->object->getId());
-					$objectivesAdapter->prepareTestPass($this->testSession, $this->testSequence);
-					$objectivesAdapter->buildQuestionRelatedObjectiveList($this->testSequence, $this->questionRelatedObjectivesList);
-
-					if( $this->testSequence->hasOptionalQuestions() )
-					{
-						$this->adoptUserSolutionsFromPreviousPass();
-
-						$this->testSequence->reorderOptionalQuestionsToSequenceEnd();
-						$this->testSequence->saveToDb();
-					}
-				}
-				
-				$active_time_id = $this->object->startWorkingTime($this->testSession->getActiveId(), $this->testSession->getPass());
-				$_SESSION["active_time_id"] = $active_time_id;
-				if ($this->object->getListOfQuestionsStart())
-				{
-					$this->ctrl->setParameter($this, "activecommand", "summary");
-					$this->ctrl->redirect($this, "redirectQuestion");
-				}
-				else
-				{
-					$this->ctrl->setParameter($this, "sequence", $this->sequence);
-					$this->ctrl->setParameter($this, "activecommand", "gotoquestion");
-					$this->ctrl->saveParameter($this, "tst_javascript");
-					$this->ctrl->redirect($this, "redirectQuestion");
-				}
-				break;
-			case "resume":
-				$_SESSION['tst_pass_finish'] = 0;
-				$active_id = $this->testSession->getActiveId();
-				$this->ctrl->setParameter($this, "active_id", $active_id);
-=======
 		if( $this->testSession->isObjectiveOriented() )
 		{
-			$this->filterTestSequenceByObjectives(
-				$this->testSession, $this->testSequence
+			require_once 'Modules/Course/classes/Objectives/class.ilLOTestQuestionAdapter.php';
+			$objectivesAdapter = ilLOTestQuestionAdapter::getInstance($this->testSession);
+
+			$objectivesAdapter->notifyTestStart($this->testSession, $this->object->getId());
+			$objectivesAdapter->prepareTestPass($this->testSession, $this->testSequence);
+
+			$objectivesAdapter->buildQuestionRelatedObjectiveList(
+				$this->testSequence, $this->questionRelatedObjectivesList
 			);
-		}
->>>>>>> e834cd99
+			
+			if( $this->testSequence->hasOptionalQuestions() )
+			{
+				$this->adoptUserSolutionsFromPreviousPass();
+
+				$this->testSequence->reorderOptionalQuestionsToSequenceEnd();
+				$this->testSequence->saveToDb();
+			}
+		}
 
 		$active_time_id = $this->object->startWorkingTime(
 			$this->testSession->getActiveId(), $this->testSession->getPass()
@@ -431,19 +278,6 @@
 			
 			$this->performCustomRedirect();
 		}
-<<<<<<< HEAD
-		
-		$question_gui = $this->object->createQuestionGUI("", $questionId);
-		
-		$question_gui->object->setShuffler(
-			$this->buildQuestionAnswerShuffler($question_gui->object->getId())
-		);
-		
-		if( !is_object($question_gui) )
-		{
-			global $ilLog;
-=======
->>>>>>> e834cd99
 
 		if( $this->isParticipantsAnswerFixed($questionId) )
 		{
@@ -455,26 +289,12 @@
 		$questionGui->setSequenceNumber($this->testSequence->getPositionOfSequence($sequenceElement));
 		$questionGui->setQuestionCount($this->testSequence->getUserQuestionCount());
 
-		if( !($questionGui instanceof assQuestionGUI) )
-		{
-			$this->handleTearsAndAngerQuestionIsNull($questionId, $sequenceElement);
-		}
-
-<<<<<<< HEAD
-		$is_postponed = $this->testSequence->isPostponedQuestion($question_gui->object->getId());
-		
-		$this->ctrl->setParameter($this, "sequence", "$sequence");
-		$formaction = $this->ctrl->getFormAction($this, "gotoQuestion");
-
-		$question_gui->setSequenceNumber($this->testSequence->getPositionOfSequence($sequence));
-		$question_gui->setQuestionCount($this->testSequence->getUserQuestionCount());
-
 		require_once 'Modules/Test/classes/class.ilTestQuestionHeaderBlockBuilder.php';
 		$headerBlockBuilder = new ilTestQuestionHeaderBlockBuilder($this->lng);
 		$headerBlockBuilder->setHeaderMode($this->object->getTitleOutput());
-		$headerBlockBuilder->setQuestionTitle($question_gui->object->getTitle());
-		$headerBlockBuilder->setQuestionPoints($question_gui->object->getPoints());
-		$headerBlockBuilder->setQuestionPosition($this->testSequence->getPositionOfSequence($sequence));
+		$headerBlockBuilder->setQuestionTitle($questionGui->object->getTitle());
+		$headerBlockBuilder->setQuestionPoints($questionGui->object->getPoints());
+		$headerBlockBuilder->setQuestionPosition($this->testSequence->getPositionOfSequence($sequenceElement));
 		$headerBlockBuilder->setQuestionCount($this->testSequence->getUserQuestionCount());
 		$headerBlockBuilder->setQuestionPostponed($this->testSequence->isPostponedQuestion($questionId));
 		$headerBlockBuilder->setQuestionObligatory(
@@ -484,47 +304,19 @@
 		{
 			require_once 'Modules/Course/classes/Objectives/class.ilLOTestQuestionAdapter.php';
 			$objectivesAdapter = ilLOTestQuestionAdapter::getInstance($this->testSession);
-			$objectivesAdapter->buildQuestionRelatedObjectiveList($this->testSequence,$this->questionRelatedObjectivesList);
+			$objectivesAdapter->buildQuestionRelatedObjectiveList($this->testSequence, $this->questionRelatedObjectivesList);
 			$this->questionRelatedObjectivesList->loadObjectivesTitles();
-			
+
 			$objectivesString = $this->questionRelatedObjectivesList->getQuestionRelatedObjectiveTitle($questionId);
 			$headerBlockBuilder->setQuestionRelatedObjectives($objectivesString);
 		}
-		$question_gui->setQuestionHeaderBlockBuilder($headerBlockBuilder);
-		
-		// output question
-		$user_post_solution = FALSE;
-		if (array_key_exists("previouspost", $_SESSION))
-		{
-			$user_post_solution = $_SESSION["previouspost"];
-			unset($_SESSION["previouspost"]);
-		}
-
-		// Determine $answer_feedback: It should hold a boolean stating if answer-specific-feedback is to be given.
-		// It gets the parameter "Scoring and Results" -> "Instant Feedback" -> "Show Answer-Specific Feedback"
-		// $directfeedback holds a boolean stating if the instant feedback was requested using the "Check" button.
-		$answer_feedback = FALSE;
-		if (($directfeedback) && ($this->object->getSpecificAnswerFeedback()))
-		{
-			$answer_feedback = TRUE;
-		}
-		
-		if( $this->testSequence->isQuestionOptional($question_gui->object->getId()) )
-		{
-			$info = $this->lng->txt('tst_wf_info_optional_question');
-			
-			if( $this->object->isFixedTest() )
-			{
-				$info .= ' '.$this->lng->txt('tst_wf_info_answer_adopted_from_prev_pass');
-			}
-			else
-			{
-				$info .= ' '.$this->lng->txt('tst_wf_info_answer_not_adopted');
-			}
-			
-			ilUtil::sendInfo($info);
-		}
-=======
+		$questionGui->setQuestionHeaderBlockBuilder($headerBlockBuilder);
+
+		if( !($questionGui instanceof assQuestionGUI) )
+		{
+			$this->handleTearsAndAngerQuestionIsNull($questionId, $sequenceElement);
+		}
+
 		$this->prepareTestPage($presentationMode, $sequenceElement, $questionId);
 
 		$navigationToolbarGUI = $this->getTestNavigationToolbarGUI();
@@ -533,7 +325,6 @@
 		$this->ctrl->setParameter($this, 'sequence', $sequenceElement);
 		$this->ctrl->setParameter($this, 'pmode', $presentationMode);
 		$formAction = $this->ctrl->getFormAction($this);
->>>>>>> e834cd99
 
 		switch($presentationMode)
 		{
@@ -546,6 +337,11 @@
 				break;
 			
 			case ilTestPlayerAbstractGUI::PRESENTATION_MODE_VIEW:
+				
+				if( $this->testSequence->isQuestionOptional($questionGui->object->getId()) )
+				{
+					$this->populateQuestionOptionalMessage();
+				}
 				
 				$this->showQuestionViewable($questionGui, $formAction);
 				
@@ -747,7 +543,6 @@
 			if (is_numeric($q_id) && (int)$q_id) 
 			{
 				$questionOBJ = $this->getQuestionInstance($q_id);
-				$question_gui = $this->object->createQuestionGUI("", $q_id);
 				$pass = NULL;
 				$active_id = $this->testSession->getActiveId();
 				if ($this->object->isRandomTest())
@@ -760,20 +555,14 @@
 
 				if( $authorized && $this->testSession->isObjectiveOriented() )
 				{
-<<<<<<< HEAD
 					require_once 'Modules/Course/classes/Objectives/class.ilLOTestQuestionAdapter.php';
 					$objectivesAdapter = ilLOTestQuestionAdapter::getInstance($this->testSession);
-					$objectivesAdapter->updateQuestionResult($this->testSession, $question_gui->object);
+					$objectivesAdapter->updateQuestionResult($this->testSession, $questionOBJ);
 				}
-				
-				if( $this->object->isSkillServiceToBeConsidered() )
+
+				if( $authorized && $this->object->isSkillServiceToBeConsidered() )
 				{
 					$this->handleSkillTriggering($this->testSession);
-=======
-					$this->updateContainerObjectivesWithAnsweredQuestion(
-						$this->testSession, $this->testSequence, $questionOBJ
-					);
->>>>>>> e834cd99
 				}
 			}
 		}
@@ -887,26 +676,6 @@
 		
 		$this->processLocker->releaseRandomPassBuildLock();
 	}
-	
-	protected function adoptUserSolutionsFromPreviousPass()
-	{
-		global $ilDB, $ilUser;
-		
-		$assSettings = new ilSetting('assessment');
-
-		include_once ("./Modules/Test/classes/class.ilObjAssessmentFolder.php");
-		$isAssessmentLogEnabled = ilObjAssessmentFolder::_enabledAssessmentLogging();
-
-		require_once 'Modules/TestQuestionPool/classes/class.ilAssQuestionUserSolutionAdopter.php';
-		$userSolutionAdopter = new ilAssQuestionUserSolutionAdopter($ilDB, $assSettings, $isAssessmentLogEnabled);
-
-		$userSolutionAdopter->setUserId($ilUser->getId());
-		$userSolutionAdopter->setActiveId($this->testSession->getActiveId());
-		$userSolutionAdopter->setTargetPass($this->testSequence->getPass());
-		$userSolutionAdopter->setQuestionIds($this->testSequence->getOptionalQuestions());
-
-		$userSolutionAdopter->perform();
-	}
 
 	/**
 	 * Resume a test at the last position
@@ -962,4 +731,26 @@
 	{
 		return $this->testSequence->isPostponedQuestion($questionId);
 	}
+
+	protected function adoptUserSolutionsFromPreviousPass()
+	{
+		global $ilDB, $ilUser;
+		
+		$assSettings = new ilSetting('assessment');
+
+		include_once ("./Modules/Test/classes/class.ilObjAssessmentFolder.php");
+		$isAssessmentLogEnabled = ilObjAssessmentFolder::_enabledAssessmentLogging();
+
+		require_once 'Modules/TestQuestionPool/classes/class.ilAssQuestionUserSolutionAdopter.php';
+		$userSolutionAdopter = new ilAssQuestionUserSolutionAdopter($ilDB, $assSettings, $isAssessmentLogEnabled);
+
+		$userSolutionAdopter->setUserId($ilUser->getId());
+		$userSolutionAdopter->setActiveId($this->testSession->getActiveId());
+		$userSolutionAdopter->setTargetPass($this->testSequence->getPass());
+		$userSolutionAdopter->setQuestionIds($this->testSequence->getOptionalQuestions());
+
+		$userSolutionAdopter->perform();
+	}
+	
+	abstract protected function populateQuestionOptionalMessage();
 }