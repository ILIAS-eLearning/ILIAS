<?php
/* Copyright (c) 1998-2013 ILIAS open source, Extended GPL, see docs/LICENSE */

require_once 'Modules/Test/classes/class.ilTestRandomQuestionSetNonAvailablePool.php';
/**
 * @author		Björn Heyser <bheyser@databay.de>
 * @version		$Id$
 *
 * @package		Modules/Test
 */
class ilTestRandomQuestionSetSourcePoolDefinitionList implements Iterator
{
	/**
	 * global $ilDB object instance
	 *
	 * @var ilDBInterface
	 */
	protected $db = null;
	
	/**
	 * object instance of current test
	 *
	 * @var ilObjTest
	 */
	protected $testOBJ = null;
	
	/**
	 * @var ilTestRandomQuestionSetSourcePoolDefinition[]
	 */
	private $sourcePoolDefinitions = array();

	/**
	 * @var ilTestRandomQuestionSetSourcePoolDefinitionFactory
	 */
	private $sourcePoolDefinitionFactory = null;

	/**
	 * @var array
	 */
	protected $lostPools = array();
	
	/**
	 * @var array
	 */
	protected $trashedPools = array();
	
	/**
	 * Constructor
	 * 
	 * @param ilDBInterface $db
	 * @param ilObjTest $testOBJ
	 */
	public function __construct(ilDBInterface $db, ilObjTest $testOBJ, ilTestRandomQuestionSetSourcePoolDefinitionFactory $sourcePoolDefinitionFactory)
	{
		$this->db = $db;
		$this->testOBJ = $testOBJ;
		$this->sourcePoolDefinitionFactory = $sourcePoolDefinitionFactory;
	}

	public function addDefinition(ilTestRandomQuestionSetSourcePoolDefinition $sourcePoolDefinition)
	{
		$this->sourcePoolDefinitions[ $sourcePoolDefinition->getId() ] = $sourcePoolDefinition;
	}
	
<<<<<<< HEAD
	protected function addLostPool(ilTestRandomQuestionSetNonAvailablePool $lostPool)
	{
		$this->lostPools[$lostPool->getId()] = $lostPool;
	}
	
	public function isLostPool($poolId)
	{
		return isset($this->lostPools[$poolId]);
	}

	public function hasLostPool()
	{
		return (bool)count($this->lostPools);
	}
	
	public function getLostPools()
	{
		return $this->lostPools;
	}
	
	public function getLostPool($poolId)
	{
		if( $this->isLostPool($poolId) )
		{
			return $this->lostPools[$poolId];
=======
	// hey: fixRandomTestBuildable - provide single definitions, quantities distribution likes to deal with objects
	
	public function hasDefinition($sourcePoolDefinitionId)
	{
		return $this->getDefinition($sourcePoolDefinitionId) !== null;
	}
	
	public function getDefinition($sourcePoolDefinitionId)
	{
		if( isset($this->sourcePoolDefinitions[$sourcePoolDefinitionId]) )
		{
			return $this->sourcePoolDefinitions[$sourcePoolDefinitionId];
>>>>>>> 9ad48bb0
		}
		
		return null;
	}
	
<<<<<<< HEAD
	public function isTrashedPool($poolId)
	{
		return isset($this->trashedPools[$poolId]);
	}
	
	public function hasTrashedPool()
	{
		return (bool)count($this->trashedPools);
	}
	
	/**
	 * @return array
	 */
	public function getTrashedPools()
	{
		return $this->trashedPools;
	}
	
	/**
	 * @param array $trashedPools
	 */
	public function setTrashedPools($trashedPools)
	{
		$this->trashedPools = $trashedPools;
	}
=======
	public function getDefinitionIds()
	{
		return array_keys($this->sourcePoolDefinitions);
	}
	
	public function getDefinitionCount()
	{
		return count($this->sourcePoolDefinitions);
	}
	// hey.
>>>>>>> 9ad48bb0
	
	public function loadDefinitions()
	{
		$query = "
			SELECT tst_rnd_quest_set_qpls.*, odat.obj_id pool_id, tree.child
			FROM tst_rnd_quest_set_qpls
			LEFT JOIN object_data odat
			ON odat.obj_id = pool_fi
			LEFT JOIN object_reference oref
			ON oref.obj_id = pool_fi
			LEFT JOIN tree
			ON tree = %s
			AND child = oref.ref_id
			WHERE test_fi = %s
			ORDER BY sequence_pos ASC
		";
		
		$res = $this->db->queryF($query, array('integer', 'integer'), array(1, $this->testOBJ->getTestId()));

		$handledDefinitions = array();
		$trashedPools = array();
		
		while( $row = $this->db->fetchAssoc($res) )
		{
			$sourcePoolDefinition = $this->sourcePoolDefinitionFactory->getEmptySourcePoolDefinition();
			$sourcePoolDefinition->initFromArray($row);
			
			if( !isset($handledDefinitions[$sourcePoolDefinition->getId()]) )
			{
				$this->addDefinition($sourcePoolDefinition);
				$handledDefinitions[$sourcePoolDefinition->getId()] = $sourcePoolDefinition->getId();
				
				$trashedPool = new ilTestRandomQuestionSetNonAvailablePool();
				$trashedPool->assignDbRow($row);
				
				$trashedPool->setUnavailabilityStatus(
					ilTestRandomQuestionSetNonAvailablePool::UNAVAILABILITY_STATUS_TRASHED
				);
				
				$trashedPools[$trashedPool->getId()] = $trashedPool;
			}
			
			if( !$this->isLostPool($row['pool_id']) )
			{
				if( !$row['pool_id'] )
				{
					$lostPool = new ilTestRandomQuestionSetNonAvailablePool();
					$lostPool->assignDbRow($row);
					
					$lostPool->setUnavailabilityStatus(
						ilTestRandomQuestionSetNonAvailablePool::UNAVAILABILITY_STATUS_LOST
					);
					
					$this->addLostPool($lostPool);
					
					if( isset($trashedPools[$lostPool->getId()]) )
					{
						unset($trashedPools[$lostPool->getId()]);
					}
				}
			}
			
			if( $row['child'] )
			{
				unset($trashedPools[$row['pool_id']]);
			}
		}
		
		$this->setTrashedPools($trashedPools);
	}
	
	public function saveDefinitions()
	{
		foreach($this as $sourcePoolDefinition)
		{
			/** @var ilTestRandomQuestionSetSourcePoolDefinition $definition */
			$sourcePoolDefinition->saveToDb();
		}
	}

	public function cloneDefinitionsForTestId($testId)
	{
		$definitionIdMap = array();
		
		foreach($this as $definition)
		{
			/** @var ilTestRandomQuestionSetSourcePoolDefinition $definition */
			
			$originalId = $definition->getId();
			$definition->cloneToDbForTestId($testId);
			$cloneId = $definition->getId();

			$definitionIdMap[$originalId] = $cloneId;
		}

		return $definitionIdMap;
	}

	public function deleteDefinitions()
	{
		$query = "DELETE FROM tst_rnd_quest_set_qpls WHERE test_fi = %s";
		$this->db->manipulateF($query, array('integer'), array($this->testOBJ->getTestId()));
	}

	public function reindexPositions()
	{
		$positionIndex = array();

		foreach($this as $definition)
		{
			/** @var ilTestRandomQuestionSetSourcePoolDefinition $definition */
			$positionIndex[ $definition->getId() ] = $definition->getSequencePosition();
		}

		asort($positionIndex);

		$i = 1;

		foreach($positionIndex as $definitionId => $definitionPosition)
		{
			$positionIndex[$definitionId] = $i++;
		}

		foreach($this as $definition)
		{
			$definition->setSequencePosition( $positionIndex[$definition->getId()] );
		}
	}
	
	public function getNextPosition()
	{
		return ( count($this->sourcePoolDefinitions) + 1 );
	}

	public function getInvolvedSourcePoolIds()
	{
		$involvedSourcePoolIds = array();

		foreach($this as $definition)
		{
			/** @var ilTestRandomQuestionSetSourcePoolDefinition $definition */
			$involvedSourcePoolIds[ $definition->getPoolId() ] = $definition->getPoolId();
		}

		return array_values($involvedSourcePoolIds);
	}

	public function getQuestionAmount()
	{
		$questionAmount = 0;

		foreach($this as $definition)
		{
			/** @var ilTestRandomQuestionSetSourcePoolDefinition $definition */
			$questionAmount += $definition->getQuestionAmount();
		}

		return $questionAmount;
	}

	/**
	 * @return bool
	 */
	public function savedDefinitionsExist()
	{
		$query = "SELECT COUNT(*) cnt FROM tst_rnd_quest_set_qpls WHERE test_fi = %s";
		$res = $this->db->queryF($query, array('integer'), array($this->testOBJ->getTestId()));

		$row = $this->db->fetchAssoc($res);

		return $row['cnt'] > 0;
	}

	public function hasTaxonomyFilters()
	{
		foreach($this as $definition)
		{
			/** @var ilTestRandomQuestionSetSourcePoolDefinition $definition */
			// fau: taxFilter/typeFilter - new check for existing taxonomy filter
			if (count($definition->getMappedTaxonomyFilter()))
			{
				return true;
			}
			#if( $definition->getMappedFilterTaxId() && $definition->getMappedFilterTaxNodeId() )
			#{
			#	return true;
			#}
			// fau.
		}
		
		return false;
	}
	
	// fau: taxFilter/typeFilter - check for existing type filters
	public function hasTypeFilters()
	{
		foreach($this as $definition)
		{
			if (count($definition->getTypeFilter()))
			{
				return true;
			}
		}
		return false;
	}
	// fau.

	public function areAllUsedPoolsAvailable()
	{
		if( $this->hasLostPool() )
		{
			return false;
		}
		
		if( $this->hasTrashedPool() )
		{
			return false;
		}
		
		return true;
	}

	/**
	 * @return ilTestRandomQuestionSetSourcePoolDefinition
	 */
	public function rewind()
	{
		return reset($this->sourcePoolDefinitions);
	}

	/**
	 * @return ilTestRandomQuestionSetSourcePoolDefinition
	 */
	public function current()
	{
		return current($this->sourcePoolDefinitions);
	}

	/**
	 * @return integer
	 */
	public function key()
	{
		return key($this->sourcePoolDefinitions);
	}

	/**
	 * @return ilTestRandomQuestionSetSourcePoolDefinition
	 */
	public function next()
	{
		return next($this->sourcePoolDefinitions);
	}

	/**
	 * @return boolean
	 */
	public function valid()
	{
		return key($this->sourcePoolDefinitions) !== null;
	}
	
	public function getNonAvailablePools()
	{
		echo get_class($this->getTrashedPools()[0]);
		return array_merge($this->getTrashedPools(), $this->getLostPools());
	}
	
	public function updateSourceQuestionPoolId($oldPoolId, $newPoolId)
	{
		foreach($this as $definition)
		{
			if($definition->getPoolId() == $oldPoolId)
			{
				$definition->setPoolId($newPoolId);
				$definition->saveToDb();
			}
		}
	}
}<|MERGE_RESOLUTION|>--- conflicted
+++ resolved
@@ -62,7 +62,6 @@
 		$this->sourcePoolDefinitions[ $sourcePoolDefinition->getId() ] = $sourcePoolDefinition;
 	}
 	
-<<<<<<< HEAD
 	protected function addLostPool(ilTestRandomQuestionSetNonAvailablePool $lostPool)
 	{
 		$this->lostPools[$lostPool->getId()] = $lostPool;
@@ -88,7 +87,37 @@
 		if( $this->isLostPool($poolId) )
 		{
 			return $this->lostPools[$poolId];
-=======
+		}
+		
+		return null;
+	}
+	
+	public function isTrashedPool($poolId)
+	{
+		return isset($this->trashedPools[$poolId]);
+	}
+	
+	public function hasTrashedPool()
+	{
+		return (bool)count($this->trashedPools);
+	}
+	
+	/**
+	 * @return array
+	 */
+	public function getTrashedPools()
+	{
+		return $this->trashedPools;
+	}
+	
+	/**
+	 * @param array $trashedPools
+	 */
+	public function setTrashedPools($trashedPools)
+	{
+		$this->trashedPools = $trashedPools;
+	}
+	
 	// hey: fixRandomTestBuildable - provide single definitions, quantities distribution likes to deal with objects
 	
 	public function hasDefinition($sourcePoolDefinitionId)
@@ -101,39 +130,11 @@
 		if( isset($this->sourcePoolDefinitions[$sourcePoolDefinitionId]) )
 		{
 			return $this->sourcePoolDefinitions[$sourcePoolDefinitionId];
->>>>>>> 9ad48bb0
 		}
 		
 		return null;
 	}
 	
-<<<<<<< HEAD
-	public function isTrashedPool($poolId)
-	{
-		return isset($this->trashedPools[$poolId]);
-	}
-	
-	public function hasTrashedPool()
-	{
-		return (bool)count($this->trashedPools);
-	}
-	
-	/**
-	 * @return array
-	 */
-	public function getTrashedPools()
-	{
-		return $this->trashedPools;
-	}
-	
-	/**
-	 * @param array $trashedPools
-	 */
-	public function setTrashedPools($trashedPools)
-	{
-		$this->trashedPools = $trashedPools;
-	}
-=======
 	public function getDefinitionIds()
 	{
 		return array_keys($this->sourcePoolDefinitions);
@@ -144,7 +145,6 @@
 		return count($this->sourcePoolDefinitions);
 	}
 	// hey.
->>>>>>> 9ad48bb0
 	
 	public function loadDefinitions()
 	{
