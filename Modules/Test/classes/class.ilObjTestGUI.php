<?php
/* Copyright (c) 1998-2013 ILIAS open source, Extended GPL, see docs/LICENSE */

require_once './Modules/Test/exceptions/class.ilTestException.php';
require_once './Services/Object/classes/class.ilObjectGUI.php';
require_once './Modules/Test/classes/inc.AssessmentConstants.php';
require_once './Modules/Test/classes/class.ilObjAssessmentFolderGUI.php';
require_once './Modules/Test/classes/class.ilObjAssessmentFolder.php';
require_once './Modules/Test/classes/class.ilTestExpressPage.php';

/**
 * Class ilObjTestGUI
 *
 * @author		Helmut Schottmüller <helmut.schottmueller@mac.com>
 * @author		Björn Heyser <bheyser@databay.de>
 * @author		Maximilian Becker <mbecker@databay.de>
 * 
 * @version		$Id$
 *
 * @ilCtrl_Calls ilObjTestGUI: ilObjCourseGUI, ilObjectMetaDataGUI, ilCertificateGUI, ilPermissionGUI
 * @ilCtrl_Calls ilObjTestGUI: ilTestPlayerFixedQuestionSetGUI, ilTestPlayerRandomQuestionSetGUI, ilTestPlayerDynamicQuestionSetGUI
 * @ilCtrl_Calls ilObjTestGUI: ilLearningProgressGUI, ilMarkSchemaGUI
 * @ilCtrl_Calls ilObjTestGUI: ilTestEvaluationGUI, ilTestEvalObjectiveOrientedGUI
 * @ilCtrl_Calls ilObjTestGUI: ilAssGenFeedbackPageGUI, ilAssSpecFeedbackPageGUI
 * @ilCtrl_Calls ilObjTestGUI: ilInfoScreenGUI, ilObjectCopyGUI, ilTestScoringGUI
 * @ilCtrl_Calls ilObjTestGUI: ilRepositorySearchGUI, ilScoringAdjustmentGUI, ilTestExportGUI
 * @ilCtrl_Calls ilObjTestGUI: assMultipleChoiceGUI, assClozeTestGUI, assMatchingQuestionGUI
 * @ilCtrl_Calls ilObjTestGUI: assOrderingQuestionGUI, assImagemapQuestionGUI, assJavaAppletGUI
 * @ilCtrl_Calls ilObjTestGUI: assNumericGUI, assErrorTextGUI, ilTestScoringByQuestionsGUI
 * @ilCtrl_Calls ilObjTestGUI: assTextSubsetGUI, assOrderingHorizontalGUI, ilTestToplistGUI
 * @ilCtrl_Calls ilObjTestGUI: assSingleChoiceGUI, assFileUploadGUI, assTextQuestionGUI, assFlashQuestionGUI
 * @ilCtrl_Calls ilObjTestGUI: ilTestExpressPageObjectGUI, ilPageEditorGUI, ilAssQuestionPageGUI
 * @ilCtrl_Calls ilObjTestGUI: ilObjQuestionPoolGUI, ilEditClipboardGUI
 * @ilCtrl_Calls ilObjTestGUI: ilObjTestSettingsGeneralGUI, ilObjTestSettingsScoringResultsGUI
 * @ilCtrl_Calls ilObjTestGUI: ilCommonActionDispatcherGUI, ilObjTestDynamicQuestionSetConfigGUI
 * @ilCtrl_Calls ilObjTestGUI: ilTestRandomQuestionSetConfigGUI
 * @ilCtrl_Calls ilObjTestGUI: ilAssQuestionHintsGUI, ilAssQuestionFeedbackEditingGUI, ilLocalUnitConfigurationGUI, assFormulaQuestionGUI
 * @ilCtrl_Calls ilObjTestGUI: ilTestPassDetailsOverviewTableGUI
 * @ilCtrl_Calls ilObjTestGUI: ilTestResultsToolbarGUI
 * @ilCtrl_Calls ilObjTestGUI: ilTestSettingsChangeConfirmationGUI
 * @ilCtrl_Calls ilObjTestGUI: ilTestSkillAdministrationGUI, ilTestSkillEvaluationGUI
 * @ilCtrl_Calls ilObjTestGUI: ilAssQuestionPreviewGUI
 * @ilCtrl_Calls ilObjTestGUI: assKprimChoiceGUI, assLongMenuGUI
 *
 * @ingroup ModulesTest
 */
class ilObjTestGUI extends ilObjectGUI
{
	private static $infoScreenChildClasses = array(
		'ilpublicuserprofilegui', 'ilobjportfoliogui'
	);
	
	/** @var ilObjTest $object */
	public $object = null;

	/** @var ilTestQuestionSetConfigFactory $testQuestionSetConfigFactory Factory for question set config. */
	private $testQuestionSetConfigFactory = null;
	
	/** @var ilTestPlayerFactory $testPlayerFactory Factory for test player. */
	private $testPlayerFactory = null;
	
	/** @var ilTestSessionFactory $testSessionFactory Factory for test session. */
	private $testSessionFactory = null;
	
	/** @var ilTestSequenceFactory $testSequenceFactory Factory for test sequence. */
	private $testSequenceFactory = null;
	
	/**
	 * @var ilTestObjectiveOrientedContainer
	 */
	private $objectiveOrientedContainer;

	/**
	 * Constructor
	 * @access public
	 */
	public function __construct()
	{
		global $lng, $ilCtrl, $ilDB, $ilPluginAdmin, $tree;
		$lng->loadLanguageModule("assessment");
		$this->type = "tst";
		$this->ctrl = $ilCtrl;
		$this->ctrl->saveParameter($this, array("ref_id", "test_ref_id", "calling_test", "test_express_mode", "q_id"));
		parent::__construct("",$_GET["ref_id"], true, false);

		if( $this->object instanceof ilObjTest )
		{
			require_once 'Modules/Test/classes/class.ilTestQuestionSetConfigFactory.php';
			$this->testQuestionSetConfigFactory = new ilTestQuestionSetConfigFactory($tree, $ilDB, $ilPluginAdmin, $this->object);
			
			require_once 'Modules/Test/classes/class.ilTestPlayerFactory.php';
			$this->testPlayerFactory = new ilTestPlayerFactory($this->object);

			require_once 'Modules/Test/classes/class.ilTestSessionFactory.php';
			$this->testSessionFactory = new ilTestSessionFactory($this->object);

			require_once 'Modules/Test/classes/class.ilTestSequenceFactory.php';
			$this->testSequenceFactory = new ilTestSequenceFactory($ilDB, $lng, $ilPluginAdmin, $this->object);
		}
		
		require_once 'Modules/Test/classes/class.ilTestObjectiveOrientedContainer.php';
		$this->objectiveOrientedContainer = new ilTestObjectiveOrientedContainer();
	}

	/**
	* execute command
	*/
	function executeCommand()
	{
		global $ilAccess, $ilNavigationHistory, $ilCtrl, $ilErr, $tpl, $lng, $ilTabs, $ilPluginAdmin, $ilDB, $tree, $ilias, $ilUser;

		if((!$ilAccess->checkAccess("read", "", $_GET["ref_id"])))
		{
			$ilias->raiseError($this->lng->txt("permission_denied"), $ilias->error_obj->MESSAGE);
		}

		$cmd = $this->ctrl->getCmd("infoScreen");

		$cmdsDisabledDueToOfflineStatus = array(
			'resumePlayer', 'resumePlayer', 'outUserResultsOverview', 'outUserListOfAnswerPasses'
		);

		if(!$this->getCreationMode() && !$this->object->isOnline() && in_array($cmd, $cmdsDisabledDueToOfflineStatus))
		{
			$cmd = 'infoScreen';
		}

		$next_class = $this->ctrl->getNextClass($this);
		$this->ctrl->setReturn($this, "infoScreen");

		if(method_exists($this->object, "getTestStyleLocation")) $this->tpl->addCss($this->object->getTestStyleLocation("output"), "screen");

		// add entry to navigation history
		if(!$this->getCreationMode() &&
			$ilAccess->checkAccess("read", "", $_GET["ref_id"])
		)
		{
			$ilNavigationHistory->addItem($_GET["ref_id"],
				"ilias.php?baseClass=ilObjTestGUI&cmd=infoScreen&ref_id=" . $_GET["ref_id"], "tst");
		}

		// elba hack for storing question id for inserting new question after
		if($_REQUEST['prev_qid'])
		{
			global $___prev_question_id;
			$___prev_question_id = $_REQUEST['prev_qid'];
			$this->ctrl->setParameter($this, 'prev_qid', $_REQUEST['prev_qid']);
		}

		if( !$this->getCreationMode() && $this->testQuestionSetConfigFactory->getQuestionSetConfig()->areDepenciesBroken() )
		{
			if( !$this->testQuestionSetConfigFactory->getQuestionSetConfig()->isValidRequestOnBrokenQuestionSetDepencies($next_class, $cmd) )
			{
				$this->ctrl->redirectByClass('ilObjTestGUI', 'infoScreen');
			}
		}
		
		$this->determineObjectiveOrientedContainer();
		
		switch($next_class)
		{
			case 'iltestexportgui':
				if(!$ilAccess->checkAccess('write', '', $this->ref_id))
				{
					$ilErr->raiseError($this->lng->txt('permission_denied'), $ilErr->WARNING);
				}

				$this->prepareOutput();
				$this->addHeaderAction();
				require_once 'Modules/Test/classes/class.ilTestExportGUI.php';
				$ilCtrl->forwardCommand(new ilTestExportGUI($this));
				break;

			case "ilinfoscreengui":
				$this->prepareOutput();
				$this->addHeaderAction();
				$this->infoScreen(); // forwards command
				break;
			case 'ilobjectmetadatagui':
				if(!$ilAccess->checkAccess('write', '', $this->object->getRefId()))
				{
					$ilErr->raiseError($this->lng->txt('permission_denied'), $ilErr->WARNING);
				}

				$this->prepareOutput();
				$this->addHeaderAction();
				include_once 'Services/Object/classes/class.ilObjectMetaDataGUI.php';
				$md_gui = new ilObjectMetaDataGUI($this->object);	
				$this->ctrl->forwardCommand($md_gui);
				break;

			case "iltestplayerfixedquestionsetgui":
				require_once "./Modules/Test/classes/class.ilTestPlayerFixedQuestionSetGUI.php";
				if(!$this->object->getKioskMode()) $this->prepareOutput();
				$gui = new ilTestPlayerFixedQuestionSetGUI($this->object);
				$gui->setObjectiveOrientedContainer($this->getObjectiveOrientedContainer());
				$this->ctrl->forwardCommand($gui);
				break;

			case "iltestplayerrandomquestionsetgui":
				require_once "./Modules/Test/classes/class.ilTestPlayerRandomQuestionSetGUI.php";
				if(!$this->object->getKioskMode()) $this->prepareOutput();
				$gui = new ilTestPlayerRandomQuestionSetGUI($this->object);
				$gui->setObjectiveOrientedContainer($this->getObjectiveOrientedContainer());
				$this->ctrl->forwardCommand($gui);
				break;

			case "iltestplayerdynamicquestionsetgui":
				require_once "./Modules/Test/classes/class.ilTestPlayerDynamicQuestionSetGUI.php";
				if (!$this->object->getKioskMode()) $this->prepareOutput();
				$gui = new ilTestPlayerDynamicQuestionSetGUI($this->object);
				$gui->setObjectiveOrientedContainer($this->getObjectiveOrientedContainer());
				$this->ctrl->forwardCommand($gui);
				break;

			case "iltestevaluationgui":
				$this->forwardToEvaluationGUI();
				break;

			case "iltestevalobjectiveorientedgui":
				$this->forwardToEvalObjectiveOrientedGUI();
				break;

			case "iltestservicegui":
				$this->prepareOutput();
				$this->addHeaderAction();
				require_once "./Modules/Test/classes/class.ilTestServiceGUI.php";
				$serviceGUI = new ilTestServiceGUI($this->object);
				$this->ctrl->forwardCommand($serviceGUI);
				break;

			case 'ilpermissiongui':
				$this->prepareOutput();
				$this->addHeaderAction();
				include_once("Services/AccessControl/classes/class.ilPermissionGUI.php");
				$perm_gui = new ilPermissionGUI($this);
				$ret      = $this->ctrl->forwardCommand($perm_gui);
				break;

			case "illearningprogressgui":
				$this->prepareOutput();
				$this->addHeaderAction();
				require_once './Services/Tracking/classes/class.ilLearningProgressGUI.php';
				$new_gui = new ilLearningProgressGUI(ilLearningProgressGUI::LP_CONTEXT_REPOSITORY, $this->object->getRefId());
				$this->ctrl->forwardCommand($new_gui);

				break;

			case "ilcertificategui":
				$this->prepareOutput();
				$this->addHeaderAction();
				require_once "./Services/Certificate/classes/class.ilCertificateGUI.php";
				require_once "./Modules/Test/classes/class.ilTestCertificateAdapter.php";
				$output_gui = new ilCertificateGUI(new ilTestCertificateAdapter($this->object));
				$this->ctrl->forwardCommand($output_gui);
				break;

			case "iltestscoringgui":
				$this->prepareOutput();
				$this->addHeaderAction();
				require_once "./Modules/Test/classes/class.ilTestScoringGUI.php";
				$output_gui = new ilTestScoringGUI($this->object);
				$this->ctrl->forwardCommand($output_gui);
				break;

			case 'ilmarkschemagui':
				if(!$ilAccess->checkAccess('write', '', $this->object->getRefId()))
				{
					ilUtil::sendInfo($this->lng->txt('cannot_edit_test'), true);
					$this->ctrl->redirect($this, 'infoScreen');
				}
				$this->prepareOutput();
				$this->addHeaderAction();
				require_once 'Modules/Test/classes/class.ilMarkSchemaGUI.php';
				$mark_schema_gui = new ilMarkSchemaGUI($this->object);
				$this->ctrl->forwardCommand($mark_schema_gui);
				break;

			case 'iltestscoringbyquestionsgui':
				$this->prepareOutput();
				$this->addHeaderAction();
				include_once 'Modules/Test/classes/class.ilTestScoringByQuestionsGUI.php';
				$output_gui = new ilTestScoringByQuestionsGUI($this->object);
				$this->ctrl->forwardCommand($output_gui);
				break;
			
			case 'ilobjtestsettingsgeneralgui':
				$this->prepareOutput();
				$this->addHeaderAction();
				require_once 'Modules/Test/classes/class.ilObjTestSettingsGeneralGUI.php';
				$gui = new ilObjTestSettingsGeneralGUI(
						$this->ctrl, $ilAccess, $this->lng, $this->tpl, $this->tree, $ilDB, $ilPluginAdmin, $ilUser, $this
				);
				$this->ctrl->forwardCommand($gui);
				break;

			case 'ilobjtestsettingsscoringresultsgui':
				$this->prepareOutput();
				$this->addHeaderAction();
				require_once 'Modules/Test/classes/class.ilObjTestSettingsScoringResultsGUI.php';
				$gui = new ilObjTestSettingsScoringResultsGUI(
					$this->ctrl, $ilAccess, $this->lng, $this->tpl, $this->tree, $ilDB, $ilPluginAdmin, $this
				);
				$this->ctrl->forwardCommand($gui);
				break;

			case 'ilobjtestdynamicquestionsetconfiggui':
				$this->prepareOutput();
				$this->addHeaderAction();
				require_once 'Modules/Test/classes/class.ilObjTestDynamicQuestionSetConfigGUI.php';
				$gui = new ilObjTestDynamicQuestionSetConfigGUI($this->ctrl, $ilAccess, $ilTabs, $this->lng, $this->tpl, $ilDB, $tree, $ilPluginAdmin, $this->object);
				$this->ctrl->forwardCommand($gui);
				break;
			
			case 'iltestrandomquestionsetconfiggui':
				$this->prepareOutput();
				$this->addHeaderAction();
				require_once 'Modules/Test/classes/class.ilTestRandomQuestionSetConfigGUI.php';
				$gui = new ilTestRandomQuestionSetConfigGUI($this->ctrl, $ilAccess, $ilTabs, $this->lng, $this->tpl, $ilDB, $tree, $ilPluginAdmin, $this->object);
				$this->ctrl->forwardCommand($gui);
				break;

			case 'iltestskilladministrationgui':
				$this->prepareOutput();
				$this->addHeaderAction();
				require_once 'Modules/Test/classes/class.ilTestSkillAdministrationGUI.php';
				$gui = new ilTestSkillAdministrationGUI($ilias, $this->ctrl, $ilAccess, $ilTabs, $this->tpl, $this->lng, $ilDB, $tree, $ilPluginAdmin, $this->object, $this->ref_id);
				$this->ctrl->forwardCommand($gui);
				break;

			case 'iltestskillevaluationgui':
				$this->prepareOutput();
				$this->addHeaderAction();
				
				require_once 'Modules/TestQuestionPool/classes/class.ilAssQuestionList.php';
				if( $this->object->isDynamicTest() )
				{
					require_once 'Modules/Test/classes/class.ilObjTestDynamicQuestionSetConfig.php';
					$dynamicQuestionSetConfig = new ilObjTestDynamicQuestionSetConfig($tree, $ilDB, $ilPluginAdmin, $this->object);
					$dynamicQuestionSetConfig->loadFromDb();
					$questionList = new ilAssQuestionList($ilDB, $this->lng, $ilPluginAdmin);
					$questionList->setParentObjId($dynamicQuestionSetConfig->getSourceQuestionPoolId());
					$questionList->setQuestionInstanceTypeFilter(ilAssQuestionList::QUESTION_INSTANCE_TYPE_ORIGINALS);
				}
				else
				{
					$questionList = new ilAssQuestionList($ilDB, $this->lng, $ilPluginAdmin);
					$questionList->setParentObjId($this->object->getId());
					$questionList->setQuestionInstanceTypeFilter(ilAssQuestionList::QUESTION_INSTANCE_TYPE_DUPLICATES);
				}
				$questionList->load();

				require_once 'Modules/Test/classes/class.ilTestSessionFactory.php';
				$testSessionFactory = new ilTestSessionFactory($this->object);
				$testSession = $testSessionFactory->getSession();
				$testResults = $this->object->getTestResult($testSession->getActiveId(), $testSession->getPass(), true);

				require_once 'Modules/Test/classes/class.ilTestSkillEvaluationGUI.php';
				$gui = new ilTestSkillEvaluationGUI($this->ctrl, $ilTabs, $this->tpl, $this->lng, $ilDB, $this->object->getTestId(),$this->object->getRefId(), $this->object->getId());
				$gui->setQuestionList($questionList);
				$gui->setTestSession($testSession);
				$gui->setTestResults($testResults);
				$gui->setObjectiveOrientedContainer($this->getObjectiveOrientedContainer());
				$this->ctrl->forwardCommand($gui);
				break;

			case 'ilobjectcopygui':
				$this->prepareOutput();
				$this->addHeaderAction();
				require_once './Services/Object/classes/class.ilObjectCopyGUI.php';
				$cp = new ilObjectCopyGUI($this);
				$cp->setType('tst');
				$this->ctrl->forwardCommand($cp);
				break;

			case 'ilrepositorysearchgui':
				$this->prepareOutput();
				$this->addHeaderAction();
				require_once './Services/Search/classes/class.ilRepositorySearchGUI.php';
				$rep_search = new ilRepositorySearchGUI();
				$rep_search->setCallback($this,
					'addParticipantsObject',
					array()
				);

				// Set tabs
				$this->ctrl->setReturn($this, 'participants');
				$ret =& $this->ctrl->forwardCommand($rep_search);
				$this->tabs_gui->setTabActive('participants');
				break;

			case 'ilpageeditorgui':
			case 'iltestexpresspageobjectgui':

				require_once 'Modules/TestQuestionPool/classes/class.ilAssIncompleteQuestionPurger.php';
				$incompleteQuestionPurger = new ilAssIncompleteQuestionPurger($ilDB);
				$incompleteQuestionPurger->setOwnerId($ilUser->getId());
				$incompleteQuestionPurger->purge();
				
				$qid = $_REQUEST['q_id'];

				if(!$qid || $qid == 'Array')
				{
					$questions = $this->object->getQuestionTitlesAndIndexes();
					if(!is_array($questions))
						$questions = array();

					$keys = array_keys($questions);
					$qid  = $keys[0];

					$_REQUEST['q_id'] = $qid;
					$_GET['q_id']     = $qid;
					$_POST['q_id']    = $qid;
				}

				$this->prepareOutput();
				if(!in_array($cmd, array('addQuestion', 'browseForQuestions')))
				{
					$this->buildPageViewToolbar($qid);
				}

				if(!$qid || in_array($cmd, array('insertQuestions', 'browseForQuestions')))
				{
					require_once "./Modules/Test/classes/class.ilTestExpressPageObjectGUI.php";
					$pageObject              = new ilTestExpressPageObjectGUI (0);
					$pageObject->test_object = $this->object;
					$ret                     =& $this->ctrl->forwardCommand($pageObject);
					break;
				}
				require_once "./Services/Style/Content/classes/class.ilObjStyleSheet.php";
				$this->tpl->setCurrentBlock("ContentStyle");
				$this->tpl->setVariable("LOCATION_CONTENT_STYLESHEET",
					ilObjStyleSheet::getContentStylePath(0));
				$this->tpl->parseCurrentBlock();

				// syntax style
				$this->tpl->setCurrentBlock("SyntaxStyle");
				$this->tpl->setVariable("LOCATION_SYNTAX_STYLESHEET",
					ilObjStyleSheet::getSyntaxStylePath());
				$this->tpl->parseCurrentBlock();
				require_once "./Modules/TestQuestionPool/classes/class.assQuestionGUI.php";

				$q_gui = assQuestionGUI::_getQuestionGUI("", $qid);
				if(!($q_gui instanceof assQuestionGUI))
				{
					$this->ctrl->setParameterByClass('iltestexpresspageobjectgui', 'q_id', '');
					$this->ctrl->redirectByClass('iltestexpresspageobjectgui', $this->ctrl->getCmd());
				}

				$q_gui->outAdditionalOutput();
				$q_gui->object->setObjId($this->object->getId());
				
				$q_gui->setTargetGuiClass(null);
				$q_gui->setQuestionActionCmd(null);
				
				$question = $q_gui->object;
				$this->ctrl->saveParameter($this, "q_id");

				#$this->lng->loadLanguageModule("content");
				$this->ctrl->setReturnByClass("ilTestExpressPageObjectGUI", "view");
				$this->ctrl->setReturn($this, "questions");

				require_once "./Modules/TestQuestionPool/classes/class.ilAssQuestionPage.php";
				require_once "./Modules/Test/classes/class.ilTestExpressPageObjectGUI.php";

				$page_gui = new ilTestExpressPageObjectGUI($qid);
				$page_gui->test_object = $this->object;
				$page_gui->setEditPreview(true);
				$page_gui->setEnabledTabs(false);
				if(strlen($this->ctrl->getCmd()) == 0)
				{
					$this->ctrl->setCmdClass(get_class($page_gui));
					$this->ctrl->setCmd("preview");
				}

				$page_gui->setQuestionHTML(array($q_gui->object->getId() => $q_gui->getPreview(TRUE)));
				$page_gui->setTemplateTargetVar("ADM_CONTENT");

				$page_gui->setOutputMode($this->object->evalTotalPersons() == 0 ? "edit" : 'preview');

				$page_gui->setHeader($question->getTitle());
				$page_gui->setFileDownloadLink($this->ctrl->getLinkTarget($this, "downloadFile"));
				$page_gui->setFullscreenLink($this->ctrl->getLinkTarget($this, "fullscreen"));
				$page_gui->setSourcecodeDownloadScript($this->ctrl->getLinkTarget($this));
				$page_gui->setPresentationTitle($question->getTitle() . ' ['. $this->lng->txt('question_id_short') . ': ' . $question->getId()  . ']');
				$ret =& $this->ctrl->forwardCommand($page_gui);

				global $ilTabs;
				$ilTabs->activateTab('assQuestions');

				$this->tpl->setContent($ret);
				break;

			case 'ilassquestionpreviewgui':

				$this->prepareOutput();

				$this->ctrl->saveParameter($this, "q_id");

				require_once 'Modules/TestQuestionPool/classes/class.ilAssQuestionPreviewGUI.php';
				$gui = new ilAssQuestionPreviewGUI($this->ctrl, $this->tabs_gui, $this->tpl, $this->lng, $ilDB, $ilUser);

				$gui->initQuestion((int)$_GET['q_id'], $this->object->getId());
				$gui->initPreviewSettings($this->object->getRefId());
				$gui->initPreviewSession($ilUser->getId(), (int)$_GET['q_id']);
				$gui->initHintTracking();
				$gui->initStyleSheets();

				$this->ctrl->forwardCommand($gui);

				break;

			case 'ilassquestionpagegui':
				require_once "./Modules/TestQuestionPool/classes/class.ilAssQuestionPageGUI.php";
				//echo $_REQUEST['prev_qid'];
				if($_REQUEST['prev_qid'])
				{
					$this->ctrl->setParameter($this, 'prev_qid', $_REQUEST['prev_qid']);
				}

				$this->prepareOutput();
				//global $___test_express_mode;
				//$___test_express_mode = true;
				$_GET['calling_test'] = $this->object->getRefId();
				include_once("./Services/Style/Content/classes/class.ilObjStyleSheet.php");
				$this->tpl->setCurrentBlock("ContentStyle");
				$this->tpl->setVariable("LOCATION_CONTENT_STYLESHEET",
					ilObjStyleSheet::getContentStylePath(0));
				$this->tpl->parseCurrentBlock();

				// syntax style
				$this->tpl->setCurrentBlock("SyntaxStyle");
				$this->tpl->setVariable("LOCATION_SYNTAX_STYLESHEET",
					ilObjStyleSheet::getSyntaxStylePath());
				$this->tpl->parseCurrentBlock();
				require_once "./Modules/TestQuestionPool/classes/class.assQuestionGUI.php";
				$q_gui = assQuestionGUI::_getQuestionGUI("", $_GET["q_id"]);
				$q_gui->setQuestionTabs();
				$q_gui->outAdditionalOutput();
				$q_gui->object->setObjId($this->object->getId());
				$question =& $q_gui->object;
				$this->ctrl->saveParameter($this, "q_id");
				$this->lng->loadLanguageModule("content");
				$this->ctrl->setReturnByClass("ilAssQuestionPageGUI", "view");
				$this->ctrl->setReturn($this, "questions");
				$page_gui = new ilAssQuestionPageGUI($_GET["q_id"]);
				$page_gui->setEditPreview(true);
				if(strlen($this->ctrl->getCmd()) == 0)
				{
					$this->ctrl->setCmdClass(get_class($page_gui));
					$this->ctrl->setCmd("preview");
				}
				$page_gui->setQuestionHTML(array($q_gui->object->getId() => $q_gui->getPreview(TRUE)));
				$page_gui->setTemplateTargetVar("ADM_CONTENT");
				$page_gui->setOutputMode($this->object->evalTotalPersons() == 0 ? "edit" : 'preview');
				$page_gui->setHeader($question->getTitle());
				$page_gui->setPresentationTitle($question->getTitle() . ' ['. $this->lng->txt('question_id_short') . ': ' . $question->getId()  . ']');
				$ret =& $this->ctrl->forwardCommand($page_gui);
				$this->tpl->setContent($ret);
				break;
				
			case 'ilassspecfeedbackpagegui':
				require_once "./Modules/TestQuestionPool/classes/feedback/class.ilAssSpecFeedbackPageGUI.php";
				$pg_gui = new ilAssSpecFeedbackPageGUI((int) $_GET["feedback_id"]);
				$this->ctrl->forwardCommand($pg_gui);
				break;
				
			case 'ilassgenfeedbackpagegui':
				require_once "./Modules/TestQuestionPool/classes/feedback/class.ilAssGenFeedbackPageGUI.php";
				$pg_gui = new ilAssGenFeedbackPageGUI((int) $_GET["feedback_id"]);
				$this->ctrl->forwardCommand($pg_gui);
				break;

			case 'illocalunitconfigurationgui':
				$this->prepareSubGuiOutput();

				// set return target
				$this->ctrl->setReturn($this, "questions");

				// set context tabs
				require_once 'Modules/TestQuestionPool/classes/class.assQuestionGUI.php';
				$questionGUI = assQuestionGUI::_getQuestionGUI('', $_GET['q_id']);
				$questionGUI->object->setObjId($this->object->getId());
				$questionGUI->setQuestionTabs();

				require_once 'Modules/TestQuestionPool/classes/class.ilLocalUnitConfigurationGUI.php';
				require_once 'Modules/TestQuestionPool/classes/class.ilUnitConfigurationRepository.php';
				$gui = new ilLocalUnitConfigurationGUI(
					new ilUnitConfigurationRepository((int)$_GET['q_id'])
				);
				$this->ctrl->forwardCommand($gui);
				break;

			case "ilcommonactiondispatchergui":
				require_once "Services/Object/classes/class.ilCommonActionDispatcherGUI.php";
				$gui = ilCommonActionDispatcherGUI::getInstanceFromAjaxCall();
				$this->ctrl->forwardCommand($gui);
				break;

			case 'ilassquestionhintsgui':

				$this->prepareSubGuiOutput();

				// set return target
				$this->ctrl->setReturn($this, "questions");

				// set context tabs
				require_once 'Modules/TestQuestionPool/classes/class.assQuestionGUI.php';
				$questionGUI =& assQuestionGUI::_getQuestionGUI($q_type, $_GET['q_id']);
				$questionGUI->object->setObjId($this->object->getId());
				$questionGUI->setQuestionTabs();

				// forward to ilAssQuestionHintsGUI
				require_once 'Modules/TestQuestionPool/classes/class.ilAssQuestionHintsGUI.php';
				$gui = new ilAssQuestionHintsGUI($questionGUI);
				$ilCtrl->forwardCommand($gui);

				break;

			case 'ilassquestionfeedbackeditinggui':

				$this->prepareSubGuiOutput();

				// set return target
				$this->ctrl->setReturn($this, "questions");

				// set context tabs
				require_once 'Modules/TestQuestionPool/classes/class.assQuestionGUI.php';
				$questionGUI = assQuestionGUI::_getQuestionGUI('', $_GET['q_id']);
				$questionGUI->object->setObjId($this->object->getId());
				$questionGUI->setQuestionTabs();

				// forward to ilAssQuestionFeedbackGUI
				require_once 'Modules/TestQuestionPool/classes/class.ilAssQuestionFeedbackEditingGUI.php';
				$gui = new ilAssQuestionFeedbackEditingGUI($questionGUI, $ilCtrl, $ilAccess, $tpl, $ilTabs, $lng);
				$ilCtrl->forwardCommand($gui);

				break;

			case 'iltesttoplistgui':
				$this->prepareOutput();
				require_once './Modules/Test/classes/class.ilTestToplistGUI.php';
				$gui = new ilTestToplistGUI($this);
				$this->ctrl->forwardCommand($gui);
				break;

			case 'ilscoringadjustmentgui':
				$this->prepareOutput();
				require_once './Modules/Test/classes/class.ilScoringAdjustmentGUI.php';
				$gui = new ilScoringAdjustmentGUI($this->object);
				$this->ctrl->forwardCommand($gui);
				break;
			
			case '':
			case 'ilobjtestgui':
				$this->prepareOutput();
				$this->addHeaderAction();
				if((strcmp($cmd, "properties") == 0) && ($_GET["browse"]))
				{
					$this->questionBrowser();
					return;
				}
				if((strcmp($cmd, "properties") == 0) && ($_GET["up"] || $_GET["down"]))
				{
					$this->questionsObject();
					return;
				}
				$cmd .= "Object";
				$ret =& $this->$cmd();
				break;
			default:
				// elba hack for storing question id for inserting new question after
				if($_REQUEST['prev_qid'])
				{
					global $___prev_question_id;
					$___prev_question_id = $_REQUEST['prev_qid'];
					$this->ctrl->setParameterByClass('ilassquestionpagegui', 'prev_qid', $_REQUEST['prev_qid']);
					$this->ctrl->setParameterByClass($_GET['sel_question_types'] . 'gui', 'prev_qid', $_REQUEST['prev_qid']);
				}
				$this->create_question_mode = true;
				$this->prepareOutput();

				$this->ctrl->setReturn($this, "questions");
				require_once "./Modules/TestQuestionPool/classes/class.assQuestionGUI.php";
				$q_gui =& assQuestionGUI::_getQuestionGUI($_GET['sel_question_types'], $_GET["q_id"]);
				$q_gui->object->setObjId($this->object->getId());
				if(!$_GET['sel_question_types'])
					$qType = assQuestion::getQuestionTypeFromDb($_GET['q_id']);
				else
				{
					$qType = $_GET['sel_question_types'];
				}
				$this->ctrl->setParameterByClass($qType . "GUI", 'prev_qid', $_REQUEST['prev_qid']);
				$this->ctrl->setParameterByClass($qType . "GUI", 'test_ref_id', $_REQUEST['ref_id']);
				$this->ctrl->setParameterByClass($qType . "GUI", 'q_id', $_REQUEST['q_id']);
				if($_REQUEST['test_express_mode'])
					$this->ctrl->setParameterByClass($qType . "GUI", 'test_express_mode', 1);

				#global $___test_express_mode;
				#$___test_express_mode = true;
				if(!$q_gui->isSaveCommand())
					$_GET['calling_test'] = $this->object->getRefId();

				$q_gui->setQuestionTabs();
				#unset($___test_express_mode);
				$ret =& $this->ctrl->forwardCommand($q_gui);
				break;
		}
		if ( !in_array(strtolower($_GET["baseClass"]), array('iladministrationgui', 'ilrepositorygui')) &&
			$this->getCreationMode() != true)
		{
			$this->tpl->show();
		}
	}

	private function questionsTabGatewayObject()
	{
		switch( $this->object->getQuestionSetType() )
		{
			case ilObjTest::QUESTION_SET_TYPE_FIXED:
				$this->ctrl->redirectByClass('ilTestExpressPageObjectGUI', 'showPage');

			case ilObjTest::QUESTION_SET_TYPE_RANDOM:
				$this->ctrl->redirectByClass('ilTestRandomQuestionSetConfigGUI');
				
			case ilObjTest::QUESTION_SET_TYPE_DYNAMIC:
				$this->ctrl->redirectByClass('ilObjTestDynamicQuestionSetConfigGUI');
		}
	}

	private function userResultsGatewayObject()
	{
		$this->ctrl->setCmdClass('ilTestEvaluationGUI');
		$this->ctrl->setCmd('outUserResultsOverview');
		$this->tabs_gui->clearTargets();
		
		$this->forwardToEvaluationGUI();
	}

	private function forwardToEvaluationGUI()
	{
		$this->prepareOutput();
		$this->addHeaderAction();

		require_once 'Modules/Test/classes/class.ilTestEvaluationGUI.php';
		$gui = new ilTestEvaluationGUI($this->object);
		$gui->setObjectiveOrientedContainer($this->getObjectiveOrientedContainer());

		$this->ctrl->forwardCommand($gui);
	}

	private function forwardToEvalObjectiveOrientedGUI()
	{
		$this->prepareOutput();
		$this->addHeaderAction();

		require_once 'Modules/Test/classes/class.ilTestEvalObjectiveOrientedGUI.php';
		$gui = new ilTestEvalObjectiveOrientedGUI($this->object);
		$gui->setObjectiveOrientedContainer($this->getObjectiveOrientedContainer());

		$this->ctrl->forwardCommand($gui);
	}

	/**
	 * @param $show_pass_details
	 * @param $show_answers
	 * @param $show_reached_points
	 * @param $show_user_results
	 *
	 * @return ilTemplate
	 */
	public function createUserResults($show_pass_details, $show_answers, $show_reached_points, $show_user_results)
	{
		global $ilTabs, $ilDB;

		$ilTabs->setBackTarget(
			$this->lng->txt('back'), $this->ctrl->getLinkTarget($this, 'participants')
		);

		if( $this->getObjectiveOrientedContainer()->isObjectiveOrientedPresentationRequired() )
		{
			require_once 'Services/Link/classes/class.ilLink.php';
			$courseLink = ilLink::_getLink($this->getObjectiveOrientedContainer()->getRefId());
			$ilTabs->setBack2Target($this->lng->txt('back_to_objective_container'), $courseLink);
		}

		$template = new ilTemplate("tpl.il_as_tst_participants_result_output.html", TRUE, TRUE, "Modules/Test");
		
		require_once 'Modules/Test/classes/toolbars/class.ilTestResultsToolbarGUI.php';
		$toolbar = new ilTestResultsToolbarGUI($this->ctrl, $this->tpl, $this->lng);

		$this->ctrl->setParameter($this, 'pdf', '1');
		$toolbar->setPdfExportLinkTarget( $this->ctrl->getLinkTarget($this, $this->ctrl->getCmd()) );
		$this->ctrl->setParameter($this, 'pdf', '');

		if( $show_answers )
		{
			if( isset($_GET['show_best_solutions']) )
			{
				$_SESSION['tst_results_show_best_solutions'] = true;
			}
			elseif( isset($_GET['hide_best_solutions']) )
			{
				$_SESSION['tst_results_show_best_solutions'] = false;
			}
			elseif( !isset($_SESSION['tst_results_show_best_solutions']) )
			{
				$_SESSION['tst_results_show_best_solutions'] = false;
			}

			if( $_SESSION['tst_results_show_best_solutions'] )
			{
				$this->ctrl->setParameter($this, 'hide_best_solutions', '1');
				$toolbar->setHideBestSolutionsLinkTarget($this->ctrl->getLinkTarget($this, $this->ctrl->getCmd()));
				$this->ctrl->setParameter($this, 'hide_best_solutions', '');
			}
			else
			{
				$this->ctrl->setParameter($this, 'show_best_solutions', '1');
				$toolbar->setShowBestSolutionsLinkTarget($this->ctrl->getLinkTarget($this, $this->ctrl->getCmd()));
				$this->ctrl->setParameterByClass('', 'show_best_solutions', '');
			}
		}

		require_once 'Modules/Test/classes/class.ilTestParticipantData.php';
		$participantData = new ilTestParticipantData($ilDB, $this->lng);
		if( $this->object->getFixedParticipants() )
		{
			$participantData->setUserIds($show_user_results);
		}
		else
		{
			$participantData->setActiveIds($show_user_results);
		}
		$participantData->load($this->object->getTestId());
		$toolbar->setParticipantSelectorOptions($participantData->getOptionArray($show_user_results));

		$toolbar->build();
		$template->setVariable('RESULTS_TOOLBAR', $this->ctrl->getHTML($toolbar));

		include_once "./Modules/Test/classes/class.ilTestServiceGUI.php";
		$serviceGUI = new ilTestServiceGUI($this->object);
		$serviceGUI->setObjectiveOrientedContainer($this->getObjectiveOrientedContainer());
		$serviceGUI->setParticipantData($participantData);

		$count      = 0;
		foreach ($show_user_results as $key => $active_id)
		{
			$count++;
			$results = "";
			if ($this->object->getFixedParticipants())
			{
				$active_id = $this->object->getActiveIdOfUser( $active_id );
			}
			if ($active_id > 0)
			{
				$results = $serviceGUI->getResultsOfUserOutput(
					$this->testSessionFactory->getSession( $active_id ),
					$active_id,
					$this->object->_getResultPass( $active_id ),
					$this,
					$show_pass_details,
					$show_answers,
					FALSE,
					$show_reached_points
				);
			}
			if ($count < count( $show_user_results ))
			{
				$template->touchBlock( "break" );
			}
			$template->setCurrentBlock( "user_result" );
			$template->setVariable( "USER_RESULT", $results );
			$template->parseCurrentBlock();
		}
		
		if( $this->isPdfDeliveryRequest() )
		{
			require_once 'class.ilTestPDFGenerator.php';

			ilTestPDFGenerator::generatePDF(
				$template->get(), ilTestPDFGenerator::PDF_OUTPUT_DOWNLOAD, $this->object->getTitle()
			);
			
			exit;
		}
		else
		{
			return $template;
		}
	}

	private function redirectTo_ilObjTestSettingsGeneralGUI_showForm_Object()
	{
		require_once 'Modules/Test/classes/class.ilObjTestSettingsGeneralGUI.php';
		$this->ctrl->redirectByClass('ilObjTestSettingsGeneralGUI', ilObjTestSettingsGeneralGUI::CMD_SHOW_FORM);
	}
	
	/**
	 * prepares ilias to get output rendered by sub gui class
	 * 
	 * @global ilLocator $ilLocator
	 * @global ilTemplate $tpl
	 * @global ilObjUser $ilUser
	 * @return boolean
	 */
	private function prepareSubGuiOutput()
	{
		global $ilUser;

		$this->tpl->getStandardTemplate();

		// set locator
		$this->setLocator();
		
		// catch feedback message
		ilUtil::infoPanel();

		// set title and description and title icon
		$this->setTitleAndDescription();

		// BEGIN WebDAV: Display Mount Webfolder icon.
		if ($ilUser->getId() != ANONYMOUS_USER_ID)
		{
			require_once ('Services/WebDAV/classes/class.ilDAVActivationChecker.php');
			if (ilDAVActivationChecker::_isActive())
			{
				$this->showMountWebfolderIcon();
			}
		}
		// END WebDAV: Display Mount Webfolder icon.
	}

	function runObject()
	{
		$this->ctrl->redirect($this, "infoScreen");
	}
	
	function outEvaluationObject()
	{
		$this->ctrl->redirectByClass("iltestevaluationgui", "outEvaluation");
	}

	/**
	* form for new test object import
	*/
	protected function importFileObject($parent_id = null, $a_catch_errors = true)
	{
		$form = $this->initImportForm($_REQUEST["new_type"]);
		if($form->checkInput())
		{
			$this->ctrl->setParameter($this, "new_type", $this->type);
			$this->uploadTstObject();
		}

		// display form to correct errors
		$form->setValuesByPost();
		$this->tpl->setContent($form->getHTML());
	}
	
	function addDidacticTemplateOptions(array &$a_options) 
	{
		include_once("./Modules/Test/classes/class.ilObjTest.php");
		$tst = new ilObjTest();
		$defaults = $tst->getAvailableDefaults();
		if (count($defaults))
		{
			foreach ($defaults as $row)
			{
				$a_options["tstdef_".$row["test_defaults_id"]] = array($row["name"],
					$this->lng->txt("tst_default_settings"));
			}
		}

		// using template?
		include_once "Services/Administration/classes/class.ilSettingsTemplate.php";
		$templates = ilSettingsTemplate::getAllSettingsTemplates("tst");
		if($templates)
		{
			foreach($templates as $item)
			{
				$a_options["tsttpl_".$item["id"]] = array($item["title"],
					nl2br(trim($item["description"])));
			}
		}		
	}
	
	/**
	* save object
	* @access	public
	*/
	function afterSave(ilObject $a_new_object)
	{
		$tstdef = $this->getDidacticTemplateVar("tstdef");
		if ($tstdef) 
		{
			$testDefaultsId = $tstdef;
			$testDefaults = ilObjTest::_getTestDefaults($testDefaultsId);
			$a_new_object->applyDefaults($testDefaults);
		}

		$template_id = $this->getDidacticTemplateVar("tsttpl");
		if($template_id)
		{			
			include_once "Services/Administration/classes/class.ilSettingsTemplate.php";
			$template = new ilSettingsTemplate($template_id, ilObjAssessmentFolderGUI::getSettingsTemplateConfig());

			$template_settings = $template->getSettings();
			if($template_settings)
			{
				$this->applyTemplate($template_settings, $a_new_object);
			}

			$a_new_object->setTemplate($template_id);
		}
		
		$a_new_object->saveToDb();

		// always send a message
		ilUtil::sendSuccess($this->lng->txt("object_added"),true);
		$this->ctrl->setParameter($this, 'ref_id', $a_new_object->getRefId());
		$this->ctrl->redirectByClass('ilObjTestSettingsGeneralGUI');
	}

	function backToRepositoryObject()
	{
		include_once "./Services/Utilities/classes/class.ilUtil.php";
		$path = $this->tree->getPathFull($this->object->getRefID());
		ilUtil::redirect($this->getReturnLocation("cancel","./ilias.php?baseClass=ilRepositoryGUI&cmd=frameset&ref_id=" . $path[count($path) - 2]["child"]));
	}

	/**
	* imports test and question(s)
	*/
	function uploadTstObject()
	{
		if ($_FILES["xmldoc"]["error"] > UPLOAD_ERR_OK)
		{
			ilUtil::sendFailure($this->lng->txt("error_upload"));
			$this->createObject();
			return;
		}
		include_once("./Modules/Test/classes/class.ilObjTest.php");
		// create import directory
		$basedir = ilObjTest::_createImportDirectory();

		// copy uploaded file to import directory
		$file = pathinfo($_FILES["xmldoc"]["name"]);
		$full_path = $basedir."/".$_FILES["xmldoc"]["name"];
		ilUtil::moveUploadedFile($_FILES["xmldoc"]["tmp_name"], $_FILES["xmldoc"]["name"], $full_path);

		// unzip file
		ilUtil::unzip($full_path);

		// determine filenames of xml files
		$subdir = basename($file["basename"],".".$file["extension"]);
		ilObjTest::_setImportDirectory($basedir);
		$xml_file = ilObjTest::_getImportDirectory().'/'.$subdir.'/'.$subdir.".xml";
		$qti_file = ilObjTest::_getImportDirectory().'/'.$subdir.'/'. preg_replace("/test|tst/", "qti", $subdir).".xml";
		$results_file = ilObjTest::_getImportDirectory().'/'.$subdir.'/'. preg_replace("/test|tst/", "results", $subdir).".xml";

		if(!is_file($qti_file))
		{
			ilUtil::delDir($basedir);
			ilUtil::sendFailure($this->lng->txt("tst_import_non_ilias_zip"));
			$this->createObject();
			return;
		}

		// start verification of QTI files
		include_once "./Services/QTI/classes/class.ilQTIParser.php";
		$qtiParser = new ilQTIParser($qti_file, IL_MO_VERIFY_QTI, 0, "");
		$result = $qtiParser->startParsing();
		$founditems =& $qtiParser->getFoundItems();
		
		if (count($founditems) == 0)
		{
			// nothing found

			// delete import directory
			ilUtil::delDir($basedir);

			ilUtil::sendInfo($this->lng->txt("tst_import_no_items"));
			$this->createObject();
			return;
		}
		
		$complete = 0;
		$incomplete = 0;
		foreach ($founditems as $item)
		{
			if (strlen($item["type"]))
			{
				$complete++;
			}
			else
			{
				$incomplete++;
			}
		}
		
		if ($complete == 0)
		{
			// delete import directory
			ilUtil::delDir($basedir);

			ilUtil::sendInfo($this->lng->txt("qpl_import_non_ilias_files"));
			$this->createObject();
			return;
		}
		
		$_SESSION["tst_import_results_file"] = $results_file;
		$_SESSION["tst_import_xml_file"] = $xml_file;
		$_SESSION["tst_import_qti_file"] = $qti_file;
		$_SESSION["tst_import_subdir"] = $subdir;
		// display of found questions
		$this->tpl->addBlockFile("ADM_CONTENT", "adm_content", "tpl.tst_import_verification.html", "Modules/Test");
		$row_class = array("tblrow1", "tblrow2");
		$counter = 0;
		foreach ($founditems as $item)
		{
			$this->tpl->setCurrentBlock("verification_row");
			$this->tpl->setVariable("ROW_CLASS", $row_class[$counter++ % 2]);
			$this->tpl->setVariable("QUESTION_TITLE", $item["title"]);
			$this->tpl->setVariable("QUESTION_IDENT", $item["ident"]);
			include_once "./Services/QTI/classes/class.ilQTIItem.php";
			switch ($item["type"])
			{
				case MULTIPLE_CHOICE_QUESTION_IDENTIFIER:
				case QT_MULTIPLE_CHOICE_MR:
					$this->tpl->setVariable("QUESTION_TYPE", $this->lng->txt("assMultipleChoice"));
					break;
				case SINGLE_CHOICE_QUESTION_IDENTIFIER:
				case QT_MULTIPLE_CHOICE_SR:
					$this->tpl->setVariable("QUESTION_TYPE", $this->lng->txt("assSingleChoice"));
					break;
				case KPRIM_CHOICE_QUESTION_IDENTIFIER:
				case QT_KPRIM_CHOICE:
					$this->tpl->setVariable("QUESTION_TYPE", $this->lng->txt("assKprimChoice"));
					break;
				case LONG_MENU_QUESTION_IDENTIFIER:
				case QT_LONG_MENU:
					$this->tpl->setVariable("QUESTION_TYPE", $this->lng->txt("assLongMenu"));
					break;
				case NUMERIC_QUESTION_IDENTIFIER:
				case QT_NUMERIC:
					$this->tpl->setVariable("QUESTION_TYPE", $this->lng->txt("assNumeric"));
					break;
				case FORMULA_QUESTION_IDENTIFIER:
				case QT_FORMULA:
					$this->tpl->setVariable("QUESTION_TYPE", $this->lng->txt("assFormulaQuestion"));
					break;
				case TEXTSUBSET_QUESTION_IDENTIFIER:
				case QT_TEXTSUBSET:
					$this->tpl->setVariable("QUESTION_TYPE", $this->lng->txt("assTextSubset"));
					break;
				case CLOZE_TEST_IDENTIFIER:
				case QT_CLOZE:
					$this->tpl->setVariable("QUESTION_TYPE", $this->lng->txt("assClozeTest"));
					break;
				case ERROR_TEXT_IDENTIFIER:
				case QT_ERRORTEXT:
					$this->tpl->setVariable("QUESTION_TYPE", $this->lng->txt("assErrorText"));
					break;
				case IMAGEMAP_QUESTION_IDENTIFIER:
				case QT_IMAGEMAP:
					$this->tpl->setVariable("QUESTION_TYPE", $this->lng->txt("assImagemapQuestion"));
					break;
				case JAVAAPPLET_QUESTION_IDENTIFIER:
				case QT_JAVAAPPLET:
					$this->tpl->setVariable("QUESTION_TYPE", $this->lng->txt("assJavaApplet"));
					break;
				case FLASHAPPLET_QUESTION_IDENTIFIER:
				case QT_FLASHAPPLET:
					$this->tpl->setVariable("QUESTION_TYPE", $this->lng->txt("assFlashApplet"));
					break;
				case MATCHING_QUESTION_IDENTIFIER:
				case QT_MATCHING:
					$this->tpl->setVariable("QUESTION_TYPE", $this->lng->txt("assMatchingQuestion"));
					break;
				case ORDERING_QUESTION_IDENTIFIER:
				case QT_ORDERING:
					$this->tpl->setVariable("QUESTION_TYPE", $this->lng->txt("assOrderingQuestion"));
					break;
				case ORDERING_HORIZONTAL_IDENTIFIER:
				case QT_ORDERING_HORIZONTAL:
					$this->tpl->setVariable("QUESTION_TYPE", $this->lng->txt("assOrderingHorizontal"));
					break;
				case TEXT_QUESTION_IDENTIFIER:
				case QT_TEXT:
					$this->tpl->setVariable("QUESTION_TYPE", $this->lng->txt("assTextQuestion"));
					break;
				case FILE_UPLOAD_IDENTIFIER:
				case QT_FILEUPLOAD:
					$this->tpl->setVariable("QUESTION_TYPE", $this->lng->txt("assFileUpload"));
					break;
			}
			$this->tpl->parseCurrentBlock();
		}

		// on import creation screen the pool was chosen (-1 for no pool)
		// BUT when no pool is available the input on creation screen is missing, so the field value -1 for no pool is not submitted.
		$QplOrTstID = isset($_POST["qpl"]) && (int)$_POST["qpl"] != 0 ? $_POST["qpl"] : -1;
		
		$this->tpl->setCurrentBlock("adm_content");
		$this->tpl->setVariable("TEXT_TYPE", $this->lng->txt("question_type"));
		$this->tpl->setVariable("TEXT_TITLE", $this->lng->txt("question_title"));
		$this->tpl->setVariable("FOUND_QUESTIONS_INTRODUCTION", $this->lng->txt("tst_import_verify_found_questions"));
		$this->tpl->setVariable("VERIFICATION_HEADING", $this->lng->txt("import_tst"));
		$this->tpl->setVariable("FORMACTION", $this->ctrl->getFormAction($this));
		$this->tpl->setVariable("ARROW", ilUtil::getImagePath("arrow_downright.svg"));
		$this->tpl->setVariable("QUESTIONPOOL_ID", $QplOrTstID);
		$this->tpl->setVariable("VALUE_IMPORT", $this->lng->txt("import"));
		$this->tpl->setVariable("VALUE_CANCEL", $this->lng->txt("cancel"));
		$this->tpl->parseCurrentBlock();
	}
	
	/**
	* imports question(s) into the questionpool (after verification)
	*/
	function importVerifiedFileObject()
	{
		include_once "./Modules/Test/classes/class.ilObjTest.php";
		// create new questionpool object
		$newObj = new ilObjTest(0, true);
		// set type of questionpool object
		$newObj->setType($_GET["new_type"]);
		// set title of questionpool object to "dummy"
		$newObj->setTitle("dummy");
		// set description of questionpool object
		$newObj->setDescription("test import");
		// create the questionpool class in the ILIAS database (object_data table)
		$newObj->create(true);
		// create a reference for the questionpool object in the ILIAS database (object_reference table)
		$newObj->createReference();
		// put the questionpool object in the administration tree
		$newObj->putInTree($_GET["ref_id"]);
		// get default permissions and set the permissions for the questionpool object
		$newObj->setPermissions($_GET["ref_id"]);		
		// empty mark schema
		$newObj->mark_schema->flush();

		// start parsing of QTI files
		include_once "./Services/QTI/classes/class.ilQTIParser.php";

		// Handle selection of "no questionpool" as qpl_id = -1 -> use test object id instead.
		// possible hint: chek if empty strings in $_POST["qpl_id"] relates to a bug or not
		if (!isset($_POST["qpl"]) || "-1" !== (string)$_POST["qpl"])
		{
			$qpl_id = $newObj->getId();
		} 
		else 
		{
			$qpl_id = $_POST["qpl"];
		}

		$qtiParser = new ilQTIParser($_SESSION["tst_import_qti_file"], IL_MO_PARSE_QTI, $qpl_id, $_POST["ident"]);
		if( !isset($_POST["ident"]) || !is_array($_POST["ident"]) || !count($_POST["ident"]) )
		{
			$qtiParser->setIgnoreItemsEnabled(true);
		}
		$qtiParser->setTestObject($newObj);
		$result = $qtiParser->startParsing();
		$newObj->saveToDb();

		// import page data
		include_once ("./Modules/LearningModule/classes/class.ilContObjParser.php");
		$contParser = new ilContObjParser($newObj, $_SESSION["tst_import_xml_file"], $_SESSION["tst_import_subdir"]);
		$contParser->setQuestionMapping($qtiParser->getImportMapping());
		$contParser->startParsing();

		if( isset($_POST["ident"]) && is_array($_POST["ident"]) && count($_POST["ident"]) == $qtiParser->getFoundItems() )
		{
			// import test results
			if (@file_exists($_SESSION["tst_import_results_file"]))
			{
				include_once ("./Modules/Test/classes/class.ilTestResultsImportParser.php");
				$results = new ilTestResultsImportParser($_SESSION["tst_import_results_file"], $newObj);
				$results->startParsing();
			}
		}

		// delete import directory
		ilUtil::delDir(ilObjTest::_getImportDirectory());
		ilUtil::sendSuccess($this->lng->txt("object_imported"),true);

		$newObj->updateMetaData();
		
		ilUtil::redirect("ilias.php?ref_id=".$newObj->getRefId().
				"&baseClass=ilObjTestGUI");
	}
	
	/**
	* display status information or report errors messages
	* in case of error
	*
	* @access	public
	*/
	function uploadObject($redirect = true)
	{
		$this->uploadTstObject();
	}

	/**
	* download file
	*/
	function downloadFileObject()
	{
		$file = explode("_", $_GET["file_id"]);
		include_once("./Modules/File/classes/class.ilObjFile.php");
		$fileObj = new ilObjFile($file[count($file) - 1], false);
		$fileObj->sendFile();
		exit;
	}
	
	/**
	* show fullscreen view
	*/
	function fullscreenObject()
	{
		include_once("./Modules/TestQuestionPool/classes/class.ilAssQuestionPageGUI.php");
		$page_gui = new ilAssQuestionPageGUI($_GET["pg_id"]);
		$page_gui->showMediaFullscreen();
		
	}

	/**
	* download source code paragraph
	*/
	function download_paragraphObject()
	{
		include_once("./Modules/TestQuestionPool/classes/class.ilAssQuestionPage.php");
		$pg_obj = new ilAssQuestionPage($_GET["pg_id"]);
		$pg_obj->send_paragraph ($_GET["par_id"], $_GET["downloadtitle"]);
		exit;
	}

	/**
	* Sets the filter for the question browser 
	*
	* Sets the filter for the question browser 
	*
	* @access	public
	*/
	function filterObject()
	{
		$this->questionBrowser();
	}

	/**
	* Resets the filter for the question browser 
	*
	* Resets the filter for the question browser 
	*
	* @access	public
	*/
	function resetFilterObject()
	{
		$this->questionBrowser();
	}

	/**
	* Called when the back button in the question browser was pressed 
	*
	* Called when the back button in the question browser was pressed 
	*
	* @access	public
	*/
	function backObject()
	{
		$this->ctrl->redirect($this, "questions");
	}
	
	/**
	* Creates a new questionpool and returns the reference id
	*
	* Creates a new questionpool and returns the reference id
	*
	* @return integer Reference id of the newly created questionpool
	* @access	public
	*/
	function createQuestionPool($name = "dummy", $description = "")
	{
		global $tree;
		$parent_ref = $tree->getParentId($this->object->getRefId());
		include_once "./Modules/TestQuestionPool/classes/class.ilObjQuestionPool.php";
		$qpl = new ilObjQuestionPool();
		$qpl->setType("qpl");
		$qpl->setTitle($name);
		$qpl->setDescription($description);
		$qpl->create();
		$qpl->createReference();
		$qpl->putInTree($parent_ref);
		$qpl->setPermissions($parent_ref);
		$qpl->setOnline(1); // must be online to be available
		$qpl->saveToDb();
		return $qpl->getRefId();
	}

	/**
	* Creates a form for random selection of questions
	*/
	public function randomselectObject()
	{
		global $ilUser;
		$this->getQuestionsSubTabs();
		$this->tpl->addBlockFile("ADM_CONTENT", "adm_content", "tpl.il_as_tst_random_select.html", "Modules/Test");
		$questionpools =& $this->object->getAvailableQuestionpools(FALSE, FALSE, FALSE, TRUE);
		$this->tpl->setCurrentBlock("option");
		$this->tpl->setVariable("VALUE_OPTION", "0");
		$this->tpl->setVariable("TEXT_OPTION", $this->lng->txt("all_available_question_pools"));
		$this->tpl->parseCurrentBlock();
		foreach ($questionpools as $key => $value)
		{
			$this->tpl->setCurrentBlock("option");
			$this->tpl->setVariable("VALUE_OPTION", $key);
			$this->tpl->setVariable("TEXT_OPTION", $value["title"]);
			$this->tpl->parseCurrentBlock();
		}
		$this->tpl->setCurrentBlock("hidden");
		$this->tpl->setVariable("HIDDEN_NAME", "sel_question_types");
		$this->tpl->setVariable("HIDDEN_VALUE", $_POST["sel_question_types"]);
		$this->tpl->parseCurrentBlock();
		$this->tpl->setCurrentBlock("adm_content");
		$this->tpl->setVariable("FORM_ACTION", $this->ctrl->getFormAction($this));
		$this->tpl->setVariable("TXT_QPL_SELECT", $this->lng->txt("tst_random_select_questionpool"));
		$this->tpl->setVariable("TXT_NR_OF_QUESTIONS", $this->lng->txt("tst_random_nr_of_questions"));
		$this->tpl->setVariable("BTN_SUBMIT", $this->lng->txt("submit"));
		$this->tpl->setVariable("BTN_CANCEL", $this->lng->txt("cancel"));
		$this->tpl->parseCurrentBlock();
	}
	
	/**
	* Cancels the form for random selection of questions
	*
	* Cancels the form for random selection of questions
	*
	* @access	public
	*/
	function cancelRandomSelectObject()
	{
		$this->ctrl->redirect($this, "questions");
	}
	
	/**
	* Offers a random selection for insertion in the test
	*
	* Offers a random selection for insertion in the test
	*
	* @access	public
	*/
	function createRandomSelectionObject()
	{
		$this->getQuestionsSubTabs();
		$question_array = $this->object->randomSelectQuestions($_POST["nr_of_questions"], $_POST["sel_qpl"]);
		$this->tpl->addBlockFile("ADM_CONTENT", "adm_content", "tpl.il_as_tst_random_question_offer.html", "Modules/Test");
		$color_class = array("tblrow1", "tblrow2");
		$counter = 0;
		$questionpools =& $this->object->getAvailableQuestionpools(true);
		include_once "./Modules/TestQuestionPool/classes/class.assQuestion.php";
		foreach ($question_array as $question_id)
		{
			$dataset = $this->object->getQuestionDataset($question_id);
			$this->tpl->setCurrentBlock("QTab");
			$this->tpl->setVariable("COLOR_CLASS", $color_class[$counter % 2]);
			$this->tpl->setVariable("QUESTION_TITLE", $dataset->title);
			$this->tpl->setVariable("QUESTION_COMMENT", $dataset->description);
			$this->tpl->setVariable("QUESTION_TYPE", assQuestion::_getQuestionTypeName($dataset->type_tag));
			$this->tpl->setVariable("QUESTION_AUTHOR", $dataset->author);
			$this->tpl->setVariable("QUESTION_POOL", $questionpools[$dataset->obj_fi]["title"]);
			$this->tpl->parseCurrentBlock();
			$counter++;
		}
		if (count($question_array) == 0)
		{
			$this->tpl->setCurrentBlock("Emptytable");
			$this->tpl->setVariable("TEXT_NO_QUESTIONS_AVAILABLE", $this->lng->txt("no_questions_available"));
			$this->tpl->parseCurrentBlock();
		}
			else
		{
			$this->tpl->setCurrentBlock("Selectionbuttons");
			$this->tpl->setVariable("BTN_YES", $this->lng->txt("random_accept_sample"));
			$this->tpl->setVariable("BTN_NO", $this->lng->txt("random_another_sample"));
			$this->tpl->parseCurrentBlock();
		}
		$chosen_questions = join($question_array, ",");
		$this->tpl->setCurrentBlock("adm_content");
		$this->tpl->setVariable("FORM_ACTION", $this->ctrl->getFormAction($this));
		$this->tpl->setVariable("QUESTION_TITLE", $this->lng->txt("tst_question_title"));
		$this->tpl->setVariable("QUESTION_COMMENT", $this->lng->txt("description"));
		$this->tpl->setVariable("QUESTION_TYPE", $this->lng->txt("tst_question_type"));
		$this->tpl->setVariable("QUESTION_AUTHOR", $this->lng->txt("author"));
		$this->tpl->setVariable("QUESTION_POOL", $this->lng->txt("qpl"));
		$this->tpl->setVariable("VALUE_CHOSEN_QUESTIONS", $chosen_questions);
		$this->tpl->setVariable("VALUE_QUESTIONPOOL_SELECTION", $_POST["sel_qpl"]);
		$this->tpl->setVariable("VALUE_NR_OF_QUESTIONS", $_POST["nr_of_questions"]);
		$this->tpl->setVariable("TEXT_QUESTION_OFFER", $this->lng->txt("tst_question_offer"));
		$this->tpl->setVariable("BTN_CANCEL", $this->lng->txt("cancel"));
		$this->tpl->parseCurrentBlock();
	}
	
	/**
	* Inserts a random selection into the test
	*
	* Inserts a random selection into the test
	*
	* @access	public
	*/
	function insertRandomSelectionObject()
	{
		$selected_array = explode(",", $_POST["chosen_questions"]);
		if (!count($selected_array))
		{
			ilUtil::sendInfo($this->lng->txt("tst_insert_missing_question"));
		}
		else
		{
			$total = $this->object->evalTotalPersons();
			if ($total)
			{
				// the test was executed previously
				ilUtil::sendInfo(sprintf($this->lng->txt("tst_insert_questions_and_results"), $total));
			}
			else
			{
				ilUtil::sendInfo($this->lng->txt("tst_insert_questions"));
			}
			foreach ($selected_array as $key => $value) 
			{
				$this->object->insertQuestion( $this->testQuestionSetConfigFactory->getQuestionSetConfig(), $value );
			}
			$this->object->saveCompleteStatus( $this->testQuestionSetConfigFactory->getQuestionSetConfig() );
			ilUtil::sendSuccess($this->lng->txt("tst_questions_inserted"), true);
			$this->ctrl->redirect($this, "questions");
			return;
		}
	}

	function browseForQuestionsObject()
	{
		$this->questionBrowser();
	}
	
	/**
	* Called when a new question should be created from a test after confirmation
	*
	* Called when a new question should be created from a test after confirmation
	*
	* @access	public
	*/
	function executeCreateQuestionObject()
	{
		$qpl_ref_id = $_REQUEST["sel_qpl"];

		$qpl_mode = $_REQUEST['usage'];
		
		if(isset($_REQUEST['qtype']))
		{
			include_once 'Modules/TestQuestionPool/classes/class.ilObjQuestionPool.php';
			$sel_question_types = ilObjQuestionPool::getQuestionTypeByTypeId($_REQUEST["qtype"]); 
		}
		else if(isset($_REQUEST['sel_question_types']))
		{
			$sel_question_types = $_REQUEST["sel_question_types"];
		}

		if (!$qpl_mode || ($qpl_mode == 2 && strcmp($_REQUEST["txt_qpl"], "") == 0) || ($qpl_mode == 3 && strcmp($qpl_ref_id, "") == 0))
		//if ((strcmp($_REQUEST["txt_qpl"], "") == 0) && (strcmp($qpl_ref_id, "") == 0))
		{
			// Mantis #14890
			$_REQUEST['sel_question_types'] = $sel_question_types;
			ilUtil::sendInfo($this->lng->txt("questionpool_not_entered"));
			$this->createQuestionObject();
			return;
		}
		else
		{
			$_SESSION["test_id"] = $this->object->getRefId();
			if ($qpl_mode == 2 && strcmp($_REQUEST["txt_qpl"], "") != 0)
			{
				// create a new question pool and return the reference id
				$qpl_ref_id = $this->createQuestionPool($_REQUEST["txt_qpl"]);
			}
			else if ($qpl_mode == 1)
			{
			    $qpl_ref_id = $_GET["ref_id"];
			}

			include_once "./Modules/TestQuestionPool/classes/class.ilObjQuestionPoolGUI.php";
			$baselink = "ilias.php?baseClass=ilObjQuestionPoolGUI&ref_id=" . $qpl_ref_id . "&cmd=createQuestionForTest&test_ref_id=".$_GET["ref_id"]."&calling_test=".$_GET["ref_id"]."&sel_question_types=" . $sel_question_types;

			if (isset($_REQUEST['prev_qid'])) 
			{
			    $baselink .= '&prev_qid=' . $_REQUEST['prev_qid'];
			}
			else if(isset($_REQUEST['position']))
			{
				$baselink .= '&prev_qid=' . $_REQUEST['position'];
			}
			
			if ($_REQUEST['test_express_mode']) {
			    $baselink .= '&test_express_mode=1';
			}
			
			if( isset($_REQUEST['add_quest_cont_edit_mode']) )
			{
				$baselink = ilUtil::appendUrlParameterString(
						$baselink, "add_quest_cont_edit_mode={$_REQUEST['add_quest_cont_edit_mode']}", false
				);
			}
			
#var_dump($_REQUEST['prev_qid']);
			ilUtil::redirect($baselink);
			
			exit();
		}
	}

	/**
	* Called when the creation of a new question is cancelled
	*
	* Called when the creation of a new question is cancelled
	*
	* @access	public
	*/
	function cancelCreateQuestionObject()
	{
		$this->ctrl->redirect($this, "questions");
	}

	/**
	* Called when a new question should be created from a test
	*
	* Called when a new question should be created from a test
	*
	* @access	public
	*/
	function createQuestionObject()
	{
		global $ilUser;
		$this->getQuestionsSubTabs();
		//$this->tpl->addBlockFile("ADM_CONTENT", "adm_content", "tpl.il_as_tst_qpl_select.html", "Modules/Test");
		$questionpools =& $this->object->getAvailableQuestionpools(FALSE, FALSE, FALSE, TRUE, FALSE, "write");
		
		if ($this->object->getPoolUsage()) {
		    global $lng, $ilCtrl, $tpl;

		    include_once "Services/Form/classes/class.ilPropertyFormGUI.php";

		    $form = new ilPropertyFormGUI();
		    $form->setFormAction($ilCtrl->getFormAction($this, "executeCreateQuestion"));
		    $form->setTitle($lng->txt("ass_create_question"));
		    include_once 'Modules/TestQuestionPool/classes/class.ilObjQuestionPool.php';


		    $hidden = new ilHiddenInputGUI('sel_question_types');
		    $hidden->setValue($_REQUEST["sel_question_types"]);
		    $form->addItem($hidden);

			// content editing mode
			if( ilObjAssessmentFolder::isAdditionalQuestionContentEditingModePageObjectEnabled() )
			{
				$ri = new ilRadioGroupInputGUI($lng->txt("tst_add_quest_cont_edit_mode"), "add_quest_cont_edit_mode");

				$ri->addOption(new ilRadioOption(
						$lng->txt('tst_add_quest_cont_edit_mode_default'),
						assQuestion::ADDITIONAL_CONTENT_EDITING_MODE_DEFAULT
				));

				$ri->addOption(new ilRadioOption(
						$lng->txt('tst_add_quest_cont_edit_mode_page_object'),
						assQuestion::ADDITIONAL_CONTENT_EDITING_MODE_PAGE_OBJECT
				));
				
				$ri->setValue(assQuestion::ADDITIONAL_CONTENT_EDITING_MODE_DEFAULT);

				$form->addItem($ri, true);
			}
			else
			{
				$hi = new ilHiddenInputGUI("question_content_editing_type");
				$hi->setValue(assQuestion::ADDITIONAL_CONTENT_EDITING_MODE_DEFAULT);
				$form->addItem($hi, true);
			}
			
		    // use pool
		    $usage = new ilRadioGroupInputGUI($this->lng->txt("assessment_pool_selection"), "usage");
		    $usage->setRequired(true);
		    $no_pool = new ilRadioOption($this->lng->txt("assessment_no_pool"), 1);
		    $usage->addOption($no_pool);
		    $existing_pool = new ilRadioOption($this->lng->txt("assessment_existing_pool"), 3);
		    $usage->addOption($existing_pool);
		    $new_pool = new ilRadioOption($this->lng->txt("assessment_new_pool"), 2);
		    $usage->addOption($new_pool);
		    $form->addItem($usage);

		    $usage->setValue(1);

		    $questionpools = ilObjQuestionPool::_getAvailableQuestionpools(FALSE, FALSE, TRUE, FALSE, FALSE, "write");
		    $pools_data = array();
		    foreach($questionpools as $key => $p) {
			$pools_data[$key] = $p['title'];
		    }
		    $pools = new ilSelectInputGUI($this->lng->txt("select_questionpool"), "sel_qpl");
		    $pools->setOptions($pools_data);
		    $existing_pool->addSubItem($pools);


			$this->lng->loadLanguageModule('rbac');
		    $name = new ilTextInputGUI($this->lng->txt("rbac_create_qpl"), "txt_qpl");
		    $name->setSize(50);
		    $name->setMaxLength(50);
		    $new_pool->addSubItem($name);

		    $form->addCommandButton("executeCreateQuestion", $lng->txt("submit"));
		    $form->addCommandButton("cancelCreateQuestion", $lng->txt("cancel"));

		    return $this->tpl->setVariable('ADM_CONTENT', $form->getHTML());

		}
		else {
		    global $ilCtrl;

		    $ilCtrl->setParameterByClass('iltestexpresspageobjectgui', 'sel_question_types', $_REQUEST["sel_question_types"]);
		    $ilCtrl->setParameterByClass('iltestexpresspageobjectgui', 'add_quest_cont_edit_mode', $_REQUEST["add_quest_cont_edit_mode"]);
		    $link = $ilCtrl->getLinkTargetByClass('iltestexpresspageobjectgui', 'handleToolbarCommand','',false,false);
		    ilUtil::redirect($link);
		}
	}

	/**
	 * Remove questions from the test after confirmation
	 */
	public function confirmRemoveQuestionsObject()
	{
		$checked_questions = $_POST["q_id"];

		$questions = $this->object->getQuestionTitlesAndIndexes();
		$deleted   = array();
		foreach((array)$checked_questions as $value)
		{
			$this->object->removeQuestion($value);
			$deleted[] = $value;
		}

		$this->object->saveCompleteStatus( $this->testQuestionSetConfigFactory->getQuestionSetConfig() );
		
		ilUtil::sendSuccess($this->lng->txt("tst_questions_removed"));

		if($_REQUEST['test_express_mode'])
		{
			$prev        = null;
			$return_to   = null;
			$deleted_tmp = $deleted;
			$first       = array_shift($deleted_tmp);
			foreach((array)$questions as $key => $value)
			{
				if(!in_array($key, $deleted))
				{
					$prev = $key;
					if(!$first)
					{
						$return_to = $prev;
						break;
					}
					else continue;
				}
				else if($key == $first)
				{
					if($prev)
					{
						$return_to = $prev;
						break;
					}
					$first = array_shift($deleted_tmp);
				}
			}

			if(
				count($questions) == count($checked_questions) ||
				!$return_to
			)
			{
				$this->ctrl->setParameter($this, 'q_id', '');
				$this->ctrl->redirect($this, 'showPage');
			}

			$this->ctrl->setParameter($this, 'q_id', $return_to);
			$this->ctrl->redirect($this, "showPage");
		}
		else
		{
			$this->ctrl->setParameter($this, 'q_id', '');
			$this->ctrl->redirect($this, 'questions');
		}
	}
	
	/**
	* Cancels the removal of questions from the test
	*
	* Cancels the removal of questions from the test
	*
	* @access	public
	*/
	function cancelRemoveQuestionsObject()
	{
	    	if ($_REQUEST['test_express_mode']) {
		    $this->ctrl->setParameter($this, 'q_id', $_REQUEST['q_id']);
		    $this->ctrl->redirect($this, "showPage");
		}
		else {
		    $this->ctrl->redirect($this, "questions");
		}
	}
	
	/**
	* Displays a form to confirm the removal of questions from the test
	*
	* Displays a form to confirm the removal of questions from the test
	*
	* @access	public
	*/
	function removeQuestionsForm($checked_questions)
	{		
		$total = $this->object->evalTotalPersons();
		if ($total) 
		{
			// the test was executed previously
			$question = sprintf($this->lng->txt("tst_remove_questions_and_results"), $total);
		} 
		else 
		{
			if (count($checked_questions) == 1)
			{
				$question = $this->lng->txt("tst_remove_question");
			}
			else
			{
				$question = $this->lng->txt("tst_remove_questions");
			}
		}
				
		include_once("./Services/Utilities/classes/class.ilConfirmationGUI.php");
		$cgui = new ilConfirmationGUI();
		$cgui->setHeaderText($question);

		$this->ctrl->saveParameter($this, 'test_express_mode');
		$this->ctrl->saveParameter($this, 'q_id');
		
		$cgui->setFormAction($this->ctrl->getFormAction($this));
		$cgui->setCancel($this->lng->txt("cancel"), "cancelRemoveQuestions");
		$cgui->setConfirm($this->lng->txt("confirm"), "confirmRemoveQuestions");
								
		include_once "./Modules/TestQuestionPool/classes/class.assQuestion.php";
		$removablequestions =& $this->object->getTestQuestions();				
		if (count($removablequestions))
		{
			foreach ($removablequestions as $data)
			{
				if (in_array($data["question_id"], $checked_questions))
				{
					$txt = $data["title"]." (".assQuestion::_getQuestionTypeName($data["type_tag"]).")";
					$txt .= ' ['. $this->lng->txt('question_id_short') . ': ' . $data['question_id']  . ']';
					
					if($data["description"])
					{
						$txt .= "<div class=\"small\">".$data["description"]."</div>";
					}
					
					$cgui->addItem("q_id[]", $data["question_id"], $txt);
				}
			}		
		}
		
		$this->tpl->setContent($cgui->getHTML());		
	}

	/**
	* Called when a selection of questions should be removed from the test
	*
	* Called when a selection of questions should be removed from the test
	*
	* @access	public
	*/
	function removeQuestionsObject()
	{
		$this->getQuestionsSubTabs();
		$checked_questions = $_REQUEST["q_id"];
		if (!is_array($checked_questions) && $checked_questions) {
		    $checked_questions = array($checked_questions);
		}
		if (count($checked_questions) > 0) 
		{			
			$this->removeQuestionsForm($checked_questions);
			return;
		} 
		elseif (count($checked_questions) == 0) 
		{
			ilUtil::sendFailure($this->lng->txt("tst_no_question_selected_for_removal"), true);
			$this->ctrl->redirect($this, "questions");
		}
	}
	
	/**
	* Marks selected questions for moving
	*/
	function moveQuestionsObject()
	{
		$selected_questions = NULL;
		$selected_questions = $_POST['q_id'];
		if (is_array($selected_questions))
		{
			$_SESSION['tst_qst_move_' . $this->object->getTestId()] = $_POST['q_id'];
			ilUtil::sendSuccess($this->lng->txt("msg_selected_for_move"), true);
		}
		else
		{
			ilUtil::sendFailure($this->lng->txt('no_selection_for_move'), TRUE);
		}
		$this->ctrl->redirect($this, 'questions');
	}
	
	/**
	* Insert checked questions before the actual selection
	*/
	public function insertQuestionsBeforeObject()
	{
		// get all questions to move
		$move_questions = $_SESSION['tst_qst_move_' . $this->object->getTestId()];

		if (count($_POST['q_id']) == 0)
		{
			ilUtil::sendFailure($this->lng->txt("no_target_selected_for_move"), true);
			$this->ctrl->redirect($this, 'questions');
		}
		if (count($_POST['q_id']) > 1)
		{
			ilUtil::sendFailure($this->lng->txt("too_many_targets_selected_for_move"), true);
			$this->ctrl->redirect($this, 'questions');
		}
		$insert_mode = 0;
		$this->object->moveQuestions($_SESSION['tst_qst_move_' . $this->object->getTestId()], $_POST['q_id'][0], $insert_mode);
		ilUtil::sendSuccess($this->lng->txt("msg_questions_moved"), true);
		unset($_SESSION['tst_qst_move_' . $this->object->getTestId()]);
		$this->ctrl->redirect($this, "questions");
	}
	
	/**
	* Insert checked questions after the actual selection
	*/
	public function insertQuestionsAfterObject()
	{
		// get all questions to move
		$move_questions = $_SESSION['tst_qst_move_' . $this->object->getTestId()];
		if (count($_POST['q_id']) == 0)
		{
			ilUtil::sendFailure($this->lng->txt("no_target_selected_for_move"), true);
			$this->ctrl->redirect($this, 'questions');
		}
		if (count($_POST['q_id']) > 1)
		{
			ilUtil::sendFailure($this->lng->txt("too_many_targets_selected_for_move"), true);
			$this->ctrl->redirect($this, 'questions');
		}
		$insert_mode = 1;
		$this->object->moveQuestions($_SESSION['tst_qst_move_' . $this->object->getTestId()], $_POST['q_id'][0], $insert_mode);
		ilUtil::sendSuccess($this->lng->txt("msg_questions_moved"), true);
		unset($_SESSION['tst_qst_move_' . $this->object->getTestId()]);
		$this->ctrl->redirect($this, "questions");
	}
	
	/**
	* Insert questions from the questionbrowser into the test 
	*
	* @access	public
	*/
	function insertQuestionsObject()
	{
		$selected_array = (is_array($_POST['q_id'])) ? $_POST['q_id'] : array();
		if (!count($selected_array))
		{
			ilUtil::sendInfo($this->lng->txt("tst_insert_missing_question"), true);
			$this->ctrl->redirect($this, "browseForQuestions");
		}
		else
		{
			include_once "./Modules/TestQuestionPool/classes/class.assQuestion.php";
			$manscoring = FALSE;
			foreach ($selected_array as $key => $value) 
			{
				$this->object->insertQuestion( $this->testQuestionSetConfigFactory->getQuestionSetConfig(), $value );
				if (!$manscoring)
				{
					$manscoring = $manscoring | assQuestion::_needsManualScoring($value);
				}
			}
			$this->object->saveCompleteStatus( $this->testQuestionSetConfigFactory->getQuestionSetConfig() );
			if ($manscoring)
			{
				ilUtil::sendInfo($this->lng->txt("manscoring_hint"), TRUE);
			}
			else
			{
				ilUtil::sendSuccess($this->lng->txt("tst_questions_inserted"), TRUE);
			}
			$this->ctrl->redirect($this, "questions");
			return;
		}
	}

	public function filterAvailableQuestionsObject()
	{
		include_once "./Modules/Test/classes/tables/class.ilTestQuestionBrowserTableGUI.php";
		$table_gui = new ilTestQuestionBrowserTableGUI($this, 'browseForQuestions', $this->ref_id);
		$table_gui->resetOffset();
		$table_gui->writeFilterToSession();
		$this->ctrl->redirect($this, "browseForQuestions");
	}
	
	public function resetfilterAvailableQuestionsObject()
	{
		include_once "./Modules/Test/classes/tables/class.ilTestQuestionBrowserTableGUI.php";
		$table_gui = new ilTestQuestionBrowserTableGUI($this, 'browseForQuestions', $this->ref_id);
		$table_gui->resetOffset();
		$table_gui->resetFilter();
		$this->ctrl->redirect($this, "browseForQuestions");
	}
	
	/**
	* Creates a form to select questions from questionpools to insert the questions into the test 
	*
	* @access	public
	*/
	function questionBrowser()
	{
		global $ilAccess;

		$this->ctrl->setParameterByClass(get_class($this), "browse", "1");

		include_once "./Modules/Test/classes/tables/class.ilTestQuestionBrowserTableGUI.php";
		$table_gui = new ilTestQuestionBrowserTableGUI($this, 'browseForQuestions', $this->ref_id, (($ilAccess->checkAccess("write", "", $this->ref_id) ? true : false)));
		$arrFilter = array();
		foreach ($table_gui->getFilterItems() as $item)
		{
			if ($item->getValue() !== false)
			{
				$arrFilter[$item->getPostVar()] = $item->getValue();
			}
		}
		$data = $this->object->getAvailableQuestions($arrFilter, 1);
		$table_gui->setData($data);
		$this->tpl->setVariable('ADM_CONTENT', $table_gui->getHTML());	
	}

	public function addQuestionObject()
	{
		global $lng, $ilCtrl, $tpl;

		include_once "Services/Form/classes/class.ilPropertyFormGUI.php";

		$ilCtrl->setParameter($this, 'qtype', $_REQUEST['qtype']);

		$form = new ilPropertyFormGUI();

		$form->setFormAction($ilCtrl->getFormAction($this, "executeCreateQuestion"));
		$form->setTitle($lng->txt("ass_create_question"));
		include_once 'Modules/TestQuestionPool/classes/class.ilObjQuestionPool.php';

		$pool = new ilObjQuestionPool();
		$questionTypes = $pool->getQuestionTypes(false, true);
		$options = array();

		// question type
		foreach($questionTypes as $label => $data)
		{
			$options[$data['question_type_id']] = $label; 
		}

		include_once("./Services/Form/classes/class.ilSelectInputGUI.php");
		$si = new ilSelectInputGUI($lng->txt("question_type"), "qtype");
		$si->setOptions($options);
		$form->addItem($si, true);

		// position
		$questions = $this->object->getQuestionTitlesAndIndexes();
		if($questions)
		{
			$si = new ilSelectInputGUI($lng->txt("position"), "position");
			$options = array('0' => $lng->txt('first'));
			foreach($questions as $key => $title)
			{
				$options[$key] = $lng->txt('behind') . ' '. $title . ' ['.$this->lng->txt('question_id_short') . ': '. $key .']';
			}
			$si->setOptions($options);
			$si->setValue($_REQUEST['q_id']);
			$form->addItem($si, true);
		}

		// content editing mode
		if( ilObjAssessmentFolder::isAdditionalQuestionContentEditingModePageObjectEnabled() )
		{
			$ri = new ilRadioGroupInputGUI($lng->txt("tst_add_quest_cont_edit_mode"), "add_quest_cont_edit_mode");

			$ri->addOption(new ilRadioOption(
				$lng->txt('tst_add_quest_cont_edit_mode_default'),
				assQuestion::ADDITIONAL_CONTENT_EDITING_MODE_DEFAULT
			));

			$ri->addOption(new ilRadioOption(
				$lng->txt('tst_add_quest_cont_edit_mode_page_object'),
				assQuestion::ADDITIONAL_CONTENT_EDITING_MODE_PAGE_OBJECT
			));

			$ri->setValue(assQuestion::ADDITIONAL_CONTENT_EDITING_MODE_DEFAULT);

			$form->addItem($ri, true);
		}
		else
		{
			$hi = new ilHiddenInputGUI("question_content_editing_type");
			$hi->setValue(assQuestion::ADDITIONAL_CONTENT_EDITING_MODE_DEFAULT);
			$form->addItem($hi, true);
		}

		if($this->object->getPoolUsage())
		{
			// use pool
			$usage = new ilRadioGroupInputGUI($this->lng->txt("assessment_pool_selection"), "usage");
			$usage->setRequired(true);
			$no_pool = new ilRadioOption($this->lng->txt("assessment_no_pool"), 1);
			$usage->addOption($no_pool);
			$existing_pool = new ilRadioOption($this->lng->txt("assessment_existing_pool"), 3);
			$usage->addOption($existing_pool);
			$new_pool = new ilRadioOption($this->lng->txt("assessment_new_pool"), 2);
			$usage->addOption($new_pool);
			$form->addItem($usage);

			$usage->setValue(1);

			$questionpools = ilObjQuestionPool::_getAvailableQuestionpools(FALSE, FALSE, TRUE, FALSE, FALSE, "write");
			$pools_data = array();
			foreach($questionpools as $key => $p)
			{
				$pools_data[$key] = $p['title'];
			}
			$pools = new ilSelectInputGUI($this->lng->txt("select_questionpool"), "sel_qpl");
			$pools->setOptions($pools_data);
			$existing_pool->addSubItem($pools);

			$name = new ilTextInputGUI($this->lng->txt("name"), "txt_qpl");
			$name->setSize(50);
			$name->setMaxLength(50);
			$new_pool->addSubItem($name);
		}

		$form->addCommandButton("executeCreateQuestion", $lng->txt("submit"));
		$form->addCommandButton("questions", $lng->txt("cancel"));

		return $tpl->setContent($form->getHTML());
	}
	
	function questionsObject()
	{
		global $ilAccess, $ilTabs;

		$ilTabs->activateTab('assQuestions');
		
		// #12590
		$this->ctrl->setParameter($this, 'test_express_mode', '');

		if (!$ilAccess->checkAccess("write", "", $this->ref_id)) 
		{
			// allow only write access
			ilUtil::sendInfo($this->lng->txt("cannot_edit_test"), true);
			$this->ctrl->redirect($this, "infoScreen");
		}

		if ($_GET['browse'])
		{
			return $this->questionbrowser();
		}

		$this->getQuestionsSubTabs();

		// #11631, #12994
		$this->ctrl->setParameter($this, 'q_id', '');

		if ($_GET["eqid"] && $_GET["eqpl"])
		{
			ilUtil::redirect("ilias.php?baseClass=ilObjQuestionPoolGUI&ref_id=" . $_GET["eqpl"] . "&cmd=editQuestionForTest&calling_test=".$_GET["ref_id"]."&q_id=" . $_GET["eqid"]);
		}
		
		if ($_GET["up"] > 0)
		{
			$this->object->questionMoveUp($_GET["up"]);
		}
		if ($_GET["down"] > 0)
		{
			$this->object->questionMoveDown($_GET["down"]);
		}

		if ($_GET["add"])
		{
			$selected_array = array();
			array_push($selected_array, $_GET["add"]);
			$total = $this->object->evalTotalPersons();
			if ($total)
			{
				// the test was executed previously
				ilUtil::sendInfo(sprintf($this->lng->txt("tst_insert_questions_and_results"), $total));
			}
			else
			{
				ilUtil::sendInfo($this->lng->txt("tst_insert_questions"));
			}
			$this->insertQuestions($selected_array);
			return;
		}

		$this->tpl->addBlockFile("ADM_CONTENT", "adm_content", "tpl.il_as_tst_questions.html", "Modules/Test");

		$total = $this->object->evalTotalPersons();
		if ($ilAccess->checkAccess("write", "", $this->ref_id))
		{
			if($total != 0)
			{
				$link = $this->ctrl->getLinkTarget($this, "participants");
				$link = "<a href=\"".$link."\">".$this->lng->txt("test_has_datasets_warning_page_view_link")."</a>";
				ilUtil::sendInfo($this->lng->txt("test_has_datasets_warning_page_view")." ".$link);
			}
			else {
				global $ilToolbar;

				$ilToolbar->addButton($this->lng->txt("ass_create_question"), $this->ctrl->getLinkTarget($this, "addQuestion"));
				
				if ($this->object->getPoolUsage()) {
					$ilToolbar->addSeparator();
					$ilToolbar->addButton($this->lng->txt("tst_browse_for_questions"), $this->ctrl->getLinkTarget($this, 'browseForQuestions'));
				}

				$ilToolbar->addSeparator();
				$ilToolbar->addButton($this->lng->txt("random_selection"), $this->ctrl->getLinkTarget($this, "randomselect"));


				global $ilAccess, $ilUser, $lng, $ilCtrl;
				$online_access = false;
				if ($this->object->getFixedParticipants())
				{
					include_once "./Modules/Test/classes/class.ilObjTestAccess.php";
					$online_access_result = ilObjTestAccess::_lookupOnlineTestAccess($this->object->getId(), $ilUser->getId());
					if ($online_access_result === true)
					{
						$online_access = true;
					}
				}

				if( $this->object->isOnline() && $this->object->isComplete( $this->testQuestionSetConfigFactory->getQuestionSetConfig() ) )
				{
					if ((!$this->object->getFixedParticipants() || $online_access) && $ilAccess->checkAccess("read", "", $this->ref_id))
					{
						$testSession = $this->testSessionFactory->getSession();
						$testSequence = $this->testSequenceFactory->getSequenceByTestSession($testSession);

						$testPlayerGUI = $this->testPlayerFactory->getPlayerGUI();

						$executable = $this->object->isExecutable($testSession, $ilUser->getId(), $allowPassIncrease = TRUE);
						
						if ($executable["executable"])
						{
							if ($testSession->getActiveId() > 0)
							{
								// resume test

								if ($testSequence->hasStarted($testSession))
								{
									$execTestLabel = $this->lng->txt("tst_resume_test");
									$execTestLink = $this->ctrl->getLinkTarget($testPlayerGUI, 'resumePlayer');
								}
								else
								{
									$execTestLabel = $this->object->getStartTestLabel($testSession->getActiveId());
									$execTestLink = $this->ctrl->getLinkTarget($testPlayerGUI, 'startPlayer');
								}
							}
							else
							{
								// start new test

								$execTestLabel = $this->object->getStartTestLabel($testSession->getActiveId());
								$execTestLink = $this->ctrl->getLinkTarget($testPlayerGUI, 'startPlayer');
							}

							$ilToolbar->addSeparator();
							$ilToolbar->addButton($execTestLabel, $execTestLink);
						}
					}
				}


			}
		}

		$this->tpl->setCurrentBlock("adm_content");
		include_once "./Modules/Test/classes/tables/class.ilTestQuestionsTableGUI.php";
		$checked_move = is_array($_SESSION['tst_qst_move_' . $this->object->getTestId()]) && (count($_SESSION['tst_qst_move_' . $this->object->getTestId()]));
		$table_gui = new ilTestQuestionsTableGUI($this, 'questions', (($ilAccess->checkAccess("write", "", $this->ref_id) ? true : false)), $checked_move, $total);
		$data = $this->object->getTestQuestions();
		$table_gui->setData($data);
		$this->tpl->setVariable('QUESTIONBROWSER', $table_gui->getHTML());	
		$this->tpl->setVariable("ACTION_QUESTION_FORM", $this->ctrl->getFormAction($this));
		$this->tpl->parseCurrentBlock();
	}

	function takenObject() {
	}
	
	/**
	* Deletes all user data for the test object
	*
	* Deletes all user data for the test object
	*
	* @access	public
	*/
	function confirmDeleteAllUserResultsObject()
	{
		global $ilDB, $lng;

		require_once 'Modules/Test/classes/class.ilTestParticipantData.php';
		
		$participantData = new ilTestParticipantData($ilDB, $lng);
		$participantData->load($this->object->getTestId());

		$this->object->removeTestResults($participantData);
		
		ilUtil::sendSuccess($this->lng->txt("tst_all_user_data_deleted"), true);
		$this->ctrl->redirect($this, "participants");
	}
	
	/**
	* Deletes the selected user data for the test object
	*
	* Deletes the selected user data for the test object
	*
	* @access	public
	*/
	function confirmDeleteSelectedUserDataObject()
	{
		global $ilDB, $lng;

		require_once 'Modules/Test/classes/class.ilTestParticipantData.php';
		$participantData = new ilTestParticipantData($ilDB, $lng);

		if( $this->object->getFixedParticipants() )
		{
			$participantData->setUserIds($_POST["chbUser"]);
		}
		else
		{
			$participantData->setActiveIds($_POST["chbUser"]);
		}

		$participantData->load($this->object->getTestId());

		$this->object->removeTestResults($participantData);

		ilUtil::sendSuccess($this->lng->txt("tst_selected_user_data_deleted"), true);
		$this->ctrl->redirect($this, "participants");
	}
	
	/**
	* Cancels the deletion of all user data for the test object
	*
	* Cancels the deletion of all user data for the test object
	*
	* @access	public
	*/
	function cancelDeleteSelectedUserDataObject()
	{
		$this->ctrl->redirect($this, "participants");
	}
	
	/**
	* Asks for a confirmation to delete all user data of the test object
	*
	* Asks for a confirmation to delete all user data of the test object
	* 
	* DEPRECATED?
	*
	* @access	public
	*/
	function deleteAllUserDataObject()
	{
		ilUtil::sendQuestion($this->lng->txt("confirm_delete_all_user_data"));
		$this->tpl->addBlockFile("ADM_CONTENT", "adm_content", "tpl.il_as_tst_maintenance.html", "Modules/Test");

		$this->tpl->setCurrentBlock("confirm_delete");
		$this->tpl->setVariable("BTN_CONFIRM_DELETE_ALL", $this->lng->txt("confirm"));
		$this->tpl->setVariable("BTN_CANCEL_DELETE_ALL", $this->lng->txt("cancel"));
		$this->tpl->parseCurrentBlock();

		$this->tpl->setCurrentBlock("adm_content");
		$this->tpl->setVariable("FORM_ACTION", $this->ctrl->getFormAction($this));
		$this->tpl->parseCurrentBlock();
	}
	
	/**
	* Asks for a confirmation to delete all user data of the test object
	*/
	public function deleteAllUserResultsObject()
	{
		// display confirmation message
		include_once("./Services/Utilities/classes/class.ilConfirmationGUI.php");
		$cgui = new ilConfirmationGUI();
		$cgui->setFormAction($this->ctrl->getFormAction($this, "participants"));
		$cgui->setHeaderText($this->lng->txt("delete_all_user_data_confirmation"));
		$cgui->setCancel($this->lng->txt("cancel"), "participants");
		$cgui->setConfirm($this->lng->txt("proceed"), "confirmDeleteAllUserResults");
		
		$this->tpl->setContent($cgui->getHTML());
	}
	
	/**
	* Asks for a confirmation to delete selected user data of the test object
	*
	* Asks for a confirmation to delete selected user data of the test object
	*
	* @access	public
	*/
	function deleteSingleUserResultsObject()
	{
		if (count($_POST["chbUser"]) == 0)
		{
			ilUtil::sendInfo($this->lng->txt("select_one_user"), TRUE);
			$this->ctrl->redirect($this, "participants");
		}
		
		include_once("./Services/Utilities/classes/class.ilConfirmationGUI.php");
		$cgui = new ilConfirmationGUI();
		$cgui->setHeaderText($this->lng->txt("confirm_delete_single_user_data"));

		$cgui->setFormAction($this->ctrl->getFormAction($this));
		$cgui->setCancel($this->lng->txt("cancel"), "cancelDeleteSelectedUserData");
		$cgui->setConfirm($this->lng->txt("confirm"), "confirmDeleteSelectedUserData");
								
		include_once './Services/User/classes/class.ilObjUser.php';	
		foreach ($_POST["chbUser"] as $key => $active_id)
		{
			if ($this->object->getFixedParticipants())
			{
				$user_id = $active_id;
			}
			else
			{
				$user_id = $this->object->_getUserIdFromActiveId($active_id);
			}
			$user = ilObjUser::_lookupName($user_id);
		
			if ($this->object->getAnonymity())
			{
				$name = $this->lng->txt("anonymous");
			}
			else if($user["lastname"])
			{
				$name = $user["lastname"].", ".$user["firstname"]." (".
					$user["login"].")";
			}
			else
			{
				$name = $this->lng->txt("deleted_user");				
			}
		
			$cgui->addItem("chbUser[]", $active_id, $name,
				ilUtil::getImagePath("icon_usr.svg"), $this->lng->txt("usr"));
		}
		
		$this->tpl->setContent($cgui->getHTML());
	}
	
	/**
	* Creates the change history for a test
	*
	* Creates the change history for a test
	*
	* @access	public
	*/
	function historyObject()
	{
		include_once "./Modules/Test/classes/tables/class.ilTestHistoryTableGUI.php";
		$table_gui = new ilTestHistoryTableGUI($this, 'history');
		$table_gui->setTestObject($this->object);
		include_once "./Modules/Test/classes/class.ilObjAssessmentFolder.php";
		$log =& ilObjAssessmentFolder::_getLog(0, time(), $this->object->getId(), TRUE);
		$table_gui->setData($log);
		$this->tpl->setVariable('ADM_CONTENT', $table_gui->getHTML());	
	}
	
	function initImportForm($a_new_type)
	{
		include_once("Services/Form/classes/class.ilPropertyFormGUI.php");
		$form = new ilPropertyFormGUI();
		$form->setTarget("_top");
		$new_type = $_POST["new_type"] ? $_POST["new_type"] : $_GET["new_type"];
		$this->ctrl->setParameter($this, "new_type", $new_type);
		$form->setFormAction($this->ctrl->getFormAction($this));
		$form->setTitle($this->lng->txt("import_tst"));

		// file
		include_once("./Services/Form/classes/class.ilFileInputGUI.php");
		$fi = new ilFileInputGUI($this->lng->txt("import_file"), "xmldoc");
		$fi->setSuffixes(array("zip"));
		$fi->setRequired(true);
		$form->addItem($fi);

		// question pool
		include_once("./Modules/Test/classes/class.ilObjTest.php");
		$tst = new ilObjTest();
		$questionpools = $tst->getAvailableQuestionpools(TRUE, FALSE, TRUE, TRUE);
		if (count($questionpools))
		{
			$options = array("-1" => $this->lng->txt("dont_use_questionpool"));
			foreach ($questionpools as $key => $value)
			{
				$options[$key] = $value["title"];
			}

			$pool = new ilSelectInputGUI($this->lng->txt("select_questionpool"), "qpl");
			$pool->setOptions($options);
			$form->addItem($pool);
		}

		$form->addCommandButton("importFile", $this->lng->txt("import"));
		$form->addCommandButton("cancel", $this->lng->txt("cancel"));

		return $form;
	}

 /**
	* Evaluates the actions on the participants page
	*
	* @access	public
	*/
	function participantsActionObject()
	{
		$command = $_POST["command"];
		if (strlen($command))
		{
			$method = $command . "Object";
			if (method_exists($this, $method))
			{
				$this->$method();
				return;
			}
		}
		$this->ctrl->redirect($this, "participants");
	}

 /**
	* Creates the output of the test participants
	*
	* @access	public
	*/
	function participantsObject()
	{
		global $ilAccess, $ilToolbar, $lng;
		
		$this->getParticipantsSubTabs();
		
		if (!$ilAccess->checkAccess("write", "", $this->ref_id)) 
		{
			// allow only write access
			ilUtil::sendInfo($this->lng->txt("cannot_edit_test"), true);
			$this->ctrl->redirect($this, "infoScreen");
		}
		
		if( $this->testQuestionSetConfigFactory->getQuestionSetConfig()->areDepenciesBroken($this->tree) )
		{
			ilUtil::sendFailure(
					$this->testQuestionSetConfigFactory->getQuestionSetConfig()->getDepenciesBrokenMessage($this->lng)
			);
		}
		elseif( $this->testQuestionSetConfigFactory->getQuestionSetConfig()->areDepenciesInVulnerableState($this->tree) )
		{
			ilUtil::sendInfo(
					$this->questionSetConfig->getDepenciesInVulnerableStateMessage($this->lng)
			);
		}

		if ($this->object->getFixedParticipants())
		{
			// search button
			include_once './Services/Search/classes/class.ilRepositorySearchGUI.php';
			ilRepositorySearchGUI::fillAutoCompleteToolbar(
				$this,
				$ilToolbar,
				array(
					'auto_complete_name'	=> $lng->txt('user'),
					'submit_name'			=> $lng->txt('add')
				)
			);

			$ilToolbar->addSeparator();
			$search_btn = ilLinkButton::getInstance();
			$search_btn->setCaption('tst_search_users');
			$search_btn->setUrl($this->ctrl->getLinkTargetByClass('ilRepositorySearchGUI','start'));
			$ilToolbar->addButtonInstance($search_btn);
			require_once  'Services/UIComponent/Button/classes/class.ilLinkButton.php';

			$participants =& $this->object->getInvitedUsers();
			$rows = array();
			$unfinished_passes = false;
			foreach ($participants as $data)
			{
				$maxpass = $this->object->_getMaxPass($data["active_id"]);
				if (!is_null($maxpass))
				{
					$maxpass += 1;
				}
				$access = "";
				if (strlen($data["active_id"]))
				{
					$last_access = $this->object->_getLastAccess($data["active_id"]);
					$access = $last_access;
				}
				$this->ctrl->setParameterByClass('iltestevaluationgui', 'active_id', $data['active_id']);
				
				if ($data['active_id'] == null) // if no active id is set, user is invitee not participant...
				{
					if ( strlen($data["firstname"].$data["lastname"]) == 0 )
					{
						$fullname = $lng->txt("deleted_user");
					}
					else if($this->object->getAnonymity())
					{
					 	$fullname = $lng->txt('anonymous');	
					}
					else
					{
						$fullname = trim($data["lastname"] . ", " . $data["firstname"] . " " . $data["title"]);
					}
				} else {
					include_once "./Modules/Test/classes/class.ilObjTestAccess.php";
					$fullname = ilObjTestAccess::_getParticipantData($data['active_id']);					
				}
				
				$unfinished_pass_data = 0;
				if($data["unfinished_passes"] == 1)
				{
					$unfinished_pass_data = 1;
					$unfinished_passes = true;
				}
					
				array_push($rows, array(
					'usr_id' => $data["usr_id"],
					'active_id' => $data['active_id'],
					'login' => $data["login"],
					'clientip' => $data["clientip"],
					'firstname' => $data["firstname"],
					'lastname' => $data["lastname"],
					'name' => $fullname,
					'started' => ($data["active_id"] > 0) ? 1 : 0,
					'unfinished' => $unfinished_pass_data,
					'finished' => ($data["test_finished"] == 1) ? 1 : 0,
					'access' => $access,
					'maxpass' => $maxpass,
					'result' => $this->ctrl->getLinkTargetByClass('iltestevaluationgui', 'outParticipantsResultsOverview'),
					'finish_link' => $this->ctrl->getLinkTargetByClass('iltestevaluationgui', 'finishTestPassForSingleUser')
				));
			}
			include_once "./Modules/Test/classes/tables/class.ilTestFixedParticipantsTableGUI.php";
			$table_gui = new ilTestFixedParticipantsTableGUI( $this, 'participants',
					$this->testQuestionSetConfigFactory->getQuestionSetConfig()->areDepenciesBroken(),
					$this->object->getAnonymity(), count($rows)
			);
			$table_gui->setFilterCommand('fpSetFilter');
			$table_gui->setResetCommand('fpResetFiler');
			$rows = $this->applyFilterCriteria($rows);
			$table_gui->setData($rows);
			$this->tpl->setVariable('ADM_CONTENT', $table_gui->getHTML());

			if(count($rows) > 0)
			{
				$ilToolbar->addSeparator();
				$delete_all_results_btn = ilLinkButton::getInstance();
				$delete_all_results_btn->setCaption('delete_all_user_data');
				$delete_all_results_btn->setUrl($this->ctrl->getLinkTarget($this, 'deleteAllUserResults'));
				$ilToolbar->addButtonInstance($delete_all_results_btn);
			}
			$this->addFinishAllPassesButton($unfinished_passes, $ilToolbar);
		}
		else
		{
			$participants =& $this->object->getTestParticipants();
			$rows = array();
			$unfinished_passes = false;

			foreach ($participants as $data)
			{
				$maxpass = $this->object->_getMaxPass($data["active_id"]);
				if (!is_null($maxpass))
				{
					$maxpass += 1;
				}
				$access = "";
				if (strlen($data["active_id"]))
				{
					$last_access = $this->object->_getLastAccess($data["active_id"]);
					$access = $last_access;
				}
				$this->ctrl->setParameterByClass('iltestevaluationgui', 'active_id', $data['active_id']);

				$unfinished_pass_data = 0;
				if($data["unfinished_passes"] == 1)
				{
					$unfinished_pass_data = 1;
					$unfinished_passes = true;
				}
				
				include_once "./Modules/Test/classes/class.ilObjTestAccess.php";
				$fullname = ilObjTestAccess::_getParticipantData($data['active_id']);					
				array_push($rows, array(
					'usr_id' 		=> $data["active_id"],
					'active_id'		=> $data['active_id'],
					'login'			=> $data["login"],
					'name'			=> $fullname,
					'firstname'		=> $data["firstname"],
					'lastname'		=> $data["lastname"],
					'started'		=> ($data["active_id"] > 0) ? 1 : 0,
					'unfinished'	=> $unfinished_pass_data,
					'finished'		=> ($data["test_finished"] == 1) ? 1 : 0,
					'access'		=> $access,
					'maxpass'		=> $maxpass,
					'result'		=> $this->ctrl->getLinkTargetByClass('iltestevaluationgui', 'outParticipantsResultsOverview'),
					'finish_link'	=> $this->ctrl->getLinkTargetByClass('iltestevaluationgui', 'finishTestPassForSingleUser')
				));
			}
			include_once "./Modules/Test/classes/tables/class.ilTestParticipantsTableGUI.php";
			$table_gui = new ilTestParticipantsTableGUI( $this, 'participants',
					$this->testQuestionSetConfigFactory->getQuestionSetConfig()->areDepenciesBroken(),
					$this->object->getAnonymity(), count($rows)
			);

			if(count($rows) > 0)
			{
				require_once  'Services/UIComponent/Button/classes/class.ilLinkButton.php';
				$delete_all_results_btn = ilLinkButton::getInstance();
				$delete_all_results_btn->setCaption('delete_all_user_data');
				$delete_all_results_btn->setUrl($this->ctrl->getLinkTarget($this, 'deleteAllUserResults'));
				$ilToolbar->addStickyItem($delete_all_results_btn);
			}

			$this->addFinishAllPassesButton($unfinished_passes, $ilToolbar);

			$table_gui->setFilterCommand('npSetFilter');
			$table_gui->setResetCommand('npResetFilter');
			$rows = $this->applyFilterCriteria($rows);
			$table_gui->setData($rows);
			$this->tpl->setVariable('ADM_CONTENT', $table_gui->getHTML());	
		}
	}

	/**
	 * @param $unfinished_passes
	 * @param $ilToolbar
	 */
	protected function addFinishAllPassesButton($unfinished_passes, $ilToolbar)
	{
		if($unfinished_passes)
		{
			$ilToolbar->addSeparator();
			$finish_all_user_passes_btn = ilLinkButton::getInstance();
			$finish_all_user_passes_btn->setCaption('finish_all_user_passes');
			$finish_all_user_passes_btn->setUrl($this->ctrl->getLinkTargetByClass('iltestevaluationgui', 'finishAllUserPasses'));
			$ilToolbar->addButtonInstance($finish_all_user_passes_btn);
		}
	}
	
	public function timingOverviewObject()
	{
		$this->getParticipantsSubTabs();

		include_once "./Modules/Test/classes/tables/class.ilTimingOverviewTableGUI.php";
		$table_gui = new ilTimingOverviewTableGUI($this, 'timingOverview');
		
		$participants =& $this->object->getTestParticipants();#
		$times = $this->object->getStartingTimeOfParticipants();
		$addons = $this->object->getTimeExtensionsOfParticipants();

		$tbl_data = array();
		foreach ($participants as $participant)
		{
			$tblRow = array();
				
			$started = "";
			if ($times[$participant['active_id']])
			{
				$started = $this->lng->txt('tst_started').': '.ilDatePresentation::formatDate(new ilDateTime($times[$participant['active_id']], IL_CAL_DATETIME));
				$tblRow['started'] = $started;
			}
			else
			{
				$tblRow['started'] = '';
			}
			
			if ($addons[$participant['active_id']] > 0) 
			{
				$tblRow['extratime'] = $addons[$participant['active_id']];
			}

			$tblRow['login'] = $participant['login'];

			if ($this->object->getAnonymity())
			{
				$tblRow['name'] = $this->lng->txt("anonymous");
			}
			else
			{
				$tblRow['name'] = $participant['lastname'] . ', ' . $participant['firstname'];
			}

			$tbl_data[] = $tblRow;
		}
		$table_gui->setData($tbl_data);
		
		$this->tpl->setContent($table_gui->getHTML());
	}
	
	public function timingObject()
	{
		$this->getParticipantsSubTabs();

		global $ilAccess;
		
		if (!$ilAccess->checkAccess("write", "", $this->ref_id))
		{
			// allow only write access
			ilUtil::sendInfo($this->lng->txt("cannot_edit_test"), true);
			$this->ctrl->redirect($this, "infoScreen");
		}

		if ($this->object->getProcessingTimeInSeconds() > 0 && $this->object->getNrOfTries() == 1)
		{
			$form = $this->formTimingObject();
			if (count($_POST) && $form->checkInput())
			{
				$res = $this->object->addExtraTime($form->getInput('participant'), $form->getInput('extratime'));
				ilUtil::sendSuccess(sprintf($this->lng->txt('tst_extratime_added'), $form->getInput('extratime')), true);
				$this->ctrl->redirect($this, 'timingOverview');
			}
			else
			{
				return $this->tpl->setVariable("ADM_CONTENT", $form->getHTML());
			}
		}
		else
		{
			ilUtil::sendInfo($this->lng->txt("tst_extratime_notavailable"));
		}
	}

	private function formTimingObject()
	{
		global $ilAccess;

		include_once("./Services/Form/classes/class.ilPropertyFormGUI.php");
		$form = new ilPropertyFormGUI();
		$form->setFormAction($this->ctrl->getFormAction($this));
		$form->setTableWidth("100%");
		$form->setId("tst_change_workingtime");
		$form->setTitle($this->lng->txt("tst_change_workingtime"));

		// test users
		$participantslist = new ilSelectInputGUI($this->lng->txt('participants'), "participant");
		$participants =& $this->object->getTestParticipants();
		$times = $this->object->getStartingTimeOfParticipants();
		$addons = $this->object->getTimeExtensionsOfParticipants();
		$options = array(
			'' => $this->lng->txt('please_select'),
			'0' => $this->lng->txt('all_participants')
		);
		foreach ($participants as $participant)
		{
			$started = "";

			if ($this->object->getAnonymity())
			{
				$name = $this->lng->txt("anonymous");
			}
			else
			{
				$name = $participant['lastname'] . ', ' . $participant['firstname']; 
			}
			
			
			if ($times[$participant['active_id']])
			{
				$started = ", ".$this->lng->txt('tst_started').': '.ilDatePresentation::formatDate(new ilDateTime($times[$participant['active_id']], IL_CAL_DATETIME));
			}
			if ($addons[$participant['active_id']] > 0) $started .= ", " . $this->lng->txt('extratime') . ': ' . $addons[$participant['active_id']] . ' ' . $this->lng->txt('minutes');
			$options[$participant['active_id']] = $participant['login'] . ' (' .$name. ')'.$started;
		}
		$participantslist->setRequired(true);
		$participantslist->setOptions($options);
		$form->addItem($participantslist);

		// extra time
		$extratime = new ilNumberInputGUI($this->lng->txt("extratime"), "extratime");
		$extratime->setInfo($this->lng->txt('tst_extratime_info'));
		$extratime->setRequired(true);
		$extratime->setMinValue(0);
		$extratime->setMinvalueShouldBeGreater(false);
		$extratime->setSuffix($this->lng->txt('minutes'));
		$extratime->setSize(5);
		$form->addItem($extratime);

		if (is_array($_POST) && strlen($_POST['cmd']['timing'])) $form->setValuesByArray($_POST);

		if ($ilAccess->checkAccess("write", "", $_GET["ref_id"])) $form->addCommandButton("timing", $this->lng->txt("save"));
		$form->addCommandButton('timingOverview', $this->lng->txt("cancel"));
		return $form;
	}
	
	public function showTimingFormObject()
	{
		$form = $this->formTimingObject();
		$this->tpl->setContent($form->getHTML());
	}	
	
	function applyFilterCriteria($in_rows)
	{
		global $ilDB;
		$sess_filter = $_SESSION['form_tst_participants_' . $this->ref_id]['selection'];
		$sess_filter = str_replace('"','',$sess_filter);
		$sess_filter = explode(':', $sess_filter);
		$filter = substr($sess_filter[2],0, strlen($sess_filter[2])-1);
		
		if ($filter == 'all' || $filter == false)
		{
			return $in_rows; #unchanged - no filter.
		}
		
		$with_result = array();
		$without_result = array();
		foreach ($in_rows as $row)
		{
			$result = $ilDB->query(
				'SELECT count(solution_id) count
				FROM tst_solutions
				WHERE active_fi = ' . $ilDB->quote($row['active_id'])
			);
			$count = $ilDB->fetchAssoc($result);
			$count = $count['count'];
			
			if ($count == 0)
			{
				$without_result[] = $row;
			}
			else
			{
				$with_result[] = $row;
			}			
		}
		
		if ($filter == 'withSolutions')
		{
			return $with_result;
		}
		return $without_result;

	}
	
	function fpSetFilterObject()
	{
		include_once("./Modules/Test/classes/tables/class.ilTestFixedParticipantsTableGUI.php");
		$table_gui = new ilTestFixedParticipantsTableGUI($this, "participants", false, $this->object->getAnonymity(), 0);
		$table_gui->writeFilterToSession();        // writes filter to session
		$table_gui->resetOffset();                // sets record offest to 0 (first page)
		$this->participantsObject();
	}

	function fpResetFilterObject()
	{
		include_once("./Modules/Test/classes/tables/class.ilTestFixedParticipantsTableGUI.php");
		$table_gui = new ilTestFixedParticipantsTableGUI(
			$this, "participants", false, $this->object->getAnonymity(), 0
		);
		$table_gui->resetFilter();        // writes filter to session
		$table_gui->resetOffset();                // sets record offest to 0 (first page)
		$this->participantsObject();
	}

	function npSetFilterObject()
	{
		include_once("./Modules/Test/classes/tables/class.ilTestParticipantsTableGUI.php");
		$table_gui = new ilTestParticipantsTableGUI(
			$this, "participants", false, $this->object->getAnonymity(), 0
		);
		$table_gui->writeFilterToSession();        // writes filter to session
		$table_gui->resetOffset();                // sets record offest to 0 (first page)
		$this->participantsObject();
		
	}
	
	function npResetFilterObject()
	{
		include_once("./Modules/Test/classes/tables/class.ilTestParticipantsTableGUI.php");
		$table_gui = new ilTestParticipantsTableGUI(
			$this, "participants", false, $this->object->getAnonymity(), 0
		);
		$table_gui->resetFilter();        // writes filter to session
		$table_gui->resetOffset();                // sets record offest to 0 (first page)
		$this->participantsObject();
		
	}
	
 /**
	* Shows the pass overview and the answers of one ore more users for the scored pass
	*
	* @access	public
	*/
	function showDetailedResultsObject()
	{
		if (count($_POST))
		{
			$_SESSION["show_user_results"] = $_POST["chbUser"];
		}
		$this->showUserResults($show_pass_details = TRUE, $show_answers = TRUE, $show_reached_points = TRUE);
	}

 /**
	* Shows the answers of one ore more users for the scored pass
	*
	* @access	public
	*/
	function showUserAnswersObject()
	{
		if (count($_POST))
		{
			$_SESSION["show_user_results"] = $_POST["chbUser"];
		}
		$this->showUserResults($show_pass_details = FALSE, $show_answers = TRUE);
	}

 /**
	* Shows the pass overview of the scored pass for one ore more users
	*
	* @access	public
	*/
	function showPassOverviewObject()
	{
		if (count($_POST))
		{
			$_SESSION["show_user_results"] = $_POST["chbUser"];
		}
		$this->showUserResults($show_pass_details = TRUE, $show_answers = FALSE);
	}
	
 /**
	* Shows the pass overview of the scored pass for one ore more users
	*
	* @access	public
	*/
	function showUserResults($show_pass_details, $show_answers, $show_reached_points = FALSE)
	{
		$show_user_results = $_SESSION["show_user_results"];
		
		if (count($show_user_results) == 0)
		{
			ilUtil::sendInfo($this->lng->txt("select_one_user"), TRUE);
			$this->ctrl->redirect($this, "participants");
		}


		$template = $this->createUserResults( $show_pass_details, $show_answers, $show_reached_points, $show_user_results);

		if($template instanceof ilTemplate)
		{
			$this->tpl->setVariable("ADM_CONTENT", $template->get());
			$this->tpl->addCss(ilUtil::getStyleSheetLocation("output", "test_print.css", "Modules/Test"), "print");
			if ($this->object->getShowSolutionAnswersOnly())
			{
				$this->tpl->addCss(ilUtil::getStyleSheetLocation("output", "test_print_hide_content.css", "Modules/Test"), "print");
			}
		}
	}

	function removeParticipantObject()
	{
		if (is_array($_POST["chbUser"])) 
		{
			foreach ($_POST["chbUser"] as $user_id)
			{
				$this->object->disinviteUser($user_id);
			}
		}
		else
		{
			ilUtil::sendInfo($this->lng->txt("select_one_user"), true);
		}
		$this->ctrl->redirect($this, "participants");
	}
	
	function saveClientIPObject()
	{
		if (is_array($_POST["chbUser"])) 
		{
			foreach ($_POST["chbUser"] as $user_id)
			{
				$this->object->setClientIP($user_id, $_POST["clientip_".$user_id]);
			}
		}
		else
		{
			ilUtil::sendInfo($this->lng->txt("select_one_user"), true);
		}
		$this->ctrl->redirect($this, "participants");
	}
	
	/**
	* Print tab to create a print of all questions with points and solutions
	*
	* Print tab to create a print of all questions with points and solutions
	*
	* @access	public
	*/
	function printobject() 
	{
		global $ilAccess, $ilias;
		if (!$ilAccess->checkAccess("write", "", $this->ref_id)) 
		{
			// allow only write access
			ilUtil::sendInfo($this->lng->txt("cannot_edit_test"), true);
			$this->ctrl->redirect($this, "infoScreen");
		}
		
		$isPdfDeliveryRequest = isset($_GET['pdf']) && $_GET['pdf'];
		
		$this->getQuestionsSubTabs();
		$template = new ilTemplate("tpl.il_as_tst_print_test_confirm.html", TRUE, TRUE, "Modules/Test");

		if(!$isPdfDeliveryRequest) // #15243
		{
			$this->ctrl->setParameter($this, "pdf", "1");
			$template->setCurrentBlock("pdf_export");
			$template->setVariable("PDF_URL", $this->ctrl->getLinkTarget($this, "print"));
			$this->ctrl->setParameter($this, "pdf", "");
			$template->setVariable("PDF_TEXT", $this->lng->txt("pdf_export"));
			$template->parseCurrentBlock();

			$template->setCurrentBlock("navigation_buttons");
			$template->setVariable("BUTTON_PRINT", $this->lng->txt("print"));
			$template->parseCurrentBlock();
		}

		$this->tpl->addCss(ilUtil::getStyleSheetLocation("output", "test_print.css", "Modules/Test"), "print");
		
		global $ilUser;		
		$print_date = mktime(date("H"), date("i"), date("s"), date("m")  , date("d"), date("Y"));
		$max_points= 0;
		$counter = 1;

		require_once 'Modules/Test/classes/class.ilTestQuestionHeaderBlockBuilder.php';
		$questionHeaderBlockBuilder = new ilTestQuestionHeaderBlockBuilder($this->lng);
		$questionHeaderBlockBuilder->setHeaderMode($this->object->getTitleOutput());

		if($isPdfDeliveryRequest)
		{
			require_once 'Services/WebAccessChecker/classes/class.ilWACSignedPath.php';
			ilWACSignedPath::setTokenMaxLifetimeInSeconds(60);
		}

		foreach ($this->object->questions as $question) 
		{		
			$template->setCurrentBlock("question");
			$question_gui = $this->object->createQuestionGUI("", $question);
			
			if( $isPdfDeliveryRequest )
			{
				$question_gui->setOutputMode(assQuestionGUI::OUTPUT_MODE_PDF);
			}

			$questionHeaderBlockBuilder->setQuestionTitle($question_gui->object->getTitle());
			$questionHeaderBlockBuilder->setQuestionPoints($question_gui->object->getMaximumPoints());
			$questionHeaderBlockBuilder->setQuestionPosition($counter);
			$template->setVariable("QUESTION_HEADER", $questionHeaderBlockBuilder->getHTML());

			$template->setVariable("TXT_QUESTION_ID", $this->lng->txt('question_id_short'));
			$template->setVariable("QUESTION_ID", $question_gui->object->getId());
			$result_output = $question_gui->getSolutionOutput("", NULL, FALSE, TRUE, FALSE, $this->object->getShowSolutionFeedback());
			if (strlen($result_output) == 0) $result_output = $question_gui->getPreview(FALSE);
			$template->setVariable("SOLUTION_OUTPUT", $result_output);
			$template->parseCurrentBlock("question");
			$counter ++;
			$max_points += $question_gui->object->getMaximumPoints();
		}

		$template->setVariable("TITLE", ilUtil::prepareFormOutput($this->object->getTitle()));
		$template->setVariable("PRINT_TEST", ilUtil::prepareFormOutput($this->lng->txt("tst_print")));
		$template->setVariable("TXT_PRINT_DATE", ilUtil::prepareFormOutput($this->lng->txt("date")));
		$template->setVariable("VALUE_PRINT_DATE", ilUtil::prepareFormOutput(strftime("%c",$print_date)));
		$template->setVariable("TXT_MAXIMUM_POINTS", ilUtil::prepareFormOutput($this->lng->txt("tst_maximum_points")));
		$template->setVariable("VALUE_MAXIMUM_POINTS", ilUtil::prepareFormOutput($max_points));
		
		if( $isPdfDeliveryRequest )
		{
			require_once 'class.ilTestPDFGenerator.php';
			ilTestPDFGenerator::generatePDF($template->get(), ilTestPDFGenerator::PDF_OUTPUT_DOWNLOAD, $this->object->getTitle());
		}
		else
		{
			$this->tpl->setVariable("PRINT_CONTENT", $template->get());
		}
	}

	/**
	 * Review tab to create a print of all questions without points and solutions
	 *
	 * Review tab to create a print of all questions without points and solutions
	 *
	 * @access	public
	 */
	function reviewobject()
	{
		global $ilAccess, $ilias;
		if (!$ilAccess->checkAccess("write", "", $this->ref_id))
		{
			// allow only write access
			ilUtil::sendInfo($this->lng->txt("cannot_edit_test"), true);
			$this->ctrl->redirect($this, "infoScreen");
		}
		$this->getQuestionsSubTabs();
		$template = new ilTemplate("tpl.il_as_tst_print_test_confirm.html", TRUE, TRUE, "Modules/Test");

		$this->tpl->addCss(ilUtil::getStyleSheetLocation("output", "test_print.css", "Modules/Test"), "print");

		$isPdfDeliveryRequest = isset($_GET['pdf']) && $_GET['pdf'];

		global $ilUser;
		$print_date = mktime(date("H"), date("i"), date("s"), date("m")  , date("d"), date("Y"));
		$max_points= 0;
		$counter = 1;

		require_once 'Modules/Test/classes/class.ilTestQuestionHeaderBlockBuilder.php';
		$questionHeaderBlockBuilder = new ilTestQuestionHeaderBlockBuilder($this->lng);
		$questionHeaderBlockBuilder->setHeaderMode($this->object->getTitleOutput());

		if($isPdfDeliveryRequest)
		{
			require_once 'Services/WebAccessChecker/classes/class.ilWACSignedPath.php';
			ilWACSignedPath::setTokenMaxLifetimeInSeconds(60);
		}
		
		foreach ($this->object->questions as $question)
		{
			$template->setCurrentBlock("question");
			$question_gui = $this->object->createQuestionGUI("", $question);
			
			$questionHeaderBlockBuilder->setQuestionTitle($question_gui->object->getTitle());
			$questionHeaderBlockBuilder->setQuestionPoints($question_gui->object->getMaximumPoints());
			$questionHeaderBlockBuilder->setQuestionPosition($counter);
			$template->setVariable("QUESTION_HEADER", $questionHeaderBlockBuilder->getHTML());
			
			/** @var $question_gui assQuestionGUI  */
			//$result_output = $question_gui->getTestOutput('', NULL, FALSE, FALSE, FALSE);
			$result_output = $question_gui->getPreview(false);

			if (strlen($result_output) == 0) $result_output = $question_gui->getPreview(FALSE);
			$template->setVariable("SOLUTION_OUTPUT", $result_output);
			$template->parseCurrentBlock("question");
			$counter ++;
			$max_points += $question_gui->object->getMaximumPoints();
		}



		$template->setVariable("TITLE", ilUtil::prepareFormOutput($this->object->getTitle()));
		$template->setVariable("PRINT_TEST", ilUtil::prepareFormOutput($this->lng->txt("review_view")));
		$template->setVariable("TXT_PRINT_DATE", ilUtil::prepareFormOutput($this->lng->txt("date")));
		$template->setVariable("VALUE_PRINT_DATE", ilUtil::prepareFormOutput(strftime("%c",$print_date)));
		$template->setVariable("TXT_MAXIMUM_POINTS", ilUtil::prepareFormOutput($this->lng->txt("tst_maximum_points")));
		$template->setVariable("VALUE_MAXIMUM_POINTS", ilUtil::prepareFormOutput($max_points));

		if($isPdfDeliveryRequest)
		{
			require_once 'class.ilTestPDFGenerator.php';
			ilTestPDFGenerator::generatePDF($template->get(), ilTestPDFGenerator::PDF_OUTPUT_DOWNLOAD, $this->object->getTitle());
		}
		else
		{
			$this->ctrl->setParameter($this, "pdf", "1");
			$template->setCurrentBlock("pdf_export");
			$template->setVariable("PDF_URL", $this->ctrl->getLinkTarget($this, "review"));
			$this->ctrl->setParameter($this, "pdf", "");
			$template->setVariable("PDF_TEXT", $this->lng->txt("pdf_export"));
			$template->parseCurrentBlock();

			$template->setCurrentBlock("navigation_buttons");
			$template->setVariable("BUTTON_PRINT", $this->lng->txt("print"));
			$template->parseCurrentBlock();
			
			
			$this->tpl->setVariable("PRINT_CONTENT", $template->get());
		}
	}	
	
	function addParticipantsObject($a_user_ids = array())
	{
		$countusers = 0;
		// add users 
		if (is_array($a_user_ids))
		{
			$i = 0;
			foreach ($a_user_ids as $user_id)
			{
				$client_ip = $_POST["client_ip"][$i];
				$this->object->inviteUser($user_id, $client_ip);
				$countusers++;
				$i++;
			}
		}
		$message = "";
		if ($countusers)
		{
			$message = $this->lng->txt("tst_invited_selected_users");
		}
		if (strlen($message))
		{
			ilUtil::sendInfo($message, TRUE);
		}
		else
		{
			ilUtil::sendInfo($this->lng->txt("tst_invited_nobody"), TRUE);
			return false;
		}
		
		$this->ctrl->redirect($this, "participants");
	}

	/**
	 * Displays the settings page for test defaults
	 */
	public function defaultsObject()
	{
		/**
		 * @var $ilAccess  ilAccessHandler
		 * @var $ilToolbar ilToolbarGUI
		 * @var $tpl       ilTemplage
		 */
		global $ilAccess, $ilToolbar, $tpl;

		if(!$ilAccess->checkAccess("write", "", $this->ref_id))
		{
			ilUtil::sendInfo($this->lng->txt("cannot_edit_test"), true);
			$this->ctrl->redirect($this, "infoScreen");
		}

		$ilToolbar->setFormAction($this->ctrl->getFormAction($this, 'addDefaults'));
		$ilToolbar->addFormButton($this->lng->txt('add'), 'addDefaults');
		require_once 'Services/Form/classes/class.ilTextInputGUI.php';
		$ilToolbar->addInputItem(new ilTextInputGUI($this->lng->txt('tst_defaults_defaults_of_test'), 'name'), true);

		require_once 'Modules/Test/classes/tables/class.ilTestPersonalDefaultSettingsTableGUI.php';
		$table    = new ilTestPersonalDefaultSettingsTableGUI($this, 'defaults');
		$defaults = $this->object->getAvailableDefaults();
		$table->setData((array)$defaults);
		$tpl->setContent($table->getHTML());
	}
	
	/**
	 * Deletes selected test defaults
	 */
	public function deleteDefaultsObject()
	{
		if(isset($_POST['chb_defaults']) && is_array($_POST['chb_defaults']) && count($_POST['chb_defaults']))
		{
			foreach($_POST['chb_defaults'] as $test_default_id)
			{
				$this->object->deleteDefaults($test_default_id);
			}
		}
		else
		{
			ilUtil::sendInfo($this->lng->txt('select_one'));
		}
		$this->defaultsObject();
	}

	/**
	 * 
	 */
	public function confirmedApplyDefaultsObject()
	{
		$this->applyDefaultsObject(true);
		return;
	}

	/**
	 * Applies the selected test defaults
	 */
	public function applyDefaultsObject($confirmed = false)
	{
		if( count($_POST["chb_defaults"]) != 1 )
		{
			ilUtil::sendInfo(
				$this->lng->txt("tst_defaults_apply_select_one")
			);
			
			return $this->defaultsObject();
		}
			
		// do not apply if user datasets exist
		if($this->object->evalTotalPersons() > 0)
		{
			ilUtil::sendInfo(
				$this->lng->txt("tst_defaults_apply_not_possible")
			);

			return $this->defaultsObject();
		}

		$defaults =& $this->object->getTestDefaults($_POST["chb_defaults"][0]);
		$defaultSettings = unserialize($defaults["defaults"]);

		if( isset($defaultSettings['isRandomTest']) )
		{
			if( $defaultSettings['isRandomTest'] )
			{
				$newQuestionSetType = ilObjTest::QUESTION_SET_TYPE_RANDOM;
				$this->object->setQuestionSetType(ilObjTest::QUESTION_SET_TYPE_RANDOM);
			}
			else
			{
				$newQuestionSetType = ilObjTest::QUESTION_SET_TYPE_FIXED;
				$this->object->setQuestionSetType(ilObjTest::QUESTION_SET_TYPE_FIXED);
			}
		}
		elseif( isset($defaultSettings['questionSetType']) )
		{
			$newQuestionSetType = $defaultSettings['questionSetType'];
		}
		$oldQuestionSetType = $this->object->getQuestionSetType();
		$questionSetTypeSettingSwitched = ( $oldQuestionSetType != $newQuestionSetType );

		$oldQuestionSetConfig = $this->testQuestionSetConfigFactory->getQuestionSetConfigByType($oldQuestionSetType);

		switch( true )
		{
			case !$questionSetTypeSettingSwitched:
			case !$oldQuestionSetConfig->doesQuestionSetRelatedDataExist():
			case $confirmed:

				break;
			
			default:

				require_once 'Modules/Test/classes/confirmations/class.ilTestSettingsChangeConfirmationGUI.php';
				$confirmation = new ilTestSettingsChangeConfirmationGUI($this->lng, $this->object);

				$confirmation->setFormAction( $this->ctrl->getFormAction($this) );
				$confirmation->setCancel($this->lng->txt('cancel'), 'defaults');
				$confirmation->setConfirm($this->lng->txt('confirm'), 'confirmedApplyDefaults');

				$confirmation->setOldQuestionSetType($this->object->getQuestionSetType());
				$confirmation->setNewQuestionSetType($newQuestionSetType);
				$confirmation->setQuestionLossInfoEnabled(false);
				$confirmation->build();

				$confirmation->populateParametersFromPost();

				$this->tpl->setContent( $this->ctrl->getHTML($confirmation) );
				
				return;
		}

		if( $questionSetTypeSettingSwitched && $this->object->isOnline() )
		{
			$this->object->setOnline(false);

			$info = $this->lng->txt("tst_set_offline_due_to_switched_question_set_type_setting");

			ilUtil::sendInfo($info, true);
		}

		$this->object->applyDefaults($defaults);

		ilUtil::sendSuccess($this->lng->txt("tst_defaults_applied"), true);
		
		if( $questionSetTypeSettingSwitched && $oldQuestionSetConfig->doesQuestionSetRelatedDataExist() )
		{
			$oldQuestionSetConfig->removeQuestionSetRelatedData();
		}

		$this->ctrl->redirect($this, 'defaults');
	}
	
	/**
	* Adds the defaults of this test to the defaults
	*/
	function addDefaultsObject()
	{
		if (strlen($_POST["name"]) > 0)
		{
			$this->object->addDefaults($_POST['name']);
		}
		else
		{
			ilUtil::sendInfo($this->lng->txt("tst_defaults_enter_name"));
		}
		$this->defaultsObject();
	}
	
	private function isCommandClassAnyInfoScreenChild()
	{
		if( in_array($this->ctrl->getCmdClass(), self::$infoScreenChildClasses) )
		{
			return true;
		}
		
		return false;
	}
	
	/**
	* this one is called from the info button in the repository
	* not very nice to set cmdClass/Cmd manually, if everything
	* works through ilCtrl in the future this may be changed
	*/
	function infoScreenObject()
	{
		#if( !include 'competenzenRocker.php' ) exit;

		$this->ctrl->setCmd("showSummary");
		$this->ctrl->setCmdClass("ilinfoscreengui");
		$this->infoScreen();
	}
	
	function redirectToInfoScreenObject()
	{
		$this->ctrl->setCmd("showSummary");
		$this->ctrl->setCmdClass("ilinfoscreengui");
		$this->infoScreen($_GET['lock']);
	}
	
	/**
	* show information screen
	*/
	function infoScreen($session_lock = "")
	{
		/**
		 * @var $ilAccess  ilAccessHandler
		 * @var $ilUser    ilObjUser
		 * @var $ilToolbar ilToolbarGUI
		 */
		global $ilAccess, $ilUser, $ilToolbar;
		
<<<<<<< HEAD
		require_once 'Modules/Test/classes/class.ilTestDynamicQuestionSetFilterSelection.php';
		
		require_once 'Services/UIComponent/Button/classes/class.ilLinkButton.php';
		require_once 'Services/UIComponent/Button/classes/class.ilSubmitButton.php';

		$testQuestionSetConfig = $this->testQuestionSetConfigFactory->getQuestionSetConfig();
		$testSession = $this->testSessionFactory->getSession();
		$testSequence = $this->testSequenceFactory->getSequenceByTestSession($testSession);
		$testSequence->loadFromDb();
		$testSequence->loadQuestions($testQuestionSetConfig, new ilTestDynamicQuestionSetFilterSelection());
		$big_button = array();
		$testPlayerGUI = $this->testPlayerFactory->getPlayerGUI();
		
=======
>>>>>>> 98485280
		if ($_GET['createRandomSolutions'])
		{
			global $ilCtrl;
			
			$this->object->createRandomSolutions($_GET['createRandomSolutions']);
			
			$ilCtrl->redirect($this);
		}

		if (!$ilAccess->checkAccess("read", "", $this->ref_id))
		{
			$this->ilias->raiseError($this->lng->txt("msg_no_perm_read"),$this->ilias->error_obj->MESSAGE);
		}

		include_once("./Services/InfoScreen/classes/class.ilInfoScreenGUI.php");
		$info = new ilInfoScreenGUI($this);
		$info->setOpenFormTag(false);
		
		if( $this->isCommandClassAnyInfoScreenChild() )
		{
			return $this->ctrl->forwardCommand($info);
		}
		
		require_once 'Modules/Test/classes/class.ilTestInfoScreenToolbarFactory.php';
		$toolbarFactory = new ilTestInfoScreenToolbarFactory();
		$toolbarFactory->setTestOBJ($this->object);
		$toolbar = $toolbarFactory->getToolbarInstance();

<<<<<<< HEAD
		$enter_anonymous_code = false;
		if( $this->object->isOnline() && $this->object->isComplete( $this->testQuestionSetConfigFactory->getQuestionSetConfig() ) )
		{
			if ((!$this->object->getFixedParticipants() || $online_access) && $ilAccess->checkAccess("read", "", $this->ref_id))
			{
				$executable = $this->object->isExecutable($testSession, $ilUser->getId(), $allowPassIncrease = TRUE
				);
				if ($executable["executable"])
				{
					if( $this->object->areObligationsEnabled() && $this->object->hasObligations($this->object->getTestId()) )
					{
						ilUtil::sendInfo($GLOBALS['lng']->txt('tst_test_contains_obligatory_questions'));
					}
					
					if ($testSession->getActiveId() > 0)
					{
						// resume test
						require_once 'Modules/Test/classes/class.ilTestPassesSelector.php';
						$testPassesSelector = new ilTestPassesSelector($GLOBALS['ilDB'], $this->object);
						$testPassesSelector->setActiveId($testSession->getActiveId());
						$testPassesSelector->setLastFinishedPass($testSession->getLastFinishedPass());
						
						$closedPasses = $testPassesSelector->getClosedPasses();
						$existingPasses = $testPassesSelector->getExistingPasses();
						
						if ($existingPasses > $closedPasses)
						{
							$btn = ilSubmitButton::getInstance();
							$btn->setCaption('tst_resume_test');
							$btn->setCommand('resumePlayer');
							$btn->setPrimary(true);
							$big_button[] = $btn;
						}
						else
						{
							$btn = ilSubmitButton::getInstance();
							$btn->setCaption($this->object->getStartTestLabel($testSession->getActiveId()), false);
							$btn->setCommand('startPlayer');
							$btn->setPrimary(true);
							$big_button[] = $btn;
						}
					}
					else
					{
						// start new test
						$btn = ilSubmitButton::getInstance();
						$btn->setCaption($this->object->getStartTestLabel($testSession->getActiveId()), false);
						$btn->setCommand('startPlayer');
						$btn->setPrimary(true);
						$big_button[] = $btn;
					}
				}
				else
				{
					ilUtil::sendInfo($executable["errormessage"]);
				}
				if ($testSession->getActiveId() > 0)
				{
					// test results button

					require_once 'Modules/Test/classes/class.ilTestPassesSelector.php';
					$testPassesSelector = new ilTestPassesSelector($GLOBALS['ilDB'], $this->object);
					$testPassesSelector->setActiveId($testSession->getActiveId());
					$testPassesSelector->setLastFinishedPass($testSession->getLastFinishedPass());
					
					if ($this->object->canShowTestResults($testSession, $ilUser->getId()) && count($testPassesSelector->getReportablePasses())) 
					{
						$btn = ilLinkButton::getInstance();
						$btn->setCaption('tst_show_results');
						$btn->setUrl($this->ctrl->getLinkTargetByClass('ilTestEvaluationGUI',  'outUserResultsOverview'));
						$btn->setPrimary(false);
						$big_button[] = $btn;

						if ($this->object->getHighscoreEnabled())
						{
							// Can also compare results then
							$btn = ilLinkButton::getInstance();
							$btn->setCaption('tst_show_toplist');
							$btn->setUrl($this->ctrl->getLinkTargetByClass('ilTestToplistGUI', 'outResultsToplist'));
							$btn->setPrimary(false);
							$big_button[] = $btn;
						}

						if( $this->object->isSkillServiceToBeConsidered() )
						{
							require_once 'Modules/Test/classes/class.ilTestSkillEvaluationGUI.php';

							$btn = ilLinkButton::getInstance();
							$btn->setCaption('tst_show_comp_results');
							$btn->setUrl($this->ctrl->getLinkTargetByClass('ilTestSkillEvaluationGUI', ilTestSkillEvaluationGUI::CMD_SHOW));
							$btn->setPrimary(false);
							$big_button[] = $btn;
						}
					}
					
				}
			}
			if ($testSession->getActiveId() > 0)
			{
				if ($this->object->canShowSolutionPrintview($ilUser->getId()))
				{
					$btn = ilLinkButton::getInstance();
					$btn->setCaption('tst_list_of_answers_show');
					$btn->setUrl($this->ctrl->getLinkTargetByClass('ilTestEvaluationGUI', 'outUserListOfAnswerPasses'));
					$btn->setPrimary(false);
					$big_button[] = $btn;
				}
			}
			
			if( $this->isDeleteDynamicTestResultsButtonRequired($testSession, $testSequence) )
			{
				$this->populateDeleteDynamicTestResultsButton($testSession, $big_button);
			}
			
			if($GLOBALS['DIC']['ilUser']->getId() == ANONYMOUS_USER_ID)
			{
				$enter_anonymous_code = true;
			}
		}

		if( !$this->object->isOnline() && !$testQuestionSetConfig->areDepenciesBroken() )
 		{
			$message = $this->lng->txt("test_is_offline");

			if($ilAccess->checkAccess("write", "", $this->ref_id))
			{
				$message .= "<br /><a href=\"".$this->ctrl->getLinkTargetByClass('ilobjtestsettingsgeneralgui')."\">".
					$this->lng->txt("test_edit_settings")."</a>";
			}

			ilUtil::sendInfo($message);
		}

		if( $this->object->isSkillServiceToBeConsidered() && $this->areSkillLevelThresholdsMissing() )
		{
			ilUtil::sendFailure($this->getSkillLevelThresholdsMissingInfo());
		}

		if($ilAccess->checkAccess("write", "", $this->ref_id))
		{
			$testQuestionSetConfig = $this->testQuestionSetConfigFactory->getQuestionSetConfig();
			
			if( $testQuestionSetConfig->areDepenciesBroken() )
			{
				ilUtil::sendFailure( $testQuestionSetConfig->getDepenciesBrokenMessage($this->lng) );
				
				$big_button = array();
				$enter_anonymous_code = false;
			}
			elseif( $testQuestionSetConfig->areDepenciesInVulnerableState() )
			{
				ilUtil::sendInfo( $testQuestionSetConfig->getDepenciesInVulnerableStateMessage($this->lng) );
			}
		}
=======
		$toolbar->setGlobalToolbar($ilToolbar);
		$toolbar->setCloseFormTag(false);

		$toolbar->setSessionLockString($session_lock);
		$toolbar->build();
		$toolbar->sendMessages();
>>>>>>> 98485280
		
		if ($this->object->getShowInfo())
		{
			$info->enablePrivateNotes();
		}
		
		if (strlen($this->object->getIntroduction()))
		{
			$info->addSection($this->lng->txt("tst_introduction"));
			$info->addProperty("", $this->object->prepareTextareaOutput($this->object->getIntroduction(), true).
					$info->getHiddenToggleButton());
		}
		else
		{
			$info->addSection("");
			$info->addProperty("", $info->getHiddenToggleButton());
		}

		$info->addSection($this->lng->txt("tst_general_properties"));
		if ($this->object->getShowInfo())
		{
			$info->addProperty($this->lng->txt("author"), $this->object->getAuthor());
			$info->addProperty($this->lng->txt("title"), $this->object->getTitle());
		}
		if( $this->object->isOnline() && $this->object->isComplete( $this->testQuestionSetConfigFactory->getQuestionSetConfig() ) )
		{
			if ((!$this->object->getFixedParticipants() || $online_access) && $ilAccess->checkAccess("read", "", $this->ref_id))
			{
				if ($this->object->getShowInfo() || !$this->object->getForceJS())
				{
					// use javascript
					$checked_javascript = false;
					if ($this->object->getJavaScriptOutput())
					{
						$checked_javascript = true;
					}
				}
				// hide previous results
				if(!$this->object->isRandomTest() && !$this->getObjectiveOrientedContainer()->isObjectiveOrientedPresentationRequired())
				{
					if ($this->object->getNrOfTries() != 1)
					{
						if ($this->object->getUsePreviousAnswers() == 0)
						{
							if ($this->object->getShowInfo())
							{
								$info->addProperty($this->lng->txt("tst_use_previous_answers"), $this->lng->txt("tst_dont_use_previous_answers"));
							}
						}
						else
						{
							$use_previous_answers = FALSE;
							if ($ilUser->prefs["tst_use_previous_answers"])
							{
								$checked_previous_answers = TRUE;
							}
							$info->addPropertyCheckbox($this->lng->txt("tst_use_previous_answers"), "chb_use_previous_answers", 1, $this->lng->txt("tst_use_previous_answers_user"), $checked_previous_answers);
						}
					}
				}
			}
		}

		$info->hideFurtherSections(false);
		
		if ($this->object->getShowInfo())
		{
			$info->addSection($this->lng->txt("tst_sequence_properties"));
			$info->addProperty($this->lng->txt("tst_sequence"), $this->lng->txt(($this->object->getSequenceSettings() == TEST_FIXED_SEQUENCE)? "tst_sequence_fixed":"tst_sequence_postpone"));
		
			$info->addSection($this->lng->txt("tst_heading_scoring"));
			$info->addProperty($this->lng->txt("tst_text_count_system"), $this->lng->txt(($this->object->getCountSystem() == COUNT_PARTIAL_SOLUTIONS)? "tst_count_partial_solutions":"tst_count_correct_solutions"));
			$info->addProperty($this->lng->txt("tst_score_mcmr_questions"), $this->lng->txt(($this->object->getMCScoring() == SCORE_ZERO_POINTS_WHEN_UNANSWERED)? "tst_score_mcmr_zero_points_when_unanswered":"tst_score_mcmr_use_scoring_system"));
			if ($this->object->isRandomTest())
			{
				$info->addProperty($this->lng->txt("tst_pass_scoring"), $this->lng->txt(($this->object->getPassScoring() == SCORE_BEST_PASS)? "tst_pass_best_pass":"tst_pass_last_pass"));
			}

			$info->addSection($this->lng->txt("tst_score_reporting"));
			$score_reporting_text = "";
			switch ($this->object->getScoreReporting())
			{
				case REPORT_AFTER_TEST:
					$score_reporting_text = $this->lng->txt("tst_report_after_test");
					break;
				case REPORT_ALWAYS:
					$score_reporting_text = $this->lng->txt("tst_report_after_first_question");
					break;
				case REPORT_AFTER_DATE:
					$score_reporting_text = $this->lng->txt("tst_report_after_date");
					break;
				case 4:
					$score_reporting_text = $this->lng->txt("tst_report_never");
					break;
			}
			$info->addProperty($this->lng->txt("tst_score_reporting"), $score_reporting_text); 
			$reporting_date = $this->object->getReportingDate();
			if ($reporting_date)
			{
				#preg_match("/(\d{4})(\d{2})(\d{2})(\d{2})(\d{2})(\d{2})/", $reporting_date, $matches);
				#$txt_reporting_date = date($this->lng->text["lang_dateformat"] . " " . $this->lng->text["lang_timeformat"], mktime($matches[4], $matches[5], $matches[6], $matches[2], $matches[3], $matches[1]));
				#$info->addProperty($this->lng->txt("tst_score_reporting_date"), $txt_reporting_date);
				$info->addProperty($this->lng->txt('tst_score_reporting_date'),
					ilDatePresentation::formatDate(new ilDateTime($reporting_date,IL_CAL_TIMESTAMP)));
			}
	
			$info->addSection($this->lng->txt("tst_session_settings"));
			$info->addProperty($this->lng->txt("tst_nr_of_tries"), ($this->object->getNrOfTries() == 0)?$this->lng->txt("unlimited"):$this->object->getNrOfTries());
			if ($this->object->getNrOfTries() != 1)
			{
				$info->addProperty($this->lng->txt("tst_nr_of_tries_of_user"), ($toolbar->getTestSession()->getPass() == false)?$this->lng->txt("tst_no_tries"):$toolbar->getTestSequence()->getPass());
			}

			if ($this->object->getEnableProcessingTime())
			{
				$info->addProperty($this->lng->txt("tst_processing_time"), $this->object->getProcessingTime());
			}
			if (strlen($this->object->getAllowedUsers()) && ($this->object->getAllowedUsersTimeGap()))
			{
				$info->addProperty($this->lng->txt("tst_allowed_users"), $this->object->getAllowedUsers());
			}
		
			$starting_time = $this->object->getStartingTime();
			if ($this->object->isStartingTimeEnabled() && $starting_time != 0)
			{
				$info->addProperty($this->lng->txt("tst_starting_time"), $starting_time);
			}
			$ending_time = $this->object->getEndingTime();
			if ($this->object->isEndingTimeEnabled() && $ending_time != 0)
			{
				$info->addProperty($this->lng->txt("tst_ending_time"), $ending_time);
			}
			$info->addMetaDataSections($this->object->getId(),0, $this->object->getType());
			// forward the command
		}
		
		$this->ctrl->forwardCommand($info);
	}

	function addLocatorItems()
	{
		global $ilLocator;
		switch ($this->ctrl->getCmd())
		{
			case "run":
			case "infoScreen":
			case "redirectToInfoScreen":
			case "start":
			case "resume":
			case "previous":
			case "next":
			case "summary":
			case "finishTest":
			case "outCorrectSolution":
			case "passDetails":
			case "showAnswersOfUser":
			case "outUserResultsOverview":
			case "backFromSummary":
			case "show_answers":
			case "setsolved":
			case "resetsolved":
			case "outTestSummary":
			case "outQuestionSummary":
			case "gotoQuestion":
			case "selectImagemapRegion":
			case "confirmSubmitAnswers":
			case "finalSubmission":
			case "postpone":
			case "outUserPassDetails":
			case "checkPassword":
				$ilLocator->addItem($this->object->getTitle(), $this->ctrl->getLinkTarget($this, "infoScreen"), "", $_GET["ref_id"]);
				break;
			case "eval_stat":
			case "evalAllUsers":
			case "evalUserDetail":
				$ilLocator->addItem($this->object->getTitle(), $this->ctrl->getLinkTarget($this, "eval_stat"), "", $_GET["ref_id"]);
				break;
			case "create":
			case "save":
			case "cancel":
			case "importFile":
			case "cloneAll":
			case "importVerifiedFile":
			case "cancelImport":
				break;
		default:
				$ilLocator->addItem($this->object->getTitle(), $this->ctrl->getLinkTarget($this, ""), "", $_GET["ref_id"]);
				break;
		}
	}
	
	function getBrowseForQuestionsTab(&$tabs_gui)
	{
		global $ilAccess;
		if ($ilAccess->checkAccess("write", "", $this->ref_id))
		{
			$this->ctrl->saveParameterByClass($this->ctrl->getCmdClass(), 'q_id');
			// edit page
			$tabs_gui->setBackTarget($this->lng->txt("backtocallingtest"), $this->ctrl->getLinkTargetByClass($this->ctrl->getCmdClass(), "questions"));
			$tabs_gui->addTarget("tst_browse_for_questions",
				$this->ctrl->getLinkTarget($this, "browseForQuestions"),
				array("browseForQuestions", "filter", "resetFilter", "resetTextFilter", "insertQuestions"),
				"", "", TRUE
			);
		}
	}
	
	function getRandomQuestionsTab(&$tabs_gui)
	{
		global $ilAccess;
		if ($ilAccess->checkAccess("write", "", $this->ref_id))
		{
			// edit page
			$tabs_gui->setBackTarget($this->lng->txt("backtocallingtest"), $this->ctrl->getLinkTarget($this, "questions"));
			$tabs_gui->addTarget("random_selection",
				$this->ctrl->getLinkTarget($this, "randomQuestions"),
				array("randomQuestions"),
				"", ""
			);
		}
	}

	function statisticsObject()
	{
	}

	/**
	* Shows the certificate editor
	*/
	function certificateObject()
	{
		include_once "./Services/Certificate/classes/class.ilCertificateGUI.php";
		include_once "./Modules/Test/classes/class.ilTestCertificateAdapter.php";
		$output_gui = new ilCertificateGUI(new ilTestCertificateAdapter($this->object));
		$output_gui->certificateEditor();
	}

	function getQuestionsSubTabs()
	{
		global $ilTabs, $ilCtrl;
		$ilTabs->activateTab('assQuestions');
		$a_cmd = $ilCtrl->getCmd();

		if (!$this->object->isRandomTest())
		{
                #if (in_array($this->object->getEnabledViewMode(), array('both', 'express'))) {
                    $questions_per_page = ($a_cmd == 'questions_per_page' || ($a_cmd == 'removeQuestions' && $_REQUEST['test_express_mode'])) ? true : false;

                    $this->tabs_gui->addSubTabTarget(
                            "questions_per_page_view",
                            $this->ctrl->getLinkTargetByClass('iltestexpresspageobjectgui', 'showPage'),
                            "", "", "", $questions_per_page);
                #}
		}
		include_once "Services/Administration/classes/class.ilSettingsTemplate.php";
		$template = new ilSettingsTemplate($this->object->getTemplate(), ilObjAssessmentFolderGUI::getSettingsTemplateConfig());

                if (!in_array('questions', $template->getHiddenTabs())) {
                    // questions subtab
                    $ilTabs->addSubTabTarget("edit_test_questions",
                             $this->ctrl->getLinkTarget($this,'questions'),
                             array("questions", "browseForQuestions", "questionBrowser", "createQuestion",
                             "randomselect", "filter", "resetFilter", "insertQuestions",
                             "back", "createRandomSelection", "cancelRandomSelect",
                             "insertRandomSelection", "removeQuestions", "moveQuestions",
                             "insertQuestionsBefore", "insertQuestionsAfter", "confirmRemoveQuestions",
                             "cancelRemoveQuestions", "executeCreateQuestion", "cancelCreateQuestion",
                             "addQuestionpool", "saveRandomQuestions", "saveQuestionSelectionMode"),
                             "");

                    if (in_array($a_cmd, array('questions', 'createQuestion')) || ($a_cmd == 'removeQuestions' && !$_REQUEST['test_express_mode']))
                            $this->tabs_gui->activateSubTab('edit_test_questions');
		}
                #}

		// print view subtab
		if (!$this->object->isRandomTest())
		{
			$ilTabs->addSubTabTarget("print_view",
				 $this->ctrl->getLinkTarget($this,'print'),
				 "print", "", "", $this->ctrl->getCmd() == 'print');
			$ilTabs->addSubTabTarget('review_view', 
				 $this->ctrl->getLinkTarget($this, 'review'), 
				 'review', '', '', $this->ctrl->getCmd() == 'review');
		}
		
			
	}
	
	function getStatisticsSubTabs()
	{
		global $ilTabs;
		
		// user results subtab
		$ilTabs->addSubTabTarget("eval_all_users",
			 $this->ctrl->getLinkTargetByClass("iltestevaluationgui", "outEvaluation"),
			 array("outEvaluation", "detailedEvaluation", "exportEvaluation", "evalUserDetail", "passDetails",
			 	"outStatisticsResultsOverview", "statisticsPassDetails")
			 , "");
	
		// aggregated results subtab
		$ilTabs->addSubTabTarget("tst_results_aggregated",
			$this->ctrl->getLinkTargetByClass("iltestevaluationgui", "eval_a"),
			array("eval_a"),
			"", "");
	
		// question export
		$ilTabs->addSubTabTarget("tst_single_results",
			$this->ctrl->getLinkTargetByClass("iltestevaluationgui", "singleResults"),
			array("singleResults"),
			"", "");
	}
	
	function getSettingsSubTabs($hiddenTabs = array())
	{
		/**
		 * @var $ilTabs ilTabsGUI
		 */
		global $ilTabs, $ilias;
		
		// general subtab
		$ilTabs->addSubTabTarget('general', $this->ctrl->getLinkTargetByClass('ilObjTestSettingsGeneralGUI'),
			 '',											// auto activation regardless from cmd
			 array('ilobjtestsettingsgeneralgui')			// auto activation for ilObjTestSettingsGeneralGUI
		);

		if(!in_array('mark_schema', $hiddenTabs))
		{
			$ilTabs->addSubTabTarget(
				'mark_schema',
				$this->ctrl->getLinkTargetByClass('ilmarkschemagui', 'showMarkSchema'),
				'',
				array('ilmarkschemagui')
			);
		}

		// scoring subtab
		$ilTabs->addSubTabTarget('scoring', $this->ctrl->getLinkTargetByClass('ilObjTestSettingsScoringResultsGUI'),
			'',                                             // auto activation regardless from cmd
			array('ilobjtestsettingsscoringresultsgui')     // auto activation for ilObjTestSettingsScoringResultsGUI
		);
	
		// certificate subtab
		include_once "Services/Certificate/classes/class.ilCertificate.php";
		if( !in_array('certificate', $hiddenTabs) && ilCertificate::isActive())
		{				
			$ilTabs->addSubTabTarget(
				"certificate",
				$this->ctrl->getLinkTarget($this,'certificate'),
				array("certificate", "certificateEditor", "certificateRemoveBackground", "certificateSave",
					"certificatePreview", "certificateDelete", "certificateUpload", "certificateImport"),
				array("", "ilobjtestgui", "ilcertificategui")
			);
		}

                if (!in_array('defaults', $hiddenTabs)) {
                    // defaults subtab
                    $ilTabs->addSubTabTarget(
                            "tst_default_settings",
                            $this->ctrl->getLinkTarget($this, "defaults"),
                            array("defaults", "deleteDefaults", "addDefaults", "applyDefaults"),
                            array("", "ilobjtestgui", "ilcertificategui")
                    );
                }
	}

	function getParticipantsSubTabs()
	{
		global $ilTabs;

		// participants subtab
		$ilTabs->addSubTabTarget( "participants",
			$this->ctrl->getLinkTarget($this,'participants'),
			array(
				"participants", "saveClientIP",
				"removeParticipant",
				"showParticipantAnswersForAuthor",
				"deleteAllUserResults",
				"cancelDeleteAllUserData", "deleteSingleUserResults",
				"outParticipantsResultsOverview", "outParticipantsPassDetails",
				"showPassOverview", "showUserAnswers", "participantsAction",
				"showDetailedResults",
				'npResetFilter', 'npSetFilter'
			),
			""
		);
		
		if( !$this->testQuestionSetConfigFactory->getQuestionSetConfig()->areDepenciesBroken() )
		{
			if($this->object->getProcessingTimeInSeconds() > 0 && $this->object->getNrOfTries() == 1)
			{
				// extratime subtab
				$ilTabs->addSubTabTarget( "timing",
					$this->ctrl->getLinkTarget($this,'timingOverview'),
					array("timing", "timingOverview"), "", ""
				);
			}
		}
	}
	
	/**
	* adds tabs to tab gui object
	*
	* @param ilTabsGUI $tabs_gui
	*/
	function getTabs()
	{
		global $ilAccess, $ilHelp;

		if (preg_match('/^ass(.*?)gui$/i', $this->ctrl->getNextClass($this))) {
			return;
		}
		else if ($this->ctrl->getNextClass($this) == 'ilassquestionpagegui') {
			return;
		}
		
		$ilHelp->setScreenIdComponent("tst");
                
		$hidden_tabs = array();
		
		$template = $this->object->getTemplate();
		if($template)
		{
			include_once "Services/Administration/classes/class.ilSettingsTemplate.php";
			$template = new ilSettingsTemplate($template, ilObjAssessmentFolderGUI::getSettingsTemplateConfig());

			$hidden_tabs = $template->getHiddenTabs();
		}
		
		// for local use in this fucking sledge hammer method
		$curUserHasWriteAccess = $ilAccess->checkAccess("write", "", $this->ref_id);

		switch($this->ctrl->getCmdClass())
		{
			// no tabs .. no subtabs .. during test pass
			case 'iltestoutputgui':

			// tab handling happens within GUIs
			case 'iltestevaluationgui':
				$nonSelfTabbingCommands = array(
					'outParticipantsResultsOverview', 'outEvaluation',
					'eval_a', 'singleResults', 'detailedEvaluation'
				);
				if( in_array($this->ctrl->getCmd(), $nonSelfTabbingCommands) )
				{
					break;
				}
			case 'iltestevalobjectiveorientedgui':
				return;
				
			case 'ilmarkschemagui':
			case 'ilobjtestsettingsgeneralgui':
			case 'ilobjtestsettingsscoringresultsgui':
				
				if( $curUserHasWriteAccess )
				{
					$this->getSettingsSubTabs($hidden_tabs);
				}
				
				break;
		}

		if( $this->getObjectiveOrientedContainer()->isObjectiveOrientedPresentationRequired() )
		{
			require_once 'Services/Link/classes/class.ilLink.php';
			$courseLink = ilLink::_getLink($this->getObjectiveOrientedContainer()->getRefId());
			$this->tabs_gui->setBack2Target($this->lng->txt('back_to_objective_container'), $courseLink);
		}

		switch($this->ctrl->getCmd())
		{
			case "resume":
			case "previous":
			case "next":
			case "summary":
			case "directfeedback":
			case "finishTest":
			case "outCorrectSolution":
			case "passDetails":
			case "showAnswersOfUser":
			case "outUserResultsOverview":
			case "backFromSummary":
			case "show_answers":
			case "setsolved":
			case "resetsolved":
			case "confirmFinish":
			case "outTestSummary":
			case "outQuestionSummary":
			case "gotoQuestion":
			case "selectImagemapRegion":
			case "confirmSubmitAnswers":
			case "finalSubmission":
			case "postpone":
			case "outUserPassDetails":
			case "checkPassword":
			case "exportCertificate":
			case "finishListOfAnswers":
			case "backConfirmFinish":
			case "showFinalStatement":
				return;
				break;
			case "browseForQuestions":
			case "filter":
			case "resetFilter":
			case "resetTextFilter":
			case "insertQuestions":
				// #8497: resetfilter is also used in lp
				if($this->ctrl->getNextClass($this) != "illearningprogressgui")
				{
					return $this->getBrowseForQuestionsTab($this->tabs_gui);
				}				
				break;
			case "scoring":
			case "certificate":
			case "certificateservice":
			case "certificateImport":
			case "certificateUpload":
			case "certificateEditor":
			case "certificateDelete":
			case "certificateSave":
			case "defaults":
			case "deleteDefaults":
			case "addDefaults":
			case "applyDefaults":
			case "inviteParticipants":
			case "searchParticipants":
				if( $curUserHasWriteAccess && in_array($this->ctrl->getCmdClass(), array('ilobjtestgui', 'ilcertificategui')) )
				{
					$this->getSettingsSubTabs($hidden_tabs);
				}
				break;
			case "export":
			case "print":
				break;
			case "statistics":
			case "eval_a":
			case "detailedEvaluation":
			case "outEvaluation":
			case "singleResults":
			case "exportEvaluation":
			case "evalUserDetail":
			case "outStatisticsResultsOverview":
			case "statisticsPassDetails":
				$this->getStatisticsSubTabs();
				break;
		}

		if (strcmp(strtolower(get_class($this->object)), "ilobjtest") == 0)
		{
			// questions tab
			if ($ilAccess->checkAccess("write", "", $this->ref_id) && !in_array('assQuestions', $hidden_tabs))
			{
				$force_active = ($_GET["up"] != "" || $_GET["down"] != "")
					? true
					: false;
				if (!$force_active)
				{
					if ($_GET["browse"] == 1) $force_active = true;
				}

				switch( $this->object->getQuestionSetType() )
				{
					case ilObjTest::QUESTION_SET_TYPE_FIXED:
						$target = $this->ctrl->getLinkTargetByClass('iltestexpresspageobjectgui','showPage');
						break;
					
					case ilObjTest::QUESTION_SET_TYPE_RANDOM:
						$target = $this->ctrl->getLinkTargetByClass('ilTestRandomQuestionSetConfigGUI');
						break;
						
					case ilObjTest::QUESTION_SET_TYPE_DYNAMIC:
						$target = $this->ctrl->getLinkTargetByClass('ilObjTestDynamicQuestionSetConfigGUI');
						break;
				}

				$this->tabs_gui->addTarget("assQuestions",
					 //$this->ctrl->getLinkTarget($this,'questions'),
					 $target,
					 array("questions", "browseForQuestions", "questionBrowser", "createQuestion", 
					 "randomselect", "filter", "resetFilter", "insertQuestions",
					 "back", "createRandomSelection", "cancelRandomSelect",
					 "insertRandomSelection", "removeQuestions", "moveQuestions",
					 "insertQuestionsBefore", "insertQuestionsAfter", "confirmRemoveQuestions",
					 "cancelRemoveQuestions", "executeCreateQuestion", "cancelCreateQuestion",
					 "addQuestionpool", "saveRandomQuestions", "saveQuestionSelectionMode", "print",
					"addsource", "removesource", "randomQuestions"), 
					 "", "", $force_active);
			}

			// info tab
			if ($ilAccess->checkAccess("read", "", $this->ref_id) && !in_array('info_short', $hidden_tabs))
			{
				$this->tabs_gui->addTarget("info_short",
					 $this->ctrl->getLinkTarget($this,'infoScreen'),
					 array("infoScreen", "outIntroductionPage", "showSummary", 
					 "setAnonymousId", "outUserListOfAnswerPasses", "redirectToInfoScreen"));
			}
			
			// settings tab
			if ($ilAccess->checkAccess("write", "", $this->ref_id))
			{
				if (!in_array('settings', $hidden_tabs))
				{
					$settingsCommands = array(
						"marks", "showMarkSchema","addMarkStep", "deleteMarkSteps", "addSimpleMarkSchema", "saveMarks",
						"certificate", "certificateEditor", "certificateRemoveBackground", "certificateSave",
						"certificatePreview", "certificateDelete", "certificateUpload", "certificateImport",
						"scoring", "defaults", "addDefaults", "deleteDefaults", "applyDefaults",
						"inviteParticipants", "saveFixedParticipantsStatus", "searchParticipants", "addParticipants" // ARE THEY RIGHT HERE
					);
					
					require_once 'Modules/Test/classes/class.ilObjTestSettingsGeneralGUI.php';
					$reflection = new ReflectionClass('ilObjTestSettingsGeneralGUI');
					foreach($reflection->getConstants() as $name => $value)
						if(substr($name, 0, 4) == 'CMD_') $settingsCommands[] = $value;

					require_once 'Modules/Test/classes/class.ilObjTestSettingsScoringResultsGUI.php';
					$reflection = new ReflectionClass('ilObjTestSettingsScoringResultsGUI');
					foreach($reflection->getConstants() as $name => $value)
						if(substr($name, 0, 4) == 'CMD_') $settingsCommands[] = $value;
					
					$settingsCommands[] = ""; // DO NOT KNOW WHAT THIS IS DOING, BUT IT'S REQUIRED
					
					$this->tabs_gui->addTarget("settings",
						$this->ctrl->getLinkTargetByClass('ilObjTestSettingsGeneralGUI'),
						$settingsCommands,
						array("ilmarkschemagui", "ilobjtestsettingsgeneralgui", "ilobjtestsettingsscoringresultsgui", "ilobjtestgui", "ilcertificategui")
					);
				}

				// skill service
				if( $this->object->isSkillServiceEnabled() && ilObjTest::isSkillManagementGloballyActivated() )
				{
					require_once 'Modules/TestQuestionPool/classes/class.ilAssQuestionSkillAssignmentsGUI.php';

					$link = $this->ctrl->getLinkTargetByClass(
						array('ilTestSkillAdministrationGUI', 'ilAssQuestionSkillAssignmentsGUI'),
						ilAssQuestionSkillAssignmentsGUI::CMD_SHOW_SKILL_QUEST_ASSIGNS
					);

					$this->tabs_gui->addTarget('tst_tab_competences', $link, array(), array());
				}

				if (!in_array('participants', $hidden_tabs))
				{
					// participants
					$this->tabs_gui->addTarget("participants",
						$this->ctrl->getLinkTarget($this,'participants'),
						array(
							"participants", "saveClientIP",
							"removeParticipant", 
							"showParticipantAnswersForAuthor",
							"deleteAllUserResults",
							"cancelDeleteAllUserData", "deleteSingleUserResults",
							"outParticipantsResultsOverview", "outParticipantsPassDetails",
							"showPassOverview", "showUserAnswers", "participantsAction",
							"showDetailedResults", 
							'timing', 'timingOverview', 'npResetFilter', 'npSetFilter', 'showTimingForm'
						),
						""
					);
				}
			}

			include_once './Services/Tracking/classes/class.ilLearningProgressAccess.php';
			if(ilLearningProgressAccess::checkAccess($this->object->getRefId()) && !in_array('learning_progress', $hidden_tabs))
			{
				$this->tabs_gui->addTarget('learning_progress',
									 $this->ctrl->getLinkTargetByClass(array('illearningprogressgui'),''),
									 '',
									 array('illplistofobjectsgui','illplistofsettingsgui','illearningprogressgui','illplistofprogressgui'));
			}

			if ($ilAccess->checkAccess("write", "", $this->ref_id)  && !in_array('manscoring', $hidden_tabs))
			{
				include_once "./Modules/Test/classes/class.ilObjAssessmentFolder.php";
				$scoring = ilObjAssessmentFolder::_getManualScoring();
				if (count($scoring))
				{
					// scoring tab
					$this->tabs_gui->addTarget(
							"manscoring", $this->ctrl->getLinkTargetByClass('ilTestScoringByQuestionsGUI', 'showManScoringByQuestionParticipantsTable'),
							array(
								'showManScoringParticipantsTable', 'applyManScoringParticipantsFilter', 'resetManScoringParticipantsFilter', 'showManScoringParticipantScreen',
								'showManScoringByQuestionParticipantsTable', 'applyManScoringByQuestionFilter', 'resetManScoringByQuestionFilter', 'saveManScoringByQuestion'
								
							), ''
					);
				}
			}

			// Scoring Adjustment
			$setting = new ilSetting('assessment');
			$scoring_adjust_active = (bool) $setting->get('assessment_adjustments_enabled', false);
			if ($ilAccess->checkAccess("write", "", $this->ref_id) && $scoring_adjust_active && !in_array('scoringadjust', $hidden_tabs))
			{
				// scoring tab
				$this->tabs_gui->addTarget(
					"scoringadjust", $this->ctrl->getLinkTargetByClass('ilScoringAdjustmentGUI', 'showquestionlist'),
					array(
						'showquestionlist',
						'savescoringfortest',
						'adjustscoringfortest'
					), ''
				);
			}

			if ((($ilAccess->checkAccess("tst_statistics", "", $this->ref_id)) || ($ilAccess->checkAccess("write", "", $this->ref_id)))  && !in_array('statistics', $hidden_tabs))
			{
				// statistics tab
				$this->tabs_gui->addTarget(
					"statistics",
					$this->ctrl->getLinkTargetByClass("iltestevaluationgui", "outEvaluation"),
					array(
						"statistics", "outEvaluation", "exportEvaluation", "detailedEvaluation", "eval_a", "evalUserDetail",
						"passDetails", "outStatisticsResultsOverview", "statisticsPassDetails", "singleResults"
					),
					""
				);
			}

			if ($ilAccess->checkAccess("write", "", $this->ref_id))
			{
                             if (!in_array('history', $hidden_tabs)) {

				// history
				$this->tabs_gui->addTarget("history",
					 $this->ctrl->getLinkTarget($this,'history'),
					 "history", "");
                             }

                if (!in_array('meta_data', $hidden_tabs)) {
					// meta data
					include_once "Services/Object/classes/class.ilObjectMetaDataGUI.php";
					$mdgui = new ilObjectMetaDataGUI($this->object);					
					$mdtab = $mdgui->getTab();
					if($mdtab)
					{
						$this->tabs_gui->addTarget("meta_data",
							 $mdtab,
							 "", "ilmdeditorgui");
					}
                }

				if(!in_array('export', $hidden_tabs))
				{
					// export tab
					$this->tabs_gui->addTarget(
						"export",
						 $this->ctrl->getLinkTargetByClass('iltestexportgui' ,''),
						 '',
						 array('iltestexportgui')
					);
				}
			}
			
			if ($ilAccess->checkAccess("edit_permission", "", $this->ref_id)&& !in_array('permissions', $hidden_tabs))
			{
				$this->tabs_gui->addTarget("perm_settings",
				$this->ctrl->getLinkTargetByClass(array(get_class($this),'ilpermissiongui'), "perm"), array("perm","info","owner"), 'ilpermissiongui');
			}
		}
		
		if( $this->testQuestionSetConfigFactory->getQuestionSetConfig()->areDepenciesBroken() )
		{
			$hideTabs = $this->testQuestionSetConfigFactory->getQuestionSetConfig()->getHiddenTabsOnBrokenDepencies();
			
			foreach($hideTabs as $tabId)
			{
				$this->tabs_gui->removeTab($tabId);
			}
		}
	}
	
	/**
	* Redirect script to call a test with the test reference id
	* 
	* Redirect script to call a test with the test reference id
	*
	* @param integer $a_target The reference id of the test
	* @access	public
	*/
	public static function _goto($a_target)
	{
		global $ilAccess, $ilErr, $lng;

		if ($ilAccess->checkAccess("read", "", $a_target))
		{
			//include_once "./Services/Utilities/classes/class.ilUtil.php";
			$_GET["baseClass"] = "ilObjTestGUI";
			$_GET["cmd"] = "infoScreen";
			$_GET["ref_id"] = $a_target;
			include_once("ilias.php");
			exit;
			//ilUtil::redirect("ilias.php?baseClass=ilObjTestGUI&cmd=infoScreen&ref_id=$a_target");
		}
		else if ($ilAccess->checkAccess("read", "", ROOT_FOLDER_ID))
		{
			ilUtil::sendInfo(sprintf($lng->txt("msg_no_perm_read_item"),
				ilObject::_lookupTitle(ilObject::_lookupObjId($a_target))), true);
			ilObjectGUI::_gotoRepositoryRoot();
		}

		$ilErr->raiseError($lng->txt("msg_no_perm_read_lm"), $ilErr->FATAL);
	}

	/**
	 * Questions per page
	 *
	 * @param
	 * @return
	 */
	function buildPageViewToolbar($qid = 0)
	{
		if($this->create_question_mode)
			return;

		global $ilToolbar, $ilCtrl, $lng;
		
		require_once 'Services/UIComponent/Button/classes/class.ilLinkButton.php';

		$this->getQuestionsSubTabs();

		$ilCtrl->saveParameter($this, 'q_mode');

		$ilCtrl->setParameterByClass('iltestexpresspageobjectgui', 'test_express_mode', 1);
		$ilCtrl->setParameter($this, 'test_express_mode', 1);
		$ilCtrl->setParameterByClass('iltestexpresspageobjectgui', 'q_id', $_REQUEST['q_id']);
		$ilCtrl->setParameter($this, 'q_id', $_REQUEST['q_id']);
		$ilToolbar->setFormAction($ilCtrl->getFormActionByClass('iltestexpresspageobjectgui', 'edit'));

		if($this->object->evalTotalPersons() == 0)
		{
			/*
			include_once 'Modules/TestQuestionPool/classes/class.ilObjQuestionPool.php';
			$pool = new ilObjQuestionPool();
			$questionTypes = $pool->getQuestionTypes();$options = array();
			foreach($questionTypes as $label => $data) {
			$options[$data['question_type_id']] = $label;
			}

					include_once("./Services/Form/classes/class.ilSelectInputGUI.php");
					$si = new ilSelectInputGUI($lng->txt("test_add_new_question"), "qtype");
					$si->setOptions($options);
					$ilToolbar->addInputItem($si, true);
			/*
					// use pool
					if ($this->object->isExpressModeQuestionPoolAllowed()) {
						include_once("./Services/Form/classes/class.ilCheckboxInputGUI.php");
						$cb = new ilCheckboxInputGUI($lng->txt("test_use_pool"), "use_pool");
						$ilToolbar->addInputItem($cb, true);
					}
			*/
			$ilToolbar->addFormButton($lng->txt("ass_create_question"), "addQuestion");

			$ilToolbar->addSeparator();

			if($this->object->getPoolUsage())
			{
				$ilToolbar->addFormButton($lng->txt("tst_browse_for_questions"), "browseForQuestions");

				$show_separator = true;
			}
		}

		$questions = $this->object->getQuestionTitlesAndIndexes();

		// desc
		$options = array();
		foreach($questions as $id => $label)
		{
			$options[$id] = $label . ' ['. $this->lng->txt('question_id_short') . ': ' . $id . ']';
		}

		$optionKeys = array_keys($options);

		if(!$options)
		{
			$options[] = $lng->txt('none');
		}
		//else if (count($options) > 1) {
//                    $addSeparator = false;
//                    if ($optionKeys[0] != $qid) {
//                        //$ilToolbar->addFormButton($lng->txt("test_prev_question"), "prevQuestion");
//                        $ilToolbar->addLink($lng->txt("test_prev_question"), $ilCtrl->getLinkTargetByClass('iltestexpresspageobjectgui', 'prevQuestion'));
//                        $addSeparator = true;
//                    }
//		    else {
//			$ilToolbar->addSpacer(45);
//		    }
//
//                    if ($optionKeys[count($optionKeys)-1] != $qid) {
//                        //$ilToolbar->addFormButton($lng->txt("test_next_question"), "nextQuestion");
//                        $ilToolbar->addLink($lng->txt("test_next_question"), $ilCtrl->getLinkTargetByClass('iltestexpresspageobjectgui', 'nextQuestion'));
//			$addSeparator = true;
//                    }
//		    else {
//			$ilToolbar->addSpacer(45);
//		    }
//
//                    //if ($addSeparator) {
//                        $ilToolbar->addSeparator();
//                    //}

		if(count($questions))
		{
			if(isset($show_separator) && $show_separator)
			{
				$ilToolbar->addSeparator();
			}

			$btn = ilLinkButton::getInstance();
			$btn->setCaption("test_prev_question");
			$btn->setUrl($ilCtrl->getLinkTargetByClass('iltestexpresspageobjectgui', 'prevQuestion'));
			$ilToolbar->addButtonInstance($btn);
			
			if( count($options) <= 1 || $optionKeys[0] == $qid )
			{
				$btn->setDisabled(true);
			}

			$btn = ilLinkButton::getInstance();
			$btn->setCaption("test_next_question");
			$btn->setUrl($ilCtrl->getLinkTargetByClass('iltestexpresspageobjectgui', 'nextQuestion'));
			$ilToolbar->addButtonInstance($btn);

			if( count($options) <= 1 || $optionKeys[count($optionKeys) - 1] == $qid )
			{
				$btn->setDisabled(true);
			}
		}

		if(count($questions) > 1)
		{

			$ilToolbar->addSeparator();

			include_once("./Services/Form/classes/class.ilSelectInputGUI.php");
			$si = new ilSelectInputGUI($lng->txt("test_jump_to"), "q_id");
			$si->addCustomAttribute("onChange=\"forms['ilToolbar'].submit();\"");
			$si->setOptions($options);

			if($qid)
			{
				$si->setValue($qid);
			}

			$ilToolbar->addInputItem($si, true);
		}

		$total = $this->object->evalTotalPersons();

		/*if (count($options)) {
			include_once("./Services/Form/classes/class.ilSelectInputGUI.php");
			$si = new ilSelectInputGUI($lng->txt("test_jump_to"), "q_id");
			$si->addCustomAttribute("onChange=\"forms['ilToolbar'].submit();\"");
			$si->setOptions($options);

			if ($qid) {
				$si->setValue($qid);
			}

			$ilToolbar->addInputItem($si, true);
		}*/

		if(count($questions) && !$total)
		{
			$ilCtrl->setParameter($this, 'q_id', $_REQUEST['q_id']);
			$ilToolbar->addSeparator();
			$ilToolbar->addButton($lng->txt("test_delete_page"), $ilCtrl->getLinkTarget($this, "removeQuestions"));
		}

		if(count($questions) > 1 && !$total)
		{
			$ilToolbar->addSeparator();
			$ilToolbar->addButton($lng->txt("test_move_page"), $ilCtrl->getLinkTarget($this, "movePageForm"));
		}

		global $ilAccess, $ilUser;
		
		$online_access = false;
		if($this->object->getFixedParticipants())
		{
			include_once "./Modules/Test/classes/class.ilObjTestAccess.php";
			$online_access_result = ilObjTestAccess::_lookupOnlineTestAccess($this->object->getId(), $ilUser->getId());
			if($online_access_result === true)
			{
				$online_access = true;
			}
		}

		if($this->object->isOnline() && $this->object->isComplete( $this->testQuestionSetConfigFactory->getQuestionSetConfig() ))
		{
			if((!$this->object->getFixedParticipants() || $online_access) && $ilAccess->checkAccess("read", "", $this->ref_id))
			{
				$testSession = $this->testSessionFactory->getSession();

				$executable = $this->object->isExecutable($testSession, $ilUser->getId(), $allowPassIncrease = TRUE);
				
				if($executable["executable"])
				{
					$player_factory = new ilTestPlayerFactory($this->object);
					$player_instance = $player_factory->getPlayerGUI();

					if ($testSession->getActiveId() > 0)
					{
						$ilToolbar->addSeparator();
						$ilToolbar->addButton($lng->txt('tst_resume_test'), $ilCtrl->getLinkTarget($player_instance, 'resumePlayer'));
					}
					else
					{
						$ilToolbar->addSeparator();
						$ilToolbar->addButton($lng->txt('tst_start_test'), $ilCtrl->getLinkTarget($player_instance, 'startTest'));
					}
				}
			}
		}
	}

	public function copyQuestionsToPoolObject()
	{
		$this->copyQuestionsToPool($_REQUEST['q_id'], $_REQUEST['sel_qpl']);
		$this->ctrl->redirect($this, 'questions');
	}

	public function copyQuestionsToPool($questionIds, $qplId)
	{
		$newIds = array();
		foreach($questionIds as $q_id)
		{
			$newId = $this->copyQuestionToPool($q_id, $qplId);
			$newIds[$q_id] = $newId;
		}

		$result = new stdClass();
		$result->ids = $newIds;
		$result->qpoolid = $qplId;

		return $result;
	}

	public function copyQuestionToPool($sourceQuestionId, $targetParentId)
	{
		require_once 'Modules/TestQuestionPool/classes/class.assQuestion.php';
		$question_gui = assQuestion::instantiateQuestionGUI($sourceQuestionId);

		$newtitle = $question_gui->object->getTitle();
		if ($question_gui->object->questionTitleExists($targetParentId, $question_gui->object->getTitle()))
		{
			$counter = 2;
			while ($question_gui->object->questionTitleExists($targetParentId, $question_gui->object->getTitle() . " ($counter)"))
			{
				$counter++;
			}
			$newtitle = $question_gui->object->getTitle() . " ($counter)";
		}

		return $question_gui->object->createNewOriginalFromThisDuplicate($targetParentId, $newtitle);
	}

	/**
	 * @global ilObjectDataCache $ilObjDataCache
	 */
	public function copyAndLinkQuestionsToPoolObject()
	{
		global $ilObjDataCache;

		$qplId = $ilObjDataCache->lookupObjId($_REQUEST['sel_qpl']);
		$result = $this->copyQuestionsToPool($_REQUEST['q_id'], $qplId);

		foreach($result->ids as $oldId => $newId)
		{
			$questionInstance = assQuestion::_instanciateQuestion($oldId);

			if( assQuestion::originalQuestionExists($questionInstance->getOriginalId()) )
			{
				$oldOriginal = assQuestion::_instanciateQuestion($questionInstance->getOriginalId());
				$oldOriginal->delete($oldOriginal->getId());
			}

			$questionInstance->setNewOriginalId($newId);
		}

		$this->ctrl->redirect($this, 'questions');
	}

	private function getQuestionpoolCreationForm()
	{
		global $lng;
		include_once 'Services/Form/classes/class.ilPropertyFormGUI.php';
		$form = new ilPropertyFormGUI();

		$title = new ilTextInputGUI($lng->txt('title'), 'title');
		$title->setRequired(true);
		$form->addItem($title);

		$description = new ilTextAreaInputGUI($lng->txt('description'), 'description');
		$form->addItem($description);

		$form->addCommandButton('createQuestionPoolAndCopy', $lng->txt('create'));

		if(isset($_REQUEST['q_id']) && is_array($_REQUEST['q_id']))
		{
			foreach($_REQUEST['q_id'] as $id)
			{
				$hidden = new ilHiddenInputGUI('q_id[]');
				$hidden->setValue($id);
				$form->addItem($hidden);
			}
		}

		return $form;
	}

	public function copyToQuestionpoolObject()
	{
		$this->createQuestionpoolTargetObject('copyQuestionsToPool');
	}

	public function copyAndLinkToQuestionpoolObject()
	{
		global $lng;

		require_once 'Modules/TestQuestionPool/classes/class.assQuestion.php';
		
		// #13761; All methods use for this request should be revised, thx japo ;-) 
		if(
			'copyAndLinkToQuestionpool' == $this->ctrl->getCmd() &&
			(!isset($_REQUEST['q_id']) || !is_array($_REQUEST['q_id']))
		)
		{
			ilUtil::sendFailure($this->lng->txt('tst_no_question_selected_for_moving_to_qpl'), true);
			$this->ctrl->redirect($this, 'questions');
		}

		if(isset($_REQUEST['q_id']) && is_array($_REQUEST['q_id']))
		{
			foreach($_REQUEST['q_id'] as $q_id)
			{
				if(!assQuestion::originalQuestionExists($q_id))
				{
					continue;
				}

				$type = ilObject::_lookupType(assQuestion::lookupParentObjId(assQuestion::_getOriginalId($q_id)));

				if($type !== 'tst')
				{
					ilUtil::sendFailure($lng->txt('tst_link_only_unassigned'), true);
					$this->ctrl->redirect($this, 'questions');
					return;
				}
			}
		}

		$this->createQuestionpoolTargetObject('copyAndLinkQuestionsToPool');
	}

	public function createQuestionPoolAndCopyObject()
	{
		$form = $this->getQuestionpoolCreationForm();

	    if ($_REQUEST['title'])
		{
		    $title = $_REQUEST['title'];
	    }
	    else
		{
		    $title = $_REQUEST['txt_qpl'];
	    }
	    
	    if (!$title)
		{
		    ilUtil::sendInfo($this->lng->txt("questionpool_not_entered"));
		    return $this->copyAndLinkToQuestionpoolObject();
	    }
	    
		$ref_id = $this->createQuestionPool($title, $_REQUEST['description']);
		$_REQUEST['sel_qpl'] = $ref_id;

		//if ($_REQUEST['link'])
		//{
			$this->copyAndLinkQuestionsToPoolObject();
		//}
		//else
		//{
		//    $this->copyQuestionsToPoolObject();
		//}
    }

	/**
	* Called when a new question should be created from a test
	* Important: $cmd may be overwritten if no question pool is available
	*
	* @access	public
	*/
	function createQuestionpoolTargetObject($cmd)
	{
		global $ilUser, $ilTabs;
		$this->getQuestionsSubTabs();
		$ilTabs->activateSubTab('edit_test_questions');

		$this->tpl->addBlockFile("ADM_CONTENT", "adm_content", "tpl.il_as_tst_qpl_select_copy.html", "Modules/Test");
		$questionpools =& $this->object->getAvailableQuestionpools(FALSE, FALSE, FALSE, TRUE, FALSE, "write");
		if(count($questionpools) == 0)
		{
			$this->tpl->setCurrentBlock("option");
			$this->tpl->setVariable("VALUE_QPL", "");
			$this->tpl->parseCurrentBlock();
		}
		else
		{
			foreach($questionpools as $key => $value)
			{
				$this->tpl->setCurrentBlock("option");
				$this->tpl->setVariable("VALUE_OPTION", $key);
				$this->tpl->setVariable("TEXT_OPTION", $value["title"]);
				$this->tpl->parseCurrentBlock();
			}
		}

		if(isset($_REQUEST['q_id']) && is_array($_REQUEST['q_id']))
		{
			foreach($_REQUEST['q_id'] as $id)
			{
				$this->tpl->setCurrentBlock("hidden");
				$this->tpl->setVariable("HIDDEN_NAME", "q_id[]");
				$this->tpl->setVariable("HIDDEN_VALUE", $id);
				$this->tpl->parseCurrentBlock();
				$this->tpl->setCurrentBlock("adm_content");
			}
		}
		$this->tpl->setVariable("FORM_ACTION", $this->ctrl->getFormAction($this));

		if(count($questionpools) == 0)
		{
			$this->tpl->setVariable("TXT_QPL_SELECT", $this->lng->txt("tst_enter_questionpool"));
			$cmd = 'createQuestionPoolAndCopy';
		}
		else
		{
			$this->tpl->setVariable("TXT_QPL_SELECT", $this->lng->txt("tst_select_questionpool"));
		}

		$this->tpl->setVariable("CMD_SUBMIT", $cmd);
		$this->tpl->setVariable("BTN_SUBMIT", $this->lng->txt("submit"));
		$this->tpl->setVariable("BTN_CANCEL", $this->lng->txt("cancel"));

		$createForm = $this->getQuestionpoolCreationForm();
		switch($cmd)
		{
			case 'copyAndLinkQuestionsToPool':
				$hidden = new ilHiddenInputGUI('link');
				$hidden->setValue(1);
				$createForm->addItem($hidden);
				break;
			case 'copyQuestionsToPool':
				break;
		}
		$createForm->setFormAction($this->ctrl->getFormAction($this));

		$this->tpl->parseCurrentBlock();
	}

	// begin-patch lok
	public  function applyTemplate($templateData, $object)
	// end-patch lok
	{
		// map formFieldName => setterName
		$simpleSetters = array(

			// general properties
			'use_pool' => 'setPoolUsage',
			'question_set_type' => 'setQuestionSetType',

			// test intro properties
			'intro_enabled' => 'setIntroductionEnabled',
			'showinfo' => 'setShowInfo',

			// test access properties
			'chb_starting_time' => 'setStartingTimeEnabled',
			'chb_ending_time' => 'setEndingTimeEnabled',
			'password_enabled' => 'setPasswordEnabled',
			'fixedparticipants' => 'setFixedParticipants',
			'limitUsers' => 'setLimitUsersEnabled',

			// test run properties
			'nr_of_tries' => 'setNrOfTries',
			'chb_processing_time' => 'setEnableProcessingTime',
			'kiosk' => 'setKiosk',
			'examid_in_test_pass' => 'setShowExamIdInTestPassEnabled',

			// question behavior properties
			'title_output' => 'setTitleOutput',
			'autosave' => null, // handled specially in loop below
			'chb_shuffle_questions' => 'setShuffleQuestions',
			'offer_hints' => 'setOfferingQuestionHintsEnabled',
			'instant_feedback' => 'setScoringFeedbackOptionsByArray',
			'obligations_enabled' => 'setObligationsEnabled',

			// test sequence properties
			'chb_use_previous_answers' => 'setUsePreviousAnswers',
			'chb_show_cancel' => 'setShowCancel',
			'chb_postpone' => 'setPostponingEnabled',
			'list_of_questions' => 'setListOfQuestionsSettings',
			'chb_show_marker' => 'setShowMarker',

			// test finish properties
			'enable_examview' => 'setEnableExamview',
			'showfinalstatement' => 'setShowFinalStatement',
			'redirection_enabled' => null, // handled specially in loop below
			'sign_submission' => 'setSignSubmission',
			'mailnotification' => 'setMailNotification',
			
			// scoring options properties
			'count_system' => 'setCountSystem',
			'mc_scoring' => 'setMCScoring',
			'score_cutting' => 'setScoreCutting',
			'pass_scoring' => 'setPassScoring',
			'pass_deletion_allowed' => 'setPassDeletionAllowed',
			
			// result summary properties
			'results_access_enabled' => 'setScoreReporting',
			'grading_status' => 'setShowGradingStatusEnabled',
			'grading_mark' => 'setShowGradingMarkEnabled',
			
			// result details properties
			'solution_details' => 'setShowSolutionDetails',
			'solution_feedback' => 'setShowSolutionFeedback',
			'solution_suggested' => 'setShowSolutionSuggested',
			'solution_printview' => 'setShowSolutionPrintview',
			'highscore_enabled' => 'setHighscoreEnabled',
			'solution_signature' => 'setShowSolutionSignature',
			'examid_in_test_res' => 'setShowExamIdInTestResultsEnabled',
			'exp_sc_short' => 'setExportSettingsSingleChoiceShort',
			
			// misc scoring & result properties
			'anonymity' => 'setAnonymity',
			'enable_archiving' => 'setEnableArchiving'
		);

	    if (!$templateData['results_presentation']['value'])
		{
			$templateData['results_presentation']['value'] = array();
	    }

		foreach($simpleSetters as $field => $setter)
		{
			if($templateData[$field] && strlen($setter))
			{
				$object->$setter($templateData[$field]['value']);
				continue;
			}

			switch($field)
			{
				case 'autosave':
					if( $templateData[$field]['value'] > 0 )
					{
						$object->setAutosave(true);
						$object->setAutosaveIval($templateData[$field]['value'] * 1000);
					}
					else
					{
						$object->setAutosave(false);
					}
					break;

				case 'redirection_enabled':
					/* if( $templateData[$field]['value'] > REDIRECT_NONE )
					{
						$object->setRedirectionMode($templateData[$field]['value']);
					}
					else
					{
						$object->setRedirectionMode(REDIRECT_NONE);
					} */
					if( strlen($templateData[$field]['value']) )
					{
						$object->setRedirectionMode(REDIRECT_ALWAYS);
						$object->setRedirectionUrl($templateData[$field]['value']);
					}
					else
					{
						$object->setRedirectionMode(REDIRECT_NONE);
						$object->setRedirectionUrl('');
					}
			}
		}
	}

	public function saveOrderAndObligationsObject()
	{
	    global $ilAccess;
	    if (!$ilAccess->checkAccess("write", "", $this->ref_id))
	    {
		    // allow only write access
		    ilUtil::sendInfo($this->lng->txt("cannot_edit_test"), true);
		    $this->ctrl->redirect($this, "infoScreen");
	    }

	    global $ilCtrl;
		
		$orders = $obligations = array();
		
		foreach($_REQUEST['order'] as $qId => $order)
		{
			$id = (int)str_replace('q_', '', $qId);

			$orders[$id] = $order;
		}
		
		if( $this->object->areObligationsEnabled() && isset($_REQUEST['obligatory']) && is_array($_REQUEST['obligatory']) )
		{
			foreach($_REQUEST['obligatory'] as $qId => $obligation)
			{
				$id = (int)str_replace('q_', '', $qId);

				if( ilObjTest::isQuestionObligationPossible($id) )
				{
					$obligations[$id] = $obligation;
				}
			}
		}
		
	    $this->object->setQuestionOrderAndObligations(
			$orders, $obligations
		);

		ilUtil::sendSuccess($this->lng->txt('saved_successfully'), true);
		$ilCtrl->redirect($this, 'questions');
	}

	/**
	 * Move current page
	 */
	protected function movePageFormObject()
	{
		global $lng, $ilCtrl, $tpl;

		include_once "Services/Form/classes/class.ilPropertyFormGUI.php";
		$form = new ilPropertyFormGUI();
		$form->setFormAction($ilCtrl->getFormAction($this, "movePage"));
		$form->setTitle($lng->txt("test_move_page"));

		$old_pos = new ilHiddenInputGUI("q_id");
		$old_pos->setValue($_REQUEST['q_id']);
		$form->addItem($old_pos);

		$questions = $this->object->getQuestionTitlesAndIndexes();
		if (!is_array($questions))
		    $questions = array();

		foreach($questions as $k => $q) {
		    if ($k == $_REQUEST['q_id']) {
			unset($questions[$k]);
			continue;
		    }
		    $questions[$k] = $lng->txt('behind') . ' '. $q;
		}
		#$questions['0'] = $lng->txt('first');

		$options = array(
		    0 => $lng->txt('first')
		);
		foreach($questions as $k => $q) {
		    $options[$k] = $q . ' ['. $this->lng->txt('question_id_short') . ': ' . $k  . ']';
		}

		$pos = new ilSelectInputGUI($lng->txt("position"), "position_after");
		$pos->setOptions($options);
		$form->addItem($pos);

		$form->addCommandButton("movePage", $lng->txt("submit"));
		$form->addCommandButton("showPage", $lng->txt("cancel"));

		return $tpl->setContent($form->getHTML());
	}

	public function movePageObject() {
	    global $ilAccess;
	    if (!$ilAccess->checkAccess("write", "", $this->ref_id))
	    {
		    // allow only write access
		    ilUtil::sendInfo($this->lng->txt("cannot_edit_test"), true);
		    $this->ctrl->redirect($this, "infoScreen");
	    }
	    
	    $this->object->moveQuestionAfter($_REQUEST['q_id'], $_REQUEST['position_after']);
	    $this->showPageObject();
	}

	public function showPageObject() {
	    global $ilCtrl;

	    $ilCtrl->setParameterByClass('iltestexpresspageobjectgui', 'q_id', $_REQUEST['q_id']);
	    $ilCtrl->redirectByClass('iltestexpresspageobjectgui', 'showPage');
	}

	public function copyQuestionObject() {
	    global $ilAccess;
	    if (!$ilAccess->checkAccess("write", "", $this->ref_id))
	    {
		    // allow only write access
		    ilUtil::sendInfo($this->lng->txt("cannot_edit_test"), true);
		    $this->ctrl->redirect($this, "infoScreen");
	    }

	    if ($_REQUEST['q_id'] && !is_array($_REQUEST['q_id']))
		$ids = array($_REQUEST['q_id']);
	    else if ($_REQUEST['q_id'])
		$ids = $_REQUEST['q_id'];
	    else
	    {
		ilUtil::sendFailure( $this->lng->txt('copy_no_questions_selected'), true );
		$this->ctrl->redirect($this, 'questions');
	    }

	    $copy_count = 0;

	    $questionTitles = $this->object->getQuestionTitles();

	    foreach($ids as $id)
	    {
		include_once "./Modules/TestQuestionPool/classes/class.assQuestion.php";
		$question = assQuestion::_instanciateQuestionGUI($id);
		if ($question)
		{
		    $title = $question->object->getTitle();
		    $i = 2;
		    while(  in_array( $title . ' (' . $i . ')', $questionTitles ))
			    $i++;

		    $title .= ' (' . $i . ')';

		    $questionTitles[] = $title;

		    $new_id = $question->object->duplicate(false, $title);

		    $clone = assQuestion::_instanciateQuestionGUI($new_id);
		    $clone->object->setObjId($this->object->getId());
		    $clone->object->saveToDb();

		    $this->object->insertQuestion( $this->testQuestionSetConfigFactory->getQuestionSetConfig(), $new_id, true );

		    $copy_count++;
		}
	    }

	    ilUtil::sendSuccess($this->lng->txt('copy_questions_success'), true);

	    $this->ctrl->redirect($this, 'questions');
	}

	/**
	 * @return bool
	 */
	private function isPdfDeliveryRequest()
	{
		if( !isset($_GET['pdf']) )
		{
			return false;
		}

		if( !(bool)$_GET['pdf'] )
		{
			return false;
		}

		return true;
	}
	
	protected function determineObjectiveOrientedContainer()
	{
		require_once 'Modules/Course/classes/Objectives/class.ilLOSettings.php';
		$containerObjId = (int)ilLOSettings::isObjectiveTest($this->ref_id);

		$containerRefId = current(ilObject::_getAllReferences($containerObjId));

		$this->objectiveOrientedContainer->setObjId($containerObjId);
		$this->objectiveOrientedContainer->setRefId($containerRefId);
	}
	
	protected function getObjectiveOrientedContainer()
	{
		return $this->objectiveOrientedContainer;
	}
}<|MERGE_RESOLUTION|>--- conflicted
+++ resolved
@@ -3552,22 +3552,6 @@
 		 */
 		global $ilAccess, $ilUser, $ilToolbar;
 		
-<<<<<<< HEAD
-		require_once 'Modules/Test/classes/class.ilTestDynamicQuestionSetFilterSelection.php';
-		
-		require_once 'Services/UIComponent/Button/classes/class.ilLinkButton.php';
-		require_once 'Services/UIComponent/Button/classes/class.ilSubmitButton.php';
-
-		$testQuestionSetConfig = $this->testQuestionSetConfigFactory->getQuestionSetConfig();
-		$testSession = $this->testSessionFactory->getSession();
-		$testSequence = $this->testSequenceFactory->getSequenceByTestSession($testSession);
-		$testSequence->loadFromDb();
-		$testSequence->loadQuestions($testQuestionSetConfig, new ilTestDynamicQuestionSetFilterSelection());
-		$big_button = array();
-		$testPlayerGUI = $this->testPlayerFactory->getPlayerGUI();
-		
-=======
->>>>>>> 98485280
 		if ($_GET['createRandomSolutions'])
 		{
 			global $ilCtrl;
@@ -3596,169 +3580,12 @@
 		$toolbarFactory->setTestOBJ($this->object);
 		$toolbar = $toolbarFactory->getToolbarInstance();
 
-<<<<<<< HEAD
-		$enter_anonymous_code = false;
-		if( $this->object->isOnline() && $this->object->isComplete( $this->testQuestionSetConfigFactory->getQuestionSetConfig() ) )
-		{
-			if ((!$this->object->getFixedParticipants() || $online_access) && $ilAccess->checkAccess("read", "", $this->ref_id))
-			{
-				$executable = $this->object->isExecutable($testSession, $ilUser->getId(), $allowPassIncrease = TRUE
-				);
-				if ($executable["executable"])
-				{
-					if( $this->object->areObligationsEnabled() && $this->object->hasObligations($this->object->getTestId()) )
-					{
-						ilUtil::sendInfo($GLOBALS['lng']->txt('tst_test_contains_obligatory_questions'));
-					}
-					
-					if ($testSession->getActiveId() > 0)
-					{
-						// resume test
-						require_once 'Modules/Test/classes/class.ilTestPassesSelector.php';
-						$testPassesSelector = new ilTestPassesSelector($GLOBALS['ilDB'], $this->object);
-						$testPassesSelector->setActiveId($testSession->getActiveId());
-						$testPassesSelector->setLastFinishedPass($testSession->getLastFinishedPass());
-						
-						$closedPasses = $testPassesSelector->getClosedPasses();
-						$existingPasses = $testPassesSelector->getExistingPasses();
-						
-						if ($existingPasses > $closedPasses)
-						{
-							$btn = ilSubmitButton::getInstance();
-							$btn->setCaption('tst_resume_test');
-							$btn->setCommand('resumePlayer');
-							$btn->setPrimary(true);
-							$big_button[] = $btn;
-						}
-						else
-						{
-							$btn = ilSubmitButton::getInstance();
-							$btn->setCaption($this->object->getStartTestLabel($testSession->getActiveId()), false);
-							$btn->setCommand('startPlayer');
-							$btn->setPrimary(true);
-							$big_button[] = $btn;
-						}
-					}
-					else
-					{
-						// start new test
-						$btn = ilSubmitButton::getInstance();
-						$btn->setCaption($this->object->getStartTestLabel($testSession->getActiveId()), false);
-						$btn->setCommand('startPlayer');
-						$btn->setPrimary(true);
-						$big_button[] = $btn;
-					}
-				}
-				else
-				{
-					ilUtil::sendInfo($executable["errormessage"]);
-				}
-				if ($testSession->getActiveId() > 0)
-				{
-					// test results button
-
-					require_once 'Modules/Test/classes/class.ilTestPassesSelector.php';
-					$testPassesSelector = new ilTestPassesSelector($GLOBALS['ilDB'], $this->object);
-					$testPassesSelector->setActiveId($testSession->getActiveId());
-					$testPassesSelector->setLastFinishedPass($testSession->getLastFinishedPass());
-					
-					if ($this->object->canShowTestResults($testSession, $ilUser->getId()) && count($testPassesSelector->getReportablePasses())) 
-					{
-						$btn = ilLinkButton::getInstance();
-						$btn->setCaption('tst_show_results');
-						$btn->setUrl($this->ctrl->getLinkTargetByClass('ilTestEvaluationGUI',  'outUserResultsOverview'));
-						$btn->setPrimary(false);
-						$big_button[] = $btn;
-
-						if ($this->object->getHighscoreEnabled())
-						{
-							// Can also compare results then
-							$btn = ilLinkButton::getInstance();
-							$btn->setCaption('tst_show_toplist');
-							$btn->setUrl($this->ctrl->getLinkTargetByClass('ilTestToplistGUI', 'outResultsToplist'));
-							$btn->setPrimary(false);
-							$big_button[] = $btn;
-						}
-
-						if( $this->object->isSkillServiceToBeConsidered() )
-						{
-							require_once 'Modules/Test/classes/class.ilTestSkillEvaluationGUI.php';
-
-							$btn = ilLinkButton::getInstance();
-							$btn->setCaption('tst_show_comp_results');
-							$btn->setUrl($this->ctrl->getLinkTargetByClass('ilTestSkillEvaluationGUI', ilTestSkillEvaluationGUI::CMD_SHOW));
-							$btn->setPrimary(false);
-							$big_button[] = $btn;
-						}
-					}
-					
-				}
-			}
-			if ($testSession->getActiveId() > 0)
-			{
-				if ($this->object->canShowSolutionPrintview($ilUser->getId()))
-				{
-					$btn = ilLinkButton::getInstance();
-					$btn->setCaption('tst_list_of_answers_show');
-					$btn->setUrl($this->ctrl->getLinkTargetByClass('ilTestEvaluationGUI', 'outUserListOfAnswerPasses'));
-					$btn->setPrimary(false);
-					$big_button[] = $btn;
-				}
-			}
-			
-			if( $this->isDeleteDynamicTestResultsButtonRequired($testSession, $testSequence) )
-			{
-				$this->populateDeleteDynamicTestResultsButton($testSession, $big_button);
-			}
-			
-			if($GLOBALS['DIC']['ilUser']->getId() == ANONYMOUS_USER_ID)
-			{
-				$enter_anonymous_code = true;
-			}
-		}
-
-		if( !$this->object->isOnline() && !$testQuestionSetConfig->areDepenciesBroken() )
- 		{
-			$message = $this->lng->txt("test_is_offline");
-
-			if($ilAccess->checkAccess("write", "", $this->ref_id))
-			{
-				$message .= "<br /><a href=\"".$this->ctrl->getLinkTargetByClass('ilobjtestsettingsgeneralgui')."\">".
-					$this->lng->txt("test_edit_settings")."</a>";
-			}
-
-			ilUtil::sendInfo($message);
-		}
-
-		if( $this->object->isSkillServiceToBeConsidered() && $this->areSkillLevelThresholdsMissing() )
-		{
-			ilUtil::sendFailure($this->getSkillLevelThresholdsMissingInfo());
-		}
-
-		if($ilAccess->checkAccess("write", "", $this->ref_id))
-		{
-			$testQuestionSetConfig = $this->testQuestionSetConfigFactory->getQuestionSetConfig();
-			
-			if( $testQuestionSetConfig->areDepenciesBroken() )
-			{
-				ilUtil::sendFailure( $testQuestionSetConfig->getDepenciesBrokenMessage($this->lng) );
-				
-				$big_button = array();
-				$enter_anonymous_code = false;
-			}
-			elseif( $testQuestionSetConfig->areDepenciesInVulnerableState() )
-			{
-				ilUtil::sendInfo( $testQuestionSetConfig->getDepenciesInVulnerableStateMessage($this->lng) );
-			}
-		}
-=======
-		$toolbar->setGlobalToolbar($ilToolbar);
+		$toolbar->setGlobalToolbar($GLOBALS['DIC']['ilToolbar']);
 		$toolbar->setCloseFormTag(false);
 
 		$toolbar->setSessionLockString($session_lock);
 		$toolbar->build();
 		$toolbar->sendMessages();
->>>>>>> 98485280
 		
 		if ($this->object->getShowInfo())
 		{
