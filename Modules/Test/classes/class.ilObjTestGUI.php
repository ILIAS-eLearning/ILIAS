--- conflicted
+++ resolved
@@ -2308,737 +2308,8 @@
 	*/
 	function participantsActionObject()
 	{
-<<<<<<< HEAD
-		$this->ctrl->redirect($this, "participants");
-	}
-	
-	/**
-	* Asks for a confirmation to delete all user data of the test object
-	*
-	* Asks for a confirmation to delete all user data of the test object
-	* 
-	* DEPRECATED?
-	*
-	* @access	public
-	*/
-	function deleteAllUserDataObject()
-	{
-		ilUtil::sendQuestion($this->lng->txt("confirm_delete_all_user_data"));
-		$this->tpl->addBlockFile("ADM_CONTENT", "adm_content", "tpl.il_as_tst_maintenance.html", "Modules/Test");
-
-		$this->tpl->setCurrentBlock("confirm_delete");
-		$this->tpl->setVariable("BTN_CONFIRM_DELETE_ALL", $this->lng->txt("confirm"));
-		$this->tpl->setVariable("BTN_CANCEL_DELETE_ALL", $this->lng->txt("cancel"));
-		$this->tpl->parseCurrentBlock();
-
-		$this->tpl->setCurrentBlock("adm_content");
-		$this->tpl->setVariable("FORM_ACTION", $this->ctrl->getFormAction($this));
-		$this->tpl->parseCurrentBlock();
-	}
-	
-	/**
-	* Asks for a confirmation to delete all user data of the test object
-	*/
-	public function deleteAllUserResultsObject()
-	{
-		// display confirmation message
-		include_once("./Services/Utilities/classes/class.ilConfirmationGUI.php");
-		$cgui = new ilConfirmationGUI();
-		$cgui->setFormAction($this->ctrl->getFormAction($this, "participants"));
-		$cgui->setHeaderText($this->lng->txt("delete_all_user_data_confirmation"));
-		$cgui->setCancel($this->lng->txt("cancel"), "participants");
-		$cgui->setConfirm($this->lng->txt("proceed"), "confirmDeleteAllUserResults");
-		
-		$this->tpl->setContent($cgui->getHTML());
-	}
-	
-	/**
-	* Asks for a confirmation to delete selected user data of the test object
-	*
-	* Asks for a confirmation to delete selected user data of the test object
-	*
-	* @access	public
-	*/
-	function deleteSingleUserResultsObject()
-	{
-		if (count($_POST["chbUser"]) == 0)
-		{
-			ilUtil::sendInfo($this->lng->txt("select_one_user"), TRUE);
-			$this->ctrl->redirect($this, "participants");
-		}
-		
-		include_once("./Services/Utilities/classes/class.ilConfirmationGUI.php");
-		$cgui = new ilConfirmationGUI();
-		$cgui->setHeaderText($this->lng->txt("confirm_delete_single_user_data"));
-
-		$cgui->setFormAction($this->ctrl->getFormAction($this));
-		$cgui->setCancel($this->lng->txt("cancel"), "cancelDeleteSelectedUserData");
-		$cgui->setConfirm($this->lng->txt("confirm"), "confirmDeleteSelectedUserData");
-								
-		include_once './Services/User/classes/class.ilObjUser.php';	
-		foreach ($_POST["chbUser"] as $key => $active_id)
-		{
-			if ($this->object->getFixedParticipants())
-			{
-				$user_id = $active_id;
-			}
-			else
-			{
-				$user_id = $this->object->_getUserIdFromActiveId($active_id);
-			}
-			$user = ilObjUser::_lookupName($user_id);
-		
-			if ($this->object->getAnonymity())
-			{
-				$name = $this->lng->txt("anonymous");
-			}
-			else if($user["lastname"])
-			{
-				$name = $user["lastname"].", ".$user["firstname"]." (".
-					$user["login"].")";
-			}
-			else
-			{
-				$name = $this->lng->txt("deleted_user");				
-			}
-		
-			$cgui->addItem("chbUser[]", $active_id, $name,
-				ilUtil::getImagePath("icon_usr.svg"), $this->lng->txt("usr"));
-		}
-		
-		$this->tpl->setContent($cgui->getHTML());
-	}
-	
-	/**
-	* Creates the change history for a test
-	*
-	* Creates the change history for a test
-	*
-	* @access	public
-	*/
-	function historyObject()
-	{
-		include_once "./Modules/Test/classes/tables/class.ilTestHistoryTableGUI.php";
-		$table_gui = new ilTestHistoryTableGUI($this, 'history');
-		$table_gui->setTestObject($this->object);
-		include_once "./Modules/Test/classes/class.ilObjAssessmentFolder.php";
-		$log =& ilObjAssessmentFolder::_getLog(0, time(), $this->object->getId(), TRUE);
-		$table_gui->setData($log);
-		$this->tpl->setVariable('ADM_CONTENT', $table_gui->getHTML());	
-	}
-	
-	function initImportForm($a_new_type)
-	{
-		include_once("Services/Form/classes/class.ilPropertyFormGUI.php");
-		$form = new ilPropertyFormGUI();
-		$form->setTarget("_top");
-		$new_type = $_POST["new_type"] ? $_POST["new_type"] : $_GET["new_type"];
-		$this->ctrl->setParameter($this, "new_type", $new_type);
-		$form->setFormAction($this->ctrl->getFormAction($this));
-		$form->setTitle($this->lng->txt("import_tst"));
-
-		// file
-		include_once("./Services/Form/classes/class.ilFileInputGUI.php");
-		$fi = new ilFileInputGUI($this->lng->txt("import_file"), "xmldoc");
-		$fi->setSuffixes(array("zip"));
-		$fi->setRequired(true);
-		$form->addItem($fi);
-
-		// question pool
-		include_once("./Modules/Test/classes/class.ilObjTest.php");
-		$tst = new ilObjTest();
-		$questionpools = $tst->getAvailableQuestionpools(TRUE, FALSE, TRUE, TRUE);
-		if (count($questionpools))
-		{
-			$options = array("-1" => $this->lng->txt("dont_use_questionpool"));
-			foreach ($questionpools as $key => $value)
-			{
-				$options[$key] = $value["title"];
-			}
-
-			$pool = new ilSelectInputGUI($this->lng->txt("select_questionpool"), "qpl");
-			$pool->setOptions($options);
-			$form->addItem($pool);
-		}
-
-		$form->addCommandButton("importFile", $this->lng->txt("import"));
-		$form->addCommandButton("cancel", $this->lng->txt("cancel"));
-
-		return $form;
-	}
-
- /**
-	* Evaluates the actions on the participants page
-	*
-	* @access	public
-	*/
-	function participantsActionObject()
-	{
 		$command = $_POST["command"];
 		if (strlen($command))
-		{
-			$method = $command . "Object";
-			if (method_exists($this, $method))
-			{
-				$this->$method();
-				return;
-			}
-		}
-		$this->ctrl->redirect($this, "participants");
-	}
-
- /**
-	* Creates the output of the test participants
-	*
-	* @access	public
-	*/
-	function participantsObject()
-	{
-		global $ilAccess, $ilToolbar, $lng;
-		
-		$this->getParticipantsSubTabs();
-		
-		if (!$ilAccess->checkAccess("write", "", $this->ref_id)) 
-		{
-			// allow only write access
-			ilUtil::sendInfo($this->lng->txt("cannot_edit_test"), true);
-			$this->ctrl->redirect($this, "infoScreen");
-		}
-		
-		if( $this->testQuestionSetConfigFactory->getQuestionSetConfig()->areDepenciesBroken() )
-		{
-			ilUtil::sendFailure(
-					$this->testQuestionSetConfigFactory->getQuestionSetConfig()->getDepenciesBrokenMessage($this->lng)
-			);
-		}
-		elseif( $this->testQuestionSetConfigFactory->getQuestionSetConfig()->areDepenciesInVulnerableState() )
-		{
-			ilUtil::sendInfo(
-					$this->testQuestionSetConfigFactory->getQuestionSetConfig()->getDepenciesInVulnerableStateMessage($this->lng)
-			);
-		}
-
-		if ($this->object->getFixedParticipants())
-		{
-			// search button
-			include_once './Services/Search/classes/class.ilRepositorySearchGUI.php';
-			ilRepositorySearchGUI::fillAutoCompleteToolbar(
-				$this,
-				$ilToolbar,
-				array(
-					'auto_complete_name'	=> $lng->txt('user'),
-					'submit_name'			=> $lng->txt('add')
-				)
-			);
-
-			$ilToolbar->addSeparator();
-			$search_btn = ilLinkButton::getInstance();
-			$search_btn->setCaption('tst_search_users');
-			$search_btn->setUrl($this->ctrl->getLinkTargetByClass('ilRepositorySearchGUI','start'));
-			$ilToolbar->addButtonInstance($search_btn);
-			require_once  'Services/UIComponent/Button/classes/class.ilLinkButton.php';
-
-			$participants =& $this->object->getInvitedUsers();
-			$rows = array();
-			$unfinished_passes = false;
-			foreach ($participants as $data)
-			{
-				$maxpass = $this->object->_getMaxPass($data["active_id"]);
-				if (!is_null($maxpass))
-				{
-					$maxpass += 1;
-				}
-				$access = "";
-				if (strlen($data["active_id"]))
-				{
-					$last_access = $this->object->_getLastAccess($data["active_id"]);
-					$access = $last_access;
-				}
-				$this->ctrl->setParameterByClass('iltestevaluationgui', 'active_id', $data['active_id']);
-				
-				if ($data['active_id'] == null) // if no active id is set, user is invitee not participant...
-				{
-					if ( strlen($data["firstname"].$data["lastname"]) == 0 )
-					{
-						$fullname = $lng->txt("deleted_user");
-					}
-					else if($this->object->getAnonymity())
-					{
-					 	$fullname = $lng->txt('anonymous');	
-					}
-					else
-					{
-						$fullname = trim($data["lastname"] . ", " . $data["firstname"] . " " . $data["title"]);
-					}
-				} else {
-					include_once "./Modules/Test/classes/class.ilObjTestAccess.php";
-					$fullname = ilObjTestAccess::_getParticipantData($data['active_id']);					
-				}
-				
-				$unfinished_pass_data = 0;
-				if($data["unfinished_passes"] == 1)
-				{
-					$unfinished_pass_data = 1;
-					$unfinished_passes = true;
-				}
-					
-				array_push($rows, array(
-					'usr_id' => $data["usr_id"],
-					'active_id' => $data['active_id'],
-					'login' => $data["login"],
-					'clientip' => $data["clientip"],
-					'firstname' => $data["firstname"],
-					'lastname' => $data["lastname"],
-					'name' => $fullname,
-					'started' => ($data["active_id"] > 0) ? 1 : 0,
-					'unfinished' => $unfinished_pass_data,
-					'finished' => ($data["test_finished"] == 1) ? 1 : 0,
-					'access' => $access,
-					'maxpass' => $maxpass,
-					'result' => $this->ctrl->getLinkTargetByClass('iltestevaluationgui', 'outParticipantsResultsOverview'),
-					'finish_link' => $this->ctrl->getLinkTargetByClass('iltestevaluationgui', 'finishTestPassForSingleUser')
-				));
-			}
-			include_once "./Modules/Test/classes/tables/class.ilTestFixedParticipantsTableGUI.php";
-			$table_gui = new ilTestFixedParticipantsTableGUI( $this, 'participants',
-					$this->testQuestionSetConfigFactory->getQuestionSetConfig()->areDepenciesBroken(),
-					$this->object->getAnonymity(), count($rows)
-			);
-			$table_gui->setFilterCommand('fpSetFilter');
-			$table_gui->setResetCommand('fpResetFiler');
-			$rows = $this->applyFilterCriteria($rows);
-			$table_gui->setData($rows);
-			$this->tpl->setVariable('ADM_CONTENT', $table_gui->getHTML());
-
-			if(count($rows) > 0)
-			{
-				$ilToolbar->addSeparator();
-				$delete_all_results_btn = ilLinkButton::getInstance();
-				$delete_all_results_btn->setCaption('delete_all_user_data');
-				$delete_all_results_btn->setUrl($this->ctrl->getLinkTarget($this, 'deleteAllUserResults'));
-				$ilToolbar->addButtonInstance($delete_all_results_btn);
-			}
-			$this->addFinishAllPassesButton($unfinished_passes, $ilToolbar);
-		}
-		else
-		{
-			$participants =& $this->object->getTestParticipants();
-			$rows = array();
-			$unfinished_passes = false;
-
-			foreach ($participants as $data)
-			{
-				$maxpass = $this->object->_getMaxPass($data["active_id"]);
-				if (!is_null($maxpass))
-				{
-					$maxpass += 1;
-				}
-				$access = "";
-				if (strlen($data["active_id"]))
-				{
-					$last_access = $this->object->_getLastAccess($data["active_id"]);
-					$access = $last_access;
-				}
-				$this->ctrl->setParameterByClass('iltestevaluationgui', 'active_id', $data['active_id']);
-
-				$unfinished_pass_data = 0;
-				if($data["unfinished_passes"] == 1)
-				{
-					$unfinished_pass_data = 1;
-					$unfinished_passes = true;
-				}
-				
-				include_once "./Modules/Test/classes/class.ilObjTestAccess.php";
-				$fullname = ilObjTestAccess::_getParticipantData($data['active_id']);					
-				array_push($rows, array(
-					'usr_id' 		=> $data["active_id"],
-					'active_id'		=> $data['active_id'],
-					'login'			=> $data["login"],
-					'name'			=> $fullname,
-					'firstname'		=> $data["firstname"],
-					'lastname'		=> $data["lastname"],
-					'started'		=> ($data["active_id"] > 0) ? 1 : 0,
-					'unfinished'	=> $unfinished_pass_data,
-					'finished'		=> ($data["test_finished"] == 1) ? 1 : 0,
-					'access'		=> $access,
-					'maxpass'		=> $maxpass,
-					'result'		=> $this->ctrl->getLinkTargetByClass('iltestevaluationgui', 'outParticipantsResultsOverview'),
-					'finish_link'	=> $this->ctrl->getLinkTargetByClass('iltestevaluationgui', 'finishTestPassForSingleUser')
-				));
-			}
-			include_once "./Modules/Test/classes/tables/class.ilTestParticipantsTableGUI.php";
-			$table_gui = new ilTestParticipantsTableGUI( $this, 'participants',
-					$this->testQuestionSetConfigFactory->getQuestionSetConfig()->areDepenciesBroken(),
-					$this->object->getAnonymity(), count($rows)
-			);
-
-			if(count($rows) > 0)
-			{
-				require_once  'Services/UIComponent/Button/classes/class.ilLinkButton.php';
-				$delete_all_results_btn = ilLinkButton::getInstance();
-				$delete_all_results_btn->setCaption('delete_all_user_data');
-				$delete_all_results_btn->setUrl($this->ctrl->getLinkTarget($this, 'deleteAllUserResults'));
-				$ilToolbar->addStickyItem($delete_all_results_btn);
-			}
-
-			$this->addFinishAllPassesButton($unfinished_passes, $ilToolbar);
-
-			$table_gui->setFilterCommand('npSetFilter');
-			$table_gui->setResetCommand('npResetFilter');
-			$rows = $this->applyFilterCriteria($rows);
-			$table_gui->setData($rows);
-			$this->tpl->setVariable('ADM_CONTENT', $table_gui->getHTML());	
-		}
-	}
-
-	/**
-	 * @param $unfinished_passes
-	 * @param $ilToolbar
-	 */
-	protected function addFinishAllPassesButton($unfinished_passes, $ilToolbar)
-	{
-		if($unfinished_passes)
-		{
-			$ilToolbar->addSeparator();
-			$finish_all_user_passes_btn = ilLinkButton::getInstance();
-			$finish_all_user_passes_btn->setCaption('finish_all_user_passes');
-			$finish_all_user_passes_btn->setUrl($this->ctrl->getLinkTargetByClass('iltestevaluationgui', 'finishAllUserPasses'));
-			$ilToolbar->addButtonInstance($finish_all_user_passes_btn);
-		}
-	}
-	
-	public function timingOverviewObject()
-	{
-		$this->getParticipantsSubTabs();
-
-		include_once "./Modules/Test/classes/tables/class.ilTimingOverviewTableGUI.php";
-		$table_gui = new ilTimingOverviewTableGUI($this, 'timingOverview');
-		
-		$participants =& $this->object->getTestParticipants();#
-		$times = $this->object->getStartingTimeOfParticipants();
-		$addons = $this->object->getTimeExtensionsOfParticipants();
-
-		$tbl_data = array();
-		foreach ($participants as $participant)
-		{
-			$tblRow = array();
-				
-			$started = "";
-			if ($times[$participant['active_id']])
-			{
-				$started = $this->lng->txt('tst_started').': '.ilDatePresentation::formatDate(new ilDateTime($times[$participant['active_id']], IL_CAL_DATETIME));
-				$tblRow['started'] = $started;
-			}
-			else
-			{
-				$tblRow['started'] = '';
-			}
-			
-			if ($addons[$participant['active_id']] > 0) 
-			{
-				$tblRow['extratime'] = $addons[$participant['active_id']];
-			}
-
-			$tblRow['login'] = $participant['login'];
-
-			if ($this->object->getAnonymity())
-			{
-				$tblRow['name'] = $this->lng->txt("anonymous");
-			}
-			else
-			{
-				$tblRow['name'] = $participant['lastname'] . ', ' . $participant['firstname'];
-			}
-
-			$tbl_data[] = $tblRow;
-		}
-		$table_gui->setData($tbl_data);
-		
-		$this->tpl->setContent($table_gui->getHTML());
-	}
-	
-	public function timingObject()
-	{
-		$this->getParticipantsSubTabs();
-
-		global $ilAccess;
-		
-		if (!$ilAccess->checkAccess("write", "", $this->ref_id))
-		{
-			// allow only write access
-			ilUtil::sendInfo($this->lng->txt("cannot_edit_test"), true);
-			$this->ctrl->redirect($this, "infoScreen");
-		}
-
-		if ($this->object->getProcessingTimeInSeconds() > 0 && $this->object->getNrOfTries() == 1)
-		{
-			$form = $this->formTimingObject();
-			if (count($_POST) && $form->checkInput())
-			{
-				$res = $this->object->addExtraTime($form->getInput('participant'), $form->getInput('extratime'));
-				ilUtil::sendSuccess(sprintf($this->lng->txt('tst_extratime_added'), $form->getInput('extratime')), true);
-				$this->ctrl->redirect($this, 'timingOverview');
-			}
-			else
-			{
-				return $this->tpl->setVariable("ADM_CONTENT", $form->getHTML());
-			}
-		}
-		else
-		{
-			ilUtil::sendInfo($this->lng->txt("tst_extratime_notavailable"));
-		}
-	}
-
-	private function formTimingObject()
-	{
-		global $ilAccess;
-
-		include_once("./Services/Form/classes/class.ilPropertyFormGUI.php");
-		$form = new ilPropertyFormGUI();
-		$form->setFormAction($this->ctrl->getFormAction($this));
-		$form->setTableWidth("100%");
-		$form->setId("tst_change_workingtime");
-		$form->setTitle($this->lng->txt("tst_change_workingtime"));
-
-		// test users
-		$participantslist = new ilSelectInputGUI($this->lng->txt('participants'), "participant");
-		$participants =& $this->object->getTestParticipants();
-		$times = $this->object->getStartingTimeOfParticipants();
-		$addons = $this->object->getTimeExtensionsOfParticipants();
-		$options = array(
-			'' => $this->lng->txt('please_select'),
-			'0' => $this->lng->txt('all_participants')
-		);
-		foreach ($participants as $participant)
-		{
-			$started = "";
-
-			if ($this->object->getAnonymity())
-			{
-				$name = $this->lng->txt("anonymous");
-			}
-			else
-			{
-				$name = $participant['lastname'] . ', ' . $participant['firstname']; 
-			}
-			
-			
-			if ($times[$participant['active_id']])
-			{
-				$started = ", ".$this->lng->txt('tst_started').': '.ilDatePresentation::formatDate(new ilDateTime($times[$participant['active_id']], IL_CAL_DATETIME));
-			}
-			if ($addons[$participant['active_id']] > 0) $started .= ", " . $this->lng->txt('extratime') . ': ' . $addons[$participant['active_id']] . ' ' . $this->lng->txt('minutes');
-			$options[$participant['active_id']] = $participant['login'] . ' (' .$name. ')'.$started;
-		}
-		$participantslist->setRequired(true);
-		$participantslist->setOptions($options);
-		$form->addItem($participantslist);
-
-		// extra time
-		$extratime = new ilNumberInputGUI($this->lng->txt("extratime"), "extratime");
-		$extratime->setInfo($this->lng->txt('tst_extratime_info'));
-		$extratime->setRequired(true);
-		$extratime->setMinValue(0);
-		$extratime->setMinvalueShouldBeGreater(false);
-		$extratime->setSuffix($this->lng->txt('minutes'));
-		$extratime->setSize(5);
-		$form->addItem($extratime);
-
-		if (is_array($_POST) && strlen($_POST['cmd']['timing'])) $form->setValuesByArray($_POST);
-
-		if ($ilAccess->checkAccess("write", "", $_GET["ref_id"])) $form->addCommandButton("timing", $this->lng->txt("save"));
-		$form->addCommandButton('timingOverview', $this->lng->txt("cancel"));
-		return $form;
-	}
-	
-	public function showTimingFormObject()
-	{
-		$form = $this->formTimingObject();
-		$this->tpl->setContent($form->getHTML());
-	}	
-	
-	function applyFilterCriteria($in_rows)
-	{
-		global $ilDB;
-		$sess_filter = $_SESSION['form_tst_participants_' . $this->ref_id]['selection'];
-		$sess_filter = str_replace('"','',$sess_filter);
-		$sess_filter = explode(':', $sess_filter);
-		$filter = substr($sess_filter[2],0, strlen($sess_filter[2])-1);
-		
-		if ($filter == 'all' || $filter == false)
-		{
-			return $in_rows; #unchanged - no filter.
-		}
-		
-		$with_result = array();
-		$without_result = array();
-		foreach ($in_rows as $row)
-		{
-			$result = $ilDB->query(
-				'SELECT count(solution_id) count
-				FROM tst_solutions
-				WHERE active_fi = ' . $ilDB->quote($row['active_id'])
-			);
-			$count = $ilDB->fetchAssoc($result);
-			$count = $count['count'];
-			
-			if ($count == 0)
-			{
-				$without_result[] = $row;
-			}
-			else
-			{
-				$with_result[] = $row;
-			}			
-		}
-		
-		if ($filter == 'withSolutions')
-		{
-			return $with_result;
-		}
-		return $without_result;
-
-	}
-	
-	function fpSetFilterObject()
-	{
-		include_once("./Modules/Test/classes/tables/class.ilTestFixedParticipantsTableGUI.php");
-		$table_gui = new ilTestFixedParticipantsTableGUI($this, "participants", false, $this->object->getAnonymity(), 0);
-		$table_gui->writeFilterToSession();        // writes filter to session
-		$table_gui->resetOffset();                // sets record offest to 0 (first page)
-		$this->participantsObject();
-	}
-
-	function fpResetFilterObject()
-	{
-		include_once("./Modules/Test/classes/tables/class.ilTestFixedParticipantsTableGUI.php");
-		$table_gui = new ilTestFixedParticipantsTableGUI(
-			$this, "participants", false, $this->object->getAnonymity(), 0
-		);
-		$table_gui->resetFilter();        // writes filter to session
-		$table_gui->resetOffset();                // sets record offest to 0 (first page)
-		$this->participantsObject();
-	}
-
-	function npSetFilterObject()
-	{
-		include_once("./Modules/Test/classes/tables/class.ilTestParticipantsTableGUI.php");
-		$table_gui = new ilTestParticipantsTableGUI(
-			$this, "participants", false, $this->object->getAnonymity(), 0
-		);
-		$table_gui->writeFilterToSession();        // writes filter to session
-		$table_gui->resetOffset();                // sets record offest to 0 (first page)
-		$this->participantsObject();
-		
-	}
-	
-	function npResetFilterObject()
-	{
-		include_once("./Modules/Test/classes/tables/class.ilTestParticipantsTableGUI.php");
-		$table_gui = new ilTestParticipantsTableGUI(
-			$this, "participants", false, $this->object->getAnonymity(), 0
-		);
-		$table_gui->resetFilter();        // writes filter to session
-		$table_gui->resetOffset();                // sets record offest to 0 (first page)
-		$this->participantsObject();
-		
-	}
-	
- /**
-	* Shows the pass overview and the answers of one ore more users for the scored pass
-	*
-	* @access	public
-	*/
-	function showDetailedResultsObject()
-	{
-		if (count($_POST))
-		{
-			$_SESSION["show_user_results"] = $_POST["chbUser"];
-		}
-		$this->showUserResults($show_pass_details = TRUE, $show_answers = TRUE, $show_reached_points = TRUE);
-	}
-
- /**
-	* Shows the answers of one ore more users for the scored pass
-	*
-	* @access	public
-	*/
-	function showUserAnswersObject()
-	{
-		if (count($_POST))
-		{
-			$_SESSION["show_user_results"] = $_POST["chbUser"];
-		}
-		$this->showUserResults($show_pass_details = FALSE, $show_answers = TRUE);
-	}
-
- /**
-	* Shows the pass overview of the scored pass for one ore more users
-	*
-	* @access	public
-	*/
-	function showPassOverviewObject()
-	{
-		if (count($_POST))
-		{
-			$_SESSION["show_user_results"] = $_POST["chbUser"];
-		}
-		$this->showUserResults($show_pass_details = TRUE, $show_answers = FALSE);
-	}
-	
- /**
-	* Shows the pass overview of the scored pass for one ore more users
-	*
-	* @access	public
-	*/
-	function showUserResults($show_pass_details, $show_answers, $show_reached_points = FALSE)
-	{
-		$show_user_results = $_SESSION["show_user_results"];
-		
-		if (count($show_user_results) == 0)
-		{
-			ilUtil::sendInfo($this->lng->txt("select_one_user"), TRUE);
-			$this->ctrl->redirect($this, "participants");
-		}
-
-
-		$template = $this->createUserResults( $show_pass_details, $show_answers, $show_reached_points, $show_user_results);
-
-		if($template instanceof ilTemplate)
-		{
-			$this->tpl->setVariable("ADM_CONTENT", $template->get());
-			$this->tpl->addCss(ilUtil::getStyleSheetLocation("output", "test_print.css", "Modules/Test"), "print");
-			if ($this->object->getShowSolutionAnswersOnly())
-			{
-				$this->tpl->addCss(ilUtil::getStyleSheetLocation("output", "test_print_hide_content.css", "Modules/Test"), "print");
-			}
-		}
-	}
-
-	function removeParticipantObject()
-	{
-		if (is_array($_POST["chbUser"])) 
-		{
-			foreach ($_POST["chbUser"] as $user_id)
-			{
-				$this->object->disinviteUser($user_id);
-			}
-		}
-		else
-		{
-			ilUtil::sendInfo($this->lng->txt("select_one_user"), true);
-		}
-		$this->ctrl->redirect($this, "participants");
-	}
-	
-	function saveClientIPObject()
-	{
-		if (is_array($_POST["chbUser"])) 
-=======
-		$command = $_POST["command"];
-		if (strlen($command))
->>>>>>> 34239e3e
 		{
 			$method = $command . "Object";
 			if (method_exists($this, $method))
