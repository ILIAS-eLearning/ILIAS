--- conflicted
+++ resolved
@@ -899,13 +899,13 @@
 
         throw new ilTestException('question id does not relate to parent object!');
     }
-    
+
     private function questionsTabGatewayObject()
     {
         if ($this->object->isRandomTest()) {
             $this->ctrl->redirectByClass('ilTestRandomQuestionSetConfigGUI');
         }
-        
+
         $this->ctrl->redirectByClass('ilObjTestGUI', 'questions');
     }
 
@@ -1545,16 +1545,10 @@
         } elseif ($this->testrequest->isset('sel_question_types')) {
             $sel_question_types = $this->testrequest->raw("sel_question_types");
         }
-<<<<<<< HEAD
-        
-        if (($qpl_mode == 2 && strcmp($this->testrequest->raw("txt_qpl"), "") == 0) ||
-            ($qpl_mode == 3 && strcmp($qpl_ref_id, "") == 0)) {
-=======
 
         if (($qpl_mode == 2 && strcmp($this->testrequest->raw("txt_qpl"), "") == 0) || ($qpl_mode == 3 && strcmp($qpl_ref_id, "") == 0)) {
             // Mantis #14890
             $_REQUEST['sel_question_types'] = $sel_question_types;
->>>>>>> a053e83a
             $this->tpl->setOnScreenMessage('info', $this->lng->txt("questionpool_not_entered"));
             $this->createQuestionObject();
             return;
@@ -1585,7 +1579,7 @@
                     false
                 );
             }
-            
+
             ilUtil::redirect($baselink);
             
             exit();
@@ -1624,7 +1618,7 @@
         $form = new ilPropertyFormGUI();
         $form->setFormAction($this->ctrl->getFormAction($this, "executeCreateQuestion"));
         $form->setTitle($lng->txt("ass_create_question"));
-        
+
         if ($this->testrequest->isset('qtype')) {
             $sel_question_types = ilObjQuestionPool::getQuestionTypeByTypeId($this->testrequest->raw("qtype"));
         } elseif ($this->testrequest->isset('sel_question_types')) {
