<?php
/* Copyright (c) 1998-2013 ILIAS open source, Extended GPL, see docs/LICENSE */

require_once './Modules/Test/exceptions/class.ilTestException.php';
require_once './Services/Object/classes/class.ilObjectGUI.php';
require_once './Modules/Test/classes/inc.AssessmentConstants.php';
require_once './Modules/Test/classes/class.ilObjAssessmentFolderGUI.php';
require_once './Modules/Test/classes/class.ilObjAssessmentFolder.php';
require_once './Modules/Test/classes/class.ilTestExpressPage.php';
require_once 'Modules/OrgUnit/classes/Positions/Operation/class.ilOrgUnitOperation.php';
require_once 'Modules/Test/classes/class.ilTestParticipantAccessFilter.php';

/**
 * Class ilObjTestGUI
 *
 * @author		Helmut Schottmüller <helmut.schottmueller@mac.com>
 * @author		Björn Heyser <bheyser@databay.de>
 * @author		Maximilian Becker <mbecker@databay.de>
 *
 * @version		$Id$
 *
 * @ilCtrl_Calls ilObjTestGUI: ilObjCourseGUI, ilObjectMetaDataGUI, ilCertificateGUI, ilPermissionGUI
 * @ilCtrl_Calls ilObjTestGUI: ilTestPlayerFixedQuestionSetGUI, ilTestPlayerRandomQuestionSetGUI, ilTestPlayerDynamicQuestionSetGUI
 * @ilCtrl_Calls ilObjTestGUI: ilTestExpresspageObjectGUI, ilAssQuestionPageGUI
 * @ilCtrl_Calls ilObjTestGUI: ilTestDashboardGUI, ilTestResultsGUI
 * @ilCtrl_Calls ilObjTestGUI: ilLearningProgressGUI, ilMarkSchemaGUI
 * @ilCtrl_Calls ilObjTestGUI: ilTestEvaluationGUI
 * @ilCtrl_Calls ilObjTestGUI: ilAssGenFeedbackPageGUI, ilAssSpecFeedbackPageGUI
 * @ilCtrl_Calls ilObjTestGUI: ilInfoScreenGUI, ilObjectCopyGUI, ilTestScoringGUI
 * @ilCtrl_Calls ilObjTestGUI: ilRepositorySearchGUI, ilTestExportGUI
 * @ilCtrl_Calls ilObjTestGUI: assMultipleChoiceGUI, assClozeTestGUI, assMatchingQuestionGUI
 * @ilCtrl_Calls ilObjTestGUI: assOrderingQuestionGUI, assImagemapQuestionGUI
 * @ilCtrl_Calls ilObjTestGUI: assNumericGUI, assErrorTextGUI, ilTestScoringByQuestionsGUI
 * @ilCtrl_Calls ilObjTestGUI: assTextSubsetGUI, assOrderingHorizontalGUI
 * @ilCtrl_Calls ilObjTestGUI: assSingleChoiceGUI, assFileUploadGUI, assTextQuestionGUI
 * @ilCtrl_Calls ilObjTestGUI: assKprimChoiceGUI, assLongMenuGUI
 * @ilCtrl_Calls ilObjTestGUI: ilObjQuestionPoolGUI, ilEditClipboardGUI
 * @ilCtrl_Calls ilObjTestGUI: ilObjTestSettingsGeneralGUI, ilObjTestSettingsScoringResultsGUI
 * @ilCtrl_Calls ilObjTestGUI: ilCommonActionDispatcherGUI
 * @ilCtrl_Calls ilObjTestGUI: ilTestFixedQuestionSetConfigGUI, ilTestRandomQuestionSetConfigGUI, ilObjTestDynamicQuestionSetConfigGUI
 * @ilCtrl_Calls ilObjTestGUI: ilAssQuestionHintsGUI, ilAssQuestionFeedbackEditingGUI, ilLocalUnitConfigurationGUI, assFormulaQuestionGUI
 * @ilCtrl_Calls ilObjTestGUI: ilTestPassDetailsOverviewTableGUI
 * @ilCtrl_Calls ilObjTestGUI: ilTestResultsToolbarGUI
 * @ilCtrl_Calls ilObjTestGUI: ilTestCorrectionsGUI
 * @ilCtrl_Calls ilObjTestGUI: ilTestSettingsChangeConfirmationGUI
 * @ilCtrl_Calls ilObjTestGUI: ilTestSkillAdministrationGUI
 * @ilCtrl_Calls ilObjTestGUI: ilAssQuestionPreviewGUI
 * @ilCtrl_Calls ilObjTestGUI: ilTestQuestionBrowserTableGUI, ilTestInfoScreenToolbarGUI, ilLTIProviderObjectSettingGUI
 *
 * @ingroup ModulesTest
 */
class ilObjTestGUI extends ilObjectGUI implements ilCtrlBaseClassInterface
{
    private static $infoScreenChildClasses = array(
        'ilpublicuserprofilegui', 'ilobjportfoliogui'
    );

    public ?ilObject $object = null;
    
    /** @var ilTestQuestionSetConfigFactory $testQuestionSetConfigFactory Factory for question set config. */
    private $testQuestionSetConfigFactory = null;
    
    /** @var ilTestPlayerFactory $testPlayerFactory Factory for test player. */
    private $testPlayerFactory = null;
    
    /** @var ilTestSessionFactory $testSessionFactory Factory for test session. */
    private $testSessionFactory = null;
    
    /** @var ilTestSequenceFactory $testSequenceFactory Factory for test sequence. */
    private $testSequenceFactory = null;
    
    /**
     * @var ilTestTabsManager
     */
    protected $tabsManager;
    
    /**
     * @var ilTestObjectiveOrientedContainer
     */
    private $objectiveOrientedContainer;
    
    /**
     * @var ilTestAccess
     */
    protected $testAccess;

    /**
     * Constructor
     * @access public
     * @param mixed|null $refId
     */
    public function __construct($refId = null)
    {
        global $DIC;
        $lng = $DIC['lng'];
        $ilCtrl = $DIC['ilCtrl'];
        $ilDB = $DIC['ilDB'];
        $ilPluginAdmin = $DIC['ilPluginAdmin'];
        $tree = $DIC['tree'];
        $lng->loadLanguageModule("assessment");
        $this->type = "tst";
        $this->ctrl = $ilCtrl;
        $this->ctrl->saveParameter($this, array("ref_id", "test_ref_id", "calling_test", "test_express_mode", "q_id"));
        if (isset($_GET['ref_id']) && is_numeric($_GET['ref_id'])) {
            $refId = (int) $_GET['ref_id'];
        }
        parent::__construct("", (int) $refId, true, false);

        if ($this->object instanceof ilObjTest) {
            require_once 'Modules/Test/classes/class.ilTestQuestionSetConfigFactory.php';
            $this->testQuestionSetConfigFactory = new ilTestQuestionSetConfigFactory($tree, $ilDB, $ilPluginAdmin, $this->object);
            
            require_once 'Modules/Test/classes/class.ilTestPlayerFactory.php';
            $this->testPlayerFactory = new ilTestPlayerFactory($this->object);

            require_once 'Modules/Test/classes/class.ilTestSessionFactory.php';
            $this->testSessionFactory = new ilTestSessionFactory($this->object);

            require_once 'Modules/Test/classes/class.ilTestSequenceFactory.php';
            $this->testSequenceFactory = new ilTestSequenceFactory($ilDB, $lng, $ilPluginAdmin, $this->object);
            
            require_once 'Modules/Test/classes/class.ilTestAccess.php';
            $this->setTestAccess(new ilTestAccess($this->ref_id, $this->object->getTestId()));
        } else {
            $this->setCreationMode(true); // I think?
        }
        
        require_once 'Modules/Test/classes/class.ilTestObjectiveOrientedContainer.php';
        $this->objectiveOrientedContainer = new ilTestObjectiveOrientedContainer();
        
        if ($this->object instanceof ilObjTest) {
            require_once 'Modules/Test/classes/class.ilTestTabsManager.php';
            $tabsManager = new ilTestTabsManager($this->testAccess, $this->objectiveOrientedContainer);
            $tabsManager->setTestOBJ($this->object);
            $tabsManager->setTestSession($this->testSessionFactory->getSession());
            $tabsManager->setTestQuestionSetConfig($this->testQuestionSetConfigFactory->getQuestionSetConfig());
            $tabsManager->initSettingsTemplate();
            $this->setTabsManager($tabsManager);
        }
    }

    /**
    * execute command
    */
    public function executeCommand() : void
    {
        global $DIC; /* @var ILIAS\DI\Container $DIC */
        $ilAccess = $DIC['ilAccess'];
        $ilNavigationHistory = $DIC['ilNavigationHistory'];
        $ilCtrl = $DIC['ilCtrl'];
        $ilErr = $DIC['ilErr'];
        $tpl = $DIC['tpl'];
        $lng = $DIC['lng'];
        $ilTabs = $DIC['ilTabs'];
        $ilPluginAdmin = $DIC['ilPluginAdmin'];
        $ilDB = $DIC['ilDB'];
        $tree = $DIC['tree'];
        $ilias = $DIC['ilias'];
        $ilUser = $DIC['ilUser'];
        $randomGroup = $DIC->refinery()->random();

        $cmd = $this->ctrl->getCmd("infoScreen");

        $cmdsDisabledDueToOfflineStatus = array(
            'resumePlayer', 'resumePlayer', 'outUserResultsOverview', 'outUserListOfAnswerPasses'
        );

        if (!$this->getCreationMode() && $this->object->getOfflineStatus() && in_array($cmd, $cmdsDisabledDueToOfflineStatus)) {
            $cmd = 'infoScreen';
        }

        $next_class = $this->ctrl->getNextClass($this);
        $this->ctrl->setReturn($this, "infoScreen");

        if (method_exists($this->object, "getTestStyleLocation")) {
            $this->tpl->addCss($this->object->getTestStyleLocation("output"), "screen");
        }

        // add entry to navigation history
        if (!$this->getCreationMode() &&
            $ilAccess->checkAccess("read", "", $_GET["ref_id"])
        ) {
            $ilNavigationHistory->addItem(
                $_GET["ref_id"],
                "ilias.php?baseClass=ilObjTestGUI&cmd=infoScreen&ref_id=" . $_GET["ref_id"],
                "tst"
            );
        }

        // elba hack for storing question id for inserting new question after
        if ($_REQUEST['prev_qid']) {
            global $___prev_question_id;
            $___prev_question_id = $_REQUEST['prev_qid'];
            $this->ctrl->setParameter($this, 'prev_qid', $_REQUEST['prev_qid']);
        }

        if (!$this->getCreationMode() && $this->testQuestionSetConfigFactory->getQuestionSetConfig()->areDepenciesBroken()) {
            if (!$this->testQuestionSetConfigFactory->getQuestionSetConfig()->isValidRequestOnBrokenQuestionSetDepencies($next_class, $cmd)) {
                $this->ctrl->redirectByClass('ilObjTestGUI', 'infoScreen');
            }
        }
        
        $this->determineObjectiveOrientedContainer();

        switch ($next_class) {
            case 'illtiproviderobjectsettinggui':
                if ((!$ilAccess->checkAccess("read", "", $_GET["ref_id"]))) {
                    $ilias->raiseError($this->lng->txt("permission_denied"), $ilias->error_obj->MESSAGE);
                }
                $this->prepareOutput();
                $this->addHeaderAction();
                $this->tabsManager->getSettingsSubTabs();
                $GLOBALS['DIC']->tabs()->activateTab('settings');
                $GLOBALS['DIC']->tabs()->activateSubTab('lti_provider');
                $lti_gui = new ilLTIProviderObjectSettingGUI($this->object->getRefId());
                $lti_gui->setCustomRolesForSelection($GLOBALS['DIC']->rbac()->review()->getLocalRoles($this->object->getRefId()));
                $lti_gui->offerLTIRolesForSelection(false);
                $this->ctrl->forwardCommand($lti_gui);
                break;
            
            
            case 'iltestexportgui':
                if (!$ilAccess->checkAccess('write', '', $this->ref_id)) {
                    $ilErr->raiseError($this->lng->txt('permission_denied'), $ilErr->WARNING);
                }

                $this->prepareOutput();
                $this->addHeaderAction();
                $DIC->tabs()->activateTab(ilTestTabsManager::TAB_ID_EXPORT);
                require_once 'Modules/Test/classes/class.ilTestExportGUI.php';
                $ilCtrl->forwardCommand(new ilTestExportGUI($this));
                break;

            case "ilinfoscreengui":
                if (!$ilAccess->checkAccess("read", "", $_GET["ref_id"]) && !$ilAccess->checkAccess("visible", "", $_GET["ref_id"])) {
                    $ilias->raiseError($this->lng->txt("permission_denied"), $ilias->error_obj->MESSAGE);
                }
                $this->prepareOutput();
                $this->addHeaderAction();
                $this->infoScreen(); // forwards command
                break;
            case 'ilobjectmetadatagui':
                if (!$ilAccess->checkAccess('write', '', $this->object->getRefId())) {
                    $ilErr->raiseError($this->lng->txt('permission_denied'), $ilErr->WARNING);
                }

                $this->prepareOutput();
                $this->addHeaderAction();
                $DIC->tabs()->activateTab(ilTestTabsManager::TAB_ID_META_DATA);
                include_once 'Services/Object/classes/class.ilObjectMetaDataGUI.php';
                $md_gui = new ilObjectMetaDataGUI($this->object);
                $this->ctrl->forwardCommand($md_gui);
                break;
                
            case 'iltestdashboardgui':
                if ((!$ilAccess->checkAccess("read", "", $_GET["ref_id"]))) {
                    $ilias->raiseError($this->lng->txt("permission_denied"), $ilias->error_obj->MESSAGE);
                }
                $this->prepareOutput();
                $this->addHeaderAction();
                
                require_once 'Modules/Test/classes/class.ilTestDashboardGUI.php';
                
                $gui = new ilTestDashboardGUI(
                    $this->object,
                    $this->testQuestionSetConfigFactory->getQuestionSetConfig()
                );
                
                $gui->setTestAccess($this->getTestAccess());
                $gui->setTestTabs($this->getTabsManager());
                $gui->setObjectiveParent($this->getObjectiveOrientedContainer());
                
                $this->ctrl->forwardCommand($gui);
                break;
                
            case 'iltestresultsgui':
                if ((!$ilAccess->checkAccess("read", "", $_GET["ref_id"]))) {
                    $ilias->raiseError($this->lng->txt("permission_denied"), $ilias->error_obj->MESSAGE);
                }
                $this->prepareOutput();
                $this->addHeaderAction();
                
                require_once 'Modules/Test/classes/class.ilTestResultsGUI.php';
                
                $gui = new ilTestResultsGUI(
                    $this->object,
                    $this->testQuestionSetConfigFactory->getQuestionSetConfig()
                );
                
                $gui->setTestAccess($this->getTestAccess());
                $gui->setTestSession($this->testSessionFactory->getSession());
                $gui->setTestTabs($this->getTabsManager());
                $gui->setObjectiveParent($this->getObjectiveOrientedContainer());
                
                $this->ctrl->forwardCommand($gui);
                break;

            case "iltestplayerfixedquestionsetgui":
                if ((!$ilAccess->checkAccess("read", "", $_GET["ref_id"]))) {
                    $ilias->raiseError($this->lng->txt("permission_denied"), $ilias->error_obj->MESSAGE);
                }
                $this->trackTestObjectReadEvent();
                require_once "./Modules/Test/classes/class.ilTestPlayerFixedQuestionSetGUI.php";
                if (!$this->object->getKioskMode()) {
                    $this->prepareOutput();
                }
                $gui = new ilTestPlayerFixedQuestionSetGUI($this->object);
                $gui->setObjectiveOrientedContainer($this->getObjectiveOrientedContainer());
                $this->ctrl->forwardCommand($gui);
                break;

            case "iltestplayerrandomquestionsetgui":
                if ((!$ilAccess->checkAccess("read", "", $_GET["ref_id"]))) {
                    $ilias->raiseError($this->lng->txt("permission_denied"), $ilias->error_obj->MESSAGE);
                }
                $this->trackTestObjectReadEvent();
                require_once "./Modules/Test/classes/class.ilTestPlayerRandomQuestionSetGUI.php";
                if (!$this->object->getKioskMode()) {
                    $this->prepareOutput();
                }
                $gui = new ilTestPlayerRandomQuestionSetGUI($this->object);
                $gui->setObjectiveOrientedContainer($this->getObjectiveOrientedContainer());
                $this->ctrl->forwardCommand($gui);
                break;

            case "iltestplayerdynamicquestionsetgui":
                if ((!$ilAccess->checkAccess("read", "", $_GET["ref_id"]))) {
                    $ilias->raiseError($this->lng->txt("permission_denied"), $ilias->error_obj->MESSAGE);
                }
                $this->trackTestObjectReadEvent();
                require_once "./Modules/Test/classes/class.ilTestPlayerDynamicQuestionSetGUI.php";
                if (!$this->object->getKioskMode()) {
                    $this->prepareOutput();
                }
                $gui = new ilTestPlayerDynamicQuestionSetGUI($this->object);
                $gui->setObjectiveOrientedContainer($this->getObjectiveOrientedContainer());
                $this->ctrl->forwardCommand($gui);
                break;

            case "iltestevaluationgui":
                if ((!$ilAccess->checkAccess("read", "", $_GET["ref_id"]))) {
                    $ilias->raiseError($this->lng->txt("permission_denied"), $ilias->error_obj->MESSAGE);
                }
                $this->forwardToEvaluationGUI();
                break;
            
            case "iltestevalobjectiveorientedgui":
                if ((!$ilAccess->checkAccess("read", "", $_GET["ref_id"]))) {
                    $ilias->raiseError($this->lng->txt("permission_denied"), $ilias->error_obj->MESSAGE);
                }
                $this->forwardToEvalObjectiveOrientedGUI();
                break;

            case "iltestservicegui":
                if ((!$ilAccess->checkAccess("read", "", $_GET["ref_id"]))) {
                    $ilias->raiseError($this->lng->txt("permission_denied"), $ilias->error_obj->MESSAGE);
                }
                $this->prepareOutput();
                $this->addHeaderAction();
                require_once "./Modules/Test/classes/class.ilTestServiceGUI.php";
                $serviceGUI = new ilTestServiceGUI($this->object);
                $this->ctrl->forwardCommand($serviceGUI);
                break;

            case 'ilpermissiongui':
                if ((!$ilAccess->checkAccess("read", "", $_GET["ref_id"]))) {
                    $ilias->raiseError($this->lng->txt("permission_denied"), $ilias->error_obj->MESSAGE);
                }
                $this->prepareOutput();
                $this->addHeaderAction();
                $DIC->tabs()->activateTab(ilTestTabsManager::TAB_ID_PERMISSIONS);
                include_once("Services/AccessControl/classes/class.ilPermissionGUI.php");
                $perm_gui = new ilPermissionGUI($this);
                $ret = $this->ctrl->forwardCommand($perm_gui);
                break;

            case "illearningprogressgui":
                if ((!$ilAccess->checkAccess("read", "", $_GET["ref_id"]))) {
                    $ilias->raiseError($this->lng->txt("permission_denied"), $ilias->error_obj->MESSAGE);
                }
                $this->prepareOutput();
                $this->addHeaderAction();
                $DIC->tabs()->activateTab(ilTestTabsManager::TAB_ID_LEARNING_PROGRESS);
                require_once './Services/Tracking/classes/class.ilLearningProgressGUI.php';
                $new_gui = new ilLearningProgressGUI(ilLearningProgressGUI::LP_CONTEXT_REPOSITORY, $this->object->getRefId());
                $this->ctrl->forwardCommand($new_gui);

                break;

            case "ilcertificategui":
                if ((!$ilAccess->checkAccess("read", "", $_GET["ref_id"]))) {
                    $ilias->raiseError($this->lng->txt("permission_denied"), $ilias->error_obj->MESSAGE);
                }
                $this->prepareOutput();
                $this->addHeaderAction();

                $DIC->tabs()->activateTab(ilTestTabsManager::TAB_ID_SETTINGS);

                $guiFactory = new ilCertificateGUIFactory();
                $output_gui = $guiFactory->create($this->object);

                $this->ctrl->forwardCommand($output_gui);
                break;

            case "iltestscoringgui":
                if ((!$ilAccess->checkAccess("read", "", $_GET["ref_id"]))) {
                    $ilias->raiseError($this->lng->txt("permission_denied"), $ilias->error_obj->MESSAGE);
                }
                $this->prepareOutput();
                $this->addHeaderAction();
                require_once "./Modules/Test/classes/class.ilTestScoringGUI.php";
                $output_gui = new ilTestScoringGUI($this->object);
                $output_gui->setTestAccess($this->getTestAccess());
                $this->ctrl->forwardCommand($output_gui);
                break;

            case 'ilmarkschemagui':
                if ((!$ilAccess->checkAccess("read", "", $_GET["ref_id"]))) {
                    $ilias->raiseError($this->lng->txt("permission_denied"), $ilias->error_obj->MESSAGE);
                }
                if (!$ilAccess->checkAccess('write', '', $this->object->getRefId())) {
                    $this->tpl->setOnScreenMessage('info', $this->lng->txt('cannot_edit_test'), true);
                    $this->ctrl->redirect($this, 'infoScreen');
                }
                $this->prepareOutput();
                $this->addHeaderAction();
                require_once 'Modules/Test/classes/class.ilMarkSchemaGUI.php';
                $mark_schema_gui = new ilMarkSchemaGUI($this->object);
                $this->ctrl->forwardCommand($mark_schema_gui);
                break;

            case 'iltestscoringbyquestionsgui':
                if ((!$ilAccess->checkAccess("read", "", $_GET["ref_id"]))) {
                    $ilias->raiseError($this->lng->txt("permission_denied"), $ilias->error_obj->MESSAGE);
                }
                $this->prepareOutput();
                $this->addHeaderAction();
                include_once 'Modules/Test/classes/class.ilTestScoringByQuestionsGUI.php';
                $output_gui = new ilTestScoringByQuestionsGUI($this->object);
                $output_gui->setTestAccess($this->getTestAccess());
                $this->ctrl->forwardCommand($output_gui);
                break;
            
            case 'ilobjtestsettingsgeneralgui':
                if ((!$ilAccess->checkAccess("read", "", $_GET["ref_id"]))) {
                    $ilias->raiseError($this->lng->txt("permission_denied"), $ilias->error_obj->MESSAGE);
                }
                $this->prepareOutput();
                $this->addHeaderAction();

                require_once 'Modules/Test/classes/class.ilObjTestSettingsGeneralGUI.php';
                $gui = new ilObjTestSettingsGeneralGUI(
                    $this->ctrl,
                    $ilAccess,
                    $this->lng,
                    $this->tree,
                    $ilDB,
                    $ilPluginAdmin,
                    $ilUser,
                    $this
                );
                $this->ctrl->forwardCommand($gui);
                break;

            case 'ilobjtestsettingsscoringresultsgui':
                if ((!$ilAccess->checkAccess("read", "", $_GET["ref_id"]))) {
                    $ilias->raiseError($this->lng->txt("permission_denied"), $ilias->error_obj->MESSAGE);
                }
                $this->prepareOutput();
                $this->addHeaderAction();
                require_once 'Modules/Test/classes/class.ilObjTestSettingsScoringResultsGUI.php';
                $gui = new ilObjTestSettingsScoringResultsGUI(
                    $this->ctrl,
                    $ilAccess,
                    $this->lng,
                    $this->tree,
                    $ilDB,
                    $ilPluginAdmin,
                    $this
                );
                $this->ctrl->forwardCommand($gui);
                break;

            case 'ilobjtestfixedquestionsetconfiggui':
                if ((!$ilAccess->checkAccess("read", "", $_GET["ref_id"]))) {
                    $ilias->raiseError($this->lng->txt("permission_denied"), $ilias->error_obj->MESSAGE);
                }
                $this->prepareOutput();
                $this->addHeaderAction();
                require_once 'Modules/Test/classes/class.ilTestFixedQuestionSetConfigGUI.php';
                $gui = new ilObjTestDynamicQuestionSetConfigGUI($this->ctrl, $ilAccess, $ilTabs, $this->lng, $this->tpl, $ilDB, $tree, $ilPluginAdmin, $this->object);
                $this->ctrl->forwardCommand($gui);
                break;
            
            case 'iltestrandomquestionsetconfiggui':
                if ((!$ilAccess->checkAccess("read", "", $_GET["ref_id"]))) {
                    $ilias->raiseError($this->lng->txt("permission_denied"), $ilias->error_obj->MESSAGE);
                }
                $this->prepareOutput();
                $this->addHeaderAction();
                require_once 'Modules/Test/classes/class.ilTestRandomQuestionSetConfigGUI.php';
                $gui = new ilTestRandomQuestionSetConfigGUI(
                    $this->ctrl,
                    $ilAccess,
                    $ilTabs,
                    $this->lng,
                    $this->tpl,
                    $ilDB,
                    $tree,
                    $ilPluginAdmin,
                    $this->object,
                    (new ilTestProcessLockerFactory(
                        new ilSetting('assessment'),
                        $ilDB
                    ))->withContextId($this->object->getId())
                );
                $this->ctrl->forwardCommand($gui);
                break;
            
            case 'ilobjtestdynamicquestionsetconfiggui':
                if ((!$ilAccess->checkAccess("read", "", $_GET["ref_id"]))) {
                    $ilias->raiseError($this->lng->txt("permission_denied"), $ilias->error_obj->MESSAGE);
                }
                $this->prepareOutput();
                $this->addHeaderAction();
                require_once 'Modules/Test/classes/class.ilObjTestDynamicQuestionSetConfigGUI.php';
                $gui = new ilObjTestDynamicQuestionSetConfigGUI($this->ctrl, $ilAccess, $ilTabs, $this->lng, $this->tpl, $ilDB, $tree, $ilPluginAdmin, $this->object);
                $this->ctrl->forwardCommand($gui);
                break;
            
            case 'iltestquestionbrowsertablegui':
                if ((!$ilAccess->checkAccess("read", "", $_GET["ref_id"]))) {
                    $ilias->raiseError($this->lng->txt("permission_denied"), $ilias->error_obj->MESSAGE);
                }
                $this->prepareOutput();
                $this->addHeaderAction();
                require_once 'Modules/Test/classes/tables/class.ilTestQuestionBrowserTableGUI.php';
                $gui = new ilTestQuestionBrowserTableGUI($this->ctrl, $this->tpl, $ilTabs, $this->lng, $tree, $ilDB, $ilPluginAdmin, $this->object, $ilAccess);
                $gui->setWriteAccess($ilAccess->checkAccess("write", "", $this->ref_id));
                $gui->init();
                $this->ctrl->forwardCommand($gui);
                break;

            case 'iltestskilladministrationgui':
                if ((!$ilAccess->checkAccess("read", "", $_GET["ref_id"]))) {
                    $ilias->raiseError($this->lng->txt("permission_denied"), $ilias->error_obj->MESSAGE);
                }
                $this->prepareOutput();
                $this->addHeaderAction();
                require_once 'Modules/Test/classes/class.ilTestSkillAdministrationGUI.php';
                $gui = new ilTestSkillAdministrationGUI($ilias, $this->ctrl, $ilAccess, $ilTabs, $this->tpl, $this->lng, $ilDB, $tree, $ilPluginAdmin, $this->object, $this->ref_id);
                $this->ctrl->forwardCommand($gui);
                break;
            
            case 'ilobjectcopygui':
                if ((!$ilAccess->checkAccess("read", "", $_GET["ref_id"]))) {
                    $ilias->raiseError($this->lng->txt("permission_denied"), $ilias->error_obj->MESSAGE);
                }
                $this->prepareOutput();
                $this->addHeaderAction();
                require_once './Services/Object/classes/class.ilObjectCopyGUI.php';
                $cp = new ilObjectCopyGUI($this);
                $cp->setType('tst');
                $this->ctrl->forwardCommand($cp);
                break;

            case 'ilpageeditorgui':
            case 'iltestexpresspageobjectgui':
            if ((!$ilAccess->checkAccess("read", "", $_GET["ref_id"]))) {
                $ilias->raiseError($this->lng->txt("permission_denied"), $ilias->error_obj->MESSAGE);
            }
                $this->getTabsManager()->getQuestionsSubTabs();
                $this->getTabsManager()->activateSubTab(ilTestTabsManager::SUBTAB_ID_QST_PAGE_VIEW);

                require_once 'Modules/TestQuestionPool/classes/class.ilAssIncompleteQuestionPurger.php';
                $incompleteQuestionPurger = new ilAssIncompleteQuestionPurger($ilDB);
                $incompleteQuestionPurger->setOwnerId($ilUser->getId());
                $incompleteQuestionPurger->purge();
                
                try {
                    $qid = $this->fetchAuthoringQuestionIdParameter();
                } catch (ilTestException $e) {
                    $qid = 0;
                }
                
                $this->prepareOutput();
                if (!in_array($cmd, array('addQuestion', 'browseForQuestions'))) {
                    $this->buildPageViewToolbar($qid);
                }

                if (!$qid || in_array($cmd, array('insertQuestions', 'browseForQuestions'))) {
                    require_once "./Modules/Test/classes/class.ilTestExpressPageObjectGUI.php";
                    $pageObject = new ilTestExpressPageObjectGUI(0);
                    $pageObject->test_object = $this->object;
                    $ret = $this->ctrl->forwardCommand($pageObject);
                    $this->tpl->setContent($ret);
                    break;
                }
                require_once "./Services/Style/Content/classes/class.ilObjStyleSheet.php";
                $this->tpl->setCurrentBlock("ContentStyle");
                $this->tpl->setVariable(
                    "LOCATION_CONTENT_STYLESHEET",
                    ilObjStyleSheet::getContentStylePath(0)
                );
                $this->tpl->parseCurrentBlock();

                // syntax style
                $this->tpl->setCurrentBlock("SyntaxStyle");
                $this->tpl->setVariable(
                    "LOCATION_SYNTAX_STYLESHEET",
                    ilObjStyleSheet::getSyntaxStylePath()
                );
                $this->tpl->parseCurrentBlock();
                require_once "./Modules/TestQuestionPool/classes/class.assQuestionGUI.php";

                $q_gui = assQuestionGUI::_getQuestionGUI("", $qid);
                if (!($q_gui instanceof assQuestionGUI)) {
                    $this->ctrl->setParameterByClass('iltestexpresspageobjectgui', 'q_id', '');
                    $this->ctrl->redirectByClass('iltestexpresspageobjectgui', $this->ctrl->getCmd());
                }

                $q_gui->setRenderPurpose(assQuestionGUI::RENDER_PURPOSE_PREVIEW);
                
                $q_gui->outAdditionalOutput();
                $q_gui->object->setObjId($this->object->getId());
                
                $q_gui->setTargetGuiClass(null);
                $q_gui->setQuestionActionCmd(null);
                
                $question = $q_gui->object;
                $this->ctrl->saveParameter($this, "q_id");

                #$this->lng->loadLanguageModule("content");
                $this->ctrl->setReturnByClass("ilTestExpressPageObjectGUI", "view");
                $this->ctrl->setReturn($this, "questions");

                require_once "./Modules/TestQuestionPool/classes/class.ilAssQuestionPage.php";
                require_once "./Modules/Test/classes/class.ilTestExpressPageObjectGUI.php";

                $page_gui = new ilTestExpressPageObjectGUI($qid);
                $page_gui->test_object = $this->object;
                $page_gui->setEditPreview(true);
                $page_gui->setEnabledTabs(false);
                if (strlen($this->ctrl->getCmd()) == 0) {
                    $this->ctrl->setCmdClass(get_class($page_gui));
                    $this->ctrl->setCmd("preview");
                }

                $page_gui->setQuestionHTML(array($q_gui->object->getId() => $q_gui->getPreview(true)));
                $page_gui->setTemplateTargetVar("ADM_CONTENT");

                $page_gui->setOutputMode($this->object->evalTotalPersons() == 0 ? "edit" : 'preview');

                $page_gui->setHeader($question->getTitle());
                $page_gui->setFileDownloadLink($this->ctrl->getLinkTarget($this, "downloadFile"));
                $page_gui->setFullscreenLink($this->ctrl->getLinkTarget($this, "fullscreen"));
                $page_gui->setSourcecodeDownloadScript($this->ctrl->getLinkTarget($this));
                $page_gui->setPresentationTitle($question->getTitle() . ' [' . $this->lng->txt('question_id_short') . ': ' . $question->getId() . ']');
                $ret = $this->ctrl->forwardCommand($page_gui);
                if ($ret != "") {
                    $tpl->setContent($ret);
                }

                global $DIC;
                $ilTabs = $DIC['ilTabs'];
                $ilTabs->activateTab('assQuestions');

                break;

            case 'ilassquestionpreviewgui':
                if ((!$ilAccess->checkAccess("read", "", $_GET["ref_id"]))) {
                    $ilias->raiseError($this->lng->txt("permission_denied"), $ilias->error_obj->MESSAGE);
                }
                $this->prepareOutput();

                $this->ctrl->saveParameter($this, "q_id");

                require_once 'Modules/TestQuestionPool/classes/class.ilAssQuestionPreviewGUI.php';
                $gui = new ilAssQuestionPreviewGUI($this->ctrl, $this->tabs_gui, $this->tpl, $this->lng, $ilDB, $ilUser, $randomGroup);

                $gui->initQuestion($this->fetchAuthoringQuestionIdParameter(), $this->object->getId());
                $gui->initPreviewSettings($this->object->getRefId());
                $gui->initPreviewSession($ilUser->getId(), (int) $_GET['q_id']);
                $gui->initHintTracking();
                $gui->initStyleSheets();

                $this->ctrl->forwardCommand($gui);

                break;

            case 'ilassquestionpagegui':
                if ((!$ilAccess->checkAccess("read", "", $_GET["ref_id"]))) {
                    $ilias->raiseError($this->lng->txt("permission_denied"), $ilias->error_obj->MESSAGE);
                }
                $_GET['q_id'] = $this->fetchAuthoringQuestionIdParameter();
                $this->prepareOutput();
                require_once 'Modules/Test/classes/class.ilAssQuestionPageCommandForwarder.php';
                $forwarder = new ilAssQuestionPageCommandForwarder();
                $forwarder->setTestObj($this->object);
                $forwarder->forward();
                break;
                
            case 'ilassspecfeedbackpagegui':
                if ((!$ilAccess->checkAccess("read", "", $_GET["ref_id"]))) {
                    $ilias->raiseError($this->lng->txt("permission_denied"), $ilias->error_obj->MESSAGE);
                }
                require_once "./Modules/TestQuestionPool/classes/feedback/class.ilAssSpecFeedbackPageGUI.php";
                $pg_gui = new ilAssSpecFeedbackPageGUI((int) $_GET["feedback_id"]);
                $this->ctrl->forwardCommand($pg_gui);
                break;
                
            case 'ilassgenfeedbackpagegui':
                if ((!$ilAccess->checkAccess("read", "", $_GET["ref_id"]))) {
                    $ilias->raiseError($this->lng->txt("permission_denied"), $ilias->error_obj->MESSAGE);
                }
                require_once "./Modules/TestQuestionPool/classes/feedback/class.ilAssGenFeedbackPageGUI.php";
                $pg_gui = new ilAssGenFeedbackPageGUI((int) $_GET["feedback_id"]);
                $this->ctrl->forwardCommand($pg_gui);
                break;

            case 'illocalunitconfigurationgui':
                if ((!$ilAccess->checkAccess("read", "", $_GET["ref_id"]))) {
                    $ilias->raiseError($this->lng->txt("permission_denied"), $ilias->error_obj->MESSAGE);
                }
                $this->prepareSubGuiOutput();

                // set return target
                $this->ctrl->setReturn($this, "questions");

                // set context tabs
                require_once 'Modules/TestQuestionPool/classes/class.assQuestionGUI.php';
                $questionGUI = assQuestionGUI::_getQuestionGUI('', $this->fetchAuthoringQuestionIdParameter());
                $questionGUI->object->setObjId($this->object->getId());
                $questionGUI->setQuestionTabs();

                require_once 'Modules/TestQuestionPool/classes/class.ilLocalUnitConfigurationGUI.php';
                require_once 'Modules/TestQuestionPool/classes/class.ilUnitConfigurationRepository.php';
                $gui = new ilLocalUnitConfigurationGUI(
                    new ilUnitConfigurationRepository((int) $_GET['q_id'])
                );
                $this->ctrl->forwardCommand($gui);
                break;

            case "ilcommonactiondispatchergui":
                if (!$ilAccess->checkAccess("read", "", $_GET["ref_id"]) && !$ilAccess->checkAccess("visible", "", $_GET["ref_id"])) {
                    $ilias->raiseError($this->lng->txt("permission_denied"), $ilias->error_obj->MESSAGE);
                }
                require_once "Services/Object/classes/class.ilCommonActionDispatcherGUI.php";
                $gui = ilCommonActionDispatcherGUI::getInstanceFromAjaxCall();
                $this->ctrl->forwardCommand($gui);
                break;

            case 'ilassquestionhintsgui':
                if ((!$ilAccess->checkAccess("read", "", $_GET["ref_id"]))) {
                    $ilias->raiseError($this->lng->txt("permission_denied"), $ilias->error_obj->MESSAGE);
                }
                $this->prepareSubGuiOutput();

                // set return target
                $this->ctrl->setReturn($this, "questions");

                // set context tabs
                require_once 'Modules/TestQuestionPool/classes/class.assQuestionGUI.php';
                $questionGUI = assQuestionGUI::_getQuestionGUI('', $this->fetchAuthoringQuestionIdParameter());
                $questionGUI->object->setObjId($this->object->getId());
                $questionGUI->setQuestionTabs();

                // forward to ilAssQuestionHintsGUI
                require_once 'Modules/TestQuestionPool/classes/class.ilAssQuestionHintsGUI.php';
                $gui = new ilAssQuestionHintsGUI($questionGUI);
                
                $gui->setEditingEnabled(
                    $DIC->access()->checkAccess('write', '', $this->object->getRefId())
                );
                
                $ilCtrl->forwardCommand($gui);

                break;

            case 'ilassquestionfeedbackeditinggui':
                if ((!$ilAccess->checkAccess("read", "", $_GET["ref_id"]))) {
                    $ilias->raiseError($this->lng->txt("permission_denied"), $ilias->error_obj->MESSAGE);
                }
                $this->prepareSubGuiOutput();

                // set return target
                $this->ctrl->setReturn($this, "questions");

                // set context tabs
                require_once 'Modules/TestQuestionPool/classes/class.assQuestionGUI.php';
                $questionGUI = assQuestionGUI::_getQuestionGUI('', $this->fetchAuthoringQuestionIdParameter());
                $questionGUI->object->setObjId($this->object->getId());
                $questionGUI->setQuestionTabs();

                // forward to ilAssQuestionFeedbackGUI
                require_once 'Modules/TestQuestionPool/classes/class.ilAssQuestionFeedbackEditingGUI.php';
                $gui = new ilAssQuestionFeedbackEditingGUI($questionGUI, $ilCtrl, $ilAccess, $tpl, $ilTabs, $lng);
                $ilCtrl->forwardCommand($gui);

                break;

            case 'iltestcorrectionsgui':
                if ((!$ilAccess->checkAccess("read", "", $_GET["ref_id"]))) {
                    $ilias->raiseError($this->lng->txt("permission_denied"), $ilias->error_obj->MESSAGE);
                }
                $this->prepareOutput();
                require_once './Modules/Test/classes/class.ilTestCorrectionsGUI.php';
                $gui = new ilTestCorrectionsGUI($DIC, $this->object);
                $this->ctrl->forwardCommand($gui);
                break;
            
            case '':
            case 'ilobjtestgui':
            if ((!$ilAccess->checkAccess("read", "", $_GET["ref_id"]) && !$ilAccess->checkAccess("visible", "", $_GET["ref_id"]))) {
                $ilias->raiseError($this->lng->txt("permission_denied"), $ilias->error_obj->MESSAGE);
            }
                $this->prepareOutput();
                $this->addHeaderAction();
                if ((strcmp($cmd, "properties") == 0) && ($_GET["browse"])) {
                    $this->questionBrowser();
                    return;
                }
                if ((strcmp($cmd, "properties") == 0) && ($_GET["up"] || $_GET["down"])) {
                    $this->questionsObject();
                    return;
                }
                $cmd .= "Object";
                $ret = $this->$cmd();
                break;
            default:
                if ((!$ilAccess->checkAccess("read", "", $_GET["ref_id"]))) {
                    $ilias->raiseError($this->lng->txt("permission_denied"), $ilias->error_obj->MESSAGE);
                }
                // elba hack for storing question id for inserting new question after
                if ($_REQUEST['prev_qid']) {
                    global $___prev_question_id;
                    $___prev_question_id = $_REQUEST['prev_qid'];
                    $this->ctrl->setParameterByClass('ilassquestionpagegui', 'prev_qid', $_REQUEST['prev_qid']);
                    $this->ctrl->setParameterByClass($_GET['sel_question_types'] . 'gui', 'prev_qid', $_REQUEST['prev_qid']);
                }
                $this->create_question_mode = true;
                $this->prepareOutput();

                $this->ctrl->setReturn($this, "questions");

                try {
                    $qid = $this->fetchAuthoringQuestionIdParameter();

                    $questionGui = assQuestionGUI::_getQuestionGUI(
                        ilUtil::stripSlashes($_GET['sel_question_types'] ?? ''),
                        $qid
                    );

                    $questionGui->setEditContext(assQuestionGUI::EDIT_CONTEXT_AUTHORING);
                    $questionGui->object->setObjId($this->object->getId());

                    $questionGuiClass = get_class($questionGui);
                    $this->ctrl->setParameterByClass($questionGuiClass, 'prev_qid', $_REQUEST['prev_qid']);
                    $this->ctrl->setParameterByClass($questionGuiClass, 'test_ref_id', $_REQUEST['ref_id']);
                    $this->ctrl->setParameterByClass($questionGuiClass, 'q_id', $qid);

                    if (isset($_REQUEST['test_express_mode'])) {
                        $this->ctrl->setParameterByClass($questionGuiClass, 'test_express_mode', 1);
                    }

                    if (!$questionGui->isSaveCommand()) {
                        $_GET['calling_test'] = $this->object->getRefId();
                    }

                    $questionGui->setQuestionTabs();

                    $this->ctrl->forwardCommand($questionGui);
                } catch (ilTestException $e) {
                    if (isset($_REQUEST['test_express_mode'])) {
                        $this->ctrl->redirect($this, 'showPage');
                    } else {
                        $this->ctrl->redirect($this, 'questions');
                    }
                }
                break;
        }
        if (!in_array(strtolower($_GET["baseClass"]), array('iladministrationgui', 'ilrepositorygui')) &&
            $this->getCreationMode() != true) {
            $this->tpl->printToStdout();
        }
    }
    
    protected function trackTestObjectReadEvent()
    {
        /* @var ILIAS\DI\Container $DIC */ global $DIC;
        
        require_once 'Services/Tracking/classes/class.ilChangeEvent.php';
        
        ilChangeEvent::_recordReadEvent(
            $this->object->getType(),
            $this->object->getRefId(),
            $this->object->getId(),
            $DIC->user()->getId()
        );
    }
    
    /**
     * Gateway for exports initiated from workspace, as there is a generic
     * forward to {objTypeMainGUI}::export()
     */
    protected function exportObject()
    {
        global $DIC; /* @var ILIAS\DI\Container $DIC */
        $DIC->ctrl()->redirectByClass('ilTestExportGUI');
    }
    
    /**
     * @return int
     * @throws ilTestException
     */
    protected function fetchAuthoringQuestionIdParameter() : int
    {
        $qid = $_REQUEST['q_id'];

        if (!$qid || $qid == 'Array') {
            $questions = $this->object->getQuestionTitlesAndIndexes();

            $keys = array_keys($questions);
            $qid = (int) ($keys[0] ?? 0);

            $_REQUEST['q_id'] = $qid;
            $_GET['q_id'] = $qid;
            $_POST['q_id'] = $qid;
        }
        
        if ($this->object->checkQuestionParent($qid)) {
            return $qid;
        }

        throw new ilTestException('question id does not relate to parent object!');
    }
    
    private function questionsTabGatewayObject()
    {
        switch ($this->object->getQuestionSetType()) {
            case ilObjTest::QUESTION_SET_TYPE_FIXED:
                $this->ctrl->redirectByClass('ilTestExpressPageObjectGUI', 'showPage');

                // no break
            case ilObjTest::QUESTION_SET_TYPE_RANDOM:
                $this->ctrl->redirectByClass('ilTestRandomQuestionSetConfigGUI');
                
                // no break
            case ilObjTest::QUESTION_SET_TYPE_DYNAMIC:
                $this->ctrl->redirectByClass('ilObjTestDynamicQuestionSetConfigGUI');
        }
    }

    private function userResultsGatewayObject()
    {
        $this->ctrl->setCmdClass('ilTestEvaluationGUI');
        $this->ctrl->setCmd('outUserResultsOverview');
        $this->tabs_gui->clearTargets();
        
        $this->forwardToEvaluationGUI();
    }
    
    /**
     * @return ilTestAccess
     */
    public function getTestAccess() : ilTestAccess
    {
        return $this->testAccess;
    }
    
    /**
     * @param ilTestAccess $testAccess
     */
    public function setTestAccess($testAccess)
    {
        $this->testAccess = $testAccess;
    }
    
    /**
     * @return ilTestTabsManager
     */
    public function getTabsManager() : ilTestTabsManager
    {
        return $this->tabsManager;
    }
    
    /**
     * @param ilTestTabsManager $tabsManager
     */
    public function setTabsManager($tabsManager)
    {
        $this->tabsManager = $tabsManager;
    }

    private function forwardToEvaluationGUI()
    {
        $this->prepareOutput();
        $this->addHeaderAction();

        require_once 'Modules/Test/classes/class.ilTestEvaluationGUI.php';
        $gui = new ilTestEvaluationGUI($this->object);
        $gui->setObjectiveOrientedContainer($this->getObjectiveOrientedContainer());
        $gui->setTestAccess($this->getTestAccess());

        $this->ctrl->forwardCommand($gui);
    }

    private function redirectTo_ilObjTestSettingsGeneralGUI_showForm_Object()
    {
        require_once 'Modules/Test/classes/class.ilObjTestSettingsGeneralGUI.php';
        $this->ctrl->redirectByClass('ilObjTestSettingsGeneralGUI', ilObjTestSettingsGeneralGUI::CMD_SHOW_FORM);
    }
    
    /**
     * prepares ilias to get output rendered by sub gui class
     *
     * @global ilLocator $ilLocator
     * @global ilTemplate $tpl
     * @global ilObjUser $ilUser
     * @return boolean
     */
    private function prepareSubGuiOutput() : bool
    {
        global $DIC;
        $ilUser = $DIC['ilUser'];

        $this->tpl->loadStandardTemplate();

        // set locator
        $this->setLocator();

        // set title and description and title icon
        $this->setTitleAndDescription();
    }

    public function runObject()
    {
        $this->ctrl->redirect($this, "infoScreen");
    }
    
    public function outEvaluationObject()
    {
        $this->ctrl->redirectByClass("iltestevaluationgui", "outEvaluation");
    }

    /**
    * form for new test object import
    */
    protected function importFileObject(int $parent_id = null, bool $catch_errors = true) : void
    {
        $form = $this->initImportForm($_REQUEST["new_type"]);
        if ($form->checkInput()) {
            $this->ctrl->setParameter($this, "new_type", $this->type);
            $this->uploadTstObject();
            return;
        }

        // display form to correct errors
        $form->setValuesByPost();
        $this->tpl->setContent($form->getHTML());
    }
    
    public function addDidacticTemplateOptions(array &$options) : void
    {
        include_once("./Modules/Test/classes/class.ilObjTest.php");
        $tst = new ilObjTest();
        $defaults = $tst->getAvailableDefaults();
        if (count($defaults)) {
            foreach ($defaults as $row) {
                $options["tstdef_" . $row["test_defaults_id"]] = array($row["name"],
                    $this->lng->txt("tst_default_settings"));
            }
        }

        // using template?
        include_once "Services/Administration/classes/class.ilSettingsTemplate.php";
        $templates = ilSettingsTemplate::getAllSettingsTemplates("tst");
        if ($templates) {
            foreach ($templates as $item) {
                $options["tsttpl_" . $item["id"]] = array($item["title"],
                    nl2br(trim($item["description"])));
            }
        }
    }
    
    /**
    * save object
    * @access	public
    */
    public function afterSave(ilObject $new_object) : void
    {
        $tstdef = $this->getDidacticTemplateVar("tstdef");
        if ($tstdef) {
            $testDefaultsId = $tstdef;
            $testDefaults = ilObjTest::_getTestDefaults($testDefaultsId);
            $new_object->applyDefaults($testDefaults);
        }

        $template_id = $this->getDidacticTemplateVar("tsttpl");
        if ($template_id) {
            include_once "Services/Administration/classes/class.ilSettingsTemplate.php";
            $template = new ilSettingsTemplate($template_id, ilObjAssessmentFolderGUI::getSettingsTemplateConfig());

            $template_settings = $template->getSettings();
            if ($template_settings) {
                /** @var ilObjTest $obj */
                $obj = $new_object;
                $this->applyTemplate($template_settings, $obj);
            }

            $new_object->setTemplate($template_id);
        }
        
        $new_object->saveToDb();

        // always send a message
        $this->tpl->setOnScreenMessage('success', $this->lng->txt("object_added"), true);
        $this->ctrl->setParameter($this, 'ref_id', $new_object->getRefId());
        $this->ctrl->redirectByClass('ilObjTestSettingsGeneralGUI');
    }

    public function backToRepositoryObject()
    {
        include_once "./Services/Utilities/classes/class.ilUtil.php";
        $path = $this->tree->getPathFull($this->object->getRefID());
        ilUtil::redirect($this->getReturnLocation("cancel", "./ilias.php?baseClass=ilRepositoryGUI&cmd=frameset&ref_id=" . $path[count($path) - 2]["child"]));
    }

    /**
    * imports test and question(s)
    */
    public function uploadTstObject()
    {
        if ($_FILES["xmldoc"]["error"] > UPLOAD_ERR_OK) {
            $this->tpl->setOnScreenMessage('failure', $this->lng->txt("error_upload"));
            $this->createObject();
            return;
        }
        include_once("./Modules/Test/classes/class.ilObjTest.php");
        // create import directory
        $basedir = ilObjTest::_createImportDirectory();

        // copy uploaded file to import directory
        $file = pathinfo($_FILES["xmldoc"]["name"]);
        $full_path = $basedir . "/" . $_FILES["xmldoc"]["name"];
        ilFileUtils::moveUploadedFile($_FILES["xmldoc"]["tmp_name"], $_FILES["xmldoc"]["name"], $full_path);

        // unzip file
        ilFileUtils::unzip($full_path);

        // determine filenames of xml files
        $subdir = basename($file["basename"], "." . $file["extension"]);
        ilObjTest::_setImportDirectory($basedir);
        $xml_file = ilObjTest::_getImportDirectory() . '/' . $subdir . '/' . $subdir . ".xml";
        $qti_file = ilObjTest::_getImportDirectory() . '/' . $subdir . '/' . preg_replace("/test|tst/", "qti", $subdir) . ".xml";
        $results_file = ilObjTest::_getImportDirectory() . '/' . $subdir . '/' . preg_replace("/test|tst/", "results", $subdir) . ".xml";

        if (!is_file($qti_file)) {
            ilFileUtils::delDir($basedir);
            $this->tpl->setOnScreenMessage('failure', $this->lng->txt("tst_import_non_ilias_zip"));
            $this->createObject();
            return;
        }

        // start verification of QTI files
        include_once "./Services/QTI/classes/class.ilQTIParser.php";
        $qtiParser = new ilQTIParser($qti_file, IL_MO_VERIFY_QTI, 0, "");
        $qtiParser->startParsing();
        $founditems = $qtiParser->getFoundItems();
        
        $complete = 0;
        $incomplete = 0;
        foreach ($founditems as $item) {
            if (strlen($item["type"])) {
                $complete++;
            } else {
                $incomplete++;
            }
        }
        
        if (count($founditems) && $complete == 0) {
            // delete import directory
            ilFileUtils::delDir($basedir);

            $this->tpl->setOnScreenMessage('info', $this->lng->txt("qpl_import_non_ilias_files"));
            $this->createObject();
            return;
        }
        
        $_SESSION["tst_import_results_file"] = $results_file;
        $_SESSION["tst_import_xml_file"] = $xml_file;
        $_SESSION["tst_import_qti_file"] = $qti_file;
        $_SESSION["tst_import_subdir"] = $subdir;
        
        if ($qtiParser->getQuestionSetType() != ilObjTest::QUESTION_SET_TYPE_FIXED) {
            $this->importVerifiedFileObject();
            return;
        }

        $importVerificationTpl = new ilTemplate('tpl.tst_import_verification.html', true, true, 'Modules/Test');
        // Keep this include because of global constants
        include_once "./Services/QTI/classes/class.ilQTIItem.php";

        // on import creation screen the pool was chosen (-1 for no pool)
        // BUT when no pool is available the input on creation screen is missing, so the field value -1 for no pool is not submitted.
        $QplOrTstID = isset($_POST["qpl"]) && (int) $_POST["qpl"] != 0 ? $_POST["qpl"] : -1;

        $importVerificationTpl->setVariable("TEXT_TYPE", $this->lng->txt("question_type"));
        $importVerificationTpl->setVariable("TEXT_TITLE", $this->lng->txt("question_title"));
        $importVerificationTpl->setVariable("FOUND_QUESTIONS_INTRODUCTION", $this->lng->txt("tst_import_verify_found_questions"));
        $importVerificationTpl->setVariable("VERIFICATION_HEADING", $this->lng->txt("import_tst"));
        $importVerificationTpl->setVariable("FORMACTION", $this->ctrl->getFormAction($this));
        $importVerificationTpl->setVariable("ARROW", ilUtil::getImagePath("arrow_downright.svg"));
        $importVerificationTpl->setVariable("QUESTIONPOOL_ID", $QplOrTstID);
        $importVerificationTpl->setVariable("VALUE_IMPORT", $this->lng->txt("import"));
        $importVerificationTpl->setVariable("VALUE_CANCEL", $this->lng->txt("cancel"));

        $row_class = ["tblrow1", "tblrow2"];
        $counter = 0;
        foreach ($founditems as $item) {
            $importVerificationTpl->setCurrentBlock("verification_row");
            $importVerificationTpl->setVariable("ROW_CLASS", $row_class[$counter++ % 2]);
            $importVerificationTpl->setVariable("QUESTION_TITLE", $item["title"]);
            $importVerificationTpl->setVariable("QUESTION_IDENT", $item["ident"]);

            switch ($item["type"]) {
                case MULTIPLE_CHOICE_QUESTION_IDENTIFIER:
                case QT_MULTIPLE_CHOICE_MR:
                    $importVerificationTpl->setVariable("QUESTION_TYPE", $this->lng->txt("assMultipleChoice"));
                    break;
                case SINGLE_CHOICE_QUESTION_IDENTIFIER:
                case QT_MULTIPLE_CHOICE_SR:
                    $importVerificationTpl->setVariable("QUESTION_TYPE", $this->lng->txt("assSingleChoice"));
                    break;
                case KPRIM_CHOICE_QUESTION_IDENTIFIER:
                case QT_KPRIM_CHOICE:
                    $importVerificationTpl->setVariable("QUESTION_TYPE", $this->lng->txt("assKprimChoice"));
                    break;
                case LONG_MENU_QUESTION_IDENTIFIER:
                case QT_LONG_MENU:
                    $importVerificationTpl->setVariable("QUESTION_TYPE", $this->lng->txt("assLongMenu"));
                    break;
                case NUMERIC_QUESTION_IDENTIFIER:
                case QT_NUMERIC:
                    $importVerificationTpl->setVariable("QUESTION_TYPE", $this->lng->txt("assNumeric"));
                    break;
                case FORMULA_QUESTION_IDENTIFIER:
                case QT_FORMULA:
                    $importVerificationTpl->setVariable("QUESTION_TYPE", $this->lng->txt("assFormulaQuestion"));
                    break;
                case TEXTSUBSET_QUESTION_IDENTIFIER:
                case QT_TEXTSUBSET:
                    $importVerificationTpl->setVariable("QUESTION_TYPE", $this->lng->txt("assTextSubset"));
                    break;
                case CLOZE_TEST_IDENTIFIER:
                case QT_CLOZE:
                    $importVerificationTpl->setVariable("QUESTION_TYPE", $this->lng->txt("assClozeTest"));
                    break;
                case ERROR_TEXT_IDENTIFIER:
                case QT_ERRORTEXT:
                    $importVerificationTpl->setVariable("QUESTION_TYPE", $this->lng->txt("assErrorText"));
                    break;
                case IMAGEMAP_QUESTION_IDENTIFIER:
                case QT_IMAGEMAP:
                    $importVerificationTpl->setVariable("QUESTION_TYPE", $this->lng->txt("assImagemapQuestion"));
                    break;
                case MATCHING_QUESTION_IDENTIFIER:
                case QT_MATCHING:
                    $importVerificationTpl->setVariable("QUESTION_TYPE", $this->lng->txt("assMatchingQuestion"));
                    break;
                case ORDERING_QUESTION_IDENTIFIER:
                case QT_ORDERING:
                    $importVerificationTpl->setVariable("QUESTION_TYPE", $this->lng->txt("assOrderingQuestion"));
                    break;
                case ORDERING_HORIZONTAL_IDENTIFIER:
                case QT_ORDERING_HORIZONTAL:
                    $importVerificationTpl->setVariable("QUESTION_TYPE", $this->lng->txt("assOrderingHorizontal"));
                    break;
                case TEXT_QUESTION_IDENTIFIER:
                case QT_TEXT:
                    $importVerificationTpl->setVariable("QUESTION_TYPE", $this->lng->txt("assTextQuestion"));
                    break;
                case FILE_UPLOAD_IDENTIFIER:
                case QT_FILEUPLOAD:
                    $importVerificationTpl->setVariable("QUESTION_TYPE", $this->lng->txt("assFileUpload"));
                    break;
            }
            $importVerificationTpl->parseCurrentBlock();
        }

        $this->tpl->setContent($importVerificationTpl->get());
    }
    
    /**
    * imports question(s) into the questionpool (after verification)
    */
    public function importVerifiedFileObject()
    {
        include_once "./Modules/Test/classes/class.ilObjTest.php";
        // create new questionpool object
        $newObj = new ilObjTest(0, true);
        // set type of questionpool object
        $newObj->setType($_GET["new_type"]);
        // set title of questionpool object to "dummy"
        $newObj->setTitle("dummy");
        // set description of questionpool object
        $newObj->setDescription("test import");
        // create the questionpool class in the ILIAS database (object_data table)
        $newObj->create(true);
        // create a reference for the questionpool object in the ILIAS database (object_reference table)
        $newObj->createReference();
        // put the questionpool object in the administration tree
        $newObj->putInTree($_GET["ref_id"]);
        // get default permissions and set the permissions for the questionpool object
        $newObj->setPermissions($_GET["ref_id"]);
        // empty mark schema
        $newObj->mark_schema->flush();

        // start parsing of QTI files
        include_once "./Services/QTI/classes/class.ilQTIParser.php";

        // Handle selection of "no questionpool" as qpl_id = -1 -> use test object id instead.
        // possible hint: chek if empty strings in $_POST["qpl_id"] relates to a bug or not
        if (!isset($_POST["qpl"]) || "-1" === (string) $_POST["qpl"]) {
            $questionParentObjId = $newObj->getId();
        } else {
            $questionParentObjId = $_POST["qpl"];
        }
        
        if (is_file($_SESSION["tst_import_dir"] . '/' . $_SESSION["tst_import_subdir"] . "/manifest.xml")) {
            $newObj->saveToDb();
            
            $_SESSION['tst_import_idents'] = $_POST['ident'];
            $_SESSION['tst_import_qst_parent'] = $questionParentObjId;
            
            $fileName = $_SESSION['tst_import_subdir'] . '.zip';
            $fullPath = $_SESSION['tst_import_dir'] . '/' . $fileName;
            
            include_once("./Services/Export/classes/class.ilImport.php");
            $imp = new ilImport((int) $_GET["ref_id"]);
            $map = $imp->getMapping();
            $map->addMapping('Modules/Test', 'tst', 'new_id', $newObj->getId());
            $imp->importObject($newObj, $fullPath, $fileName, 'tst', 'Modules/Test', true);
        } else {
            $qtiParser = new ilQTIParser($_SESSION["tst_import_qti_file"], IL_MO_PARSE_QTI, $questionParentObjId, $_POST["ident"]);
            if (!isset($_POST["ident"]) || !is_array($_POST["ident"]) || !count($_POST["ident"])) {
                $qtiParser->setIgnoreItemsEnabled(true);
            }
            $qtiParser->setTestObject($newObj);
            $qtiParser->startParsing();
            $newObj->saveToDb();
            
            // import page data
            include_once("./Modules/LearningModule/classes/class.ilContObjParser.php");
            $contParser = new ilContObjParser($newObj, $_SESSION["tst_import_xml_file"], $_SESSION["tst_import_subdir"]);
            $contParser->setQuestionMapping($qtiParser->getImportMapping());
            $contParser->startParsing();

            if (isset($_POST["ident"]) && is_array($_POST["ident"]) && count($_POST["ident"]) == $qtiParser->getNumImportedItems()) {
                // import test results
                if (@file_exists($_SESSION["tst_import_results_file"])) {
                    include_once("./Modules/Test/classes/class.ilTestResultsImportParser.php");
                    $results = new ilTestResultsImportParser($_SESSION["tst_import_results_file"], $newObj);
                    $results->setQuestionIdMapping($qtiParser->getQuestionIdMapping());
                    $results->startParsing();
                }
            }
            $newObj->update();
        }
        
        
        // delete import directory
        ilFileUtils::delDir(ilObjTest::_getImportDirectory());

        $this->tpl->setOnScreenMessage('success', $this->lng->txt("object_imported"), true);
        ilUtil::redirect("ilias.php?ref_id=" . $newObj->getRefId() . "&baseClass=ilObjTestGUI");
    }
    
    /**
    * display status information or report errors messages
    * in case of error
    *
    * @access	public
    */
    public function uploadObject($redirect = true)
    {
        $this->uploadTstObject();
    }

    /**
    * download file
    */
    public function downloadFileObject()
    {
        $file = explode("_", $_GET["file_id"]);
        include_once("./Modules/File/classes/class.ilObjFile.php");
        $fileObj = new ilObjFile($file[count($file) - 1], false);
        $fileObj->sendFile();
        exit;
    }
    
    /**
    * show fullscreen view
    */
    public function fullscreenObject()
    {
        include_once("./Modules/TestQuestionPool/classes/class.ilAssQuestionPageGUI.php");
        $page_gui = new ilAssQuestionPageGUI($_GET["pg_id"]);
        $page_gui->showMediaFullscreen();
    }

    /**
    * download source code paragraph
    */
    public function download_paragraphObject()
    {
        include_once("./Modules/TestQuestionPool/classes/class.ilAssQuestionPage.php");
        $pg_obj = new ilAssQuestionPage($_GET["pg_id"]);
        $pg_obj->send_paragraph($_GET["par_id"], $_GET["downloadtitle"]);
        exit;
    }

    /**
    * Sets the filter for the question browser
    *
    * Sets the filter for the question browser
    *
    * @access	public
    */
    public function filterObject()
    {
        $this->questionBrowser();
    }

    /**
    * Resets the filter for the question browser
    *
    * Resets the filter for the question browser
    *
    * @access	public
    */
    public function resetFilterObject()
    {
        $this->questionBrowser();
    }

    /**
    * Called when the back button in the question browser was pressed
    *
    * Called when the back button in the question browser was pressed
    *
    * @access	public
    */
    public function backObject()
    {
        $this->ctrl->redirect($this, "questions");
    }
    
    /**
    * Creates a new questionpool and returns the reference id
    *
    * Creates a new questionpool and returns the reference id
    *
    * @return integer Reference id of the newly created questionpool
    * @access	public
    */
    public function createQuestionPool($name = "dummy", $description = "") : int
    {
        global $DIC;
        $tree = $DIC['tree'];
        $parent_ref = $tree->getParentId($this->object->getRefId());
        include_once "./Modules/TestQuestionPool/classes/class.ilObjQuestionPool.php";
        $qpl = new ilObjQuestionPool();
        $qpl->setType("qpl");
        $qpl->setTitle($name);
        $qpl->setDescription($description);
        $qpl->create();
        $qpl->createReference();
        $qpl->putInTree($parent_ref);
        $qpl->setPermissions($parent_ref);
        $qpl->setOnline(1); // must be online to be available
        $qpl->saveToDb();
        return $qpl->getRefId();
    }

    public function randomselectObject()
    {
        $this->getTabsManager()->getQuestionsSubTabs();
        $this->getTabsManager()->activateSubTab(ilTestTabsManager::SUBTAB_ID_QST_LIST_VIEW);

        $form = new ilPropertyFormGUI();
        $form->setTitle($this->lng->txt('random_selection'));
        $form->setFormAction($this->ctrl->getFormAction($this, 'cancelRandomSelect'));

        $form->addCommandButton('createRandomSelection', $this->lng->txt('submit'));
        $form->addCommandButton('cancelRandomSelect', $this->lng->txt('cancel'));

        $amount = new ilNumberInputGUI($this->lng->txt('tst_random_nr_of_questions'), 'nr_of_questions');
        $amount->allowDecimals(false);
        $amount->setSize(5);
        $amount->setMinValue(1);
        $amount->setValue(5);
        $form->addItem($amount);

        $poolSelection = new ilSelectInputGUI($this->lng->txt('tst_source_question_pool'), 'sel_qpl');
        $poolSelection->setInfo($this->lng->txt('tst_random_select_questionpool'));
        $poolSelection->setRequired(true);
        $poolOptions = [];
        $questionpools = $this->object->getAvailableQuestionpools(false, false, false, true);
        foreach ($questionpools as $key => $value) {
            $poolOptions[$key] = $value['title'];
        }
        $poolSelection->setOptions(
            ['0' => $this->lng->txt('all_available_question_pools')] + $poolOptions
        );
        $form->addItem($poolSelection);

        $questionType = new ilHiddenInputGUI('sel_question_types');
        $questionType->setValue(ilUtil::stripSlashes($_POST['sel_question_types']));
        $form->addItem($questionType);

        $this->tpl->setContent($form->getHTML());
    }

    public function cancelRandomSelectObject()
    {
        $this->ctrl->redirect($this, "questions");
    }

    public function createRandomSelectionObject()
    {
        $this->getTabsManager()->getQuestionsSubTabs();
        $this->getTabsManager()->activateSubTab(ilTestTabsManager::SUBTAB_ID_QST_LIST_VIEW);

        $randomQuestionSelectionTable = new ilTestRandomQuestionSelectionTableGUI($this, 'createRandomSelection', $this->object);

        $this->tpl->setContent(
            $randomQuestionSelectionTable
                ->build((int) $_POST['nr_of_questions'], (int) $_POST['sel_qpl'])
                ->getHtml()
        );
    }
    
    /**
    * Inserts a random selection into the test
    *
    * Inserts a random selection into the test
    *
    * @access	public
    */
    public function insertRandomSelectionObject()
    {
        $selected_array = explode(",", $_POST["chosen_questions"]);
        if (!count($selected_array)) {
            $this->tpl->setOnScreenMessage('info', $this->lng->txt("tst_insert_missing_question"));
        } else {
            $total = $this->object->evalTotalPersons();
            if ($total) {
                // the test was executed previously
                $this->tpl->setOnScreenMessage('info', sprintf($this->lng->txt("tst_insert_questions_and_results"), $total));
            } else {
                $this->tpl->setOnScreenMessage('info', $this->lng->txt("tst_insert_questions"));
            }
            foreach ($selected_array as $key => $value) {
                $this->object->insertQuestion($this->testQuestionSetConfigFactory->getQuestionSetConfig(), $value);
            }
            $this->object->saveCompleteStatus($this->testQuestionSetConfigFactory->getQuestionSetConfig());
            $this->tpl->setOnScreenMessage('success', $this->lng->txt("tst_questions_inserted"), true);
            $this->ctrl->redirect($this, "questions");
            return;
        }
    }

    public function browseForQuestionsObject()
    {
        $this->questionBrowser();
    }
    
    /**
    * Called when a new question should be created from a test after confirmation
    *
    * Called when a new question should be created from a test after confirmation
    *
    * @access	public
    */
    public function executeCreateQuestionObject()
    {
        $qpl_ref_id = $_REQUEST["sel_qpl"];

        $qpl_mode = $_REQUEST['usage'];
        
        if (isset($_REQUEST['qtype'])) {
            include_once 'Modules/TestQuestionPool/classes/class.ilObjQuestionPool.php';
            $sel_question_types = ilObjQuestionPool::getQuestionTypeByTypeId($_REQUEST["qtype"]);
        } elseif (isset($_REQUEST['sel_question_types'])) {
            $sel_question_types = $_REQUEST["sel_question_types"];
        }

        if (!$qpl_mode || ($qpl_mode == 2 && strcmp($_REQUEST["txt_qpl"], "") == 0) || ($qpl_mode == 3 && strcmp($qpl_ref_id, "") == 0)) {
            //if ((strcmp($_REQUEST["txt_qpl"], "") == 0) && (strcmp($qpl_ref_id, "") == 0))
            // Mantis #14890
            $_REQUEST['sel_question_types'] = $sel_question_types;
            $this->tpl->setOnScreenMessage('info', $this->lng->txt("questionpool_not_entered"));
            $this->createQuestionObject();
            return;
        } else {
            $_SESSION["test_id"] = $this->object->getRefId();
            if ($qpl_mode == 2 && strcmp($_REQUEST["txt_qpl"], "") != 0) {
                // create a new question pool and return the reference id
                $qpl_ref_id = $this->createQuestionPool($_REQUEST["txt_qpl"]);
            } elseif ($qpl_mode == 1) {
                $qpl_ref_id = $_GET["ref_id"];
            }

            include_once "./Modules/TestQuestionPool/classes/class.ilObjQuestionPoolGUI.php";
            $baselink = "ilias.php?baseClass=ilObjQuestionPoolGUI&ref_id=" . $qpl_ref_id . "&cmd=createQuestionForTest&test_ref_id=" . $_GET["ref_id"] . "&calling_test=" . $_GET["ref_id"] . "&sel_question_types=" . $sel_question_types;

            if (isset($_REQUEST['prev_qid'])) {
                $baselink .= '&prev_qid=' . $_REQUEST['prev_qid'];
            } elseif (isset($_REQUEST['position'])) {
                $baselink .= '&prev_qid=' . $_REQUEST['position'];
            }
            
            if ($_REQUEST['test_express_mode']) {
                $baselink .= '&test_express_mode=1';
            }
            
            if (isset($_REQUEST['add_quest_cont_edit_mode'])) {
                $baselink = ilUtil::appendUrlParameterString(
                    $baselink,
                    "add_quest_cont_edit_mode={$_REQUEST['add_quest_cont_edit_mode']}",
                    false
                );
            }
            
            #var_dump($_REQUEST['prev_qid']);
            ilUtil::redirect($baselink);
            
            exit();
        }
    }

    /**
    * Called when the creation of a new question is cancelled
    *
    * Called when the creation of a new question is cancelled
    *
    * @access	public
    */
    public function cancelCreateQuestionObject()
    {
        $this->ctrl->redirect($this, "questions");
    }

    /**
    * Called when a new question should be created from a test
    *
    * Called when a new question should be created from a test
    *
    * @access	public
    */
    public function createQuestionObject()
    {
        global $DIC;
        $ilUser = $DIC['ilUser'];
        $this->getTabsManager()->getQuestionsSubTabs();
        $this->getTabsManager()->activateSubTab(ilTestTabsManager::SUBTAB_ID_QST_LIST_VIEW);
        //$this->tpl->addBlockFile("ADM_CONTENT", "adm_content", "tpl.il_as_tst_qpl_select.html", "Modules/Test");
        $questionpools = $this->object->getAvailableQuestionpools(false, false, false, true, false, "write");
        
        if ($this->object->getPoolUsage()) {
            global $DIC;
            $lng = $DIC['lng'];
            $ilCtrl = $DIC['ilCtrl'];
            $tpl = $DIC['tpl'];

            include_once "Services/Form/classes/class.ilPropertyFormGUI.php";

            $form = new ilPropertyFormGUI();
            $form->setFormAction($ilCtrl->getFormAction($this, "executeCreateQuestion"));
            $form->setTitle($lng->txt("ass_create_question"));
            include_once 'Modules/TestQuestionPool/classes/class.ilObjQuestionPool.php';


            $hidden = new ilHiddenInputGUI('sel_question_types');
            $hidden->setValue($_REQUEST["sel_question_types"]);
            $form->addItem($hidden);

            // content editing mode
            if (ilObjAssessmentFolder::isAdditionalQuestionContentEditingModePageObjectEnabled()) {
                $ri = new ilRadioGroupInputGUI($lng->txt("tst_add_quest_cont_edit_mode"), "add_quest_cont_edit_mode");

                $ri->addOption(new ilRadioOption(
                    $lng->txt('tst_add_quest_cont_edit_mode_default'),
                    assQuestion::ADDITIONAL_CONTENT_EDITING_MODE_DEFAULT
                ));

                $ri->addOption(new ilRadioOption(
                    $lng->txt('tst_add_quest_cont_edit_mode_page_object'),
                    assQuestion::ADDITIONAL_CONTENT_EDITING_MODE_PAGE_OBJECT
                ));
                
                $ri->setValue(assQuestion::ADDITIONAL_CONTENT_EDITING_MODE_DEFAULT);

                $form->addItem($ri, true);
            } else {
                $hi = new ilHiddenInputGUI("question_content_editing_type");
                $hi->setValue(assQuestion::ADDITIONAL_CONTENT_EDITING_MODE_DEFAULT);
                $form->addItem($hi, true);
            }
            
            // use pool
            $usage = new ilRadioGroupInputGUI($this->lng->txt("assessment_pool_selection"), "usage");
            $usage->setRequired(true);
            $no_pool = new ilRadioOption($this->lng->txt("assessment_no_pool"), 1);
            $usage->addOption($no_pool);
            $existing_pool = new ilRadioOption($this->lng->txt("assessment_existing_pool"), 3);
            $usage->addOption($existing_pool);
            $new_pool = new ilRadioOption($this->lng->txt("assessment_new_pool"), 2);
            $usage->addOption($new_pool);
            $form->addItem($usage);

            $usage->setValue(1);

            $questionpools = ilObjQuestionPool::_getAvailableQuestionpools(false, false, true, false, false, "write");
            $pools_data = array();
            foreach ($questionpools as $key => $p) {
                $pools_data[$key] = $p['title'];
            }
            $pools = new ilSelectInputGUI($this->lng->txt("select_questionpool"), "sel_qpl");
            $pools->setOptions($pools_data);
            $existing_pool->addSubItem($pools);


            $this->lng->loadLanguageModule('rbac');
            $name = new ilTextInputGUI($this->lng->txt("rbac_create_qpl"), "txt_qpl");
            $name->setSize(50);
            $name->setMaxLength(50);
            $new_pool->addSubItem($name);

            $form->addCommandButton("executeCreateQuestion", $lng->txt("submit"));
            $form->addCommandButton("cancelCreateQuestion", $lng->txt("cancel"));

            $this->tpl->setVariable('ADM_CONTENT', $form->getHTML());
        } else {
            global $DIC;
            $ilCtrl = $DIC['ilCtrl'];

            $ilCtrl->setParameterByClass('iltestexpresspageobjectgui', 'sel_question_types', $_REQUEST["sel_question_types"]);
            $ilCtrl->setParameterByClass('iltestexpresspageobjectgui', 'add_quest_cont_edit_mode', $_REQUEST["add_quest_cont_edit_mode"]);
            $link = $ilCtrl->getLinkTargetByClass('iltestexpresspageobjectgui', 'handleToolbarCommand', '', false, false);
            ilUtil::redirect($link);
        }
    }

    /**
     * Remove questions from the test after confirmation
     */
    public function confirmRemoveQuestionsObject()
    {
        $removeQuestionIds = (array) $_POST["q_id"];

        $questions = $this->object->getQuestionTitlesAndIndexes();
        
        $this->object->removeQuestions($removeQuestionIds);

        $this->object->saveCompleteStatus($this->testQuestionSetConfigFactory->getQuestionSetConfig());
        
        $this->tpl->setOnScreenMessage('success', $this->lng->txt("tst_questions_removed"));

        if ($_REQUEST['test_express_mode']) {
            $prev = null;
            $return_to = null;
            $deleted_tmp = $removeQuestionIds;
            $first = array_shift($deleted_tmp);
            foreach ($questions as $key => $value) {
                if (!in_array($key, $removeQuestionIds)) {
                    $prev = $key;
                    if (!$first) {
                        $return_to = $prev;
                        break;
                    } else {
                        continue;
                    }
                } elseif ($key == $first) {
                    if ($prev) {
                        $return_to = $prev;
                        break;
                    }
                    $first = array_shift($deleted_tmp);
                }
            }

            if (
                count($questions) == count($removeQuestionIds) ||
                !$return_to
            ) {
                $this->ctrl->setParameter($this, 'q_id', '');
                $this->ctrl->redirect($this, 'showPage');
            }

            $this->ctrl->setParameter($this, 'q_id', $return_to);
            $this->ctrl->redirect($this, "showPage");
        } else {
            $this->ctrl->setParameter($this, 'q_id', '');
            $this->ctrl->redirect($this, 'questions');
        }
    }
    
    /**
    * Cancels the removal of questions from the test
    *
    * Cancels the removal of questions from the test
    *
    * @access	public
    */
    public function cancelRemoveQuestionsObject()
    {
        if ($_REQUEST['test_express_mode']) {
            $this->ctrl->setParameter($this, 'q_id', $_REQUEST['q_id']);
            $this->ctrl->redirect($this, "showPage");
        } else {
            $this->ctrl->redirect($this, "questions");
        }
    }
    
    /**
    * Displays a form to confirm the removal of questions from the test
    *
    * Displays a form to confirm the removal of questions from the test
    *
    * @access	public
    */
    public function removeQuestionsForm($checked_questions)
    {
        $total = $this->object->evalTotalPersons();
        if ($total) {
            // the test was executed previously
            $question = sprintf($this->lng->txt("tst_remove_questions_and_results"), $total);
        } else {
            if (count($checked_questions) == 1) {
                $question = $this->lng->txt("tst_remove_question");
            } else {
                $question = $this->lng->txt("tst_remove_questions");
            }
        }
                
        $cgui = new ilConfirmationGUI();
        $cgui->setHeaderText($question);

        $this->ctrl->saveParameter($this, 'test_express_mode');
        $this->ctrl->saveParameter($this, 'q_id');
        
        $cgui->setFormAction($this->ctrl->getFormAction($this));
        $cgui->setCancel($this->lng->txt("cancel"), "cancelRemoveQuestions");
        $cgui->setConfirm($this->lng->txt("confirm"), "confirmRemoveQuestions");
                                
        include_once "./Modules/TestQuestionPool/classes/class.assQuestion.php";
        $removablequestions = $this->object->getTestQuestions();
        if (count($removablequestions)) {
            foreach ($removablequestions as $data) {
                if (in_array($data["question_id"], $checked_questions)) {
                    $txt = $data["title"] . " (" . assQuestion::_getQuestionTypeName($data["type_tag"]) . ")";
                    $txt .= ' [' . $this->lng->txt('question_id_short') . ': ' . $data['question_id'] . ']';
                    
                    if ($data["description"]) {
                        $txt .= "<div class=\"small\">" . $data["description"] . "</div>";
                    }
                    
                    $cgui->addItem("q_id[]", $data["question_id"], $txt);
                }
            }
        }
        
        $this->tpl->setContent($cgui->getHTML());
    }

    /**
     * Called when a selection of questions should be removed from the test
     */
    public function removeQuestionsObject()
    {
        $this->getTabsManager()->getQuestionsSubTabs();

        $checked_questions = $_REQUEST["q_id"];

        if (!is_array($checked_questions) && $checked_questions) {
            $checked_questions = array($checked_questions);
        }

        if (!is_array($checked_questions)) {
            $checked_questions = [];
        }

        if (count($checked_questions) > 0) {
            $this->removeQuestionsForm($checked_questions);
        } elseif (0 === count($checked_questions)) {
            $this->tpl->setOnScreenMessage('failure', $this->lng->txt("tst_no_question_selected_for_removal"), true);
            $this->ctrl->redirect($this, "questions");
        }
    }
    
    /**
    * Marks selected questions for moving
    */
    public function moveQuestionsObject()
    {
        $selected_questions = null;
        $selected_questions = $_POST['q_id'];
        if (is_array($selected_questions)) {
            $_SESSION['tst_qst_move_' . $this->object->getTestId()] = $_POST['q_id'];
            $this->tpl->setOnScreenMessage('success', $this->lng->txt("msg_selected_for_move"), true);
        } else {
            $this->tpl->setOnScreenMessage('failure', $this->lng->txt('no_selection_for_move'), true);
        }
        $this->ctrl->redirect($this, 'questions');
    }
    
    /**
    * Insert checked questions before the actual selection
    */
    public function insertQuestionsBeforeObject()
    {
        // get all questions to move
        $move_questions = $_SESSION['tst_qst_move_' . $this->object->getTestId()];

        if (!is_array($_POST['q_id']) || 0 === count($_POST['q_id'])) {
            $this->tpl->setOnScreenMessage('failure', $this->lng->txt("no_target_selected_for_move"), true);
            $this->ctrl->redirect($this, 'questions');
        }
        if (count($_POST['q_id']) > 1) {
            $this->tpl->setOnScreenMessage('failure', $this->lng->txt("too_many_targets_selected_for_move"), true);
            $this->ctrl->redirect($this, 'questions');
        }
        $insert_mode = 0;
        $this->object->moveQuestions($_SESSION['tst_qst_move_' . $this->object->getTestId()], $_POST['q_id'][0], $insert_mode);
        $this->tpl->setOnScreenMessage('success', $this->lng->txt("msg_questions_moved"), true);
        unset($_SESSION['tst_qst_move_' . $this->object->getTestId()]);
        $this->ctrl->redirect($this, "questions");
    }
    
    /**
    * Insert checked questions after the actual selection
    */
    public function insertQuestionsAfterObject()
    {
        // get all questions to move
        $move_questions = $_SESSION['tst_qst_move_' . $this->object->getTestId()];
        if (!is_array($_POST['q_id']) || 0 === count($_POST['q_id'])) {
            $this->tpl->setOnScreenMessage('failure', $this->lng->txt("no_target_selected_for_move"), true);
            $this->ctrl->redirect($this, 'questions');
        }
        if (count($_POST['q_id']) > 1) {
            $this->tpl->setOnScreenMessage('failure', $this->lng->txt("too_many_targets_selected_for_move"), true);
            $this->ctrl->redirect($this, 'questions');
        }
        $insert_mode = 1;
        $this->object->moveQuestions($_SESSION['tst_qst_move_' . $this->object->getTestId()], $_POST['q_id'][0], $insert_mode);
        $this->tpl->setOnScreenMessage('success', $this->lng->txt("msg_questions_moved"), true);
        unset($_SESSION['tst_qst_move_' . $this->object->getTestId()]);
        $this->ctrl->redirect($this, "questions");
    }
    
    /**
    * Insert questions from the questionbrowser into the test
    *
    * @access	public
    */
    public function insertQuestionsObject()
    {
        $selected_array = (is_array($_POST['q_id'])) ? $_POST['q_id'] : array();
        if (!count($selected_array)) {
            $this->tpl->setOnScreenMessage('info', $this->lng->txt("tst_insert_missing_question"), true);
            $this->ctrl->redirect($this, "browseForQuestions");
        } else {
            include_once "./Modules/TestQuestionPool/classes/class.assQuestion.php";
            $manscoring = false;
            foreach ($selected_array as $key => $value) {
                $this->object->insertQuestion($this->testQuestionSetConfigFactory->getQuestionSetConfig(), $value);
                if (!$manscoring) {
                    $manscoring = $manscoring | assQuestion::_needsManualScoring($value);
                }
            }
            $this->object->saveCompleteStatus($this->testQuestionSetConfigFactory->getQuestionSetConfig());
            if ($manscoring) {
                $this->tpl->setOnScreenMessage('info', $this->lng->txt("manscoring_hint"), true);
            } else {
                $this->tpl->setOnScreenMessage('success', $this->lng->txt("tst_questions_inserted"), true);
            }
            $this->ctrl->redirect($this, "questions");
            return;
        }
    }

    public function addQuestionObject()
    {
        global $DIC;
        $lng = $DIC['lng'];
        $ilCtrl = $DIC['ilCtrl'];
        $tpl = $DIC['tpl'];
        global $DIC; /* @var \ILIAS\DI\Container $DIC */
        $ilHelp = $DIC['ilHelp']; /* @var ilHelpGUI $ilHelp */

        $this->getTabsManager()->getQuestionsSubTabs();
        $this->getTabsManager()->activateSubTab(ilTestTabsManager::SUBTAB_ID_QST_LIST_VIEW);

        $subScreenId = array('createQuestion');

        include_once "Services/Form/classes/class.ilPropertyFormGUI.php";

        $ilCtrl->setParameter($this, 'qtype', $_REQUEST['qtype']);

        $form = new ilPropertyFormGUI();

        $form->setFormAction($ilCtrl->getFormAction($this, "executeCreateQuestion"));
        $form->setTitle($lng->txt("ass_create_question"));
        include_once 'Modules/TestQuestionPool/classes/class.ilObjQuestionPool.php';

        $pool = new ilObjQuestionPool();
        $questionTypes = $pool->getQuestionTypes(false, true, false);
        $options = array();

        // question type
        foreach ($questionTypes as $label => $data) {
            $options[$data['question_type_id']] = $label;
        }

        include_once("./Services/Form/classes/class.ilSelectInputGUI.php");
        $si = new ilSelectInputGUI($lng->txt("question_type"), "qtype");
        $si->setOptions($options);
        $form->addItem($si, true);

        // position
        $questions = $this->object->getQuestionTitlesAndIndexes();
        if ($questions) {
            $si = new ilSelectInputGUI($lng->txt("position"), "position");
            $options = array('0' => $lng->txt('first'));
            foreach ($questions as $key => $title) {
                $options[$key] = $lng->txt('behind') . ' ' . $title . ' [' . $this->lng->txt('question_id_short') . ': ' . $key . ']';
            }
            $si->setOptions($options);
            $si->setValue($_REQUEST['q_id']);
            $form->addItem($si, true);
        }

        // content editing mode
        if (ilObjAssessmentFolder::isAdditionalQuestionContentEditingModePageObjectEnabled()) {
            $subScreenId[] = 'editMode';

            $ri = new ilRadioGroupInputGUI($lng->txt("tst_add_quest_cont_edit_mode"), "add_quest_cont_edit_mode");

            $ri->addOption(new ilRadioOption(
                $lng->txt('tst_add_quest_cont_edit_mode_page_object'),
                assQuestion::ADDITIONAL_CONTENT_EDITING_MODE_PAGE_OBJECT
            ));

            $ri->addOption(new ilRadioOption(
                $lng->txt('tst_add_quest_cont_edit_mode_default'),
                assQuestion::ADDITIONAL_CONTENT_EDITING_MODE_DEFAULT
            ));

            $ri->setValue(assQuestion::ADDITIONAL_CONTENT_EDITING_MODE_PAGE_OBJECT);

            $form->addItem($ri, true);
        } else {
            $hi = new ilHiddenInputGUI("question_content_editing_type");
            $hi->setValue(assQuestion::ADDITIONAL_CONTENT_EDITING_MODE_DEFAULT);
            $form->addItem($hi, true);
        }

        if ($this->object->getPoolUsage()) {
            $subScreenId[] = 'poolSelect';
            
            // use pool
            $usage = new ilRadioGroupInputGUI($this->lng->txt("assessment_pool_selection"), "usage");
            $usage->setRequired(true);
            $no_pool = new ilRadioOption($this->lng->txt("assessment_no_pool"), 1);
            $usage->addOption($no_pool);
            $existing_pool = new ilRadioOption($this->lng->txt("assessment_existing_pool"), 3);
            $usage->addOption($existing_pool);
            $new_pool = new ilRadioOption($this->lng->txt("assessment_new_pool"), 2);
            $usage->addOption($new_pool);
            $form->addItem($usage);

            $usage->setValue(1);

            $questionpools = ilObjQuestionPool::_getAvailableQuestionpools(false, false, true, false, false, "write");
            $pools_data = array();
            foreach ($questionpools as $key => $p) {
                $pools_data[$key] = $p['title'];
            }
            $pools = new ilSelectInputGUI($this->lng->txt("select_questionpool"), "sel_qpl");
            $pools->setOptions($pools_data);
            $existing_pool->addSubItem($pools);

            $name = new ilTextInputGUI($this->lng->txt("name"), "txt_qpl");
            $name->setSize(50);
            $name->setMaxLength(50);
            $new_pool->addSubItem($name);
        }

        $form->addCommandButton("executeCreateQuestion", $lng->txt("create"));
        $form->addCommandButton("questions", $lng->txt("cancel"));
        
        $DIC->tabs()->activateTab('assQuestions');
        $ilHelp->setScreenId('assQuestions');
        $ilHelp->setSubScreenId(implode('_', $subScreenId));
        
        return $tpl->setContent($form->getHTML());
    }
    
    public function questionsObject()
    {
        global $DIC; /* @var ILIAS\DI\Container $DIC */
        $ilAccess = $DIC['ilAccess'];
        $ilTabs = $DIC['ilTabs'];

        // #12590
        $this->ctrl->setParameter($this, 'test_express_mode', '');

        if (!$ilAccess->checkAccess("write", "", $this->ref_id)) {
            // allow only write access
            $this->tpl->setOnScreenMessage('info', $this->lng->txt("cannot_edit_test"), true);
            $this->ctrl->redirect($this, "infoScreen");
        }

        if ($_GET['browse']) {
            return $this->questionbrowser();
        }

        $this->getTabsManager()->getQuestionsSubTabs();
        $this->getTabsManager()->activateSubTab(ilTestTabsManager::SUBTAB_ID_QST_LIST_VIEW);

        // #11631, #12994
        $this->ctrl->setParameter($this, 'q_id', '');

        if ($_GET["eqid"] && $_GET["eqpl"]) {
            ilUtil::redirect("ilias.php?baseClass=ilObjQuestionPoolGUI&ref_id=" . $_GET["eqpl"] . "&cmd=editQuestionForTest&calling_test=" . $_GET["ref_id"] . "&q_id=" . $_GET["eqid"]);
        }
        
        if ($_GET["up"] > 0) {
            $this->object->questionMoveUp($_GET["up"]);
        }
        if ($_GET["down"] > 0) {
            $this->object->questionMoveDown($_GET["down"]);
        }

        if ($_GET["add"]) {
            $selected_array = array();
            array_push($selected_array, $_GET["add"]);
            $total = $this->object->evalTotalPersons();
            if ($total) {
                // the test was executed previously
                $this->tpl->setOnScreenMessage('info', sprintf($this->lng->txt("tst_insert_questions_and_results"), $total));
            } else {
                $this->tpl->setOnScreenMessage('info', $this->lng->txt("tst_insert_questions"));
            }
            $this->insertQuestions($selected_array);
            return;
        }

        $this->tpl->addBlockFile("ADM_CONTENT", "adm_content", "tpl.il_as_tst_questions.html", "Modules/Test");

        $total = $this->object->evalTotalPersons();
        if ($ilAccess->checkAccess("write", "", $this->ref_id)) {
            if ($total != 0) {
                $link = $DIC->ui()->factory()->link()->standard(
                    $DIC->language()->txt("test_has_datasets_warning_page_view_link"),
                    $DIC->ctrl()->getLinkTargetByClass(array('ilTestResultsGUI', 'ilParticipantsTestResultsGUI'))
                );
                
                $message = $DIC->language()->txt("test_has_datasets_warning_page_view");
                
                $msgBox = $DIC->ui()->factory()->messageBox()->info($message)->withLinks(array($link));
                
                $DIC->ui()->mainTemplate()->setCurrentBlock('mess');
                $DIC->ui()->mainTemplate()->setVariable(
                    'MESSAGE',
                    $DIC->ui()->renderer()->render($msgBox)
                );
                $DIC->ui()->mainTemplate()->parseCurrentBlock();
            } else {
                global $DIC;
                $ilToolbar = $DIC['ilToolbar'];

                $ilToolbar->addButton($this->lng->txt("ass_create_question"), $this->ctrl->getLinkTarget($this, "addQuestion"));

                if ($this->object->getPoolUsage()) {
                    $ilToolbar->addSeparator();

                    require_once 'Modules/Test/classes/tables/class.ilTestQuestionBrowserTableGUI.php';

                    $this->populateQuestionBrowserToolbarButtons($ilToolbar, ilTestQuestionBrowserTableGUI::CONTEXT_LIST_VIEW);
                }
                /*
                $ilToolbar->addSeparator();
                $ilToolbar->addButton($this->lng->txt("random_selection"), $this->ctrl->getLinkTarget($this, "randomselect"));


                global $DIC;
                $ilAccess = $DIC['ilAccess'];
                $ilUser = $DIC['ilUser'];
                $lng = $DIC['lng'];
                $ilCtrl = $DIC['ilCtrl'];
                $online_access = false;
                if ($this->object->getFixedParticipants()) {
                    include_once "./Modules/Test/classes/class.ilObjTestAccess.php";
                    $online_access_result = ilObjTestAccess::_lookupOnlineTestAccess($this->object->getId(), $ilUser->getId());
                    if ($online_access_result === true) {
                        $online_access = true;
                    }
                }

                if (!$this->object->getOfflineStatus() && $this->object->isComplete($this->testQuestionSetConfigFactory->getQuestionSetConfig())) {
                    if ((!$this->object->getFixedParticipants() || $online_access) && $ilAccess->checkAccess("read", "", $this->ref_id)) {
                        $testSession = $this->testSessionFactory->getSession();
                        $testSequence = $this->testSequenceFactory->getSequenceByTestSession($testSession);

                        $testPlayerGUI = $this->testPlayerFactory->getPlayerGUI();

                        $executable = $this->object->isExecutable($testSession, $ilUser->getId(), $allowPassIncrease = true);

                        if ($executable["executable"]) {
                            if ($testSession->getActiveId() > 0) {
                                // resume test

                                if ($testSequence->hasStarted($testSession)) {
                                    $execTestLabel = $this->lng->txt("tst_resume_test");
                                    $execTestLink = $this->ctrl->getLinkTarget($testPlayerGUI, 'resumePlayer');
                                } else {
                                    $execTestLabel = $this->object->getStartTestLabel($testSession->getActiveId());
                                    $execTestLink = $this->ctrl->getLinkTarget($testPlayerGUI, 'startPlayer');
                                }
                            } else {
                                // start new test

                                $execTestLabel = $this->object->getStartTestLabel($testSession->getActiveId());
                                $execTestLink = $this->ctrl->getLinkTarget($testPlayerGUI, 'startPlayer');
                            }

                            $ilToolbar->addSeparator();
                            $ilToolbar->addButton($execTestLabel, $execTestLink);
                        }
                    }
                }
                */
            }
        }

        $table_gui = new ilTestQuestionsTableGUI(
            $this,
            'questions',
            $this->object->getRefId()
        );
        
        $table_gui->setPositionInsertCommandsEnabled(
            isset($_SESSION['tst_qst_move_' . $this->object->getTestId()])
            && is_array($_SESSION['tst_qst_move_' . $this->object->getTestId()])
            && count($_SESSION['tst_qst_move_' . $this->object->getTestId()])
        );
        
        $table_gui->setQuestionTitleLinksEnabled(!$total);
        $table_gui->setQuestionPositioningEnabled(!$total);
        $table_gui->setQuestionManagingEnabled(!$total);
        $table_gui->setObligatoryQuestionsHandlingEnabled($this->object->areObligationsEnabled());

        $table_gui->setTotalPoints($this->object->getFixedQuestionSetTotalPoints());
        $table_gui->setTotalWorkingTime($this->object->getFixedQuestionSetTotalWorkingTime());
        
        $table_gui->init();
        
        $table_gui->setData($this->object->getTestQuestions());
        
        $this->tpl->setCurrentBlock("adm_content");
        $this->tpl->setVariable("ACTION_QUESTION_FORM", $this->ctrl->getFormAction($this));
        $this->tpl->setVariable('QUESTIONBROWSER', $table_gui->getHTML());
        $this->tpl->parseCurrentBlock();
    }
    
    /**
     * @param $ilToolbar
     * @param $context
     */
    private function populateQuestionBrowserToolbarButtons(ilToolbarGUI $toolbar, $context)
    {
        require_once 'Modules/Test/classes/tables/class.ilTestQuestionBrowserTableGUI.php';
        
        $this->ctrl->setParameterByClass('ilTestQuestionBrowserTableGUI', ilTestQuestionBrowserTableGUI::CONTEXT_PARAMETER, $context);
        
        $this->ctrl->setParameterByClass('ilTestQuestionBrowserTableGUI', ilTestQuestionBrowserTableGUI::MODE_PARAMETER, ilTestQuestionBrowserTableGUI::MODE_BROWSE_POOLS);
        
        $toolbar->addButton($this->lng->txt("tst_browse_for_qpl_questions"), $this->ctrl->getLinkTargetByClass('ilTestQuestionBrowserTableGUI', ilTestQuestionBrowserTableGUI::CMD_BROWSE_QUESTIONS));
        
        $this->ctrl->setParameterByClass('ilTestQuestionBrowserTableGUI', ilTestQuestionBrowserTableGUI::MODE_PARAMETER, ilTestQuestionBrowserTableGUI::MODE_BROWSE_TESTS);
        
        $toolbar->addButton($this->lng->txt("tst_browse_for_tst_questions"), $this->ctrl->getLinkTargetByClass('ilTestQuestionBrowserTableGUI', ilTestQuestionBrowserTableGUI::CMD_BROWSE_QUESTIONS));
    }

    public function takenObject()
    {
    }
    
    /**
    * Creates the change history for a test
    *
    * Creates the change history for a test
    *
    * @access	public
    */
    public function historyObject()
    {
        global $DIC; /* @var ILIAS\DI\Container $DIC */
        
        $DIC->tabs()->activateTab(ilTestTabsManager::TAB_ID_HISTORY);
        
        include_once "./Modules/Test/classes/tables/class.ilTestHistoryTableGUI.php";
        $table_gui = new ilTestHistoryTableGUI($this, 'history');
        $table_gui->setTestObject($this->object);
        include_once "./Modules/Test/classes/class.ilObjAssessmentFolder.php";
        $log = ilObjAssessmentFolder::_getLog(0, time(), $this->object->getId(), true);
        $table_gui->setData($log);
        $this->tpl->setVariable('ADM_CONTENT', $table_gui->getHTML());
    }
    
<<<<<<< HEAD
    public function initImportForm($a_new_type) : ilPropertyFormGUI
=======
    public function initImportForm(string $new_type) : ilPropertyFormGUI
>>>>>>> 18a7dabe
    {
        include_once("Services/Form/classes/class.ilPropertyFormGUI.php");
        $form = new ilPropertyFormGUI();
        $form->setTarget("_top");
        $n_type = $_POST["new_type"] ? $_POST["new_type"] : $_GET["new_type"];
        $this->ctrl->setParameter($this, "new_type", $n_type);
        $form->setFormAction($this->ctrl->getFormAction($this));
        $form->setTitle($this->lng->txt("import_tst"));

        // file
        include_once("./Services/Form/classes/class.ilFileInputGUI.php");
        $fi = new ilFileInputGUI($this->lng->txt("import_file"), "xmldoc");
        $fi->setSuffixes(array("zip"));
        $fi->setRequired(true);
        $form->addItem($fi);

        // question pool
        include_once("./Modules/Test/classes/class.ilObjTest.php");
        $tst = new ilObjTest();
        $questionpools = $tst->getAvailableQuestionpools(true, false, true, true);
        if (count($questionpools)) {
            $options = array("-1" => $this->lng->txt("dont_use_questionpool"));
            foreach ($questionpools as $key => $value) {
                $options[$key] = $value["title"];
            }

            $pool = new ilSelectInputGUI($this->lng->txt("select_questionpool"), "qpl");
            $pool->setInfo($this->lng->txt('select_question_pool_info'));
            $pool->setOptions($options);
            $form->addItem($pool);
        }

        $form->addCommandButton("importFile", $this->lng->txt("import"));
        $form->addCommandButton("cancel", $this->lng->txt("cancel"));

        return $form;
    }

    /**
       * Evaluates the actions on the participants page
       *
       * @access	public
       */
    public function participantsActionObject()
    {
        $command = $_POST["command"];
        if (strlen($command)) {
            $method = $command . "Object";
            if (method_exists($this, $method)) {
                $this->$method();
                return;
            }
        }
        $this->ctrl->redirect($this, "participants");
    }
    
    /**
    * Print tab to create a print of all questions with points and solutions
    *
    * Print tab to create a print of all questions with points and solutions
    *
    * @access	public
    */
    public function printobject()
    {
        global $DIC;
        $ilAccess = $DIC['ilAccess'];
        $ilias = $DIC['ilias'];
        if (!$ilAccess->checkAccess("write", "", $this->ref_id)) {
            // allow only write access
            $this->tpl->setOnScreenMessage('info', $this->lng->txt("cannot_edit_test"), true);
            $this->ctrl->redirect($this, "infoScreen");
        }
        
        $isPdfDeliveryRequest = isset($_GET['pdf']) && $_GET['pdf'];
        
        $this->getTabsManager()->getQuestionsSubTabs();
        $template = new ilTemplate("tpl.il_as_tst_print_test_confirm.html", true, true, "Modules/Test");

        if (!$isPdfDeliveryRequest) { // #15243
            $this->ctrl->setParameter($this, "pdf", "1");
            $template->setCurrentBlock("pdf_export");
            $template->setVariable("PDF_URL", $this->ctrl->getLinkTarget($this, "print"));
            $this->ctrl->setParameter($this, "pdf", "");
            $template->setVariable("PDF_TEXT", $this->lng->txt("pdf_export"));
            $template->parseCurrentBlock();

            $template->setCurrentBlock("navigation_buttons");
            $template->setVariable("BUTTON_PRINT", $this->lng->txt("print"));
            $template->parseCurrentBlock();
        }
        // prepare generation before contents are processed (for mathjax)
        else {
            ilPDFGeneratorUtils::prepareGenerationRequest("Test", PDF_PRINT_VIEW_QUESTIONS);
        }

        $this->tpl->addCss(ilUtil::getStyleSheetLocation("output", "test_print.css", "Modules/Test"), "print");
        
        global $DIC;
        $ilUser = $DIC['ilUser'];
        $print_date = mktime(date("H"), date("i"), date("s"), date("m"), date("d"), date("Y"));
        $max_points = 0;
        $counter = 1;

        require_once 'Modules/Test/classes/class.ilTestQuestionHeaderBlockBuilder.php';
        $questionHeaderBlockBuilder = new ilTestQuestionHeaderBlockBuilder($this->lng);
        $questionHeaderBlockBuilder->setHeaderMode($this->object->getTitleOutput());

        if ($isPdfDeliveryRequest) {
            require_once 'Services/WebAccessChecker/classes/class.ilWACSignedPath.php';
            ilWACSignedPath::setTokenMaxLifetimeInSeconds(60);
        }

        foreach ($this->object->questions as $question) {
            $template->setCurrentBlock("question");
            $question_gui = $this->object->createQuestionGUI("", $question);
            
            if ($isPdfDeliveryRequest) {
                $question_gui->setRenderPurpose(assQuestionGUI::RENDER_PURPOSE_PRINT_PDF);
            }

            $questionHeaderBlockBuilder->setQuestionTitle($question_gui->object->getTitle());
            $questionHeaderBlockBuilder->setQuestionPoints($question_gui->object->getMaximumPoints());
            $questionHeaderBlockBuilder->setQuestionPosition($counter);
            $template->setVariable("QUESTION_HEADER", $questionHeaderBlockBuilder->getHTML());

            $template->setVariable("TXT_QUESTION_ID", $this->lng->txt('question_id_short'));
            $template->setVariable("QUESTION_ID", $question_gui->object->getId());
            $result_output = $question_gui->getSolutionOutput("", null, false, true, false, $this->object->getShowSolutionFeedback());
            $template->setVariable("SOLUTION_OUTPUT", $result_output);
            $template->parseCurrentBlock("question");
            $counter++;
            $max_points += $question_gui->object->getMaximumPoints();
        }

        $template->setVariable("TITLE", ilLegacyFormElementsUtil::prepareFormOutput($this->object->getTitle()));
        $template->setVariable("PRINT_TEST", ilLegacyFormElementsUtil::prepareFormOutput($this->lng->txt("tst_print")));
        $template->setVariable("TXT_PRINT_DATE", ilLegacyFormElementsUtil::prepareFormOutput($this->lng->txt("date")));
        $template->setVariable(
            "VALUE_PRINT_DATE",
            ilLegacyFormElementsUtil::prepareFormOutput(strftime("%c", $print_date))
        );
        $template->setVariable(
            "TXT_MAXIMUM_POINTS",
            ilLegacyFormElementsUtil::prepareFormOutput($this->lng->txt("tst_maximum_points"))
        );
        $template->setVariable("VALUE_MAXIMUM_POINTS", ilLegacyFormElementsUtil::prepareFormOutput($max_points));
        
        if ($isPdfDeliveryRequest) {
            ilTestPDFGenerator::generatePDF($template->get(), ilTestPDFGenerator::PDF_OUTPUT_DOWNLOAD, $this->object->getTitleFilenameCompliant(), PDF_PRINT_VIEW_QUESTIONS);
        } else {
            $this->tpl->setVariable("PRINT_CONTENT", $template->get());
        }
    }

    /**
     * Review tab to create a print of all questions without points and solutions
     *
     * Review tab to create a print of all questions without points and solutions
     *
     * @access	public
     */
    public function reviewobject()
    {
        global $DIC;
        $ilAccess = $DIC['ilAccess'];

        if (!$ilAccess->checkAccess("write", "", $this->ref_id)) {
            // allow only write access
            $this->tpl->setOnScreenMessage('info', $this->lng->txt("cannot_edit_test"), true);
            $this->ctrl->redirect($this, "infoScreen");
        }
        $this->getTabsManager()->getQuestionsSubTabs();
        $template = new ilTemplate("tpl.il_as_tst_print_test_confirm.html", true, true, "Modules/Test");

        $this->tpl->addCss(ilUtil::getStyleSheetLocation("output", "test_print.css", "Modules/Test"), "print");

        $isPdfDeliveryRequest = isset($_GET['pdf']) && $_GET['pdf'];

        $max_points = 0;
        $counter = 1;

        require_once 'Modules/Test/classes/class.ilTestQuestionHeaderBlockBuilder.php';
        $questionHeaderBlockBuilder = new ilTestQuestionHeaderBlockBuilder($this->lng);
        $questionHeaderBlockBuilder->setHeaderMode($this->object->getTitleOutput());

        if ($isPdfDeliveryRequest) {
            require_once 'Services/WebAccessChecker/classes/class.ilWACSignedPath.php';
            ilWACSignedPath::setTokenMaxLifetimeInSeconds(60);

            // prepare generation before contents are processed (for mathjax)
            ilPDFGeneratorUtils::prepareGenerationRequest("Test", PDF_PRINT_VIEW_QUESTIONS);
        }
        
        foreach ($this->object->questions as $question) {
            $template->setCurrentBlock("question");
            $question_gui = $this->object->createQuestionGUI("", $question);
            $question_gui->setRenderPurpose(assQuestionGUI::RENDER_PURPOSE_PREVIEW);
            
            $questionHeaderBlockBuilder->setQuestionTitle($question_gui->object->getTitle());
            $questionHeaderBlockBuilder->setQuestionPoints($question_gui->object->getMaximumPoints());
            $questionHeaderBlockBuilder->setQuestionPosition($counter);
            $template->setVariable("QUESTION_HEADER", $questionHeaderBlockBuilder->getHTML());

            $template->setVariable("SOLUTION_OUTPUT", $question_gui->getPreview(false));
            $template->parseCurrentBlock("question");
            $counter++;
            $max_points += $question_gui->object->getMaximumPoints();
        }

        $template->setVariable("TITLE", ilLegacyFormElementsUtil::prepareFormOutput($this->object->getTitle()));
        $template->setVariable(
            "PRINT_TEST",
            ilLegacyFormElementsUtil::prepareFormOutput($this->lng->txt("review_view"))
        );
        $template->setVariable("TXT_PRINT_DATE", ilLegacyFormElementsUtil::prepareFormOutput($this->lng->txt("date")));
        $usedRelativeDates = ilDatePresentation::useRelativeDates();
        ilDatePresentation::setUseRelativeDates(false);
        $template->setVariable(
            "VALUE_PRINT_DATE",
            ilDatePresentation::formatDate(new ilDateTime(time(), IL_CAL_UNIX))
        );
        ilDatePresentation::setUseRelativeDates($usedRelativeDates);
        $template->setVariable(
            "TXT_MAXIMUM_POINTS",
            ilLegacyFormElementsUtil::prepareFormOutput($this->lng->txt("tst_maximum_points"))
        );
        $template->setVariable("VALUE_MAXIMUM_POINTS", ilLegacyFormElementsUtil::prepareFormOutput($max_points));

        if ($isPdfDeliveryRequest) {
            ilTestPDFGenerator::generatePDF($template->get(), ilTestPDFGenerator::PDF_OUTPUT_DOWNLOAD, $this->object->getTitleFilenameCompliant(), PDF_PRINT_VIEW_QUESTIONS);
        } else {
            $this->ctrl->setParameter($this, "pdf", "1");
            $template->setCurrentBlock("pdf_export");
            $template->setVariable("PDF_URL", $this->ctrl->getLinkTarget($this, "review"));
            $this->ctrl->setParameter($this, "pdf", "");
            $template->setVariable("PDF_TEXT", $this->lng->txt("pdf_export"));
            $template->parseCurrentBlock();

            $template->setCurrentBlock("navigation_buttons");
            $template->setVariable("BUTTON_PRINT", $this->lng->txt("print"));
            $template->parseCurrentBlock();
            
            
            $this->tpl->setVariable("PRINT_CONTENT", $template->get());
        }
    }

    /**
     * Displays the settings page for test defaults
     */
    public function defaultsObject()
    {
        /**
         * @var $ilAccess  ilAccessHandler
         * @var $ilToolbar ilToolbarGUI
         * @var $tpl       ilTemplage
         */
        global $DIC;
        $ilAccess = $DIC['ilAccess'];
        $ilToolbar = $DIC['ilToolbar'];
        $tpl = $DIC['tpl'];

        if (!$ilAccess->checkAccess("write", "", $this->ref_id)) {
            $this->tpl->setOnScreenMessage('info', $this->lng->txt("cannot_edit_test"), true);
            $this->ctrl->redirect($this, "infoScreen");
        }
        
        global $DIC; /* @var ILIAS\DI\Container $DIC */
        
        $DIC->tabs()->activateTab(ilTestTabsManager::TAB_ID_SETTINGS);

        $ilToolbar->setFormAction($this->ctrl->getFormAction($this, 'addDefaults'));
        $ilToolbar->addFormButton($this->lng->txt('add'), 'addDefaults');
        require_once 'Services/Form/classes/class.ilTextInputGUI.php';
        $ilToolbar->addInputItem(new ilTextInputGUI($this->lng->txt('tst_defaults_defaults_of_test'), 'name'), true);

        require_once 'Modules/Test/classes/tables/class.ilTestPersonalDefaultSettingsTableGUI.php';
        $table = new ilTestPersonalDefaultSettingsTableGUI($this, 'defaults');
        $defaults = $this->object->getAvailableDefaults();
        $table->setData($defaults);
        $tpl->setContent($table->getHTML());
    }
    
    /**
     * Deletes selected test defaults
     */
    public function deleteDefaultsObject()
    {
        if (isset($_POST['chb_defaults']) && is_array($_POST['chb_defaults']) && count($_POST['chb_defaults'])) {
            foreach ($_POST['chb_defaults'] as $test_default_id) {
                $this->object->deleteDefaults($test_default_id);
            }
        } else {
            $this->tpl->setOnScreenMessage('info', $this->lng->txt('select_one'));
        }
        $this->defaultsObject();
    }

    /**
     *
     */
    public function confirmedApplyDefaultsObject()
    {
        $this->applyDefaultsObject(true);
        return;
    }

    /**
     * Applies the selected test defaults
     */
    public function applyDefaultsObject($confirmed = false)
    {
        if (!is_array($_POST["chb_defaults"]) || 1 !== count($_POST["chb_defaults"])) {
            $this->tpl->setOnScreenMessage('info', $this->lng->txt("tst_defaults_apply_select_one"));
            
            return $this->defaultsObject();
        }
            
        // do not apply if user datasets exist
        if ($this->object->evalTotalPersons() > 0) {
            $this->tpl->setOnScreenMessage('info', $this->lng->txt("tst_defaults_apply_not_possible"));

            return $this->defaultsObject();
        }

        $defaults = $this->object->getTestDefaults($_POST["chb_defaults"][0]);
        $defaultSettings = unserialize($defaults["defaults"]);

        if (isset($defaultSettings['isRandomTest'])) {
            if ($defaultSettings['isRandomTest']) {
                $newQuestionSetType = ilObjTest::QUESTION_SET_TYPE_RANDOM;
                $this->object->setQuestionSetType(ilObjTest::QUESTION_SET_TYPE_RANDOM);
            } else {
                $newQuestionSetType = ilObjTest::QUESTION_SET_TYPE_FIXED;
                $this->object->setQuestionSetType(ilObjTest::QUESTION_SET_TYPE_FIXED);
            }
        } elseif (isset($defaultSettings['questionSetType'])) {
            $newQuestionSetType = $defaultSettings['questionSetType'];
        }
        $oldQuestionSetType = $this->object->getQuestionSetType();
        $questionSetTypeSettingSwitched = ($oldQuestionSetType != $newQuestionSetType);

        $oldQuestionSetConfig = $this->testQuestionSetConfigFactory->getQuestionSetConfigByType($oldQuestionSetType);

        switch (true) {
            case !$questionSetTypeSettingSwitched:
            case !$oldQuestionSetConfig->doesQuestionSetRelatedDataExist():
            case $confirmed:

                break;
            
            default:

                require_once 'Modules/Test/classes/confirmations/class.ilTestSettingsChangeConfirmationGUI.php';
                $confirmation = new ilTestSettingsChangeConfirmationGUI($this->lng, $this->object);

                $confirmation->setFormAction($this->ctrl->getFormAction($this));
                $confirmation->setCancel($this->lng->txt('cancel'), 'defaults');
                $confirmation->setConfirm($this->lng->txt('confirm'), 'confirmedApplyDefaults');

                $confirmation->setOldQuestionSetType($this->object->getQuestionSetType());
                $confirmation->setNewQuestionSetType($newQuestionSetType);
                $confirmation->setQuestionLossInfoEnabled(false);
                $confirmation->build();

                $confirmation->populateParametersFromPost();

                $this->tpl->setContent($this->ctrl->getHTML($confirmation));
                
                return;
        }

        if ($questionSetTypeSettingSwitched && !$this->object->getOfflineStatus()) {
            $this->object->setOfflineStatus(true);

            $info = $this->lng->txt("tst_set_offline_due_to_switched_question_set_type_setting");

            $this->tpl->setOnScreenMessage('info', $info, true);
        }

        $this->object->applyDefaults($defaults);

        $this->tpl->setOnScreenMessage('success', $this->lng->txt("tst_defaults_applied"), true);
        
        if ($questionSetTypeSettingSwitched && $oldQuestionSetConfig->doesQuestionSetRelatedDataExist()) {
            $oldQuestionSetConfig->removeQuestionSetRelatedData();
        }

        $this->ctrl->redirect($this, 'defaults');
    }
    
    /**
    * Adds the defaults of this test to the defaults
    */
    public function addDefaultsObject()
    {
        if (strlen($_POST["name"]) > 0) {
            $this->object->addDefaults($_POST['name']);
        } else {
            $this->tpl->setOnScreenMessage('info', $this->lng->txt("tst_defaults_enter_name"));
        }
        $this->defaultsObject();
    }
    
    private function isCommandClassAnyInfoScreenChild() : bool
    {
        if (in_array($this->ctrl->getCmdClass(), self::$infoScreenChildClasses)) {
            return true;
        }
        
        return false;
    }
    
    /**
    * this one is called from the info button in the repository
    * not very nice to set cmdClass/Cmd manually, if everything
    * works through ilCtrl in the future this may be changed
    */
    public function infoScreenObject()
    {
        $this->ctrl->setCmd("showSummary");
        $this->ctrl->setCmdClass("ilinfoscreengui");
        $this->infoScreen();
    }
    
    public function redirectToInfoScreenObject()
    {
        $this->ctrl->setCmd("showSummary");
        $this->ctrl->setCmdClass("ilinfoscreengui");
        $this->infoScreen($_GET['lock']);
    }
    
    /**
    * show information screen
    */
    public function infoScreen($session_lock = "")
    {
        global $DIC; /* @var ILIAS\DI\Container $DIC */
        /**
         * @var $ilAccess  ilAccessHandler
         * @var $ilUser    ilObjUser
         * @var $ilToolbar ilToolbarGUI
         */
        global $DIC;
        $ilAccess = $DIC['ilAccess'];
        $ilUser = $DIC['ilUser'];
        $ilToolbar = $DIC['ilToolbar'];

        if ($_GET['createRandomSolutions']) {
            global $DIC;
            $ilCtrl = $DIC['ilCtrl'];
            
            $this->object->createRandomSolutions($_GET['createRandomSolutions']);
            
            $ilCtrl->redirect($this);
        }

        if (!$ilAccess->checkAccess("visible", "", $this->ref_id) && !$ilAccess->checkAccess("read", "", $_GET["ref_id"])) {
            $this->ilias->raiseError($this->lng->txt("msg_no_perm_read"), $this->ilias->error_obj->MESSAGE);
        }
        
        $DIC->tabs()->activateTab(ilTestTabsManager::TAB_ID_INFOSCREEN);

        if ($ilAccess->checkAccess("read", "", $_GET["ref_id"])) {
            $this->trackTestObjectReadEvent();
        }


        include_once("./Services/InfoScreen/classes/class.ilInfoScreenGUI.php");
        $info = new ilInfoScreenGUI($this);
        $info->setOpenFormTag(false);
        
        if ($this->isCommandClassAnyInfoScreenChild()) {
            return $this->ctrl->forwardCommand($info);
        }
        
        require_once 'Modules/Test/classes/class.ilTestInfoScreenToolbarFactory.php';
        $toolbarFactory = new ilTestInfoScreenToolbarFactory();
        $toolbarFactory->setTestOBJ($this->object);
        $toolbar = $toolbarFactory->getToolbarInstance();

        $toolbar->setGlobalToolbar($GLOBALS['DIC']['ilToolbar']);
        $toolbar->setCloseFormTag(false);

        $toolbar->setSessionLockString($session_lock);
        $toolbar->build();
        $toolbar->sendMessages();
        
        if ($this->object->getShowInfo()) {
            $info->enablePrivateNotes();
        }
        
        if (strlen($this->object->getIntroduction())) {
            $info->addSection($this->lng->txt("tst_introduction"));
            $info->addProperty("", $this->object->prepareTextareaOutput($this->object->getIntroduction(), true) .
                    $info->getHiddenToggleButton());
        } else {
            $info->addSection("");
            $info->addProperty("", $info->getHiddenToggleButton());
        }

        $info->addSection($this->lng->txt("tst_general_properties"));
        if ($this->object->getShowInfo()) {
            $info->addProperty($this->lng->txt("author"), $this->object->getAuthor());
            $info->addProperty($this->lng->txt("title"), $this->object->getTitle());
        }
        if (!$this->object->getOfflineStatus() && $this->object->isComplete($this->testQuestionSetConfigFactory->getQuestionSetConfig())) {
            if ((!$this->object->getFixedParticipants() || false) && $ilAccess->checkAccess("read", "", $this->ref_id)) {
                if ($this->object->getShowInfo() || !$this->object->getForceJS()) {
                    // use javascript
                    $checked_javascript = false;
                    if ($this->object->getJavaScriptOutput()) {
                        $checked_javascript = true;
                    }
                }
                // hide previous results
                if (!$this->object->isRandomTest() && !$this->getObjectiveOrientedContainer()->isObjectiveOrientedPresentationRequired()) {
                    if ($this->object->getNrOfTries() != 1) {
                        if ($this->object->getUsePreviousAnswers() == 0) {
                            if ($this->object->getShowInfo()) {
                                $info->addProperty($this->lng->txt("tst_use_previous_answers"), $this->lng->txt("tst_dont_use_previous_answers"));
                            }
                        } else {
                            $use_previous_answers = false;
                            $checked_previous_answers = false;
                            if (isset($ilUser->prefs["tst_use_previous_answers"]) && $ilUser->prefs["tst_use_previous_answers"]) {
                                $checked_previous_answers = true;
                            }
                            $info->addPropertyCheckbox($this->lng->txt("tst_use_previous_answers"), "chb_use_previous_answers", 1, $this->lng->txt("tst_use_previous_answers_user"), $checked_previous_answers);
                        }
                    }
                }
            }
        }

        $info->hideFurtherSections(false);
        
        if ($this->object->getShowInfo()) {
            $info->addSection($this->lng->txt("tst_sequence_properties"));
            $info->addProperty($this->lng->txt("tst_sequence"), $this->lng->txt(($this->object->getSequenceSettings() == TEST_FIXED_SEQUENCE)? "tst_sequence_fixed":"tst_sequence_postpone"));

            $info->addSection($this->lng->txt("tst_heading_scoring"));
            $info->addProperty($this->lng->txt("tst_text_count_system"), $this->lng->txt(($this->object->getCountSystem() == COUNT_PARTIAL_SOLUTIONS)? "tst_count_partial_solutions":"tst_count_correct_solutions"));
            $info->addProperty($this->lng->txt("tst_score_mcmr_questions"), $this->lng->txt(($this->object->getMCScoring() == SCORE_ZERO_POINTS_WHEN_UNANSWERED)? "tst_score_mcmr_zero_points_when_unanswered":"tst_score_mcmr_use_scoring_system"));
            if ($this->object->isRandomTest()) {
                $info->addProperty($this->lng->txt("tst_pass_scoring"), $this->lng->txt(($this->object->getPassScoring() == SCORE_BEST_PASS)? "tst_pass_best_pass":"tst_pass_last_pass"));
            }

            $info->addSection($this->lng->txt("tst_score_reporting"));
            $score_reporting_text = "";
            switch ($this->object->getScoreReporting()) {
                case ilObjTest::SCORE_REPORTING_FINISHED:
                    $score_reporting_text = $this->lng->txt("tst_report_after_test");
                    break;
                case ilObjTest::SCORE_REPORTING_IMMIDIATLY:
                    $score_reporting_text = $this->lng->txt("tst_report_after_first_question");
                    break;
                case ilObjTest::SCORE_REPORTING_DATE:
                    $score_reporting_text = $this->lng->txt("tst_report_after_date");
                    break;
                case ilObjTest::SCORE_REPORTING_AFTER_PASSED:
                    $score_reporting_text = $this->lng->txt("tst_report_after_passed");
                    break;
                default:
                    $score_reporting_text = $this->lng->txt("tst_report_never");
                    break;
            }
            $info->addProperty($this->lng->txt("tst_score_reporting"), $score_reporting_text);
            $reporting_date = $this->object->getReportingDate();
            if ($reporting_date) {
                #preg_match("/(\d{4})(\d{2})(\d{2})(\d{2})(\d{2})(\d{2})/", $reporting_date, $matches);
                #$txt_reporting_date = date($this->lng->text["lang_dateformat"] . " " . $this->lng->text["lang_timeformat"], mktime($matches[4], $matches[5], $matches[6], $matches[2], $matches[3], $matches[1]));
                #$info->addProperty($this->lng->txt("tst_score_reporting_date"), $txt_reporting_date);
                $info->addProperty(
                    $this->lng->txt('tst_score_reporting_date'),
                    ilDatePresentation::formatDate(new ilDateTime($reporting_date, IL_CAL_TIMESTAMP))
                );
            }

            $info->addSection($this->lng->txt("tst_session_settings"));
            $info->addProperty($this->lng->txt("tst_nr_of_tries"), ($this->object->getNrOfTries() == 0)?$this->lng->txt("unlimited"):$this->object->getNrOfTries());
            if ($this->object->getNrOfTries() != 1) {
                $info->addProperty($this->lng->txt("tst_nr_of_tries_of_user"), ($toolbar->getTestSession()->getPass() == false)?$this->lng->txt("tst_no_tries"):$toolbar->getTestSequence()->getPass());
            }

            if ($this->object->getEnableProcessingTime()) {
                $info->addProperty($this->lng->txt("tst_processing_time"), $this->object->getProcessingTime());
            }
            if (strlen($this->object->getAllowedUsers()) && ($this->object->getAllowedUsersTimeGap())) {
                $info->addProperty($this->lng->txt("tst_allowed_users"), $this->object->getAllowedUsers());
            }

            $starting_time = $this->object->getStartingTime();
            if ($this->object->isStartingTimeEnabled() && $starting_time != 0) {
                $info->addProperty($this->lng->txt("tst_starting_time"), ilDatePresentation::formatDate(new ilDateTime($starting_time, IL_CAL_UNIX)));
            }
            $ending_time = $this->object->getEndingTime();
            if ($this->object->isEndingTimeEnabled() && $ending_time != 0) {
                $info->addProperty($this->lng->txt("tst_ending_time"), ilDatePresentation::formatDate(new ilDateTime($ending_time, IL_CAL_UNIX)));
            }
            $info->addMetaDataSections($this->object->getId(), 0, $this->object->getType());
            // forward the command
        }
        
        $this->ctrl->forwardCommand($info);
    }
    
    protected function removeImportFailsObject()
    {
        require_once 'Modules/TestQuestionPool/classes/questions/class.ilAssQuestionSkillAssignmentImportFails.php';
        $qsaImportFails = new ilAssQuestionSkillAssignmentImportFails($this->object->getId());
        $qsaImportFails->deleteRegisteredImportFails();
        
        require_once 'Modules/Test/classes/class.ilTestSkillLevelThresholdImportFails.php';
        $sltImportFails = new ilTestSkillLevelThresholdImportFails($this->object->getId());
        $sltImportFails->deleteRegisteredImportFails();
        
        $this->ctrl->redirect($this, 'infoScreen');
    }

    public function addLocatorItems() : void
    {
        global $DIC;
        $ilLocator = $DIC['ilLocator'];
        switch ($this->ctrl->getCmd()) {
            case "run":
            case "infoScreen":
            case "redirectToInfoScreen":
            case "start":
            case "resume":
            case "previous":
            case "next":
            case "summary":
            case "finishTest":
            case "outCorrectSolution":
            case "passDetails":
            case "showAnswersOfUser":
            case "outUserResultsOverview":
            case "backFromSummary":
            case "show_answers":
            case "setsolved":
            case "resetsolved":
            case "outTestSummary":
            case "outQuestionSummary":
            case "gotoQuestion":
            case "selectImagemapRegion":
            case "confirmSubmitAnswers":
            case "finalSubmission":
            case "postpone":
            case "outUserPassDetails":
            case "checkPassword":
                $ilLocator->addItem($this->object->getTitle(), $this->ctrl->getLinkTarget($this, "infoScreen"), "", $_GET["ref_id"]);
                break;
            case "eval_stat":
            case "evalAllUsers":
            case "evalUserDetail":
                $ilLocator->addItem($this->object->getTitle(), $this->ctrl->getLinkTarget($this, "eval_stat"), "", $_GET["ref_id"]);
                break;
            case "create":
            case "save":
            case "cancel":
            case "importFile":
            case "cloneAll":
            case "importVerifiedFile":
            case "cancelImport":
                break;
        default:
                $ilLocator->addItem($this->object->getTitle(), $this->ctrl->getLinkTarget($this, ""), "", $_GET["ref_id"]);
                break;
        }
    }

    public function statisticsObject()
    {
    }

    /**
    * Shows the certificate editor
    */
    public function certificateObject()
    {
        global $DIC; /* @var ILIAS\DI\Container $DIC */
        
        $DIC->tabs()->activateTab(ilTestTabsManager::TAB_ID_SETTINGS);

        $guiFactory = new ilCertificateGUIFactory();
        $output_gui = $guiFactory->create($this->object);

        $output_gui->certificateEditor();
    }
    
    /**
    * adds tabs to tab gui object
    *
    * @param ilTabsGUI $tabs_gui
    */
    public function getTabs() : void
    {
        global $DIC;
        $help = $DIC['ilHelp'];
        $help->setScreenIdComponent("tst");
        
        if ($this->getObjectiveOrientedContainer()->isObjectiveOrientedPresentationRequired()) {
            require_once 'Services/Link/classes/class.ilLink.php';
            $courseLink = ilLink::_getLink($this->getObjectiveOrientedContainer()->getRefId());
            $this->getTabsManager()->setParentBackLabel($this->lng->txt('back_to_objective_container'));
            $this->getTabsManager()->setParentBackHref($courseLink);
        }
        
        $this->getTabsManager()->perform();
    }
    
    public static function accessViolationRedirect()
    {
        global $DIC;
        $main_tpl = $DIC->ui()->mainTemplate(); /* @var ILIAS\DI\Container $DIC */
        
        $main_tpl->setOnScreenMessage('info', $DIC->language()->txt("no_permission"), true);
        $DIC->ctrl()->redirectByClass('ilObjTestGUI', "infoScreen");
    }
    
    /**
    * Redirect script to call a test with the test reference id
    *
    * Redirect script to call a test with the test reference id
    *
    * @param integer $a_target The reference id of the test
    * @access	public
    */
    public static function _goto($a_target)
    {
        global $DIC;
        $main_tpl = $DIC->ui()->mainTemplate();
        $ilAccess = $DIC['ilAccess'];
        $ilErr = $DIC['ilErr'];
        $lng = $DIC['lng'];
        
        if ($ilAccess->checkAccess("read", "", $a_target) || $ilAccess->checkAccess("visible", "", $a_target)) {
            //include_once "./Services/Utilities/classes/class.ilUtil.php";
            $_GET["baseClass"] = "ilObjTestGUI";
            $_GET["cmd"] = "infoScreen";
            $_GET["ref_id"] = $a_target;
            include_once("ilias.php");
            exit;
        //ilUtil::redirect("ilias.php?baseClass=ilObjTestGUI&cmd=infoScreen&ref_id=$a_target");
        } elseif ($ilAccess->checkAccess("read", "", ROOT_FOLDER_ID)) {
            $main_tpl->setOnScreenMessage('info', sprintf(
                $lng->txt("msg_no_perm_read_item"),
                ilObject::_lookupTitle(ilObject::_lookupObjId($a_target))
            ), true);
            ilObjectGUI::_gotoRepositoryRoot();
        }

        $ilErr->raiseError($lng->txt("msg_no_perm_read_lm"), $ilErr->FATAL);
    }

    /**
     * Questions per page
     *
     * @param
     * @return
     */
    public function buildPageViewToolbar($qid = 0)
    {
        if ($this->create_question_mode) {
            return;
        }

        global $DIC;
        $ilToolbar = $DIC['ilToolbar'];
        $ilCtrl = $DIC['ilCtrl'];
        $lng = $DIC['lng'];
        
        require_once 'Services/UIComponent/Button/classes/class.ilLinkButton.php';

        $ilCtrl->saveParameter($this, 'q_mode');

        $ilCtrl->setParameterByClass('iltestexpresspageobjectgui', 'test_express_mode', 1);
        $ilCtrl->setParameter($this, 'test_express_mode', 1);
        $ilCtrl->setParameterByClass('iltestexpresspageobjectgui', 'q_id', $_REQUEST['q_id']);
        $ilCtrl->setParameter($this, 'q_id', $_REQUEST['q_id']);
        $ilToolbar->setFormAction($ilCtrl->getFormActionByClass('iltestexpresspageobjectgui', 'edit'));

        if ($this->object->evalTotalPersons() == 0) {
            /*
            include_once 'Modules/TestQuestionPool/classes/class.ilObjQuestionPool.php';
            $pool = new ilObjQuestionPool();
            $questionTypes = $pool->getQuestionTypes();$options = array();
            foreach($questionTypes as $label => $data) {
            $options[$data['question_type_id']] = $label;
            }

                    include_once("./Services/Form/classes/class.ilSelectInputGUI.php");
                    $si = new ilSelectInputGUI($lng->txt("test_add_new_question"), "qtype");
                    $si->setOptions($options);
                    $ilToolbar->addInputItem($si, true);
            /*
                    // use pool
                    if ($this->object->isExpressModeQuestionPoolAllowed()) {
                        include_once("./Services/Form/classes/class.ilCheckboxInputGUI.php");
                        $cb = new ilCheckboxInputGUI($lng->txt("test_use_pool"), "use_pool");
                        $ilToolbar->addInputItem($cb, true);
                    }
            */
            $ilToolbar->addFormButton($lng->txt("ass_create_question"), "addQuestion");

            $ilToolbar->addSeparator();

            if ($this->object->getPoolUsage()) {
                require_once 'Modules/Test/classes/tables/class.ilTestQuestionBrowserTableGUI.php';
                
                $this->populateQuestionBrowserToolbarButtons($ilToolbar, ilTestQuestionBrowserTableGUI::CONTEXT_PAGE_VIEW);

                $show_separator = true;
            }
        }

        $questions = $this->object->getQuestionTitlesAndIndexes();

        // desc
        $options = array();
        foreach ($questions as $id => $label) {
            $options[$id] = $label . ' [' . $this->lng->txt('question_id_short') . ': ' . $id . ']';
        }

        $optionKeys = array_keys($options);

        if (!$options) {
            $options[] = $lng->txt('none');
        }
        //else if (count($options) > 1) {
//                    $addSeparator = false;
//                    if ($optionKeys[0] != $qid) {
//                        //$ilToolbar->addFormButton($lng->txt("test_prev_question"), "prevQuestion");
//                        $ilToolbar->addLink($lng->txt("test_prev_question"), $ilCtrl->getLinkTargetByClass('iltestexpresspageobjectgui', 'prevQuestion'));
//                        $addSeparator = true;
//                    }
        //		    else {
        //			$ilToolbar->addSpacer(45);
        //		    }
//
//                    if ($optionKeys[count($optionKeys)-1] != $qid) {
//                        //$ilToolbar->addFormButton($lng->txt("test_next_question"), "nextQuestion");
//                        $ilToolbar->addLink($lng->txt("test_next_question"), $ilCtrl->getLinkTargetByClass('iltestexpresspageobjectgui', 'nextQuestion'));
        //			$addSeparator = true;
//                    }
        //		    else {
        //			$ilToolbar->addSpacer(45);
        //		    }
//
//                    //if ($addSeparator) {
//                        $ilToolbar->addSeparator();
//                    //}

        if (count($questions)) {
            if (isset($show_separator) && $show_separator) {
                $ilToolbar->addSeparator();
            }

            $btn = ilLinkButton::getInstance();
            $btn->setCaption("test_prev_question");
            $btn->setUrl($ilCtrl->getLinkTargetByClass('iltestexpresspageobjectgui', 'prevQuestion'));
            $ilToolbar->addButtonInstance($btn);
            
            if (count($options) <= 1 || $optionKeys[0] == $qid) {
                $btn->setDisabled(true);
            }

            $btn = ilLinkButton::getInstance();
            $btn->setCaption("test_next_question");
            $btn->setUrl($ilCtrl->getLinkTargetByClass('iltestexpresspageobjectgui', 'nextQuestion'));
            $ilToolbar->addButtonInstance($btn);

            if (count($options) <= 1 || $optionKeys[count($optionKeys) - 1] == $qid) {
                $btn->setDisabled(true);
            }
        }

        if (count($questions) > 1) {
            $ilToolbar->addSeparator();

            include_once("./Services/Form/classes/class.ilSelectInputGUI.php");
            $si = new ilSelectInputGUI($lng->txt("test_jump_to"), "q_id");
            $si->addCustomAttribute("onChange=\"forms['ilToolbar'].submit();\"");
            $si->setOptions($options);

            if ($qid) {
                $si->setValue($qid);
            }

            $ilToolbar->addInputItem($si, true);
        }

        $total = $this->object->evalTotalPersons();

        /*if (count($options)) {
            include_once("./Services/Form/classes/class.ilSelectInputGUI.php");
            $si = new ilSelectInputGUI($lng->txt("test_jump_to"), "q_id");
            $si->addCustomAttribute("onChange=\"forms['ilToolbar'].submit();\"");
            $si->setOptions($options);

            if ($qid) {
                $si->setValue($qid);
            }

            $ilToolbar->addInputItem($si, true);
        }*/

        if (count($questions) && !$total) {
            $ilCtrl->setParameter($this, 'q_id', $_REQUEST['q_id']);
            $ilToolbar->addSeparator();
            $ilToolbar->addButton($lng->txt("test_delete_page"), $ilCtrl->getLinkTarget($this, "removeQuestions"));
        }

        if (count($questions) > 1 && !$total) {
            $ilToolbar->addSeparator();
            $ilToolbar->addButton($lng->txt("test_move_page"), $ilCtrl->getLinkTarget($this, "movePageForm"));
        }

        global $DIC;
        $ilAccess = $DIC['ilAccess'];
        $ilUser = $DIC['ilUser'];
        
        $online_access = false;
        if ($this->object->getFixedParticipants()) {
            include_once "./Modules/Test/classes/class.ilObjTestAccess.php";
            $online_access_result = ilObjTestAccess::_lookupOnlineTestAccess($this->object->getId(), $ilUser->getId());
            if ($online_access_result === true) {
                $online_access = true;
            }
        }

        if (!$this->object->getOfflineStatus() && $this->object->isComplete($this->testQuestionSetConfigFactory->getQuestionSetConfig())) {
            if ((!$this->object->getFixedParticipants() || $online_access) && $ilAccess->checkAccess("read", "", $this->ref_id)) {
                $testSession = $this->testSessionFactory->getSession();

                $executable = $this->object->isExecutable($testSession, $ilUser->getId(), $allowPassIncrease = true);
                
                if ($executable["executable"]) {
                    $player_factory = new ilTestPlayerFactory($this->object);
                    $player_instance = $player_factory->getPlayerGUI();

                    $ilToolbar->addSeparator();
                    if ($testSession->getActiveId() > 0) {
                        $ilToolbar->addButton($lng->txt('tst_resume_test'), $ilCtrl->getLinkTarget($player_instance, 'resumePlayer'));
                    } else {
                        $ilToolbar->addButton($lng->txt('tst_start_test'), $ilCtrl->getLinkTarget($player_instance, 'startTest'));
                    }
                }
            }
        }
    }

    public function copyQuestionsToPoolObject()
    {
        $this->copyQuestionsToPool($_REQUEST['q_id'], $_REQUEST['sel_qpl']);
        $this->ctrl->redirect($this, 'questions');
    }

    public function copyQuestionsToPool($questionIds, $qplId) : stdClass
    {
        $newIds = array();
        foreach ($questionIds as $q_id) {
            $newId = $this->copyQuestionToPool($q_id, $qplId);
            $newIds[$q_id] = $newId;
        }

        $result = new stdClass();
        $result->ids = $newIds;
        $result->qpoolid = $qplId;

        return $result;
    }

    public function copyQuestionToPool($sourceQuestionId, $targetParentId)
    {
        require_once 'Modules/TestQuestionPool/classes/class.assQuestion.php';
        $question_gui = assQuestion::instantiateQuestionGUI($sourceQuestionId);

        $newtitle = $question_gui->object->getTitle();
        if ($question_gui->object->questionTitleExists($targetParentId, $question_gui->object->getTitle())) {
            $counter = 2;
            while ($question_gui->object->questionTitleExists($targetParentId, $question_gui->object->getTitle() . " ($counter)")) {
                $counter++;
            }
            $newtitle = $question_gui->object->getTitle() . " ($counter)";
        }

        return $question_gui->object->createNewOriginalFromThisDuplicate($targetParentId, $newtitle);
    }

    /**
     * @global ilObjectDataCache $ilObjDataCache
     */
    public function copyAndLinkQuestionsToPoolObject()
    {
        global $DIC;
        $ilObjDataCache = $DIC['ilObjDataCache'];
        
        if (!(int) $_REQUEST['sel_qpl']) {
            $this->tpl->setOnScreenMessage('failure', $this->lng->txt("questionpool_not_selected"));
            return $this->copyAndLinkToQuestionpoolObject();
        }

        $qplId = $ilObjDataCache->lookupObjId($_REQUEST['sel_qpl']);
        $result = $this->copyQuestionsToPool($_REQUEST['q_id'], $qplId);

        foreach ($result->ids as $oldId => $newId) {
            $questionInstance = assQuestion::instantiateQuestion($oldId);

            if (assQuestion::originalQuestionExists($questionInstance->getOriginalId())) {
                $oldOriginal = assQuestion::instantiateQuestion($questionInstance->getOriginalId());
                $oldOriginal->delete($oldOriginal->getId());
            }

            $questionInstance->setNewOriginalId($newId);
        }

        $this->tpl->setOnScreenMessage('success', $this->lng->txt('tst_qst_added_to_pool_' . (count($result->ids) > 1 ? 'p' : 's')), true);
        $this->ctrl->redirect($this, 'questions');
    }

    private function getQuestionpoolCreationForm() : ilPropertyFormGUI
    {
        global $DIC;
        $lng = $DIC['lng'];
        include_once 'Services/Form/classes/class.ilPropertyFormGUI.php';
        $form = new ilPropertyFormGUI();

        $title = new ilTextInputGUI($lng->txt('title'), 'title');
        $title->setRequired(true);
        $form->addItem($title);

        $description = new ilTextAreaInputGUI($lng->txt('description'), 'description');
        $form->addItem($description);

        $form->addCommandButton('createQuestionPoolAndCopy', $lng->txt('create'));

        if (isset($_REQUEST['q_id']) && is_array($_REQUEST['q_id'])) {
            foreach ($_REQUEST['q_id'] as $id) {
                $hidden = new ilHiddenInputGUI('q_id[]');
                $hidden->setValue($id);
                $form->addItem($hidden);
            }
        }

        return $form;
    }

    public function copyToQuestionpoolObject()
    {
        $this->createQuestionpoolTargetObject('copyQuestionsToPool');
    }

    public function copyAndLinkToQuestionpoolObject()
    {
        global $DIC;
        $lng = $DIC['lng'];

        require_once 'Modules/TestQuestionPool/classes/class.assQuestion.php';
        
        // #13761; All methods use for this request should be revised, thx japo ;-)
        if (
            'copyAndLinkToQuestionpool' == $this->ctrl->getCmd() &&
            (!isset($_REQUEST['q_id']) || !is_array($_REQUEST['q_id']))
        ) {
            $this->tpl->setOnScreenMessage('failure', $this->lng->txt('tst_no_question_selected_for_moving_to_qpl'), true);
            $this->ctrl->redirect($this, 'questions');
        }

        if (isset($_REQUEST['q_id']) && is_array($_REQUEST['q_id'])) {
            foreach ($_REQUEST['q_id'] as $q_id) {
                if (!assQuestion::originalQuestionExists($q_id)) {
                    continue;
                }

                $type = ilObject::_lookupType(assQuestion::lookupParentObjId(assQuestion::_getOriginalId($q_id)));

                if ($type !== 'tst') {
                    $this->tpl->setOnScreenMessage('failure', $lng->txt('tst_link_only_unassigned'), true);
                    $this->ctrl->redirect($this, 'questions');
                    return;
                }
            }
        }

        $this->createQuestionpoolTargetObject('copyAndLinkQuestionsToPool');
    }

    public function createQuestionPoolAndCopyObject()
    {
        if ($_REQUEST['title']) {
            $title = $_REQUEST['title'];
        } else {
            $title = $_REQUEST['txt_qpl'];
        }

        if (!$title) {
            $this->tpl->setOnScreenMessage('failure', $this->lng->txt("questionpool_not_entered"));
            return $this->copyAndLinkToQuestionpoolObject();
        }

        $ref_id = $this->createQuestionPool($title, $_REQUEST['description']);
        $_REQUEST['sel_qpl'] = $ref_id;

        //if ($_REQUEST['link'])
        //{
        $this->copyAndLinkQuestionsToPoolObject();
        //}
        //else
        //{
        //    $this->copyQuestionsToPoolObject();
        //}
    }

    /**
    * Called when a new question should be created from a test
    * Important: $cmd may be overwritten if no question pool is available
    *
    * @access	public
    */
    public function createQuestionpoolTargetObject($cmd)
    {
        global $DIC; /* @var \ILIAS\DI\Container $DIC */

        $this->getTabsManager()->getQuestionsSubTabs();
        $this->getTabsManager()->activateSubTab(ilTestTabsManager::SUBTAB_ID_QST_LIST_VIEW);

        $questionpools = $this->object->getAvailableQuestionpools(
            false,
            false,
            false,
            true,
            false,
            "write"
        );

        if (count($questionpools) == 0) {
            $form = $this->getTargetQuestionpoolForm($questionpools, 'createQuestionPoolAndCopy');
        } else {
            $form = $this->getTargetQuestionpoolForm($questionpools, $cmd);
            
            switch ($cmd) {
                case 'copyQuestionsToPool':
                    break;

                case 'copyAndLinkQuestionsToPool':
                    $hidden = new ilHiddenInputGUI('link');
                    $hidden->setValue(1);
                    $form->addItem($hidden);
                    break;
            }
        }
        
        $DIC->ui()->mainTemplate()->setContent($form->getHTML());
    }
    
    protected function getTargetQuestionpoolForm($questionpools, $cmd) : ilPropertyFormGUI
    {
        global $DIC; /* @var \ILIAS\DI\Container $DIC */
        
        $form = new ilPropertyFormGUI();
        $form->setFormAction($DIC->ctrl()->getFormAction($this));
        $form->addCommandButton($cmd, $DIC->language()->txt('submit'));
        $form->addCommandButton('cancelCreateQuestion', $DIC->language()->txt('cancel'));
        
        if (count($questionpools) == 0) {
            $form->setTitle($this->lng->txt("tst_enter_questionpool"));
            
            $title = new ilTextInputGUI($DIC->language()->txt('title'), 'title');
            $title->setRequired(true);
            $form->addItem($title);
            
            $description = new ilTextAreaInputGUI($DIC->language()->txt('description'), 'description');
            $form->addItem($description);
        } else {
            $form->setTitle($this->lng->txt("tst_select_questionpool"));
            
            $selectOptions = [
                '' => $DIC->language()->txt('please_select')
            ];
            
            foreach ($questionpools as $key => $value) {
                $selectOptions[$key] = $value["title"];
            }
            
            $select = new ilSelectInputGUI($DIC->language()->txt('tst_source_question_pool'), 'sel_qpl');
            $select->setRequired(true);
            $select->setOptions($selectOptions);
            
            $form->addItem($select);
        }
        
        if (isset($_REQUEST['q_id']) && is_array($_REQUEST['q_id'])) {
            foreach ($_REQUEST['q_id'] as $id) {
                $hidden = new ilHiddenInputGUI('q_id[]');
                $hidden->setValue($id);
                $form->addItem($hidden);
            }
        }
        
        return $form;
    }

    // begin-patch lok
    public function applyTemplate($templateData, ilObjTest $object)
    // end-patch lok
    {
        // map formFieldName => setterName
        $simpleSetters = array(

            // general properties
            'use_pool' => 'setPoolUsage',
            'question_set_type' => 'setQuestionSetType',

            // test intro properties
            'intro_enabled' => 'setIntroductionEnabled',
            'showinfo' => 'setShowInfo',

            // test access properties
            'chb_starting_time' => 'setStartingTimeEnabled',
            'chb_ending_time' => 'setEndingTimeEnabled',
            'password_enabled' => 'setPasswordEnabled',
            'fixedparticipants' => 'setFixedParticipants',
            'limitUsers' => 'setLimitUsersEnabled',

            // test run properties
            'nr_of_tries' => 'setNrOfTries',
            'chb_processing_time' => 'setEnableProcessingTime',
            'kiosk' => 'setKiosk',
            'examid_in_test_pass' => 'setShowExamIdInTestPassEnabled',

            // question behavior properties
            'title_output' => 'setTitleOutput',
            'autosave' => null, // handled specially in loop below
            'chb_shuffle_questions' => 'setShuffleQuestions',
            'offer_hints' => 'setOfferingQuestionHintsEnabled',
            'instant_feedback_contents' => 'setInstantFeedbackOptionsByArray',
            'instant_feedback_trigger' => 'setForceInstantFeedbackEnabled',
            'answer_fixation_handling' => null, // handled specially in loop below
            'obligations_enabled' => 'setObligationsEnabled',

            // test sequence properties
            'chb_use_previous_answers' => 'setUsePreviousAnswers',
            'chb_show_cancel' => 'setShowCancel',
            'chb_postpone' => 'setPostponingEnabled',
            'list_of_questions' => 'setListOfQuestionsSettings',
            'chb_show_marker' => 'setShowMarker',

            // test finish properties
            'enable_examview' => 'setEnableExamview',
            'showfinalstatement' => 'setShowFinalStatement',
            'redirection_enabled' => null, // handled specially in loop below
            'sign_submission' => 'setSignSubmission',
            'mailnotification' => 'setMailNotification',
            
            // scoring options properties
            'count_system' => 'setCountSystem',
            'mc_scoring' => 'setMCScoring',
            'score_cutting' => 'setScoreCutting',
            'pass_scoring' => 'setPassScoring',
            'pass_deletion_allowed' => 'setPassDeletionAllowed',
            
            // result summary properties
            'results_access_enabled' => 'setScoreReporting',
            'grading_status' => 'setShowGradingStatusEnabled',
            'grading_mark' => 'setShowGradingMarkEnabled',
            
            // result details properties
            'solution_details' => 'setShowSolutionDetails',
            'solution_feedback' => 'setShowSolutionFeedback',
            'solution_suggested' => 'setShowSolutionSuggested',
            'solution_printview' => 'setShowSolutionPrintview',
            'highscore_enabled' => 'setHighscoreEnabled',
            'solution_signature' => 'setShowSolutionSignature',
            'examid_in_test_res' => 'setShowExamIdInTestResultsEnabled',
            'exp_sc_short' => 'setExportSettingsSingleChoiceShort',
            
            // misc scoring & result properties
            'anonymity' => 'setAnonymity',
            'enable_archiving' => 'setEnableArchiving'
        );

        if (!$templateData['results_presentation']['value']) {
            $templateData['results_presentation']['value'] = array();
        }

        foreach ($simpleSetters as $field => $setter) {
            if ($templateData[$field] && strlen($setter)) {
                $object->$setter($templateData[$field]['value']);
                continue;
            }

            switch ($field) {
                case 'autosave':
                    if ($templateData[$field]['value'] > 0) {
                        $object->setAutosave(true);
                        $object->setAutosaveIval($templateData[$field]['value'] * 1000);
                    } else {
                        $object->setAutosave(false);
                    }
                    break;

                case 'redirection_enabled':
                    /* if( $templateData[$field]['value'] > REDIRECT_NONE )
                    {
                        $object->setRedirectionMode($templateData[$field]['value']);
                    }
                    else
                    {
                        $object->setRedirectionMode(REDIRECT_NONE);
                    } */
                    if (strlen($templateData[$field]['value'])) {
                        $object->setRedirectionMode(REDIRECT_ALWAYS);
                        $object->setRedirectionUrl($templateData[$field]['value']);
                    } else {
                        $object->setRedirectionMode(REDIRECT_NONE);
                        $object->setRedirectionUrl('');
                    }
                    break;
                    
                case 'answer_fixation_handling':
                    switch ($templateData[$field]['value']) {
                        case ilObjTestSettingsGeneralGUI::ANSWER_FIXATION_NONE:
                            $object->setInstantFeedbackAnswerFixationEnabled(false);
                            $object->setFollowupQuestionAnswerFixationEnabled(false);
                            break;
                            
                        case ilObjTestSettingsGeneralGUI::ANSWER_FIXATION_ON_INSTANT_FEEDBACK:
                            $object->setInstantFeedbackAnswerFixationEnabled(true);
                            $object->setFollowupQuestionAnswerFixationEnabled(false);
                            break;
                        
                        case ilObjTestSettingsGeneralGUI::ANSWER_FIXATION_ON_FOLLOWUP_QUESTION:
                            $object->setInstantFeedbackAnswerFixationEnabled(false);
                            $object->setFollowupQuestionAnswerFixationEnabled(true);
                            break;
                        
                        case ilObjTestSettingsGeneralGUI::ANSWER_FIXATION_ON_IFB_OR_FUQST:
                            $object->setInstantFeedbackAnswerFixationEnabled(true);
                            $object->setFollowupQuestionAnswerFixationEnabled(true);
                            break;
                    }
                    break;
            }
        }
    }

    public function saveOrderAndObligationsObject()
    {
        global $DIC;
        $ilAccess = $DIC['ilAccess'];
        if (!$ilAccess->checkAccess("write", "", $this->ref_id)) {
            // allow only write access
            $this->tpl->setOnScreenMessage('info', $this->lng->txt("cannot_edit_test"), true);
            $this->ctrl->redirect($this, "infoScreen");
        }

        global $DIC;
        $ilCtrl = $DIC['ilCtrl'];
        
        $orders = $obligations = array();
        
        foreach ((array) $_REQUEST['order'] as $qId => $order) {
            $id = (int) str_replace('q_', '', $qId);

            $orders[$id] = $order;
        }
        
        if ($this->object->areObligationsEnabled() && isset($_REQUEST['obligatory']) && is_array($_REQUEST['obligatory'])) {
            foreach ($_REQUEST['obligatory'] as $qId => $obligation) {
                $id = (int) str_replace('q_', '', $qId);

                if (ilObjTest::isQuestionObligationPossible($id)) {
                    $obligations[$id] = $obligation;
                }
            }
        }
        
        $this->object->setQuestionOrderAndObligations(
            $orders,
            $obligations
        );

        $this->tpl->setOnScreenMessage('success', $this->lng->txt('saved_successfully'), true);
        $ilCtrl->redirect($this, 'questions');
    }

    /**
     * Move current page
     */
    protected function movePageFormObject()
    {
        global $DIC;
        $lng = $DIC['lng'];
        $ilCtrl = $DIC['ilCtrl'];
        $tpl = $DIC['tpl'];

        include_once "Services/Form/classes/class.ilPropertyFormGUI.php";
        $form = new ilPropertyFormGUI();
        $form->setFormAction($ilCtrl->getFormAction($this, "movePage"));
        $form->setTitle($lng->txt("test_move_page"));

        $old_pos = new ilHiddenInputGUI("q_id");
        $old_pos->setValue($_REQUEST['q_id']);
        $form->addItem($old_pos);

        $questions = $this->object->getQuestionTitlesAndIndexes();
        if (!is_array($questions)) {
            $questions = array();
        }

        foreach ($questions as $k => $q) {
            if ($k == $_REQUEST['q_id']) {
                unset($questions[$k]);
                continue;
            }
            $questions[$k] = $lng->txt('behind') . ' ' . $q;
        }
        #$questions['0'] = $lng->txt('first');

        $options = array(
            0 => $lng->txt('first')
        );
        foreach ($questions as $k => $q) {
            $options[$k] = $q . ' [' . $this->lng->txt('question_id_short') . ': ' . $k . ']';
        }

        $pos = new ilSelectInputGUI($lng->txt("position"), "position_after");
        $pos->setOptions($options);
        $form->addItem($pos);

        $form->addCommandButton("movePage", $lng->txt("submit"));
        $form->addCommandButton("showPage", $lng->txt("cancel"));

        return $tpl->setContent($form->getHTML());
    }

    public function movePageObject()
    {
        global $DIC;
        $ilAccess = $DIC['ilAccess'];
        if (!$ilAccess->checkAccess("write", "", $this->ref_id)) {
            // allow only write access
            $this->tpl->setOnScreenMessage('info', $this->lng->txt("cannot_edit_test"), true);
            $this->ctrl->redirect($this, "infoScreen");
        }
        
        $this->object->moveQuestionAfter($_REQUEST['q_id'], $_REQUEST['position_after']);
        $this->showPageObject();
    }

    public function showPageObject()
    {
        global $DIC;
        $ilCtrl = $DIC['ilCtrl'];

        $ilCtrl->setParameterByClass('iltestexpresspageobjectgui', 'q_id', $_REQUEST['q_id']);
        $ilCtrl->redirectByClass('iltestexpresspageobjectgui', 'showPage');
    }

    public function copyQuestionObject()
    {
        global $DIC;
        $ilAccess = $DIC['ilAccess'];
        if (!$ilAccess->checkAccess("write", "", $this->ref_id)) {
            // allow only write access
            $this->tpl->setOnScreenMessage('info', $this->lng->txt("cannot_edit_test"), true);
            $this->ctrl->redirect($this, "infoScreen");
        }

        if ($_REQUEST['q_id'] && !is_array($_REQUEST['q_id'])) {
            $ids = array($_REQUEST['q_id']);
        } elseif ($_REQUEST['q_id']) {
            $ids = $_REQUEST['q_id'];
        } else {
            $this->tpl->setOnScreenMessage('failure', $this->lng->txt('copy_no_questions_selected'), true);
            $this->ctrl->redirect($this, 'questions');
        }

        $copy_count = 0;

        $questionTitles = $this->object->getQuestionTitles();

        foreach ($ids as $id) {
            include_once "./Modules/TestQuestionPool/classes/class.assQuestion.php";
            $question = assQuestion::instantiateQuestionGUI($id);
            if ($question) {
                $title = $question->object->getTitle();
                $i = 2;
                while (in_array($title . ' (' . $i . ')', $questionTitles)) {
                    $i++;
                }

                $title .= ' (' . $i . ')';

                $questionTitles[] = $title;

                $new_id = $question->object->duplicate(false, $title);

                $clone = assQuestion::instantiateQuestionGUI($new_id);
                $clone->object->setObjId($this->object->getId());
                $clone->object->saveToDb();

                $this->object->insertQuestion($this->testQuestionSetConfigFactory->getQuestionSetConfig(), $new_id, true);

                $copy_count++;
            }
        }

        $this->tpl->setOnScreenMessage('success', $this->lng->txt('copy_questions_success'), true);

        $this->ctrl->redirect($this, 'questions');
    }
    
    protected function determineObjectiveOrientedContainer()
    {
        require_once 'Modules/Course/classes/Objectives/class.ilLOSettings.php';
        $containerObjId = (int) ilLOSettings::isObjectiveTest($this->ref_id);

        $containerRefId = current(ilObject::_getAllReferences($containerObjId));

        $this->objectiveOrientedContainer->setObjId($containerObjId);
        $this->objectiveOrientedContainer->setRefId($containerRefId);
    }
    
    protected function getObjectiveOrientedContainer() : ilTestObjectiveOrientedContainer
    {
        return $this->objectiveOrientedContainer;
    }
}<|MERGE_RESOLUTION|>--- conflicted
+++ resolved
@@ -2322,11 +2322,7 @@
         $this->tpl->setVariable('ADM_CONTENT', $table_gui->getHTML());
     }
     
-<<<<<<< HEAD
-    public function initImportForm($a_new_type) : ilPropertyFormGUI
-=======
     public function initImportForm(string $new_type) : ilPropertyFormGUI
->>>>>>> 18a7dabe
     {
         include_once("Services/Form/classes/class.ilPropertyFormGUI.php");
         $form = new ilPropertyFormGUI();
