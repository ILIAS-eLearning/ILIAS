--- conflicted
+++ resolved
@@ -308,19 +308,12 @@
 
     protected function buildQuestionTitleLink(array $rowData) : string
     {
-<<<<<<< HEAD
-        $questionHref = $this->getEditLink($rowData, get_class($this->getParentObject()), $this->getParentCmd());
-
-        return '<a href="' . $questionHref . '">' . $rowData["title"] . '</a>';
-    }
-
-    protected function getEditLink(array $rowData, string $target_class, string $cmd) : string
-=======
+
+
         return '<a href="' . $this->getPreviewLink($rowData) . '">' . $rowData["title"] . '</a>';
     }
 
     protected function getPreviewLink(array $rowData) : string
->>>>>>> e0153ded
     {
         $target_class = get_class($this->getParentObject());
         $this->ctrl->setParameterByClass(
@@ -347,25 +340,18 @@
             $_GET['ref_id']
         );
 
-<<<<<<< HEAD
-        $link = $this->ctrl->getLinkTargetByClass($target_class, $cmd);
-=======
         $question_href = $this->ctrl->getLinkTargetByClass(
             $target_class,
             $this->getParentCmd()
         );
->>>>>>> e0153ded
-
         $this->ctrl->setParameterByClass($target_class, 'eqpl', '');
         $this->ctrl->setParameterByClass($target_class, 'eqid', '');
         $this->ctrl->setParameterByClass($target_class, 'q_id', '');
-<<<<<<< HEAD
-=======
-        $this->ctrl->setParameterByClass($target_class, 'calling_test', '');
+$this->ctrl->setParameterByClass($target_class, 'calling_test', '');
 
         return $question_href;
     }
-    
+
     protected function getEditLink(array $rowData, string $target_class, string $cmd) : string
     {
         $this->ctrl->setParameterByClass(
@@ -384,7 +370,7 @@
             'calling_test',
             $_GET['ref_id']
         );
-        
+
         $link = $this->ctrl->getLinkTargetByClass(array_merge(
             self::CLASS_PATH_FOR_EDIT_LINKS,
             [$target_class]
@@ -393,8 +379,6 @@
         $this->ctrl->setParameterByClass($target_class, 'ref_id', '');
         $this->ctrl->setParameterByClass($target_class, 'q_id', '');
         $this->ctrl->setParameterByClass($target_class, 'calling_test', '');
->>>>>>> e0153ded
-
         return $link;
     }
 
