--- conflicted
+++ resolved
@@ -13,7 +13,6 @@
  */
 class ilTestSettingsTemplateConfig extends ilSettingsTemplateConfig
 {
-<<<<<<< HEAD
 	/**
 	 * @var ilLanguage
 	 */
@@ -542,534 +541,4 @@
 			true
 		);
 	}
-=======
-    /**
-     * @var ilLanguage
-     */
-    protected $lng;
-
-    /**
-     * @param ilLanguage $lng
-     */
-    public function __construct(ilLanguage $lng)
-    {
-        $this->lng = $lng;
-        parent::__construct('tst');
-    }
-
-    public function init()
-    {
-        $this->initLanguage();
-        $this->initHidableTabs();
-        $this->initSettings();
-    }
-
-    private function initLanguage()
-    {
-        $this->lng->loadLanguageModule("tst");
-        $this->lng->loadLanguageModule("assessment");
-    }
-
-    private function initHidableTabs()
-    {
-        $this->addHidableTab("questions", $this->lng->txt('assQuestions') . ' - ' . $this->lng->txt('edit_test_questions'));
-        $this->addHidableTab("mark_schema", $this->lng->txt('settings') . ' - ' . $this->lng->txt("mark_schema"));
-        $this->addHidableTab("certificate", $this->lng->txt('settings') . ' - ' . $this->lng->txt("certificate"));
-        $this->addHidableTab("defaults", $this->lng->txt('settings') . ' - ' . $this->lng->txt("tst_default_settings"));
-
-        $this->addHidableTab("learning_progress", $this->lng->txt("learning_progress"));
-        $this->addHidableTab("manscoring", $this->lng->txt("manscoring"));
-        $this->addHidableTab("statistics", $this->lng->txt("statistics"));
-        $this->addHidableTab("history", $this->lng->txt("history"));
-        $this->addHidableTab("meta_data", $this->lng->txt("meta_data"));
-        $this->addHidableTab("export", $this->lng->txt("export"));
-        $this->addHidableTab("permissions", $this->lng->txt("permission"));
-    }
-
-    private function initSettings()
-    {
-        $this->addGeneralPropertySettings();
-        $this->addTestIntroProperties();
-        $this->addTestAccessProperties();
-        $this->addTestRunProperties();
-        $this->addQuestionBehaviourProperties();
-        $this->addTestSequenceProperties();
-        $this->addTestFinishProperties();
-        $this->addScoringOptionsProperties();
-        $this->addResultSummaryProperties();
-        $this->addResultDetailsProperties();
-        $this->addResultMiscOptionsProperties();
-    }
-
-    private function addGeneralPropertySettings()
-    {
-        $this->addSetting(
-            "use_pool",
-            ilSettingsTemplateConfig::SELECT,
-            $this->lng->txt("test_question_pool_usage"),
-            true,
-            0,
-            array(
-                1 => $this->lng->txt('test_question_pool_usage_optional'),
-                0 => $this->lng->txt('test_question_pool_usage_tst_directly')
-            )
-        );
-
-        $this->addSetting(
-            "question_set_type",
-            ilSettingsTemplateConfig::SELECT,
-            $this->lng->txt("tst_question_set_type"),
-            true,
-            0,
-            array(
-                ilObjTest::QUESTION_SET_TYPE_FIXED => $this->lng->txt("tst_question_set_type_fixed"),
-                ilObjTest::QUESTION_SET_TYPE_RANDOM => $this->lng->txt("tst_question_set_type_random"),
-                ilObjTest::QUESTION_SET_TYPE_DYNAMIC => $this->lng->txt("tst_question_set_type_dynamic"),
-            )
-        );
-    }
-
-    private function addTestIntroProperties()
-    {
-        // Test Introduction
-        $this->addSetting(
-            "intro_enabled",
-            ilSettingsTemplateConfig::BOOL,
-            $this->lng->txt("tst_introduction"),
-            false
-        );
-
-        // All Details on Info Screen
-        $this->addSetting(
-            "showinfo",
-            ilSettingsTemplateConfig::BOOL,
-            $this->lng->txt("showinfo"),
-            true
-        );
-    }
-
-    private function addTestAccessProperties()
-    {
-        $this->addSetting(
-            "chb_starting_time",
-            ilSettingsTemplateConfig::BOOL,
-            $this->lng->txt("tst_starting_time"),
-            false
-        );
-
-        $this->addSetting(
-            "chb_ending_time",
-            ilSettingsTemplateConfig::BOOL,
-            $this->lng->txt("tst_ending_time"),
-            false
-        );
-
-        $this->addSetting(
-            "password_enabled",
-            ilSettingsTemplateConfig::BOOL,
-            $this->lng->txt("tst_password"),
-            false
-        );
-
-        $this->addSetting(
-            "fixedparticipants",
-            ilSettingsTemplateConfig::BOOL,
-            $this->lng->txt("participants_invitation"),
-            true
-        );
-
-        $this->addSetting(
-            "limitUsers",
-            ilSettingsTemplateConfig::BOOL,
-            $this->lng->txt("tst_allowed_users"),
-            false
-        );
-    }
-
-    private function addTestRunProperties()
-    {
-        $this->addSetting(
-            "nr_of_tries",
-            ilSettingsTemplateConfig::TEXT,
-            $this->lng->txt("tst_nr_of_tries"),
-            false,
-            3
-        );
-
-        $this->addSetting(
-            "chb_processing_time",
-            ilSettingsTemplateConfig::BOOL,
-            $this->lng->txt("tst_processing_time"),
-            false
-        );
-
-        $this->addSetting(
-            "kiosk",
-            ilSettingsTemplateConfig::BOOL,
-            $this->lng->txt("kiosk"),
-            false
-        );
-
-        $this->addSetting(
-            "examid_in_test_pass",
-            ilSettingsTemplateConfig::BOOL,
-            $this->lng->txt("examid_in_test_pass"),
-            false
-        );
-    }
-
-    private function addQuestionBehaviourProperties()
-    {
-        $this->addSetting(
-            "title_output",
-            ilSettingsTemplateConfig::SELECT,
-            $this->lng->txt("tst_title_output"),
-            true,
-            0,
-            array(
-                '0' => $this->lng->txt("tst_title_output_full"),
-                '1' => $this->lng->txt("tst_title_output_hide_points"),
-                '2' => $this->lng->txt("tst_title_output_no_title"),
-            )
-        );
-
-        $this->addSetting(
-            "autosave",
-            ilSettingsTemplateConfig::TEXT,
-            $this->lng->txt("autosave"),
-            true,
-            5
-        );
-
-        $this->addSetting(
-            "chb_shuffle_questions",
-            ilSettingsTemplateConfig::BOOL,
-            $this->lng->txt("tst_shuffle_questions"),
-            true
-        );
-
-        $this->addSetting(
-            "offer_hints",
-            ilSettingsTemplateConfig::BOOL,
-            $this->lng->txt("tst_setting_offer_hints_label"),
-            true
-        );
-
-        $this->addSetting(
-            "instant_feedback_contents",
-            ilSettingsTemplateConfig::CHECKBOX,
-            $this->lng->txt("tst_instant_feedback"),
-            true,
-            0,
-            array(
-                'instant_feedback_points' => $this->lng->txt("tst_instant_feedback_results"),
-                'instant_feedback_generic' => $this->lng->txt("tst_instant_feedback_answer_generic"),
-                'instant_feedback_specific' => $this->lng->txt("tst_instant_feedback_answer_specific"),
-                'instant_feedback_solution' => $this->lng->txt("tst_instant_feedback_solution")
-            )
-        );
-
-        $this->addSetting(
-            "instant_feedback_trigger",
-            ilSettingsTemplateConfig::SELECT,
-            $this->lng->txt("tst_instant_feedback_trigger"),
-            true,
-            0,
-            array(
-                ilObjTestSettingsGeneralGUI::INSTANT_FEEDBACK_TRIGGER_MANUAL => $this->lng->txt("tst_instant_feedback_trigger_manual"),
-                ilObjTestSettingsGeneralGUI::INSTANT_FEEDBACK_TRIGGER_FORCED => $this->lng->txt("tst_instant_feedback_trigger_forced")
-            )
-        );
-
-        $this->addSetting(
-            'answer_fixation_handling',
-            ilSettingsTemplateConfig::SELECT,
-            $this->lng->txt('tst_answer_fixation_handling'),
-            true,
-            0,
-            array(
-                ilObjTestSettingsGeneralGUI::ANSWER_FIXATION_NONE => $this->lng->txt('tst_answer_fixation_none'),
-                ilObjTestSettingsGeneralGUI::ANSWER_FIXATION_ON_INSTANT_FEEDBACK => $this->lng->txt('tst_answer_fixation_on_instant_feedback'),
-                ilObjTestSettingsGeneralGUI::ANSWER_FIXATION_ON_FOLLOWUP_QUESTION => $this->lng->txt('tst_answer_fixation_on_followup_question'),
-                ilObjTestSettingsGeneralGUI::ANSWER_FIXATION_ON_IFB_OR_FUQST => $this->lng->txt('tst_answer_fixation_on_instantfb_or_followupqst')
-            )
-        );
-
-        $this->addSetting(
-            "obligations_enabled",
-            ilSettingsTemplateConfig::BOOL,
-            $this->lng->txt("tst_setting_enable_obligations_label"),
-            true
-        );
-    }
-
-    private function addTestSequenceProperties()
-    {
-        $this->addSetting(
-            "chb_use_previous_answers",
-            ilSettingsTemplateConfig::BOOL,
-            $this->lng->txt("tst_use_previous_answers"),
-            true
-        );
-
-        $this->addSetting(
-            "chb_show_cancel",
-            ilSettingsTemplateConfig::BOOL,
-            $this->lng->txt("tst_show_cancel"),
-            true
-        );
-
-        $this->addSetting(
-            "chb_postpone",
-            ilSettingsTemplateConfig::BOOL,
-            $this->lng->txt("tst_postpone"),
-            true
-        );
-
-        $this->addSetting(
-            "list_of_questions",
-            ilSettingsTemplateConfig::BOOL,
-            $this->lng->txt("tst_show_summary"),
-            false
-        );
-
-        $this->addSetting(
-            "chb_show_marker",
-            ilSettingsTemplateConfig::BOOL,
-            $this->lng->txt("question_marking"),
-            true
-        );
-    }
-
-    private function addTestFinishProperties()
-    {
-        $this->addSetting(
-            "enable_examview",
-            ilSettingsTemplateConfig::BOOL,
-            $this->lng->txt("enable_examview"),
-            false
-        );
-
-        $this->addSetting(
-            "showfinalstatement",
-            ilSettingsTemplateConfig::BOOL,
-            $this->lng->txt("final_statement"),
-            false
-        );
-
-        /* $this->addSetting(
-            "redirection_enabled",
-            ilSettingsTemplateConfig::SELECT,
-            $this->lng->txt("redirect_after_finishing_tst"),
-            false,
-            0,
-            array(
-                REDIRECT_NONE => $this->lng->txt("redirect_none"),
-                REDIRECT_ALWAYS => $this->lng->txt("redirect_always"),
-                REDIRECT_KIOSK => $this->lng->txt("redirect_in_kiosk_mode"),
-            )
-        ); */
-        $this->addSetting(
-            "redirection_enabled",
-            ilSettingsTemplateConfig::TEXT,
-            $this->lng->txt("redirect_after_finishing_tst"),
-            false
-        );
-
-        $this->addSetting(
-            "sign_submission",
-            ilSettingsTemplateConfig::BOOL,
-            $this->lng->txt("sign_submission"),
-            true
-        );
-
-        $this->addSetting(
-            "mailnotification",
-            ilSettingsTemplateConfig::SELECT,
-            $this->lng->txt("tst_finish_notification"),
-            false,
-            0,
-            array(
-                '0' => $this->lng->txt("tst_finish_notification_no"),
-                '1' => $this->lng->txt("tst_finish_notification_simple"),
-                '2' => $this->lng->txt("tst_finish_notification_advanced"),
-            )
-        );
-    }
-
-    private function addScoringOptionsProperties()
-    {
-        $this->addSetting(
-            "count_system",
-            ilSettingsTemplateConfig::SELECT,
-            $this->lng->txt("tst_text_count_system"),
-            true,
-            0,
-            array(
-                '0' => $this->lng->txt("tst_count_partial_solutions"),
-                '1' => $this->lng->txt("tst_count_correct_solutions")
-            )
-        );
-
-        $this->addSetting(
-            "mc_scoring",
-            ilSettingsTemplateConfig::SELECT,
-            $this->lng->txt("tst_score_mcmr_questions"),
-            true,
-            0,
-            array(
-                '0' => $this->lng->txt("tst_score_mcmr_zero_points_when_unanswered"),
-                '1' => $this->lng->txt("tst_score_mcmr_use_scoring_system")
-            )
-        );
-
-        $this->addSetting(
-            "score_cutting",
-            ilSettingsTemplateConfig::SELECT,
-            $this->lng->txt("tst_score_cutting"),
-            true,
-            0,
-            array(
-                '0' => $this->lng->txt("tst_score_cut_question"),
-                '1' => $this->lng->txt("tst_score_cut_test")
-            )
-        );
-
-        $this->addSetting(
-            "pass_scoring",
-            ilSettingsTemplateConfig::SELECT,
-            $this->lng->txt("tst_pass_scoring"),
-            true,
-            0,
-            array(
-                '0' => $this->lng->txt("tst_pass_last_pass"),
-                '1' => $this->lng->txt("tst_pass_best_pass")
-            )
-        );
-
-        $this->addSetting(
-            "pass_deletion_allowed",
-            ilSettingsTemplateConfig::SELECT,
-            $this->lng->txt("tst_pass_deletion"),
-            true,
-            0,
-            array(
-                '0' => $this->lng->txt("tst_pass_deletion_not_allowed"),
-                '1' => $this->lng->txt("tst_pass_deletion_allowed")
-            )
-        );
-    }
-
-    private function addResultSummaryProperties()
-    {
-        $this->addSetting(
-            "results_access_enabled",
-            ilSettingsTemplateConfig::SELECT,
-            $this->lng->txt("tst_results_access_enabled"),
-            false,
-            0,
-            array(
-                '0' => $this->lng->txt("tst_results_access_never"),
-                '2' => $this->lng->txt("tst_results_access_always"),
-                '1' => $this->lng->txt("tst_results_access_finished"),
-                '3' => $this->lng->txt("tst_results_access_date")
-            )
-        );
-
-        $this->addSetting(
-            "grading_status",
-            ilSettingsTemplateConfig::BOOL,
-            $this->lng->txt("tst_results_grading_opt_show_status"),
-            true
-        );
-
-        $this->addSetting(
-            "grading_mark",
-            ilSettingsTemplateConfig::BOOL,
-            $this->lng->txt("tst_results_grading_opt_show_mark"),
-            true
-        );
-    }
-
-    private function addResultDetailsProperties()
-    {
-        $this->addSetting(
-            "solution_details",
-            ilSettingsTemplateConfig::BOOL,
-            $this->lng->txt("tst_show_solution_details"),
-            false
-        );
-        
-        $this->addSetting(
-            "solution_feedback",
-            ilSettingsTemplateConfig::BOOL,
-            $this->lng->txt("tst_show_solution_feedback"),
-            true
-        );
-        
-        $this->addSetting(
-            "solution_suggested",
-            ilSettingsTemplateConfig::BOOL,
-            $this->lng->txt("tst_show_solution_suggested"),
-            true
-        );
-        
-        $this->addSetting(
-            "solution_printview",
-            ilSettingsTemplateConfig::BOOL,
-            $this->lng->txt("tst_show_solution_printview"),
-            false
-        );
-        
-        $this->addSetting(
-            "highscore_enabled",
-            ilSettingsTemplateConfig::BOOL,
-            $this->lng->txt("tst_highscore_enabled"),
-            false
-        );
-        
-        $this->addSetting(
-            "solution_signature",
-            ilSettingsTemplateConfig::BOOL,
-            $this->lng->txt("tst_show_solution_signature"),
-            true
-        );
-        
-        $this->addSetting(
-            "examid_in_test_res",
-            ilSettingsTemplateConfig::BOOL,
-            $this->lng->txt("examid_in_test_res"),
-            true
-        );
-
-        $this->addSetting(
-            "exp_sc_short",
-            ilSettingsTemplateConfig::BOOL,
-            $this->lng->txt("tst_exp_sc_short"),
-            true
-        );
-    }
-
-    private function addResultMiscOptionsProperties()
-    {
-        $this->addSetting(
-            "anonymity",
-            ilSettingsTemplateConfig::SELECT,
-            $this->lng->txt("tst_anonymity"),
-            true,
-            0,
-            array(
-                '0' => $this->lng->txt("tst_anonymity_no_anonymization"),
-                '1' => $this->lng->txt("tst_anonymity_anonymous_test"),
-            )
-        );
-
-        $this->addSetting(
-            "enable_archiving",
-            ilSettingsTemplateConfig::BOOL,
-            $this->lng->txt("test_enable_archiving"),
-            true
-        );
-    }
->>>>>>> 46afeae0
 }