--- conflicted
+++ resolved
@@ -1,7 +1,5 @@
 <?php
 /* Copyright (c) 1998-2013 ILIAS open source, Extended GPL, see docs/LICENSE */
-
-use ILIAS\Modules\Test\Result\TestResultService;
 
 require_once './Modules/Test/classes/class.ilTestServiceGUI.php';
 require_once 'Modules/TestQuestionPool/classes/class.ilAssQuestionHintTracking.php';
@@ -12,15 +10,15 @@
  * Output class for assessment test evaluation
  *
  * The ilTestEvaluationGUI class creates the output for the ilObjTestGUI
- * class when authors evaluate a test. This saves some heap space because
+ * class when authors evaluate a test. This saves some heap space because 
  * the ilObjTestGUI class will be much smaller then
  *
  * @author	Helmut Schottmüller <helmut.schottmueller@mac.com>
  * @author	Björn Heyser <bheyser@databay.de>
  * @author	Maximilian Becker <mbecker@databay.de>
- *
+ * 
  * @version		$Id$
- *
+ * 
  * @ingroup ModulesTest
  *
  * @ilCtrl_Calls ilTestEvaluationGUI: ilTestPassDetailsOverviewTableGUI
@@ -29,1183 +27,975 @@
  */
 class ilTestEvaluationGUI extends ilTestServiceGUI
 {
-    /**
-     * @var ilTestAccess
-     */
-    protected $testAccess;
-    
-    /**
-     * @var ilTestProcessLockerFactory
-     */
-    protected $processLockerFactory;
-    
-    /**
-     * ilTestEvaluationGUI constructor
-     *
-     * The constructor takes possible arguments an creates an instance of the
-     * ilTestEvaluationGUI object.
-     *
-     * @param ilObjTest $a_object Associated ilObjTest class
-     */
-    public function __construct(ilObjTest $a_object)
-    {
-        parent::__construct($a_object);
-        
-        global $DIC; /* @var ILIAS\DI\Container $DIC */
-        
-        require_once 'Modules/Test/classes/class.ilTestProcessLockerFactory.php';
-        $this->processLockerFactory = new ilTestProcessLockerFactory(
-            new ilSetting('assessment'),
-            $DIC->database()
-        );
-    }
-    
-    /**
-     * @return ilTestAccess
-     */
-    public function getTestAccess()
-    {
-        return $this->testAccess;
-    }
-    
-    /**
-     * @param ilTestAccess $testAccess
-     */
-    public function setTestAccess($testAccess)
-    {
-        $this->testAccess = $testAccess;
-    }
-
-    /**
-     * execute command
-     */
-    public function executeCommand()
-    {
-        $cmd = $this->ctrl->getCmd();
-        $next_class = $this->ctrl->getNextClass($this);
-        $this->ctrl->saveParameter($this, "sequence");
-        $this->ctrl->saveParameter($this, "active_id");
-        $cmd = $this->getCommand($cmd);
-        switch ($next_class) {
-            case 'iltestpassdetailsoverviewtablegui':
-                require_once 'Modules/Test/classes/tables/class.ilTestPassDetailsOverviewTableGUI.php';
-                $tableGUI = new ilTestPassDetailsOverviewTableGUI($this->ctrl, $this, 'outUserPassDetails');
-                $tableGUI->setIsPdfGenerationRequest($this->isPdfDeliveryRequest());
-                $tableGUI->initFilter();
-                $this->ctrl->forwardCommand($tableGUI);
-                break;
-
-            default:
-                $ret =&$this->$cmd();
-                break;
-        }
-        return $ret;
-    }
-
-    public function &getHeaderNames()
-    {
-        $headernames = array();
-        if ($this->object->getAnonymity()) {
-            array_push($headernames, $this->lng->txt("counter"));
-        } else {
-            array_push($headernames, $this->lng->txt("name"));
-            array_push($headernames, $this->lng->txt("login"));
-        }
-        $additionalFields = $this->object->getEvaluationAdditionalFields();
-        if (count($additionalFields)) {
-            foreach ($additionalFields as $fieldname) {
-                array_push($headernames, $this->lng->txt($fieldname));
-            }
-        }
-        array_push($headernames, $this->lng->txt("tst_reached_points"));
-        array_push($headernames, $this->lng->txt("tst_mark"));
-        if ($this->object->getECTSOutput()) {
-            array_push($headernames, $this->lng->txt("ects_grade"));
-        }
-        array_push($headernames, $this->lng->txt("tst_answered_questions"));
-        array_push($headernames, $this->lng->txt("working_time"));
-        array_push($headernames, $this->lng->txt("detailed_evaluation"));
-        return $headernames;
-    }
-    
-    public function &getHeaderVars()
-    {
-        $headervars = array();
-        if ($this->object->getAnonymity()) {
-            array_push($headervars, "counter");
-        } else {
-            array_push($headervars, "name");
-            array_push($headervars, "login");
-        }
-        array_push($headervars, "resultspoints");
-        array_push($headervars, "resultsmarks");
-        if ($this->object->getECTSOutput()) {
-            array_push($headervars, "ects_grade");
-        }
-        array_push($headervars, "qworkedthrough");
-        array_push($headervars, "timeofwork");
-        array_push($headervars, "");
-        return $headervars;
-    }
-    
-    /**
-     * @deprecated command is not used any longer
-     */
-    public function filterEvaluation()
-    {
-        if (!$this->getTestAccess()->checkStatisticsAccess()) {
-            ilObjTestGUI::accessViolationRedirect();
-        }
-        
-        include_once "./Modules/Test/classes/tables/class.ilEvaluationAllTableGUI.php";
-        $table_gui = new ilEvaluationAllTableGUI($this, 'outEvaluation');
-        $table_gui->writeFilterToSession();
-        $this->ctrl->redirect($this, "outEvaluation");
-    }
-    
-    /**
-     * @deprecated command is not used any longer
-     */
-    public function resetfilterEvaluation()
-    {
-        if (!$this->getTestAccess()->checkStatisticsAccess()) {
-            ilObjTestGUI::accessViolationRedirect();
-        }
-        
-        include_once "./Modules/Test/classes/tables/class.ilEvaluationAllTableGUI.php";
-        $table_gui = new ilEvaluationAllTableGUI($this, 'outEvaluation');
-        $table_gui->resetFilter();
-        $this->ctrl->redirect($this, "outEvaluation");
-    }
-
-    /**
-    * Creates the evaluation output for the test
-    *
-    * @access public
-    */
-    public function outEvaluation()
-    {
-        global $DIC; /* @var ILIAS\DI\Container $DIC */
-        $ilToolbar = $DIC->toolbar();
-
-        if (!$this->getTestAccess()->checkStatisticsAccess()) {
-            ilObjTestGUI::accessViolationRedirect();
-        }
-        
-        $DIC->tabs()->activateTab(ilTestTabsManager::TAB_ID_STATISTICS);
-        
-        include_once "./Modules/Test/classes/tables/class.ilEvaluationAllTableGUI.php";
-        
-        $table_gui = new ilEvaluationAllTableGUI(
-            $this,
-            'outEvaluation',
-            $this->object->getAnonymity(),
-            $this->object->isOfferingQuestionHintsEnabled()
-        );
-        
-        $data = array();
-        $arrFilter = array();
-        
-        foreach ($table_gui->getFilterItems() as $item) {
-            if ($item->getValue() !== false) {
-                switch ($item->getPostVar()) {
-                    case 'group':
-                    case 'name':
-                    case 'course':
-                        $arrFilter[$item->getPostVar()] = $item->getValue();
-                        break;
-                    case 'passed_only':
-                        $passedonly = $item->getChecked();
-                        break;
-                }
-            }
-        }
-        include_once "./Modules/Test/classes/class.ilTestEvaluationData.php";
-        $eval = new ilTestEvaluationData($this->object);
-        $eval->setFilterArray($arrFilter);
-        $foundParticipants = $eval->getParticipants();
-        
-        require_once 'Modules/Test/classes/class.ilTestParticipantData.php';
-        require_once 'Modules/Test/classes/class.ilTestParticipantAccessFilter.php';
-        
-        $participantData = new ilTestParticipantData($DIC->database(), $DIC->language());
-        $participantData->setActiveIdsFilter($eval->getParticipantIds());
-        
-        $participantData->setParticipantAccessFilter(
-            ilTestParticipantAccessFilter::getAccessStatisticsUserFilter($this->ref_id)
-        );
-        
-        $participantData->load($this->object->getTestId());
-        
-        $counter = 1;
-        if (count($participantData->getActiveIds()) > 0) {
-            if ($this->object->getECTSOutput()) {
-                $passed_array =&$this->object->getTotalPointsPassedArray();
-            }
-            foreach ($participantData->getActiveIds() as $active_id) {
-                if (!isset($foundParticipants[$active_id]) || !($foundParticipants[$active_id] instanceof ilTestEvaluationUserData)) {
-                    continue;
-                }
-                
-                /* @var $userdata ilTestEvaluationUserData */
-                $userdata = $foundParticipants[$active_id];
-                
-                $remove = false;
-                if ($passedonly) {
-                    $mark_obj = $this->object->getMarkSchema()->getMatchingMark($userdata->getReachedPointsInPercent());
-                    
-                    if ($mark_obj->getPassed() == false || !$userdata->areObligationsAnswered()) {
-                        $remove = true;
-                    }
-                }
-                if (!$remove) {
-                    // build the evaluation row
-                    $evaluationrow = array();
-                    if ($this->object->getAnonymity()) {
-                        $evaluationrow['name'] = $counter;
-                        $evaluationrow['login'] = '';
-                    } else {
-                        $evaluationrow['name'] = $userdata->getName();
-                        if (strlen($userdata->getLogin())) {
-                            $evaluationrow['login'] = "[" . $userdata->getLogin() . "]";
-                        } else {
-                            $evaluationrow['login'] = '';
-                        }
-                    }
-
-                    $evaluationrow['reached'] = $userdata->getReached();
-                    $evaluationrow['max'] = $userdata->getMaxpoints();
-                    $evaluationrow['hint_count'] = $userdata->getRequestedHintsCountFromScoredPass();
-                    $percentage = $userdata->getReachedPointsInPercent();
-                    $mark = $this->object->getMarkSchema()->getMatchingMark($percentage);
-                    if (is_object($mark)) {
-                        $evaluationrow['mark'] = $mark->getShortName();
-                    }
-                    if ($this->object->getECTSOutput()) {
-                        $ects_mark = $this->object->getECTSGrade($passed_array, $userdata->getReached(), $userdata->getMaxPoints());
-                        $evaluationrow['ects_grade'] = $ects_mark;
-                    }
-                    $evaluationrow['answered'] = $userdata->getQuestionsWorkedThroughInPercent();
-                    $evaluationrow['questions_worked_through'] = $userdata->getQuestionsWorkedThrough();
-                    $evaluationrow['number_of_questions']      = $userdata->getNumberOfQuestions();
-                    $time_seconds = $userdata->getTimeOfWork();
-                    $time_hours    = floor($time_seconds/3600);
-                    $time_seconds -= $time_hours   * 3600;
-                    $time_minutes  = floor($time_seconds/60);
-                    $time_seconds -= $time_minutes * 60;
-                    $evaluationrow['working_time'] = sprintf("%02d:%02d:%02d", $time_hours, $time_minutes, $time_seconds);
-                    $this->ctrl->setParameter($this, "active_id", $active_id);
-                    $href = $this->ctrl->getLinkTarget($this, "detailedEvaluation");
-                    $detailed_evaluation = $this->lng->txt("detailed_evaluation_show");
-                    $evaluationrow['details'] = "<a class=\"il_ContainerItemCommand\" href=\"$href\">$detailed_evaluation</a>";
-                    $userfields = ilObjUser::_lookupFields($userdata->getUserID());
-                    $evaluationrow['gender'] = $userfields['gender'];
-                    $evaluationrow['email'] = $userfields['email'];
-                    $evaluationrow['institution'] = $userfields['institution'];
-                    $evaluationrow['street'] = $userfields['street'];
-                    $evaluationrow['city'] = $userfields['city'];
-                    $evaluationrow['zipcode'] = $userfields['zipcode'];
-                    $evaluationrow['country'] = $userfields['country'];
-                    $evaluationrow['sel_country'] = $userfields['sel_country'];
-                    $evaluationrow['department'] = $userfields['department'];
-                    $evaluationrow['matriculation'] = $userfields['matriculation'];
-                    $counter++;
-                    $data[] = $evaluationrow;
-                }
-            }
-        }
-        
-        $table_gui->setData($data);
-        if (count($participantData->getActiveIds()) > 0) {
-            $ilToolbar->setFormName('form_output_eval');
-            $ilToolbar->setFormAction($this->ctrl->getFormAction($this, 'exportEvaluation'));
-            require_once 'Services/Form/classes/class.ilSelectInputGUI.php';
-            $export_type = new ilSelectInputGUI($this->lng->txt('exp_eval_data'), 'export_type');
-            $options = array(
-                'excel' => $this->lng->txt('exp_type_excel'),
-                'csv'   => $this->lng->txt('exp_type_spss')
-            );
-            
-            if (!$this->object->getAnonymity()) {
-                $userCertificateRepository = new ilUserCertificateRepository($DIC->database(), $DIC->logger()->cert());
-                try {
-                    $userCertificateRepository->fetchActiveCertificate($DIC->user()->getId(), $this->object->getId());
-                    $options['certificate'] = $this->lng->txt('exp_type_certificate');
-                } catch (ilException $e) {
-                }
-            }
-
-            $export_type->setOptions($options);
-            
-            $ilToolbar->addInputItem($export_type, true);
-            require_once 'Services/UIComponent/Button/classes/class.ilSubmitButton.php';
-            $button = ilSubmitButton::getInstance();
-            $button->setCommand('exportEvaluation');
-            $button->setCaption('export');
-            $button->getOmitPreventDoubleSubmission();
-            $ilToolbar->addButtonInstance($button);
-        }
-
-        $this->tpl->addCss(ilUtil::getStyleSheetLocation("output", "test_print.css", "Modules/Test"), "print");
-        if ($this->object->getShowSolutionAnswersOnly()) {
-            $this->tpl->addCss(ilUtil::getStyleSheetLocation("output", "test_print_hide_content.css", "Modules/Test"), "print");
-        }
-
-        $this->tpl->setContent($table_gui->getHTML());
-    }
-    
-    /**
-    * Creates the detailed evaluation output for a selected participant
-    *
-    * Creates the detailed evaluation output for a selected participant
-    *
-    * @access public
-    */
-    public function detailedEvaluation()
-    {
-        global $DIC; /* @var ILIAS\DI\Container $DIC */
-        
-        if (!$this->getTestAccess()->checkStatisticsAccess()) {
-            ilObjTestGUI::accessViolationRedirect();
-        }
-        
-        $DIC->tabs()->activateTab(ilTestTabsManager::TAB_ID_STATISTICS);
-
-        $active_id = $_GET['active_id'];
-        
-        if (!$this->getTestAccess()->checkResultsAccessForActiveId($active_id)) {
-            ilObjTestGUI::accessViolationRedirect();
-        }
-        
-        if (strlen($active_id) == 0) {
-            ilUtil::sendInfo($this->lng->txt('detailed_evaluation_missing_active_id'), true);
-            $this->ctrl->redirect($this, 'outEvaluation');
-        }
-        
-        $this->tpl->addCss(ilUtil::getStyleSheetLocation('output', 'test_print.css', 'Modules/Test'), 'print');
-
-        $toolbar = $DIC['ilToolbar'];
-
-        require_once 'Services/UIComponent/Button/classes/class.ilLinkButton.php';
-        $backBtn = ilLinkButton::getInstance();
-        $backBtn->setCaption('back');
-        $backBtn->setUrl($this->ctrl->getLinkTarget($this, 'outEvaluation'));
-        $toolbar->addInputItem($backBtn);
-
-        $this->object->setAccessFilteredParticipantList(
-            $this->object->buildStatisticsAccessFilteredParticipantList()
-        );
-        
-        $data =&$this->object->getCompleteEvaluationData();
-
-        require_once 'Services/Form/classes/class.ilPropertyFormGUI.php';
-        $form = new ilPropertyFormGUI();
-        $form->setTitle(sprintf(
-            $this->lng->txt('detailed_evaluation_for'),
-            $data->getParticipant($active_id)->getName()
-        ));
-
-        $resultPoints = new ilNonEditableValueGUI($this->lng->txt('tst_stat_result_resultspoints'));
-        $resultPoints->setValue($data->getParticipant($active_id)->getReached() . " " . strtolower($this->lng->txt("of")) . " " . $data->getParticipant($active_id)->getMaxpoints() . " (" . sprintf("%2.2f", $data->getParticipant($active_id)->getReachedPointsInPercent()) . " %" . ")");
-        $form->addItem($resultPoints);
-
-        if (strlen($data->getParticipant($active_id)->getMark())) {
-            $resultMarks = new ilNonEditableValueGUI($this->lng->txt('tst_stat_result_resultsmarks'));
-            $resultMarks->setValue($data->getParticipant($active_id)->getMark());
-            $form->addItem($resultMarks);
-            if (strlen($data->getParticipant($active_id)->getECTSMark())) {
-                $ectsGrade = new ilNonEditableValueGUI($this->lng->txt('ects_grade'));
-                $ectsGrade->setValue($data->getParticipant($active_id)->getECTSMark());
-                $form->addItem($ectsGrade);
-            }
-        }
-
-        if ($this->object->isOfferingQuestionHintsEnabled()) {
-            $requestHints = new ilNonEditableValueGUI($this->lng->txt('tst_question_hints_requested_hint_count_header'));
-            $requestHints->setValue($data->getParticipant($active_id)->getRequestedHintsCountFromScoredPass());
-            $form->addItem($requestHints);
-        }
-
-        $time_seconds = $data->getParticipant($active_id)->getTimeOfWork();
-        $atime_seconds = $data->getParticipant($active_id)->getNumberOfQuestions() ? $time_seconds / $data->getParticipant($active_id)->getNumberOfQuestions() : 0;
-        $time_hours    = floor($time_seconds/3600);
-        $time_seconds -= $time_hours   * 3600;
-        $time_minutes  = floor($time_seconds/60);
-        $time_seconds -= $time_minutes * 60;
-        $timeOfWork = new ilNonEditableValueGUI($this->lng->txt('tst_stat_result_timeofwork'));
-        $timeOfWork->setValue(sprintf("%02d:%02d:%02d", $time_hours, $time_minutes, $time_seconds));
-        $form->addItem($timeOfWork);
-
-        $this->tpl->setVariable("TXT_ATIMEOFWORK", $this->lng->txt(""));
-        $time_hours    = floor($atime_seconds/3600);
-        $atime_seconds -= $time_hours   * 3600;
-        $time_minutes  = floor($atime_seconds/60);
-        $atime_seconds -= $time_minutes * 60;
-        $avgTimeOfWork = new ilNonEditableValueGUI($this->lng->txt('tst_stat_result_atimeofwork'));
-        $avgTimeOfWork->setValue(sprintf("%02d:%02d:%02d", $time_hours, $time_minutes, $atime_seconds));
-        $form->addItem($avgTimeOfWork);
-
-        $firstVisit = new ilNonEditableValueGUI($this->lng->txt('tst_stat_result_firstvisit'));
-        $firstVisit->setValue(ilDatePresentation::formatDate(new ilDateTime($data->getParticipant($active_id)->getFirstVisit(), IL_CAL_UNIX)));
-        $form->addItem($firstVisit);
-
-        $lastVisit = new ilNonEditableValueGUI($this->lng->txt('tst_stat_result_lastvisit'));
-        $lastVisit->setValue(ilDatePresentation::formatDate(new ilDateTime($data->getParticipant($active_id)->getLastVisit(), IL_CAL_UNIX)));
-        $form->addItem($lastVisit);
-
-        $nrPasses = new ilNonEditableValueGUI($this->lng->txt('tst_nr_of_passes'));
-        $nrPasses->setValue($data->getParticipant($active_id)->getLastPass() + 1);
-        $form->addItem($nrPasses);
-
-        $scoredPass = new ilNonEditableValueGUI($this->lng->txt('scored_pass'));
-        if ($this->object->getPassScoring() == SCORE_BEST_PASS) {
-            $scoredPass->setValue($data->getParticipant($active_id)->getBestPass() + 1);
-        } else {
-            $scoredPass->setValue($data->getParticipant($active_id)->getLastPass() + 1);
-        }
-        $form->addItem($scoredPass);
-
-        $median = $data->getStatistics()->getStatistics()->median();
-        $pct    = $data->getParticipant($active_id)->getMaxpoints() ? ($median / $data->getParticipant($active_id)->getMaxpoints()) * 100.0 : 0;
-        $mark   = $this->object->mark_schema->getMatchingMark($pct);
-        if (is_object($mark)) {
-            $markMedian = new ilNonEditableValueGUI($this->lng->txt('tst_stat_result_mark_median'));
-            $markMedian->setValue($mark->getShortName());
-            $form->addItem($markMedian);
-        }
-
-        $rankParticipant = new ilNonEditableValueGUI($this->lng->txt('tst_stat_result_rank_participant'));
-        $rankParticipant->setValue($data->getStatistics()->getStatistics()->rank($data->getParticipant($active_id)->getReached()));
-        $form->addItem($rankParticipant);
-
-        $rankMedian = new ilNonEditableValueGUI($this->lng->txt('tst_stat_result_rank_median'));
-        $rankMedian->setValue($data->getStatistics()->getStatistics()->rank_median());
-        $form->addItem($rankMedian);
-
-        $totalParticipants = new ilNonEditableValueGUI($this->lng->txt('tst_stat_result_total_participants'));
-        $totalParticipants->setValue($data->getStatistics()->getStatistics()->count());
-        $form->addItem($totalParticipants);
-
-        $medianField = new ilNonEditableValueGUI($this->lng->txt('tst_stat_result_median'));
-        $medianField->setValue($median);
-        $form->addItem($medianField);
-
-        $this->tpl->setContent($form->getHTML());
-
-        $tables = array();
-
-        for ($pass = 0; $pass <= $data->getParticipant($active_id)->getLastPass(); $pass++) {
-            $finishdate = ilObjTest::lookupPassResultsUpdateTimestamp($active_id, $pass);
-            if ($finishdate > 0) {
-                if (($DIC->access()->checkAccess('write', '', (int) $_GET['ref_id']))) {
-                    $this->ctrl->setParameter($this, 'statistics', '1');
-                    $this->ctrl->setParameter($this, 'active_id', $active_id);
-                    $this->ctrl->setParameter($this, 'pass', $pass);
-                } else {
-                    $this->ctrl->setParameter($this, 'statistics', '');
-                    $this->ctrl->setParameter($this, 'active_id', '');
-                    $this->ctrl->setParameter($this, 'pass', '');
-                }
-
-                require_once 'Modules/Test/classes/tables/class.ilTestDetailedEvaluationStatisticsTableGUI.php';
-                $table = new ilTestDetailedEvaluationStatisticsTableGUI($this, 'detailedEvaluation', ($pass + 1) . '_' . $this->object->getId());
-                $table->setTitle(sprintf($this->lng->txt("tst_eval_question_points"), $pass + 1));
-                if (($DIC->access()->checkAccess('write', '', (int) $_GET['ref_id']))) {
-                    $table->addCommandButton('outParticipantsPassDetails', $this->lng->txt('tst_show_answer_sheet'));
-                }
-
-                $questions = $data->getParticipant($active_id)->getQuestions($pass);
-                if (!is_array($questions)) {
-                    $questions = $data->getParticipant($active_id)->getQuestions(0);
-                }
-
-                $tableData = array();
-
-                $counter = 0;
-                foreach ((array) $questions as $question) {
-                    $userDataData = array(
-                        'counter' => ++$counter,
-                        'id'      => $question['id'],
-                        'id_txt'  => $this->lng->txt('question_id_short'),
-                        'title'   => $data->getQuestionTitle($question['id'])
-                    );
-
-                    $answeredquestion = $data->getParticipant($active_id)->getPass($pass)->getAnsweredQuestionByQuestionId($question["id"]);
-                    if (is_array($answeredquestion)) {
-                        $percent = $answeredquestion['points'] ? $answeredquestion['reached'] / $answeredquestion['points'] * 100.0 : 0;
-                        $userDataData['points'] = $answeredquestion['reached'] . ' ' . strtolower($this->lng->txt('of')) . " " . $answeredquestion['points'] . ' (' . sprintf("%.2f", $percent) . ' %)';
-                    } else {
-                        $userDataData['points'] = '0 ' . strtolower($this->lng->txt('of')) . ' ' . $question['points'] . ' (' . sprintf("%.2f", 0) . ' %) - ' . $this->lng->txt('question_not_answered');
-                    }
-
-                    $tableData[] = $userDataData;
-                }
-                $table->setData($tableData);
-
-                $tables[] = $table->getHTML();
-            }
-        }
-        
-        global $DIC; /* @var ILIAS\DI\Container $DIC */
-        $DIC['tpl']->setContent($form->getHTML() . implode('', $tables));
-    }
-    
-    /**
-     * Creates a PDF representation of the answers for a given question in a test
-     *
-     */
-    public function exportQuestionForAllParticipants()
-    {
-        $this->getQuestionResultForTestUsers($_GET["qid"], $this->object->getTestId());
-    }
-    
-    /**
-     * Creates a ZIP file containing all file uploads for a given question in a test
-     *
-     */
-    public function exportFileUploadsForAllParticipants()
-    {
-        require_once './Modules/TestQuestionPool/classes/class.assQuestion.php';
-        $question_object = assQuestion::_instanciateQuestion($_GET["qid"]);
-        if ($question_object instanceof ilObjFileHandlingQuestionType) {
-            $question_object->deliverFileUploadZIPFile(
-                $this->ref_id,
-                $this->object->getTestId(),
-                $this->object->getTitle()
-            );
-        } else {
-            $this->ctrl->redirect($this, "singleResults");
-        }
-    }
-    
-    /**
-    * Output of anonymous aggregated results for the test
-    *
-    * Output of anonymous aggregated results for the test
-    *
-    * @access public
-    */
-    public function eval_a()
-    {
-        global $DIC; /* @var ILIAS\DI\Container $DIC */
-        $ilToolbar = $DIC->toolbar();
-        
-        if (!$this->getTestAccess()->checkStatisticsAccess()) {
-            ilObjTestGUI::accessViolationRedirect();
-        }
-        
-        $DIC->tabs()->activateTab(ilTestTabsManager::TAB_ID_STATISTICS);
-
-        $this->tpl->addBlockFile("ADM_CONTENT", "adm_content", "tpl.il_as_tst_eval_anonymous_aggregation.html", "Modules/Test");
-
-        $this->object->setAccessFilteredParticipantList(
-            $this->object->buildStatisticsAccessFilteredParticipantList()
-        );
-        
-        $eval =&$this->object->getCompleteEvaluationData();
-        $data = array();
-        $foundParticipants =&$eval->getParticipants();
-        if (count($foundParticipants)) {
-            $ilToolbar->setFormName('form_output_eval');
-            $ilToolbar->setFormAction($this->ctrl->getFormAction($this, 'exportAggregatedResults'));
-            require_once 'Services/Form/classes/class.ilSelectInputGUI.php';
-            $export_type = new ilSelectInputGUI($this->lng->txt('exp_eval_data'), 'export_type');
-            $export_type->setOptions(array(
-                'excel' => $this->lng->txt('exp_type_excel'),
-                'csv'   => $this->lng->txt('exp_type_spss')
-            ));
-            $ilToolbar->addInputItem($export_type, true);
-            require_once 'Services/UIComponent/Button/classes/class.ilSubmitButton.php';
-            $button = ilSubmitButton::getInstance();
-            $button->setCommand('exportAggregatedResults');
-            $button->setCaption('export');
-            $button->getOmitPreventDoubleSubmission();
-            $ilToolbar->addButtonInstance($button);
-
-            array_push($data, array(
-                'result' => $this->lng->txt("tst_eval_total_persons"),
-                'value'  => count($foundParticipants)
-            ));
-            $total_finished = $eval->getTotalFinishedParticipants();
-            array_push($data, array(
-                'result' => $this->lng->txt("tst_eval_total_finished"),
-                'value'  => $total_finished
-            ));
-            $average_time = $this->object->evalTotalStartedAverageTime(
-                $eval->getParticipantIds()
-            );
-            $diff_seconds = $average_time;
-            $diff_hours    = floor($diff_seconds/3600);
-            $diff_seconds -= $diff_hours   * 3600;
-            $diff_minutes  = floor($diff_seconds/60);
-            $diff_seconds -= $diff_minutes * 60;
-            array_push($data, array(
-                'result' => $this->lng->txt("tst_eval_total_finished_average_time"),
-                'value'  => sprintf("%02d:%02d:%02d", $diff_hours, $diff_minutes, $diff_seconds)
-            ));
-            $total_passed = 0;
-            $total_passed_reached = 0;
-            $total_passed_max = 0;
-            $total_passed_time = 0;
-            foreach ($foundParticipants as $userdata) {
-                if ($userdata->getPassed()) {
-                    $total_passed++;
-                    $total_passed_reached += $userdata->getReached();
-                    $total_passed_max += $userdata->getMaxpoints();
-                    $total_passed_time += $userdata->getTimeOfWork();
-                }
-            }
-            $average_passed_reached = $total_passed ? $total_passed_reached / $total_passed : 0;
-            $average_passed_max = $total_passed ? $total_passed_max / $total_passed : 0;
-            $average_passed_time = $total_passed ? $total_passed_time / $total_passed : 0;
-            array_push($data, array(
-                'result' => $this->lng->txt("tst_eval_total_passed"),
-                'value'  => $total_passed
-            ));
-            array_push($data, array(
-                'result' => $this->lng->txt("tst_eval_total_passed_average_points"),
-                'value'  => sprintf("%2.2f", $average_passed_reached) . " " . strtolower($this->lng->txt("of")) . " " . sprintf("%2.2f", $average_passed_max)
-            ));
-            $average_time = $average_passed_time;
-            $diff_seconds = $average_time;
-            $diff_hours    = floor($diff_seconds/3600);
-            $diff_seconds -= $diff_hours   * 3600;
-            $diff_minutes  = floor($diff_seconds/60);
-            $diff_seconds -= $diff_minutes * 60;
-            array_push($data, array(
-                'result' => $this->lng->txt("tst_eval_total_passed_average_time"),
-                'value'  => sprintf("%02d:%02d:%02d", $diff_hours, $diff_minutes, $diff_seconds)
-            ));
-        }
-
-        include_once "./Modules/Test/classes/tables/class.ilTestAggregatedResultsTableGUI.php";
-        $table_gui = new ilTestAggregatedResultsTableGUI($this, 'eval_a');
-        $table_gui->setData($data);
-        $this->tpl->setVariable('AGGREGATED_RESULTS', $table_gui->getHTML());
-        
-        $rows = array();
-        foreach ($eval->getQuestionTitles() as $question_id => $question_title) {
-            $answered = 0;
-            $reached = 0;
-            $max = 0;
-            foreach ($foundParticipants as $userdata) {
-                for ($i = 0; $i <= $userdata->getLastPass(); $i++) {
-                    if (is_object($userdata->getPass($i))) {
-                        $question =&$userdata->getPass($i)->getAnsweredQuestionByQuestionId($question_id);
-                        if (is_array($question)) {
-                            $answered++;
-                            $reached += $question["reached"];
-                            $max += $question["points"];
-                        }
-                    }
-                }
-            }
-            $percent = $max ? $reached/$max * 100.0 : 0;
-            $counter++;
-            $this->ctrl->setParameter($this, "qid", $question_id);
-
-            $points_reached = ($answered ? $reached / $answered : 0);
-            $points_max     = ($answered ? $max / $answered : 0);
-            array_push(
-                $rows,
-                array(
-                    'qid'            => $question_id,
-                    'title'          => $question_title,
-                    'points'         => $points_reached,
-                    'points_reached' => $points_reached,
-                    'points_max'     => $points_max,
-                    'percentage'     => (float) $percent,
-                    'answers'        => $answered
-                )
-            );
-        }
-        include_once "./Modules/Test/classes/tables/class.ilTestAverageReachedPointsTableGUI.php";
-        $table_gui = new ilTestAverageReachedPointsTableGUI($this, 'eval_a');
-        $table_gui->setData($rows);
-        $this->tpl->setVariable('TBL_AVG_REACHED', $table_gui->getHTML());
-    }
-
-    /**
-     * Exports the evaluation data to a selected file format
-     */
-    public function exportEvaluation()
-    {
-        $filterby = "";
-        if (array_key_exists("g_filterby", $_GET)) {
-            $filterby = $_GET["g_filterby"];
-        }
-
-        $filtertext = "";
-        if (array_key_exists("g_userfilter", $_GET)) {
-            $filtertext = $_GET["g_userfilter"];
-        }
-
-        $passedonly = false;
-        if (array_key_exists("g_passedonly", $_GET)) {
-            if ($_GET["g_passedonly"] == 1) {
-                $passedonly = true;
-            }
-        }
-
-        require_once 'Modules/Test/classes/class.ilTestExportFactory.php';
-        $expFactory = new ilTestExportFactory($this->object);
-
-        switch ($_POST["export_type"]) {
-            case "excel":
-                $expFactory->getExporter('results')->exportToExcel(
-                    $deliver = true,
-                    $filterby,
-                    $filtertext,
-                    $passedonly
-                );
-                break;
-
-            case "csv":
-                $expFactory->getExporter('results')->exportToCSV(
-                    $deliver = true,
-                    $filterby,
-                    $filtertext,
-                    $passedonly
-                );
-                break;
-
-            case "certificate":
-                if ($passedonly) {
-                    $this->ctrl->setParameterByClass("iltestcertificategui", "g_passedonly", "1");
-                }
-                if (strlen($filtertext)) {
-                    $this->ctrl->setParameterByClass("iltestcertificategui", "g_userfilter", $filtertext);
-                }
-                $this->ctrl->redirect($this, "exportCertificate");
-                break;
-        }
-    }
-
-    /**
-    * Exports the aggregated results
-    *
-    * @access public
-    */
-    public function exportAggregatedResults()
-    {
-        require_once 'Modules/Test/classes/class.ilTestExportFactory.php';
-        $expFactory = new ilTestExportFactory($this->object);
-        $exportObj = $expFactory->getExporter('aggregated');
-
-        switch ($_POST["export_type"]) {
-            case "excel":
-                $exportObj->exportToExcel($deliver = true);
-                break;
-            case "csv":
-                $exportObj->exportToCSV($deliver = true);
-                break;
-        }
-    }
-
-    /**
-    * Exports the user results as PDF certificates using
-    * XSL-FO via XML:RPC calls
-    *
-    * @access public
-    */
-    public function exportCertificate()
-    {
-        global $DIC;
-
-        $database = $DIC->database();
-        $logger = $DIC->logger()->root();
-
-        $pathFactory = new ilCertificatePathFactory();
-        $objectId    = $this->object->getId();
-        $zipAction = new ilUserCertificateZip(
-            $objectId,
-            $pathFactory->create($this->object)
-        );
-
-        $archive_dir = $zipAction->createArchiveDirectory();
-        $total_users = array();
-        
-        $this->object->setAccessFilteredParticipantList(
-            $this->object->buildStatisticsAccessFilteredParticipantList()
-        );
-
-        $ilUserCertificateRepository = new ilUserCertificateRepository($database, $logger);
-        $pdfGenerator = new ilPdfGenerator($ilUserCertificateRepository, $logger);
-
-        $total_users =&$this->object->evalTotalPersonsArray();
-        if (count($total_users)) {
-            $certValidator = new ilCertificateDownloadValidator();
-            
-            foreach ($total_users as $active_id => $name) {
-                $user_id = $this->object->_getUserIdFromActiveId($active_id);
-                
-                if (!$certValidator->isCertificateDownloadable($user_id, $objectId)) {
-                    continue;
-                }
-                
-                $pdfAction = new ilCertificatePdfAction(
-                    $logger,
-                    $pdfGenerator,
-                    new ilCertificateUtilHelper(),
-                    $this->lng->txt('error_creating_certificate_pdf')
-                );
-
-                $pdf = $pdfAction->createPDF($user_id, $objectId);
-                if (strlen($pdf)) {
-                    $zipAction->addPDFtoArchiveDirectory($pdf, $archive_dir, $user_id . "_" . str_replace(" ", "_", ilUtil::getASCIIFilename($name)) . ".pdf");
-                }
-            }
-            $zipArchive = $zipAction->zipCertificatesInArchiveDirectory($archive_dir, true);
-        }
-    }
-    
-    /**
-     * Returns the ID of a question for evaluation purposes. If a question id and the id of the
-     * original question are given, this function returns the original id, otherwise the  question id
-     *
-     * @return int question or original id
-     **/
-    public function getEvaluationQuestionId($question_id, $original_id = "")
-    {
-        if ($original_id > 0) {
-            return $original_id;
-        } else {
-            return $question_id;
-        }
-    }
-    
-    /**
-    * Output of the pass details of an existing test pass for the test statistics
-    *
-    * Output of the pass details of an existing test pass for the test statistics
-    *
-    * @access public
-    */
-    public function outParticipantsPassDetails()
-    {
-        global $DIC;
-        $ilTabs = $DIC['ilTabs'];
-        $ilAccess = $DIC['ilAccess'];
-        $ilObjDataCache = $DIC['ilObjDataCache'];
-        
-        $active_id = (int) $_GET["active_id"];
-        
-        if (!$this->getTestAccess()->checkResultsAccessForActiveId($active_id)) {
-            ilObjTestGUI::accessViolationRedirect();
-        }
-
-        $this->ctrl->saveParameter($this, "active_id");
-        $testSession = $this->testSessionFactory->getSession($active_id);
-
-        // protect actives from other tests
-        if ($testSession->getTestId() != $this->object->getTestId()) {
-            ilObjTestGUI::accessViolationRedirect();
-        }
-        
-        $this->ctrl->saveParameter($this, "pass");
-        $pass = (int) $_GET["pass"];
-
-        if (isset($_GET['statistics']) && $_GET['statistics'] == 1) {
-            $this->ctrl->setParameterByClass("ilTestEvaluationGUI", "active_id", $active_id);
-            $this->ctrl->saveParameter($this, 'statistics');
-
-            $ilTabs->setBackTarget(
-                $this->lng->txt('back'),
-                $this->ctrl->getLinkTargetByClass('ilTestEvaluationGUI', 'detailedEvaluation')
-            );
-        } elseif ($this->object->getNrOfTries() == 1) {
-            $ilTabs->setBackTarget(
-                $this->lng->txt('back'),
-                $this->ctrl->getLinkTargetByClass('ilParticipantsTestResultsGUI')
-            );
-        } else {
-            $ilTabs->setBackTarget(
-                $this->lng->txt('tst_results_back_overview'),
-                $this->ctrl->getLinkTarget($this, 'outParticipantsResultsOverview')
-            );
-        }
+	/**
+	 * @var ilTestAccess
+	 */
+	protected $testAccess;
+	
+	/**
+	 * @var ilTestProcessLockerFactory
+	 */
+	protected $processLockerFactory;
+	
+	/**
+	 * ilTestEvaluationGUI constructor
+	 *
+	 * The constructor takes possible arguments an creates an instance of the 
+	 * ilTestEvaluationGUI object.
+	 *
+	 * @param ilObjTest $a_object Associated ilObjTest class
+	 */
+	public function __construct(ilObjTest $a_object)
+	{
+		parent::__construct($a_object);
+		
+		global $DIC; /* @var ILIAS\DI\Container $DIC */
+		
+		require_once 'Modules/Test/classes/class.ilTestProcessLockerFactory.php';
+		$this->processLockerFactory = new ilTestProcessLockerFactory(
+			new ilSetting('assessment'), $DIC->database()
+		);
+	}
+	
+	/**
+	 * @return ilTestAccess
+	 */
+	public function getTestAccess()
+	{
+		return $this->testAccess;
+	}
+	
+	/**
+	 * @param ilTestAccess $testAccess
+	 */
+	public function setTestAccess($testAccess)
+	{
+		$this->testAccess = $testAccess;
+	}
+
+	/**
+	 * execute command
+	 */
+	public function executeCommand()
+	{
+		$cmd = $this->ctrl->getCmd();
+		$next_class = $this->ctrl->getNextClass($this);
+		$this->ctrl->saveParameter($this, "sequence");
+		$this->ctrl->saveParameter($this, "active_id");
+		$cmd = $this->getCommand($cmd);
+		switch($next_class)
+		{
+			case 'iltestpassdetailsoverviewtablegui':
+				require_once 'Modules/Test/classes/tables/class.ilTestPassDetailsOverviewTableGUI.php';
+				$tableGUI = new ilTestPassDetailsOverviewTableGUI($this->ctrl, $this, 'outUserPassDetails');
+				$tableGUI->setIsPdfGenerationRequest($this->isPdfDeliveryRequest());
+				$tableGUI->initFilter();
+				$this->ctrl->forwardCommand($tableGUI);
+				break;
+
+			default:
+				$ret =& $this->$cmd();
+				break;
+		}
+		return $ret;
+	}
+
+	function &getHeaderNames()
+	{
+		$headernames = array();
+		if ($this->object->getAnonymity())
+		{
+			array_push($headernames, $this->lng->txt("counter"));
+		}
+		else
+		{
+			array_push($headernames, $this->lng->txt("name"));
+			array_push($headernames, $this->lng->txt("login"));
+		}
+		$additionalFields = $this->object->getEvaluationAdditionalFields();
+		if (count($additionalFields))
+		{
+			foreach ($additionalFields as $fieldname)
+			{
+				array_push($headernames, $this->lng->txt($fieldname));
+			}
+		}
+		array_push($headernames, $this->lng->txt("tst_reached_points"));
+		array_push($headernames, $this->lng->txt("tst_mark"));
+		if ($this->object->getECTSOutput())
+		{
+			array_push($headernames, $this->lng->txt("ects_grade"));
+		}
+		array_push($headernames, $this->lng->txt("tst_answered_questions"));
+		array_push($headernames, $this->lng->txt("working_time"));
+		array_push($headernames, $this->lng->txt("detailed_evaluation"));
+		return $headernames;
+	}
+	
+	function &getHeaderVars()
+	{
+		$headervars = array();
+		if ($this->object->getAnonymity())
+		{
+			array_push($headervars, "counter");
+		}
+		else
+		{
+			array_push($headervars, "name");
+			array_push($headervars, "login");
+		}
+		array_push($headervars, "resultspoints");
+		array_push($headervars, "resultsmarks");
+		if ($this->object->getECTSOutput())
+		{
+			array_push($headervars, "ects_grade");
+		}
+		array_push($headervars, "qworkedthrough");
+		array_push($headervars, "timeofwork");
+		array_push($headervars, "");
+		return $headervars;
+	}
+	
+	/**
+	 * @deprecated command is not used any longer
+	 */
+	public function filterEvaluation()
+	{
+		if( !$this->getTestAccess()->checkStatisticsAccess() )
+		{
+			ilObjTestGUI::accessViolationRedirect();
+		}
+		
+		include_once "./Modules/Test/classes/tables/class.ilEvaluationAllTableGUI.php";
+		$table_gui = new ilEvaluationAllTableGUI($this, 'outEvaluation');
+		$table_gui->writeFilterToSession();
+		$this->ctrl->redirect($this, "outEvaluation");
+	}
+	
+	/**
+	 * @deprecated command is not used any longer
+	 */
+	public function resetfilterEvaluation()
+	{
+		if( !$this->getTestAccess()->checkStatisticsAccess() )
+		{
+			ilObjTestGUI::accessViolationRedirect();
+		}
+		
+		include_once "./Modules/Test/classes/tables/class.ilEvaluationAllTableGUI.php";
+		$table_gui = new ilEvaluationAllTableGUI($this, 'outEvaluation');
+		$table_gui->resetFilter();
+		$this->ctrl->redirect($this, "outEvaluation");
+	}
+
+	/**
+	* Creates the evaluation output for the test
+	*
+	* @access public
+	*/
+	function outEvaluation()
+	{
+		global $DIC; /* @var ILIAS\DI\Container $DIC */
+		$ilToolbar = $DIC->toolbar();
+
+		if( !$this->getTestAccess()->checkStatisticsAccess() )
+		{
+			ilObjTestGUI::accessViolationRedirect();
+		}
+		
+		$DIC->tabs()->activateTab(ilTestTabsManager::TAB_ID_STATISTICS);
+		
+		include_once "./Modules/Test/classes/tables/class.ilEvaluationAllTableGUI.php";
+		
+		$table_gui = new ilEvaluationAllTableGUI(
+				$this, 'outEvaluation', $this->object->getAnonymity(), $this->object->isOfferingQuestionHintsEnabled()
+		);
+		
+		$data = array();
+		$arrFilter = array();
+		
+		foreach ($table_gui->getFilterItems() as $item)
+		{
+			if ($item->getValue() !== false)
+			{
+				switch ($item->getPostVar())
+				{
+					case 'group':
+					case 'name':
+					case 'course':
+						$arrFilter[$item->getPostVar()] = $item->getValue();
+						break;
+					case 'passed_only':
+						$passedonly = $item->getChecked();
+						break;
+				}
+			}
+		}
+		include_once "./Modules/Test/classes/class.ilTestEvaluationData.php";
+		$eval = new ilTestEvaluationData($this->object);
+		$eval->setFilterArray($arrFilter);
+		$foundParticipants = $eval->getParticipants();
+		
+		require_once 'Modules/Test/classes/class.ilTestParticipantData.php';
+		require_once 'Modules/Test/classes/class.ilTestParticipantAccessFilter.php';
+		
+		$participantData = new ilTestParticipantData($DIC->database(), $DIC->language());
+		$participantData->setActiveIdsFilter($eval->getParticipantIds());
+		
+		$participantData->setParticipantAccessFilter(
+			ilTestParticipantAccessFilter::getAccessStatisticsUserFilter($this->ref_id)
+		);
+		
+		$participantData->load($this->object->getTestId());
+		
+		$counter = 1;
+		if (count($participantData->getActiveIds()) > 0)
+		{
+			if ($this->object->getECTSOutput())
+			{
+				$passed_array =& $this->object->getTotalPointsPassedArray();
+			}
+			foreach ($participantData->getActiveIds() as $active_id)
+			{
+				if( !isset($foundParticipants[$active_id]) || !($foundParticipants[$active_id] instanceof ilTestEvaluationUserData) )
+				{
+					continue;
+				}
+				
+				/* @var $userdata ilTestEvaluationUserData */
+				$userdata = $foundParticipants[$active_id];
+				
+				$remove = FALSE;
+				if ($passedonly)
+				{
+					$mark_obj = $this->object->getMarkSchema()->getMatchingMark($userdata->getReachedPointsInPercent());
+					
+					if( $mark_obj->getPassed() == FALSE || !$userdata->areObligationsAnswered() )
+					{
+						$remove = TRUE;
+					}
+				}
+				if (!$remove)
+				{
+					// build the evaluation row
+					$evaluationrow = array();
+					if ($this->object->getAnonymity())
+					{
+						$evaluationrow['name'] = $counter;
+						$evaluationrow['login'] = '';
+					}
+					else
+					{
+						$evaluationrow['name'] = $userdata->getName();
+						if (strlen($userdata->getLogin()))
+						{
+							$evaluationrow['login'] = "[" . $userdata->getLogin() . "]";
+						}
+						else
+						{
+							$evaluationrow['login'] = '';
+						}
+					}
+
+					$evaluationrow['reached'] = $userdata->getReached();
+					$evaluationrow['max'] = $userdata->getMaxpoints();
+					$evaluationrow['hint_count'] = $userdata->getRequestedHintsCountFromScoredPass();
+					$percentage = $userdata->getReachedPointsInPercent();
+					$mark = $this->object->getMarkSchema()->getMatchingMark($percentage);
+					if (is_object($mark))
+					{
+						$evaluationrow['mark'] = $mark->getShortName();
+					}
+					if ($this->object->getECTSOutput())
+					{
+						$ects_mark = $this->object->getECTSGrade($passed_array, $userdata->getReached(), $userdata->getMaxPoints());
+						$evaluationrow['ects_grade'] = $ects_mark;
+					}
+					$evaluationrow['answered'] = $userdata->getQuestionsWorkedThroughInPercent();
+					$evaluationrow['questions_worked_through'] = $userdata->getQuestionsWorkedThrough();
+					$evaluationrow['number_of_questions']      = $userdata->getNumberOfQuestions();
+					$time_seconds = $userdata->getTimeOfWork();
+					$time_hours    = floor($time_seconds/3600);
+					$time_seconds -= $time_hours   * 3600;
+					$time_minutes  = floor($time_seconds/60);
+					$time_seconds -= $time_minutes * 60;
+					$evaluationrow['working_time'] = sprintf("%02d:%02d:%02d", $time_hours, $time_minutes, $time_seconds);
+					$this->ctrl->setParameter($this, "active_id", $active_id);
+					$href = $this->ctrl->getLinkTarget($this, "detailedEvaluation");
+					$detailed_evaluation = $this->lng->txt("detailed_evaluation_show");
+					$evaluationrow['details'] = "<a class=\"il_ContainerItemCommand\" href=\"$href\">$detailed_evaluation</a>";
+					$userfields = ilObjUser::_lookupFields($userdata->getUserID());
+					$evaluationrow['gender'] = $userfields['gender'];
+					$evaluationrow['email'] = $userfields['email'];
+					$evaluationrow['institution'] = $userfields['institution'];
+					$evaluationrow['street'] = $userfields['street'];
+					$evaluationrow['city'] = $userfields['city'];
+					$evaluationrow['zipcode'] = $userfields['zipcode'];
+					$evaluationrow['country'] = $userfields['country'];
+					$evaluationrow['sel_country'] = $userfields['sel_country'];
+					$evaluationrow['department'] = $userfields['department'];
+					$evaluationrow['matriculation'] = $userfields['matriculation'];
+					$counter++;
+					$data[] = $evaluationrow;
+				}
+			}
+		}
+		
+		$table_gui->setData($data);
+		if(count($participantData->getActiveIds()) > 0)
+		{
+			$ilToolbar->setFormName('form_output_eval');
+			$ilToolbar->setFormAction($this->ctrl->getFormAction($this, 'exportEvaluation'));
+			require_once 'Services/Form/classes/class.ilSelectInputGUI.php';
+			$export_type = new ilSelectInputGUI($this->lng->txt('exp_eval_data'), 'export_type');
+			$options = array(
+				'excel' => $this->lng->txt('exp_type_excel'),
+				'csv'   => $this->lng->txt('exp_type_spss')
+			);
+			
+			if(!$this->object->getAnonymity()) {
+				$userCertificateRepository = new ilUserCertificateRepository($DIC->database(), $DIC->logger()->cert());
+				try {
+					$userCertificateRepository->fetchActiveCertificate($DIC->user()->getId(), $this->object->getId());
+					$options['certificate'] = $this->lng->txt('exp_type_certificate');
+				} catch (ilException $e) {}
+			}
+
+			$export_type->setOptions($options);
+			
+			$ilToolbar->addInputItem($export_type, true);
+			require_once 'Services/UIComponent/Button/classes/class.ilSubmitButton.php';
+			$button = ilSubmitButton::getInstance();
+			$button->setCommand('exportEvaluation');
+			$button->setCaption('export');
+			$button->getOmitPreventDoubleSubmission();
+			$ilToolbar->addButtonInstance($button);
+		}
+
+		$this->tpl->addCss(ilUtil::getStyleSheetLocation("output", "test_print.css", "Modules/Test"), "print");
+		if ($this->object->getShowSolutionAnswersOnly())
+		{
+			$this->tpl->addCss(ilUtil::getStyleSheetLocation("output", "test_print_hide_content.css", "Modules/Test"), "print");
+		}
+
+		$this->tpl->setContent($table_gui->getHTML());
+	}
+	
+	/**
+	* Creates the detailed evaluation output for a selected participant
+	*
+	* Creates the detailed evaluation output for a selected participant
+	*
+	* @access public
+	*/
+	function detailedEvaluation()
+	{
+		global $DIC; /* @var ILIAS\DI\Container $DIC */
+		
+		if( !$this->getTestAccess()->checkStatisticsAccess() )
+		{
+			ilObjTestGUI::accessViolationRedirect();
+		}
+		
+		$DIC->tabs()->activateTab(ilTestTabsManager::TAB_ID_STATISTICS);
+
+		$active_id = $_GET['active_id'];
+		
+		if( !$this->getTestAccess()->checkResultsAccessForActiveId($active_id) )
+		{
+			ilObjTestGUI::accessViolationRedirect();
+		}
+		
+		if(strlen($active_id) == 0)
+		{
+			ilUtil::sendInfo($this->lng->txt('detailed_evaluation_missing_active_id'), TRUE);
+			$this->ctrl->redirect($this, 'outEvaluation');
+		}
+		
+		$this->tpl->addCss(ilUtil::getStyleSheetLocation('output', 'test_print.css', 'Modules/Test'), 'print');
+
+		$toolbar = $DIC['ilToolbar'];
+
+		require_once 'Services/UIComponent/Button/classes/class.ilLinkButton.php';
+		$backBtn = ilLinkButton::getInstance();
+		$backBtn->setCaption('back');
+		$backBtn->setUrl($this->ctrl->getLinkTarget($this, 'outEvaluation'));
+		$toolbar->addInputItem($backBtn);
+
+		$this->object->setAccessFilteredParticipantList(
+			$this->object->buildStatisticsAccessFilteredParticipantList()
+		);
+		
+		$data =& $this->object->getCompleteEvaluationData();
+
+		require_once 'Services/Form/classes/class.ilPropertyFormGUI.php';
+		$form = new ilPropertyFormGUI();
+		$form->setTitle(sprintf(
+			$this->lng->txt('detailed_evaluation_for'), $data->getParticipant($active_id)->getName()
+		));
+
+		$resultPoints = new ilNonEditableValueGUI($this->lng->txt('tst_stat_result_resultspoints'));
+		$resultPoints->setValue($data->getParticipant($active_id)->getReached() . " " . strtolower($this->lng->txt("of")) . " " . $data->getParticipant($active_id)->getMaxpoints() . " (" . sprintf("%2.2f", $data->getParticipant($active_id)->getReachedPointsInPercent()) . " %" . ")");
+		$form->addItem($resultPoints);
+
+		if(strlen($data->getParticipant($active_id)->getMark()))
+		{
+			$resultMarks = new ilNonEditableValueGUI($this->lng->txt('tst_stat_result_resultsmarks'));
+			$resultMarks->setValue($data->getParticipant($active_id)->getMark());
+			$form->addItem($resultMarks);
+			if(strlen($data->getParticipant($active_id)->getECTSMark()))
+			{
+				$ectsGrade = new ilNonEditableValueGUI($this->lng->txt('ects_grade'));
+				$ectsGrade->setValue($data->getParticipant($active_id)->getECTSMark());
+				$form->addItem($ectsGrade);
+			}
+		}
+
+		if($this->object->isOfferingQuestionHintsEnabled() )
+		{
+			$requestHints = new ilNonEditableValueGUI($this->lng->txt('tst_question_hints_requested_hint_count_header'));
+			$requestHints->setValue($data->getParticipant($active_id)->getRequestedHintsCountFromScoredPass());
+			$form->addItem($requestHints);
+		}
+
+		$time_seconds = $data->getParticipant($active_id)->getTimeOfWork();
+		$atime_seconds = $data->getParticipant($active_id)->getNumberOfQuestions() ? $time_seconds / $data->getParticipant($active_id)->getNumberOfQuestions() : 0;
+		$time_hours    = floor($time_seconds/3600);
+		$time_seconds -= $time_hours   * 3600;
+		$time_minutes  = floor($time_seconds/60);
+		$time_seconds -= $time_minutes * 60;
+		$timeOfWork = new ilNonEditableValueGUI($this->lng->txt('tst_stat_result_timeofwork'));
+		$timeOfWork->setValue(sprintf("%02d:%02d:%02d", $time_hours, $time_minutes, $time_seconds));
+		$form->addItem($timeOfWork);
+
+		$this->tpl->setVariable("TXT_ATIMEOFWORK", $this->lng->txt(""));
+		$time_hours    = floor($atime_seconds/3600);
+		$atime_seconds -= $time_hours   * 3600;
+		$time_minutes  = floor($atime_seconds/60);
+		$atime_seconds -= $time_minutes * 60;
+		$avgTimeOfWork = new ilNonEditableValueGUI($this->lng->txt('tst_stat_result_atimeofwork'));
+		$avgTimeOfWork->setValue(sprintf("%02d:%02d:%02d", $time_hours, $time_minutes, $atime_seconds));
+		$form->addItem($avgTimeOfWork);
+
+		$firstVisit = new ilNonEditableValueGUI($this->lng->txt('tst_stat_result_firstvisit'));
+		$firstVisit->setValue(ilDatePresentation::formatDate(new ilDateTime($data->getParticipant($active_id)->getFirstVisit(),IL_CAL_UNIX)));
+		$form->addItem($firstVisit);
+
+		$lastVisit = new ilNonEditableValueGUI($this->lng->txt('tst_stat_result_lastvisit'));
+		$lastVisit->setValue(ilDatePresentation::formatDate(new ilDateTime($data->getParticipant($active_id)->getLastVisit(),IL_CAL_UNIX)));
+		$form->addItem($lastVisit);
+
+		$nrPasses = new ilNonEditableValueGUI($this->lng->txt('tst_nr_of_passes'));
+		$nrPasses->setValue($data->getParticipant($active_id)->getLastPass() + 1);
+		$form->addItem($nrPasses);
+
+		$scoredPass = new ilNonEditableValueGUI($this->lng->txt('scored_pass'));
+		if($this->object->getPassScoring() == SCORE_BEST_PASS)
+		{
+			$scoredPass->setValue($data->getParticipant($active_id)->getBestPass() + 1);
+		}
+		else
+		{
+			$scoredPass->setValue($data->getParticipant($active_id)->getLastPass() + 1);
+		}
+		$form->addItem($scoredPass);
+
+		$median = $data->getStatistics()->getStatistics()->median();
+		$pct    = $data->getParticipant($active_id)->getMaxpoints() ? ($median / $data->getParticipant($active_id)->getMaxpoints()) * 100.0 : 0;
+		$mark   = $this->object->mark_schema->getMatchingMark($pct);
+		if(is_object($mark))
+		{
+			$markMedian = new ilNonEditableValueGUI($this->lng->txt('tst_stat_result_mark_median'));
+			$markMedian->setValue($mark->getShortName());
+			$form->addItem($markMedian);
+		}
+
+		$rankParticipant = new ilNonEditableValueGUI($this->lng->txt('tst_stat_result_rank_participant'));
+		$rankParticipant->setValue($data->getStatistics()->getStatistics()->rank($data->getParticipant($active_id)->getReached()));
+		$form->addItem($rankParticipant);
+
+		$rankMedian = new ilNonEditableValueGUI($this->lng->txt('tst_stat_result_rank_median'));
+		$rankMedian->setValue($data->getStatistics()->getStatistics()->rank_median());
+		$form->addItem($rankMedian);
+
+		$totalParticipants = new ilNonEditableValueGUI($this->lng->txt('tst_stat_result_total_participants'));
+		$totalParticipants->setValue($data->getStatistics()->getStatistics()->count());
+		$form->addItem($totalParticipants);
+
+		$medianField = new ilNonEditableValueGUI($this->lng->txt('tst_stat_result_median'));
+		$medianField->setValue($median);
+		$form->addItem($medianField);
+
+		$this->tpl->setContent($form->getHTML());
+
+		$tables = array();
+
+		for($pass = 0; $pass <= $data->getParticipant($active_id)->getLastPass(); $pass++)
+		{
+			$finishdate = $this->object->getPassFinishDate($active_id, $pass);
+			if($finishdate > 0)
+			{
+				if(($DIC->access()->checkAccess('write', '', (int)$_GET['ref_id'])))
+				{
+					$this->ctrl->setParameter($this, 'statistics', '1');
+					$this->ctrl->setParameter($this, 'active_id', $active_id);
+					$this->ctrl->setParameter($this, 'pass', $pass);
+				}
+				else
+				{
+					$this->ctrl->setParameter($this, 'statistics', '');
+					$this->ctrl->setParameter($this, 'active_id', '');
+					$this->ctrl->setParameter($this, 'pass', '');
+				}
+
+				require_once 'Modules/Test/classes/tables/class.ilTestDetailedEvaluationStatisticsTableGUI.php';
+				$table = new ilTestDetailedEvaluationStatisticsTableGUI($this, 'detailedEvaluation', ($pass + 1). '_' . $this->object->getId());
+				$table->setTitle(sprintf($this->lng->txt("tst_eval_question_points"), $pass + 1));
+				if(($DIC->access()->checkAccess('write', '', (int)$_GET['ref_id'])))
+				{
+					$table->addCommandButton('outParticipantsPassDetails', $this->lng->txt('tst_show_answer_sheet'));
+				}
+
+				$questions = $data->getParticipant($active_id)->getQuestions($pass);
+				if(!is_array($questions))
+				{
+					$questions = $data->getParticipant($active_id)->getQuestions(0);
+				}
+
+				$tableData = array();
+
+				$counter = 0;
+				foreach((array)$questions as $question)
+				{
+					$userDataData = array(
+						'counter' => ++$counter,
+						'id'      => $question['id'],
+						'id_txt'  => $this->lng->txt('question_id_short'),
+						'title'   => $data->getQuestionTitle($question['id'])
+					);
+
+					$answeredquestion = $data->getParticipant($active_id)->getPass($pass)->getAnsweredQuestionByQuestionId($question["id"]);
+					if(is_array($answeredquestion))
+					{
+						$percent = $answeredquestion['points'] ? $answeredquestion['reached'] / $answeredquestion['points'] * 100.0 : 0;
+						$userDataData['points'] = $answeredquestion['reached'] . ' ' . strtolower($this->lng->txt('of')) . " " . $answeredquestion['points'] . ' (' . sprintf("%.2f", $percent) . ' %)';
+					}
+					else
+					{
+						$userDataData['points'] = '0 ' . strtolower($this->lng->txt('of')) . ' ' . $question['points'] . ' (' . sprintf("%.2f", 0) . ' %) - ' . $this->lng->txt('question_not_answered');
+					}
+
+					$tableData[] = $userDataData;
+				}
+				$table->setData($tableData);
+
+				$tables[] = $table->getHTML();
+			}
+		}
+		
+		global $DIC; /* @var ILIAS\DI\Container $DIC */
+		$DIC['tpl']->setContent($form->getHTML() . implode('', $tables));
+	}
+	
+	/**
+	 * Creates a PDF representation of the answers for a given question in a test
+	 *
+	 */
+	public function exportQuestionForAllParticipants()
+	{
+		$this->getQuestionResultForTestUsers($_GET["qid"], $this->object->getTestId());
+	}
+	
+	/**
+	 * Creates a ZIP file containing all file uploads for a given question in a test
+	 *
+	 */
+	public function exportFileUploadsForAllParticipants()
+	{
+		require_once './Modules/TestQuestionPool/classes/class.assQuestion.php';
+		$question_object = assQuestion::_instanciateQuestion($_GET["qid"]);
+		if ( $question_object instanceof ilObjFileHandlingQuestionType )
+		{
+			$question_object->deliverFileUploadZIPFile(
+				$this->ref_id, $this->object->getTestId(), $this->object->getTitle()
+			);
+		}
+		else
+		{
+			$this->ctrl->redirect($this, "singleResults");
+		}
+	}
+	
+/**
+* Output of anonymous aggregated results for the test
+*
+* Output of anonymous aggregated results for the test
+*
+* @access public
+*/
+	function eval_a()
+	{
+		global $DIC; /* @var ILIAS\DI\Container $DIC */
+		$ilToolbar = $DIC->toolbar();
+		
+		if( !$this->getTestAccess()->checkStatisticsAccess() )
+		{
+			ilObjTestGUI::accessViolationRedirect();
+		}
+		
+		$DIC->tabs()->activateTab(ilTestTabsManager::TAB_ID_STATISTICS);
+
+		$this->tpl->addBlockFile("ADM_CONTENT", "adm_content", "tpl.il_as_tst_eval_anonymous_aggregation.html", "Modules/Test");
+
+		$this->object->setAccessFilteredParticipantList(
+			$this->object->buildStatisticsAccessFilteredParticipantList()
+		);
+		
+		$eval =& $this->object->getCompleteEvaluationData();
+		$data = array();
+		$foundParticipants =& $eval->getParticipants();
+		if (count($foundParticipants)) 
+		{
+			$ilToolbar->setFormName('form_output_eval');
+			$ilToolbar->setFormAction($this->ctrl->getFormAction($this, 'exportAggregatedResults'));
+			require_once 'Services/Form/classes/class.ilSelectInputGUI.php';
+			$export_type = new ilSelectInputGUI($this->lng->txt('exp_eval_data'), 'export_type');
+			$export_type->setOptions(array(
+				'excel' => $this->lng->txt('exp_type_excel'),
+				'csv'   => $this->lng->txt('exp_type_spss')
+			));
+			$ilToolbar->addInputItem($export_type, true);
+			require_once 'Services/UIComponent/Button/classes/class.ilSubmitButton.php';
+			$button = ilSubmitButton::getInstance();
+			$button->setCommand('exportAggregatedResults');
+			$button->setCaption('export');
+			$button->getOmitPreventDoubleSubmission();
+			$ilToolbar->addButtonInstance($button);
+
+			array_push($data, array(
+				'result' => $this->lng->txt("tst_eval_total_persons"),
+				'value'  => count($foundParticipants)
+			));
+			$total_finished = $eval->getTotalFinishedParticipants();
+			array_push($data, array(
+				'result' => $this->lng->txt("tst_eval_total_finished"),
+				'value'  => $total_finished
+			));
+			$average_time = $this->object->evalTotalStartedAverageTime(
+				$eval->getParticipantIds()
+			);
+			$diff_seconds = $average_time;
+			$diff_hours    = floor($diff_seconds/3600);
+			$diff_seconds -= $diff_hours   * 3600;
+			$diff_minutes  = floor($diff_seconds/60);
+			$diff_seconds -= $diff_minutes * 60;
+			array_push($data, array(
+				'result' => $this->lng->txt("tst_eval_total_finished_average_time"),
+				'value'  => sprintf("%02d:%02d:%02d", $diff_hours, $diff_minutes, $diff_seconds)
+			));
+			$total_passed = 0;
+			$total_passed_reached = 0;
+			$total_passed_max = 0;
+			$total_passed_time = 0;
+			foreach ($foundParticipants as $userdata)
+			{
+				if ($userdata->getPassed()) 
+				{
+					$total_passed++;
+					$total_passed_reached += $userdata->getReached();
+					$total_passed_max += $userdata->getMaxpoints();
+					$total_passed_time += $userdata->getTimeOfWork();
+				}
+			}
+			$average_passed_reached = $total_passed ? $total_passed_reached / $total_passed : 0;
+			$average_passed_max = $total_passed ? $total_passed_max / $total_passed : 0;
+			$average_passed_time = $total_passed ? $total_passed_time / $total_passed : 0;
+			array_push($data, array(
+				'result' => $this->lng->txt("tst_eval_total_passed"),
+				'value'  => $total_passed
+			));
+			array_push($data, array(
+				'result' => $this->lng->txt("tst_eval_total_passed_average_points"),
+				'value'  => sprintf("%2.2f", $average_passed_reached) . " " . strtolower($this->lng->txt("of")) . " " . sprintf("%2.2f", $average_passed_max)
+			));
+			$average_time = $average_passed_time;
+			$diff_seconds = $average_time;
+			$diff_hours    = floor($diff_seconds/3600);
+			$diff_seconds -= $diff_hours   * 3600;
+			$diff_minutes  = floor($diff_seconds/60);
+			$diff_seconds -= $diff_minutes * 60;
+			array_push($data, array(
+				'result' => $this->lng->txt("tst_eval_total_passed_average_time"),
+				'value'  => sprintf("%02d:%02d:%02d", $diff_hours, $diff_minutes, $diff_seconds)
+			));
+		} 
+
+		include_once "./Modules/Test/classes/tables/class.ilTestAggregatedResultsTableGUI.php";
+		$table_gui = new ilTestAggregatedResultsTableGUI($this, 'eval_a');
+		$table_gui->setData($data);
+		$this->tpl->setVariable('AGGREGATED_RESULTS', $table_gui->getHTML());	
+		
+		$rows = array();
+		foreach ($eval->getQuestionTitles() as $question_id => $question_title)
+		{
+			$answered = 0;
+			$reached = 0;
+			$max = 0;
+			foreach ($foundParticipants as $userdata)
+			{
+				for ($i = 0; $i <= $userdata->getLastPass(); $i++)
+				{
+					if (is_object($userdata->getPass($i)))
+					{
+						$question =& $userdata->getPass($i)->getAnsweredQuestionByQuestionId($question_id);
+						if (is_array($question))
+						{
+							$answered++;
+							$reached += $question["reached"];
+							$max += $question["points"];
+						}
+					}
+				}
+			}
+			$percent = $max ? $reached/$max * 100.0 : 0;
+			$counter++;
+			$this->ctrl->setParameter($this, "qid", $question_id);
+
+			$points_reached = ($answered ? $reached / $answered : 0);
+			$points_max     = ($answered ? $max / $answered : 0);
+			array_push($rows,
+				array(
+					'qid'            => $question_id,
+					'title'          => $question_title,
+					'points'         => $points_reached,
+					'points_reached' => $points_reached,
+					'points_max'     => $points_max,
+					'percentage'     => (float)$percent,
+					'answers'        => $answered
+				)
+			);
+		}
+		include_once "./Modules/Test/classes/tables/class.ilTestAverageReachedPointsTableGUI.php";
+		$table_gui = new ilTestAverageReachedPointsTableGUI($this, 'eval_a');
+		$table_gui->setData($rows);
+		$this->tpl->setVariable('TBL_AVG_REACHED', $table_gui->getHTML());	
+	}
+
+	/**
+	 * Exports the evaluation data to a selected file format
+	 */
+	public function exportEvaluation()
+	{
+		$filterby = "";
+		if (array_key_exists("g_filterby", $_GET))
+		{
+			$filterby = $_GET["g_filterby"];
+		}
+
+		$filtertext = "";
+		if (array_key_exists("g_userfilter", $_GET))
+		{
+			$filtertext = $_GET["g_userfilter"];
+		}
+
+		$passedonly = FALSE;
+		if (array_key_exists("g_passedonly", $_GET))
+		{
+			if ($_GET["g_passedonly"] == 1)
+			{
+				$passedonly = TRUE;
+			}
+		}
+
+		require_once 'Modules/Test/classes/class.ilTestExportFactory.php';
+		$expFactory = new ilTestExportFactory($this->object);
+
+		switch ($_POST["export_type"])
+		{
+			case "excel":
+				$expFactory->getExporter('results')->exportToExcel(
+					$deliver = TRUE, $filterby, $filtertext, $passedonly
+				);
+				break;
+
+			case "csv":
+				$expFactory->getExporter('results')->exportToCSV(
+					$deliver = TRUE, $filterby, $filtertext, $passedonly
+				);
+				break;
+
+			case "certificate":
+				if ($passedonly)
+				{
+					$this->ctrl->setParameterByClass("iltestcertificategui", "g_passedonly", "1");
+				}
+				if (strlen($filtertext))
+				{
+					$this->ctrl->setParameterByClass("iltestcertificategui", "g_userfilter", $filtertext);
+				}
+				$this->ctrl->redirect($this, "exportCertificate");
+				break;
+		}
+	}
+
+	/**
+	* Exports the aggregated results
+	*
+	* @access public
+	*/
+	function exportAggregatedResults()
+	{
+		require_once 'Modules/Test/classes/class.ilTestExportFactory.php';
+		$expFactory = new ilTestExportFactory($this->object);
+		$exportObj = $expFactory->getExporter('aggregated');
+
+		switch ($_POST["export_type"])
+		{
+			case "excel":
+				$exportObj->exportToExcel($deliver = TRUE);
+				break;
+			case "csv":
+				$exportObj->exportToCSV($deliver = TRUE);
+				break;
+		}
+	}
+
+	/**
+	* Exports the user results as PDF certificates using
+	* XSL-FO via XML:RPC calls
+	*
+	* @access public
+	*/
+	public function exportCertificate()
+	{
+		global $DIC;
+
+		$database = $DIC->database();
+		$logger = $DIC->logger()->root();
+
+		$pathFactory = new ilCertificatePathFactory();
+		$objectId    = $this->object->getId();
+		$zipAction = new ilUserCertificateZip(
+			$objectId,
+			$pathFactory->create($this->object)
+		);
+
+		$archive_dir = $zipAction->createArchiveDirectory();
+		$total_users = array();
+		
+		$this->object->setAccessFilteredParticipantList(
+			$this->object->buildStatisticsAccessFilteredParticipantList()
+		);
+
+		$ilUserCertificateRepository = new ilUserCertificateRepository($database, $logger);
+		$pdfGenerator = new ilPdfGenerator($ilUserCertificateRepository, $logger);
+
+		$total_users =& $this->object->evalTotalPersonsArray();
+		if (count($total_users))
+		{
+			$certValidator = new ilCertificateDownloadValidator();
+			
+			foreach ($total_users as $active_id => $name)
+			{
+				$user_id = $this->object->_getUserIdFromActiveId($active_id);
+				
+				if( !$certValidator->isCertificateDownloadable($user_id, $objectId) )
+				{
+					continue;
+				}
+				
+				$pdfAction = new ilCertificatePdfAction(
+					$logger,
+					$pdfGenerator,
+					new ilCertificateUtilHelper(),
+					$this->lng->txt('error_creating_certificate_pdf')
+				);
+
+				$pdf = $pdfAction->createPDF($user_id, $objectId);
+				if (strlen($pdf))
+				{
+					$zipAction->addPDFtoArchiveDirectory($pdf, $archive_dir, $user_id . "_" . str_replace(" ", "_", ilUtil::getASCIIFilename($name)) . ".pdf");
+				}
+			}
+			$zipArchive = $zipAction->zipCertificatesInArchiveDirectory($archive_dir, TRUE);
+		}
+
+	}
+	
+	/**
+	 * Returns the ID of a question for evaluation purposes. If a question id and the id of the
+	 * original question are given, this function returns the original id, otherwise the  question id
+	 *
+	 * @return int question or original id
+	 **/
+	function getEvaluationQuestionId($question_id, $original_id = "")
+	{
+		if ($original_id > 0)
+		{
+			return $original_id;
+		}
+		else
+		{
+			return $question_id;
+		}
+	}
+	
+	/**
+	* Output of the pass details of an existing test pass for the test statistics
+	*
+	* Output of the pass details of an existing test pass for the test statistics
+	*
+	* @access public
+	*/
+	function outParticipantsPassDetails()
+	{
+		global $DIC;
+		$ilTabs = $DIC['ilTabs'];
+		$ilAccess = $DIC['ilAccess'];
+		$ilObjDataCache = $DIC['ilObjDataCache'];
+		
+		$active_id = (int)$_GET["active_id"];
+		
+		if( !$this->getTestAccess()->checkResultsAccessForActiveId($active_id) )
+		{
+			ilObjTestGUI::accessViolationRedirect();
+		}
+
+		$this->ctrl->saveParameter($this, "active_id");
+		$testSession = $this->testSessionFactory->getSession($active_id);
+
+		// protect actives from other tests
+		if( $testSession->getTestId() != $this->object->getTestId() )
+		{
+			ilObjTestGUI::accessViolationRedirect();
+		}
+		
+		$this->ctrl->saveParameter($this, "pass");
+		$pass = (int)$_GET["pass"];
+
+		if ( isset($_GET['statistics']) && $_GET['statistics'] == 1)
+		{
+			$this->ctrl->setParameterByClass("ilTestEvaluationGUI", "active_id", $active_id);
+			$this->ctrl->saveParameter($this, 'statistics');
+
+			$ilTabs->setBackTarget(
+				$this->lng->txt('back'), $this->ctrl->getLinkTargetByClass('ilTestEvaluationGUI', 'detailedEvaluation')
+			);
+		}
+		elseif ($this->object->getNrOfTries() == 1)
+		{
+			$ilTabs->setBackTarget(
+				$this->lng->txt('back'), $this->ctrl->getLinkTargetByClass('ilParticipantsTestResultsGUI')
+			);
+		}
+		else
+		{
+			$ilTabs->setBackTarget(
+				$this->lng->txt('tst_results_back_overview'), $this->ctrl->getLinkTarget($this, 'outParticipantsResultsOverview')
+			);
+		}
 
         // prepare generation before contents are processed (for mathjax)
-        if ($this->isPdfDeliveryRequest()) {
-            ilPDFGeneratorUtils::prepareGenerationRequest("Test", PDF_USER_RESULT);
-        }
-
-        require_once 'Modules/Test/classes/class.ilTestResultHeaderLabelBuilder.php';
-        $testResultHeaderLabelBuilder = new ilTestResultHeaderLabelBuilder($this->lng, $ilObjDataCache);
-
-        $objectivesList = null;
-
-        if ($this->getObjectiveOrientedContainer()->isObjectiveOrientedPresentationRequired()) {
-            $testSequence = $this->testSequenceFactory->getSequenceByActiveIdAndPass($active_id, $pass);
-            $testSequence->loadFromDb();
-            $testSequence->loadQuestions();
-
-            require_once 'Modules/Course/classes/Objectives/class.ilLOTestQuestionAdapter.php';
-            $objectivesAdapter = ilLOTestQuestionAdapter::getInstance($testSession);
-
-            $objectivesList = $this->buildQuestionRelatedObjectivesList($objectivesAdapter, $testSequence);
-            $objectivesList->loadObjectivesTitles();
-
-            $testResultHeaderLabelBuilder->setObjectiveOrientedContainerId($testSession->getObjectiveOrientedContainerId());
-            $testResultHeaderLabelBuilder->setUserId($testSession->getUserId());
-            $testResultHeaderLabelBuilder->setTestObjId($this->object->getId());
-            $testResultHeaderLabelBuilder->setTestRefId($this->object->getRefId());
-            $testResultHeaderLabelBuilder->initObjectiveOrientedMode();
-        }
-
-        $result_array = $this->object->getTestResult(
-            $active_id,
-            $pass,
-            false,
-            !$this->getObjectiveOrientedContainer()->isObjectiveOrientedPresentationRequired()
-        );
-
-        $overviewTableGUI = $this->getPassDetailsOverviewTableGUI($result_array, $active_id, $pass, $this, "outParticipantsPassDetails", '', true, $objectivesList);
-        $overviewTableGUI->setTitle($testResultHeaderLabelBuilder->getPassDetailsHeaderLabel($pass + 1));
-        $user_data = $this->getAdditionalUsrDataHtmlAndPopulateWindowTitle($testSession, $active_id, false);
-        $user_id = $this->object->_getUserIdFromActiveId($active_id);
-
-        $template = new ilTemplate("tpl.il_as_tst_pass_details_overview_participants.html", true, true, "Modules/Test");
-
-        $toolbar = $this->buildUserTestResultsToolbarGUI();
-            
-        $this->ctrl->setParameter($this, 'pdf', '1');
-        $toolbar->setPdfExportLinkTarget($this->ctrl->getLinkTarget($this, 'outParticipantsPassDetails'));
-        $this->ctrl->setParameter($this, 'pdf', '');
-
-        if (isset($_GET['show_best_solutions'])) {
-            $_SESSION['tst_results_show_best_solutions'] = true;
-        } elseif (isset($_GET['hide_best_solutions'])) {
-            $_SESSION['tst_results_show_best_solutions'] = false;
-        } elseif (!isset($_SESSION['tst_results_show_best_solutions'])) {
-            $_SESSION['tst_results_show_best_solutions'] = false;
-        }
-
-        if ($_SESSION['tst_results_show_best_solutions']) {
-            $this->ctrl->setParameter($this, 'hide_best_solutions', '1');
-            $toolbar->setHideBestSolutionsLinkTarget($this->ctrl->getLinkTarget($this, 'outParticipantsPassDetails'));
-            $this->ctrl->setParameter($this, 'hide_best_solutions', '');
-        } else {
-            $this->ctrl->setParameter($this, 'show_best_solutions', '1');
-            $toolbar->setShowBestSolutionsLinkTarget($this->ctrl->getLinkTarget($this, 'outParticipantsPassDetails'));
-            $this->ctrl->setParameter($this, 'show_best_solutions', '');
-        }
-
-        $toolbar->build();
-        $template->setVariable('RESULTS_TOOLBAR', $this->ctrl->getHTML($toolbar));
-
-        if ($this->isGradingMessageRequired() && $this->object->getNrOfTries() == 1) {
-            $gradingMessageBuilder = $this->getGradingMessageBuilder($active_id);
-            $gradingMessageBuilder->buildList();
-
-            $template->setCurrentBlock('grading_message');
-            $template->setVariable('GRADING_MESSAGE', $gradingMessageBuilder->getList());
-            $template->parseCurrentBlock();
-        }
-
-        $list_of_answers = $this->getPassListOfAnswers($result_array, $active_id, $pass, $_SESSION['tst_results_show_best_solutions'], false, false, false, true, $objectivesList, $testResultHeaderLabelBuilder);
-        $template->setVariable("LIST_OF_ANSWERS", $list_of_answers);
-        $template->setVariable("PASS_DETAILS", $this->ctrl->getHTML($overviewTableGUI));
-
-        if (!$this->getObjectiveOrientedContainer()->isObjectiveOrientedPresentationRequired()) {
-            $template->setVariable("USER_DATA", $user_data);
-            
-            $uname = $this->object->userLookupFullName($user_id);
-            $template->setVariable("TEXT_HEADING", sprintf($this->lng->txt("tst_result_user_name_pass"), $pass + 1, $uname));
-
-            $template->setVariable("TEXT_RESULTS", $testResultHeaderLabelBuilder->getPassDetailsHeaderLabel($pass + 1));
-        }
-
-        $template->setVariable("FORMACTION", $this->ctrl->getFormAction($this));
-
-        $this->populatePassFinishDate($template, ilObjTest::lookupLastTestPassAccess($active_id, $pass));
-
-        $this->tpl->addCss(ilUtil::getStyleSheetLocation("output", "test_print.css", "Modules/Test"), "print");
-        if ($this->object->getShowSolutionAnswersOnly()) {
-            $this->tpl->addCss(ilUtil::getStyleSheetLocation("output", "test_print_hide_content.css", "Modules/Test"), "print");
-        }
-
-        if ($this->isPdfDeliveryRequest()) {
-            //$this->object->deliverPDFfromHTML($template->get());
-            require_once 'class.ilTestPDFGenerator.php';
-            ilTestPDFGenerator::generatePDF($template->get(), ilTestPDFGenerator::PDF_OUTPUT_DOWNLOAD, $this->object->getTitleFilenameCompliant(), PDF_USER_RESULT);
-        } else {
-            $this->tpl->setVariable("ADM_CONTENT", $template->get());
-        }
-    }
-
-    /**
-    * Output of the pass overview for a test called from the statistics
-    *
-    * @access public
-    */
-    public function outParticipantsResultsOverview()
-    {
-        global $DIC;
-        $ilTabs = $DIC['ilTabs'];
-        $ilObjDataCache = $DIC['ilObjDataCache'];
-        
-        $active_id = (int) $_GET["active_id"];
-        
-        if (!$this->getTestAccess()->checkResultsAccessForActiveId($active_id)) {
-            ilObjTestGUI::accessViolationRedirect();
-        }
-
-        $testSession = $this->testSessionFactory->getSession($active_id);
-
-        // protect actives from other tests
-        if ($testSession->getTestId() != $this->object->getTestId()) {
-            ilObjTestGUI::accessViolationRedirect();
-        }
-
-        if ($this->object->getNrOfTries() == 1) {
-            $this->ctrl->setParameter($this, "active_id", $active_id);
-            $this->ctrl->setParameter($this, "pass", ilObjTest::_getResultPass($active_id));
-            $this->ctrl->redirect($this, "outParticipantsPassDetails");
-        }
-
-        $ilTabs->setBackTarget(
-            $this->lng->txt('back'),
-            $this->ctrl->getLinkTargetByClass('ilParticipantsTestResultsGUI')
-        );
-
-        // prepare generation before contents are processed (for mathjax)
-        if ($this->isPdfDeliveryRequest()) {
-            ilPDFGeneratorUtils::prepareGenerationRequest("Test", PDF_USER_RESULT);
-        }
-
-        $template = new ilTemplate("tpl.il_as_tst_pass_overview_participants.html", true, true, "Modules/Test");
-
-        $toolbar = $this->buildUserTestResultsToolbarGUI();
-        
-        $this->ctrl->setParameter($this, 'pdf', '1');
-        $toolbar->setPdfExportLinkTarget($this->ctrl->getLinkTarget($this, __FUNCTION__));
-        $this->ctrl->setParameter($this, 'pdf', '');
-
-        $toolbar->build();
-        $template->setVariable('RESULTS_TOOLBAR', $this->ctrl->getHTML($toolbar));
-
-        require_once 'Modules/Test/classes/class.ilTestResultHeaderLabelBuilder.php';
-        $testResultHeaderLabelBuilder = new ilTestResultHeaderLabelBuilder($this->lng, $ilObjDataCache);
-        if ($this->getObjectiveOrientedContainer()->isObjectiveOrientedPresentationRequired()) {
-            $testResultHeaderLabelBuilder->setObjectiveOrientedContainerId($testSession->getObjectiveOrientedContainerId());
-            $testResultHeaderLabelBuilder->setUserId($testSession->getUserId());
-            $testResultHeaderLabelBuilder->setTestObjId($this->object->getId());
-            $testResultHeaderLabelBuilder->setTestRefId($this->object->getRefId());
-            $testResultHeaderLabelBuilder->initObjectiveOrientedMode();
-        }
-        
-        global $DIC; /* @var ILIAS\DI\Container $DIC */
-        require_once 'Modules/Test/classes/class.ilTestPassesSelector.php';
-        $testPassesSelector = new ilTestPassesSelector($DIC['ilDB'], $this->object);
-        $testPassesSelector->setActiveId($testSession->getActiveId());
-        $testPassesSelector->setLastFinishedPass($testSession->getLastFinishedPass());
-
-        $passOverViewTableGUI = $this->buildPassOverviewTableGUI($this);
-        $passOverViewTableGUI->setActiveId($testSession->getActiveId());
-        $passOverViewTableGUI->setResultPresentationEnabled(true);
-        $passOverViewTableGUI->setPassDetailsCommand('outParticipantsPassDetails');
-        $passOverViewTableGUI->init();
-        $passOverViewTableGUI->setData($this->getPassOverviewTableData($testSession, $testPassesSelector->getExistingPasses(), true, true));
-        $passOverViewTableGUI->setTitle($testResultHeaderLabelBuilder->getPassOverviewHeaderLabel());
-        $template->setVariable("PASS_OVERVIEW", $passOverViewTableGUI->getHTML());
-
-        if ($this->isGradingMessageRequired()) {
-            $gradingMessageBuilder = $this->getGradingMessageBuilder($active_id);
-            $gradingMessageBuilder->buildList();
-
-            $template->setCurrentBlock('grading_message');
-            $template->setVariable('GRADING_MESSAGE', $gradingMessageBuilder->getList());
-            $template->parseCurrentBlock();
-        }
-
-        $user_data = $this->getAdditionalUsrDataHtmlAndPopulateWindowTitle($testSession, $active_id, true);
-        $user_id = $this->object->_getUserIdFromActiveId($active_id);
-
-        if (!$this->getObjectiveOrientedContainer()->isObjectiveOrientedPresentationRequired()) {
-            if ($this->object->getAnonymity()) {
-                $template->setVariable("TEXT_HEADING", $this->lng->txt("tst_result"));
-            } else {
-                $uname = $this->object->userLookupFullName($user_id, true);
-                $template->setVariable("TEXT_HEADING", sprintf($this->lng->txt("tst_result_user_name"), $uname));
-                $template->setVariable("USER_DATA", $user_data);
-            }
-        }
-        
-        $template->parseCurrentBlock();
-
-
-        $this->tpl->addCss(ilUtil::getStyleSheetLocation("output", "test_print.css", "Modules/Test"), "print");
-        if ($this->object->getShowSolutionAnswersOnly()) {
-            $this->tpl->addCss(ilUtil::getStyleSheetLocation("output", "test_print_hide_content.css", "Modules/Test"), "print");
-        }
-
-        if (array_key_exists("pdf", $_GET) && ($_GET["pdf"] == 1)) {
-            //$this->object->deliverPDFfromHTML($template->get(), $this->object->getTitle());
-
-            $name = ilObjUser::_lookupName($user_id);
-            $filename = $name['lastname'] . '_' . $name['firstname'] . '_' . $name['login'] . '__' . $this->object->getTitleFilenameCompliant();
-            require_once 'class.ilTestPDFGenerator.php';
-            ilTestPDFGenerator::generatePDF($template->get(), ilTestPDFGenerator::PDF_OUTPUT_DOWNLOAD, $filename, PDF_USER_RESULT);
-        //ilUtil::deliverData($file, ilUtil::getASCIIFilename($this->object->getTitle()) . ".pdf", "application/pdf", false, true);
-            //$template->setVariable("PDF_FILE_LOCATION", $filename);
-        } else {
-            $this->tpl->setVariable("ADM_CONTENT", $template->get());
-        }
-    }
-
-    public function outUserPassDetailsSetTableFilter()
-    {
-        $tableGUI = $this->buildPassDetailsOverviewTableGUI($this, 'outUserPassDetails');
-        $tableGUI->initFilter();
-        $tableGUI->resetOffset();
-        $tableGUI->writeFilterToSession();
-        $this->outUserPassDetails();
-    }
-
-    public function outUserPassDetailsResetTableFilter()
-    {
-        $tableGUI = $this->buildPassDetailsOverviewTableGUI($this, 'outUserPassDetails');
-        $tableGUI->initFilter();
-        $tableGUI->resetOffset();
-        $tableGUI->resetFilter();
-        $this->outUserPassDetails();
-    }
-
-    /**
-     * Output of the pass details of an existing test pass for the active test participant
-     *
-     * @access public
-     */
-    public function outUserPassDetails()
-    {
-        global $DIC;
-        $ilTabs = $DIC['ilTabs'];
-        $ilUser = $DIC['ilUser'];
-        $ilObjDataCache = $DIC['ilObjDataCache'];
-
-        $ilTabs->clearSubTabs();
-        $ilTabs->setBackTarget($this->lng->txt('tst_results_back_overview'), $this->ctrl->getLinkTarget($this));
-
-        $testSession = $this->testSessionFactory->getSession();
-
-        if (!$this->object->getShowPassDetails()) {
-            #$executable = $this->object->isExecutable($testSession, $ilUser->getId());
-
-            #if($executable["executable"])
-            #{
-            $this->ctrl->redirectByClass("ilobjtestgui", "infoScreen");
-            #}
-        }
-
-        $active_id = $testSession->getActiveId();
-        $user_id = $testSession->getUserId();
-
-        $this->ctrl->saveParameter($this, "pass");
-        $pass = $_GET["pass"];
-
-        // prepare generation before contents are processed (for mathjax)
-<<<<<<< HEAD
 		if ($this->isPdfDeliveryRequest())
 		{
 			ilPDFGeneratorUtils::prepareGenerationRequest("Test", PDF_USER_RESULT);
@@ -1216,28 +1006,18 @@
 
 		$objectivesList = null;
 
-		$considerHiddenQuestions = true;
-		$considerOptionalQuestions = true;
-		
 		if( $this->getObjectiveOrientedContainer()->isObjectiveOrientedPresentationRequired() )
 		{
-			$considerHiddenQuestions = false;
-			
 			$testSequence = $this->testSequenceFactory->getSequenceByActiveIdAndPass($active_id, $pass);
 			$testSequence->loadFromDb();
 			$testSequence->loadQuestions();
-			
-			if( $this->object->isRandomTest() && !$testSequence->isAnsweringOptionalQuestionsConfirmed() )
-			{
-				$considerOptionalQuestions = false;
-			}
 
 			require_once 'Modules/Course/classes/Objectives/class.ilLOTestQuestionAdapter.php';
 			$objectivesAdapter = ilLOTestQuestionAdapter::getInstance($testSession);
 
 			$objectivesList = $this->buildQuestionRelatedObjectivesList($objectivesAdapter, $testSequence);
 			$objectivesList->loadObjectivesTitles();
-			
+
 			$testResultHeaderLabelBuilder->setObjectiveOrientedContainerId($testSession->getObjectiveOrientedContainerId());
 			$testResultHeaderLabelBuilder->setUserId($testSession->getUserId());
 			$testResultHeaderLabelBuilder->setTestObjId($this->object->getId());
@@ -1245,103 +1025,80 @@
 			$testResultHeaderLabelBuilder->initObjectiveOrientedMode();
 		}
 
-		$test_result_service = new TestResultService($this->object->getId(), $active_id, $pass, $testSession->getUserId());
-
-		$result_array = $test_result_service->getResultsAsAssocArray();
-        /*
-		$result_array = $this->getFilteredTestResult($active_id, $pass, $considerHiddenQuestions, $considerOptionalQuestions);
-
-
-
-print_r($result_array);exit;*/
-		$command_solution_details = "";
-		if ($this->object->getShowSolutionDetails())
-		{
-			$command_solution_details = "outCorrectSolution";
-		}
-		$questionAnchorNav = $this->object->canShowSolutionPrintview();
-
-		$tpl = new ilTemplate('tpl.il_as_tst_pass_details_overview_participants.html', true, true, "Modules/Test");
-
-		if( !$this->isPdfDeliveryRequest() )
-		{
-			$toolbar = $this->buildUserTestResultsToolbarGUI();
-
-			$this->ctrl->setParameter($this, 'pdf', '1');
-			$toolbar->setPdfExportLinkTarget( $this->ctrl->getLinkTarget($this, 'outUserPassDetails') );
-			$this->ctrl->setParameter($this, 'pdf', '');
-
-			$validator = new ilCertificateDownloadValidator();
-			if($validator->isCertificateDownloadable($user_id, $this->object->getId())) {
-				$toolbar->setCertificateLinkTarget($this->ctrl->getLinkTarget($this, 'outCertificate'));
-			}
-
-			$toolbar->build();
-
-			$tpl->setVariable('RESULTS_TOOLBAR', $this->ctrl->getHTML($toolbar));
-
-			$tpl->setCurrentBlock('signature');
-			$tpl->setVariable("SIGNATURE", $this->getResultsSignature());
-			$tpl->parseCurrentBlock();
-			
-			if ($this->object->isShowExamIdInTestResultsEnabled())
-			{
-				$tpl->setCurrentBlock('exam_id');
-				$tpl->setVariable('EXAM_ID', ilObjTest::lookupExamId(
-					$testSession->getActiveId(), $pass
-				));
-				$tpl->setVariable('EXAM_ID_TXT', $this->lng->txt('exam_id'));
-				$tpl->parseCurrentBlock();
-			}
-		}
-
-		if( !$this->getObjectiveOrientedContainer()->isObjectiveOrientedPresentationRequired() &&
-			$this->isGradingMessageRequired() && $this->object->getNrOfTries() == 1 )
+		$result_array = $this->object->getTestResult(
+			$active_id, $pass, false, !$this->getObjectiveOrientedContainer()->isObjectiveOrientedPresentationRequired()
+		);
+
+		$overviewTableGUI = $this->getPassDetailsOverviewTableGUI($result_array, $active_id, $pass, $this, "outParticipantsPassDetails", '', true, $objectivesList);
+		$overviewTableGUI->setTitle($testResultHeaderLabelBuilder->getPassDetailsHeaderLabel($pass + 1));
+		$user_data = $this->getAdditionalUsrDataHtmlAndPopulateWindowTitle($testSession, $active_id, FALSE);
+		$user_id = $this->object->_getUserIdFromActiveId($active_id);
+
+		$template = new ilTemplate("tpl.il_as_tst_pass_details_overview_participants.html", TRUE, TRUE, "Modules/Test");
+
+		$toolbar = $this->buildUserTestResultsToolbarGUI();
+			
+		$this->ctrl->setParameter($this, 'pdf', '1');
+		$toolbar->setPdfExportLinkTarget( $this->ctrl->getLinkTarget($this, 'outParticipantsPassDetails') );
+		$this->ctrl->setParameter($this, 'pdf', '');
+
+		if( isset($_GET['show_best_solutions']) )
+		{
+			$_SESSION['tst_results_show_best_solutions'] = true;
+		}
+		elseif( isset($_GET['hide_best_solutions']) )
+		{
+			$_SESSION['tst_results_show_best_solutions'] = false;
+		}
+		elseif( !isset($_SESSION['tst_results_show_best_solutions']) )
+		{
+			$_SESSION['tst_results_show_best_solutions'] = false;
+		}
+
+		if( $_SESSION['tst_results_show_best_solutions'] )
+		{
+			$this->ctrl->setParameter($this, 'hide_best_solutions', '1');
+			$toolbar->setHideBestSolutionsLinkTarget($this->ctrl->getLinkTarget($this, 'outParticipantsPassDetails'));
+			$this->ctrl->setParameter($this, 'hide_best_solutions', '');
+		}
+		else
+		{
+			$this->ctrl->setParameter($this, 'show_best_solutions', '1');
+			$toolbar->setShowBestSolutionsLinkTarget($this->ctrl->getLinkTarget($this, 'outParticipantsPassDetails'));
+			$this->ctrl->setParameter($this, 'show_best_solutions', '');
+		}
+
+		$toolbar->build();
+		$template->setVariable('RESULTS_TOOLBAR', $this->ctrl->getHTML($toolbar));
+
+		if( $this->isGradingMessageRequired() && $this->object->getNrOfTries() == 1 )
 		{
 			$gradingMessageBuilder = $this->getGradingMessageBuilder($active_id);
-			$gradingMessageBuilder->buildMessage();
-			$gradingMessageBuilder->sendMessage();
-
-			#$template->setCurrentBlock('grading_message');
-			#$template->setVariable('GRADING_MESSAGE', );
-			#$template->parseCurrentBlock();
-		}
-
-		$overviewTableGUI = $this->getPassDetailsOverviewTableGUI(
-			$result_array, $active_id, $pass, $this, "outUserPassDetails",
-			$command_solution_details, $questionAnchorNav, $objectivesList
-		);
-		$overviewTableGUI->setTitle($testResultHeaderLabelBuilder->getPassDetailsHeaderLabel($pass));
-		$tpl->setVariable("PASS_DETAILS", $this->ctrl->getHTML($overviewTableGUI));
-
-		if( $this->object->canShowSolutionPrintview() )
-		{
-			$list_of_answers = $this->getPassListOfAnswers(
-				$result_array, $active_id, $pass, $this->object->getShowSolutionListComparison(),
-				false, false, false, true, $objectivesList, $testResultHeaderLabelBuilder
-			);
-			$tpl->setVariable("LIST_OF_ANSWERS", $list_of_answers);
-		}
-		
-		$tpl->setVariable("TEXT_RESULTS", $testResultHeaderLabelBuilder->getPassDetailsHeaderLabel($pass+1));
-		$tpl->setVariable("FORMACTION", $this->ctrl->getFormAction($this));
-
-		$uname = $this->object->userLookupFullName($user_id, TRUE);
-		$user_data = $this->getAdditionalUsrDataHtmlAndPopulateWindowTitle($testSession, $active_id, TRUE);
+			$gradingMessageBuilder->buildList();
+
+			$template->setCurrentBlock('grading_message');
+			$template->setVariable('GRADING_MESSAGE', $gradingMessageBuilder->getList());
+			$template->parseCurrentBlock();
+		}
+
+		$list_of_answers = $this->getPassListOfAnswers($result_array, $active_id, $pass, $_SESSION['tst_results_show_best_solutions'], false, false, false, true, $objectivesList, $testResultHeaderLabelBuilder);
+		$template->setVariable("LIST_OF_ANSWERS", $list_of_answers);
+		$template->setVariable("PASS_DETAILS", $this->ctrl->getHTML($overviewTableGUI));
+
 		if( !$this->getObjectiveOrientedContainer()->isObjectiveOrientedPresentationRequired() )
 		{
-			if($this->object->getAnonymity())
-			{
-				$tpl->setVariable("TEXT_HEADING", $this->lng->txt("tst_result_pass"));
-			} else
-			{
-				$tpl->setVariable("TEXT_HEADING", sprintf($this->lng->txt("tst_result_user_name_pass"), $pass, $uname));
-				$tpl->setVariable("USER_DATA", $user_data);
-			}
-		}
-
-		$this->populatePassFinishDate($tpl, $this->object->getPassFinishDate($active_id, $pass));
-		
+			$template->setVariable("USER_DATA", $user_data);
+			
+			$uname = $this->object->userLookupFullName($user_id);
+			$template->setVariable("TEXT_HEADING", sprintf($this->lng->txt("tst_result_user_name_pass"), $pass + 1, $uname));
+
+			$template->setVariable("TEXT_RESULTS", $testResultHeaderLabelBuilder->getPassDetailsHeaderLabel($pass + 1));
+		}
+
+		$template->setVariable("FORMACTION", $this->ctrl->getFormAction($this));
+
+		$this->populatePassFinishDate($template, $this->object->getPassFinishDate($active_id, $pass));
+
 		$this->tpl->addCss(ilUtil::getStyleSheetLocation("output", "test_print.css", "Modules/Test"), "print");
 		if ($this->object->getShowSolutionAnswersOnly())
 		{
@@ -1350,61 +1107,229 @@
 
 		if( $this->isPdfDeliveryRequest() )
 		{
+			//$this->object->deliverPDFfromHTML($template->get());
 			require_once 'class.ilTestPDFGenerator.php';
-			ilTestPDFGenerator::generatePDF($tpl->get(), ilTestPDFGenerator::PDF_OUTPUT_DOWNLOAD, $this->object->getTitleFilenameCompliant(), PDF_USER_RESULT);
+			ilTestPDFGenerator::generatePDF($template->get(), ilTestPDFGenerator::PDF_OUTPUT_DOWNLOAD, $this->object->getTitleFilenameCompliant(), PDF_USER_RESULT);
 		}
 		else
 		{
-			$this->tpl->setContent($tpl->get());
+			$this->tpl->setVariable("ADM_CONTENT", $template->get());
 		}
 	}
 
 	/**
-	 * Output of the pass overview for a test called by a test participant
+	* Output of the pass overview for a test called from the statistics
+	*
+	* @access public
+	*/
+	function outParticipantsResultsOverview()
+	{
+		global $DIC;
+		$ilTabs = $DIC['ilTabs'];
+		$ilObjDataCache = $DIC['ilObjDataCache'];
+		
+		$active_id = (int)$_GET["active_id"];
+		
+		if( !$this->getTestAccess()->checkResultsAccessForActiveId($active_id) )
+		{
+			ilObjTestGUI::accessViolationRedirect();
+		}
+
+		$testSession = $this->testSessionFactory->getSession($active_id);
+
+		// protect actives from other tests
+		if( $testSession->getTestId() != $this->object->getTestId() )
+		{
+			ilObjTestGUI::accessViolationRedirect();
+		}
+
+		if ($this->object->getNrOfTries() == 1)
+		{
+			$this->ctrl->setParameter($this, "active_id", $active_id);
+			$this->ctrl->setParameter($this, "pass", ilObjTest::_getResultPass($active_id));
+			$this->ctrl->redirect($this, "outParticipantsPassDetails");
+		}
+
+		$ilTabs->setBackTarget(
+			$this->lng->txt('back'), $this->ctrl->getLinkTargetByClass('ilParticipantsTestResultsGUI')
+		);
+
+        // prepare generation before contents are processed (for mathjax)
+		if ($this->isPdfDeliveryRequest())
+		{
+			ilPDFGeneratorUtils::prepareGenerationRequest("Test", PDF_USER_RESULT);
+		}
+
+		$template = new ilTemplate("tpl.il_as_tst_pass_overview_participants.html", TRUE, TRUE, "Modules/Test");
+
+		$toolbar = $this->buildUserTestResultsToolbarGUI();
+		
+		$this->ctrl->setParameter($this, 'pdf', '1');
+		$toolbar->setPdfExportLinkTarget( $this->ctrl->getLinkTarget($this, __FUNCTION__) );
+		$this->ctrl->setParameter($this, 'pdf', '');
+
+		$toolbar->build();
+		$template->setVariable('RESULTS_TOOLBAR', $this->ctrl->getHTML($toolbar));
+
+		require_once 'Modules/Test/classes/class.ilTestResultHeaderLabelBuilder.php';
+		$testResultHeaderLabelBuilder = new ilTestResultHeaderLabelBuilder($this->lng, $ilObjDataCache);
+		if( $this->getObjectiveOrientedContainer()->isObjectiveOrientedPresentationRequired() )
+		{
+			$testResultHeaderLabelBuilder->setObjectiveOrientedContainerId($testSession->getObjectiveOrientedContainerId());
+			$testResultHeaderLabelBuilder->setUserId($testSession->getUserId());
+			$testResultHeaderLabelBuilder->setTestObjId($this->object->getId());
+			$testResultHeaderLabelBuilder->setTestRefId($this->object->getRefId());
+			$testResultHeaderLabelBuilder->initObjectiveOrientedMode();
+		}
+		
+		global $DIC; /* @var ILIAS\DI\Container $DIC */
+		require_once 'Modules/Test/classes/class.ilTestPassesSelector.php';
+		$testPassesSelector = new ilTestPassesSelector($DIC['ilDB'], $this->object);
+		$testPassesSelector->setActiveId($testSession->getActiveId());
+		$testPassesSelector->setLastFinishedPass($testSession->getLastFinishedPass());
+
+		$passOverViewTableGUI = $this->buildPassOverviewTableGUI($this);
+		$passOverViewTableGUI->setActiveId($testSession->getActiveId());
+		$passOverViewTableGUI->setResultPresentationEnabled(true);
+		$passOverViewTableGUI->setPassDetailsCommand('outParticipantsPassDetails');
+		$passOverViewTableGUI->init();
+		$passOverViewTableGUI->setData($this->getPassOverviewTableData($testSession, $testPassesSelector->getExistingPasses(), true, true));
+		$passOverViewTableGUI->setTitle($testResultHeaderLabelBuilder->getPassOverviewHeaderLabel());
+		$template->setVariable("PASS_OVERVIEW", $passOverViewTableGUI->getHTML());
+
+		if( $this->isGradingMessageRequired() )
+		{
+			$gradingMessageBuilder = $this->getGradingMessageBuilder($active_id);
+			$gradingMessageBuilder->buildList();
+
+			$template->setCurrentBlock('grading_message');
+			$template->setVariable('GRADING_MESSAGE', $gradingMessageBuilder->getList());
+			$template->parseCurrentBlock();
+		}
+
+		$user_data = $this->getAdditionalUsrDataHtmlAndPopulateWindowTitle($testSession, $active_id, TRUE);
+		$user_id = $this->object->_getUserIdFromActiveId($active_id);
+
+		if( !$this->getObjectiveOrientedContainer()->isObjectiveOrientedPresentationRequired() )
+		{
+			if ($this->object->getAnonymity())
+			{
+				$template->setVariable("TEXT_HEADING", $this->lng->txt("tst_result"));
+			}
+			else
+			{
+				$uname = $this->object->userLookupFullName($user_id, TRUE);
+				$template->setVariable("TEXT_HEADING", sprintf($this->lng->txt("tst_result_user_name"), $uname));
+				$template->setVariable("USER_DATA", $user_data);
+			}
+		}
+		
+		$template->parseCurrentBlock();
+
+
+		$this->tpl->addCss(ilUtil::getStyleSheetLocation("output", "test_print.css", "Modules/Test"), "print");
+		if ($this->object->getShowSolutionAnswersOnly())
+		{
+			$this->tpl->addCss(ilUtil::getStyleSheetLocation("output", "test_print_hide_content.css", "Modules/Test"), "print");
+		}
+
+		if (array_key_exists("pdf", $_GET) && ($_GET["pdf"] == 1))
+		{
+			//$this->object->deliverPDFfromHTML($template->get(), $this->object->getTitle());
+
+			$name = ilObjUser::_lookupName($user_id);
+			$filename = $name['lastname'] . '_' . $name['firstname'] . '_' . $name['login'] . '__'. $this->object->getTitleFilenameCompliant();
+			require_once 'class.ilTestPDFGenerator.php';
+			ilTestPDFGenerator::generatePDF($template->get(), ilTestPDFGenerator::PDF_OUTPUT_DOWNLOAD, $filename, PDF_USER_RESULT);
+			//ilUtil::deliverData($file, ilUtil::getASCIIFilename($this->object->getTitle()) . ".pdf", "application/pdf", false, true);
+			//$template->setVariable("PDF_FILE_LOCATION", $filename);
+		}
+		else
+		{
+			$this->tpl->setVariable("ADM_CONTENT", $template->get());
+		}
+	}
+
+	public function outUserPassDetailsSetTableFilter()
+	{
+		$tableGUI = $this->buildPassDetailsOverviewTableGUI($this, 'outUserPassDetails');
+		$tableGUI->initFilter();
+		$tableGUI->resetOffset();
+		$tableGUI->writeFilterToSession();
+		$this->outUserPassDetails();
+	}
+
+	public function outUserPassDetailsResetTableFilter()
+	{
+		$tableGUI = $this->buildPassDetailsOverviewTableGUI($this, 'outUserPassDetails');
+		$tableGUI->initFilter();
+		$tableGUI->resetOffset();
+		$tableGUI->resetFilter();
+		$this->outUserPassDetails();
+	}
+
+	/**
+	 * Output of the pass details of an existing test pass for the active test participant
 	 *
-	 * @global ilTabsGUI $ilTabs
+	 * @access public
 	 */
-	function outUserResultsOverview()
+	function outUserPassDetails()
 	{
 		global $DIC;
+		$ilTabs = $DIC['ilTabs'];
 		$ilUser = $DIC['ilUser'];
 		$ilObjDataCache = $DIC['ilObjDataCache'];
 
+		$ilTabs->clearSubTabs();
+		$ilTabs->setBackTarget($this->lng->txt('tst_results_back_overview'), $this->ctrl->getLinkTarget($this));
+
 		$testSession = $this->testSessionFactory->getSession();
+
+		if( !$this->object->getShowPassDetails() )
+		{
+			#$executable = $this->object->isExecutable($testSession, $ilUser->getId());
+
+			#if($executable["executable"])
+			#{
+				$this->ctrl->redirectByClass("ilobjtestgui", "infoScreen");
+			#}
+		}
+
 		$active_id = $testSession->getActiveId();
-		$user_id = $ilUser->getId();
-		$uname = $this->object->userLookupFullName($user_id, TRUE);
-
-		if( !$this->object->canShowTestResults($testSession) )
-		{
-			$this->ctrl->redirectByClass("ilobjtestgui", "infoScreen");
-		}
-=======
-        if ($this->isPdfDeliveryRequest()) {
-            ilPDFGeneratorUtils::prepareGenerationRequest("Test", PDF_USER_RESULT);
-        }
-
-        require_once 'Modules/Test/classes/class.ilTestResultHeaderLabelBuilder.php';
-        $testResultHeaderLabelBuilder = new ilTestResultHeaderLabelBuilder($this->lng, $ilObjDataCache);
-
-        $objectivesList = null;
-
-        $considerHiddenQuestions = true;
-        $considerOptionalQuestions = true;
-        
-        if ($this->getObjectiveOrientedContainer()->isObjectiveOrientedPresentationRequired()) {
-            $considerHiddenQuestions = false;
-            
-            $testSequence = $this->testSequenceFactory->getSequenceByActiveIdAndPass($active_id, $pass);
-            $testSequence->loadFromDb();
-            $testSequence->loadQuestions();
-            
-            if ($this->object->isRandomTest() && !$testSequence->isAnsweringOptionalQuestionsConfirmed()) {
-                $considerOptionalQuestions = false;
-            }
-
-            require_once 'Modules/Course/classes/Objectives/class.ilLOTestQuestionAdapter.php';
-            $objectivesAdapter = ilLOTestQuestionAdapter::getInstance($testSession);
+		$user_id = $testSession->getUserId();
+
+		$this->ctrl->saveParameter($this, "pass");
+		$pass = $_GET["pass"];
+
+        // prepare generation before contents are processed (for mathjax)
+		if ($this->isPdfDeliveryRequest())
+		{
+			ilPDFGeneratorUtils::prepareGenerationRequest("Test", PDF_USER_RESULT);
+		}
+
+		require_once 'Modules/Test/classes/class.ilTestResultHeaderLabelBuilder.php';
+		$testResultHeaderLabelBuilder = new ilTestResultHeaderLabelBuilder($this->lng, $ilObjDataCache);
+
+		$objectivesList = null;
+
+		$considerHiddenQuestions = true;
+		$considerOptionalQuestions = true;
+		
+		if( $this->getObjectiveOrientedContainer()->isObjectiveOrientedPresentationRequired() )
+		{
+			$considerHiddenQuestions = false;
+			
+			$testSequence = $this->testSequenceFactory->getSequenceByActiveIdAndPass($active_id, $pass);
+			$testSequence->loadFromDb();
+			$testSequence->loadQuestions();
+			
+			if( $this->object->isRandomTest() && !$testSequence->isAnsweringOptionalQuestionsConfirmed() )
+			{
+				$considerOptionalQuestions = false;
+			}
+
+			require_once 'Modules/Course/classes/Objectives/class.ilLOTestQuestionAdapter.php';
+			$objectivesAdapter = ilLOTestQuestionAdapter::getInstance($testSession);
 
             $objectivesList = $this->buildQuestionRelatedObjectivesList($objectivesAdapter, $testSequence);
             $objectivesList->loadObjectivesTitles();
@@ -1418,55 +1343,58 @@
         
         $result_array = $this->getFilteredTestResult($active_id, $pass, $considerHiddenQuestions, $considerOptionalQuestions);
 
-        $command_solution_details = "";
-        if ($this->object->getShowSolutionDetails()) {
-            $command_solution_details = "outCorrectSolution";
-        }
-        $questionAnchorNav = $this->object->canShowSolutionPrintview();
-
-        $tpl = new ilTemplate('tpl.il_as_tst_pass_details_overview_participants.html', true, true, "Modules/Test");
-
-        if (!$this->isPdfDeliveryRequest()) {
-            $toolbar = $this->buildUserTestResultsToolbarGUI();
-
-            $this->ctrl->setParameter($this, 'pdf', '1');
-            $toolbar->setPdfExportLinkTarget($this->ctrl->getLinkTarget($this, 'outUserPassDetails'));
-            $this->ctrl->setParameter($this, 'pdf', '');
-
-            $validator = new ilCertificateDownloadValidator();
-            if ($validator->isCertificateDownloadable($user_id, $this->object->getId())) {
-                $toolbar->setCertificateLinkTarget($this->ctrl->getLinkTarget($this, 'outCertificate'));
-            }
-
-            $toolbar->build();
-
-            $tpl->setVariable('RESULTS_TOOLBAR', $this->ctrl->getHTML($toolbar));
-
-            $tpl->setCurrentBlock('signature');
-            $tpl->setVariable("SIGNATURE", $this->getResultsSignature());
-            $tpl->parseCurrentBlock();
-            
-            if ($this->object->isShowExamIdInTestResultsEnabled()) {
-                $tpl->setCurrentBlock('exam_id');
-                $tpl->setVariable('EXAM_ID', ilObjTest::lookupExamId(
-                    $testSession->getActiveId(),
-                    $pass
-                ));
-                $tpl->setVariable('EXAM_ID_TXT', $this->lng->txt('exam_id'));
-                $tpl->parseCurrentBlock();
-            }
-        }
-
-        if (!$this->getObjectiveOrientedContainer()->isObjectiveOrientedPresentationRequired() &&
-            $this->isGradingMessageRequired() && $this->object->getNrOfTries() == 1) {
-            $gradingMessageBuilder = $this->getGradingMessageBuilder($active_id);
-            $gradingMessageBuilder->buildMessage();
-            $gradingMessageBuilder->sendMessage();
-
-            #$template->setCurrentBlock('grading_message');
-            #$template->setVariable('GRADING_MESSAGE', );
-            #$template->parseCurrentBlock();
-        }
+		$command_solution_details = "";
+		if ($this->object->getShowSolutionDetails())
+		{
+			$command_solution_details = "outCorrectSolution";
+		}
+		$questionAnchorNav = $this->object->canShowSolutionPrintview();
+
+		$tpl = new ilTemplate('tpl.il_as_tst_pass_details_overview_participants.html', true, true, "Modules/Test");
+
+		if( !$this->isPdfDeliveryRequest() )
+		{
+			$toolbar = $this->buildUserTestResultsToolbarGUI();
+
+			$this->ctrl->setParameter($this, 'pdf', '1');
+			$toolbar->setPdfExportLinkTarget( $this->ctrl->getLinkTarget($this, 'outUserPassDetails') );
+			$this->ctrl->setParameter($this, 'pdf', '');
+
+			$validator = new ilCertificateDownloadValidator();
+			if($validator->isCertificateDownloadable($user_id, $this->object->getId())) {
+				$toolbar->setCertificateLinkTarget($this->ctrl->getLinkTarget($this, 'outCertificate'));
+			}
+
+			$toolbar->build();
+
+			$tpl->setVariable('RESULTS_TOOLBAR', $this->ctrl->getHTML($toolbar));
+
+			$tpl->setCurrentBlock('signature');
+			$tpl->setVariable("SIGNATURE", $this->getResultsSignature());
+			$tpl->parseCurrentBlock();
+			
+			if ($this->object->isShowExamIdInTestResultsEnabled())
+			{
+				$tpl->setCurrentBlock('exam_id');
+				$tpl->setVariable('EXAM_ID', ilObjTest::lookupExamId(
+					$testSession->getActiveId(), $pass
+				));
+				$tpl->setVariable('EXAM_ID_TXT', $this->lng->txt('exam_id'));
+				$tpl->parseCurrentBlock();
+			}
+		}
+
+		if( !$this->getObjectiveOrientedContainer()->isObjectiveOrientedPresentationRequired() &&
+			$this->isGradingMessageRequired() && $this->object->getNrOfTries() == 1 )
+		{
+			$gradingMessageBuilder = $this->getGradingMessageBuilder($active_id);
+			$gradingMessageBuilder->buildMessage();
+			$gradingMessageBuilder->sendMessage();
+
+			#$template->setCurrentBlock('grading_message');
+			#$template->setVariable('GRADING_MESSAGE', );
+			#$template->parseCurrentBlock();
+		}
 
         $overviewTableGUI = $this->getPassDetailsOverviewTableGUI(
             $result_array,
@@ -1481,24 +1409,17 @@
         $overviewTableGUI->setTitle($testResultHeaderLabelBuilder->getPassDetailsHeaderLabel($pass + 1));
         $tpl->setVariable("PASS_DETAILS", $this->ctrl->getHTML($overviewTableGUI));
 
-        if ($this->object->canShowSolutionPrintview()) {
-            $list_of_answers = $this->getPassListOfAnswers(
-                $result_array,
-                $active_id,
-                $pass,
-                $this->object->getShowSolutionListComparison(),
-                false,
-                false,
-                false,
-                true,
-                $objectivesList,
-                $testResultHeaderLabelBuilder
-            );
-            $tpl->setVariable("LIST_OF_ANSWERS", $list_of_answers);
-        }
-        
-        $tpl->setVariable("TEXT_RESULTS", $testResultHeaderLabelBuilder->getPassDetailsHeaderLabel($pass+1));
-        $tpl->setVariable("FORMACTION", $this->ctrl->getFormAction($this));
+		if( $this->object->canShowSolutionPrintview() )
+		{
+			$list_of_answers = $this->getPassListOfAnswers(
+				$result_array, $active_id, $pass, $this->object->getShowSolutionListComparison(),
+				false, false, false, true, $objectivesList, $testResultHeaderLabelBuilder
+			);
+			$tpl->setVariable("LIST_OF_ANSWERS", $list_of_answers);
+		}
+		
+		$tpl->setVariable("TEXT_RESULTS", $testResultHeaderLabelBuilder->getPassDetailsHeaderLabel($pass+1));
+		$tpl->setVariable("FORMACTION", $this->ctrl->getFormAction($this));
 
         $uname = $this->object->userLookupFullName($user_id, true);
         $user_data = $this->getAdditionalUsrDataHtmlAndPopulateWindowTitle($testSession, $active_id, true);
@@ -1511,466 +1432,512 @@
             }
         }
 
-        $this->populatePassFinishDate($tpl, ilObjTest::lookupLastTestPassAccess($active_id, $pass));
-        
-        $this->tpl->addCss(ilUtil::getStyleSheetLocation("output", "test_print.css", "Modules/Test"), "print");
-        if ($this->object->getShowSolutionAnswersOnly()) {
-            $this->tpl->addCss(ilUtil::getStyleSheetLocation("output", "test_print_hide_content.css", "Modules/Test"), "print");
-        }
-
-        if ($this->isPdfDeliveryRequest()) {
-            require_once 'class.ilTestPDFGenerator.php';
-            ilTestPDFGenerator::generatePDF($tpl->get(), ilTestPDFGenerator::PDF_OUTPUT_DOWNLOAD, $this->object->getTitleFilenameCompliant(), PDF_USER_RESULT);
-        } else {
-            $this->tpl->setContent($tpl->get());
-        }
-    }
-
-    /**
-     * Output of the pass overview for a test called by a test participant
-     *
-     * @global ilTabsGUI $ilTabs
-     */
-    public function outUserResultsOverview()
-    {
-        global $DIC;
-        $ilUser = $DIC['ilUser'];
-        $ilObjDataCache = $DIC['ilObjDataCache'];
-
-        $testSession = $this->testSessionFactory->getSession();
-        $active_id = $testSession->getActiveId();
-        $user_id = $ilUser->getId();
-        $uname = $this->object->userLookupFullName($user_id, true);
-
-        if (!$this->object->canShowTestResults($testSession)) {
-            $this->ctrl->redirectByClass("ilobjtestgui", "infoScreen");
-        }
->>>>>>> 46afeae0
+		$this->populatePassFinishDate($tpl, $this->object->getPassFinishDate($active_id, $pass));
+		
+		$this->tpl->addCss(ilUtil::getStyleSheetLocation("output", "test_print.css", "Modules/Test"), "print");
+		if ($this->object->getShowSolutionAnswersOnly())
+		{
+			$this->tpl->addCss(ilUtil::getStyleSheetLocation("output", "test_print_hide_content.css", "Modules/Test"), "print");
+		}
+
+		if( $this->isPdfDeliveryRequest() )
+		{
+			require_once 'class.ilTestPDFGenerator.php';
+			ilTestPDFGenerator::generatePDF($tpl->get(), ilTestPDFGenerator::PDF_OUTPUT_DOWNLOAD, $this->object->getTitleFilenameCompliant(), PDF_USER_RESULT);
+		}
+		else
+		{
+			$this->tpl->setContent($tpl->get());
+		}
+	}
+
+	/**
+	 * Output of the pass overview for a test called by a test participant
+	 *
+	 * @global ilTabsGUI $ilTabs
+	 */
+	function outUserResultsOverview()
+	{
+		global $DIC;
+		$ilUser = $DIC['ilUser'];
+		$ilObjDataCache = $DIC['ilObjDataCache'];
+
+		$testSession = $this->testSessionFactory->getSession();
+		$active_id = $testSession->getActiveId();
+		$user_id = $ilUser->getId();
+		$uname = $this->object->userLookupFullName($user_id, TRUE);
+
+		if( !$this->object->canShowTestResults($testSession) )
+		{
+			$this->ctrl->redirectByClass("ilobjtestgui", "infoScreen");
+		}
 
         // prepare generation before contents are processed (for mathjax)
-        if ($this->isPdfDeliveryRequest()) {
-            ilPDFGeneratorUtils::prepareGenerationRequest("Test", PDF_USER_RESULT);
-        }
-
-        $templatehead = new ilTemplate("tpl.il_as_tst_results_participants.html", true, true, "Modules/Test");
-        $template = new ilTemplate("tpl.il_as_tst_results_participant.html", true, true, "Modules/Test");
-
-        $toolbar = $this->buildUserTestResultsToolbarGUI();
-
-        $this->ctrl->setParameter($this, 'pdf', '1');
-        $toolbar->setPdfExportLinkTarget($this->ctrl->getLinkTarget($this, 'outUserResultsOverview'));
-        $this->ctrl->setParameter($this, 'pdf', '');
-
-        $validator = new ilCertificateDownloadValidator();
-        if ($validator->isCertificateDownloadable($user_id, $this->object->getId())) {
-            $toolbar->setCertificateLinkTarget($this->ctrl->getLinkTarget($this, 'outCertificate'));
-        }
-
-        $toolbar->build();
-        
-        $templatehead->setVariable('RESULTS_TOOLBAR', $this->ctrl->getHTML($toolbar));
-
-        $passDetailsEnabled = $this->object->getShowPassDetails();
-        #if (!$passDetailsEnabled)
-        #{
-        #	$executable = $this->object->isExecutable($testSession, $ilUser->getId());
-        #	if (!$executable["executable"]) $passDetailsEnabled = true;
-        #}
-
-        require_once 'Modules/Test/classes/class.ilTestResultHeaderLabelBuilder.php';
-        $testResultHeaderLabelBuilder = new ilTestResultHeaderLabelBuilder($this->lng, $ilObjDataCache);
-        if ($this->getObjectiveOrientedContainer()->isObjectiveOrientedPresentationRequired()) {
-            $testResultHeaderLabelBuilder->setObjectiveOrientedContainerId($testSession->getObjectiveOrientedContainerId());
-            $testResultHeaderLabelBuilder->setUserId($testSession->getUserId());
-            $testResultHeaderLabelBuilder->setTestObjId($this->object->getId());
-            $testResultHeaderLabelBuilder->setTestRefId($this->object->getRefId());
-            $testResultHeaderLabelBuilder->initObjectiveOrientedMode();
-        }
-
-        $template->setCurrentBlock("pass_overview");
-        
-        global $DIC; /* @var ILIAS\DI\Container $DIC */
-        require_once 'Modules/Test/classes/class.ilTestPassesSelector.php';
-        $testPassesSelector = new ilTestPassesSelector($DIC['ilDB'], $this->object);
-        $testPassesSelector->setActiveId($testSession->getActiveId());
-        $testPassesSelector->setLastFinishedPass($testSession->getLastFinishedPass());
-
-        $passOverViewTableGUI = $this->buildPassOverviewTableGUI($this);
-        $passOverViewTableGUI->setActiveId($testSession->getActiveId());
-        $passOverViewTableGUI->setResultPresentationEnabled(true);
-        if ($passDetailsEnabled) {
-            $passOverViewTableGUI->setPassDetailsCommand('outUserPassDetails');
-        }
-        if ($this->object->isPassDeletionAllowed()) {
-            $passOverViewTableGUI->setPassDeletionCommand('confirmDeletePass');
-        }
-        $passOverViewTableGUI->init();
-        $passOverViewTableGUI->setData($this->getPassOverviewTableData($testSession, $testPassesSelector->getReportablePasses(), true));
-        $passOverViewTableGUI->setTitle($testResultHeaderLabelBuilder->getPassOverviewHeaderLabel());
-        $overview = $passOverViewTableGUI->getHTML();
-        if ($this->getObjectiveOrientedContainer()->isObjectiveOrientedPresentationRequired()) {
-            require_once 'Modules/Test/classes/class.ilTestLearningObjectivesStatusGUI.php';
-            $loStatus = new ilTestLearningObjectivesStatusGUI($this->lng);
-            $loStatus->setCrsObjId($this->getObjectiveOrientedContainer()->getObjId());
-            $loStatus->setUsrId($testSession->getUserId());
-            $overview .= "<br />" . $loStatus->getHTML();
-        }
-        $template->setVariable("PASS_OVERVIEW", $overview);
-        $template->parseCurrentBlock();
-
-        if ($this->isGradingMessageRequired()) {
-            $gradingMessageBuilder = $this->getGradingMessageBuilder($active_id);
-            $gradingMessageBuilder->buildMessage();
-            $gradingMessageBuilder->sendMessage();
-
-            #$template->setCurrentBlock('grading_message');
-            #$template->setVariable('GRADING_MESSAGE', );
-            #$template->parseCurrentBlock();
-        }
-
-        $user_data = $this->getAdditionalUsrDataHtmlAndPopulateWindowTitle($testSession, $active_id, true);
-
-        if (!$this->getObjectiveOrientedContainer()->isObjectiveOrientedPresentationRequired()) {
-            if ($this->object->getAnonymity()) {
-                $template->setVariable("TEXT_HEADING", $this->lng->txt("tst_result"));
-            } else {
-                $template->setVariable("TEXT_HEADING", sprintf($this->lng->txt("tst_result_user_name"), $uname));
-                $template->setVariable("USER_DATA", $user_data);
-            }
-        }
-
-        $this->tpl->addCss(ilUtil::getStyleSheetLocation("output", "test_print.css", "Modules/Test"), "print");
-        if ($this->object->getShowSolutionAnswersOnly()) {
-            $this->tpl->addCss(ilUtil::getStyleSheetLocation("output", "test_print_hide_content.css", "Modules/Test"), "print");
-        }
-        $templatehead->setVariable("RESULTS_PARTICIPANT", $template->get());
-
-        if ($this->isPdfDeliveryRequest()) {
-            //$this->object->deliverPDFfromHTML($template->get(), $this->object->getTitle());
-            require_once 'class.ilTestPDFGenerator.php';
-            ilTestPDFGenerator::generatePDF($template->get(), ilTestPDFGenerator::PDF_OUTPUT_DOWNLOAD, $this->object->getTitleFilenameCompliant(), PDF_USER_RESULT);
-        } else {
-            $this->tpl->setContent($templatehead->get());
-        }
-    }
-
-    /**
-    * Output of the pass overview for a user when he/she wants to see his/her list of answers
-    *
-    * Output of the pass overview for a user when he/she wants to see his/her list of answers
-    *
-    * @access public
-    */
-    public function outUserListOfAnswerPasses()
-    {
-        global $DIC; /* @var ILIAS\DI\Container $DIC */
-        $ilUser = $DIC['ilUser'];
-        $ilObjDataCache = $DIC['ilObjDataCache'];
-
-        if (!$this->object->getShowSolutionPrintview()) {
-            ilUtil::sendInfo($this->lng->txt("no_permission"), true);
-            $this->ctrl->redirectByClass("ilobjtestgui", "infoScreen");
-        }
-
-        $template = new ilTemplate("tpl.il_as_tst_info_list_of_answers.html", true, true, "Modules/Test");
-
-        $pass = null;
-        if (array_key_exists("pass", $_GET)) {
-            if (strlen($_GET["pass"])) {
-                $pass = $_GET["pass"];
-            }
-        }
-        $user_id = $ilUser->getId();
-        
-        $testSession = $this->testSessionFactory->getSession();
-        $active_id = $testSession->getActiveId();
-        
-        $template->setVariable("TEXT_RESULTS", $this->lng->txt("tst_passes"));
-        
-        global $DIC; /* @var ILIAS\DI\Container $DIC */
-        require_once 'Modules/Test/classes/class.ilTestPassesSelector.php';
-        $testPassesSelector = new ilTestPassesSelector($DIC['ilDB'], $this->object);
-        $testPassesSelector->setActiveId($testSession->getActiveId());
-        $testPassesSelector->setLastFinishedPass($testSession->getLastFinishedPass());
-        
-        $passOverViewTableGUI = $this->buildPassOverviewTableGUI($this);
-        $passOverViewTableGUI->setActiveId($testSession->getActiveId());
-        $passOverViewTableGUI->setResultPresentationEnabled(false);
-        $passOverViewTableGUI->setPassDetailsCommand('outUserListOfAnswerPasses');
-        $passOverViewTableGUI->init();
-        $passOverViewTableGUI->setData($this->getPassOverviewTableData($testSession, $testPassesSelector->getClosedPasses(), false));
-        $template->setVariable("PASS_OVERVIEW", $passOverViewTableGUI->getHTML());
-
-        $signature = "";
-        if (strlen($pass)) {
-            require_once 'Modules/Test/classes/class.ilTestResultHeaderLabelBuilder.php';
-            $testResultHeaderLabelBuilder = new ilTestResultHeaderLabelBuilder($this->lng, $ilObjDataCache);
-
-            $objectivesList = null;
-
-            if ($this->getObjectiveOrientedContainer()->isObjectiveOrientedPresentationRequired()) {
-                $testSequence = $this->testSequenceFactory->getSequenceByActiveIdAndPass($active_id, $pass);
-                $testSequence->loadFromDb();
-                $testSequence->loadQuestions();
-
-                require_once 'Modules/Course/classes/Objectives/class.ilLOTestQuestionAdapter.php';
-                $objectivesAdapter = ilLOTestQuestionAdapter::getInstance($testSession);
-
-                $objectivesList = $this->buildQuestionRelatedObjectivesList($objectivesAdapter, $testSequence);
-                $objectivesList->loadObjectivesTitles();
-
-                $testResultHeaderLabelBuilder->setObjectiveOrientedContainerId($testSession->getObjectiveOrientedContainerId());
-                $testResultHeaderLabelBuilder->setUserId($testSession->getUserId());
-                $testResultHeaderLabelBuilder->setTestObjId($this->object->getId());
-                $testResultHeaderLabelBuilder->setTestRefId($this->object->getRefId());
-                $testResultHeaderLabelBuilder->initObjectiveOrientedMode();
-            }
-
-            $result_array = $this->object->getTestResult(
-                $active_id,
-                $pass,
-                false,
-                !$this->getObjectiveOrientedContainer()->isObjectiveOrientedPresentationRequired()
-            );
-            
-            $signature = $this->getResultsSignature();
-            $user_id =&$this->object->_getUserIdFromActiveId($active_id);
-            $showAllAnswers = true;
-            if ($this->object->isExecutable($testSession, $user_id)) {
-                $showAllAnswers = false;
-            }
-            $this->setContextResultPresentation(false);
-            $answers = $this->getPassListOfAnswers($result_array, $active_id, $pass, false, $showAllAnswers, false, false, false, $objectivesList, $testResultHeaderLabelBuilder);
-            $template->setVariable("PASS_DETAILS", $answers);
-        }
-        $template->setVariable("FORMACTION", $this->ctrl->getFormAction($this));
-        $template->setVariable("PRINT_TEXT", $this->lng->txt("print"));
-        $template->setVariable("PRINT_URL", "javascript:window.print();");
-
-        $user_data = $this->getAdditionalUsrDataHtmlAndPopulateWindowTitle($testSession, $active_id, true);
-        $template->setVariable("USER_DATA", $user_data);
-        $template->setVariable("TEXT_LIST_OF_ANSWERS", $this->lng->txt("tst_list_of_answers"));
-        if (strlen($signature)) {
-            $template->setVariable("SIGNATURE", $signature);
-        }
-        if (!is_null($pass) && $this->object->isShowExamIdInTestResultsEnabled()) {
-            $template->setCurrentBlock('exam_id_footer');
-            $template->setVariable('EXAM_ID_VAL', ilObjTest::lookupExamId(
-                $testSession->getActiveId(),
-                $pass
-            ));
-            $template->setVariable('EXAM_ID_TXT', $this->lng->txt('exam_id'));
-            $template->parseCurrentBlock();
-        }
-        $this->tpl->setVariable("ADM_CONTENT", $template->get());
-
-        $this->tpl->addCss(ilUtil::getStyleSheetLocation("output", "test_print.css", "Modules/Test"), "print");
-        if ($this->object->getShowSolutionAnswersOnly()) {
-            $this->tpl->addCss(ilUtil::getStyleSheetLocation("output", "test_print_hide_content.css", "Modules/Test"), "print");
-        }
-    }
-
-    /**
-    * Output of the learners view of an existing test pass
-    *
-    * Output of the learners view of an existing test pass
-    *
-    * @access public
-    */
-    public function passDetails()
-    {
-        if (array_key_exists("pass", $_GET) && (strlen($_GET["pass"]) > 0)) {
-            $this->ctrl->saveParameter($this, "pass");
-            $this->ctrl->saveParameter($this, "active_id");
-            $this->outTestResults(false, $_GET["pass"]);
-        } else {
-            $this->outTestResults(false);
-        }
-    }
-
-    /**
-     * Creates user results for single questions
-     *
-     */
-    public function singleResults()
-    {
-        global $DIC; /* @var ILIAS\DI\Container $DIC */
-
-        if (!$this->getTestAccess()->checkStatisticsAccess()) {
-            ilObjTestGUI::accessViolationRedirect();
-        }
-
-        $this->object->setAccessFilteredParticipantList(
-            $this->object->buildStatisticsAccessFilteredParticipantList()
-        );
-        
-        $DIC->tabs()->activateTab(ilTestTabsManager::TAB_ID_STATISTICS);
-        
-        $data =&$this->object->getCompleteEvaluationData();
-        $color_class = array("tblrow1", "tblrow2");
-        $counter = 0;
-        $this->tpl->addBlockFile("ADM_CONTENT", "adm_content", "tpl.il_as_tst_eval_single_answers.html", "Modules/Test");
-        $foundParticipants =&$data->getParticipants();
-        if (count($foundParticipants) == 0) {
-            ilUtil::sendInfo($this->lng->txt("tst_no_evaluation_data"));
-            return;
-        } else {
-            $rows = array();
-            foreach ($data->getQuestionTitles() as $question_id => $question_title) {
-                $answered = 0;
-                $reached = 0;
-                $max = 0;
-                foreach ($foundParticipants as $userdata) {
-                    $pass = $userdata->getScoredPass();
-                    if (is_object($userdata->getPass($pass))) {
-                        $question =&$userdata->getPass($pass)->getAnsweredQuestionByQuestionId($question_id);
-                        if (is_array($question)) {
-                            $answered++;
-                        }
-                    }
-                }
-                $counter++;
-                $this->ctrl->setParameter($this, "qid", $question_id);
-                require_once './Modules/TestQuestionPool/classes/class.assQuestion.php';
-                $question_object = assQuestion::_instanciateQuestion($question_id);
-                $download = "";
-                if ($question_object instanceof ilObjFileHandlingQuestionType) {
-                    if ($question_object->hasFileUploads($this->object->getTestId())) {
-                        $download = "<a href=\"" . $this->ctrl->getLinkTarget($this, "exportFileUploadsForAllParticipants") . "\">" . $this->lng->txt("download") . "</a>";
-                    }
-                }
-                array_push(
-                    $rows,
-                    array(
-                        'qid'               => $question_id,
-                        'question_title'    => $question_title,
-                        'number_of_answers' => $answered,
-                        'output'            => "<a href=\"" . $this->ctrl->getLinkTarget($this, "exportQuestionForAllParticipants") . "\">" . $this->lng->txt("pdf_export") . "</a>",
-                        'file_uploads'      => $download
-                    )
-                );
-            }
-            if (count($rows)) {
-                require_once './Modules/Test/classes/tables/class.ilResultsByQuestionTableGUI.php';
-                $table_gui = new ilResultsByQuestionTableGUI($this, "singleResults");
-                $table_gui->setTitle($this->lng->txt("tst_answered_questions_test"));
-                $table_gui->setData($rows);
-
-                $this->tpl->setVariable("TBL_SINGLE_ANSWERS", $table_gui->getHTML());
-            } else {
-                $this->tpl->setVariable("TBL_SINGLE_ANSWERS", $this->lng->txt("adm_no_special_users"));
-            }
-        }
-    }
-
-    /**
-    * Output of a test certificate
-    */
-    public function outCertificate()
-    {
-        global $DIC;
-
-        $user = $DIC->user();
-        $database = $DIC->database();
-        $logger = $DIC->logger()->root();
-
-        $ilUserCertificateRepository = new ilUserCertificateRepository($database, $logger);
-        $pdfGenerator = new ilPdfGenerator($ilUserCertificateRepository, $logger);
-
-        $pdfAction = new ilCertificatePdfAction(
-            $logger,
-            $pdfGenerator,
-            new ilCertificateUtilHelper(),
-            $this->lng->txt('error_creating_certificate_pdf')
-        );
-
-        $pdfAction->downloadPdf((int) $user->getId(), (int) $this->object->getId());
-    }
-
-    public function confirmDeletePass()
-    {
-        if (isset($_GET['context']) && strlen($_GET['context'])) {
-            $context = $_GET['context'];
-        } else {
-            $context = ilTestPassDeletionConfirmationGUI::CONTEXT_PASS_OVERVIEW;
-        }
-        
-        if (!$this->object->isPassDeletionAllowed() && !$this->object->isDynamicTest()) {
-            $this->redirectToPassDeletionContext($context);
-        }
-
-        require_once 'Modules/Test/classes/confirmations/class.ilTestPassDeletionConfirmationGUI.php';
-
-        $confirm = new ilTestPassDeletionConfirmationGUI($this->ctrl, $this->lng, $this);
-        $confirm->build((int) $_GET['active_id'], (int) $_GET['pass'], $context);
-
-        global $DIC;
-        $tpl = $DIC['tpl'];
-        $tpl->setContent($this->ctrl->getHTML($confirm));
-    }
-
-    public function cancelDeletePass()
-    {
-        $this->redirectToPassDeletionContext($_POST['context']);
-    }
-    
-    private function redirectToPassDeletionContext($context)
-    {
-        require_once 'Modules/Test/classes/confirmations/class.ilTestPassDeletionConfirmationGUI.php';
-
-        switch ($context) {
-            case ilTestPassDeletionConfirmationGUI::CONTEXT_PASS_OVERVIEW:
-
-                $this->ctrl->redirect($this, 'outUserResultsOverview');
-
-                // no break
-            case ilTestPassDeletionConfirmationGUI::CONTEXT_INFO_SCREEN:
-
-                $this->ctrl->redirectByClass('ilObjTestGUI', 'infoScreen');
-
-                // no break
-            case ilTestPassDeletionConfirmationGUI::CONTEXT_DYN_TEST_PLAYER:
-
-                $this->ctrl->redirectByClass('ilTestPlayerDynamicQuestionSetGUI', 'startTest');
-        }
-    }
-    
-    public function performDeletePass()
-    {
-        if (isset($_POST['context']) && strlen($_POST['context'])) {
-            $context = $_POST['context'];
-        } else {
-            $context = ilTestPassDeletionConfirmationGUI::CONTEXT_PASS_OVERVIEW;
-        }
-        
-        if (!$this->object->isPassDeletionAllowed() && !$this->object->isDynamicTest()) {
-            $this->redirectToPassDeletionContext($context);
-        }
-        /** @var ilDBInterface $ilDB */
-        global $DIC;
-        $ilDB = $DIC['ilDB'];
-
-        $active_fi = null;
-        $pass = null;
-
-        if (isset($_POST['active_id']) && (int) $_POST['active_id']) {
-            $active_fi = $_POST['active_id'];
-        }
-
-        if (isset($_POST['pass']) && is_numeric($_POST['pass'])) {
-            $pass = $_POST['pass'];
-        }
-
-        if (is_null($active_fi) || is_null($pass)) {
-            $this->ctrl->redirect($this, 'outUserResultsOverview');
-        }
-
-        if (!$this->object->isDynamicTest() && $pass == $this->object->_getResultPass($active_fi)) {
-            $this->ctrl->redirect($this, 'outUserResultsOverview');
-        }
-            
-        // Get information
-        $result = $ilDB->query("
+		if ($this->isPdfDeliveryRequest())
+		{
+			ilPDFGeneratorUtils::prepareGenerationRequest("Test", PDF_USER_RESULT);
+		}
+
+		$templatehead = new ilTemplate("tpl.il_as_tst_results_participants.html", TRUE, TRUE, "Modules/Test");
+		$template = new ilTemplate("tpl.il_as_tst_results_participant.html", TRUE, TRUE, "Modules/Test");
+
+		$toolbar = $this->buildUserTestResultsToolbarGUI();
+
+		$this->ctrl->setParameter($this, 'pdf', '1');
+		$toolbar->setPdfExportLinkTarget( $this->ctrl->getLinkTarget($this, 'outUserResultsOverview') );
+		$this->ctrl->setParameter($this, 'pdf', '');
+
+		$validator = new ilCertificateDownloadValidator();
+		if($validator->isCertificateDownloadable($user_id, $this->object->getId())) {
+			$toolbar->setCertificateLinkTarget($this->ctrl->getLinkTarget($this, 'outCertificate'));
+		}
+
+		$toolbar->build();
+		
+		$templatehead->setVariable('RESULTS_TOOLBAR', $this->ctrl->getHTML($toolbar));
+
+		$passDetailsEnabled = $this->object->getShowPassDetails();
+		#if (!$passDetailsEnabled)
+		#{
+		#	$executable = $this->object->isExecutable($testSession, $ilUser->getId());
+		#	if (!$executable["executable"]) $passDetailsEnabled = true;
+		#}
+
+		require_once 'Modules/Test/classes/class.ilTestResultHeaderLabelBuilder.php';
+		$testResultHeaderLabelBuilder = new ilTestResultHeaderLabelBuilder($this->lng, $ilObjDataCache);
+		if( $this->getObjectiveOrientedContainer()->isObjectiveOrientedPresentationRequired() )
+		{
+			$testResultHeaderLabelBuilder->setObjectiveOrientedContainerId($testSession->getObjectiveOrientedContainerId());
+			$testResultHeaderLabelBuilder->setUserId($testSession->getUserId());
+			$testResultHeaderLabelBuilder->setTestObjId($this->object->getId());
+			$testResultHeaderLabelBuilder->setTestRefId($this->object->getRefId());
+			$testResultHeaderLabelBuilder->initObjectiveOrientedMode();
+		}
+
+		$template->setCurrentBlock("pass_overview");
+		
+		global $DIC; /* @var ILIAS\DI\Container $DIC */
+		require_once 'Modules/Test/classes/class.ilTestPassesSelector.php';
+		$testPassesSelector = new ilTestPassesSelector($DIC['ilDB'], $this->object);
+		$testPassesSelector->setActiveId($testSession->getActiveId());
+		$testPassesSelector->setLastFinishedPass($testSession->getLastFinishedPass());
+
+		$passOverViewTableGUI = $this->buildPassOverviewTableGUI($this);
+		$passOverViewTableGUI->setActiveId($testSession->getActiveId());
+		$passOverViewTableGUI->setResultPresentationEnabled(true);
+		if($passDetailsEnabled)
+		{
+			$passOverViewTableGUI->setPassDetailsCommand('outUserPassDetails');
+		}
+		if( $this->object->isPassDeletionAllowed() )
+		{
+			$passOverViewTableGUI->setPassDeletionCommand('confirmDeletePass');
+		}
+		$passOverViewTableGUI->init();
+		$passOverViewTableGUI->setData($this->getPassOverviewTableData($testSession, $testPassesSelector->getReportablePasses(), true));
+		$passOverViewTableGUI->setTitle($testResultHeaderLabelBuilder->getPassOverviewHeaderLabel());
+		$overview = $passOverViewTableGUI->getHTML();
+		if( $this->getObjectiveOrientedContainer()->isObjectiveOrientedPresentationRequired() )
+		{
+			require_once 'Modules/Test/classes/class.ilTestLearningObjectivesStatusGUI.php';
+			$loStatus = new ilTestLearningObjectivesStatusGUI($this->lng);
+			$loStatus->setCrsObjId($this->getObjectiveOrientedContainer()->getObjId());
+			$loStatus->setUsrId($testSession->getUserId());
+			$overview .= "<br />".$loStatus->getHTML();
+		}
+		$template->setVariable("PASS_OVERVIEW", $overview);
+		$template->parseCurrentBlock();
+
+		if( $this->isGradingMessageRequired() )
+		{
+			$gradingMessageBuilder = $this->getGradingMessageBuilder($active_id);
+			$gradingMessageBuilder->buildMessage();
+			$gradingMessageBuilder->sendMessage();
+
+			#$template->setCurrentBlock('grading_message');
+			#$template->setVariable('GRADING_MESSAGE', );
+			#$template->parseCurrentBlock();
+		}
+
+		$user_data = $this->getAdditionalUsrDataHtmlAndPopulateWindowTitle($testSession, $active_id, TRUE);
+
+		if( !$this->getObjectiveOrientedContainer()->isObjectiveOrientedPresentationRequired() )
+		{
+			if ($this->object->getAnonymity())
+			{
+				$template->setVariable("TEXT_HEADING", $this->lng->txt("tst_result"));
+			}
+			else
+			{
+				$template->setVariable("TEXT_HEADING", sprintf($this->lng->txt("tst_result_user_name"), $uname));
+				$template->setVariable("USER_DATA", $user_data);
+			}
+		}
+
+		$this->tpl->addCss(ilUtil::getStyleSheetLocation("output", "test_print.css", "Modules/Test"), "print");
+		if ($this->object->getShowSolutionAnswersOnly())
+		{
+			$this->tpl->addCss(ilUtil::getStyleSheetLocation("output", "test_print_hide_content.css", "Modules/Test"), "print");
+		}
+		$templatehead->setVariable("RESULTS_PARTICIPANT", $template->get());
+
+		if( $this->isPdfDeliveryRequest() )
+		{
+			//$this->object->deliverPDFfromHTML($template->get(), $this->object->getTitle());
+			require_once 'class.ilTestPDFGenerator.php';
+			ilTestPDFGenerator::generatePDF($template->get(), ilTestPDFGenerator::PDF_OUTPUT_DOWNLOAD, $this->object->getTitleFilenameCompliant(), PDF_USER_RESULT);
+		}
+		else
+		{
+			$this->tpl->setContent($templatehead->get());
+		}
+	}
+
+	/**
+	* Output of the pass overview for a user when he/she wants to see his/her list of answers
+	*
+	* Output of the pass overview for a user when he/she wants to see his/her list of answers
+	*
+	* @access public
+	*/
+	function outUserListOfAnswerPasses()
+	{
+		global $DIC; /* @var ILIAS\DI\Container $DIC */
+		$ilUser = $DIC['ilUser'];
+		$ilObjDataCache = $DIC['ilObjDataCache'];
+
+		if (!$this->object->getShowSolutionPrintview())
+		{
+			ilUtil::sendInfo($this->lng->txt("no_permission"), true);
+			$this->ctrl->redirectByClass("ilobjtestgui", "infoScreen");
+		}
+
+		$template = new ilTemplate("tpl.il_as_tst_info_list_of_answers.html", TRUE, TRUE, "Modules/Test");
+
+		$pass = null;
+		if (array_key_exists("pass", $_GET))
+		{
+			if (strlen($_GET["pass"])) $pass = $_GET["pass"];
+		}
+		$user_id = $ilUser->getId();
+		
+		$testSession = $this->testSessionFactory->getSession();
+		$active_id = $testSession->getActiveId();
+		
+		$template->setVariable("TEXT_RESULTS", $this->lng->txt("tst_passes"));
+		
+		global $DIC; /* @var ILIAS\DI\Container $DIC */
+		require_once 'Modules/Test/classes/class.ilTestPassesSelector.php';
+		$testPassesSelector = new ilTestPassesSelector($DIC['ilDB'], $this->object);
+		$testPassesSelector->setActiveId($testSession->getActiveId());
+		$testPassesSelector->setLastFinishedPass($testSession->getLastFinishedPass());
+		
+		$passOverViewTableGUI = $this->buildPassOverviewTableGUI($this);
+		$passOverViewTableGUI->setActiveId($testSession->getActiveId());
+		$passOverViewTableGUI->setResultPresentationEnabled(false);
+		$passOverViewTableGUI->setPassDetailsCommand('outUserListOfAnswerPasses');
+		$passOverViewTableGUI->init();
+		$passOverViewTableGUI->setData($this->getPassOverviewTableData($testSession, $testPassesSelector->getClosedPasses(), false));
+		$template->setVariable("PASS_OVERVIEW", $passOverViewTableGUI->getHTML());
+
+		$signature = "";
+		if (strlen($pass))
+		{
+			require_once 'Modules/Test/classes/class.ilTestResultHeaderLabelBuilder.php';
+			$testResultHeaderLabelBuilder = new ilTestResultHeaderLabelBuilder($this->lng, $ilObjDataCache);
+
+			$objectivesList = null;
+
+			if( $this->getObjectiveOrientedContainer()->isObjectiveOrientedPresentationRequired() )
+			{
+				$testSequence = $this->testSequenceFactory->getSequenceByActiveIdAndPass($active_id, $pass);
+				$testSequence->loadFromDb();
+				$testSequence->loadQuestions();
+
+				require_once 'Modules/Course/classes/Objectives/class.ilLOTestQuestionAdapter.php';
+				$objectivesAdapter = ilLOTestQuestionAdapter::getInstance($testSession);
+
+				$objectivesList = $this->buildQuestionRelatedObjectivesList($objectivesAdapter, $testSequence);
+				$objectivesList->loadObjectivesTitles();
+
+				$testResultHeaderLabelBuilder->setObjectiveOrientedContainerId($testSession->getObjectiveOrientedContainerId());
+				$testResultHeaderLabelBuilder->setUserId($testSession->getUserId());
+				$testResultHeaderLabelBuilder->setTestObjId($this->object->getId());
+				$testResultHeaderLabelBuilder->setTestRefId($this->object->getRefId());
+				$testResultHeaderLabelBuilder->initObjectiveOrientedMode();
+			}
+
+			$result_array = $this->object->getTestResult(
+				$active_id, $pass, false, !$this->getObjectiveOrientedContainer()->isObjectiveOrientedPresentationRequired()
+			);
+			
+			$signature = $this->getResultsSignature();
+			$user_id =& $this->object->_getUserIdFromActiveId($active_id);
+			$showAllAnswers = TRUE;
+			if ($this->object->isExecutable($testSession, $user_id))
+			{
+				$showAllAnswers = FALSE;
+			}
+			$this->setContextResultPresentation(false);
+			$answers = $this->getPassListOfAnswers($result_array, $active_id, $pass, FALSE, $showAllAnswers, false, false, false, $objectivesList, $testResultHeaderLabelBuilder);
+			$template->setVariable("PASS_DETAILS", $answers);
+		}
+		$template->setVariable("FORMACTION", $this->ctrl->getFormAction($this));
+		$template->setVariable("PRINT_TEXT", $this->lng->txt("print"));
+		$template->setVariable("PRINT_URL", "javascript:window.print();");
+
+		$user_data = $this->getAdditionalUsrDataHtmlAndPopulateWindowTitle($testSession, $active_id, TRUE);
+		$template->setVariable("USER_DATA", $user_data);
+		$template->setVariable("TEXT_LIST_OF_ANSWERS", $this->lng->txt("tst_list_of_answers"));
+		if (strlen($signature))
+		{
+			$template->setVariable("SIGNATURE", $signature);
+		}
+		if (!is_null($pass) && $this->object->isShowExamIdInTestResultsEnabled())
+		{
+			$template->setCurrentBlock('exam_id_footer');
+			$template->setVariable('EXAM_ID_VAL', ilObjTest::lookupExamId(
+				$testSession->getActiveId(), $pass
+			));
+			$template->setVariable('EXAM_ID_TXT', $this->lng->txt('exam_id'));
+			$template->parseCurrentBlock();
+		}
+		$this->tpl->setVariable("ADM_CONTENT", $template->get());
+
+		$this->tpl->addCss(ilUtil::getStyleSheetLocation("output", "test_print.css", "Modules/Test"), "print");
+		if ($this->object->getShowSolutionAnswersOnly())
+		{
+			$this->tpl->addCss(ilUtil::getStyleSheetLocation("output", "test_print_hide_content.css", "Modules/Test"), "print");
+		}
+	}
+
+	/**
+	* Output of the learners view of an existing test pass
+	*
+	* Output of the learners view of an existing test pass
+	*
+	* @access public
+	*/
+	function passDetails()
+	{
+		if (array_key_exists("pass", $_GET) && (strlen($_GET["pass"]) > 0))
+		{
+			$this->ctrl->saveParameter($this, "pass");
+			$this->ctrl->saveParameter($this, "active_id");
+			$this->outTestResults(false, $_GET["pass"]);
+		}
+		else
+		{
+			$this->outTestResults(false);
+		}
+	}
+
+	/**
+	 * Creates user results for single questions
+	 *
+	 */
+	public function singleResults()
+	{
+		global $DIC; /* @var ILIAS\DI\Container $DIC */
+
+		if( !$this->getTestAccess()->checkStatisticsAccess() )
+		{
+			ilObjTestGUI::accessViolationRedirect();
+		}
+
+		$this->object->setAccessFilteredParticipantList(
+			$this->object->buildStatisticsAccessFilteredParticipantList()
+		);
+		
+		$DIC->tabs()->activateTab(ilTestTabsManager::TAB_ID_STATISTICS);
+		
+		$data =& $this->object->getCompleteEvaluationData();
+		$color_class = array("tblrow1", "tblrow2");
+		$counter = 0;
+		$this->tpl->addBlockFile("ADM_CONTENT", "adm_content", "tpl.il_as_tst_eval_single_answers.html", "Modules/Test");
+		$foundParticipants =& $data->getParticipants();
+		if (count($foundParticipants) == 0)
+		{
+			ilUtil::sendInfo($this->lng->txt("tst_no_evaluation_data"));
+			return;
+		}
+		else
+		{
+			$rows = array();
+			foreach ($data->getQuestionTitles() as $question_id => $question_title)
+			{
+				$answered = 0;
+				$reached = 0;
+				$max = 0;
+				foreach ($foundParticipants as $userdata)
+				{
+					$pass = $userdata->getScoredPass();
+					if (is_object($userdata->getPass($pass)))
+					{
+						$question =& $userdata->getPass($pass)->getAnsweredQuestionByQuestionId($question_id);
+						if (is_array($question))
+						{
+							$answered++;
+						}
+					}
+				}
+				$counter++;
+				$this->ctrl->setParameter($this, "qid", $question_id);
+				require_once './Modules/TestQuestionPool/classes/class.assQuestion.php';
+				$question_object = assQuestion::_instanciateQuestion($question_id);
+				$download = "";
+				if ( $question_object instanceof ilObjFileHandlingQuestionType )
+				{
+					if ($question_object->hasFileUploads($this->object->getTestId()))
+					{
+						$download = "<a href=\"" . $this->ctrl->getLinkTarget($this, "exportFileUploadsForAllParticipants"). "\">" . $this->lng->txt("download") . "</a>";
+					}
+				}
+				array_push($rows, 
+					array(
+						'qid'               => $question_id,
+						'question_title'    => $question_title,
+						'number_of_answers' => $answered,
+						'output'            => "<a href=\"" . $this->ctrl->getLinkTarget($this, "exportQuestionForAllParticipants") . "\">" . $this->lng->txt("pdf_export") . "</a>",
+						'file_uploads'      => $download
+					)
+				);
+			}
+			if (count($rows))
+			{
+				require_once './Modules/Test/classes/tables/class.ilResultsByQuestionTableGUI.php';
+				$table_gui = new ilResultsByQuestionTableGUI($this, "singleResults");
+				$table_gui->setTitle($this->lng->txt("tst_answered_questions_test"));
+				$table_gui->setData($rows);
+
+				$this->tpl->setVariable("TBL_SINGLE_ANSWERS", $table_gui->getHTML());
+			}
+			else
+			{
+				$this->tpl->setVariable("TBL_SINGLE_ANSWERS", $this->lng->txt("adm_no_special_users"));
+			}
+		}
+	}
+
+	/**
+	* Output of a test certificate
+	*/
+	public function outCertificate()
+	{
+		global $DIC;
+
+		$user = $DIC->user();
+		$database = $DIC->database();
+		$logger = $DIC->logger()->root();
+
+		$ilUserCertificateRepository = new ilUserCertificateRepository($database, $logger);
+		$pdfGenerator = new ilPdfGenerator($ilUserCertificateRepository, $logger);
+
+		$pdfAction = new ilCertificatePdfAction(
+			$logger,
+			$pdfGenerator,
+			new ilCertificateUtilHelper(),
+			$this->lng->txt('error_creating_certificate_pdf')
+		);
+
+		$pdfAction->downloadPdf((int) $user->getId(), (int) $this->object->getId());
+	}
+
+	public function confirmDeletePass()
+	{
+		if( isset($_GET['context']) && strlen($_GET['context']) )
+		{
+			$context = $_GET['context'];
+		}
+		else
+		{
+			$context = ilTestPassDeletionConfirmationGUI::CONTEXT_PASS_OVERVIEW;
+		}
+		
+		if( !$this->object->isPassDeletionAllowed() && !$this->object->isDynamicTest() )
+		{
+			$this->redirectToPassDeletionContext($context);
+		}
+
+		require_once 'Modules/Test/classes/confirmations/class.ilTestPassDeletionConfirmationGUI.php';
+
+		$confirm = new ilTestPassDeletionConfirmationGUI($this->ctrl, $this->lng, $this);
+		$confirm->build((int)$_GET['active_id'], (int)$_GET['pass'], $context);
+
+		global $DIC;
+		$tpl = $DIC['tpl'];
+		$tpl->setContent($this->ctrl->getHTML($confirm));
+	}
+
+	public function cancelDeletePass()
+	{
+		$this->redirectToPassDeletionContext($_POST['context']);
+	}
+	
+	private function redirectToPassDeletionContext($context)
+	{
+		require_once 'Modules/Test/classes/confirmations/class.ilTestPassDeletionConfirmationGUI.php';
+
+		switch($context)
+		{
+			case ilTestPassDeletionConfirmationGUI::CONTEXT_PASS_OVERVIEW:
+
+				$this->ctrl->redirect($this, 'outUserResultsOverview');
+
+			case ilTestPassDeletionConfirmationGUI::CONTEXT_INFO_SCREEN:
+
+				$this->ctrl->redirectByClass('ilObjTestGUI', 'infoScreen');
+
+			case ilTestPassDeletionConfirmationGUI::CONTEXT_DYN_TEST_PLAYER:
+
+				$this->ctrl->redirectByClass('ilTestPlayerDynamicQuestionSetGUI', 'startTest');
+		}
+	}
+	
+	public function performDeletePass()
+	{
+		if( isset($_POST['context']) && strlen($_POST['context']) )
+		{
+			$context = $_POST['context'];
+		}
+		else
+		{
+			$context = ilTestPassDeletionConfirmationGUI::CONTEXT_PASS_OVERVIEW;
+		}
+		
+		if( !$this->object->isPassDeletionAllowed() && !$this->object->isDynamicTest() )
+		{
+			$this->redirectToPassDeletionContext($context);
+		}
+			/** @var ilDBInterface $ilDB */
+			global $DIC;
+			$ilDB = $DIC['ilDB'];
+
+		$active_fi = null;
+		$pass = null;
+
+		if( isset($_POST['active_id']) && (int)$_POST['active_id'] )
+		{
+			$active_fi = $_POST['active_id'];
+		}
+
+		if( isset($_POST['pass']) && is_numeric($_POST['pass']) )
+		{
+			$pass = $_POST['pass'];
+		}
+
+		if( is_null($active_fi) || is_null($pass) )
+		{
+			$this->ctrl->redirect($this, 'outUserResultsOverview');
+		}
+
+		if( !$this->object->isDynamicTest() && $pass == $this->object->_getResultPass($active_fi) )
+		{
+			$this->ctrl->redirect($this, 'outUserResultsOverview');
+		}
+			
+			// Get information
+			$result = $ilDB->query("
 				SELECT tst_active.tries, tst_active.last_finished_pass, tst_sequence.pass
 				FROM tst_active
 				LEFT JOIN tst_sequence
@@ -1978,191 +1945,216 @@
 				AND tst_sequence.pass = tst_active.tries
 				WHERE tst_active.active_id = {$ilDB->quote($active_fi, 'integer')}
 			");
-        
-        $row = $ilDB->fetchAssoc($result);
-            
-        $tries = $row['tries'];
-        $lastFinishedPass = is_numeric($row['last_finished_pass']) ? $row['last_finished_pass'] : -1;
-        
-        if ($pass < $lastFinishedPass) {
-            $isActivePass = false;
-            $must_renumber = true;
-        } elseif ($pass == $lastFinishedPass) {
-            $isActivePass = false;
-                
-            if ($tries == $row['pass']) {
-                $must_renumber = true;
-            } else {
-                $must_renumber = false;
-            }
-        } elseif ($pass == $row['pass']) {
-            $isActivePass = true;
-            $must_renumber = false;
-        } else {
-            throw new ilTestException('This should not happen, please contact Bjoern Heyser to clean up this pass salad!');
-        }
-
-        if (!$this->object->isDynamicTest() && $isActivePass) {
-            $this->ctrl->redirect($this, 'outUserResultsOverview');
-        }
-        
-        if ($pass == 0 && (
-                ($lastFinishedPass == 0 && $tries == 1 && $tries != $row['pass'])
-                    || ($isActivePass == true) // should be equal to || ($lastFinishedPass == -1 && $tries == 0)
-                )) {
-            $last_pass = true;
-        } else {
-            $last_pass = false;
-        }
-                        
-        // Work on tables:
-        // tst_active
-        if ($last_pass) {
-            $ilDB->manipulate(
-                    'DELETE
+		
+			$row = $ilDB->fetchAssoc($result);
+			
+			$tries = $row['tries'];
+			$lastFinishedPass = is_numeric($row['last_finished_pass']) ? $row['last_finished_pass'] : -1;
+		
+			if( $pass < $lastFinishedPass )
+			{
+				$isActivePass = false;
+				$must_renumber = true;
+			}
+			elseif( $pass == $lastFinishedPass )
+			{
+				$isActivePass = false;
+				
+				if( $tries == $row['pass'] )
+				{
+					$must_renumber = true;
+				}
+				else
+				{
+					$must_renumber = false;
+				}
+			}
+			elseif( $pass == $row['pass'] )
+			{
+				$isActivePass = true;
+				$must_renumber = false;
+			}
+			else
+			{
+				throw new ilTestException ('This should not happen, please contact Bjoern Heyser to clean up this pass salad!');
+			}
+
+		if( !$this->object->isDynamicTest() && $isActivePass )
+		{
+			$this->ctrl->redirect($this, 'outUserResultsOverview');
+		}
+		
+			if( $pass == 0 && (
+					($lastFinishedPass == 0 && $tries == 1 && $tries != $row['pass'])
+					|| ($isActivePass == true) // should be equal to || ($lastFinishedPass == -1 && $tries == 0)
+				))
+			{
+				$last_pass = true;
+			}
+			else
+			{
+				$last_pass = false;
+			}
+						
+			// Work on tables:
+			// tst_active
+			if ($last_pass)
+			{
+				$ilDB->manipulate(
+					'DELETE
 					FROM tst_active
 					WHERE active_id = ' . $ilDB->quote($active_fi, 'integer')
-                );
-        } elseif (!$isActivePass) {
-            $ilDB->manipulate(
-                    'UPDATE tst_active
+				);
+			}
+			elseif( !$isActivePass )
+			{
+				$ilDB->manipulate(
+					'UPDATE tst_active
 					SET tries = ' . $ilDB->quote($tries-1, 'integer') . ',
 					last_finished_pass = ' . $ilDB->quote($lastFinishedPass-1, 'integer') . '
 					WHERE active_id = ' . $ilDB->quote($active_fi, 'integer')
-                );
-        }
-        // tst_manual_fb
-        $ilDB->manipulate(
-                'DELETE
+				);
+			}
+			// tst_manual_fb
+			$ilDB->manipulate(
+				'DELETE
 				FROM tst_manual_fb
 				WHERE active_fi = ' . $ilDB->quote($active_fi, 'integer') . '
 				AND pass = ' . $ilDB->quote($pass, 'integer')
-            );
-            
-        if ($must_renumber) {
-            $ilDB->manipulate(
-                    'UPDATE tst_manual_fb
+			);
+			
+			if ($must_renumber)
+			{
+				$ilDB->manipulate(
+				'UPDATE tst_manual_fb
 				SET pass = pass - 1
-				WHERE active_fi = ' . $ilDB->quote($active_fi, 'integer') . '
+				WHERE active_fi = ' . $ilDB->quote($active_fi, 'integer'). '
 				AND pass > ' . $ilDB->quote($pass, 'integer')
-                );
-        }
-            
-        // tst_mark -> nothing to do
-        //
-        // tst_pass_result
-        $ilDB->manipulate(
-                'DELETE
+				); 
+			}
+			
+			// tst_mark -> nothing to do
+			// 
+			// tst_pass_result
+			$ilDB->manipulate(
+				'DELETE
 				FROM tst_pass_result
 				WHERE active_fi = ' . $ilDB->quote($active_fi, 'integer') . '
 				AND pass = ' . $ilDB->quote($pass, 'integer')
-            );
-            
-        if ($must_renumber) {
-            $ilDB->manipulate(
-                    'UPDATE tst_pass_result
+			);
+			
+			if ($must_renumber)
+			{
+				$ilDB->manipulate(
+				'UPDATE tst_pass_result
 				SET pass = pass - 1
-				WHERE active_fi = ' . $ilDB->quote($active_fi, 'integer') . '
+				WHERE active_fi = ' . $ilDB->quote($active_fi, 'integer'). '
 				AND pass > ' . $ilDB->quote($pass, 'integer')
-                );
-        }
-            
-        // tst_qst_solved -> nothing to do
-            
-        // tst_rnd_copy -> nothing to do
-        // tst_rnd_qpl_title -> nothing to do
-            
-        // tst_sequence
-        $ilDB->manipulate(
-                'DELETE
+				); 
+			}			
+			
+			// tst_qst_solved -> nothing to do
+			
+			// tst_rnd_copy -> nothing to do
+			// tst_rnd_qpl_title -> nothing to do
+			
+			// tst_sequence
+			$ilDB->manipulate(
+				'DELETE
 				FROM tst_sequence
 				WHERE active_fi = ' . $ilDB->quote($active_fi, 'integer') . '
 				AND pass = ' . $ilDB->quote($pass, 'integer')
-            );
-            
-        if ($must_renumber) {
-            $ilDB->manipulate(
-                    'UPDATE tst_sequence
+			);
+			
+			if ($must_renumber)
+			{
+				$ilDB->manipulate(
+				'UPDATE tst_sequence
 				SET pass = pass - 1
-				WHERE active_fi = ' . $ilDB->quote($active_fi, 'integer') . '
+				WHERE active_fi = ' . $ilDB->quote($active_fi, 'integer'). '
 				AND pass > ' . $ilDB->quote($pass, 'integer')
-                );
-        }
-        
-        if ($this->object->isDynamicTest()) {
-            $tables = array(
-                'tst_seq_qst_tracking', 'tst_seq_qst_answstatus', 'tst_seq_qst_postponed', 'tst_seq_qst_checked'
-            );
-            
-            foreach ($tables as $table) {
-                $ilDB->manipulate("
+				); 
+			}
+		
+		if( $this->object->isDynamicTest() )
+		{
+			$tables = array(
+				'tst_seq_qst_tracking', 'tst_seq_qst_answstatus', 'tst_seq_qst_postponed', 'tst_seq_qst_checked'
+			);
+			
+			foreach($tables as $table)
+			{
+				$ilDB->manipulate("
 						DELETE FROM $table
 						WHERE active_fi = {$ilDB->quote($active_fi, 'integer')}
 						AND pass = {$ilDB->quote($pass, 'integer')}
 				");
-                
-                if ($must_renumber) {
-                    $ilDB->manipulate("
+				
+				if( $must_renumber )
+				{
+					$ilDB->manipulate("
 						UPDATE $table
 						SET pass = pass - 1
 						WHERE active_fi = {$ilDB->quote($active_fi, 'integer')}
 						AND pass > {$ilDB->quote($pass, 'integer')}
 					");
-                }
-            }
-        }
-                        
-        // tst_solutions
-        $ilDB->manipulate(
-                'DELETE
+				}
+			}
+		}
+						
+			// tst_solutions
+			$ilDB->manipulate(
+				'DELETE
 				FROM tst_solutions
 				WHERE active_fi = ' . $ilDB->quote($active_fi, 'integer') . '
 				AND pass = ' . $ilDB->quote($pass, 'integer')
-            );
-            
-        if ($must_renumber) {
-            $ilDB->manipulate(
-                    'UPDATE tst_solutions
+			);
+			
+			if ($must_renumber)
+			{
+				$ilDB->manipulate(
+				'UPDATE tst_solutions
+				SET pass = pass - 1
+				WHERE active_fi = ' . $ilDB->quote($active_fi, 'integer'). '
+				AND pass > ' . $ilDB->quote($pass, 'integer')
+				); 
+			}		
+
+			// tst_test_result
+			$ilDB->manipulate(
+				'DELETE
+				FROM tst_test_result
+				WHERE active_fi = ' . $ilDB->quote($active_fi, 'integer') . '
+				AND pass = ' . $ilDB->quote($pass, 'integer')
+			);
+			
+			if ($must_renumber)
+			{
+				$ilDB->manipulate(
+				'UPDATE tst_test_result
 				SET pass = pass - 1
 				WHERE active_fi = ' . $ilDB->quote($active_fi, 'integer') . '
 				AND pass > ' . $ilDB->quote($pass, 'integer')
-                );
-        }
-
-        // tst_test_result
-        $ilDB->manipulate(
-                'DELETE
-				FROM tst_test_result
-				WHERE active_fi = ' . $ilDB->quote($active_fi, 'integer') . '
-				AND pass = ' . $ilDB->quote($pass, 'integer')
-            );
-            
-        if ($must_renumber) {
-            $ilDB->manipulate(
-                    'UPDATE tst_test_result
-				SET pass = pass - 1
-				WHERE active_fi = ' . $ilDB->quote($active_fi, 'integer') . '
-				AND pass > ' . $ilDB->quote($pass, 'integer')
-                );
-        }
-            
-        // tst_test_rnd_qst -> nothing to do
-            
-        // tst_times
-        $ilDB->manipulate(
-                'DELETE
+				);
+			}		
+			
+			// tst_test_rnd_qst -> nothing to do
+			
+			// tst_times
+			$ilDB->manipulate(
+				'DELETE
 				FROM tst_times
 				WHERE active_fi = ' . $ilDB->quote($active_fi, 'integer') . '
 				AND pass = ' . $ilDB->quote($pass, 'integer')
-            );
-            
-        if ($must_renumber) {
-            $ilDB->manipulate(
-                    'UPDATE tst_times
+			);
+			
+			if ($must_renumber)
+			{
+				$ilDB->manipulate(
+				'UPDATE tst_times
 				SET pass = pass - 1
-				WHERE active_fi = ' . $ilDB->quote($active_fi, 'integer') . '
+				WHERE active_fi = ' . $ilDB->quote($active_fi, 'integer'). '
 				AND pass > ' . $ilDB->quote($pass, 'integer')
-<<<<<<< HEAD
 				); 
 			}
 			
@@ -2191,17 +2183,12 @@
 		$ilDB = $DIC['ilDB'];
 		$ilPluginAdmin = $DIC['ilPluginAdmin'];
 
-
-
-		$resultData = $this->object->getTestResult($active_id, $pass, false, $considerHiddenQuestions);
-
-		$questionIds = array();
-		foreach($resultData as $resultItemKey => $resultItemValue)
-		{
-			if($resultItemKey === 'test' || $resultItemKey === 'pass')
-			{
-				continue;
-			}
+        $resultData = $this->object->getTestResult($active_id, $pass, false, $considerHiddenQuestions);
+        $questionIds = array();
+        foreach ($resultData as $resultItemKey => $resultItemValue) {
+            if ($resultItemKey === 'test' || $resultItemKey === 'pass') {
+                continue;
+            }
 
 			$questionIds[] = $resultItemValue['qid'];
 		}
@@ -2250,7 +2237,7 @@
 			{
 				continue;
 			}
-*/
+
 			$filteredTestResult[] = $resultItemValue;
 		}
 
@@ -2363,188 +2350,4 @@
 	{
 		$this->ctrl->redirectByClass("ilTestParticipantsGUI");
 	}
-=======
-                );
-        }
-            
-        require_once 'Modules/Test/classes/class.ilObjAssessmentFolder.php';
-        if (ilObjAssessmentFolder::_enabledAssessmentLogging()) {
-            $this->object->logAction($this->lng->txtlng("assessment", "log_deleted_pass", ilObjAssessmentFolder::_getLogLanguage()));
-        }
-        // tst_result_cache
-        // Ggfls. nur renumbern.
-        require_once './Modules/TestQuestionPool/classes/class.assQuestion.php';
-        assQuestion::_updateTestResultCache($active_fi);
-        
-        if ($this->object->isDynamicTest()) {
-            require_once 'Modules/Test/classes/tables/class.ilTestDynamicQuestionSetStatisticTableGUI.php';
-            unset($_SESSION['form_' . ilTestDynamicQuestionSetStatisticTableGUI::FILTERED_TABLE_ID]);
-        }
-
-        $this->redirectToPassDeletionContext($context);
-    }
-
-    protected function getFilteredTestResult($active_id, $pass, $considerHiddenQuestions, $considerOptionalQuestions)
-    {
-        global $DIC;
-        $ilDB = $DIC['ilDB'];
-        $ilPluginAdmin = $DIC['ilPluginAdmin'];
-
-        $resultData = $this->object->getTestResult($active_id, $pass, false, $considerHiddenQuestions);
-        $questionIds = array();
-        foreach ($resultData as $resultItemKey => $resultItemValue) {
-            if ($resultItemKey === 'test' || $resultItemKey === 'pass') {
-                continue;
-            }
-
-            $questionIds[] = $resultItemValue['qid'];
-        }
-
-        $table_gui = $this->buildPassDetailsOverviewTableGUI($this, 'outUserPassDetails');
-        $table_gui->initFilter();
-
-        require_once 'Modules/TestQuestionPool/classes/class.ilAssQuestionList.php';
-        $questionList = new ilAssQuestionList($ilDB, $this->lng, $ilPluginAdmin);
-
-        $questionList->setIncludeQuestionIdsFilter($questionIds);
-        $questionList->setQuestionInstanceTypeFilter(null);
-
-        foreach ($table_gui->getFilterItems() as $item) {
-            if (substr($item->getPostVar(), 0, strlen('tax_')) == 'tax_') {
-                $v = $item->getValue();
-
-                if (is_array($v) && count($v) && !(int) $v[0]) {
-                    continue;
-                }
-
-                $taxId = substr($item->getPostVar(), strlen('tax_'));
-                $questionList->addTaxonomyFilter($taxId, $item->getValue(), $this->object->getId(), 'tst');
-            } elseif ($item->getValue() !== false) {
-                $questionList->addFieldFilter($item->getPostVar(), $item->getValue());
-            }
-        }
-
-        $questionList->load();
-
-        $filteredTestResult = array();
-        
-        foreach ($resultData as $resultItemKey => $resultItemValue) {
-            if ($resultItemKey === 'test' || $resultItemKey === 'pass') {
-                continue;
-            }
-
-            if (!$questionList->isInList($resultItemValue['qid'])) {
-                continue;
-            }
-
-            $filteredTestResult[] = $resultItemValue;
-        }
-
-        return $filteredTestResult;
-    }
-
-    public function finishTestPassForSingleUser()
-    {
-        global $DIC; /* @var ILIAS\DI\Container $DIC */
-        
-        $activeId = (int) $_GET["active_id"];
-        
-        require_once 'Modules/Test/classes/class.ilTestParticipantAccessFilter.php';
-        $accessFilter = ilTestParticipantAccessFilter::getManageParticipantsUserFilter($this->ref_id);
-        
-        require_once 'Modules/Test/classes/class.ilTestParticipantList.php';
-        $participantData = new ilTestParticipantData($DIC->database(), $DIC->language());
-        $participantData->setActiveIdsFilter(array($activeId));
-        $participantData->setParticipantAccessFilter($accessFilter);
-        $participantData->load($this->object->getTestId());
-        
-        if (!in_array($activeId, $participantData->getActiveIds())) {
-            $this->redirectBackToParticipantsScreen();
-        }
-        
-        require_once 'Services/Utilities/classes/class.ilConfirmationGUI.php';
-        $cgui = new ilConfirmationGUI();
-        
-        $cgui->setHeaderText(sprintf(
-            $this->lng->txt("finish_pass_for_user_confirmation"),
-            $participantData->getFormatedFullnameByActiveId($activeId)
-        ));
-
-        $this->ctrl->setParameter($this, 'active_id', $activeId);
-        $cgui->setFormAction($this->ctrl->getFormAction($this, "participants"));
-
-        $cgui->setCancel($this->lng->txt("cancel"), "redirectBackToParticipantsScreen");
-        $cgui->setConfirm($this->lng->txt("proceed"), "confirmFinishTestPassForUser");
-        
-        $this->tpl->setContent($cgui->getHTML());
-    }
-
-    public function confirmFinishTestPassForUser()
-    {
-        global $DIC; /* @var ILIAS\DI\Container $DIC */
-        
-        $activeId = (int) $_GET["active_id"];
-        
-        require_once 'Modules/Test/classes/class.ilTestParticipantAccessFilter.php';
-        $accessFilter = ilTestParticipantAccessFilter::getManageParticipantsUserFilter($this->ref_id);
-        
-        require_once 'Modules/Test/classes/class.ilTestParticipantList.php';
-        $participantData = new ilTestParticipantData($DIC->database(), $DIC->language());
-        $participantData->setActiveIdsFilter(array($activeId));
-        $participantData->setParticipantAccessFilter($accessFilter);
-        $participantData->load($this->object->getTestId());
-        
-        if (in_array($activeId, $participantData->getActiveIds())) {
-            $this->finishTestPass($activeId, $this->object->getId());
-        }
-
-        $this->redirectBackToParticipantsScreen();
-    }
-
-    public function finishAllUserPasses()
-    {
-        require_once 'Services/Utilities/classes/class.ilConfirmationGUI.php';
-        $cgui = new ilConfirmationGUI();
-        $cgui->setFormAction($this->ctrl->getFormAction($this));
-        $cgui->setHeaderText($this->lng->txt("finish_pass_for_all_users"));
-        $cgui->setCancel($this->lng->txt("cancel"), "redirectBackToParticipantsScreen");
-        $cgui->setConfirm($this->lng->txt("proceed"), "confirmFinishTestPassForAllUser");
-        $this->tpl->setContent($cgui->getHTML());
-    }
-
-    public function confirmFinishTestPassForAllUser()
-    {
-        require_once 'Modules/Test/classes/class.ilTestParticipantAccessFilter.php';
-        $accessFilter = ilTestParticipantAccessFilter::getManageParticipantsUserFilter($this->ref_id);
-
-        require_once 'Modules/Test/classes/class.ilTestParticipantList.php';
-        $participantList = new ilTestParticipantList($this->object);
-        $participantList->initializeFromDbRows($this->object->getTestParticipants());
-        $participantList = $participantList->getAccessFilteredList($accessFilter);
-        
-        foreach ($participantList as $participant) {
-            if (!$participant->hasUnfinishedPasses()) {
-                continue;
-            }
-            
-            $this->finishTestPass($participant->getActiveId(), $this->object->getId());
-        }
-        
-        $this->redirectBackToParticipantsScreen();
-    }
-
-    protected function finishTestPass($active_id, $obj_id)
-    {
-        $this->processLockerFactory->setActiveId($active_id);
-        $processLocker = $this->processLockerFactory->getLocker();
-        
-        $test_pass_finisher = new ilTestPassFinishTasks($active_id, $obj_id);
-        $test_pass_finisher->performFinishTasks($processLocker);
-    }
-    
-    protected function redirectBackToParticipantsScreen()
-    {
-        $this->ctrl->redirectByClass("ilTestParticipantsGUI");
-    }
->>>>>>> 46afeae0
 }