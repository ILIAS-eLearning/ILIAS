<?php
/* Copyright (c) 1998-2013 ILIAS open source, Extended GPL, see docs/LICENSE */

/**
* Test session handler
*
* This class manages the test session for a participant
*
* @author		Helmut Schottmüller <helmut.schottmueller@mac.com>
* @version	$Id$
* @ingroup ModulesTest
*/
class ilTestSession
{
<<<<<<< HEAD
	const ACCESS_CODE_SESSION_INDEX = "tst_access_code";
	
	const ACCESS_CODE_CHAR_DOMAIN = "0123456789abcdefghijklmnopqrstuvwxyzABCDEFGHIJKLMNOPQRSTUVWXYZ";
	
	const ACCESS_CODE_LENGTH = 5;
	
	/**
	* The unique identifier of the test session
	*
	* @var integer
	*/
	var $active_id;

	/**
	* The user id of the participant
	*
	* @var integer
	*/
	var $user_id;

	/**
	* The anonymous id of the participant
	*
	* @var integer
	*/
	var $anonymous_id;

	/**
	* The database id of the test
	*
	* @var integer
	*/
	var $test_id;

	/**
	* The last sequence of the participant
	*
	* @var integer
	*/
	var $lastsequence;

	/**
	 * @var string
	 */
	protected $lastPresentationMode;

	/**
	* Indicates if the test was submitted already
	*
	* @var boolean
	*/
	var $submitted;

	/**
	* The timestamp of the last session
	*
	* @var boolean
	*/
	var $tstamp;

	/**
	* The timestamp of the test submission
	*
	* @var string
	*/
	var $submittedTimestamp;

	private $lastFinishedPass;

	private $lastStartedPass;
	
	private $objectiveOrientedContainerId;

	/**
	* ilTestSession constructor
	*
	* The constructor takes possible arguments an creates an instance of 
	* the ilTestSession object.
	*
	* @access public
	*/
	public function __construct()
	{
		$this->active_id = 0;
		$this->user_id = 0;
		$this->anonymous_id = 0;
		$this->test_id = 0;
		$this->lastsequence = 0;
		$this->lastPresentationMode = null;
		$this->submitted = FALSE;
		$this->submittedTimestamp = "";
		$this->pass = 1;
		$this->ref_id = 0;
		$this->tstamp = 0;

		$this->lastStartedPass = null;
		$this->lastFinishedPass = null;
		$this->objectiveOrientedContainerId = 0;
	}

	/**
	 * Set Ref id
	 *
	 * @param	integer	Ref id
	 */
	function setRefId($a_val)
	{
		$this->ref_id = $a_val;
	}

	/**
	 * Get Ref id
	 *
	 * @return	integer	Ref id
	 */
	function getRefId()
	{
		return $this->ref_id;
	}
	
	protected function activeIDExists($user_id, $test_id)
	{
		global $DIC;
		$ilDB = $DIC['ilDB'];

		if ($GLOBALS['DIC']['ilUser']->getId() != ANONYMOUS_USER_ID)
		{
			$result = $ilDB->queryF("SELECT * FROM tst_active WHERE user_fi = %s AND test_fi = %s",
				array('integer','integer'),
				array($user_id, $test_id)
			);
			if ($result->numRows())
			{
				$row = $ilDB->fetchAssoc($result);
				$this->active_id = $row["active_id"];
				$this->user_id = $row["user_fi"];
				$this->anonymous_id = $row["anonymous_id"];
				$this->test_id = $row["test_fi"];
				$this->lastsequence = $row["lastindex"];
				$this->pass = $row["tries"];
				$this->submitted = ($row["submitted"]) ? TRUE : FALSE;
				$this->submittedTimestamp = $row["submittimestamp"];
				$this->tstamp = $row["tstamp"];

				$this->setLastStartedPass($row['last_started_pass']);
				$this->setLastFinishedPass($row['last_finished_pass']);
				$this->setObjectiveOrientedContainerId((int)$row['objective_container']);

				return true;
			}
		}
		return false;
	}
	
	function increaseTestPass()
	{
		global $DIC;
		$ilDB = $DIC['ilDB'];
		$ilLog = $DIC['ilLog'];
		
		if( !$this->active_id )
		{
			require_once 'Modules/Test/exceptions/class.ilTestException.php';
			throw new ilTestException('missing active id on test pass increase!');
		}

		$this->increasePass();
		$this->setLastSequence(0);
		$submitted = ($this->isSubmitted()) ? 1 : 0;
		
		if( !isset($_SESSION[$this->active_id]['tst_last_increase_pass']) )
		{
			$_SESSION[$this->active_id]['tst_last_increase_pass'] = 0;
		}
		
		// there has to be at least 10 seconds between new test passes (to ensure that noone double clicks the finish button and increases the test pass by more than 1)
		if (time() - $_SESSION[$this->active_id]['tst_last_increase_pass'] > 10)
		{
			$_SESSION[$this->active_id]['tst_last_increase_pass'] = time();
			$this->tstamp = time();
				$ilDB->update('tst_active',
					array(
						'lastindex' => array('integer', $this->getLastSequence()),
						'tries' => array('integer', $this->getPass()),
						'submitted' => array('integer', $submitted),
						'submittimestamp' => array('timestamp', strlen($this->getSubmittedTimestamp()) ? $this->getSubmittedTimestamp() : NULL),
						'tstamp' => array('integer', time()),
						'last_finished_pass' => array('integer', $this->getLastFinishedPass()),
						'last_started_pass' => array('integer', $this->getLastStartedPass()),
						'objective_container' => array('integer', (int)$this->getObjectiveOrientedContainerId())
					),
					array(
						'active_id' => array('integer', $this->getActiveId())
					)
				);
		}
	}
	
	function saveToDb()
	{
		global $DIC;
		$ilDB = $DIC['ilDB'];
		$ilLog = $DIC['ilLog'];
		
		$submitted = ($this->isSubmitted()) ? 1 : 0;
		if ($this->active_id > 0)
		{
			$ilDB->update('tst_active',
				array(
					'lastindex' => array('integer', $this->getLastSequence()),
					'tries' => array('integer', $this->getPass()),
					'submitted' => array('integer', $submitted),
					'submittimestamp' => array('timestamp', (strlen($this->getSubmittedTimestamp())) ? $this->getSubmittedTimestamp() : NULL),
					'tstamp' => array('integer', time()-10),
					'last_finished_pass' => array('integer', $this->getLastFinishedPass()),
					'last_started_pass' => array('integer', $this->getPass()),
					'objective_container' => array('integer', (int)$this->getObjectiveOrientedContainerId())
				),
				array(
					'active_id' => array('integer', $this->getActiveId())
				)
			);
		}
		else
		{
			if (!$this->activeIDExists($this->getUserId(), $this->getTestId()))
			{
				$anonymous_id = ($this->getAnonymousId()) ? $this->getAnonymousId() : NULL;

				$next_id = $ilDB->nextId('tst_active');
				$ilDB->insert('tst_active',
					array(
						'active_id' => array('integer', $next_id),
						'user_fi' => array('integer', $this->getUserId()),
						'anonymous_id' => array('text', $anonymous_id),
						'test_fi' => array('integer', $this->getTestId()),
						'lastindex' => array('integer', $this->getLastSequence()),
						'tries' => array('integer', $this->getPass()),
						'submitted' => array('integer', $submitted),
						'submittimestamp' => array('timestamp', (strlen($this->getSubmittedTimestamp())) ? $this->getSubmittedTimestamp() : NULL),
						'tstamp' => array('integer', time()-10),
						'last_finished_pass' => array('integer', $this->getLastFinishedPass()),
						'last_started_pass' => array('integer', $this->getPass()),
						'objective_container' => array('integer', (int)$this->getObjectiveOrientedContainerId())
					)
				);
				$this->active_id = $next_id;

			}
		}
	}
	
	function loadTestSession($test_id, $user_id = "", $anonymous_id = "")
	{
		global $DIC;
		$ilDB = $DIC['ilDB'];
		$ilUser = $DIC['ilUser'];

		if (!$user_id)
		{
			$user_id = $ilUser->getId();
		}
		if (($GLOBALS['DIC']['ilUser']->getId() == ANONYMOUS_USER_ID) && $this->doesAccessCodeInSessionExists())
		{
			$result = $ilDB->queryF("SELECT * FROM tst_active WHERE user_fi = %s AND test_fi = %s AND anonymous_id = %s",
				array('integer','integer','text'),
				array($user_id, $test_id, $this->getAccessCodeFromSession())
			);
		}
		else if (strlen($anonymous_id))
		{
			$result = $ilDB->queryF("SELECT * FROM tst_active WHERE user_fi = %s AND test_fi = %s AND anonymous_id = %s",
				array('integer','integer','text'),
				array($user_id, $test_id, $anonymous_id)
			);
		}
		else
		{
			if ($GLOBALS['DIC']['ilUser']->getId() == ANONYMOUS_USER_ID)
			{
				return NULL;
			}
			$result = $ilDB->queryF("SELECT * FROM tst_active WHERE user_fi = %s AND test_fi = %s",
				array('integer','integer'),
				array($user_id, $test_id)
			);
		}

		// TODO bheyser: Refactor
		$this->user_id = $user_id;

		if ($result->numRows())
		{
			$row = $ilDB->fetchAssoc($result);
			$this->active_id = $row["active_id"];
			$this->user_id = $row["user_fi"];
			$this->anonymous_id = $row["anonymous_id"];
			$this->test_id = $row["test_fi"];
			$this->lastsequence = $row["lastindex"];
			$this->pass = $row["tries"];
			$this->submitted = ($row["submitted"]) ? TRUE : FALSE;
			$this->submittedTimestamp = $row["submittimestamp"];
			$this->tstamp = $row["tstamp"];

			$this->setLastStartedPass($row['last_started_pass']);
			$this->setLastFinishedPass($row['last_finished_pass']);
			$this->setObjectiveOrientedContainerId((int)$row['objective_container']);
		}
		elseif( $this->doesAccessCodeInSessionExists() )
		{
			$this->unsetAccessCodeInSession();
		}
	}
	
	/**
	* Loads the session data for a given active id
	*
	* @param integer $active_id The database id of the test session
	*/
	public function loadFromDb($active_id)
	{
		global $DIC;
		$ilDB = $DIC['ilDB'];
		$result = $ilDB->queryF("SELECT * FROM tst_active WHERE active_id = %s", 
			array('integer'),
			array($active_id)
		);
		if ($result->numRows())
		{
			$row = $ilDB->fetchAssoc($result);
			$this->active_id = $row["active_id"];
			$this->user_id = $row["user_fi"];
			$this->anonymous_id = $row["anonymous_id"];
			$this->test_id = $row["test_fi"];
			$this->lastsequence = $row["lastindex"];
			$this->pass = $row["tries"];
			$this->submitted = ($row["submitted"]) ? TRUE : FALSE;
			$this->submittedTimestamp = $row["submittimestamp"];
			$this->tstamp = $row["tstamp"];

			$this->setLastStartedPass($row['last_started_pass']);
			$this->setLastFinishedPass($row['last_finished_pass']);
			$this->setObjectiveOrientedContainerId((int)$row['objective_container']);
		}
	}
	
	function getActiveId()
	{
		return $this->active_id;
	}
	
	function setUserId($user_id)
	{
		$this->user_id = $user_id;
	}
	
	function getUserId()
	{
		return $this->user_id;
	}
	
	function setTestId($test_id)
	{
		$this->test_id = $test_id;
	}
	
	function getTestId()
	{
		return $this->test_id;
	}
	
	function setAnonymousId($anonymous_id)
	{
		$this->anonymous_id = $anonymous_id;
	}
	
	function getAnonymousId()
	{
		return $this->anonymous_id;
	}

	public function setLastSequence($lastsequence)
	{
		$this->lastsequence = $lastsequence;
	}
	
	public function getLastSequence()
	{
		return $this->lastsequence;
	}
	
	function setPass($pass)
	{
		$this->pass = $pass;
	}
	
	function getPass()
	{
		return $this->pass;
	}

	function increasePass()
	{
		$this->pass += 1;
	}

	function isSubmitted()
	{
		return $this->submitted;
	}
	
	function setSubmitted()
	{
		$this->submitted = TRUE;
	}
	
	function getSubmittedTimestamp()
	{
		return $this->submittedTimestamp;
	}
	
	function setSubmittedTimestamp()
	{
		$this->submittedTimestamp = strftime("%Y-%m-%d %H:%M:%S");
	}

	public function setLastFinishedPass($lastFinishedPass)
	{
		$this->lastFinishedPass = $lastFinishedPass;
	}

	public function getLastFinishedPass()
	{
		return $this->lastFinishedPass;
	}

	public function setObjectiveOrientedContainerId($objectiveOriented)
	{
		$this->objectiveOrientedContainerId = $objectiveOriented;
	}

	public function getObjectiveOrientedContainerId()
	{
		return $this->objectiveOrientedContainerId;
	}

	/**
	 * @return int
	 */
	public function getLastStartedPass()
	{
		return $this->lastStartedPass;
	}

	/**
	 * @param int $lastStartedPass
	 */
	public function setLastStartedPass($lastStartedPass)
	{
		$this->lastStartedPass = $lastStartedPass;
	}

	public function isObjectiveOriented()
	{
		return (bool)$this->getObjectiveOrientedContainerId();
	}
	
	public function persistTestStartLock($testStartLock)
	{
		global $DIC;
		$ilDB = $DIC['ilDB'];

		$ilDB->update(
			'tst_active',
			array('start_lock' => array('text', $testStartLock)),
			array('active_id' => array('integer', $this->getActiveId()))
		);
	}

	public function lookupTestStartLock()
	{
		global $DIC;
		$ilDB = $DIC['ilDB'];
		
		$res = $ilDB->queryF(
			"SELECT start_lock FROM tst_active WHERE active_id = %s",
			array('integer'), array($this->getActiveId())
		);
		
		while($row = $ilDB->fetchAssoc($res))
		{
			return $row['start_lock'];
		}
		
		return null;
	}

	public function setAccessCodeToSession($access_code)
	{
		if (!is_array($_SESSION[self::ACCESS_CODE_SESSION_INDEX]))
		{
			$_SESSION[self::ACCESS_CODE_SESSION_INDEX] = array();
		}
		
		$_SESSION[self::ACCESS_CODE_SESSION_INDEX][$this->getTestId()] = $access_code;
	}

	public function unsetAccessCodeInSession()
	{
		unset($_SESSION[self::ACCESS_CODE_SESSION_INDEX][$this->getTestId()]);
	}

	public function getAccessCodeFromSession()
	{
		if( !is_array($_SESSION[self::ACCESS_CODE_SESSION_INDEX]) )
		{
			return null;
		}

		if( !isset($_SESSION[self::ACCESS_CODE_SESSION_INDEX][$this->getTestId()]) )
		{
			return null;
		}

		return $_SESSION[self::ACCESS_CODE_SESSION_INDEX][$this->getTestId()];
	}
	
	public function doesAccessCodeInSessionExists()
	{
		if( !is_array($_SESSION[self::ACCESS_CODE_SESSION_INDEX]) )
		{
			return false;
		}

		return isset($_SESSION[self::ACCESS_CODE_SESSION_INDEX][$this->getTestId()]);
	}

	public function createNewAccessCode()
	{
		do
		{
			$code = $this->buildAccessCode();
		}
		while( $this->isAccessCodeUsed($code) );

		return $code;
	}

	public function isAccessCodeUsed($code)
	{
		global $DIC;
		$ilDB = $DIC['ilDB'];
		
		$query = "SELECT anonymous_id FROM tst_active WHERE test_fi = %s AND anonymous_id = %s";

		$result = $ilDB->queryF(
			$query, array('integer', 'text'), array($this->getTestId(), $code)
		);
		
		return ($result->numRows() > 0);
	}

	private function buildAccessCode()
	{
		// create a 5 character code
		$codestring = self::ACCESS_CODE_CHAR_DOMAIN;

		mt_srand();

		$code = "";

		for($i = 1; $i <= self::ACCESS_CODE_LENGTH; $i++)
		{
			$index = mt_rand(0, strlen($codestring)-1);
			$code .= substr($codestring, $index, 1);
		}

		return $code;
	}
	
	public function isAnonymousUser()
	{
		return $this->getUserId() == ANONYMOUS_USER_ID;
	}
	
	/**
	 * @var null|bool
	 */
	private $reportableResultsAvailable = null;
	
	/**
	 * @param ilObjTest $testOBJ
	 * @return bool
	 */
	public function reportableResultsAvailable(ilObjTest $testOBJ)
	{
		if( $this->reportableResultsAvailable === null )
		{
			$this->reportableResultsAvailable = true;
			
			if( !$this->getActiveId() )
			{
				$this->reportableResultsAvailable = false;
			}
			
			if( !$testOBJ->canShowTestResults($this) )
			{
				$this->reportableResultsAvailable = false;
			}
		}
		
		return $this->reportableResultsAvailable;
	}
	
	/**
	 * @return bool
	 */
	public function hasSinglePassReportable(ilObjTest $testObj)
	{
		global $DIC; /* @var ILIAS\DI\Container $DIC */
		
		require_once 'Modules/Test/classes/class.ilTestPassesSelector.php';
		$testPassesSelector = new ilTestPassesSelector($DIC->database(), $testObj);
		$testPassesSelector->setActiveId($this->getActiveId());
		$testPassesSelector->setLastFinishedPass($this->getLastFinishedPass());
		
		if( count($testPassesSelector->getReportablePasses()) == 1 )
		{
			return true;
		}
		
		return false;
	}
	
=======
    const ACCESS_CODE_SESSION_INDEX = "tst_access_code";
    
    const ACCESS_CODE_CHAR_DOMAIN = "0123456789abcdefghijklmnopqrstuvwxyzABCDEFGHIJKLMNOPQRSTUVWXYZ";
    
    const ACCESS_CODE_LENGTH = 5;
    
    /**
    * The unique identifier of the test session
    *
    * @var integer
    */
    public $active_id;

    /**
    * The user id of the participant
    *
    * @var integer
    */
    public $user_id;

    /**
    * The anonymous id of the participant
    *
    * @var integer
    */
    public $anonymous_id;

    /**
    * The database id of the test
    *
    * @var integer
    */
    public $test_id;

    /**
    * The last sequence of the participant
    *
    * @var integer
    */
    public $lastsequence;

    /**
     * @var string
     */
    protected $lastPresentationMode;

    /**
    * Indicates if the test was submitted already
    *
    * @var boolean
    */
    public $submitted;

    /**
    * The timestamp of the last session
    *
    * @var boolean
    */
    public $tstamp;

    /**
    * The timestamp of the test submission
    *
    * @var string
    */
    public $submittedTimestamp;

    private $lastFinishedPass;

    private $lastStartedPass;
    
    private $objectiveOrientedContainerId;

    /**
    * ilTestSession constructor
    *
    * The constructor takes possible arguments an creates an instance of
    * the ilTestSession object.
    *
    * @access public
    */
    public function __construct()
    {
        $this->active_id = 0;
        $this->user_id = 0;
        $this->anonymous_id = 0;
        $this->test_id = 0;
        $this->lastsequence = 0;
        $this->lastPresentationMode = null;
        $this->submitted = false;
        $this->submittedTimestamp = "";
        $this->pass = 0;
        $this->ref_id = 0;
        $this->tstamp = 0;

        $this->lastStartedPass = null;
        $this->lastFinishedPass = null;
        $this->objectiveOrientedContainerId = 0;
    }

    /**
     * Set Ref id
     *
     * @param	integer	Ref id
     */
    public function setRefId($a_val)
    {
        $this->ref_id = $a_val;
    }

    /**
     * Get Ref id
     *
     * @return	integer	Ref id
     */
    public function getRefId()
    {
        return $this->ref_id;
    }
    
    protected function activeIDExists($user_id, $test_id)
    {
        global $DIC;
        $ilDB = $DIC['ilDB'];

        if ($GLOBALS['DIC']['ilUser']->getId() != ANONYMOUS_USER_ID) {
            $result = $ilDB->queryF(
                "SELECT * FROM tst_active WHERE user_fi = %s AND test_fi = %s",
                array('integer','integer'),
                array($user_id, $test_id)
            );
            if ($result->numRows()) {
                $row = $ilDB->fetchAssoc($result);
                $this->active_id = $row["active_id"];
                $this->user_id = $row["user_fi"];
                $this->anonymous_id = $row["anonymous_id"];
                $this->test_id = $row["test_fi"];
                $this->lastsequence = $row["lastindex"];
                $this->pass = $row["tries"];
                $this->submitted = ($row["submitted"]) ? true : false;
                $this->submittedTimestamp = $row["submittimestamp"];
                $this->tstamp = $row["tstamp"];

                $this->setLastStartedPass($row['last_started_pass']);
                $this->setLastFinishedPass($row['last_finished_pass']);
                $this->setObjectiveOrientedContainerId((int) $row['objective_container']);

                return true;
            }
        }
        return false;
    }
    
    public function increaseTestPass()
    {
        global $DIC;
        $ilDB = $DIC['ilDB'];
        $ilLog = $DIC['ilLog'];
        
        if (!$this->active_id) {
            require_once 'Modules/Test/exceptions/class.ilTestException.php';
            throw new ilTestException('missing active id on test pass increase!');
        }

        $this->increasePass();
        $this->setLastSequence(0);
        $submitted = ($this->isSubmitted()) ? 1 : 0;
        
        if (!isset($_SESSION[$this->active_id]['tst_last_increase_pass'])) {
            $_SESSION[$this->active_id]['tst_last_increase_pass'] = 0;
        }
        
        // there has to be at least 10 seconds between new test passes (to ensure that noone double clicks the finish button and increases the test pass by more than 1)
        if (time() - $_SESSION[$this->active_id]['tst_last_increase_pass'] > 10) {
            $_SESSION[$this->active_id]['tst_last_increase_pass'] = time();
            $this->tstamp = time();
            $ilDB->update(
                    'tst_active',
                    array(
                        'lastindex' => array('integer', $this->getLastSequence()),
                        'tries' => array('integer', $this->getPass()),
                        'submitted' => array('integer', $submitted),
                        'submittimestamp' => array('timestamp', strlen($this->getSubmittedTimestamp()) ? $this->getSubmittedTimestamp() : null),
                        'tstamp' => array('integer', time()),
                        'last_finished_pass' => array('integer', $this->getLastFinishedPass()),
                        'last_started_pass' => array('integer', $this->getLastStartedPass()),
                        'objective_container' => array('integer', (int) $this->getObjectiveOrientedContainerId())
                    ),
                    array(
                        'active_id' => array('integer', $this->getActiveId())
                    )
                );
        }
    }
    
    public function saveToDb()
    {
        global $DIC;
        $ilDB = $DIC['ilDB'];
        $ilLog = $DIC['ilLog'];
        
        $submitted = ($this->isSubmitted()) ? 1 : 0;
        if ($this->active_id > 0) {
            $ilDB->update(
                'tst_active',
                array(
                    'lastindex' => array('integer', $this->getLastSequence()),
                    'tries' => array('integer', $this->getPass()),
                    'submitted' => array('integer', $submitted),
                    'submittimestamp' => array('timestamp', (strlen($this->getSubmittedTimestamp())) ? $this->getSubmittedTimestamp() : null),
                    'tstamp' => array('integer', time()-10),
                    'last_finished_pass' => array('integer', $this->getLastFinishedPass()),
                    'last_started_pass' => array('integer', $this->getPass()),
                    'objective_container' => array('integer', (int) $this->getObjectiveOrientedContainerId())
                ),
                array(
                    'active_id' => array('integer', $this->getActiveId())
                )
            );
        } else {
            if (!$this->activeIDExists($this->getUserId(), $this->getTestId())) {
                $anonymous_id = ($this->getAnonymousId()) ? $this->getAnonymousId() : null;

                $next_id = $ilDB->nextId('tst_active');
                $ilDB->insert(
                    'tst_active',
                    array(
                        'active_id' => array('integer', $next_id),
                        'user_fi' => array('integer', $this->getUserId()),
                        'anonymous_id' => array('text', $anonymous_id),
                        'test_fi' => array('integer', $this->getTestId()),
                        'lastindex' => array('integer', $this->getLastSequence()),
                        'tries' => array('integer', $this->getPass()),
                        'submitted' => array('integer', $submitted),
                        'submittimestamp' => array('timestamp', (strlen($this->getSubmittedTimestamp())) ? $this->getSubmittedTimestamp() : null),
                        'tstamp' => array('integer', time()-10),
                        'last_finished_pass' => array('integer', $this->getLastFinishedPass()),
                        'last_started_pass' => array('integer', $this->getPass()),
                        'objective_container' => array('integer', (int) $this->getObjectiveOrientedContainerId())
                    )
                );
                $this->active_id = $next_id;
            }
        }
    }
    
    public function loadTestSession($test_id, $user_id = "", $anonymous_id = "")
    {
        global $DIC;
        $ilDB = $DIC['ilDB'];
        $ilUser = $DIC['ilUser'];

        if (!$user_id) {
            $user_id = $ilUser->getId();
        }
        if (($GLOBALS['DIC']['ilUser']->getId() == ANONYMOUS_USER_ID) && $this->doesAccessCodeInSessionExists()) {
            $result = $ilDB->queryF(
                "SELECT * FROM tst_active WHERE user_fi = %s AND test_fi = %s AND anonymous_id = %s",
                array('integer','integer','text'),
                array($user_id, $test_id, $this->getAccessCodeFromSession())
            );
        } elseif (strlen($anonymous_id)) {
            $result = $ilDB->queryF(
                "SELECT * FROM tst_active WHERE user_fi = %s AND test_fi = %s AND anonymous_id = %s",
                array('integer','integer','text'),
                array($user_id, $test_id, $anonymous_id)
            );
        } else {
            if ($GLOBALS['DIC']['ilUser']->getId() == ANONYMOUS_USER_ID) {
                return null;
            }
            $result = $ilDB->queryF(
                "SELECT * FROM tst_active WHERE user_fi = %s AND test_fi = %s",
                array('integer','integer'),
                array($user_id, $test_id)
            );
        }

        // TODO bheyser: Refactor
        $this->user_id = $user_id;

        if ($result->numRows()) {
            $row = $ilDB->fetchAssoc($result);
            $this->active_id = $row["active_id"];
            $this->user_id = $row["user_fi"];
            $this->anonymous_id = $row["anonymous_id"];
            $this->test_id = $row["test_fi"];
            $this->lastsequence = $row["lastindex"];
            $this->pass = $row["tries"];
            $this->submitted = ($row["submitted"]) ? true : false;
            $this->submittedTimestamp = $row["submittimestamp"];
            $this->tstamp = $row["tstamp"];

            $this->setLastStartedPass($row['last_started_pass']);
            $this->setLastFinishedPass($row['last_finished_pass']);
            $this->setObjectiveOrientedContainerId((int) $row['objective_container']);
        } elseif ($this->doesAccessCodeInSessionExists()) {
            $this->unsetAccessCodeInSession();
        }
    }
    
    /**
    * Loads the session data for a given active id
    *
    * @param integer $active_id The database id of the test session
    */
    public function loadFromDb($active_id)
    {
        global $DIC;
        $ilDB = $DIC['ilDB'];
        $result = $ilDB->queryF(
            "SELECT * FROM tst_active WHERE active_id = %s",
            array('integer'),
            array($active_id)
        );
        if ($result->numRows()) {
            $row = $ilDB->fetchAssoc($result);
            $this->active_id = $row["active_id"];
            $this->user_id = $row["user_fi"];
            $this->anonymous_id = $row["anonymous_id"];
            $this->test_id = $row["test_fi"];
            $this->lastsequence = $row["lastindex"];
            $this->pass = $row["tries"];
            $this->submitted = ($row["submitted"]) ? true : false;
            $this->submittedTimestamp = $row["submittimestamp"];
            $this->tstamp = $row["tstamp"];

            $this->setLastStartedPass($row['last_started_pass']);
            $this->setLastFinishedPass($row['last_finished_pass']);
            $this->setObjectiveOrientedContainerId((int) $row['objective_container']);
        }
    }
    
    public function getActiveId()
    {
        return $this->active_id;
    }
    
    public function setUserId($user_id)
    {
        $this->user_id = $user_id;
    }
    
    public function getUserId()
    {
        return $this->user_id;
    }
    
    public function setTestId($test_id)
    {
        $this->test_id = $test_id;
    }
    
    public function getTestId()
    {
        return $this->test_id;
    }
    
    public function setAnonymousId($anonymous_id)
    {
        $this->anonymous_id = $anonymous_id;
    }
    
    public function getAnonymousId()
    {
        return $this->anonymous_id;
    }

    public function setLastSequence($lastsequence)
    {
        $this->lastsequence = $lastsequence;
    }
    
    public function getLastSequence()
    {
        return $this->lastsequence;
    }
    
    public function setPass($pass)
    {
        $this->pass = $pass;
    }
    
    public function getPass()
    {
        return $this->pass;
    }

    public function increasePass()
    {
        $this->pass += 1;
    }

    public function isSubmitted()
    {
        return $this->submitted;
    }
    
    public function setSubmitted()
    {
        $this->submitted = true;
    }
    
    public function getSubmittedTimestamp()
    {
        return $this->submittedTimestamp;
    }
    
    public function setSubmittedTimestamp()
    {
        $this->submittedTimestamp = strftime("%Y-%m-%d %H:%M:%S");
    }

    public function setLastFinishedPass($lastFinishedPass)
    {
        $this->lastFinishedPass = $lastFinishedPass;
    }

    public function getLastFinishedPass()
    {
        return $this->lastFinishedPass;
    }

    public function setObjectiveOrientedContainerId($objectiveOriented)
    {
        $this->objectiveOrientedContainerId = $objectiveOriented;
    }

    public function getObjectiveOrientedContainerId()
    {
        return $this->objectiveOrientedContainerId;
    }

    /**
     * @return int
     */
    public function getLastStartedPass()
    {
        return $this->lastStartedPass;
    }

    /**
     * @param int $lastStartedPass
     */
    public function setLastStartedPass($lastStartedPass)
    {
        $this->lastStartedPass = $lastStartedPass;
    }

    public function isObjectiveOriented()
    {
        return (bool) $this->getObjectiveOrientedContainerId();
    }
    
    public function persistTestStartLock($testStartLock)
    {
        global $DIC;
        $ilDB = $DIC['ilDB'];

        $ilDB->update(
            'tst_active',
            array('start_lock' => array('text', $testStartLock)),
            array('active_id' => array('integer', $this->getActiveId()))
        );
    }

    public function lookupTestStartLock()
    {
        global $DIC;
        $ilDB = $DIC['ilDB'];
        
        $res = $ilDB->queryF(
            "SELECT start_lock FROM tst_active WHERE active_id = %s",
            array('integer'),
            array($this->getActiveId())
        );
        
        while ($row = $ilDB->fetchAssoc($res)) {
            return $row['start_lock'];
        }
        
        return null;
    }

    public function setAccessCodeToSession($access_code)
    {
        if (!is_array($_SESSION[self::ACCESS_CODE_SESSION_INDEX])) {
            $_SESSION[self::ACCESS_CODE_SESSION_INDEX] = array();
        }
        
        $_SESSION[self::ACCESS_CODE_SESSION_INDEX][$this->getTestId()] = $access_code;
    }

    public function unsetAccessCodeInSession()
    {
        unset($_SESSION[self::ACCESS_CODE_SESSION_INDEX][$this->getTestId()]);
    }

    public function getAccessCodeFromSession()
    {
        if (!is_array($_SESSION[self::ACCESS_CODE_SESSION_INDEX])) {
            return null;
        }

        if (!isset($_SESSION[self::ACCESS_CODE_SESSION_INDEX][$this->getTestId()])) {
            return null;
        }

        return $_SESSION[self::ACCESS_CODE_SESSION_INDEX][$this->getTestId()];
    }
    
    public function doesAccessCodeInSessionExists()
    {
        if (!is_array($_SESSION[self::ACCESS_CODE_SESSION_INDEX])) {
            return false;
        }

        return isset($_SESSION[self::ACCESS_CODE_SESSION_INDEX][$this->getTestId()]);
    }

    public function createNewAccessCode()
    {
        do {
            $code = $this->buildAccessCode();
        } while ($this->isAccessCodeUsed($code));

        return $code;
    }

    public function isAccessCodeUsed($code)
    {
        global $DIC;
        $ilDB = $DIC['ilDB'];
        
        $query = "SELECT anonymous_id FROM tst_active WHERE test_fi = %s AND anonymous_id = %s";

        $result = $ilDB->queryF(
            $query,
            array('integer', 'text'),
            array($this->getTestId(), $code)
        );
        
        return ($result->numRows() > 0);
    }

    private function buildAccessCode()
    {
        // create a 5 character code
        $codestring = self::ACCESS_CODE_CHAR_DOMAIN;

        mt_srand();

        $code = "";

        for ($i = 1; $i <= self::ACCESS_CODE_LENGTH; $i++) {
            $index = mt_rand(0, strlen($codestring)-1);
            $code .= substr($codestring, $index, 1);
        }

        return $code;
    }
    
    public function isAnonymousUser()
    {
        return $this->getUserId() == ANONYMOUS_USER_ID;
    }
    
    /**
     * @var null|bool
     */
    private $reportableResultsAvailable = null;
    
    /**
     * @param ilObjTest $testOBJ
     * @return bool
     */
    public function reportableResultsAvailable(ilObjTest $testOBJ)
    {
        if ($this->reportableResultsAvailable === null) {
            $this->reportableResultsAvailable = true;
            
            if (!$this->getActiveId()) {
                $this->reportableResultsAvailable = false;
            }
            
            if (!$testOBJ->canShowTestResults($this)) {
                $this->reportableResultsAvailable = false;
            }
        }
        
        return $this->reportableResultsAvailable;
    }
    
    /**
     * @return bool
     */
    public function hasSinglePassReportable(ilObjTest $testObj)
    {
        global $DIC; /* @var ILIAS\DI\Container $DIC */
        
        require_once 'Modules/Test/classes/class.ilTestPassesSelector.php';
        $testPassesSelector = new ilTestPassesSelector($DIC->database(), $testObj);
        $testPassesSelector->setActiveId($this->getActiveId());
        $testPassesSelector->setLastFinishedPass($this->getLastFinishedPass());
        
        if (count($testPassesSelector->getReportablePasses()) == 1) {
            return true;
        }
        
        return false;
    }
>>>>>>> 46afeae0
}<|MERGE_RESOLUTION|>--- conflicted
+++ resolved
@@ -12,7 +12,6 @@
 */
 class ilTestSession
 {
-<<<<<<< HEAD
 	const ACCESS_CODE_SESSION_INDEX = "tst_access_code";
 	
 	const ACCESS_CODE_CHAR_DOMAIN = "0123456789abcdefghijklmnopqrstuvwxyzABCDEFGHIJKLMNOPQRSTUVWXYZ";
@@ -85,641 +84,6 @@
 	private $lastStartedPass;
 	
 	private $objectiveOrientedContainerId;
-
-	/**
-	* ilTestSession constructor
-	*
-	* The constructor takes possible arguments an creates an instance of 
-	* the ilTestSession object.
-	*
-	* @access public
-	*/
-	public function __construct()
-	{
-		$this->active_id = 0;
-		$this->user_id = 0;
-		$this->anonymous_id = 0;
-		$this->test_id = 0;
-		$this->lastsequence = 0;
-		$this->lastPresentationMode = null;
-		$this->submitted = FALSE;
-		$this->submittedTimestamp = "";
-		$this->pass = 1;
-		$this->ref_id = 0;
-		$this->tstamp = 0;
-
-		$this->lastStartedPass = null;
-		$this->lastFinishedPass = null;
-		$this->objectiveOrientedContainerId = 0;
-	}
-
-	/**
-	 * Set Ref id
-	 *
-	 * @param	integer	Ref id
-	 */
-	function setRefId($a_val)
-	{
-		$this->ref_id = $a_val;
-	}
-
-	/**
-	 * Get Ref id
-	 *
-	 * @return	integer	Ref id
-	 */
-	function getRefId()
-	{
-		return $this->ref_id;
-	}
-	
-	protected function activeIDExists($user_id, $test_id)
-	{
-		global $DIC;
-		$ilDB = $DIC['ilDB'];
-
-		if ($GLOBALS['DIC']['ilUser']->getId() != ANONYMOUS_USER_ID)
-		{
-			$result = $ilDB->queryF("SELECT * FROM tst_active WHERE user_fi = %s AND test_fi = %s",
-				array('integer','integer'),
-				array($user_id, $test_id)
-			);
-			if ($result->numRows())
-			{
-				$row = $ilDB->fetchAssoc($result);
-				$this->active_id = $row["active_id"];
-				$this->user_id = $row["user_fi"];
-				$this->anonymous_id = $row["anonymous_id"];
-				$this->test_id = $row["test_fi"];
-				$this->lastsequence = $row["lastindex"];
-				$this->pass = $row["tries"];
-				$this->submitted = ($row["submitted"]) ? TRUE : FALSE;
-				$this->submittedTimestamp = $row["submittimestamp"];
-				$this->tstamp = $row["tstamp"];
-
-				$this->setLastStartedPass($row['last_started_pass']);
-				$this->setLastFinishedPass($row['last_finished_pass']);
-				$this->setObjectiveOrientedContainerId((int)$row['objective_container']);
-
-				return true;
-			}
-		}
-		return false;
-	}
-	
-	function increaseTestPass()
-	{
-		global $DIC;
-		$ilDB = $DIC['ilDB'];
-		$ilLog = $DIC['ilLog'];
-		
-		if( !$this->active_id )
-		{
-			require_once 'Modules/Test/exceptions/class.ilTestException.php';
-			throw new ilTestException('missing active id on test pass increase!');
-		}
-
-		$this->increasePass();
-		$this->setLastSequence(0);
-		$submitted = ($this->isSubmitted()) ? 1 : 0;
-		
-		if( !isset($_SESSION[$this->active_id]['tst_last_increase_pass']) )
-		{
-			$_SESSION[$this->active_id]['tst_last_increase_pass'] = 0;
-		}
-		
-		// there has to be at least 10 seconds between new test passes (to ensure that noone double clicks the finish button and increases the test pass by more than 1)
-		if (time() - $_SESSION[$this->active_id]['tst_last_increase_pass'] > 10)
-		{
-			$_SESSION[$this->active_id]['tst_last_increase_pass'] = time();
-			$this->tstamp = time();
-				$ilDB->update('tst_active',
-					array(
-						'lastindex' => array('integer', $this->getLastSequence()),
-						'tries' => array('integer', $this->getPass()),
-						'submitted' => array('integer', $submitted),
-						'submittimestamp' => array('timestamp', strlen($this->getSubmittedTimestamp()) ? $this->getSubmittedTimestamp() : NULL),
-						'tstamp' => array('integer', time()),
-						'last_finished_pass' => array('integer', $this->getLastFinishedPass()),
-						'last_started_pass' => array('integer', $this->getLastStartedPass()),
-						'objective_container' => array('integer', (int)$this->getObjectiveOrientedContainerId())
-					),
-					array(
-						'active_id' => array('integer', $this->getActiveId())
-					)
-				);
-		}
-	}
-	
-	function saveToDb()
-	{
-		global $DIC;
-		$ilDB = $DIC['ilDB'];
-		$ilLog = $DIC['ilLog'];
-		
-		$submitted = ($this->isSubmitted()) ? 1 : 0;
-		if ($this->active_id > 0)
-		{
-			$ilDB->update('tst_active',
-				array(
-					'lastindex' => array('integer', $this->getLastSequence()),
-					'tries' => array('integer', $this->getPass()),
-					'submitted' => array('integer', $submitted),
-					'submittimestamp' => array('timestamp', (strlen($this->getSubmittedTimestamp())) ? $this->getSubmittedTimestamp() : NULL),
-					'tstamp' => array('integer', time()-10),
-					'last_finished_pass' => array('integer', $this->getLastFinishedPass()),
-					'last_started_pass' => array('integer', $this->getPass()),
-					'objective_container' => array('integer', (int)$this->getObjectiveOrientedContainerId())
-				),
-				array(
-					'active_id' => array('integer', $this->getActiveId())
-				)
-			);
-		}
-		else
-		{
-			if (!$this->activeIDExists($this->getUserId(), $this->getTestId()))
-			{
-				$anonymous_id = ($this->getAnonymousId()) ? $this->getAnonymousId() : NULL;
-
-				$next_id = $ilDB->nextId('tst_active');
-				$ilDB->insert('tst_active',
-					array(
-						'active_id' => array('integer', $next_id),
-						'user_fi' => array('integer', $this->getUserId()),
-						'anonymous_id' => array('text', $anonymous_id),
-						'test_fi' => array('integer', $this->getTestId()),
-						'lastindex' => array('integer', $this->getLastSequence()),
-						'tries' => array('integer', $this->getPass()),
-						'submitted' => array('integer', $submitted),
-						'submittimestamp' => array('timestamp', (strlen($this->getSubmittedTimestamp())) ? $this->getSubmittedTimestamp() : NULL),
-						'tstamp' => array('integer', time()-10),
-						'last_finished_pass' => array('integer', $this->getLastFinishedPass()),
-						'last_started_pass' => array('integer', $this->getPass()),
-						'objective_container' => array('integer', (int)$this->getObjectiveOrientedContainerId())
-					)
-				);
-				$this->active_id = $next_id;
-
-			}
-		}
-	}
-	
-	function loadTestSession($test_id, $user_id = "", $anonymous_id = "")
-	{
-		global $DIC;
-		$ilDB = $DIC['ilDB'];
-		$ilUser = $DIC['ilUser'];
-
-		if (!$user_id)
-		{
-			$user_id = $ilUser->getId();
-		}
-		if (($GLOBALS['DIC']['ilUser']->getId() == ANONYMOUS_USER_ID) && $this->doesAccessCodeInSessionExists())
-		{
-			$result = $ilDB->queryF("SELECT * FROM tst_active WHERE user_fi = %s AND test_fi = %s AND anonymous_id = %s",
-				array('integer','integer','text'),
-				array($user_id, $test_id, $this->getAccessCodeFromSession())
-			);
-		}
-		else if (strlen($anonymous_id))
-		{
-			$result = $ilDB->queryF("SELECT * FROM tst_active WHERE user_fi = %s AND test_fi = %s AND anonymous_id = %s",
-				array('integer','integer','text'),
-				array($user_id, $test_id, $anonymous_id)
-			);
-		}
-		else
-		{
-			if ($GLOBALS['DIC']['ilUser']->getId() == ANONYMOUS_USER_ID)
-			{
-				return NULL;
-			}
-			$result = $ilDB->queryF("SELECT * FROM tst_active WHERE user_fi = %s AND test_fi = %s",
-				array('integer','integer'),
-				array($user_id, $test_id)
-			);
-		}
-
-		// TODO bheyser: Refactor
-		$this->user_id = $user_id;
-
-		if ($result->numRows())
-		{
-			$row = $ilDB->fetchAssoc($result);
-			$this->active_id = $row["active_id"];
-			$this->user_id = $row["user_fi"];
-			$this->anonymous_id = $row["anonymous_id"];
-			$this->test_id = $row["test_fi"];
-			$this->lastsequence = $row["lastindex"];
-			$this->pass = $row["tries"];
-			$this->submitted = ($row["submitted"]) ? TRUE : FALSE;
-			$this->submittedTimestamp = $row["submittimestamp"];
-			$this->tstamp = $row["tstamp"];
-
-			$this->setLastStartedPass($row['last_started_pass']);
-			$this->setLastFinishedPass($row['last_finished_pass']);
-			$this->setObjectiveOrientedContainerId((int)$row['objective_container']);
-		}
-		elseif( $this->doesAccessCodeInSessionExists() )
-		{
-			$this->unsetAccessCodeInSession();
-		}
-	}
-	
-	/**
-	* Loads the session data for a given active id
-	*
-	* @param integer $active_id The database id of the test session
-	*/
-	public function loadFromDb($active_id)
-	{
-		global $DIC;
-		$ilDB = $DIC['ilDB'];
-		$result = $ilDB->queryF("SELECT * FROM tst_active WHERE active_id = %s", 
-			array('integer'),
-			array($active_id)
-		);
-		if ($result->numRows())
-		{
-			$row = $ilDB->fetchAssoc($result);
-			$this->active_id = $row["active_id"];
-			$this->user_id = $row["user_fi"];
-			$this->anonymous_id = $row["anonymous_id"];
-			$this->test_id = $row["test_fi"];
-			$this->lastsequence = $row["lastindex"];
-			$this->pass = $row["tries"];
-			$this->submitted = ($row["submitted"]) ? TRUE : FALSE;
-			$this->submittedTimestamp = $row["submittimestamp"];
-			$this->tstamp = $row["tstamp"];
-
-			$this->setLastStartedPass($row['last_started_pass']);
-			$this->setLastFinishedPass($row['last_finished_pass']);
-			$this->setObjectiveOrientedContainerId((int)$row['objective_container']);
-		}
-	}
-	
-	function getActiveId()
-	{
-		return $this->active_id;
-	}
-	
-	function setUserId($user_id)
-	{
-		$this->user_id = $user_id;
-	}
-	
-	function getUserId()
-	{
-		return $this->user_id;
-	}
-	
-	function setTestId($test_id)
-	{
-		$this->test_id = $test_id;
-	}
-	
-	function getTestId()
-	{
-		return $this->test_id;
-	}
-	
-	function setAnonymousId($anonymous_id)
-	{
-		$this->anonymous_id = $anonymous_id;
-	}
-	
-	function getAnonymousId()
-	{
-		return $this->anonymous_id;
-	}
-
-	public function setLastSequence($lastsequence)
-	{
-		$this->lastsequence = $lastsequence;
-	}
-	
-	public function getLastSequence()
-	{
-		return $this->lastsequence;
-	}
-	
-	function setPass($pass)
-	{
-		$this->pass = $pass;
-	}
-	
-	function getPass()
-	{
-		return $this->pass;
-	}
-
-	function increasePass()
-	{
-		$this->pass += 1;
-	}
-
-	function isSubmitted()
-	{
-		return $this->submitted;
-	}
-	
-	function setSubmitted()
-	{
-		$this->submitted = TRUE;
-	}
-	
-	function getSubmittedTimestamp()
-	{
-		return $this->submittedTimestamp;
-	}
-	
-	function setSubmittedTimestamp()
-	{
-		$this->submittedTimestamp = strftime("%Y-%m-%d %H:%M:%S");
-	}
-
-	public function setLastFinishedPass($lastFinishedPass)
-	{
-		$this->lastFinishedPass = $lastFinishedPass;
-	}
-
-	public function getLastFinishedPass()
-	{
-		return $this->lastFinishedPass;
-	}
-
-	public function setObjectiveOrientedContainerId($objectiveOriented)
-	{
-		$this->objectiveOrientedContainerId = $objectiveOriented;
-	}
-
-	public function getObjectiveOrientedContainerId()
-	{
-		return $this->objectiveOrientedContainerId;
-	}
-
-	/**
-	 * @return int
-	 */
-	public function getLastStartedPass()
-	{
-		return $this->lastStartedPass;
-	}
-
-	/**
-	 * @param int $lastStartedPass
-	 */
-	public function setLastStartedPass($lastStartedPass)
-	{
-		$this->lastStartedPass = $lastStartedPass;
-	}
-
-	public function isObjectiveOriented()
-	{
-		return (bool)$this->getObjectiveOrientedContainerId();
-	}
-	
-	public function persistTestStartLock($testStartLock)
-	{
-		global $DIC;
-		$ilDB = $DIC['ilDB'];
-
-		$ilDB->update(
-			'tst_active',
-			array('start_lock' => array('text', $testStartLock)),
-			array('active_id' => array('integer', $this->getActiveId()))
-		);
-	}
-
-	public function lookupTestStartLock()
-	{
-		global $DIC;
-		$ilDB = $DIC['ilDB'];
-		
-		$res = $ilDB->queryF(
-			"SELECT start_lock FROM tst_active WHERE active_id = %s",
-			array('integer'), array($this->getActiveId())
-		);
-		
-		while($row = $ilDB->fetchAssoc($res))
-		{
-			return $row['start_lock'];
-		}
-		
-		return null;
-	}
-
-	public function setAccessCodeToSession($access_code)
-	{
-		if (!is_array($_SESSION[self::ACCESS_CODE_SESSION_INDEX]))
-		{
-			$_SESSION[self::ACCESS_CODE_SESSION_INDEX] = array();
-		}
-		
-		$_SESSION[self::ACCESS_CODE_SESSION_INDEX][$this->getTestId()] = $access_code;
-	}
-
-	public function unsetAccessCodeInSession()
-	{
-		unset($_SESSION[self::ACCESS_CODE_SESSION_INDEX][$this->getTestId()]);
-	}
-
-	public function getAccessCodeFromSession()
-	{
-		if( !is_array($_SESSION[self::ACCESS_CODE_SESSION_INDEX]) )
-		{
-			return null;
-		}
-
-		if( !isset($_SESSION[self::ACCESS_CODE_SESSION_INDEX][$this->getTestId()]) )
-		{
-			return null;
-		}
-
-		return $_SESSION[self::ACCESS_CODE_SESSION_INDEX][$this->getTestId()];
-	}
-	
-	public function doesAccessCodeInSessionExists()
-	{
-		if( !is_array($_SESSION[self::ACCESS_CODE_SESSION_INDEX]) )
-		{
-			return false;
-		}
-
-		return isset($_SESSION[self::ACCESS_CODE_SESSION_INDEX][$this->getTestId()]);
-	}
-
-	public function createNewAccessCode()
-	{
-		do
-		{
-			$code = $this->buildAccessCode();
-		}
-		while( $this->isAccessCodeUsed($code) );
-
-		return $code;
-	}
-
-	public function isAccessCodeUsed($code)
-	{
-		global $DIC;
-		$ilDB = $DIC['ilDB'];
-		
-		$query = "SELECT anonymous_id FROM tst_active WHERE test_fi = %s AND anonymous_id = %s";
-
-		$result = $ilDB->queryF(
-			$query, array('integer', 'text'), array($this->getTestId(), $code)
-		);
-		
-		return ($result->numRows() > 0);
-	}
-
-	private function buildAccessCode()
-	{
-		// create a 5 character code
-		$codestring = self::ACCESS_CODE_CHAR_DOMAIN;
-
-		mt_srand();
-
-		$code = "";
-
-		for($i = 1; $i <= self::ACCESS_CODE_LENGTH; $i++)
-		{
-			$index = mt_rand(0, strlen($codestring)-1);
-			$code .= substr($codestring, $index, 1);
-		}
-
-		return $code;
-	}
-	
-	public function isAnonymousUser()
-	{
-		return $this->getUserId() == ANONYMOUS_USER_ID;
-	}
-	
-	/**
-	 * @var null|bool
-	 */
-	private $reportableResultsAvailable = null;
-	
-	/**
-	 * @param ilObjTest $testOBJ
-	 * @return bool
-	 */
-	public function reportableResultsAvailable(ilObjTest $testOBJ)
-	{
-		if( $this->reportableResultsAvailable === null )
-		{
-			$this->reportableResultsAvailable = true;
-			
-			if( !$this->getActiveId() )
-			{
-				$this->reportableResultsAvailable = false;
-			}
-			
-			if( !$testOBJ->canShowTestResults($this) )
-			{
-				$this->reportableResultsAvailable = false;
-			}
-		}
-		
-		return $this->reportableResultsAvailable;
-	}
-	
-	/**
-	 * @return bool
-	 */
-	public function hasSinglePassReportable(ilObjTest $testObj)
-	{
-		global $DIC; /* @var ILIAS\DI\Container $DIC */
-		
-		require_once 'Modules/Test/classes/class.ilTestPassesSelector.php';
-		$testPassesSelector = new ilTestPassesSelector($DIC->database(), $testObj);
-		$testPassesSelector->setActiveId($this->getActiveId());
-		$testPassesSelector->setLastFinishedPass($this->getLastFinishedPass());
-		
-		if( count($testPassesSelector->getReportablePasses()) == 1 )
-		{
-			return true;
-		}
-		
-		return false;
-	}
-	
-=======
-    const ACCESS_CODE_SESSION_INDEX = "tst_access_code";
-    
-    const ACCESS_CODE_CHAR_DOMAIN = "0123456789abcdefghijklmnopqrstuvwxyzABCDEFGHIJKLMNOPQRSTUVWXYZ";
-    
-    const ACCESS_CODE_LENGTH = 5;
-    
-    /**
-    * The unique identifier of the test session
-    *
-    * @var integer
-    */
-    public $active_id;
-
-    /**
-    * The user id of the participant
-    *
-    * @var integer
-    */
-    public $user_id;
-
-    /**
-    * The anonymous id of the participant
-    *
-    * @var integer
-    */
-    public $anonymous_id;
-
-    /**
-    * The database id of the test
-    *
-    * @var integer
-    */
-    public $test_id;
-
-    /**
-    * The last sequence of the participant
-    *
-    * @var integer
-    */
-    public $lastsequence;
-
-    /**
-     * @var string
-     */
-    protected $lastPresentationMode;
-
-    /**
-    * Indicates if the test was submitted already
-    *
-    * @var boolean
-    */
-    public $submitted;
-
-    /**
-    * The timestamp of the last session
-    *
-    * @var boolean
-    */
-    public $tstamp;
-
-    /**
-    * The timestamp of the test submission
-    *
-    * @var string
-    */
-    public $submittedTimestamp;
-
-    private $lastFinishedPass;
-
-    private $lastStartedPass;
-    
-    private $objectiveOrientedContainerId;
 
     /**
     * ilTestSession constructor
@@ -743,521 +107,543 @@
         $this->ref_id = 0;
         $this->tstamp = 0;
 
-        $this->lastStartedPass = null;
-        $this->lastFinishedPass = null;
-        $this->objectiveOrientedContainerId = 0;
-    }
-
-    /**
-     * Set Ref id
-     *
-     * @param	integer	Ref id
-     */
-    public function setRefId($a_val)
-    {
-        $this->ref_id = $a_val;
-    }
-
-    /**
-     * Get Ref id
-     *
-     * @return	integer	Ref id
-     */
-    public function getRefId()
-    {
-        return $this->ref_id;
-    }
-    
-    protected function activeIDExists($user_id, $test_id)
-    {
-        global $DIC;
-        $ilDB = $DIC['ilDB'];
-
-        if ($GLOBALS['DIC']['ilUser']->getId() != ANONYMOUS_USER_ID) {
-            $result = $ilDB->queryF(
-                "SELECT * FROM tst_active WHERE user_fi = %s AND test_fi = %s",
-                array('integer','integer'),
-                array($user_id, $test_id)
-            );
-            if ($result->numRows()) {
-                $row = $ilDB->fetchAssoc($result);
-                $this->active_id = $row["active_id"];
-                $this->user_id = $row["user_fi"];
-                $this->anonymous_id = $row["anonymous_id"];
-                $this->test_id = $row["test_fi"];
-                $this->lastsequence = $row["lastindex"];
-                $this->pass = $row["tries"];
-                $this->submitted = ($row["submitted"]) ? true : false;
-                $this->submittedTimestamp = $row["submittimestamp"];
-                $this->tstamp = $row["tstamp"];
-
-                $this->setLastStartedPass($row['last_started_pass']);
-                $this->setLastFinishedPass($row['last_finished_pass']);
-                $this->setObjectiveOrientedContainerId((int) $row['objective_container']);
-
-                return true;
-            }
-        }
-        return false;
-    }
-    
-    public function increaseTestPass()
-    {
-        global $DIC;
-        $ilDB = $DIC['ilDB'];
-        $ilLog = $DIC['ilLog'];
-        
-        if (!$this->active_id) {
-            require_once 'Modules/Test/exceptions/class.ilTestException.php';
-            throw new ilTestException('missing active id on test pass increase!');
-        }
-
-        $this->increasePass();
-        $this->setLastSequence(0);
-        $submitted = ($this->isSubmitted()) ? 1 : 0;
-        
-        if (!isset($_SESSION[$this->active_id]['tst_last_increase_pass'])) {
-            $_SESSION[$this->active_id]['tst_last_increase_pass'] = 0;
-        }
-        
-        // there has to be at least 10 seconds between new test passes (to ensure that noone double clicks the finish button and increases the test pass by more than 1)
-        if (time() - $_SESSION[$this->active_id]['tst_last_increase_pass'] > 10) {
-            $_SESSION[$this->active_id]['tst_last_increase_pass'] = time();
-            $this->tstamp = time();
-            $ilDB->update(
-                    'tst_active',
-                    array(
-                        'lastindex' => array('integer', $this->getLastSequence()),
-                        'tries' => array('integer', $this->getPass()),
-                        'submitted' => array('integer', $submitted),
-                        'submittimestamp' => array('timestamp', strlen($this->getSubmittedTimestamp()) ? $this->getSubmittedTimestamp() : null),
-                        'tstamp' => array('integer', time()),
-                        'last_finished_pass' => array('integer', $this->getLastFinishedPass()),
-                        'last_started_pass' => array('integer', $this->getLastStartedPass()),
-                        'objective_container' => array('integer', (int) $this->getObjectiveOrientedContainerId())
-                    ),
-                    array(
-                        'active_id' => array('integer', $this->getActiveId())
-                    )
-                );
-        }
-    }
-    
-    public function saveToDb()
-    {
-        global $DIC;
-        $ilDB = $DIC['ilDB'];
-        $ilLog = $DIC['ilLog'];
-        
-        $submitted = ($this->isSubmitted()) ? 1 : 0;
-        if ($this->active_id > 0) {
-            $ilDB->update(
-                'tst_active',
-                array(
-                    'lastindex' => array('integer', $this->getLastSequence()),
-                    'tries' => array('integer', $this->getPass()),
-                    'submitted' => array('integer', $submitted),
-                    'submittimestamp' => array('timestamp', (strlen($this->getSubmittedTimestamp())) ? $this->getSubmittedTimestamp() : null),
-                    'tstamp' => array('integer', time()-10),
-                    'last_finished_pass' => array('integer', $this->getLastFinishedPass()),
-                    'last_started_pass' => array('integer', $this->getPass()),
-                    'objective_container' => array('integer', (int) $this->getObjectiveOrientedContainerId())
-                ),
-                array(
-                    'active_id' => array('integer', $this->getActiveId())
-                )
-            );
-        } else {
-            if (!$this->activeIDExists($this->getUserId(), $this->getTestId())) {
-                $anonymous_id = ($this->getAnonymousId()) ? $this->getAnonymousId() : null;
-
-                $next_id = $ilDB->nextId('tst_active');
-                $ilDB->insert(
-                    'tst_active',
-                    array(
-                        'active_id' => array('integer', $next_id),
-                        'user_fi' => array('integer', $this->getUserId()),
-                        'anonymous_id' => array('text', $anonymous_id),
-                        'test_fi' => array('integer', $this->getTestId()),
-                        'lastindex' => array('integer', $this->getLastSequence()),
-                        'tries' => array('integer', $this->getPass()),
-                        'submitted' => array('integer', $submitted),
-                        'submittimestamp' => array('timestamp', (strlen($this->getSubmittedTimestamp())) ? $this->getSubmittedTimestamp() : null),
-                        'tstamp' => array('integer', time()-10),
-                        'last_finished_pass' => array('integer', $this->getLastFinishedPass()),
-                        'last_started_pass' => array('integer', $this->getPass()),
-                        'objective_container' => array('integer', (int) $this->getObjectiveOrientedContainerId())
-                    )
-                );
-                $this->active_id = $next_id;
-            }
-        }
-    }
-    
-    public function loadTestSession($test_id, $user_id = "", $anonymous_id = "")
-    {
-        global $DIC;
-        $ilDB = $DIC['ilDB'];
-        $ilUser = $DIC['ilUser'];
-
-        if (!$user_id) {
-            $user_id = $ilUser->getId();
-        }
-        if (($GLOBALS['DIC']['ilUser']->getId() == ANONYMOUS_USER_ID) && $this->doesAccessCodeInSessionExists()) {
-            $result = $ilDB->queryF(
-                "SELECT * FROM tst_active WHERE user_fi = %s AND test_fi = %s AND anonymous_id = %s",
-                array('integer','integer','text'),
-                array($user_id, $test_id, $this->getAccessCodeFromSession())
-            );
-        } elseif (strlen($anonymous_id)) {
-            $result = $ilDB->queryF(
-                "SELECT * FROM tst_active WHERE user_fi = %s AND test_fi = %s AND anonymous_id = %s",
-                array('integer','integer','text'),
-                array($user_id, $test_id, $anonymous_id)
-            );
-        } else {
-            if ($GLOBALS['DIC']['ilUser']->getId() == ANONYMOUS_USER_ID) {
-                return null;
-            }
-            $result = $ilDB->queryF(
-                "SELECT * FROM tst_active WHERE user_fi = %s AND test_fi = %s",
-                array('integer','integer'),
-                array($user_id, $test_id)
-            );
-        }
-
-        // TODO bheyser: Refactor
-        $this->user_id = $user_id;
-
-        if ($result->numRows()) {
-            $row = $ilDB->fetchAssoc($result);
-            $this->active_id = $row["active_id"];
-            $this->user_id = $row["user_fi"];
-            $this->anonymous_id = $row["anonymous_id"];
-            $this->test_id = $row["test_fi"];
-            $this->lastsequence = $row["lastindex"];
-            $this->pass = $row["tries"];
-            $this->submitted = ($row["submitted"]) ? true : false;
-            $this->submittedTimestamp = $row["submittimestamp"];
-            $this->tstamp = $row["tstamp"];
-
-            $this->setLastStartedPass($row['last_started_pass']);
-            $this->setLastFinishedPass($row['last_finished_pass']);
-            $this->setObjectiveOrientedContainerId((int) $row['objective_container']);
-        } elseif ($this->doesAccessCodeInSessionExists()) {
-            $this->unsetAccessCodeInSession();
-        }
-    }
-    
-    /**
-    * Loads the session data for a given active id
-    *
-    * @param integer $active_id The database id of the test session
-    */
-    public function loadFromDb($active_id)
-    {
-        global $DIC;
-        $ilDB = $DIC['ilDB'];
-        $result = $ilDB->queryF(
-            "SELECT * FROM tst_active WHERE active_id = %s",
-            array('integer'),
-            array($active_id)
-        );
-        if ($result->numRows()) {
-            $row = $ilDB->fetchAssoc($result);
-            $this->active_id = $row["active_id"];
-            $this->user_id = $row["user_fi"];
-            $this->anonymous_id = $row["anonymous_id"];
-            $this->test_id = $row["test_fi"];
-            $this->lastsequence = $row["lastindex"];
-            $this->pass = $row["tries"];
-            $this->submitted = ($row["submitted"]) ? true : false;
-            $this->submittedTimestamp = $row["submittimestamp"];
-            $this->tstamp = $row["tstamp"];
-
-            $this->setLastStartedPass($row['last_started_pass']);
-            $this->setLastFinishedPass($row['last_finished_pass']);
-            $this->setObjectiveOrientedContainerId((int) $row['objective_container']);
-        }
-    }
-    
-    public function getActiveId()
-    {
-        return $this->active_id;
-    }
-    
-    public function setUserId($user_id)
-    {
-        $this->user_id = $user_id;
-    }
-    
-    public function getUserId()
-    {
-        return $this->user_id;
-    }
-    
-    public function setTestId($test_id)
-    {
-        $this->test_id = $test_id;
-    }
-    
-    public function getTestId()
-    {
-        return $this->test_id;
-    }
-    
-    public function setAnonymousId($anonymous_id)
-    {
-        $this->anonymous_id = $anonymous_id;
-    }
-    
-    public function getAnonymousId()
-    {
-        return $this->anonymous_id;
-    }
-
-    public function setLastSequence($lastsequence)
-    {
-        $this->lastsequence = $lastsequence;
-    }
-    
-    public function getLastSequence()
-    {
-        return $this->lastsequence;
-    }
-    
-    public function setPass($pass)
-    {
-        $this->pass = $pass;
-    }
-    
-    public function getPass()
-    {
-        return $this->pass;
-    }
-
-    public function increasePass()
-    {
-        $this->pass += 1;
-    }
-
-    public function isSubmitted()
-    {
-        return $this->submitted;
-    }
-    
-    public function setSubmitted()
-    {
-        $this->submitted = true;
-    }
-    
-    public function getSubmittedTimestamp()
-    {
-        return $this->submittedTimestamp;
-    }
-    
-    public function setSubmittedTimestamp()
-    {
-        $this->submittedTimestamp = strftime("%Y-%m-%d %H:%M:%S");
-    }
-
-    public function setLastFinishedPass($lastFinishedPass)
-    {
-        $this->lastFinishedPass = $lastFinishedPass;
-    }
-
-    public function getLastFinishedPass()
-    {
-        return $this->lastFinishedPass;
-    }
-
-    public function setObjectiveOrientedContainerId($objectiveOriented)
-    {
-        $this->objectiveOrientedContainerId = $objectiveOriented;
-    }
-
-    public function getObjectiveOrientedContainerId()
-    {
-        return $this->objectiveOrientedContainerId;
-    }
-
-    /**
-     * @return int
-     */
-    public function getLastStartedPass()
-    {
-        return $this->lastStartedPass;
-    }
-
-    /**
-     * @param int $lastStartedPass
-     */
-    public function setLastStartedPass($lastStartedPass)
-    {
-        $this->lastStartedPass = $lastStartedPass;
-    }
-
-    public function isObjectiveOriented()
-    {
-        return (bool) $this->getObjectiveOrientedContainerId();
-    }
-    
-    public function persistTestStartLock($testStartLock)
-    {
-        global $DIC;
-        $ilDB = $DIC['ilDB'];
-
-        $ilDB->update(
-            'tst_active',
-            array('start_lock' => array('text', $testStartLock)),
-            array('active_id' => array('integer', $this->getActiveId()))
-        );
-    }
-
-    public function lookupTestStartLock()
-    {
-        global $DIC;
-        $ilDB = $DIC['ilDB'];
-        
-        $res = $ilDB->queryF(
-            "SELECT start_lock FROM tst_active WHERE active_id = %s",
-            array('integer'),
-            array($this->getActiveId())
-        );
-        
-        while ($row = $ilDB->fetchAssoc($res)) {
-            return $row['start_lock'];
-        }
-        
-        return null;
-    }
-
-    public function setAccessCodeToSession($access_code)
-    {
-        if (!is_array($_SESSION[self::ACCESS_CODE_SESSION_INDEX])) {
-            $_SESSION[self::ACCESS_CODE_SESSION_INDEX] = array();
-        }
-        
-        $_SESSION[self::ACCESS_CODE_SESSION_INDEX][$this->getTestId()] = $access_code;
-    }
-
-    public function unsetAccessCodeInSession()
-    {
-        unset($_SESSION[self::ACCESS_CODE_SESSION_INDEX][$this->getTestId()]);
-    }
-
-    public function getAccessCodeFromSession()
-    {
-        if (!is_array($_SESSION[self::ACCESS_CODE_SESSION_INDEX])) {
-            return null;
-        }
-
-        if (!isset($_SESSION[self::ACCESS_CODE_SESSION_INDEX][$this->getTestId()])) {
-            return null;
-        }
-
-        return $_SESSION[self::ACCESS_CODE_SESSION_INDEX][$this->getTestId()];
-    }
-    
-    public function doesAccessCodeInSessionExists()
-    {
-        if (!is_array($_SESSION[self::ACCESS_CODE_SESSION_INDEX])) {
-            return false;
-        }
-
-        return isset($_SESSION[self::ACCESS_CODE_SESSION_INDEX][$this->getTestId()]);
-    }
-
-    public function createNewAccessCode()
-    {
-        do {
-            $code = $this->buildAccessCode();
-        } while ($this->isAccessCodeUsed($code));
-
-        return $code;
-    }
-
-    public function isAccessCodeUsed($code)
-    {
-        global $DIC;
-        $ilDB = $DIC['ilDB'];
-        
-        $query = "SELECT anonymous_id FROM tst_active WHERE test_fi = %s AND anonymous_id = %s";
-
-        $result = $ilDB->queryF(
-            $query,
-            array('integer', 'text'),
-            array($this->getTestId(), $code)
-        );
-        
-        return ($result->numRows() > 0);
-    }
-
-    private function buildAccessCode()
-    {
-        // create a 5 character code
-        $codestring = self::ACCESS_CODE_CHAR_DOMAIN;
-
-        mt_srand();
-
-        $code = "";
-
-        for ($i = 1; $i <= self::ACCESS_CODE_LENGTH; $i++) {
-            $index = mt_rand(0, strlen($codestring)-1);
-            $code .= substr($codestring, $index, 1);
-        }
-
-        return $code;
-    }
-    
-    public function isAnonymousUser()
-    {
-        return $this->getUserId() == ANONYMOUS_USER_ID;
-    }
-    
-    /**
-     * @var null|bool
-     */
-    private $reportableResultsAvailable = null;
-    
-    /**
-     * @param ilObjTest $testOBJ
-     * @return bool
-     */
-    public function reportableResultsAvailable(ilObjTest $testOBJ)
-    {
-        if ($this->reportableResultsAvailable === null) {
-            $this->reportableResultsAvailable = true;
-            
-            if (!$this->getActiveId()) {
-                $this->reportableResultsAvailable = false;
-            }
-            
-            if (!$testOBJ->canShowTestResults($this)) {
-                $this->reportableResultsAvailable = false;
-            }
-        }
-        
-        return $this->reportableResultsAvailable;
-    }
-    
-    /**
-     * @return bool
-     */
-    public function hasSinglePassReportable(ilObjTest $testObj)
-    {
-        global $DIC; /* @var ILIAS\DI\Container $DIC */
-        
-        require_once 'Modules/Test/classes/class.ilTestPassesSelector.php';
-        $testPassesSelector = new ilTestPassesSelector($DIC->database(), $testObj);
-        $testPassesSelector->setActiveId($this->getActiveId());
-        $testPassesSelector->setLastFinishedPass($this->getLastFinishedPass());
-        
-        if (count($testPassesSelector->getReportablePasses()) == 1) {
-            return true;
-        }
-        
-        return false;
-    }
->>>>>>> 46afeae0
+		$this->lastStartedPass = null;
+		$this->lastFinishedPass = null;
+		$this->objectiveOrientedContainerId = 0;
+	}
+
+	/**
+	 * Set Ref id
+	 *
+	 * @param	integer	Ref id
+	 */
+	function setRefId($a_val)
+	{
+		$this->ref_id = $a_val;
+	}
+
+	/**
+	 * Get Ref id
+	 *
+	 * @return	integer	Ref id
+	 */
+	function getRefId()
+	{
+		return $this->ref_id;
+	}
+	
+	protected function activeIDExists($user_id, $test_id)
+	{
+		global $DIC;
+		$ilDB = $DIC['ilDB'];
+
+		if ($GLOBALS['DIC']['ilUser']->getId() != ANONYMOUS_USER_ID)
+		{
+			$result = $ilDB->queryF("SELECT * FROM tst_active WHERE user_fi = %s AND test_fi = %s",
+				array('integer','integer'),
+				array($user_id, $test_id)
+			);
+			if ($result->numRows())
+			{
+				$row = $ilDB->fetchAssoc($result);
+				$this->active_id = $row["active_id"];
+				$this->user_id = $row["user_fi"];
+				$this->anonymous_id = $row["anonymous_id"];
+				$this->test_id = $row["test_fi"];
+				$this->lastsequence = $row["lastindex"];
+				$this->pass = $row["tries"];
+				$this->submitted = ($row["submitted"]) ? TRUE : FALSE;
+				$this->submittedTimestamp = $row["submittimestamp"];
+				$this->tstamp = $row["tstamp"];
+
+				$this->setLastStartedPass($row['last_started_pass']);
+				$this->setLastFinishedPass($row['last_finished_pass']);
+				$this->setObjectiveOrientedContainerId((int)$row['objective_container']);
+
+				return true;
+			}
+		}
+		return false;
+	}
+	
+	function increaseTestPass()
+	{
+		global $DIC;
+		$ilDB = $DIC['ilDB'];
+		$ilLog = $DIC['ilLog'];
+		
+		if( !$this->active_id )
+		{
+			require_once 'Modules/Test/exceptions/class.ilTestException.php';
+			throw new ilTestException('missing active id on test pass increase!');
+		}
+
+		$this->increasePass();
+		$this->setLastSequence(0);
+		$submitted = ($this->isSubmitted()) ? 1 : 0;
+		
+		if( !isset($_SESSION[$this->active_id]['tst_last_increase_pass']) )
+		{
+			$_SESSION[$this->active_id]['tst_last_increase_pass'] = 0;
+		}
+		
+		// there has to be at least 10 seconds between new test passes (to ensure that noone double clicks the finish button and increases the test pass by more than 1)
+		if (time() - $_SESSION[$this->active_id]['tst_last_increase_pass'] > 10)
+		{
+			$_SESSION[$this->active_id]['tst_last_increase_pass'] = time();
+			$this->tstamp = time();
+				$ilDB->update('tst_active',
+					array(
+						'lastindex' => array('integer', $this->getLastSequence()),
+						'tries' => array('integer', $this->getPass()),
+						'submitted' => array('integer', $submitted),
+						'submittimestamp' => array('timestamp', strlen($this->getSubmittedTimestamp()) ? $this->getSubmittedTimestamp() : NULL),
+						'tstamp' => array('integer', time()),
+						'last_finished_pass' => array('integer', $this->getLastFinishedPass()),
+						'last_started_pass' => array('integer', $this->getLastStartedPass()),
+						'objective_container' => array('integer', (int)$this->getObjectiveOrientedContainerId())
+					),
+					array(
+						'active_id' => array('integer', $this->getActiveId())
+					)
+				);
+		}
+	}
+	
+	function saveToDb()
+	{
+		global $DIC;
+		$ilDB = $DIC['ilDB'];
+		$ilLog = $DIC['ilLog'];
+		
+		$submitted = ($this->isSubmitted()) ? 1 : 0;
+		if ($this->active_id > 0)
+		{
+			$ilDB->update('tst_active',
+				array(
+					'lastindex' => array('integer', $this->getLastSequence()),
+					'tries' => array('integer', $this->getPass()),
+					'submitted' => array('integer', $submitted),
+					'submittimestamp' => array('timestamp', (strlen($this->getSubmittedTimestamp())) ? $this->getSubmittedTimestamp() : NULL),
+					'tstamp' => array('integer', time()-10),
+					'last_finished_pass' => array('integer', $this->getLastFinishedPass()),
+					'last_started_pass' => array('integer', $this->getPass()),
+					'objective_container' => array('integer', (int)$this->getObjectiveOrientedContainerId())
+				),
+				array(
+					'active_id' => array('integer', $this->getActiveId())
+				)
+			);
+		}
+		else
+		{
+			if (!$this->activeIDExists($this->getUserId(), $this->getTestId()))
+			{
+				$anonymous_id = ($this->getAnonymousId()) ? $this->getAnonymousId() : NULL;
+
+				$next_id = $ilDB->nextId('tst_active');
+				$ilDB->insert('tst_active',
+					array(
+						'active_id' => array('integer', $next_id),
+						'user_fi' => array('integer', $this->getUserId()),
+						'anonymous_id' => array('text', $anonymous_id),
+						'test_fi' => array('integer', $this->getTestId()),
+						'lastindex' => array('integer', $this->getLastSequence()),
+						'tries' => array('integer', $this->getPass()),
+						'submitted' => array('integer', $submitted),
+						'submittimestamp' => array('timestamp', (strlen($this->getSubmittedTimestamp())) ? $this->getSubmittedTimestamp() : NULL),
+						'tstamp' => array('integer', time()-10),
+						'last_finished_pass' => array('integer', $this->getLastFinishedPass()),
+						'last_started_pass' => array('integer', $this->getPass()),
+						'objective_container' => array('integer', (int)$this->getObjectiveOrientedContainerId())
+					)
+				);
+				$this->active_id = $next_id;
+
+			}
+		}
+	}
+	
+	function loadTestSession($test_id, $user_id = "", $anonymous_id = "")
+	{
+		global $DIC;
+		$ilDB = $DIC['ilDB'];
+		$ilUser = $DIC['ilUser'];
+
+		if (!$user_id)
+		{
+			$user_id = $ilUser->getId();
+		}
+		if (($GLOBALS['DIC']['ilUser']->getId() == ANONYMOUS_USER_ID) && $this->doesAccessCodeInSessionExists())
+		{
+			$result = $ilDB->queryF("SELECT * FROM tst_active WHERE user_fi = %s AND test_fi = %s AND anonymous_id = %s",
+				array('integer','integer','text'),
+				array($user_id, $test_id, $this->getAccessCodeFromSession())
+			);
+		}
+		else if (strlen($anonymous_id))
+		{
+			$result = $ilDB->queryF("SELECT * FROM tst_active WHERE user_fi = %s AND test_fi = %s AND anonymous_id = %s",
+				array('integer','integer','text'),
+				array($user_id, $test_id, $anonymous_id)
+			);
+		}
+		else
+		{
+			if ($GLOBALS['DIC']['ilUser']->getId() == ANONYMOUS_USER_ID)
+			{
+				return NULL;
+			}
+			$result = $ilDB->queryF("SELECT * FROM tst_active WHERE user_fi = %s AND test_fi = %s",
+				array('integer','integer'),
+				array($user_id, $test_id)
+			);
+		}
+
+		// TODO bheyser: Refactor
+		$this->user_id = $user_id;
+
+		if ($result->numRows())
+		{
+			$row = $ilDB->fetchAssoc($result);
+			$this->active_id = $row["active_id"];
+			$this->user_id = $row["user_fi"];
+			$this->anonymous_id = $row["anonymous_id"];
+			$this->test_id = $row["test_fi"];
+			$this->lastsequence = $row["lastindex"];
+			$this->pass = $row["tries"];
+			$this->submitted = ($row["submitted"]) ? TRUE : FALSE;
+			$this->submittedTimestamp = $row["submittimestamp"];
+			$this->tstamp = $row["tstamp"];
+
+			$this->setLastStartedPass($row['last_started_pass']);
+			$this->setLastFinishedPass($row['last_finished_pass']);
+			$this->setObjectiveOrientedContainerId((int)$row['objective_container']);
+		}
+		elseif( $this->doesAccessCodeInSessionExists() )
+		{
+			$this->unsetAccessCodeInSession();
+		}
+	}
+	
+	/**
+	* Loads the session data for a given active id
+	*
+	* @param integer $active_id The database id of the test session
+	*/
+	public function loadFromDb($active_id)
+	{
+		global $DIC;
+		$ilDB = $DIC['ilDB'];
+		$result = $ilDB->queryF("SELECT * FROM tst_active WHERE active_id = %s", 
+			array('integer'),
+			array($active_id)
+		);
+		if ($result->numRows())
+		{
+			$row = $ilDB->fetchAssoc($result);
+			$this->active_id = $row["active_id"];
+			$this->user_id = $row["user_fi"];
+			$this->anonymous_id = $row["anonymous_id"];
+			$this->test_id = $row["test_fi"];
+			$this->lastsequence = $row["lastindex"];
+			$this->pass = $row["tries"];
+			$this->submitted = ($row["submitted"]) ? TRUE : FALSE;
+			$this->submittedTimestamp = $row["submittimestamp"];
+			$this->tstamp = $row["tstamp"];
+
+			$this->setLastStartedPass($row['last_started_pass']);
+			$this->setLastFinishedPass($row['last_finished_pass']);
+			$this->setObjectiveOrientedContainerId((int)$row['objective_container']);
+		}
+	}
+	
+	function getActiveId()
+	{
+		return $this->active_id;
+	}
+	
+	function setUserId($user_id)
+	{
+		$this->user_id = $user_id;
+	}
+	
+	function getUserId()
+	{
+		return $this->user_id;
+	}
+	
+	function setTestId($test_id)
+	{
+		$this->test_id = $test_id;
+	}
+	
+	function getTestId()
+	{
+		return $this->test_id;
+	}
+	
+	function setAnonymousId($anonymous_id)
+	{
+		$this->anonymous_id = $anonymous_id;
+	}
+	
+	function getAnonymousId()
+	{
+		return $this->anonymous_id;
+	}
+
+	public function setLastSequence($lastsequence)
+	{
+		$this->lastsequence = $lastsequence;
+	}
+	
+	public function getLastSequence()
+	{
+		return $this->lastsequence;
+	}
+	
+	function setPass($pass)
+	{
+		$this->pass = $pass;
+	}
+	
+	function getPass()
+	{
+		return $this->pass;
+	}
+
+	function increasePass()
+	{
+		$this->pass += 1;
+	}
+
+	function isSubmitted()
+	{
+		return $this->submitted;
+	}
+	
+	function setSubmitted()
+	{
+		$this->submitted = TRUE;
+	}
+	
+	function getSubmittedTimestamp()
+	{
+		return $this->submittedTimestamp;
+	}
+	
+	function setSubmittedTimestamp()
+	{
+		$this->submittedTimestamp = strftime("%Y-%m-%d %H:%M:%S");
+	}
+
+	public function setLastFinishedPass($lastFinishedPass)
+	{
+		$this->lastFinishedPass = $lastFinishedPass;
+	}
+
+	public function getLastFinishedPass()
+	{
+		return $this->lastFinishedPass;
+	}
+
+	public function setObjectiveOrientedContainerId($objectiveOriented)
+	{
+		$this->objectiveOrientedContainerId = $objectiveOriented;
+	}
+
+	public function getObjectiveOrientedContainerId()
+	{
+		return $this->objectiveOrientedContainerId;
+	}
+
+	/**
+	 * @return int
+	 */
+	public function getLastStartedPass()
+	{
+		return $this->lastStartedPass;
+	}
+
+	/**
+	 * @param int $lastStartedPass
+	 */
+	public function setLastStartedPass($lastStartedPass)
+	{
+		$this->lastStartedPass = $lastStartedPass;
+	}
+
+	public function isObjectiveOriented()
+	{
+		return (bool)$this->getObjectiveOrientedContainerId();
+	}
+	
+	public function persistTestStartLock($testStartLock)
+	{
+		global $DIC;
+		$ilDB = $DIC['ilDB'];
+
+		$ilDB->update(
+			'tst_active',
+			array('start_lock' => array('text', $testStartLock)),
+			array('active_id' => array('integer', $this->getActiveId()))
+		);
+	}
+
+	public function lookupTestStartLock()
+	{
+		global $DIC;
+		$ilDB = $DIC['ilDB'];
+		
+		$res = $ilDB->queryF(
+			"SELECT start_lock FROM tst_active WHERE active_id = %s",
+			array('integer'), array($this->getActiveId())
+		);
+		
+		while($row = $ilDB->fetchAssoc($res))
+		{
+			return $row['start_lock'];
+		}
+		
+		return null;
+	}
+
+	public function setAccessCodeToSession($access_code)
+	{
+		if (!is_array($_SESSION[self::ACCESS_CODE_SESSION_INDEX]))
+		{
+			$_SESSION[self::ACCESS_CODE_SESSION_INDEX] = array();
+		}
+		
+		$_SESSION[self::ACCESS_CODE_SESSION_INDEX][$this->getTestId()] = $access_code;
+	}
+
+	public function unsetAccessCodeInSession()
+	{
+		unset($_SESSION[self::ACCESS_CODE_SESSION_INDEX][$this->getTestId()]);
+	}
+
+	public function getAccessCodeFromSession()
+	{
+		if( !is_array($_SESSION[self::ACCESS_CODE_SESSION_INDEX]) )
+		{
+			return null;
+		}
+
+		if( !isset($_SESSION[self::ACCESS_CODE_SESSION_INDEX][$this->getTestId()]) )
+		{
+			return null;
+		}
+
+		return $_SESSION[self::ACCESS_CODE_SESSION_INDEX][$this->getTestId()];
+	}
+	
+	public function doesAccessCodeInSessionExists()
+	{
+		if( !is_array($_SESSION[self::ACCESS_CODE_SESSION_INDEX]) )
+		{
+			return false;
+		}
+
+		return isset($_SESSION[self::ACCESS_CODE_SESSION_INDEX][$this->getTestId()]);
+	}
+
+	public function createNewAccessCode()
+	{
+		do
+		{
+			$code = $this->buildAccessCode();
+		}
+		while( $this->isAccessCodeUsed($code) );
+
+		return $code;
+	}
+
+	public function isAccessCodeUsed($code)
+	{
+		global $DIC;
+		$ilDB = $DIC['ilDB'];
+		
+		$query = "SELECT anonymous_id FROM tst_active WHERE test_fi = %s AND anonymous_id = %s";
+
+		$result = $ilDB->queryF(
+			$query, array('integer', 'text'), array($this->getTestId(), $code)
+		);
+		
+		return ($result->numRows() > 0);
+	}
+
+	private function buildAccessCode()
+	{
+		// create a 5 character code
+		$codestring = self::ACCESS_CODE_CHAR_DOMAIN;
+
+		mt_srand();
+
+		$code = "";
+
+		for($i = 1; $i <= self::ACCESS_CODE_LENGTH; $i++)
+		{
+			$index = mt_rand(0, strlen($codestring)-1);
+			$code .= substr($codestring, $index, 1);
+		}
+
+		return $code;
+	}
+	
+	public function isAnonymousUser()
+	{
+		return $this->getUserId() == ANONYMOUS_USER_ID;
+	}
+	
+	/**
+	 * @var null|bool
+	 */
+	private $reportableResultsAvailable = null;
+	
+	/**
+	 * @param ilObjTest $testOBJ
+	 * @return bool
+	 */
+	public function reportableResultsAvailable(ilObjTest $testOBJ)
+	{
+		if( $this->reportableResultsAvailable === null )
+		{
+			$this->reportableResultsAvailable = true;
+			
+			if( !$this->getActiveId() )
+			{
+				$this->reportableResultsAvailable = false;
+			}
+			
+			if( !$testOBJ->canShowTestResults($this) )
+			{
+				$this->reportableResultsAvailable = false;
+			}
+		}
+		
+		return $this->reportableResultsAvailable;
+	}
+	
+	/**
+	 * @return bool
+	 */
+	public function hasSinglePassReportable(ilObjTest $testObj)
+	{
+		global $DIC; /* @var ILIAS\DI\Container $DIC */
+		
+		require_once 'Modules/Test/classes/class.ilTestPassesSelector.php';
+		$testPassesSelector = new ilTestPassesSelector($DIC->database(), $testObj);
+		$testPassesSelector->setActiveId($this->getActiveId());
+		$testPassesSelector->setLastFinishedPass($this->getLastFinishedPass());
+		
+		if( count($testPassesSelector->getReportablePasses()) == 1 )
+		{
+			return true;
+		}
+		
+		return false;
+	}
+	
 }