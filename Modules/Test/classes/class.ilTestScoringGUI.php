--- conflicted
+++ resolved
@@ -464,13 +464,9 @@
 			
 				$area = new ilTextAreaInputGUI($lng->txt('set_manual_feedback'), "question__{$questionId}__feedback");
 				$area->setUseRTE(true);
-<<<<<<< HEAD
-				if( $initValues ) $area->setValue( $this->object->getManualFeedback($activeId, $questionId, $pass, true) );
-=======
 				if( $initValues ){
 					$area->setValue( $this->object->getSingleManualFeedback($activeId, $questionId, $pass)['feedback'] );
 				}
->>>>>>> 10b623de
 			$form->addItem($area);
 
 			if(strlen(trim($bestSolution)))
