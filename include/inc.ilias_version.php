--- conflicted
+++ resolved
@@ -9,12 +9,5 @@
 *
 * @package ilias-core
 */
-<<<<<<< HEAD
 define("ILIAS_VERSION", "5.3.0_alpha 2017-02-07");
-define("ILIAS_VERSION_NUMERIC", "5.3.0_alpha");			// must be always x.y.z: x, y and z are numbers
-=======
-//define("ILIAS_VERSION", "5.2.0 Beta 3 2016-10-31");
-//define("ILIAS_VERSION_NUMERIC", "5.2.0");			// must be always x.y.z: x, y and z are numbers
-define("ILIAS_VERSION", "5.3.0 2017-02-07");
-define("ILIAS_VERSION_NUMERIC", "5.3.0");			// must be always x.y.z: x, y and z are numbers
->>>>>>> 17a8101a
+define("ILIAS_VERSION_NUMERIC", "5.3.0_alpha");			// must be always x.y.z: x, y and z are numbers