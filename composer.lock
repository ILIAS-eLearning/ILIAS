{
    "_readme": [
        "This file locks the dependencies of your project to a known state",
        "Read more about it at https://getcomposer.org/doc/01-basic-usage.md#installing-dependencies",
        "This file is @generated automatically"
    ],
<<<<<<< HEAD
    "content-hash": "c6e9cda028750bee8a2a18961b81f91e",
=======
    "content-hash": "4973c106b2b21666811aa375c54391e2",
>>>>>>> 193a2452
    "packages": [
        {
            "name": "cweagans/composer-patches",
            "version": "1.7.1",
            "source": {
                "type": "git",
                "url": "https://github.com/cweagans/composer-patches.git",
                "reference": "9888dcc74993c030b75f3dd548bb5e20cdbd740c"
            },
            "dist": {
                "type": "zip",
                "url": "https://api.github.com/repos/cweagans/composer-patches/zipball/9888dcc74993c030b75f3dd548bb5e20cdbd740c",
                "reference": "9888dcc74993c030b75f3dd548bb5e20cdbd740c",
                "shasum": ""
            },
            "require": {
                "composer-plugin-api": "^1.0 || ^2.0",
                "php": ">=5.3.0"
            },
            "require-dev": {
                "composer/composer": "~1.0 || ~2.0",
                "phpunit/phpunit": "~4.6"
            },
            "type": "composer-plugin",
            "extra": {
                "class": "cweagans\\Composer\\Patches"
            },
            "autoload": {
                "psr-4": {
                    "cweagans\\Composer\\": "src"
                }
            },
            "notification-url": "https://packagist.org/downloads/",
            "license": [
                "BSD-3-Clause"
            ],
            "authors": [
                {
                    "name": "Cameron Eagans",
                    "email": "me@cweagans.net"
                }
            ],
            "description": "Provides a way to patch Composer packages.",
            "support": {
                "issues": "https://github.com/cweagans/composer-patches/issues",
                "source": "https://github.com/cweagans/composer-patches/tree/1.7.1"
            },
            "time": "2021-06-08T15:12:46+00:00"
        },
        {
            "name": "dflydev/fig-cookies",
            "version": "v1.0.2",
            "source": {
                "type": "git",
                "url": "https://github.com/dflydev/dflydev-fig-cookies.git",
                "reference": "883233c159d00d39e940bd12cfe42c0d23420c1c"
            },
            "dist": {
                "type": "zip",
                "url": "https://api.github.com/repos/dflydev/dflydev-fig-cookies/zipball/883233c159d00d39e940bd12cfe42c0d23420c1c",
                "reference": "883233c159d00d39e940bd12cfe42c0d23420c1c",
                "shasum": ""
            },
            "require": {
                "php": ">=5.4",
                "psr/http-message": "~1.0"
            },
            "require-dev": {
                "codeclimate/php-test-reporter": "~0.1@dev",
                "phpunit/phpunit": "~4.5",
                "squizlabs/php_codesniffer": "~2.3"
            },
            "type": "library",
            "extra": {
                "branch-alias": {
                    "dev-master": "1.0.x-dev"
                }
            },
            "autoload": {
                "psr-4": {
                    "Dflydev\\FigCookies\\": "src/Dflydev/FigCookies"
                }
            },
            "notification-url": "https://packagist.org/downloads/",
            "license": [
                "MIT"
            ],
            "authors": [
                {
                    "name": "Beau Simensen",
                    "email": "beau@dflydev.com"
                }
            ],
            "description": "Cookies for PSR-7 HTTP Message Interface.",
            "keywords": [
                "cookies",
                "psr-7",
                "psr7"
            ],
            "support": {
                "issues": "https://github.com/dflydev/dflydev-fig-cookies/issues",
                "source": "https://github.com/dflydev/dflydev-fig-cookies/tree/master"
            },
            "time": "2016-03-28T09:10:18+00:00"
        },
        {
            "name": "enshrined/svg-sanitize",
            "version": "0.13.3",
            "source": {
                "type": "git",
                "url": "https://github.com/darylldoyle/svg-sanitizer.git",
                "reference": "bc66593f255b7d2613d8f22041180036979b6403"
            },
            "dist": {
                "type": "zip",
                "url": "https://api.github.com/repos/darylldoyle/svg-sanitizer/zipball/bc66593f255b7d2613d8f22041180036979b6403",
                "reference": "bc66593f255b7d2613d8f22041180036979b6403",
                "shasum": ""
            },
            "require": {
                "ext-dom": "*",
                "ext-libxml": "*"
            },
            "require-dev": {
                "codeclimate/php-test-reporter": "^0.1.2",
                "phpunit/phpunit": "^6"
            },
            "type": "library",
            "autoload": {
                "psr-4": {
                    "enshrined\\svgSanitize\\": "src"
                }
            },
            "notification-url": "https://packagist.org/downloads/",
            "license": [
                "GPL-2.0-or-later"
            ],
            "authors": [
                {
                    "name": "Daryll Doyle",
                    "email": "daryll@enshrined.co.uk"
                }
            ],
            "description": "An SVG sanitizer for PHP",
            "support": {
                "issues": "https://github.com/darylldoyle/svg-sanitizer/issues",
                "source": "https://github.com/darylldoyle/svg-sanitizer/tree/develop"
            },
            "time": "2020-01-20T01:34:17+00:00"
        },
        {
            "name": "ezyang/htmlpurifier",
            "version": "v4.13.0",
            "source": {
                "type": "git",
                "url": "https://github.com/ezyang/htmlpurifier.git",
                "reference": "08e27c97e4c6ed02f37c5b2b20488046c8d90d75"
            },
            "dist": {
                "type": "zip",
                "url": "https://api.github.com/repos/ezyang/htmlpurifier/zipball/08e27c97e4c6ed02f37c5b2b20488046c8d90d75",
                "reference": "08e27c97e4c6ed02f37c5b2b20488046c8d90d75",
                "shasum": ""
            },
            "require": {
                "php": ">=5.2"
            },
            "require-dev": {
                "simpletest/simpletest": "dev-master#72de02a7b80c6bb8864ef9bf66d41d2f58f826bd"
            },
            "type": "library",
            "autoload": {
                "psr-0": {
                    "HTMLPurifier": "library/"
                },
                "files": [
                    "library/HTMLPurifier.composer.php"
                ],
                "exclude-from-classmap": [
                    "/library/HTMLPurifier/Language/"
                ]
            },
            "notification-url": "https://packagist.org/downloads/",
            "license": [
                "LGPL-2.1-or-later"
            ],
            "authors": [
                {
                    "name": "Edward Z. Yang",
                    "email": "admin@htmlpurifier.org",
                    "homepage": "http://ezyang.com"
                }
            ],
            "description": "Standards compliant HTML filter written in PHP",
            "homepage": "http://htmlpurifier.org/",
            "keywords": [
                "html"
            ],
            "support": {
                "issues": "https://github.com/ezyang/htmlpurifier/issues",
                "source": "https://github.com/ezyang/htmlpurifier/tree/master"
            },
            "time": "2020-06-29T00:56:53+00:00"
        },
        {
            "name": "filp/whoops",
            "version": "2.14.4",
            "source": {
                "type": "git",
                "url": "https://github.com/filp/whoops.git",
                "reference": "f056f1fe935d9ed86e698905a957334029899895"
            },
            "dist": {
                "type": "zip",
                "url": "https://api.github.com/repos/filp/whoops/zipball/f056f1fe935d9ed86e698905a957334029899895",
                "reference": "f056f1fe935d9ed86e698905a957334029899895",
                "shasum": ""
            },
            "require": {
                "php": "^5.5.9 || ^7.0 || ^8.0",
                "psr/log": "^1.0.1 || ^2.0 || ^3.0"
            },
            "require-dev": {
                "mockery/mockery": "^0.9 || ^1.0",
                "phpunit/phpunit": "^4.8.36 || ^5.7.27 || ^6.5.14 || ^7.5.20 || ^8.5.8 || ^9.3.3",
                "symfony/var-dumper": "^2.6 || ^3.0 || ^4.0 || ^5.0"
            },
            "suggest": {
                "symfony/var-dumper": "Pretty print complex values better with var-dumper available",
                "whoops/soap": "Formats errors as SOAP responses"
            },
            "type": "library",
            "extra": {
                "branch-alias": {
                    "dev-master": "2.7-dev"
                }
            },
            "autoload": {
                "psr-4": {
                    "Whoops\\": "src/Whoops/"
                }
            },
            "notification-url": "https://packagist.org/downloads/",
            "license": [
                "MIT"
            ],
            "authors": [
                {
                    "name": "Filipe Dobreira",
                    "homepage": "https://github.com/filp",
                    "role": "Developer"
                }
            ],
            "description": "php error handling for cool kids",
            "homepage": "https://filp.github.io/whoops/",
            "keywords": [
                "error",
                "exception",
                "handling",
                "library",
                "throwable",
                "whoops"
            ],
            "support": {
                "issues": "https://github.com/filp/whoops/issues",
                "source": "https://github.com/filp/whoops/tree/2.14.4"
            },
            "funding": [
                {
                    "url": "https://github.com/denis-sokolov",
                    "type": "github"
                }
            ],
            "time": "2021-10-03T12:00:00+00:00"
        },
        {
            "name": "geshi/geshi",
            "version": "v1.0.9.1",
            "source": {
                "type": "git",
                "url": "https://github.com/GeSHi/geshi-1.0.git",
                "reference": "fd22ab78481bf90337862b590e6f7517863926b8"
            },
            "dist": {
                "type": "zip",
                "url": "https://api.github.com/repos/GeSHi/geshi-1.0/zipball/fd22ab78481bf90337862b590e6f7517863926b8",
                "reference": "fd22ab78481bf90337862b590e6f7517863926b8",
                "shasum": ""
            },
            "require-dev": {
                "phpunit/phpunit": "^5.7 || ^6.5 || ^7.5 || ^8.2"
            },
            "type": "library",
            "autoload": {
                "classmap": [
                    "src/geshi/",
                    "src/geshi.php"
                ]
            },
            "notification-url": "https://packagist.org/downloads/",
            "license": [
                "GPL-2.0+"
            ],
            "authors": [
                {
                    "name": "Benny Baumann",
                    "email": "BenBE@geshi.org",
                    "homepage": "http://blog.benny-baumann.de/",
                    "role": "Developer"
                }
            ],
            "description": "Generic Syntax Highlighter",
            "homepage": "http://qbnz.com/highlighter/",
            "support": {
                "forum": "https://lists.sourceforge.net/lists/listinfo/geshi-users",
                "irc": "irc://irc.freenode.org/geshi",
                "issues": "https://sourceforge.net/p/geshi/feature-requests/",
                "source": "https://github.com/GeSHi/geshi-1.0/tree/v1.0.9.1"
            },
            "time": "2019-10-20T20:54:46+00:00"
        },
        {
            "name": "gettext/gettext",
            "version": "v4.8.6",
            "source": {
                "type": "git",
                "url": "https://github.com/php-gettext/Gettext.git",
                "reference": "bbeb8f4d3077663739aecb4551b22e720c0e9efe"
            },
            "dist": {
                "type": "zip",
                "url": "https://api.github.com/repos/php-gettext/Gettext/zipball/bbeb8f4d3077663739aecb4551b22e720c0e9efe",
                "reference": "bbeb8f4d3077663739aecb4551b22e720c0e9efe",
                "shasum": ""
            },
            "require": {
                "gettext/languages": "^2.3",
                "php": ">=5.4.0"
            },
            "require-dev": {
                "illuminate/view": "^5.0.x-dev",
                "phpunit/phpunit": "^4.8|^5.7|^6.5",
                "squizlabs/php_codesniffer": "^3.0",
                "symfony/yaml": "~2",
                "twig/extensions": "*",
                "twig/twig": "^1.31|^2.0"
            },
            "suggest": {
                "illuminate/view": "Is necessary if you want to use the Blade extractor",
                "symfony/yaml": "Is necessary if you want to use the Yaml extractor/generator",
                "twig/extensions": "Is necessary if you want to use the Twig extractor",
                "twig/twig": "Is necessary if you want to use the Twig extractor"
            },
            "type": "library",
            "autoload": {
                "psr-4": {
                    "Gettext\\": "src"
                }
            },
            "notification-url": "https://packagist.org/downloads/",
            "license": [
                "MIT"
            ],
            "authors": [
                {
                    "name": "Oscar Otero",
                    "email": "oom@oscarotero.com",
                    "homepage": "http://oscarotero.com",
                    "role": "Developer"
                }
            ],
            "description": "PHP gettext manager",
            "homepage": "https://github.com/oscarotero/Gettext",
            "keywords": [
                "JS",
                "gettext",
                "i18n",
                "mo",
                "po",
                "translation"
            ],
            "support": {
                "email": "oom@oscarotero.com",
                "issues": "https://github.com/oscarotero/Gettext/issues",
                "source": "https://github.com/php-gettext/Gettext/tree/v4.8.6"
            },
            "funding": [
                {
                    "url": "https://paypal.me/oscarotero",
                    "type": "custom"
                },
                {
                    "url": "https://github.com/oscarotero",
                    "type": "github"
                },
                {
                    "url": "https://www.patreon.com/misteroom",
                    "type": "patreon"
                }
            ],
            "time": "2021-10-19T10:44:53+00:00"
        },
        {
            "name": "gettext/languages",
            "version": "2.8.1",
            "source": {
                "type": "git",
                "url": "https://github.com/php-gettext/Languages.git",
                "reference": "4ad818b6341e177b7c508ec4c37e18932a7b788a"
            },
            "dist": {
                "type": "zip",
                "url": "https://api.github.com/repos/php-gettext/Languages/zipball/4ad818b6341e177b7c508ec4c37e18932a7b788a",
                "reference": "4ad818b6341e177b7c508ec4c37e18932a7b788a",
                "shasum": ""
            },
            "require": {
                "php": ">=5.3"
            },
            "require-dev": {
                "phpunit/phpunit": "^4.8 || ^5.7 || ^6.5 || ^7.5 || ^8.4"
            },
            "bin": [
                "bin/export-plural-rules"
            ],
            "type": "library",
            "autoload": {
                "psr-4": {
                    "Gettext\\Languages\\": "src/"
                }
            },
            "notification-url": "https://packagist.org/downloads/",
            "license": [
                "MIT"
            ],
            "authors": [
                {
                    "name": "Michele Locati",
                    "email": "mlocati@gmail.com",
                    "role": "Developer"
                }
            ],
            "description": "gettext languages with plural rules",
            "homepage": "https://github.com/php-gettext/Languages",
            "keywords": [
                "cldr",
                "i18n",
                "internationalization",
                "l10n",
                "language",
                "languages",
                "localization",
                "php",
                "plural",
                "plural rules",
                "plurals",
                "translate",
                "translations",
                "unicode"
            ],
            "support": {
                "issues": "https://github.com/php-gettext/Languages/issues",
                "source": "https://github.com/php-gettext/Languages/tree/2.8.1"
            },
            "funding": [
                {
                    "url": "https://paypal.me/mlocati",
                    "type": "custom"
                },
                {
                    "url": "https://github.com/mlocati",
                    "type": "github"
                }
            ],
            "time": "2021-07-14T15:03:58+00:00"
        },
        {
            "name": "guzzlehttp/guzzle",
            "version": "6.5.5",
            "source": {
                "type": "git",
                "url": "https://github.com/guzzle/guzzle.git",
                "reference": "9d4290de1cfd701f38099ef7e183b64b4b7b0c5e"
            },
            "dist": {
                "type": "zip",
                "url": "https://api.github.com/repos/guzzle/guzzle/zipball/9d4290de1cfd701f38099ef7e183b64b4b7b0c5e",
                "reference": "9d4290de1cfd701f38099ef7e183b64b4b7b0c5e",
                "shasum": ""
            },
            "require": {
                "ext-json": "*",
                "guzzlehttp/promises": "^1.0",
                "guzzlehttp/psr7": "^1.6.1",
                "php": ">=5.5",
                "symfony/polyfill-intl-idn": "^1.17.0"
            },
            "require-dev": {
                "ext-curl": "*",
                "phpunit/phpunit": "^4.8.35 || ^5.7 || ^6.4 || ^7.0",
                "psr/log": "^1.1"
            },
            "suggest": {
                "psr/log": "Required for using the Log middleware"
            },
            "type": "library",
            "extra": {
                "branch-alias": {
                    "dev-master": "6.5-dev"
                }
            },
            "autoload": {
                "psr-4": {
                    "GuzzleHttp\\": "src/"
                },
                "files": [
                    "src/functions_include.php"
                ]
            },
            "notification-url": "https://packagist.org/downloads/",
            "license": [
                "MIT"
            ],
            "authors": [
                {
                    "name": "Michael Dowling",
                    "email": "mtdowling@gmail.com",
                    "homepage": "https://github.com/mtdowling"
                }
            ],
            "description": "Guzzle is a PHP HTTP client library",
            "homepage": "http://guzzlephp.org/",
            "keywords": [
                "client",
                "curl",
                "framework",
                "http",
                "http client",
                "rest",
                "web service"
            ],
            "support": {
                "issues": "https://github.com/guzzle/guzzle/issues",
                "source": "https://github.com/guzzle/guzzle/tree/6.5"
            },
            "time": "2020-06-16T21:01:06+00:00"
        },
        {
            "name": "guzzlehttp/promises",
            "version": "1.5.0",
            "source": {
                "type": "git",
                "url": "https://github.com/guzzle/promises.git",
                "reference": "136a635e2b4a49b9d79e9c8fee267ffb257fdba0"
            },
            "dist": {
                "type": "zip",
                "url": "https://api.github.com/repos/guzzle/promises/zipball/136a635e2b4a49b9d79e9c8fee267ffb257fdba0",
                "reference": "136a635e2b4a49b9d79e9c8fee267ffb257fdba0",
                "shasum": ""
            },
            "require": {
                "php": ">=5.5"
            },
            "require-dev": {
                "symfony/phpunit-bridge": "^4.4 || ^5.1"
            },
            "type": "library",
            "extra": {
                "branch-alias": {
                    "dev-master": "1.5-dev"
                }
            },
            "autoload": {
                "psr-4": {
                    "GuzzleHttp\\Promise\\": "src/"
                },
                "files": [
                    "src/functions_include.php"
                ]
            },
            "notification-url": "https://packagist.org/downloads/",
            "license": [
                "MIT"
            ],
            "authors": [
                {
                    "name": "Graham Campbell",
                    "email": "hello@gjcampbell.co.uk",
                    "homepage": "https://github.com/GrahamCampbell"
                },
                {
                    "name": "Michael Dowling",
                    "email": "mtdowling@gmail.com",
                    "homepage": "https://github.com/mtdowling"
                },
                {
                    "name": "Tobias Nyholm",
                    "email": "tobias.nyholm@gmail.com",
                    "homepage": "https://github.com/Nyholm"
                },
                {
                    "name": "Tobias Schultze",
                    "email": "webmaster@tubo-world.de",
                    "homepage": "https://github.com/Tobion"
                }
            ],
            "description": "Guzzle promises library",
            "keywords": [
                "promise"
            ],
            "support": {
                "issues": "https://github.com/guzzle/promises/issues",
                "source": "https://github.com/guzzle/promises/tree/1.5.0"
            },
            "funding": [
                {
                    "url": "https://github.com/GrahamCampbell",
                    "type": "github"
                },
                {
                    "url": "https://github.com/Nyholm",
                    "type": "github"
                },
                {
                    "url": "https://tidelift.com/funding/github/packagist/guzzlehttp/promises",
                    "type": "tidelift"
                }
            ],
            "time": "2021-10-07T13:05:22+00:00"
        },
        {
            "name": "guzzlehttp/psr7",
            "version": "1.8.3",
            "source": {
                "type": "git",
                "url": "https://github.com/guzzle/psr7.git",
                "reference": "1afdd860a2566ed3c2b0b4a3de6e23434a79ec85"
            },
            "dist": {
                "type": "zip",
                "url": "https://api.github.com/repos/guzzle/psr7/zipball/1afdd860a2566ed3c2b0b4a3de6e23434a79ec85",
                "reference": "1afdd860a2566ed3c2b0b4a3de6e23434a79ec85",
                "shasum": ""
            },
            "require": {
                "php": ">=5.4.0",
                "psr/http-message": "~1.0",
                "ralouphie/getallheaders": "^2.0.5 || ^3.0.0"
            },
            "provide": {
                "psr/http-message-implementation": "1.0"
            },
            "require-dev": {
                "ext-zlib": "*",
                "phpunit/phpunit": "~4.8.36 || ^5.7.27 || ^6.5.14 || ^7.5.20 || ^8.5.8 || ^9.3.10"
            },
            "suggest": {
                "laminas/laminas-httphandlerrunner": "Emit PSR-7 responses"
            },
            "type": "library",
            "extra": {
                "branch-alias": {
                    "dev-master": "1.7-dev"
                }
            },
            "autoload": {
                "psr-4": {
                    "GuzzleHttp\\Psr7\\": "src/"
                },
                "files": [
                    "src/functions_include.php"
                ]
            },
            "notification-url": "https://packagist.org/downloads/",
            "license": [
                "MIT"
            ],
            "authors": [
                {
                    "name": "Graham Campbell",
                    "email": "hello@gjcampbell.co.uk",
                    "homepage": "https://github.com/GrahamCampbell"
                },
                {
                    "name": "Michael Dowling",
                    "email": "mtdowling@gmail.com",
                    "homepage": "https://github.com/mtdowling"
                },
                {
                    "name": "George Mponos",
                    "email": "gmponos@gmail.com",
                    "homepage": "https://github.com/gmponos"
                },
                {
                    "name": "Tobias Nyholm",
                    "email": "tobias.nyholm@gmail.com",
                    "homepage": "https://github.com/Nyholm"
                },
                {
                    "name": "Márk Sági-Kazár",
                    "email": "mark.sagikazar@gmail.com",
                    "homepage": "https://github.com/sagikazarmark"
                },
                {
                    "name": "Tobias Schultze",
                    "email": "webmaster@tubo-world.de",
                    "homepage": "https://github.com/Tobion"
                }
            ],
            "description": "PSR-7 message implementation that also provides common utility methods",
            "keywords": [
                "http",
                "message",
                "psr-7",
                "request",
                "response",
                "stream",
                "uri",
                "url"
            ],
            "support": {
                "issues": "https://github.com/guzzle/psr7/issues",
                "source": "https://github.com/guzzle/psr7/tree/1.8.3"
            },
            "funding": [
                {
                    "url": "https://github.com/GrahamCampbell",
                    "type": "github"
                },
                {
                    "url": "https://github.com/Nyholm",
                    "type": "github"
                },
                {
                    "url": "https://tidelift.com/funding/github/packagist/guzzlehttp/psr7",
                    "type": "tidelift"
                }
            ],
            "time": "2021-10-05T13:56:00+00:00"
        },
        {
            "name": "imsglobal/lti",
            "version": "3.0.2",
            "source": {
                "type": "git",
                "url": "https://github.com/IMSGlobal/LTI-Tool-Provider-Library-PHP.git",
                "reference": "06b12f70c2803ee08da116bcda2951eefd411ac9"
            },
            "dist": {
                "type": "zip",
                "url": "https://api.github.com/repos/IMSGlobal/LTI-Tool-Provider-Library-PHP/zipball/06b12f70c2803ee08da116bcda2951eefd411ac9",
                "reference": "06b12f70c2803ee08da116bcda2951eefd411ac9",
                "shasum": ""
            },
            "require": {
                "php": ">=5.6.0"
            },
            "type": "library",
            "autoload": {
                "psr-4": {
                    "IMSGlobal\\LTI\\": "src/"
                }
            },
            "notification-url": "https://packagist.org/downloads/",
            "license": [
                "Apache-2.0"
            ],
            "authors": [
                {
                    "name": "Stephen Vickers",
                    "email": "svickers@imsglobal.org"
                }
            ],
            "description": "LTI Tool Provider Library",
            "homepage": "https://www.imsglobal.org/lti",
            "keywords": [
                "LTI"
            ],
            "support": {
                "issues": "https://github.com/IMSGlobal/LTI-Tool-Provider-Library-PHP/issues",
                "source": "https://github.com/IMSGlobal/LTI-Tool-Provider-Library-PHP/tree/3.0.2"
            },
            "abandoned": true,
            "time": "2016-09-18T04:22:22+00:00"
        },
        {
            "name": "james-heinrich/getid3",
            "version": "v1.9.21",
            "source": {
                "type": "git",
                "url": "https://github.com/JamesHeinrich/getID3.git",
                "reference": "36f5dabb1325415a4b07a401113f8db2eb81eca1"
            },
            "dist": {
                "type": "zip",
                "url": "https://api.github.com/repos/JamesHeinrich/getID3/zipball/36f5dabb1325415a4b07a401113f8db2eb81eca1",
                "reference": "36f5dabb1325415a4b07a401113f8db2eb81eca1",
                "shasum": ""
            },
            "require": {
                "php": ">=5.3.0"
            },
            "require-dev": {
                "php-parallel-lint/php-parallel-lint": "^1.0"
            },
            "suggest": {
                "ext-SimpleXML": "SimpleXML extension is required to analyze RIFF/WAV/BWF audio files (also requires `ext-libxml`).",
                "ext-com_dotnet": "COM extension is required when loading files larger than 2GB on Windows.",
                "ext-ctype": "ctype extension is required when loading files larger than 2GB on 32-bit PHP (also on 64-bit PHP on Windows) or executing `getid3_lib::CopyTagsToComments`.",
                "ext-dba": "DBA extension is required to use the DBA database as a cache storage.",
                "ext-exif": "EXIF extension is required for graphic modules.",
                "ext-iconv": "iconv extension is required to work with different character sets (when `ext-mbstring` is not available).",
                "ext-json": "JSON extension is required to analyze Apple Quicktime videos.",
                "ext-libxml": "libxml extension is required to analyze RIFF/WAV/BWF audio files.",
                "ext-mbstring": "mbstring extension is required to work with different character sets.",
                "ext-mysql": "MySQL extension is required to use the MySQL database as a cache storage (deprecated in PHP 5.5, removed in PHP >= 7.0, use `ext-mysqli` instead).",
                "ext-mysqli": "MySQLi extension is required to use the MySQL database as a cache storage.",
                "ext-rar": "RAR extension is required for RAR archive module.",
                "ext-sqlite3": "SQLite3 extension is required to use the SQLite3 database as a cache storage.",
                "ext-xml": "XML extension is required for graphic modules to analyze the XML metadata.",
                "ext-zlib": "Zlib extension is required for archive modules and compressed metadata."
            },
            "type": "library",
            "extra": {
                "branch-alias": {
                    "dev-master": "1.9.x-dev"
                }
            },
            "autoload": {
                "classmap": [
                    "getid3/"
                ]
            },
            "notification-url": "https://packagist.org/downloads/",
            "license": [
                "GPL-1.0-or-later",
                "LGPL-3.0-only",
                "MPL-2.0"
            ],
            "description": "PHP script that extracts useful information from popular multimedia file formats",
            "homepage": "https://www.getid3.org/",
            "keywords": [
                "codecs",
                "php",
                "tags"
            ],
            "support": {
                "issues": "https://github.com/JamesHeinrich/getID3/issues",
                "source": "https://github.com/JamesHeinrich/getID3/tree/v1.9.21"
            },
            "time": "2021-09-22T16:34:51+00:00"
        },
        {
            "name": "jumbojett/openid-connect-php",
            "version": "v0.9.2",
            "source": {
                "type": "git",
                "url": "https://github.com/jumbojett/OpenID-Connect-PHP.git",
                "reference": "4f95102af87f86c43e8191ec6e90d9f35ed1ce5f"
            },
            "dist": {
                "type": "zip",
                "url": "https://api.github.com/repos/jumbojett/OpenID-Connect-PHP/zipball/4f95102af87f86c43e8191ec6e90d9f35ed1ce5f",
                "reference": "4f95102af87f86c43e8191ec6e90d9f35ed1ce5f",
                "shasum": ""
            },
            "require": {
                "ext-curl": "*",
                "ext-json": "*",
                "paragonie/random_compat": ">=2",
                "php": ">=5.4",
                "phpseclib/phpseclib": "~2.0"
            },
            "require-dev": {
                "phpunit/phpunit": "^4.8",
                "roave/security-advisories": "dev-master"
            },
            "type": "library",
            "autoload": {
                "classmap": [
                    "src/"
                ]
            },
            "notification-url": "https://packagist.org/downloads/",
            "license": [
                "Apache-2.0"
            ],
            "description": "Bare-bones OpenID Connect client",
            "support": {
                "issues": "https://github.com/jumbojett/OpenID-Connect-PHP/issues",
                "source": "https://github.com/jumbojett/OpenID-Connect-PHP/tree/v0.9.2"
            },
            "time": "2020-11-16T14:48:22+00:00"
        },
        {
            "name": "league/flysystem",
            "version": "1.1.4",
            "source": {
                "type": "git",
                "url": "https://github.com/thephpleague/flysystem.git",
                "reference": "f3ad69181b8afed2c9edf7be5a2918144ff4ea32"
            },
            "dist": {
                "type": "zip",
                "url": "https://api.github.com/repos/thephpleague/flysystem/zipball/f3ad69181b8afed2c9edf7be5a2918144ff4ea32",
                "reference": "f3ad69181b8afed2c9edf7be5a2918144ff4ea32",
                "shasum": ""
            },
            "require": {
                "ext-fileinfo": "*",
                "league/mime-type-detection": "^1.3",
                "php": "^7.2.5 || ^8.0"
            },
            "conflict": {
                "league/flysystem-sftp": "<1.0.6"
            },
            "require-dev": {
                "phpspec/prophecy": "^1.11.1",
                "phpunit/phpunit": "^8.5.8"
            },
            "suggest": {
                "ext-ftp": "Allows you to use FTP server storage",
                "ext-openssl": "Allows you to use FTPS server storage",
                "league/flysystem-aws-s3-v2": "Allows you to use S3 storage with AWS SDK v2",
                "league/flysystem-aws-s3-v3": "Allows you to use S3 storage with AWS SDK v3",
                "league/flysystem-azure": "Allows you to use Windows Azure Blob storage",
                "league/flysystem-cached-adapter": "Flysystem adapter decorator for metadata caching",
                "league/flysystem-eventable-filesystem": "Allows you to use EventableFilesystem",
                "league/flysystem-rackspace": "Allows you to use Rackspace Cloud Files",
                "league/flysystem-sftp": "Allows you to use SFTP server storage via phpseclib",
                "league/flysystem-webdav": "Allows you to use WebDAV storage",
                "league/flysystem-ziparchive": "Allows you to use ZipArchive adapter",
                "spatie/flysystem-dropbox": "Allows you to use Dropbox storage",
                "srmklive/flysystem-dropbox-v2": "Allows you to use Dropbox storage for PHP 5 applications"
            },
            "type": "library",
            "extra": {
                "branch-alias": {
                    "dev-master": "1.1-dev"
                }
            },
            "autoload": {
                "psr-4": {
                    "League\\Flysystem\\": "src/"
                }
            },
            "notification-url": "https://packagist.org/downloads/",
            "license": [
                "MIT"
            ],
            "authors": [
                {
                    "name": "Frank de Jonge",
                    "email": "info@frenky.net"
                }
            ],
            "description": "Filesystem abstraction: Many filesystems, one API.",
            "keywords": [
                "Cloud Files",
                "WebDAV",
                "abstraction",
                "aws",
                "cloud",
                "copy.com",
                "dropbox",
                "file systems",
                "files",
                "filesystem",
                "filesystems",
                "ftp",
                "rackspace",
                "remote",
                "s3",
                "sftp",
                "storage"
            ],
            "support": {
                "issues": "https://github.com/thephpleague/flysystem/issues",
                "source": "https://github.com/thephpleague/flysystem/tree/1.1.4"
            },
            "funding": [
                {
                    "url": "https://offset.earth/frankdejonge",
                    "type": "other"
                }
            ],
            "time": "2021-06-23T21:56:05+00:00"
        },
        {
            "name": "league/mime-type-detection",
            "version": "1.8.0",
            "source": {
                "type": "git",
                "url": "https://github.com/thephpleague/mime-type-detection.git",
                "reference": "b38b25d7b372e9fddb00335400467b223349fd7e"
            },
            "dist": {
                "type": "zip",
                "url": "https://api.github.com/repos/thephpleague/mime-type-detection/zipball/b38b25d7b372e9fddb00335400467b223349fd7e",
                "reference": "b38b25d7b372e9fddb00335400467b223349fd7e",
                "shasum": ""
            },
            "require": {
                "ext-fileinfo": "*",
                "php": "^7.2 || ^8.0"
            },
            "require-dev": {
                "friendsofphp/php-cs-fixer": "^2.18",
                "phpstan/phpstan": "^0.12.68",
                "phpunit/phpunit": "^8.5.8 || ^9.3"
            },
            "type": "library",
            "autoload": {
                "psr-4": {
                    "League\\MimeTypeDetection\\": "src"
                }
            },
            "notification-url": "https://packagist.org/downloads/",
            "license": [
                "MIT"
            ],
            "authors": [
                {
                    "name": "Frank de Jonge",
                    "email": "info@frankdejonge.nl"
                }
            ],
            "description": "Mime-type detection for Flysystem",
            "support": {
                "issues": "https://github.com/thephpleague/mime-type-detection/issues",
                "source": "https://github.com/thephpleague/mime-type-detection/tree/1.8.0"
            },
            "funding": [
                {
                    "url": "https://github.com/frankdejonge",
                    "type": "github"
                },
                {
                    "url": "https://tidelift.com/funding/github/packagist/league/flysystem",
                    "type": "tidelift"
                }
            ],
            "time": "2021-09-25T08:23:19+00:00"
        },
        {
            "name": "maennchen/zipstream-php",
            "version": "2.1.0",
            "source": {
                "type": "git",
                "url": "https://github.com/maennchen/ZipStream-PHP.git",
                "reference": "c4c5803cc1f93df3d2448478ef79394a5981cc58"
            },
            "dist": {
                "type": "zip",
                "url": "https://api.github.com/repos/maennchen/ZipStream-PHP/zipball/c4c5803cc1f93df3d2448478ef79394a5981cc58",
                "reference": "c4c5803cc1f93df3d2448478ef79394a5981cc58",
                "shasum": ""
            },
            "require": {
                "myclabs/php-enum": "^1.5",
                "php": ">= 7.1",
                "psr/http-message": "^1.0",
                "symfony/polyfill-mbstring": "^1.0"
            },
            "require-dev": {
                "ext-zip": "*",
                "guzzlehttp/guzzle": ">= 6.3",
                "mikey179/vfsstream": "^1.6",
                "phpunit/phpunit": ">= 7.5"
            },
            "type": "library",
            "autoload": {
                "psr-4": {
                    "ZipStream\\": "src/"
                }
            },
            "notification-url": "https://packagist.org/downloads/",
            "license": [
                "MIT"
            ],
            "authors": [
                {
                    "name": "Paul Duncan",
                    "email": "pabs@pablotron.org"
                },
                {
                    "name": "Jonatan Männchen",
                    "email": "jonatan@maennchen.ch"
                },
                {
                    "name": "Jesse Donat",
                    "email": "donatj@gmail.com"
                },
                {
                    "name": "András Kolesár",
                    "email": "kolesar@kolesar.hu"
                }
            ],
            "description": "ZipStream is a library for dynamically streaming dynamic zip files from PHP without writing to the disk at all on the server.",
            "keywords": [
                "stream",
                "zip"
            ],
            "support": {
                "issues": "https://github.com/maennchen/ZipStream-PHP/issues",
                "source": "https://github.com/maennchen/ZipStream-PHP/tree/master"
            },
            "funding": [
                {
                    "url": "https://opencollective.com/zipstream",
                    "type": "open_collective"
                }
            ],
            "time": "2020-05-30T13:11:16+00:00"
        },
        {
            "name": "markbaker/complex",
            "version": "2.0.3",
            "source": {
                "type": "git",
                "url": "https://github.com/MarkBaker/PHPComplex.git",
                "reference": "6f724d7e04606fd8adaa4e3bb381c3e9db09c946"
            },
            "dist": {
                "type": "zip",
                "url": "https://api.github.com/repos/MarkBaker/PHPComplex/zipball/6f724d7e04606fd8adaa4e3bb381c3e9db09c946",
                "reference": "6f724d7e04606fd8adaa4e3bb381c3e9db09c946",
                "shasum": ""
            },
            "require": {
                "php": "^7.2 || ^8.0"
            },
            "require-dev": {
                "dealerdirect/phpcodesniffer-composer-installer": "^0.7.0",
                "phpcompatibility/php-compatibility": "^9.0",
                "phpunit/phpunit": "^7.0 || ^8.0 || ^9.3",
                "squizlabs/php_codesniffer": "^3.4"
            },
            "type": "library",
            "autoload": {
                "psr-4": {
                    "Complex\\": "classes/src/"
                },
                "files": [
                    "classes/src/functions/abs.php",
                    "classes/src/functions/acos.php",
                    "classes/src/functions/acosh.php",
                    "classes/src/functions/acot.php",
                    "classes/src/functions/acoth.php",
                    "classes/src/functions/acsc.php",
                    "classes/src/functions/acsch.php",
                    "classes/src/functions/argument.php",
                    "classes/src/functions/asec.php",
                    "classes/src/functions/asech.php",
                    "classes/src/functions/asin.php",
                    "classes/src/functions/asinh.php",
                    "classes/src/functions/atan.php",
                    "classes/src/functions/atanh.php",
                    "classes/src/functions/conjugate.php",
                    "classes/src/functions/cos.php",
                    "classes/src/functions/cosh.php",
                    "classes/src/functions/cot.php",
                    "classes/src/functions/coth.php",
                    "classes/src/functions/csc.php",
                    "classes/src/functions/csch.php",
                    "classes/src/functions/exp.php",
                    "classes/src/functions/inverse.php",
                    "classes/src/functions/ln.php",
                    "classes/src/functions/log2.php",
                    "classes/src/functions/log10.php",
                    "classes/src/functions/negative.php",
                    "classes/src/functions/pow.php",
                    "classes/src/functions/rho.php",
                    "classes/src/functions/sec.php",
                    "classes/src/functions/sech.php",
                    "classes/src/functions/sin.php",
                    "classes/src/functions/sinh.php",
                    "classes/src/functions/sqrt.php",
                    "classes/src/functions/tan.php",
                    "classes/src/functions/tanh.php",
                    "classes/src/functions/theta.php",
                    "classes/src/operations/add.php",
                    "classes/src/operations/subtract.php",
                    "classes/src/operations/multiply.php",
                    "classes/src/operations/divideby.php",
                    "classes/src/operations/divideinto.php"
                ]
            },
            "notification-url": "https://packagist.org/downloads/",
            "license": [
                "MIT"
            ],
            "authors": [
                {
                    "name": "Mark Baker",
                    "email": "mark@lange.demon.co.uk"
                }
            ],
            "description": "PHP Class for working with complex numbers",
            "homepage": "https://github.com/MarkBaker/PHPComplex",
            "keywords": [
                "complex",
                "mathematics"
            ],
            "support": {
                "issues": "https://github.com/MarkBaker/PHPComplex/issues",
                "source": "https://github.com/MarkBaker/PHPComplex/tree/2.0.3"
            },
            "time": "2021-06-02T09:44:11+00:00"
        },
        {
            "name": "markbaker/matrix",
            "version": "2.1.3",
            "source": {
                "type": "git",
                "url": "https://github.com/MarkBaker/PHPMatrix.git",
                "reference": "174395a901b5ba0925f1d790fa91bab531074b61"
            },
            "dist": {
                "type": "zip",
                "url": "https://api.github.com/repos/MarkBaker/PHPMatrix/zipball/174395a901b5ba0925f1d790fa91bab531074b61",
                "reference": "174395a901b5ba0925f1d790fa91bab531074b61",
                "shasum": ""
            },
            "require": {
                "php": "^7.1 || ^8.0"
            },
            "require-dev": {
                "dealerdirect/phpcodesniffer-composer-installer": "^0.7.0",
                "phpcompatibility/php-compatibility": "^9.0",
                "phpdocumentor/phpdocumentor": "2.*",
                "phploc/phploc": "^4.0",
                "phpmd/phpmd": "2.*",
                "phpunit/phpunit": "^7.0 || ^8.0 || ^9.3",
                "sebastian/phpcpd": "^4.0",
                "squizlabs/php_codesniffer": "^3.4"
            },
            "type": "library",
            "autoload": {
                "psr-4": {
                    "Matrix\\": "classes/src/"
                },
                "files": [
                    "classes/src/Functions/adjoint.php",
                    "classes/src/Functions/antidiagonal.php",
                    "classes/src/Functions/cofactors.php",
                    "classes/src/Functions/determinant.php",
                    "classes/src/Functions/diagonal.php",
                    "classes/src/Functions/identity.php",
                    "classes/src/Functions/inverse.php",
                    "classes/src/Functions/minors.php",
                    "classes/src/Functions/trace.php",
                    "classes/src/Functions/transpose.php",
                    "classes/src/Operations/add.php",
                    "classes/src/Operations/directsum.php",
                    "classes/src/Operations/subtract.php",
                    "classes/src/Operations/multiply.php",
                    "classes/src/Operations/divideby.php",
                    "classes/src/Operations/divideinto.php"
                ]
            },
            "notification-url": "https://packagist.org/downloads/",
            "license": [
                "MIT"
            ],
            "authors": [
                {
                    "name": "Mark Baker",
                    "email": "mark@demon-angel.eu"
                }
            ],
            "description": "PHP Class for working with matrices",
            "homepage": "https://github.com/MarkBaker/PHPMatrix",
            "keywords": [
                "mathematics",
                "matrix",
                "vector"
            ],
            "support": {
                "issues": "https://github.com/MarkBaker/PHPMatrix/issues",
                "source": "https://github.com/MarkBaker/PHPMatrix/tree/2.1.3"
            },
            "time": "2021-05-25T15:42:17+00:00"
        },
        {
            "name": "monolog/monolog",
            "version": "1.26.1",
            "source": {
                "type": "git",
                "url": "https://github.com/Seldaek/monolog.git",
                "reference": "c6b00f05152ae2c9b04a448f99c7590beb6042f5"
            },
            "dist": {
                "type": "zip",
                "url": "https://api.github.com/repos/Seldaek/monolog/zipball/c6b00f05152ae2c9b04a448f99c7590beb6042f5",
                "reference": "c6b00f05152ae2c9b04a448f99c7590beb6042f5",
                "shasum": ""
            },
            "require": {
                "php": ">=5.3.0",
                "psr/log": "~1.0"
            },
            "provide": {
                "psr/log-implementation": "1.0.0"
            },
            "require-dev": {
                "aws/aws-sdk-php": "^2.4.9 || ^3.0",
                "doctrine/couchdb": "~1.0@dev",
                "graylog2/gelf-php": "~1.0",
                "php-amqplib/php-amqplib": "~2.4",
                "php-console/php-console": "^3.1.3",
                "phpstan/phpstan": "^0.12.59",
                "phpunit/phpunit": "~4.5",
                "ruflin/elastica": ">=0.90 <3.0",
                "sentry/sentry": "^0.13",
                "swiftmailer/swiftmailer": "^5.3|^6.0"
            },
            "suggest": {
                "aws/aws-sdk-php": "Allow sending log messages to AWS services like DynamoDB",
                "doctrine/couchdb": "Allow sending log messages to a CouchDB server",
                "ext-amqp": "Allow sending log messages to an AMQP server (1.0+ required)",
                "ext-mongo": "Allow sending log messages to a MongoDB server",
                "graylog2/gelf-php": "Allow sending log messages to a GrayLog2 server",
                "mongodb/mongodb": "Allow sending log messages to a MongoDB server via PHP Driver",
                "php-amqplib/php-amqplib": "Allow sending log messages to an AMQP server using php-amqplib",
                "php-console/php-console": "Allow sending log messages to Google Chrome",
                "rollbar/rollbar": "Allow sending log messages to Rollbar",
                "ruflin/elastica": "Allow sending log messages to an Elastic Search server",
                "sentry/sentry": "Allow sending log messages to a Sentry server"
            },
            "type": "library",
            "autoload": {
                "psr-4": {
                    "Monolog\\": "src/Monolog"
                }
            },
            "notification-url": "https://packagist.org/downloads/",
            "license": [
                "MIT"
            ],
            "authors": [
                {
                    "name": "Jordi Boggiano",
                    "email": "j.boggiano@seld.be",
                    "homepage": "http://seld.be"
                }
            ],
            "description": "Sends your logs to files, sockets, inboxes, databases and various web services",
            "homepage": "http://github.com/Seldaek/monolog",
            "keywords": [
                "log",
                "logging",
                "psr-3"
            ],
            "support": {
                "issues": "https://github.com/Seldaek/monolog/issues",
                "source": "https://github.com/Seldaek/monolog/tree/1.26.1"
            },
            "funding": [
                {
                    "url": "https://github.com/Seldaek",
                    "type": "github"
                },
                {
                    "url": "https://tidelift.com/funding/github/packagist/monolog/monolog",
                    "type": "tidelift"
                }
            ],
            "time": "2021-05-28T08:32:12+00:00"
        },
        {
            "name": "myclabs/php-enum",
            "version": "1.7.7",
            "source": {
                "type": "git",
                "url": "https://github.com/myclabs/php-enum.git",
                "reference": "d178027d1e679832db9f38248fcc7200647dc2b7"
            },
            "dist": {
                "type": "zip",
                "url": "https://api.github.com/repos/myclabs/php-enum/zipball/d178027d1e679832db9f38248fcc7200647dc2b7",
                "reference": "d178027d1e679832db9f38248fcc7200647dc2b7",
                "shasum": ""
            },
            "require": {
                "ext-json": "*",
                "php": ">=7.1"
            },
            "require-dev": {
                "phpunit/phpunit": "^7",
                "squizlabs/php_codesniffer": "1.*",
                "vimeo/psalm": "^3.8"
            },
            "type": "library",
            "autoload": {
                "psr-4": {
                    "MyCLabs\\Enum\\": "src/"
                }
            },
            "notification-url": "https://packagist.org/downloads/",
            "license": [
                "MIT"
            ],
            "authors": [
                {
                    "name": "PHP Enum contributors",
                    "homepage": "https://github.com/myclabs/php-enum/graphs/contributors"
                }
            ],
            "description": "PHP Enum implementation",
            "homepage": "http://github.com/myclabs/php-enum",
            "keywords": [
                "enum"
            ],
            "support": {
                "issues": "https://github.com/myclabs/php-enum/issues",
                "source": "https://github.com/myclabs/php-enum/tree/1.7.7"
            },
            "funding": [
                {
                    "url": "https://github.com/mnapoli",
                    "type": "github"
                },
                {
                    "url": "https://tidelift.com/funding/github/packagist/myclabs/php-enum",
                    "type": "tidelift"
                }
            ],
            "time": "2020-11-14T18:14:52+00:00"
        },
        {
            "name": "nikic/fast-route",
            "version": "v1.3.0",
            "source": {
                "type": "git",
                "url": "https://github.com/nikic/FastRoute.git",
                "reference": "181d480e08d9476e61381e04a71b34dc0432e812"
            },
            "dist": {
                "type": "zip",
                "url": "https://api.github.com/repos/nikic/FastRoute/zipball/181d480e08d9476e61381e04a71b34dc0432e812",
                "reference": "181d480e08d9476e61381e04a71b34dc0432e812",
                "shasum": ""
            },
            "require": {
                "php": ">=5.4.0"
            },
            "require-dev": {
                "phpunit/phpunit": "^4.8.35|~5.7"
            },
            "type": "library",
            "autoload": {
                "psr-4": {
                    "FastRoute\\": "src/"
                },
                "files": [
                    "src/functions.php"
                ]
            },
            "notification-url": "https://packagist.org/downloads/",
            "license": [
                "BSD-3-Clause"
            ],
            "authors": [
                {
                    "name": "Nikita Popov",
                    "email": "nikic@php.net"
                }
            ],
            "description": "Fast request router for PHP",
            "keywords": [
                "router",
                "routing"
            ],
            "support": {
                "issues": "https://github.com/nikic/FastRoute/issues",
                "source": "https://github.com/nikic/FastRoute/tree/master"
            },
            "time": "2018-02-13T20:26:39+00:00"
        },
        {
            "name": "paragonie/random_compat",
            "version": "v9.99.100",
            "source": {
                "type": "git",
                "url": "https://github.com/paragonie/random_compat.git",
                "reference": "996434e5492cb4c3edcb9168db6fbb1359ef965a"
            },
            "dist": {
                "type": "zip",
                "url": "https://api.github.com/repos/paragonie/random_compat/zipball/996434e5492cb4c3edcb9168db6fbb1359ef965a",
                "reference": "996434e5492cb4c3edcb9168db6fbb1359ef965a",
                "shasum": ""
            },
            "require": {
                "php": ">= 7"
            },
            "require-dev": {
                "phpunit/phpunit": "4.*|5.*",
                "vimeo/psalm": "^1"
            },
            "suggest": {
                "ext-libsodium": "Provides a modern crypto API that can be used to generate random bytes."
            },
            "type": "library",
            "notification-url": "https://packagist.org/downloads/",
            "license": [
                "MIT"
            ],
            "authors": [
                {
                    "name": "Paragon Initiative Enterprises",
                    "email": "security@paragonie.com",
                    "homepage": "https://paragonie.com"
                }
            ],
            "description": "PHP 5.x polyfill for random_bytes() and random_int() from PHP 7",
            "keywords": [
                "csprng",
                "polyfill",
                "pseudorandom",
                "random"
            ],
            "support": {
                "email": "info@paragonie.com",
                "issues": "https://github.com/paragonie/random_compat/issues",
                "source": "https://github.com/paragonie/random_compat"
            },
            "time": "2020-10-15T08:29:30+00:00"
        },
        {
            "name": "phpfastcache/riak-client",
            "version": "3.4.3",
            "source": {
                "type": "git",
                "url": "https://github.com/PHPSocialNetwork/riak-php-client.git",
                "reference": "d771f75d16196006604a30bb15adc1c6a9b0fcc9"
            },
            "dist": {
                "type": "zip",
                "url": "https://api.github.com/repos/PHPSocialNetwork/riak-php-client/zipball/d771f75d16196006604a30bb15adc1c6a9b0fcc9",
                "reference": "d771f75d16196006604a30bb15adc1c6a9b0fcc9",
                "shasum": ""
            },
            "require": {
                "ext-curl": "*",
                "ext-json": "*",
                "php": ">=5.4"
            },
            "conflict": {
                "basho/riak": "*"
            },
            "require-dev": {
                "apigen/apigen": "4.1.*",
                "phpunit/phpunit": "4.8.*"
            },
            "type": "library",
            "autoload": {
                "psr-4": {
                    "Basho\\": "src/"
                }
            },
            "notification-url": "https://packagist.org/downloads/",
            "license": [
                "Apache-2.0"
            ],
            "authors": [
                {
                    "name": "Georges.L",
                    "email": "contact@geolim4.com",
                    "homepage": "https://github.com/Geolim4",
                    "role": "Maintainer"
                },
                {
                    "name": "Christopher Mancini",
                    "email": "cmancini@basho.com",
                    "homepage": "https://github.com/christophermancini",
                    "role": "Former Lead Developer"
                },
                {
                    "name": "Alex Moore",
                    "email": "amoore@basho.com",
                    "homepage": "https://github.com/alexmoore",
                    "role": "Former Developer"
                }
            ],
            "description": "Riak client for PHP (Fork of the official basho/riak due to maintainer significant inactivity)",
            "homepage": "https://github.com/PHPSocialNetwork/riak-php-client",
            "keywords": [
                "basho",
                "client",
                "crdt",
                "data",
                "database",
                "datatype",
                "driver",
                "kv",
                "nosql",
                "riak"
            ],
            "support": {
                "issues": "https://github.com/PHPSocialNetwork/riak-php-client/issues",
                "source": "https://github.com/PHPSocialNetwork/riak-php-client/tree/develop"
            },
            "time": "2017-11-23T21:33:15+00:00"
        },
        {
            "name": "phpmailer/phpmailer",
            "version": "v6.5.1",
            "source": {
                "type": "git",
                "url": "https://github.com/PHPMailer/PHPMailer.git",
                "reference": "dd803df5ad7492e1b40637f7ebd258fee5ca7355"
            },
            "dist": {
                "type": "zip",
                "url": "https://api.github.com/repos/PHPMailer/PHPMailer/zipball/dd803df5ad7492e1b40637f7ebd258fee5ca7355",
                "reference": "dd803df5ad7492e1b40637f7ebd258fee5ca7355",
                "shasum": ""
            },
            "require": {
                "ext-ctype": "*",
                "ext-filter": "*",
                "ext-hash": "*",
                "php": ">=5.5.0"
            },
            "require-dev": {
                "dealerdirect/phpcodesniffer-composer-installer": "^0.7.0",
                "doctrine/annotations": "^1.2",
                "php-parallel-lint/php-console-highlighter": "^0.5.0",
                "php-parallel-lint/php-parallel-lint": "^1.3",
                "phpcompatibility/php-compatibility": "^9.3.5",
                "roave/security-advisories": "dev-latest",
                "squizlabs/php_codesniffer": "^3.6.0",
                "yoast/phpunit-polyfills": "^1.0.0"
            },
            "suggest": {
                "ext-mbstring": "Needed to send email in multibyte encoding charset or decode encoded addresses",
                "hayageek/oauth2-yahoo": "Needed for Yahoo XOAUTH2 authentication",
                "league/oauth2-google": "Needed for Google XOAUTH2 authentication",
                "psr/log": "For optional PSR-3 debug logging",
                "stevenmaguire/oauth2-microsoft": "Needed for Microsoft XOAUTH2 authentication",
                "symfony/polyfill-mbstring": "To support UTF-8 if the Mbstring PHP extension is not enabled (^1.2)"
            },
            "type": "library",
            "autoload": {
                "psr-4": {
                    "PHPMailer\\PHPMailer\\": "src/"
                }
            },
            "notification-url": "https://packagist.org/downloads/",
            "license": [
                "LGPL-2.1-only"
            ],
            "authors": [
                {
                    "name": "Marcus Bointon",
                    "email": "phpmailer@synchromedia.co.uk"
                },
                {
                    "name": "Jim Jagielski",
                    "email": "jimjag@gmail.com"
                },
                {
                    "name": "Andy Prevost",
                    "email": "codeworxtech@users.sourceforge.net"
                },
                {
                    "name": "Brent R. Matzelle"
                }
            ],
            "description": "PHPMailer is a full-featured email creation and transfer class for PHP",
            "support": {
                "issues": "https://github.com/PHPMailer/PHPMailer/issues",
                "source": "https://github.com/PHPMailer/PHPMailer/tree/v6.5.1"
            },
            "funding": [
                {
                    "url": "https://github.com/Synchro",
                    "type": "github"
                }
            ],
            "time": "2021-08-18T09:14:16+00:00"
        },
        {
            "name": "phpoffice/phpspreadsheet",
            "version": "1.18.0",
            "source": {
                "type": "git",
                "url": "https://github.com/PHPOffice/PhpSpreadsheet.git",
                "reference": "418cd304e8e6b417ea79c3b29126a25dc4b1170c"
            },
            "dist": {
                "type": "zip",
                "url": "https://api.github.com/repos/PHPOffice/PhpSpreadsheet/zipball/418cd304e8e6b417ea79c3b29126a25dc4b1170c",
                "reference": "418cd304e8e6b417ea79c3b29126a25dc4b1170c",
                "shasum": ""
            },
            "require": {
                "ext-ctype": "*",
                "ext-dom": "*",
                "ext-fileinfo": "*",
                "ext-gd": "*",
                "ext-iconv": "*",
                "ext-libxml": "*",
                "ext-mbstring": "*",
                "ext-simplexml": "*",
                "ext-xml": "*",
                "ext-xmlreader": "*",
                "ext-xmlwriter": "*",
                "ext-zip": "*",
                "ext-zlib": "*",
                "ezyang/htmlpurifier": "^4.13",
                "maennchen/zipstream-php": "^2.1",
                "markbaker/complex": "^2.0",
                "markbaker/matrix": "^2.0",
                "php": "^7.2 || ^8.0",
                "psr/http-client": "^1.0",
                "psr/http-factory": "^1.0",
                "psr/simple-cache": "^1.0"
            },
            "require-dev": {
                "dealerdirect/phpcodesniffer-composer-installer": "dev-master",
                "dompdf/dompdf": "^1.0",
                "friendsofphp/php-cs-fixer": "^2.18",
                "jpgraph/jpgraph": "^4.0",
                "mpdf/mpdf": "^8.0",
                "phpcompatibility/php-compatibility": "^9.3",
                "phpstan/phpstan": "^0.12.82",
                "phpstan/phpstan-phpunit": "^0.12.18",
                "phpunit/phpunit": "^8.5",
                "squizlabs/php_codesniffer": "^3.5",
                "tecnickcom/tcpdf": "^6.3"
            },
            "suggest": {
                "dompdf/dompdf": "Option for rendering PDF with PDF Writer (doesn't yet support PHP8)",
                "jpgraph/jpgraph": "Option for rendering charts, or including charts with PDF or HTML Writers",
                "mpdf/mpdf": "Option for rendering PDF with PDF Writer",
                "tecnickcom/tcpdf": "Option for rendering PDF with PDF Writer (doesn't yet support PHP8)"
            },
            "type": "library",
            "autoload": {
                "psr-4": {
                    "PhpOffice\\PhpSpreadsheet\\": "src/PhpSpreadsheet"
                }
            },
            "notification-url": "https://packagist.org/downloads/",
            "license": [
                "MIT"
            ],
            "authors": [
                {
                    "name": "Maarten Balliauw",
                    "homepage": "https://blog.maartenballiauw.be"
                },
                {
                    "name": "Mark Baker",
                    "homepage": "https://markbakeruk.net"
                },
                {
                    "name": "Franck Lefevre",
                    "homepage": "https://rootslabs.net"
                },
                {
                    "name": "Erik Tilt"
                },
                {
                    "name": "Adrien Crivelli"
                }
            ],
            "description": "PHPSpreadsheet - Read, Create and Write Spreadsheet documents in PHP - Spreadsheet engine",
            "homepage": "https://github.com/PHPOffice/PhpSpreadsheet",
            "keywords": [
                "OpenXML",
                "excel",
                "gnumeric",
                "ods",
                "php",
                "spreadsheet",
                "xls",
                "xlsx"
            ],
            "support": {
                "issues": "https://github.com/PHPOffice/PhpSpreadsheet/issues",
                "source": "https://github.com/PHPOffice/PhpSpreadsheet/tree/1.18.0"
            },
            "time": "2021-05-31T18:21:15+00:00"
        },
        {
            "name": "phpseclib/phpseclib",
            "version": "2.0.33",
            "source": {
                "type": "git",
                "url": "https://github.com/phpseclib/phpseclib.git",
                "reference": "fb53b7889497ec7c1362c94e61d8127ac67ea094"
            },
            "dist": {
                "type": "zip",
                "url": "https://api.github.com/repos/phpseclib/phpseclib/zipball/fb53b7889497ec7c1362c94e61d8127ac67ea094",
                "reference": "fb53b7889497ec7c1362c94e61d8127ac67ea094",
                "shasum": ""
            },
            "require": {
                "php": ">=5.3.3"
            },
            "require-dev": {
                "phing/phing": "~2.7",
                "phpunit/phpunit": "^4.8.35|^5.7|^6.0|^9.4",
                "squizlabs/php_codesniffer": "~2.0"
            },
            "suggest": {
                "ext-gmp": "Install the GMP (GNU Multiple Precision) extension in order to speed up arbitrary precision integer arithmetic operations.",
                "ext-libsodium": "SSH2/SFTP can make use of some algorithms provided by the libsodium-php extension.",
                "ext-mcrypt": "Install the Mcrypt extension in order to speed up a few other cryptographic operations.",
                "ext-openssl": "Install the OpenSSL extension in order to speed up a wide variety of cryptographic operations."
            },
            "type": "library",
            "autoload": {
                "files": [
                    "phpseclib/bootstrap.php"
                ],
                "psr-4": {
                    "phpseclib\\": "phpseclib/"
                }
            },
            "notification-url": "https://packagist.org/downloads/",
            "license": [
                "MIT"
            ],
            "authors": [
                {
                    "name": "Jim Wigginton",
                    "email": "terrafrost@php.net",
                    "role": "Lead Developer"
                },
                {
                    "name": "Patrick Monnerat",
                    "email": "pm@datasphere.ch",
                    "role": "Developer"
                },
                {
                    "name": "Andreas Fischer",
                    "email": "bantu@phpbb.com",
                    "role": "Developer"
                },
                {
                    "name": "Hans-Jürgen Petrich",
                    "email": "petrich@tronic-media.com",
                    "role": "Developer"
                },
                {
                    "name": "Graham Campbell",
                    "email": "graham@alt-three.com",
                    "role": "Developer"
                }
            ],
            "description": "PHP Secure Communications Library - Pure-PHP implementations of RSA, AES, SSH2, SFTP, X.509 etc.",
            "homepage": "http://phpseclib.sourceforge.net",
            "keywords": [
                "BigInteger",
                "aes",
                "asn.1",
                "asn1",
                "blowfish",
                "crypto",
                "cryptography",
                "encryption",
                "rsa",
                "security",
                "sftp",
                "signature",
                "signing",
                "ssh",
                "twofish",
                "x.509",
                "x509"
            ],
            "support": {
                "issues": "https://github.com/phpseclib/phpseclib/issues",
                "source": "https://github.com/phpseclib/phpseclib/tree/2.0.33"
            },
            "funding": [
                {
                    "url": "https://github.com/terrafrost",
                    "type": "github"
                },
                {
                    "url": "https://www.patreon.com/phpseclib",
                    "type": "patreon"
                },
                {
                    "url": "https://tidelift.com/funding/github/packagist/phpseclib/phpseclib",
                    "type": "tidelift"
                }
            ],
            "time": "2021-08-16T04:20:12+00:00"
        },
        {
            "name": "pimple/pimple",
            "version": "v3.4.0",
            "source": {
                "type": "git",
                "url": "https://github.com/silexphp/Pimple.git",
                "reference": "86406047271859ffc13424a048541f4531f53601"
            },
            "dist": {
                "type": "zip",
                "url": "https://api.github.com/repos/silexphp/Pimple/zipball/86406047271859ffc13424a048541f4531f53601",
                "reference": "86406047271859ffc13424a048541f4531f53601",
                "shasum": ""
            },
            "require": {
                "php": ">=7.2.5",
                "psr/container": "^1.1"
            },
            "require-dev": {
                "symfony/phpunit-bridge": "^5.0"
            },
            "type": "library",
            "extra": {
                "branch-alias": {
                    "dev-master": "3.4.x-dev"
                }
            },
            "autoload": {
                "psr-0": {
                    "Pimple": "src/"
                }
            },
            "notification-url": "https://packagist.org/downloads/",
            "license": [
                "MIT"
            ],
            "authors": [
                {
                    "name": "Fabien Potencier",
                    "email": "fabien@symfony.com"
                }
            ],
            "description": "Pimple, a simple Dependency Injection Container",
            "homepage": "https://pimple.symfony.com",
            "keywords": [
                "container",
                "dependency injection"
            ],
            "support": {
                "source": "https://github.com/silexphp/Pimple/tree/v3.4.0"
            },
            "time": "2021-03-06T08:28:00+00:00"
        },
        {
            "name": "psr/container",
            "version": "1.1.1",
            "source": {
                "type": "git",
                "url": "https://github.com/php-fig/container.git",
                "reference": "8622567409010282b7aeebe4bb841fe98b58dcaf"
            },
            "dist": {
                "type": "zip",
                "url": "https://api.github.com/repos/php-fig/container/zipball/8622567409010282b7aeebe4bb841fe98b58dcaf",
                "reference": "8622567409010282b7aeebe4bb841fe98b58dcaf",
                "shasum": ""
            },
            "require": {
                "php": ">=7.2.0"
            },
            "type": "library",
            "autoload": {
                "psr-4": {
                    "Psr\\Container\\": "src/"
                }
            },
            "notification-url": "https://packagist.org/downloads/",
            "license": [
                "MIT"
            ],
            "authors": [
                {
                    "name": "PHP-FIG",
                    "homepage": "https://www.php-fig.org/"
                }
            ],
            "description": "Common Container Interface (PHP FIG PSR-11)",
            "homepage": "https://github.com/php-fig/container",
            "keywords": [
                "PSR-11",
                "container",
                "container-interface",
                "container-interop",
                "psr"
            ],
            "support": {
                "issues": "https://github.com/php-fig/container/issues",
                "source": "https://github.com/php-fig/container/tree/1.1.1"
            },
            "time": "2021-03-05T17:36:06+00:00"
        },
        {
            "name": "psr/http-client",
            "version": "1.0.1",
            "source": {
                "type": "git",
                "url": "https://github.com/php-fig/http-client.git",
                "reference": "2dfb5f6c5eff0e91e20e913f8c5452ed95b86621"
            },
            "dist": {
                "type": "zip",
                "url": "https://api.github.com/repos/php-fig/http-client/zipball/2dfb5f6c5eff0e91e20e913f8c5452ed95b86621",
                "reference": "2dfb5f6c5eff0e91e20e913f8c5452ed95b86621",
                "shasum": ""
            },
            "require": {
                "php": "^7.0 || ^8.0",
                "psr/http-message": "^1.0"
            },
            "type": "library",
            "extra": {
                "branch-alias": {
                    "dev-master": "1.0.x-dev"
                }
            },
            "autoload": {
                "psr-4": {
                    "Psr\\Http\\Client\\": "src/"
                }
            },
            "notification-url": "https://packagist.org/downloads/",
            "license": [
                "MIT"
            ],
            "authors": [
                {
                    "name": "PHP-FIG",
                    "homepage": "http://www.php-fig.org/"
                }
            ],
            "description": "Common interface for HTTP clients",
            "homepage": "https://github.com/php-fig/http-client",
            "keywords": [
                "http",
                "http-client",
                "psr",
                "psr-18"
            ],
            "support": {
                "source": "https://github.com/php-fig/http-client/tree/master"
            },
            "time": "2020-06-29T06:28:15+00:00"
        },
        {
            "name": "psr/http-factory",
            "version": "1.0.1",
            "source": {
                "type": "git",
                "url": "https://github.com/php-fig/http-factory.git",
                "reference": "12ac7fcd07e5b077433f5f2bee95b3a771bf61be"
            },
            "dist": {
                "type": "zip",
                "url": "https://api.github.com/repos/php-fig/http-factory/zipball/12ac7fcd07e5b077433f5f2bee95b3a771bf61be",
                "reference": "12ac7fcd07e5b077433f5f2bee95b3a771bf61be",
                "shasum": ""
            },
            "require": {
                "php": ">=7.0.0",
                "psr/http-message": "^1.0"
            },
            "type": "library",
            "extra": {
                "branch-alias": {
                    "dev-master": "1.0.x-dev"
                }
            },
            "autoload": {
                "psr-4": {
                    "Psr\\Http\\Message\\": "src/"
                }
            },
            "notification-url": "https://packagist.org/downloads/",
            "license": [
                "MIT"
            ],
            "authors": [
                {
                    "name": "PHP-FIG",
                    "homepage": "http://www.php-fig.org/"
                }
            ],
            "description": "Common interfaces for PSR-7 HTTP message factories",
            "keywords": [
                "factory",
                "http",
                "message",
                "psr",
                "psr-17",
                "psr-7",
                "request",
                "response"
            ],
            "support": {
                "source": "https://github.com/php-fig/http-factory/tree/master"
            },
            "time": "2019-04-30T12:38:16+00:00"
        },
        {
            "name": "psr/http-message",
            "version": "1.0.1",
            "source": {
                "type": "git",
                "url": "https://github.com/php-fig/http-message.git",
                "reference": "f6561bf28d520154e4b0ec72be95418abe6d9363"
            },
            "dist": {
                "type": "zip",
                "url": "https://api.github.com/repos/php-fig/http-message/zipball/f6561bf28d520154e4b0ec72be95418abe6d9363",
                "reference": "f6561bf28d520154e4b0ec72be95418abe6d9363",
                "shasum": ""
            },
            "require": {
                "php": ">=5.3.0"
            },
            "type": "library",
            "extra": {
                "branch-alias": {
                    "dev-master": "1.0.x-dev"
                }
            },
            "autoload": {
                "psr-4": {
                    "Psr\\Http\\Message\\": "src/"
                }
            },
            "notification-url": "https://packagist.org/downloads/",
            "license": [
                "MIT"
            ],
            "authors": [
                {
                    "name": "PHP-FIG",
                    "homepage": "http://www.php-fig.org/"
                }
            ],
            "description": "Common interface for HTTP messages",
            "homepage": "https://github.com/php-fig/http-message",
            "keywords": [
                "http",
                "http-message",
                "psr",
                "psr-7",
                "request",
                "response"
            ],
            "support": {
                "source": "https://github.com/php-fig/http-message/tree/master"
            },
            "time": "2016-08-06T14:39:51+00:00"
        },
        {
            "name": "psr/log",
            "version": "1.1.4",
            "source": {
                "type": "git",
                "url": "https://github.com/php-fig/log.git",
                "reference": "d49695b909c3b7628b6289db5479a1c204601f11"
            },
            "dist": {
                "type": "zip",
                "url": "https://api.github.com/repos/php-fig/log/zipball/d49695b909c3b7628b6289db5479a1c204601f11",
                "reference": "d49695b909c3b7628b6289db5479a1c204601f11",
                "shasum": ""
            },
            "require": {
                "php": ">=5.3.0"
            },
            "type": "library",
            "extra": {
                "branch-alias": {
                    "dev-master": "1.1.x-dev"
                }
            },
            "autoload": {
                "psr-4": {
                    "Psr\\Log\\": "Psr/Log/"
                }
            },
            "notification-url": "https://packagist.org/downloads/",
            "license": [
                "MIT"
            ],
            "authors": [
                {
                    "name": "PHP-FIG",
                    "homepage": "https://www.php-fig.org/"
                }
            ],
            "description": "Common interface for logging libraries",
            "homepage": "https://github.com/php-fig/log",
            "keywords": [
                "log",
                "psr",
                "psr-3"
            ],
            "support": {
                "source": "https://github.com/php-fig/log/tree/1.1.4"
            },
            "time": "2021-05-03T11:20:27+00:00"
        },
        {
            "name": "psr/simple-cache",
            "version": "1.0.1",
            "source": {
                "type": "git",
                "url": "https://github.com/php-fig/simple-cache.git",
                "reference": "408d5eafb83c57f6365a3ca330ff23aa4a5fa39b"
            },
            "dist": {
                "type": "zip",
                "url": "https://api.github.com/repos/php-fig/simple-cache/zipball/408d5eafb83c57f6365a3ca330ff23aa4a5fa39b",
                "reference": "408d5eafb83c57f6365a3ca330ff23aa4a5fa39b",
                "shasum": ""
            },
            "require": {
                "php": ">=5.3.0"
            },
            "type": "library",
            "extra": {
                "branch-alias": {
                    "dev-master": "1.0.x-dev"
                }
            },
            "autoload": {
                "psr-4": {
                    "Psr\\SimpleCache\\": "src/"
                }
            },
            "notification-url": "https://packagist.org/downloads/",
            "license": [
                "MIT"
            ],
            "authors": [
                {
                    "name": "PHP-FIG",
                    "homepage": "http://www.php-fig.org/"
                }
            ],
            "description": "Common interfaces for simple caching",
            "keywords": [
                "cache",
                "caching",
                "psr",
                "psr-16",
                "simple-cache"
            ],
            "support": {
                "source": "https://github.com/php-fig/simple-cache/tree/master"
            },
            "time": "2017-10-23T01:57:42+00:00"
        },
        {
            "name": "ralouphie/getallheaders",
            "version": "2.0.5",
            "source": {
                "type": "git",
                "url": "https://github.com/ralouphie/getallheaders.git",
                "reference": "5601c8a83fbba7ef674a7369456d12f1e0d0eafa"
            },
            "dist": {
                "type": "zip",
                "url": "https://api.github.com/repos/ralouphie/getallheaders/zipball/5601c8a83fbba7ef674a7369456d12f1e0d0eafa",
                "reference": "5601c8a83fbba7ef674a7369456d12f1e0d0eafa",
                "shasum": ""
            },
            "require": {
                "php": ">=5.3"
            },
            "require-dev": {
                "phpunit/phpunit": "~3.7.0",
                "satooshi/php-coveralls": ">=1.0"
            },
            "type": "library",
            "autoload": {
                "files": [
                    "src/getallheaders.php"
                ]
            },
            "notification-url": "https://packagist.org/downloads/",
            "license": [
                "MIT"
            ],
            "authors": [
                {
                    "name": "Ralph Khattar",
                    "email": "ralph.khattar@gmail.com"
                }
            ],
            "description": "A polyfill for getallheaders.",
            "support": {
                "issues": "https://github.com/ralouphie/getallheaders/issues",
                "source": "https://github.com/ralouphie/getallheaders/tree/2.0.5"
            },
            "time": "2016-02-11T07:05:27+00:00"
        },
        {
            "name": "ramsey/uuid",
            "version": "3.9.6",
            "source": {
                "type": "git",
                "url": "https://github.com/ramsey/uuid.git",
                "reference": "ffa80ab953edd85d5b6c004f96181a538aad35a3"
            },
            "dist": {
                "type": "zip",
                "url": "https://api.github.com/repos/ramsey/uuid/zipball/ffa80ab953edd85d5b6c004f96181a538aad35a3",
                "reference": "ffa80ab953edd85d5b6c004f96181a538aad35a3",
                "shasum": ""
            },
            "require": {
                "ext-json": "*",
                "paragonie/random_compat": "^1 | ^2 | ^9.99.99",
                "php": "^5.4 | ^7.0 | ^8.0",
                "symfony/polyfill-ctype": "^1.8"
            },
            "replace": {
                "rhumsaa/uuid": "self.version"
            },
            "require-dev": {
                "codeception/aspect-mock": "^1 | ^2",
                "doctrine/annotations": "^1.2",
                "goaop/framework": "1.0.0-alpha.2 | ^1 | >=2.1.0 <=2.3.2",
                "mockery/mockery": "^0.9.11 | ^1",
                "moontoast/math": "^1.1",
                "nikic/php-parser": "<=4.5.0",
                "paragonie/random-lib": "^2",
                "php-mock/php-mock-phpunit": "^0.3 | ^1.1 | ^2.6",
                "php-parallel-lint/php-parallel-lint": "^1.3",
                "phpunit/phpunit": ">=4.8.36 <9.0.0 | >=9.3.0",
                "squizlabs/php_codesniffer": "^3.5",
                "yoast/phpunit-polyfills": "^1.0"
            },
            "suggest": {
                "ext-ctype": "Provides support for PHP Ctype functions",
                "ext-libsodium": "Provides the PECL libsodium extension for use with the SodiumRandomGenerator",
                "ext-openssl": "Provides the OpenSSL extension for use with the OpenSslGenerator",
                "ext-uuid": "Provides the PECL UUID extension for use with the PeclUuidTimeGenerator and PeclUuidRandomGenerator",
                "moontoast/math": "Provides support for converting UUID to 128-bit integer (in string form).",
                "paragonie/random-lib": "Provides RandomLib for use with the RandomLibAdapter",
                "ramsey/uuid-console": "A console application for generating UUIDs with ramsey/uuid",
                "ramsey/uuid-doctrine": "Allows the use of Ramsey\\Uuid\\Uuid as Doctrine field type."
            },
            "type": "library",
            "extra": {
                "branch-alias": {
                    "dev-master": "3.x-dev"
                }
            },
            "autoload": {
                "psr-4": {
                    "Ramsey\\Uuid\\": "src/"
                },
                "files": [
                    "src/functions.php"
                ]
            },
            "notification-url": "https://packagist.org/downloads/",
            "license": [
                "MIT"
            ],
            "authors": [
                {
                    "name": "Ben Ramsey",
                    "email": "ben@benramsey.com",
                    "homepage": "https://benramsey.com"
                },
                {
                    "name": "Marijn Huizendveld",
                    "email": "marijn.huizendveld@gmail.com"
                },
                {
                    "name": "Thibaud Fabre",
                    "email": "thibaud@aztech.io"
                }
            ],
            "description": "Formerly rhumsaa/uuid. A PHP 5.4+ library for generating RFC 4122 version 1, 3, 4, and 5 universally unique identifiers (UUID).",
            "homepage": "https://github.com/ramsey/uuid",
            "keywords": [
                "guid",
                "identifier",
                "uuid"
            ],
            "support": {
                "issues": "https://github.com/ramsey/uuid/issues",
                "rss": "https://github.com/ramsey/uuid/releases.atom",
                "source": "https://github.com/ramsey/uuid",
                "wiki": "https://github.com/ramsey/uuid/wiki"
            },
            "funding": [
                {
                    "url": "https://github.com/ramsey",
                    "type": "github"
                },
                {
                    "url": "https://tidelift.com/funding/github/packagist/ramsey/uuid",
                    "type": "tidelift"
                }
            ],
            "time": "2021-09-25T23:07:42+00:00"
        },
        {
            "name": "robrichards/xmlseclibs",
            "version": "3.1.1",
            "source": {
                "type": "git",
                "url": "https://github.com/robrichards/xmlseclibs.git",
                "reference": "f8f19e58f26cdb42c54b214ff8a820760292f8df"
            },
            "dist": {
                "type": "zip",
                "url": "https://api.github.com/repos/robrichards/xmlseclibs/zipball/f8f19e58f26cdb42c54b214ff8a820760292f8df",
                "reference": "f8f19e58f26cdb42c54b214ff8a820760292f8df",
                "shasum": ""
            },
            "require": {
                "ext-openssl": "*",
                "php": ">= 5.4"
            },
            "type": "library",
            "autoload": {
                "psr-4": {
                    "RobRichards\\XMLSecLibs\\": "src"
                }
            },
            "notification-url": "https://packagist.org/downloads/",
            "license": [
                "BSD-3-Clause"
            ],
            "description": "A PHP library for XML Security",
            "homepage": "https://github.com/robrichards/xmlseclibs",
            "keywords": [
                "security",
                "signature",
                "xml",
                "xmldsig"
            ],
            "support": {
                "issues": "https://github.com/robrichards/xmlseclibs/issues",
                "source": "https://github.com/robrichards/xmlseclibs/tree/3.1.1"
            },
            "time": "2020-09-05T13:00:25+00:00"
        },
        {
            "name": "sabre/dav",
            "version": "3.2.3",
            "source": {
                "type": "git",
                "url": "https://github.com/sabre-io/dav.git",
                "reference": "a9780ce4f35560ecbd0af524ad32d9d2c8954b80"
            },
            "dist": {
                "type": "zip",
                "url": "https://api.github.com/repos/sabre-io/dav/zipball/a9780ce4f35560ecbd0af524ad32d9d2c8954b80",
                "reference": "a9780ce4f35560ecbd0af524ad32d9d2c8954b80",
                "shasum": ""
            },
            "require": {
                "ext-ctype": "*",
                "ext-date": "*",
                "ext-dom": "*",
                "ext-iconv": "*",
                "ext-mbstring": "*",
                "ext-pcre": "*",
                "ext-simplexml": "*",
                "ext-spl": "*",
                "lib-libxml": ">=2.7.0",
                "php": ">=5.5.0",
                "psr/log": "^1.0",
                "sabre/event": ">=2.0.0, <4.0.0",
                "sabre/http": "^4.2.1",
                "sabre/uri": "^1.0.1",
                "sabre/vobject": "^4.1.0",
                "sabre/xml": "^1.4.0"
            },
            "require-dev": {
                "evert/phpdoc-md": "~0.1.0",
                "monolog/monolog": "^1.18",
                "phpunit/phpunit": "> 4.8, <6.0.0",
                "sabre/cs": "^1.0.0"
            },
            "suggest": {
                "ext-curl": "*",
                "ext-pdo": "*"
            },
            "bin": [
                "bin/sabredav",
                "bin/naturalselection"
            ],
            "type": "library",
            "extra": {
                "branch-alias": {
                    "dev-master": "3.1.0-dev"
                }
            },
            "autoload": {
                "psr-4": {
                    "Sabre\\DAV\\": "lib/DAV/",
                    "Sabre\\DAVACL\\": "lib/DAVACL/",
                    "Sabre\\CalDAV\\": "lib/CalDAV/",
                    "Sabre\\CardDAV\\": "lib/CardDAV/"
                }
            },
            "notification-url": "https://packagist.org/downloads/",
            "license": [
                "BSD-3-Clause"
            ],
            "authors": [
                {
                    "name": "Evert Pot",
                    "email": "me@evertpot.com",
                    "homepage": "http://evertpot.com/",
                    "role": "Developer"
                }
            ],
            "description": "WebDAV Framework for PHP",
            "homepage": "http://sabre.io/",
            "keywords": [
                "CalDAV",
                "CardDAV",
                "WebDAV",
                "framework",
                "iCalendar"
            ],
            "support": {
                "forum": "https://groups.google.com/group/sabredav-discuss",
                "issues": "https://github.com/sabre-io/dav/issues",
                "source": "https://github.com/fruux/sabre-dav"
            },
            "time": "2018-10-19T09:58:27+00:00"
        },
        {
            "name": "sabre/event",
            "version": "3.0.0",
            "source": {
                "type": "git",
                "url": "https://github.com/sabre-io/event.git",
                "reference": "831d586f5a442dceacdcf5e9c4c36a4db99a3534"
            },
            "dist": {
                "type": "zip",
                "url": "https://api.github.com/repos/sabre-io/event/zipball/831d586f5a442dceacdcf5e9c4c36a4db99a3534",
                "reference": "831d586f5a442dceacdcf5e9c4c36a4db99a3534",
                "shasum": ""
            },
            "require": {
                "php": ">=5.5"
            },
            "require-dev": {
                "phpunit/phpunit": "*",
                "sabre/cs": "~0.0.4"
            },
            "type": "library",
            "autoload": {
                "psr-4": {
                    "Sabre\\Event\\": "lib/"
                },
                "files": [
                    "lib/coroutine.php",
                    "lib/Loop/functions.php",
                    "lib/Promise/functions.php"
                ]
            },
            "notification-url": "https://packagist.org/downloads/",
            "license": [
                "BSD-3-Clause"
            ],
            "authors": [
                {
                    "name": "Evert Pot",
                    "email": "me@evertpot.com",
                    "homepage": "http://evertpot.com/",
                    "role": "Developer"
                }
            ],
            "description": "sabre/event is a library for lightweight event-based programming",
            "homepage": "http://sabre.io/event/",
            "keywords": [
                "EventEmitter",
                "async",
                "events",
                "hooks",
                "plugin",
                "promise",
                "signal"
            ],
            "support": {
                "forum": "https://groups.google.com/group/sabredav-discuss",
                "issues": "https://github.com/sabre-io/event/issues",
                "source": "https://github.com/fruux/sabre-event"
            },
            "time": "2015-11-05T20:14:39+00:00"
        },
        {
            "name": "sabre/http",
            "version": "v4.2.4",
            "source": {
                "type": "git",
                "url": "https://github.com/sabre-io/http.git",
                "reference": "acccec4ba863959b2d10c1fa0fb902736c5c8956"
            },
            "dist": {
                "type": "zip",
                "url": "https://api.github.com/repos/sabre-io/http/zipball/acccec4ba863959b2d10c1fa0fb902736c5c8956",
                "reference": "acccec4ba863959b2d10c1fa0fb902736c5c8956",
                "shasum": ""
            },
            "require": {
                "ext-ctype": "*",
                "ext-mbstring": "*",
                "php": ">=5.4",
                "sabre/event": ">=1.0.0,<4.0.0",
                "sabre/uri": "~1.0"
            },
            "require-dev": {
                "phpunit/phpunit": "~4.3",
                "sabre/cs": "~0.0.1"
            },
            "suggest": {
                "ext-curl": " to make http requests with the Client class"
            },
            "type": "library",
            "autoload": {
                "files": [
                    "lib/functions.php"
                ],
                "psr-4": {
                    "Sabre\\HTTP\\": "lib/"
                }
            },
            "notification-url": "https://packagist.org/downloads/",
            "license": [
                "BSD-3-Clause"
            ],
            "authors": [
                {
                    "name": "Evert Pot",
                    "email": "me@evertpot.com",
                    "homepage": "http://evertpot.com/",
                    "role": "Developer"
                }
            ],
            "description": "The sabre/http library provides utilities for dealing with http requests and responses. ",
            "homepage": "https://github.com/fruux/sabre-http",
            "keywords": [
                "http"
            ],
            "support": {
                "forum": "https://groups.google.com/group/sabredav-discuss",
                "issues": "https://github.com/sabre-io/http/issues",
                "source": "https://github.com/fruux/sabre-http"
            },
            "time": "2018-02-23T11:10:29+00:00"
        },
        {
            "name": "sabre/uri",
            "version": "1.2.1",
            "source": {
                "type": "git",
                "url": "https://github.com/sabre-io/uri.git",
                "reference": "ada354d83579565949d80b2e15593c2371225e61"
            },
            "dist": {
                "type": "zip",
                "url": "https://api.github.com/repos/sabre-io/uri/zipball/ada354d83579565949d80b2e15593c2371225e61",
                "reference": "ada354d83579565949d80b2e15593c2371225e61",
                "shasum": ""
            },
            "require": {
                "php": ">=5.4.7"
            },
            "require-dev": {
                "phpunit/phpunit": ">=4.0,<6.0",
                "sabre/cs": "~1.0.0"
            },
            "type": "library",
            "autoload": {
                "files": [
                    "lib/functions.php"
                ],
                "psr-4": {
                    "Sabre\\Uri\\": "lib/"
                }
            },
            "notification-url": "https://packagist.org/downloads/",
            "license": [
                "BSD-3-Clause"
            ],
            "authors": [
                {
                    "name": "Evert Pot",
                    "email": "me@evertpot.com",
                    "homepage": "http://evertpot.com/",
                    "role": "Developer"
                }
            ],
            "description": "Functions for making sense out of URIs.",
            "homepage": "http://sabre.io/uri/",
            "keywords": [
                "rfc3986",
                "uri",
                "url"
            ],
            "support": {
                "forum": "https://groups.google.com/group/sabredav-discuss",
                "issues": "https://github.com/sabre-io/uri/issues",
                "source": "https://github.com/fruux/sabre-uri"
            },
            "time": "2017-02-20T19:59:28+00:00"
        },
        {
            "name": "sabre/vobject",
            "version": "4.2.2",
            "source": {
                "type": "git",
                "url": "https://github.com/sabre-io/vobject.git",
                "reference": "449616b2d45b95c8973975de23f34a3d14f63b4b"
            },
            "dist": {
                "type": "zip",
                "url": "https://api.github.com/repos/sabre-io/vobject/zipball/449616b2d45b95c8973975de23f34a3d14f63b4b",
                "reference": "449616b2d45b95c8973975de23f34a3d14f63b4b",
                "shasum": ""
            },
            "require": {
                "ext-mbstring": "*",
                "php": ">=5.5",
                "sabre/xml": ">=1.5 <3.0"
            },
            "require-dev": {
                "phpunit/phpunit": "> 4.8.35, <6.0.0"
            },
            "suggest": {
                "hoa/bench": "If you would like to run the benchmark scripts"
            },
            "bin": [
                "bin/vobject",
                "bin/generate_vcards"
            ],
            "type": "library",
            "extra": {
                "branch-alias": {
                    "dev-master": "4.0.x-dev"
                }
            },
            "autoload": {
                "psr-4": {
                    "Sabre\\VObject\\": "lib/"
                }
            },
            "notification-url": "https://packagist.org/downloads/",
            "license": [
                "BSD-3-Clause"
            ],
            "authors": [
                {
                    "name": "Evert Pot",
                    "email": "me@evertpot.com",
                    "homepage": "http://evertpot.com/",
                    "role": "Developer"
                },
                {
                    "name": "Dominik Tobschall",
                    "email": "dominik@fruux.com",
                    "homepage": "http://tobschall.de/",
                    "role": "Developer"
                },
                {
                    "name": "Ivan Enderlin",
                    "email": "ivan.enderlin@hoa-project.net",
                    "homepage": "http://mnt.io/",
                    "role": "Developer"
                }
            ],
            "description": "The VObject library for PHP allows you to easily parse and manipulate iCalendar and vCard objects",
            "homepage": "http://sabre.io/vobject/",
            "keywords": [
                "availability",
                "freebusy",
                "iCalendar",
                "ical",
                "ics",
                "jCal",
                "jCard",
                "recurrence",
                "rfc2425",
                "rfc2426",
                "rfc2739",
                "rfc4770",
                "rfc5545",
                "rfc5546",
                "rfc6321",
                "rfc6350",
                "rfc6351",
                "rfc6474",
                "rfc6638",
                "rfc6715",
                "rfc6868",
                "vCalendar",
                "vCard",
                "vcf",
                "xCal",
                "xCard"
            ],
            "support": {
                "forum": "https://groups.google.com/group/sabredav-discuss",
                "issues": "https://github.com/sabre-io/vobject/issues",
                "source": "https://github.com/fruux/sabre-vobject"
            },
            "time": "2020-01-14T10:18:45+00:00"
        },
        {
            "name": "sabre/xml",
            "version": "1.5.1",
            "source": {
                "type": "git",
                "url": "https://github.com/sabre-io/xml.git",
                "reference": "a367665f1df614c3b8fefc30a54de7cd295e444e"
            },
            "dist": {
                "type": "zip",
                "url": "https://api.github.com/repos/sabre-io/xml/zipball/a367665f1df614c3b8fefc30a54de7cd295e444e",
                "reference": "a367665f1df614c3b8fefc30a54de7cd295e444e",
                "shasum": ""
            },
            "require": {
                "ext-dom": "*",
                "ext-xmlreader": "*",
                "ext-xmlwriter": "*",
                "lib-libxml": ">=2.6.20",
                "php": ">=5.5.5",
                "sabre/uri": ">=1.0,<3.0.0"
            },
            "require-dev": {
                "phpunit/phpunit": "~4.8|~5.7",
                "sabre/cs": "~1.0.0"
            },
            "type": "library",
            "autoload": {
                "psr-4": {
                    "Sabre\\Xml\\": "lib/"
                },
                "files": [
                    "lib/Deserializer/functions.php",
                    "lib/Serializer/functions.php"
                ]
            },
            "notification-url": "https://packagist.org/downloads/",
            "license": [
                "BSD-3-Clause"
            ],
            "authors": [
                {
                    "name": "Evert Pot",
                    "email": "me@evertpot.com",
                    "homepage": "http://evertpot.com/",
                    "role": "Developer"
                },
                {
                    "name": "Markus Staab",
                    "email": "markus.staab@redaxo.de",
                    "role": "Developer"
                }
            ],
            "description": "sabre/xml is an XML library that you may not hate.",
            "homepage": "https://sabre.io/xml/",
            "keywords": [
                "XMLReader",
                "XMLWriter",
                "dom",
                "xml"
            ],
            "support": {
                "forum": "https://groups.google.com/group/sabredav-discuss",
                "issues": "https://github.com/sabre-io/xml/issues",
                "source": "https://github.com/fruux/sabre-xml"
            },
            "time": "2019-01-09T13:51:57+00:00"
        },
        {
            "name": "simplesamlphp/composer-module-installer",
            "version": "v1.1.8",
            "source": {
                "type": "git",
                "url": "https://github.com/simplesamlphp/composer-module-installer.git",
                "reference": "45161b5406f3e9c82459d0f9a5a1dba064953cfa"
            },
            "dist": {
                "type": "zip",
                "url": "https://api.github.com/repos/simplesamlphp/composer-module-installer/zipball/45161b5406f3e9c82459d0f9a5a1dba064953cfa",
                "reference": "45161b5406f3e9c82459d0f9a5a1dba064953cfa",
                "shasum": ""
            },
            "require": {
                "composer-plugin-api": "^1.1|^2.0",
                "simplesamlphp/simplesamlphp": "*"
            },
            "type": "composer-plugin",
            "extra": {
                "class": "SimpleSamlPhp\\Composer\\ModuleInstallerPlugin"
            },
            "autoload": {
                "psr-0": {
                    "SimpleSamlPhp\\Composer": "src/"
                }
            },
            "notification-url": "https://packagist.org/downloads/",
            "license": [
                "LGPL-2.1-only"
            ],
            "description": "A Composer plugin that allows installing SimpleSAMLphp modules through Composer.",
            "support": {
                "issues": "https://github.com/simplesamlphp/composer-module-installer/issues",
                "source": "https://github.com/simplesamlphp/composer-module-installer/tree/v1.1.8"
            },
            "time": "2020-08-25T19:04:33+00:00"
        },
        {
            "name": "simplesamlphp/saml2",
            "version": "v4.2.4",
            "source": {
                "type": "git",
                "url": "https://github.com/simplesamlphp/saml2.git",
                "reference": "8e3ad89b97d2f2f922f67894675e3460feab2209"
            },
            "dist": {
                "type": "zip",
                "url": "https://api.github.com/repos/simplesamlphp/saml2/zipball/8e3ad89b97d2f2f922f67894675e3460feab2209",
                "reference": "8e3ad89b97d2f2f922f67894675e3460feab2209",
                "shasum": ""
            },
            "require": {
                "ext-dom": "*",
                "ext-openssl": "*",
                "ext-zlib": "*",
                "php": ">=7.1 || ^8.0",
                "psr/log": "~1.1",
                "robrichards/xmlseclibs": "^3.1.1",
                "webmozart/assert": "^1.9"
            },
            "require-dev": {
                "mockery/mockery": "^1.3",
                "phpunit/phpunit": "^7.5 || ^8.5 || ^9.5",
                "sebastian/phpcpd": "~4.1 || ^5.0 || ^6.0",
                "simplesamlphp/simplesamlphp-test-framework": "~0.1.0",
                "squizlabs/php_codesniffer": "~3.5"
            },
            "type": "library",
            "extra": {
                "branch-alias": {
                    "dev-master": "v4.2.x-dev"
                }
            },
            "autoload": {
                "psr-4": {
                    "SAML2\\": "src/SAML2"
                }
            },
            "notification-url": "https://packagist.org/downloads/",
            "license": [
                "LGPL-2.1-or-later"
            ],
            "authors": [
                {
                    "name": "Andreas Åkre Solberg",
                    "email": "andreas.solberg@uninett.no"
                }
            ],
            "description": "SAML2 PHP library from SimpleSAMLphp",
            "support": {
                "issues": "https://github.com/simplesamlphp/saml2/issues",
                "source": "https://github.com/simplesamlphp/saml2/tree/v4.2.4"
            },
            "time": "2021-08-24T12:21:57+00:00"
        },
        {
            "name": "simplesamlphp/simplesamlphp",
            "version": "v1.18.8",
            "source": {
                "type": "git",
                "url": "https://github.com/simplesamlphp/simplesamlphp.git",
                "reference": "ebb6d15bb8e8b45504adc26fd3872073d1e5cd9b"
            },
            "dist": {
                "type": "zip",
                "url": "https://api.github.com/repos/simplesamlphp/simplesamlphp/zipball/ebb6d15bb8e8b45504adc26fd3872073d1e5cd9b",
                "reference": "ebb6d15bb8e8b45504adc26fd3872073d1e5cd9b",
                "shasum": ""
            },
            "require": {
                "ext-date": "*",
                "ext-dom": "*",
                "ext-hash": "*",
                "ext-json": "*",
                "ext-mbstring": "*",
                "ext-openssl": "*",
                "ext-pcre": "*",
                "ext-spl": "*",
                "ext-zlib": "*",
                "gettext/gettext": "^4.6",
                "php": ">=5.6",
                "phpmailer/phpmailer": "^6.0",
                "robrichards/xmlseclibs": "^3.0.4",
                "simplesamlphp/saml2": "^3.4 || ^4.0",
                "simplesamlphp/simplesamlphp-module-adfs": "^0.9",
                "simplesamlphp/simplesamlphp-module-authcrypt": "^0.9",
                "simplesamlphp/simplesamlphp-module-authfacebook": "^0.9",
                "simplesamlphp/simplesamlphp-module-authorize": "^0.9",
                "simplesamlphp/simplesamlphp-module-authtwitter": "^0.9",
                "simplesamlphp/simplesamlphp-module-authwindowslive": "^0.9",
                "simplesamlphp/simplesamlphp-module-authx509": "^0.9",
                "simplesamlphp/simplesamlphp-module-authyubikey": "^0.9",
                "simplesamlphp/simplesamlphp-module-cas": "^0.9",
                "simplesamlphp/simplesamlphp-module-cdc": "^0.9",
                "simplesamlphp/simplesamlphp-module-consent": "^0.9",
                "simplesamlphp/simplesamlphp-module-consentadmin": "^0.9",
                "simplesamlphp/simplesamlphp-module-discopower": "^0.9",
                "simplesamlphp/simplesamlphp-module-exampleattributeserver": "^1.0",
                "simplesamlphp/simplesamlphp-module-expirycheck": "^0.9",
                "simplesamlphp/simplesamlphp-module-ldap": "^0.9",
                "simplesamlphp/simplesamlphp-module-memcachemonitor": "^0.9",
                "simplesamlphp/simplesamlphp-module-memcookie": "^1.2",
                "simplesamlphp/simplesamlphp-module-metarefresh": "^0.9",
                "simplesamlphp/simplesamlphp-module-negotiate": "^0.9",
                "simplesamlphp/simplesamlphp-module-oauth": "^0.9",
                "simplesamlphp/simplesamlphp-module-preprodwarning": "^0.9",
                "simplesamlphp/simplesamlphp-module-radius": "^0.9",
                "simplesamlphp/simplesamlphp-module-riak": "^0.9",
                "simplesamlphp/simplesamlphp-module-sanitycheck": "^0.9",
                "simplesamlphp/simplesamlphp-module-smartattributes": "^0.9",
                "simplesamlphp/simplesamlphp-module-sqlauth": "^0.9",
                "simplesamlphp/simplesamlphp-module-statistics": "^0.9",
                "simplesamlphp/twig-configurable-i18n": "^2.2",
                "symfony/config": "^3.4 || ^4.0",
                "symfony/dependency-injection": "^3.4 || ^4.0",
                "symfony/http-foundation": "^3.4 || ^4.0",
                "symfony/http-kernel": "^3.4 || ^4.0",
                "symfony/routing": "^3.4 || ^4.0",
                "symfony/yaml": "^3.4 || ^4.0",
                "twig/twig": "~1.0 || ~2.0"
            },
            "require-dev": {
                "ext-curl": "*",
                "mikey179/vfsstream": "~1.6",
                "phpunit/phpunit": "~5.7",
                "sensiolabs/security-checker": "^5.0.3",
                "simplesamlphp/simplesamlphp-test-framework": "^0.0.14",
                "squizlabs/php_codesniffer": "^3.5",
                "vimeo/psalm": "~1.1.9"
            },
            "suggest": {
                "ext-curl": "Needed in order to check for updates automatically",
                "ext-ldap": "Needed if an LDAP backend is used",
                "ext-memcache": "Needed if a Memcache server is used to store session information",
                "ext-mysql": "Needed if a MySQL backend is used, either for authentication or to store session information",
                "ext-pdo": "Needed if a database backend is used, either for authentication or to store session information",
                "ext-pgsql": "Needed if a PostgreSQL backend is used, either for authentication or to store session information",
                "ext-radius": "Needed if a Radius backend is used",
                "predis/predis": "Needed if a Redis server is used to store session information"
            },
            "type": "project",
            "autoload": {
                "psr-4": {
                    "SimpleSAML\\": "lib/SimpleSAML"
                },
                "files": [
                    "lib/_autoload_modules.php"
                ]
            },
            "notification-url": "https://packagist.org/downloads/",
            "license": [
                "LGPL-2.1-or-later"
            ],
            "authors": [
                {
                    "name": "Andreas Åkre Solberg",
                    "email": "andreas.solberg@uninett.no"
                },
                {
                    "name": "Olav Morken",
                    "email": "olav.morken@uninett.no"
                },
                {
                    "name": "Jaime Perez",
                    "email": "jaime.perez@uninett.no"
                }
            ],
            "description": "A PHP implementation of a SAML 2.0 service provider and identity provider, also compatible with Shibboleth 1.3 and 2.0.",
            "homepage": "http://simplesamlphp.org",
            "keywords": [
                "SAML2",
                "idp",
                "oauth",
                "shibboleth",
                "sp",
                "ws-federation"
            ],
            "support": {
                "issues": "https://github.com/simplesamlphp/simplesamlphp/issues",
                "source": "https://github.com/simplesamlphp/simplesamlphp"
            },
            "time": "2020-09-02T12:07:28+00:00"
        },
        {
            "name": "simplesamlphp/simplesamlphp-module-adfs",
            "version": "v0.9.8",
            "source": {
                "type": "git",
                "url": "https://github.com/simplesamlphp/simplesamlphp-module-adfs.git",
                "reference": "ac2ba46a6b94ed48b527ac190b0fa99bcda8d98e"
            },
            "dist": {
                "type": "zip",
                "url": "https://api.github.com/repos/simplesamlphp/simplesamlphp-module-adfs/zipball/ac2ba46a6b94ed48b527ac190b0fa99bcda8d98e",
                "reference": "ac2ba46a6b94ed48b527ac190b0fa99bcda8d98e",
                "shasum": ""
            },
            "require": {
                "php": ">=5.6",
                "simplesamlphp/composer-module-installer": "~1.1"
            },
            "require-dev": {
                "phpunit/phpunit": "~5.7",
                "sensiolabs/security-checker": "^5.0",
                "simplesamlphp/simplesamlphp": "^1.17",
                "simplesamlphp/simplesamlphp-test-framework": "^0.0.15",
                "webmozart/assert": "<1.7"
            },
            "type": "simplesamlphp-module",
            "autoload": {
                "psr-4": {
                    "SimpleSAML\\Module\\adfs\\": "lib/"
                }
            },
            "notification-url": "https://packagist.org/downloads/",
            "license": [
                "LGPL-2.1-or-later"
            ],
            "authors": [
                {
                    "name": "Tim van Dijen",
                    "email": "tvdijen@gmail.com"
                }
            ],
            "description": "A module that implements the WS-federation IDP",
            "keywords": [
                "adfs",
                "simplesamlphp"
            ],
            "support": {
                "issues": "https://github.com/tvdijen/simplesamlphp-module-adfs/issues",
                "source": "https://github.com/tvdijen/simplesamlphp-module-adfs"
            },
            "time": "2021-08-17T07:54:07+00:00"
        },
        {
            "name": "simplesamlphp/simplesamlphp-module-authcrypt",
            "version": "v0.9.3",
            "source": {
                "type": "git",
                "url": "https://github.com/simplesamlphp/simplesamlphp-module-authcrypt.git",
                "reference": "9a2c1a761e2d94394a4f2d3499fd6f0853899530"
            },
            "dist": {
                "type": "zip",
                "url": "https://api.github.com/repos/simplesamlphp/simplesamlphp-module-authcrypt/zipball/9a2c1a761e2d94394a4f2d3499fd6f0853899530",
                "reference": "9a2c1a761e2d94394a4f2d3499fd6f0853899530",
                "shasum": ""
            },
            "require": {
                "php": ">=5.6",
                "simplesamlphp/composer-module-installer": "~1.1",
                "webmozart/assert": "~1.4",
                "whitehat101/apr1-md5": "~1.0"
            },
            "require-dev": {
                "phpunit/phpunit": "~5.7",
                "simplesamlphp/simplesamlphp": "^1.17"
            },
            "type": "simplesamlphp-module",
            "autoload": {
                "psr-4": {
                    "SimpleSAML\\Module\\authcrypt\\": "lib/"
                }
            },
            "notification-url": "https://packagist.org/downloads/",
            "license": [
                "LGPL-2.1-or-later"
            ],
            "authors": [
                {
                    "name": "Olav Morken",
                    "email": "olavmrk@gmail.com"
                }
            ],
            "description": "This module provides authentication against password hashes or .htpasswd files",
            "keywords": [
                "authcrypt",
                "simplesamlphp"
            ],
            "support": {
                "issues": "https://github.com/tvdijen/simplesamlphp-module-authcrypt/issues",
                "source": "https://github.com/tvdijen/simplesamlphp-module-authcrypt"
            },
            "time": "2021-01-08T09:09:33+00:00"
        },
        {
            "name": "simplesamlphp/simplesamlphp-module-authfacebook",
            "version": "v0.9.3",
            "source": {
                "type": "git",
                "url": "https://github.com/simplesamlphp/simplesamlphp-module-authfacebook.git",
                "reference": "9152731e939ad4a49e0f06da5f0009ebde0d2b5c"
            },
            "dist": {
                "type": "zip",
                "url": "https://api.github.com/repos/simplesamlphp/simplesamlphp-module-authfacebook/zipball/9152731e939ad4a49e0f06da5f0009ebde0d2b5c",
                "reference": "9152731e939ad4a49e0f06da5f0009ebde0d2b5c",
                "shasum": ""
            },
            "require": {
                "php": ">=5.6",
                "simplesamlphp/composer-module-installer": "~1.1"
            },
            "require-dev": {
                "simplesamlphp/simplesamlphp": "^1.17",
                "simplesamlphp/simplesamlphp-test-framework": "^0.0.10"
            },
            "type": "simplesamlphp-module",
            "autoload": {
                "psr-4": {
                    "SimpleSAML\\Module\\authfacebook\\": "lib/"
                }
            },
            "notification-url": "https://packagist.org/downloads/",
            "license": [
                "LGPL-3.0-or-later"
            ],
            "authors": [
                {
                    "name": "Andjelko Horvat",
                    "email": "comel@vingd.com"
                },
                {
                    "name": "Tim van Dijen",
                    "email": "tvdijen@gmail.com"
                }
            ],
            "description": "A module that is able to authenticate against Facebook",
            "keywords": [
                "facebook",
                "simplesamlphp"
            ],
            "support": {
                "issues": "https://github.com/simplesamlphp/simplesamlphp-module-authfacebook/issues",
                "source": "https://github.com/simplesamlphp/simplesamlphp-module-authfacebook"
            },
            "abandoned": true,
            "time": "2020-03-13T11:29:21+00:00"
        },
        {
            "name": "simplesamlphp/simplesamlphp-module-authorize",
            "version": "v0.9.3",
            "source": {
                "type": "git",
                "url": "https://github.com/simplesamlphp/simplesamlphp-module-authorize.git",
                "reference": "0593bfcb84fca9d9133f415246ab8ca51b412c92"
            },
            "dist": {
                "type": "zip",
                "url": "https://api.github.com/repos/simplesamlphp/simplesamlphp-module-authorize/zipball/0593bfcb84fca9d9133f415246ab8ca51b412c92",
                "reference": "0593bfcb84fca9d9133f415246ab8ca51b412c92",
                "shasum": ""
            },
            "require": {
                "php": ">=5.6",
                "simplesamlphp/composer-module-installer": "~1.1"
            },
            "require-dev": {
                "phpunit/phpunit": "~5.7",
                "simplesamlphp/simplesamlphp": "^1.17"
            },
            "type": "simplesamlphp-module",
            "autoload": {
                "psr-4": {
                    "SimpleSAML\\Module\\authorize\\": "lib/"
                }
            },
            "notification-url": "https://packagist.org/downloads/",
            "license": [
                "LGPL-2.1-or-later"
            ],
            "authors": [
                {
                    "name": "Ernesto Revilla",
                    "email": "erny@yaco.es"
                }
            ],
            "description": "This module provides a user authorization filter based on attribute matching",
            "keywords": [
                "authorize",
                "simplesamlphp"
            ],
            "support": {
                "issues": "https://github.com/tvdijen/simplesamlphp-module-authorize/issues",
                "source": "https://github.com/tvdijen/simplesamlphp-module-authorize"
            },
            "time": "2021-03-24T10:37:17+00:00"
        },
        {
            "name": "simplesamlphp/simplesamlphp-module-authtwitter",
            "version": "v0.9.1",
            "source": {
                "type": "git",
                "url": "https://github.com/simplesamlphp/simplesamlphp-module-authtwitter.git",
                "reference": "29a15e58061222632fea9eb2c807aef5e2c0d54a"
            },
            "dist": {
                "type": "zip",
                "url": "https://api.github.com/repos/simplesamlphp/simplesamlphp-module-authtwitter/zipball/29a15e58061222632fea9eb2c807aef5e2c0d54a",
                "reference": "29a15e58061222632fea9eb2c807aef5e2c0d54a",
                "shasum": ""
            },
            "require": {
                "php": ">=5.5",
                "simplesamlphp/composer-module-installer": "~1.0",
                "simplesamlphp/simplesamlphp-module-oauth": "^0.9"
            },
            "require-dev": {
                "phpunit/phpunit": "~4.8.35",
                "simplesamlphp/simplesamlphp": "^1.17"
            },
            "type": "simplesamlphp-module",
            "autoload": {
                "psr-4": {
                    "SimpleSAML\\Module\\authtwitter\\": "lib/"
                }
            },
            "notification-url": "https://packagist.org/downloads/",
            "license": [
                "LGPL-3.0-or-later"
            ],
            "authors": [
                {
                    "name": "Olav Morken",
                    "email": "olavmrk@gmail.com"
                },
                {
                    "name": "Tim van Dijen",
                    "email": "tvdijen@gmail.com"
                }
            ],
            "description": "A module that is able to perform authentication against Twitter",
            "keywords": [
                "simplesamlphp",
                "twitter"
            ],
            "support": {
                "issues": "https://github.com/tvdijen/simplesamlphp-module-authtwitter/issues",
                "source": "https://github.com/tvdijen/simplesamlphp-module-authtwitter"
            },
            "time": "2019-12-03T09:00:09+00:00"
        },
        {
            "name": "simplesamlphp/simplesamlphp-module-authwindowslive",
            "version": "v0.9.1",
            "source": {
                "type": "git",
                "url": "https://github.com/simplesamlphp/simplesamlphp-module-authwindowslive.git",
                "reference": "f40aecec6c0adaedb6693309840c98cec783876e"
            },
            "dist": {
                "type": "zip",
                "url": "https://api.github.com/repos/simplesamlphp/simplesamlphp-module-authwindowslive/zipball/f40aecec6c0adaedb6693309840c98cec783876e",
                "reference": "f40aecec6c0adaedb6693309840c98cec783876e",
                "shasum": ""
            },
            "require": {
                "php": ">=5.6",
                "simplesamlphp/composer-module-installer": "~1.1"
            },
            "require-dev": {
                "phpunit/phpunit": "~5.7",
                "simplesamlphp/simplesamlphp": "^1.17"
            },
            "type": "simplesamlphp-module",
            "autoload": {
                "psr-4": {
                    "SimpleSAML\\Module\\authwindowslive\\": "lib/"
                }
            },
            "notification-url": "https://packagist.org/downloads/",
            "license": [
                "LGPL-3.0-or-later"
            ],
            "authors": [
                {
                    "name": "Olav Morken",
                    "email": "olavmrk@gmail.com"
                },
                {
                    "name": "Tim van Dijen",
                    "email": "tvdijen@gmail.com"
                }
            ],
            "description": "A module that is able to perform authentication against Windows Live",
            "keywords": [
                "live",
                "simplesamlphp",
                "windows",
                "windowslive"
            ],
            "support": {
                "issues": "https://github.com/tvdijen/simplesamlphp-module-authwindowslive/issues",
                "source": "https://github.com/tvdijen/simplesamlphp-module-authwindowslive"
            },
            "abandoned": true,
            "time": "2019-12-03T09:01:13+00:00"
        },
        {
            "name": "simplesamlphp/simplesamlphp-module-authx509",
            "version": "v0.9.8",
            "source": {
                "type": "git",
                "url": "https://github.com/simplesamlphp/simplesamlphp-module-authX509.git",
                "reference": "66525b1ec4145ec8d0d0e9db4534624b6be4c1fb"
            },
            "dist": {
                "type": "zip",
                "url": "https://api.github.com/repos/simplesamlphp/simplesamlphp-module-authX509/zipball/66525b1ec4145ec8d0d0e9db4534624b6be4c1fb",
                "reference": "66525b1ec4145ec8d0d0e9db4534624b6be4c1fb",
                "shasum": ""
            },
            "require": {
                "php": ">=5.5",
                "simplesamlphp/composer-module-installer": "~1.1",
                "simplesamlphp/simplesamlphp-module-ldap": "^0.9"
            },
            "require-dev": {
                "simplesamlphp/simplesamlphp": "^1.17",
                "simplesamlphp/simplesamlphp-test-framework": "^0.0.15"
            },
            "type": "simplesamlphp-module",
            "extra": {
                "ssp-mixedcase-module-name": "authX509"
            },
            "autoload": {
                "psr-4": {
                    "SimpleSAML\\Module\\authX509\\": "lib/"
                }
            },
            "notification-url": "https://packagist.org/downloads/",
            "license": [
                "LGPL-2.1-or-later"
            ],
            "authors": [
                {
                    "name": "Joost van Dijk",
                    "email": "Joost.vanDijk@surfnet.nl"
                },
                {
                    "name": "Tim van Dijen",
                    "email": "tvdijen@gmail.com"
                }
            ],
            "description": "A module that is able to authenticate users based on X509 client certificates",
            "keywords": [
                "simplesamlphp",
                "x509"
            ],
            "support": {
                "issues": "https://github.com/tvdijen/simplesamlphp-module-authx509/issues",
                "source": "https://github.com/tvdijen/simplesamlphp-module-authx509"
            },
            "time": "2020-12-15T23:06:47+00:00"
        },
        {
            "name": "simplesamlphp/simplesamlphp-module-authyubikey",
            "version": "v0.9.1",
            "source": {
                "type": "git",
                "url": "https://github.com/simplesamlphp/simplesamlphp-module-authyubikey.git",
                "reference": "8c27bfeb4981d2e6fa40a831e945f40c5a4ad3d2"
            },
            "dist": {
                "type": "zip",
                "url": "https://api.github.com/repos/simplesamlphp/simplesamlphp-module-authyubikey/zipball/8c27bfeb4981d2e6fa40a831e945f40c5a4ad3d2",
                "reference": "8c27bfeb4981d2e6fa40a831e945f40c5a4ad3d2",
                "shasum": ""
            },
            "require": {
                "php": ">=5.6",
                "simplesamlphp/composer-module-installer": "~1.1",
                "webmozart/assert": "~1.4"
            },
            "require-dev": {
                "phpunit/phpunit": "~5.7",
                "simplesamlphp/simplesamlphp": "^1.17"
            },
            "type": "simplesamlphp-module",
            "extra": {
                "ssp-mixedcase-module-name": "authYubikey"
            },
            "autoload": {
                "psr-4": {
                    "SimpleSAML\\modules\\yubikey\\": "lib/"
                }
            },
            "notification-url": "https://packagist.org/downloads/",
            "license": [
                "LGPL-3.0-or-later"
            ],
            "authors": [
                {
                    "name": "Tim van Dijen",
                    "email": "tvdijen@gmail.com"
                }
            ],
            "description": "A module that is able to authenticate against YubiKey",
            "keywords": [
                "authyubikey",
                "simplesamlphp"
            ],
            "support": {
                "issues": "https://github.com/tvdijen/simplesamlphp-module-authyubikey/issues",
                "source": "https://github.com/tvdijen/simplesamlphp-module-authyubikey"
            },
            "time": "2019-12-03T08:52:49+00:00"
        },
        {
            "name": "simplesamlphp/simplesamlphp-module-cas",
            "version": "v0.9.1",
            "source": {
                "type": "git",
                "url": "https://github.com/simplesamlphp/simplesamlphp-module-cas.git",
                "reference": "63b72e4600550c507cdfc32fdd208ad59a64321e"
            },
            "dist": {
                "type": "zip",
                "url": "https://api.github.com/repos/simplesamlphp/simplesamlphp-module-cas/zipball/63b72e4600550c507cdfc32fdd208ad59a64321e",
                "reference": "63b72e4600550c507cdfc32fdd208ad59a64321e",
                "shasum": ""
            },
            "require": {
                "php": ">=5.6",
                "simplesamlphp/composer-module-installer": "~1.1",
                "simplesamlphp/simplesamlphp-module-ldap": "^0.9",
                "webmozart/assert": "~1.4"
            },
            "require-dev": {
                "phpunit/phpunit": "~5.7",
                "simplesamlphp/simplesamlphp": "^1.17"
            },
            "type": "simplesamlphp-module",
            "autoload": {
                "psr-4": {
                    "SimpleSAML\\Module\\cas\\": "lib/"
                }
            },
            "notification-url": "https://packagist.org/downloads/",
            "license": [
                "LGPL-3.0-or-later"
            ],
            "authors": [
                {
                    "name": "Olav Morken",
                    "email": "olavmrk@gmail.com"
                }
            ],
            "description": "A module that provides CAS authentication",
            "keywords": [
                "cas",
                "simplesamlphp"
            ],
            "support": {
                "issues": "https://github.com/tvdijen/simplesamlphp-module-cas/issues",
                "source": "https://github.com/tvdijen/simplesamlphp-module-cas"
            },
            "time": "2019-12-03T09:03:06+00:00"
        },
        {
            "name": "simplesamlphp/simplesamlphp-module-cdc",
            "version": "v0.9.1",
            "source": {
                "type": "git",
                "url": "https://github.com/simplesamlphp/simplesamlphp-module-cdc.git",
                "reference": "16a5bfac7299e04e5feb472af328e07598708166"
            },
            "dist": {
                "type": "zip",
                "url": "https://api.github.com/repos/simplesamlphp/simplesamlphp-module-cdc/zipball/16a5bfac7299e04e5feb472af328e07598708166",
                "reference": "16a5bfac7299e04e5feb472af328e07598708166",
                "shasum": ""
            },
            "require": {
                "simplesamlphp/composer-module-installer": ">=1.1.6"
            },
            "require-dev": {
                "phpunit/phpunit": "~5.7",
                "simplesamlphp/simplesamlphp": "^1.17"
            },
            "type": "simplesamlphp-module",
            "autoload": {
                "psr-4": {
                    "SimpleSAML\\Module\\cdc\\": "lib/"
                }
            },
            "notification-url": "https://packagist.org/downloads/",
            "license": [
                "LGPL-3.0-or-later"
            ],
            "authors": [
                {
                    "name": "Olav Morken",
                    "email": "olav.morken@uninett.no"
                },
                {
                    "name": "Jaime Perez Crespo",
                    "email": "jaime.perez@uninett.no"
                }
            ],
            "description": "A SimpleSAMLphp module that allows integration with CDC",
            "homepage": "https://simplesamlphp.org/",
            "keywords": [
                "cdc",
                "simplesamlphp"
            ],
            "support": {
                "issues": "https://github.com/simplesamlphp/simplesamlphp-module-cdc/issues",
                "source": "https://github.com/simplesamlphp/simplesamlphp-module-cdc/"
            },
            "time": "2019-12-03T09:04:11+00:00"
        },
        {
            "name": "simplesamlphp/simplesamlphp-module-consent",
            "version": "v0.9.7",
            "source": {
                "type": "git",
                "url": "https://github.com/simplesamlphp/simplesamlphp-module-consent.git",
                "reference": "16a347ee4003e2adf415284b334a582e9b8a5717"
            },
            "dist": {
                "type": "zip",
                "url": "https://api.github.com/repos/simplesamlphp/simplesamlphp-module-consent/zipball/16a347ee4003e2adf415284b334a582e9b8a5717",
                "reference": "16a347ee4003e2adf415284b334a582e9b8a5717",
                "shasum": ""
            },
            "require": {
                "php": ">=5.6",
                "simplesamlphp/composer-module-installer": "~1.1"
            },
            "require-dev": {
                "phpunit/phpunit": "~5.7",
                "simplesamlphp/simplesamlphp": "^1.17",
                "webmozart/assert": "<1.6"
            },
            "type": "simplesamlphp-module",
            "autoload": {
                "psr-4": {
                    "SimpleSAML\\Module\\consent\\": "lib/"
                }
            },
            "notification-url": "https://packagist.org/downloads/",
            "license": [
                "LGPL-2.1-or-later"
            ],
            "authors": [
                {
                    "name": "Olav Morken",
                    "email": "lavmrk@gmail.com"
                }
            ],
            "description": "A module that will ask for user consent before releasing attributes",
            "keywords": [
                "consent",
                "simplesamlphp"
            ],
            "support": {
                "issues": "https://github.com/tvdijen/simplesamlphp-module-consent/issues",
                "source": "https://github.com/tvdijen/simplesamlphp-module-consent"
            },
            "time": "2021-09-04T19:57:14+00:00"
        },
        {
            "name": "simplesamlphp/simplesamlphp-module-consentadmin",
            "version": "v0.9.1",
            "source": {
                "type": "git",
                "url": "https://github.com/simplesamlphp/simplesamlphp-module-consentadmin.git",
                "reference": "466e8d0d751f0080162d78e63ab2e125b24d17a1"
            },
            "dist": {
                "type": "zip",
                "url": "https://api.github.com/repos/simplesamlphp/simplesamlphp-module-consentadmin/zipball/466e8d0d751f0080162d78e63ab2e125b24d17a1",
                "reference": "466e8d0d751f0080162d78e63ab2e125b24d17a1",
                "shasum": ""
            },
            "require": {
                "php": ">=5.6",
                "simplesamlphp/composer-module-installer": "~1.1",
                "simplesamlphp/simplesamlphp-module-consent": "^0.9",
                "webmozart/assert": "~1.4"
            },
            "require-dev": {
                "phpunit/phpunit": "~5.7",
                "simplesamlphp/simplesamlphp": "^1.17"
            },
            "type": "simplesamlphp-module",
            "extra": {
                "ssp-mixedcase-module-name": "consentAdmin"
            },
            "notification-url": "https://packagist.org/downloads/",
            "license": [
                "LGPL-3.0-or-later"
            ],
            "authors": [
                {
                    "name": "Jacob Christiansen",
                    "email": "jach@wayf.dk"
                },
                {
                    "name": "Olav Morken",
                    "email": "olav.morken@uninett.no"
                }
            ],
            "description": "A module that allows users to manage their consent",
            "keywords": [
                "consentadmin",
                "simplesamlphp"
            ],
            "support": {
                "issues": "https://github.com/simplesamlphp/simplesamlphp-module-consentadmin/issues",
                "source": "https://github.com/simplesamlphp/simplesamlphp-module-consentadmin"
            },
            "time": "2019-12-03T09:06:40+00:00"
        },
        {
            "name": "simplesamlphp/simplesamlphp-module-discopower",
            "version": "v0.9.1",
            "source": {
                "type": "git",
                "url": "https://github.com/simplesamlphp/simplesamlphp-module-discopower.git",
                "reference": "006c0617610f1bae11cf4d17e8ce4c509239a60e"
            },
            "dist": {
                "type": "zip",
                "url": "https://api.github.com/repos/simplesamlphp/simplesamlphp-module-discopower/zipball/006c0617610f1bae11cf4d17e8ce4c509239a60e",
                "reference": "006c0617610f1bae11cf4d17e8ce4c509239a60e",
                "shasum": ""
            },
            "require": {
                "php": ">=5.6",
                "simplesamlphp/composer-module-installer": "~1.1",
                "webmozart/assert": "~1.4"
            },
            "require-dev": {
                "phpunit/phpunit": "~5.7",
                "simplesamlphp/simplesamlphp": "^1.17"
            },
            "type": "simplesamlphp-module",
            "autoload": {
                "psr-4": {
                    "SimpleSAML\\modules\\discopower\\": "lib/"
                }
            },
            "notification-url": "https://packagist.org/downloads/",
            "license": [
                "LGPL-3.0-or-later"
            ],
            "authors": [
                {
                    "name": "Andreas Åkre Solberg",
                    "email": "andreas.solberg@uninett.no"
                }
            ],
            "description": "Fancy tabbed discovery service with filtering capabilities where SPs can have different sets of metadata listed",
            "keywords": [
                "discopower",
                "discovery",
                "simplesamlphp"
            ],
            "support": {
                "issues": "https://github.com/tvdijen/simplesamlphp-module-discopower/issues",
                "source": "https://github.com/tvdijen/simplesamlphp-module-discopower"
            },
            "time": "2019-11-27T20:34:37+00:00"
        },
        {
            "name": "simplesamlphp/simplesamlphp-module-exampleattributeserver",
            "version": "v1.0.0",
            "source": {
                "type": "git",
                "url": "https://github.com/simplesamlphp/simplesamlphp-module-exampleattributeserver.git",
                "reference": "63e0323e81c32bc3c9eaa01ea45194bb10153708"
            },
            "dist": {
                "type": "zip",
                "url": "https://api.github.com/repos/simplesamlphp/simplesamlphp-module-exampleattributeserver/zipball/63e0323e81c32bc3c9eaa01ea45194bb10153708",
                "reference": "63e0323e81c32bc3c9eaa01ea45194bb10153708",
                "shasum": ""
            },
            "require": {
                "php": ">=5.6",
                "simplesamlphp/composer-module-installer": "~1.1"
            },
            "require-dev": {
                "phpunit/phpunit": "~5.7",
                "simplesamlphp/simplesamlphp": "^1.17"
            },
            "type": "simplesamlphp-module",
            "autoload": {
                "psr-4": {
                    "SimpleSAML\\Module\\exampleattributeserver\\": "lib/"
                }
            },
            "notification-url": "https://packagist.org/downloads/",
            "license": [
                "LGPL-3.0-or-later"
            ],
            "authors": [
                {
                    "name": "Olav Morken",
                    "email": "olavmrk@gmail.com"
                }
            ],
            "description": "An example for SAML attributes queries",
            "keywords": [
                "exampleattributeserver",
                "simplesamlphp"
            ],
            "support": {
                "issues": "https://github.com/tvdijen/simplesamlphp-module-exampleattributeserver/issues",
                "source": "https://github.com/tvdijen/simplesamlphp-module-exampleattributeserver"
            },
            "time": "2019-05-28T12:37:15+00:00"
        },
        {
            "name": "simplesamlphp/simplesamlphp-module-expirycheck",
            "version": "v0.9.3",
            "source": {
                "type": "git",
                "url": "https://github.com/simplesamlphp/simplesamlphp-module-expirycheck.git",
                "reference": "59c59cdf87e2679257b46c07bb4c27666a11cc20"
            },
            "dist": {
                "type": "zip",
                "url": "https://api.github.com/repos/simplesamlphp/simplesamlphp-module-expirycheck/zipball/59c59cdf87e2679257b46c07bb4c27666a11cc20",
                "reference": "59c59cdf87e2679257b46c07bb4c27666a11cc20",
                "shasum": ""
            },
            "require": {
                "php": ">=5.6",
                "simplesamlphp/composer-module-installer": "~1.1",
                "webmozart/assert": "~1.4"
            },
            "require-dev": {
                "simplesamlphp/simplesamlphp": "^1.17",
                "simplesamlphp/simplesamlphp-test-framework": "^0.0.10"
            },
            "type": "simplesamlphp-module",
            "autoload": {
                "psr-4": {
                    "SimpleSAML\\Module\\expirycheck\\": "lib/"
                }
            },
            "notification-url": "https://packagist.org/downloads/",
            "license": [
                "LGPL-3.0-or-later"
            ],
            "authors": [
                {
                    "name": "Alex Mihičinac",
                    "email": "alexm@arnes.si"
                }
            ],
            "description": "The expirycheck module validates user's expiry date",
            "keywords": [
                "expirycheck",
                "simplesamlphp"
            ],
            "support": {
                "issues": "https://github.com/simplesamlphp/simplesamlphp-module-expirycheck/issues",
                "source": "https://github.com/simplesamlphp/simplesamlphp-module-expirycheck"
            },
            "time": "2019-12-14T13:20:46+00:00"
        },
        {
            "name": "simplesamlphp/simplesamlphp-module-ldap",
            "version": "v0.9.12",
            "source": {
                "type": "git",
                "url": "https://github.com/simplesamlphp/simplesamlphp-module-ldap.git",
                "reference": "88f2f40eedc27abfc5a9e5b61ae86cd6e86da4e1"
            },
            "dist": {
                "type": "zip",
                "url": "https://api.github.com/repos/simplesamlphp/simplesamlphp-module-ldap/zipball/88f2f40eedc27abfc5a9e5b61ae86cd6e86da4e1",
                "reference": "88f2f40eedc27abfc5a9e5b61ae86cd6e86da4e1",
                "shasum": ""
            },
            "require": {
                "php": ">=5.6",
                "simplesamlphp/composer-module-installer": "~1.1"
            },
            "require-dev": {
                "phpunit/phpunit": "~5.7",
                "simplesamlphp/simplesamlphp": "^1.17"
            },
            "suggest": {
                "ext-ldap": "Needed when using LDAP authentication in SimpleSAMLphp"
            },
            "type": "simplesamlphp-module",
            "autoload": {
                "psr-4": {
                    "SimpleSAML\\Module\\ldap\\": "lib/"
                }
            },
            "notification-url": "https://packagist.org/downloads/",
            "license": [
                "LGPL-2.1-or-later"
            ],
            "authors": [
                {
                    "name": "Olav Morken",
                    "email": "olavmrk@gmail.com"
                },
                {
                    "name": "Tim van Dijen",
                    "email": "tvdijen@gmail.com"
                }
            ],
            "description": "A module that provides authentication against LDAP stores",
            "keywords": [
                "ldap",
                "simplesamlphp"
            ],
            "support": {
                "issues": "https://github.com/tvdijen/simplesamlphp-module-ldap/issues",
                "source": "https://github.com/tvdijen/simplesamlphp-module-ldap"
            },
            "time": "2021-09-07T15:21:37+00:00"
        },
        {
            "name": "simplesamlphp/simplesamlphp-module-memcachemonitor",
            "version": "v0.9.2",
            "source": {
                "type": "git",
                "url": "https://github.com/simplesamlphp/simplesamlphp-module-memcachemonitor.git",
                "reference": "900b5c6b59913d9013b8dae090841a127ae55ae5"
            },
            "dist": {
                "type": "zip",
                "url": "https://api.github.com/repos/simplesamlphp/simplesamlphp-module-memcachemonitor/zipball/900b5c6b59913d9013b8dae090841a127ae55ae5",
                "reference": "900b5c6b59913d9013b8dae090841a127ae55ae5",
                "shasum": ""
            },
            "require": {
                "php": ">=5.6",
                "simplesamlphp/composer-module-installer": "~1.1"
            },
            "require-dev": {
                "simplesamlphp/simplesamlphp": "^1.17",
                "simplesamlphp/simplesamlphp-test-framework": "~0.0.6"
            },
            "type": "simplesamlphp-module",
            "extra": {
                "ssp-mixedcase-module-name": "memcacheMonitor"
            },
            "notification-url": "https://packagist.org/downloads/",
            "license": [
                "LGPL-2.1-or-later"
            ],
            "authors": [
                {
                    "name": "Andreas Åkre Solberg",
                    "email": "andreas.solberg@uninett.no"
                },
                {
                    "name": "Tim van Dijen",
                    "email": "tvdijen@gmail.com"
                }
            ],
            "description": "A module that is able display usage statistics of a memcache(d) store",
            "keywords": [
                "memcachemonitor",
                "simplesamlphp"
            ],
            "support": {
                "issues": "https://github.com/tvdijen/simplesamlphp-module-memcachemonitor/issues",
                "source": "https://github.com/tvdijen/simplesamlphp-module-memcachemonitor"
            },
            "time": "2021-01-25T15:44:44+00:00"
        },
        {
            "name": "simplesamlphp/simplesamlphp-module-memcookie",
            "version": "v1.2.2",
            "source": {
                "type": "git",
                "url": "https://github.com/simplesamlphp/simplesamlphp-module-memcookie.git",
                "reference": "39535304e8d464b7baa1e82cb441fa432947ff57"
            },
            "dist": {
                "type": "zip",
                "url": "https://api.github.com/repos/simplesamlphp/simplesamlphp-module-memcookie/zipball/39535304e8d464b7baa1e82cb441fa432947ff57",
                "reference": "39535304e8d464b7baa1e82cb441fa432947ff57",
                "shasum": ""
            },
            "require": {
                "php": ">=5.6",
                "simplesamlphp/composer-module-installer": ">=1.1.6"
            },
            "require-dev": {
                "phpunit/phpunit": "~5.7",
                "simplesamlphp/simplesamlphp": "^1.17",
                "simplesamlphp/simplesamlphp-test-framework": "^0.0.6"
            },
            "type": "simplesamlphp-module",
            "notification-url": "https://packagist.org/downloads/",
            "license": [
                "LGPL-2.1"
            ],
            "authors": [
                {
                    "name": "Olav Morken",
                    "email": "olav.morken@uninett.no"
                },
                {
                    "name": "Jaime Perez Crespo",
                    "email": "jaime.perez@uninett.no"
                }
            ],
            "description": "A SimpleSAMLphp module that allows integration with Auth MemCookie, allowing web applications written in other languages than PHP to integrate with SimpleSAMLphp.",
            "homepage": "https://simplesamlphp.org/",
            "keywords": [
                "Auth MemCookie",
                "apache",
                "cookies",
                "simplesamlphp"
            ],
            "support": {
                "issues": "https://github.com/simplesamlphp/simplesamlphp-module-memcookie/issues",
                "source": "https://github.com/simplesamlphp/simplesamlphp-module-memcookie/"
            },
            "time": "2019-08-08T18:33:47+00:00"
        },
        {
            "name": "simplesamlphp/simplesamlphp-module-metarefresh",
            "version": "v0.9.6",
            "source": {
                "type": "git",
                "url": "https://github.com/simplesamlphp/simplesamlphp-module-metarefresh.git",
                "reference": "e284306a7097297765b5b78a4e28f19f18d4e001"
            },
            "dist": {
                "type": "zip",
                "url": "https://api.github.com/repos/simplesamlphp/simplesamlphp-module-metarefresh/zipball/e284306a7097297765b5b78a4e28f19f18d4e001",
                "reference": "e284306a7097297765b5b78a4e28f19f18d4e001",
                "shasum": ""
            },
            "require": {
                "php": ">=5.6",
                "simplesamlphp/composer-module-installer": "~1.1"
            },
            "require-dev": {
                "phpunit/phpunit": "~5.7",
                "simplesamlphp/simplesamlphp": "^1.18"
            },
            "type": "simplesamlphp-module",
            "autoload": {
                "psr-4": {
                    "SimpleSAML\\Module\\metarefresh\\": "lib/"
                }
            },
            "notification-url": "https://packagist.org/downloads/",
            "license": [
                "LGPL-2.1-or-later"
            ],
            "authors": [
                {
                    "name": "Andreas Åkre Solberg",
                    "email": "andreas.solberg@uninett.no"
                }
            ],
            "description": "The metarefresh module will download and parse metadata documents and store them locally",
            "keywords": [
                "metarefresh",
                "simplesamlphp"
            ],
            "support": {
                "issues": "https://github.com/tvdijen/simplesamlphp-module-metarefresh/issues",
                "source": "https://github.com/tvdijen/simplesamlphp-module-metarefresh"
            },
            "time": "2020-07-31T14:43:37+00:00"
        },
        {
            "name": "simplesamlphp/simplesamlphp-module-negotiate",
            "version": "v0.9.11",
            "source": {
                "type": "git",
                "url": "https://github.com/simplesamlphp/simplesamlphp-module-negotiate.git",
                "reference": "e7c4597110c753a750cd522220fc2a5a34b7c1b8"
            },
            "dist": {
                "type": "zip",
                "url": "https://api.github.com/repos/simplesamlphp/simplesamlphp-module-negotiate/zipball/e7c4597110c753a750cd522220fc2a5a34b7c1b8",
                "reference": "e7c4597110c753a750cd522220fc2a5a34b7c1b8",
                "shasum": ""
            },
            "require": {
                "php": ">=5.6",
                "simplesamlphp/composer-module-installer": "~1.1",
                "simplesamlphp/simplesamlphp-module-ldap": "^0.9",
                "webmozart/assert": "~1.4"
            },
            "require-dev": {
                "phpunit/phpunit": "~5.7",
                "sensiolabs/security-checker": "^5.0.3",
                "simplesamlphp/simplesamlphp": "dev-testing-1.18",
                "simplesamlphp/simplesamlphp-test-framework": "^0.0.14",
                "squizlabs/php_codesniffer": "^3.5"
            },
            "suggest": {
                "ext-krb5": "Needed in case the SimpleSAMLphp negotiate module is used"
            },
            "type": "simplesamlphp-module",
            "autoload": {
                "psr-4": {
                    "SimpleSAML\\Module\\negotiate\\": "lib/"
                }
            },
            "notification-url": "https://packagist.org/downloads/",
            "license": [
                "LGPL-2.1-or-later"
            ],
            "authors": [
                {
                    "name": "Olav Morken",
                    "email": "olavmrk@gmail.com"
                }
            ],
            "description": "The Negotiate module implements Microsofts Kerberos SPNEGO mechanism",
            "keywords": [
                "negotiate",
                "simplesamlphp"
            ],
            "support": {
                "issues": "https://github.com/tvdijen/simplesamlphp-module-negotiate/issues",
                "source": "https://github.com/tvdijen/simplesamlphp-module-negotiate"
            },
            "time": "2021-05-17T11:01:39+00:00"
        },
        {
            "name": "simplesamlphp/simplesamlphp-module-oauth",
            "version": "v0.9.3",
            "source": {
                "type": "git",
                "url": "https://github.com/simplesamlphp/simplesamlphp-module-oauth.git",
                "reference": "2a2433144dca408315e4ee163f9ab73a6110b2b1"
            },
            "dist": {
                "type": "zip",
                "url": "https://api.github.com/repos/simplesamlphp/simplesamlphp-module-oauth/zipball/2a2433144dca408315e4ee163f9ab73a6110b2b1",
                "reference": "2a2433144dca408315e4ee163f9ab73a6110b2b1",
                "shasum": ""
            },
            "require": {
                "simplesamlphp/composer-module-installer": ">=1.1.6"
            },
            "require-dev": {
                "phpunit/phpunit": "~4.8.36",
                "simplesamlphp/simplesamlphp": "^1.17"
            },
            "type": "simplesamlphp-module",
            "autoload": {
                "psr-4": {
                    "SimpleSAML\\Module\\oauth\\": "lib/"
                }
            },
            "notification-url": "https://packagist.org/downloads/",
            "license": [
                "LGPL-2.1-or-later"
            ],
            "authors": [
                {
                    "name": "Olav Morken",
                    "email": "olav.morken@uninett.no"
                },
                {
                    "name": "Jaime Perez Crespo",
                    "email": "jaime.perez@uninett.no"
                }
            ],
            "description": "A SimpleSAMLphp module that allows integration with OAuth1,",
            "homepage": "https://simplesamlphp.org/",
            "keywords": [
                "oauth1",
                "simplesamlphp"
            ],
            "support": {
                "issues": "https://github.com/simplesamlphp/simplesamlphp-module-oauth/issues",
                "source": "https://github.com/simplesamlphp/simplesamlphp-module-oauth/"
            },
            "abandoned": true,
            "time": "2021-08-31T18:55:00+00:00"
        },
        {
            "name": "simplesamlphp/simplesamlphp-module-preprodwarning",
            "version": "v0.9.2",
            "source": {
                "type": "git",
                "url": "https://github.com/simplesamlphp/simplesamlphp-module-preprodwarning.git",
                "reference": "8e032de33a75eb44857dc06d886ad94ee3af4638"
            },
            "dist": {
                "type": "zip",
                "url": "https://api.github.com/repos/simplesamlphp/simplesamlphp-module-preprodwarning/zipball/8e032de33a75eb44857dc06d886ad94ee3af4638",
                "reference": "8e032de33a75eb44857dc06d886ad94ee3af4638",
                "shasum": ""
            },
            "require": {
                "php": ">=5.6",
                "simplesamlphp/composer-module-installer": "~1.1"
            },
            "require-dev": {
                "phpunit/phpunit": "~5.7",
                "simplesamlphp/simplesamlphp": "^1.17",
                "webmozart/assert": "^1.4"
            },
            "type": "simplesamlphp-module",
            "autoload": {
                "psr-4": {
                    "SimpleSAML\\Module\\preprodwarning\\": "lib/"
                }
            },
            "notification-url": "https://packagist.org/downloads/",
            "license": [
                "LGPL-2.1-or-later"
            ],
            "authors": [
                {
                    "name": "Andreas Åkre Solberg",
                    "email": "andreas.solberg@uninett.no"
                }
            ],
            "description": "Display a warning when using a pre-production environment",
            "keywords": [
                "preprodwarning",
                "simplesamlphp"
            ],
            "support": {
                "issues": "https://github.com/simplesamlphp/simplesamlphp-module-preprodwarning/issues",
                "source": "https://github.com/simplesamlphp/simplesamlphp-module-preprodwarning"
            },
            "time": "2020-04-09T13:05:27+00:00"
        },
        {
            "name": "simplesamlphp/simplesamlphp-module-radius",
            "version": "v0.9.3",
            "source": {
                "type": "git",
                "url": "https://github.com/simplesamlphp/simplesamlphp-module-radius.git",
                "reference": "36bd0f39f9a13f7eb96ead97c97c3634aa1c3f2d"
            },
            "dist": {
                "type": "zip",
                "url": "https://api.github.com/repos/simplesamlphp/simplesamlphp-module-radius/zipball/36bd0f39f9a13f7eb96ead97c97c3634aa1c3f2d",
                "reference": "36bd0f39f9a13f7eb96ead97c97c3634aa1c3f2d",
                "shasum": ""
            },
            "require": {
                "php": ">=5.6",
                "simplesamlphp/composer-module-installer": "~1.1"
            },
            "require-dev": {
                "phpunit/phpunit": "~5.7",
                "simplesamlphp/simplesamlphp": "^1.17",
                "simplesamlphp/simplesamlphp-test-framework": "^0.0.7"
            },
            "type": "simplesamlphp-module",
            "autoload": {
                "psr-4": {
                    "SimpleSAML\\Module\\radius\\": "lib/"
                }
            },
            "notification-url": "https://packagist.org/downloads/",
            "license": [
                "LGPL-3.0-or-later"
            ],
            "authors": [
                {
                    "name": "Olav Morken",
                    "email": "olavmrk@gmail.com"
                }
            ],
            "description": "A module that is able perform authentication against a RADIUS server",
            "keywords": [
                "radius",
                "simplesamlphp"
            ],
            "support": {
                "issues": "https://github.com/tvdijen/simplesamlphp-module-radius/issues",
                "source": "https://github.com/tvdijen/simplesamlphp-module-radius"
            },
            "time": "2019-10-03T18:13:07+00:00"
        },
        {
            "name": "simplesamlphp/simplesamlphp-module-riak",
            "version": "v0.9.1",
            "source": {
                "type": "git",
                "url": "https://github.com/simplesamlphp/simplesamlphp-module-riak.git",
                "reference": "c1a9d9545cb4e05b9205b34624850bb777aca991"
            },
            "dist": {
                "type": "zip",
                "url": "https://api.github.com/repos/simplesamlphp/simplesamlphp-module-riak/zipball/c1a9d9545cb4e05b9205b34624850bb777aca991",
                "reference": "c1a9d9545cb4e05b9205b34624850bb777aca991",
                "shasum": ""
            },
            "require": {
                "php": ">=5.6",
                "phpfastcache/riak-client": "^3.4",
                "simplesamlphp/composer-module-installer": "~1.1"
            },
            "require-dev": {
                "phpunit/phpunit": "~5.7",
                "simplesamlphp/simplesamlphp": "^1.17"
            },
            "type": "simplesamlphp-module",
            "autoload": {
                "psr-4": {
                    "SimpleSAML\\Module\\riak\\": "lib/"
                }
            },
            "notification-url": "https://packagist.org/downloads/",
            "license": [
                "LGPL-3.0-or-later"
            ],
            "authors": [
                {
                    "name": "Tim van Dijen",
                    "email": "tvdijen@gmail.com"
                }
            ],
            "description": "A module that is able to store key/value pairs in a Riak store",
            "keywords": [
                "riak",
                "simplesamlphp"
            ],
            "support": {
                "issues": "https://github.com/tvdijen/simplesamlphp-module-riak/issues",
                "source": "https://github.com/tvdijen/simplesamlphp-module-riak"
            },
            "time": "2019-12-03T08:28:45+00:00"
        },
        {
            "name": "simplesamlphp/simplesamlphp-module-sanitycheck",
            "version": "v0.9.1",
            "source": {
                "type": "git",
                "url": "https://github.com/simplesamlphp/simplesamlphp-module-sanitycheck.git",
                "reference": "15d6664eae73a233c3c4c72fd8a5c2be72b6ed2a"
            },
            "dist": {
                "type": "zip",
                "url": "https://api.github.com/repos/simplesamlphp/simplesamlphp-module-sanitycheck/zipball/15d6664eae73a233c3c4c72fd8a5c2be72b6ed2a",
                "reference": "15d6664eae73a233c3c4c72fd8a5c2be72b6ed2a",
                "shasum": ""
            },
            "require": {
                "php": ">=5.6",
                "simplesamlphp/composer-module-installer": "~1.1",
                "webmozart/assert": "~1.4"
            },
            "require-dev": {
                "phpunit/phpunit": "~5.7",
                "simplesamlphp/simplesamlphp": "^1.17"
            },
            "type": "simplesamlphp-module",
            "autoload": {
                "psr-4": {
                    "SimpleSAML\\Module\\sanitycheck\\": "lib/"
                }
            },
            "notification-url": "https://packagist.org/downloads/",
            "license": [
                "LGPL-2.1-or-later"
            ],
            "authors": [
                {
                    "name": "Andreas Åkre Solberg",
                    "email": "andreas.solberg@uninett.no"
                }
            ],
            "description": "Perform sanity checks on configuration",
            "keywords": [
                "sanitycheck",
                "simplesamlphp"
            ],
            "support": {
                "issues": "https://github.com/tvdijen/simplesamlphp-module-sanitycheck/issues",
                "source": "https://github.com/tvdijen/simplesamlphp-module-sanitycheck"
            },
            "time": "2020-05-07T11:34:29+00:00"
        },
        {
            "name": "simplesamlphp/simplesamlphp-module-smartattributes",
            "version": "v0.9.1",
            "source": {
                "type": "git",
                "url": "https://github.com/simplesamlphp/simplesamlphp-module-smartattributes.git",
                "reference": "b45d3ecd916e359a9cae05f9ae9df09b5c42f4e6"
            },
            "dist": {
                "type": "zip",
                "url": "https://api.github.com/repos/simplesamlphp/simplesamlphp-module-smartattributes/zipball/b45d3ecd916e359a9cae05f9ae9df09b5c42f4e6",
                "reference": "b45d3ecd916e359a9cae05f9ae9df09b5c42f4e6",
                "shasum": ""
            },
            "require": {
                "php": ">=5.6",
                "simplesamlphp/composer-module-installer": "~1.1"
            },
            "require-dev": {
                "phpunit/phpunit": "~5.7",
                "simplesamlphp/simplesamlphp": "^1.17"
            },
            "type": "simplesamlphp-module",
            "autoload": {
                "psr-4": {
                    "SimpleSAML\\Module\\smartattributes\\": "lib/"
                }
            },
            "notification-url": "https://packagist.org/downloads/",
            "license": [
                "LGPL-3.0-or-later"
            ],
            "authors": [
                {
                    "name": "Andreas Åkre Solberg",
                    "email": "andreas.solberg@uninett.no"
                }
            ],
            "description": "The SmartAttributes module provides additional authentication processing filters to manipulate attributes.",
            "keywords": [
                "simplesamlphp",
                "smartattributes"
            ],
            "support": {
                "issues": "https://github.com/tvdijen/simplesamlphp-module-smartattributes/issues",
                "source": "https://github.com/tvdijen/simplesamlphp-module-smartattributes"
            },
            "time": "2019-12-03T09:24:09+00:00"
        },
        {
            "name": "simplesamlphp/simplesamlphp-module-sqlauth",
            "version": "v0.9.3",
            "source": {
                "type": "git",
                "url": "https://github.com/simplesamlphp/simplesamlphp-module-sqlauth.git",
                "reference": "c2dc4fc8aa6d8b2408131e09b39f06d8610ff374"
            },
            "dist": {
                "type": "zip",
                "url": "https://api.github.com/repos/simplesamlphp/simplesamlphp-module-sqlauth/zipball/c2dc4fc8aa6d8b2408131e09b39f06d8610ff374",
                "reference": "c2dc4fc8aa6d8b2408131e09b39f06d8610ff374",
                "shasum": ""
            },
            "require": {
                "php": ">=5.6",
                "simplesamlphp/composer-module-installer": "~1.1"
            },
            "require-dev": {
                "phpunit/phpunit": "~5.7",
                "simplesamlphp/simplesamlphp": "^1.17",
                "webmozart/assert": "^1.4 <1.7"
            },
            "type": "simplesamlphp-module",
            "autoload": {
                "psr-4": {
                    "SimpleSAML\\Module\\sqlauth\\": "lib/"
                }
            },
            "notification-url": "https://packagist.org/downloads/",
            "license": [
                "LGPL-2.1-or-later"
            ],
            "authors": [
                {
                    "name": "Olav Morken",
                    "email": "olavmrk@gmail.com"
                }
            ],
            "description": "This is a authentication module for authenticating a user against a SQL database",
            "keywords": [
                "simplesamlphp",
                "sqlauth"
            ],
            "support": {
                "issues": "https://github.com/tvdijen/simplesamlphp-module-sqlauth/issues",
                "source": "https://github.com/tvdijen/simplesamlphp-module-sqlauth"
            },
            "time": "2021-04-29T16:51:59+00:00"
        },
        {
            "name": "simplesamlphp/simplesamlphp-module-statistics",
            "version": "v0.9.6",
            "source": {
                "type": "git",
                "url": "https://github.com/simplesamlphp/simplesamlphp-module-statistics.git",
                "reference": "03fb6bdbbf5ce0a0cb257208db79aacac227ac10"
            },
            "dist": {
                "type": "zip",
                "url": "https://api.github.com/repos/simplesamlphp/simplesamlphp-module-statistics/zipball/03fb6bdbbf5ce0a0cb257208db79aacac227ac10",
                "reference": "03fb6bdbbf5ce0a0cb257208db79aacac227ac10",
                "shasum": ""
            },
            "require": {
                "php": ">=5.6",
                "simplesamlphp/composer-module-installer": "~1.1",
                "webmozart/assert": "^1.4"
            },
            "require-dev": {
                "phpunit/phpunit": "~5.7",
                "simplesamlphp/simplesamlphp": "^1.17",
                "simplesamlphp/simplesamlphp-test-framework": "^0.0.12"
            },
            "type": "simplesamlphp-module",
            "autoload": {
                "psr-4": {
                    "SimpleSAML\\Module\\statistics\\": "lib/"
                }
            },
            "notification-url": "https://packagist.org/downloads/",
            "license": [
                "LGPL-2.1-or-later"
            ],
            "authors": [
                {
                    "name": "Andreas Åkre Solberg",
                    "email": "andreas.solberg@uninett.no"
                }
            ],
            "description": "The SimpleSAMLphp statistics module",
            "keywords": [
                "simplesamlphp",
                "statistics"
            ],
            "support": {
                "issues": "https://github.com/simplesamlphp/simplesamlphp-module-statistics/issues",
                "source": "https://github.com/simplesamlphp/simplesamlphp-module-statistics"
            },
            "time": "2021-01-25T15:15:26+00:00"
        },
        {
            "name": "simplesamlphp/twig-configurable-i18n",
            "version": "v2.3.4",
            "source": {
                "type": "git",
                "url": "https://github.com/simplesamlphp/twig-configurable-i18n.git",
                "reference": "e2bffc7eed3112a0b3870ef5b4da0fd74c7c4b8a"
            },
            "dist": {
                "type": "zip",
                "url": "https://api.github.com/repos/simplesamlphp/twig-configurable-i18n/zipball/e2bffc7eed3112a0b3870ef5b4da0fd74c7c4b8a",
                "reference": "e2bffc7eed3112a0b3870ef5b4da0fd74c7c4b8a",
                "shasum": ""
            },
            "require": {
                "php": ">=7.1",
                "twig/extensions": "@dev"
            },
            "require-dev": {
                "phpunit/phpunit": "^7.5",
                "sensiolabs/security-checker": "~6.0.3",
                "simplesamlphp/simplesamlphp-test-framework": "~0.1.2",
                "squizlabs/php_codesniffer": "^3.5",
                "twig/twig": "^2.13"
            },
            "type": "project",
            "autoload": {
                "psr-4": {
                    "SimpleSAML\\TwigConfigurableI18n\\": "src/"
                }
            },
            "notification-url": "https://packagist.org/downloads/",
            "license": [
                "LGPL-2.1"
            ],
            "authors": [
                {
                    "name": "Jaime Perez",
                    "email": "jaime.perez@uninett.no"
                }
            ],
            "description": "This is an extension on top of Twig's i18n extension, allowing you to customize which functions to use for translations.",
            "keywords": [
                "extension",
                "gettext",
                "i18n",
                "internationalization",
                "translation",
                "twig"
            ],
            "support": {
                "issues": "https://github.com/simplesamlphp/twig-configurable-i18n/issues",
                "source": "https://github.com/simplesamlphp/twig-configurable-i18n"
            },
            "time": "2020-08-27T12:51:10+00:00"
        },
        {
            "name": "slim/slim",
            "version": "3.12.3",
            "source": {
                "type": "git",
                "url": "https://github.com/slimphp/Slim.git",
                "reference": "1c9318a84ffb890900901136d620b4f03a59da38"
            },
            "dist": {
                "type": "zip",
                "url": "https://api.github.com/repos/slimphp/Slim/zipball/1c9318a84ffb890900901136d620b4f03a59da38",
                "reference": "1c9318a84ffb890900901136d620b4f03a59da38",
                "shasum": ""
            },
            "require": {
                "ext-json": "*",
                "ext-libxml": "*",
                "ext-simplexml": "*",
                "nikic/fast-route": "^1.0",
                "php": ">=5.5.0",
                "pimple/pimple": "^3.0",
                "psr/container": "^1.0",
                "psr/http-message": "^1.0"
            },
            "provide": {
                "psr/http-message-implementation": "1.0"
            },
            "require-dev": {
                "phpunit/phpunit": "^4.0",
                "squizlabs/php_codesniffer": "^2.5"
            },
            "type": "library",
            "autoload": {
                "psr-4": {
                    "Slim\\": "Slim"
                }
            },
            "notification-url": "https://packagist.org/downloads/",
            "license": [
                "MIT"
            ],
            "authors": [
                {
                    "name": "Josh Lockhart",
                    "email": "hello@joshlockhart.com",
                    "homepage": "https://joshlockhart.com"
                },
                {
                    "name": "Andrew Smith",
                    "email": "a.smith@silentworks.co.uk",
                    "homepage": "http://silentworks.co.uk"
                },
                {
                    "name": "Rob Allen",
                    "email": "rob@akrabat.com",
                    "homepage": "http://akrabat.com"
                },
                {
                    "name": "Gabriel Manricks",
                    "email": "gmanricks@me.com",
                    "homepage": "http://gabrielmanricks.com"
                }
            ],
            "description": "Slim is a PHP micro framework that helps you quickly write simple yet powerful web applications and APIs",
            "homepage": "https://slimframework.com",
            "keywords": [
                "api",
                "framework",
                "micro",
                "router"
            ],
            "support": {
                "issues": "https://github.com/slimphp/Slim/issues",
                "source": "https://github.com/slimphp/Slim/tree/3.x"
            },
            "time": "2019-11-28T17:40:33+00:00"
        },
        {
            "name": "symfony/config",
            "version": "v4.4.30",
            "source": {
                "type": "git",
                "url": "https://github.com/symfony/config.git",
                "reference": "d9ea72de055cd822e5228ff898e2aad2f52f76b0"
            },
            "dist": {
                "type": "zip",
                "url": "https://api.github.com/repos/symfony/config/zipball/d9ea72de055cd822e5228ff898e2aad2f52f76b0",
                "reference": "d9ea72de055cd822e5228ff898e2aad2f52f76b0",
                "shasum": ""
            },
            "require": {
                "php": ">=7.1.3",
                "symfony/filesystem": "^3.4|^4.0|^5.0",
                "symfony/polyfill-ctype": "~1.8",
                "symfony/polyfill-php80": "^1.16",
                "symfony/polyfill-php81": "^1.22"
            },
            "conflict": {
                "symfony/finder": "<3.4"
            },
            "require-dev": {
                "symfony/event-dispatcher": "^3.4|^4.0|^5.0",
                "symfony/finder": "^3.4|^4.0|^5.0",
                "symfony/messenger": "^4.1|^5.0",
                "symfony/service-contracts": "^1.1|^2",
                "symfony/yaml": "^3.4|^4.0|^5.0"
            },
            "suggest": {
                "symfony/yaml": "To use the yaml reference dumper"
            },
            "type": "library",
            "autoload": {
                "psr-4": {
                    "Symfony\\Component\\Config\\": ""
                },
                "exclude-from-classmap": [
                    "/Tests/"
                ]
            },
            "notification-url": "https://packagist.org/downloads/",
            "license": [
                "MIT"
            ],
            "authors": [
                {
                    "name": "Fabien Potencier",
                    "email": "fabien@symfony.com"
                },
                {
                    "name": "Symfony Community",
                    "homepage": "https://symfony.com/contributors"
                }
            ],
            "description": "Helps you find, load, combine, autofill and validate configuration values of any kind",
            "homepage": "https://symfony.com",
            "support": {
                "source": "https://github.com/symfony/config/tree/v4.4.30"
            },
            "funding": [
                {
                    "url": "https://symfony.com/sponsor",
                    "type": "custom"
                },
                {
                    "url": "https://github.com/fabpot",
                    "type": "github"
                },
                {
                    "url": "https://tidelift.com/funding/github/packagist/symfony/symfony",
                    "type": "tidelift"
                }
            ],
            "time": "2021-08-04T20:31:23+00:00"
        },
        {
            "name": "symfony/console",
            "version": "v4.4.30",
            "source": {
                "type": "git",
                "url": "https://github.com/symfony/console.git",
                "reference": "a3f7189a0665ee33b50e9e228c46f50f5acbed22"
            },
            "dist": {
                "type": "zip",
                "url": "https://api.github.com/repos/symfony/console/zipball/a3f7189a0665ee33b50e9e228c46f50f5acbed22",
                "reference": "a3f7189a0665ee33b50e9e228c46f50f5acbed22",
                "shasum": ""
            },
            "require": {
                "php": ">=7.1.3",
                "symfony/polyfill-mbstring": "~1.0",
                "symfony/polyfill-php73": "^1.8",
                "symfony/polyfill-php80": "^1.16",
                "symfony/service-contracts": "^1.1|^2"
            },
            "conflict": {
                "psr/log": ">=3",
                "symfony/dependency-injection": "<3.4",
                "symfony/event-dispatcher": "<4.3|>=5",
                "symfony/lock": "<4.4",
                "symfony/process": "<3.3"
            },
            "provide": {
                "psr/log-implementation": "1.0|2.0"
            },
            "require-dev": {
                "psr/log": "^1|^2",
                "symfony/config": "^3.4|^4.0|^5.0",
                "symfony/dependency-injection": "^3.4|^4.0|^5.0",
                "symfony/event-dispatcher": "^4.3",
                "symfony/lock": "^4.4|^5.0",
                "symfony/process": "^3.4|^4.0|^5.0",
                "symfony/var-dumper": "^4.3|^5.0"
            },
            "suggest": {
                "psr/log": "For using the console logger",
                "symfony/event-dispatcher": "",
                "symfony/lock": "",
                "symfony/process": ""
            },
            "type": "library",
            "autoload": {
                "psr-4": {
                    "Symfony\\Component\\Console\\": ""
                },
                "exclude-from-classmap": [
                    "/Tests/"
                ]
            },
            "notification-url": "https://packagist.org/downloads/",
            "license": [
                "MIT"
            ],
            "authors": [
                {
                    "name": "Fabien Potencier",
                    "email": "fabien@symfony.com"
                },
                {
                    "name": "Symfony Community",
                    "homepage": "https://symfony.com/contributors"
                }
            ],
            "description": "Eases the creation of beautiful and testable command line interfaces",
            "homepage": "https://symfony.com",
            "support": {
                "source": "https://github.com/symfony/console/tree/v4.4.30"
            },
            "funding": [
                {
                    "url": "https://symfony.com/sponsor",
                    "type": "custom"
                },
                {
                    "url": "https://github.com/fabpot",
                    "type": "github"
                },
                {
                    "url": "https://tidelift.com/funding/github/packagist/symfony/symfony",
                    "type": "tidelift"
                }
            ],
            "time": "2021-08-25T19:27:26+00:00"
        },
        {
            "name": "symfony/debug",
            "version": "v4.4.31",
            "source": {
                "type": "git",
                "url": "https://github.com/symfony/debug.git",
                "reference": "43ede438d4cb52cd589ae5dc070e9323866ba8e0"
            },
            "dist": {
                "type": "zip",
                "url": "https://api.github.com/repos/symfony/debug/zipball/43ede438d4cb52cd589ae5dc070e9323866ba8e0",
                "reference": "43ede438d4cb52cd589ae5dc070e9323866ba8e0",
                "shasum": ""
            },
            "require": {
                "php": ">=7.1.3",
                "psr/log": "^1|^2|^3"
            },
            "conflict": {
                "symfony/http-kernel": "<3.4"
            },
            "require-dev": {
                "symfony/http-kernel": "^3.4|^4.0|^5.0"
            },
            "type": "library",
            "autoload": {
                "psr-4": {
                    "Symfony\\Component\\Debug\\": ""
                },
                "exclude-from-classmap": [
                    "/Tests/"
                ]
            },
            "notification-url": "https://packagist.org/downloads/",
            "license": [
                "MIT"
            ],
            "authors": [
                {
                    "name": "Fabien Potencier",
                    "email": "fabien@symfony.com"
                },
                {
                    "name": "Symfony Community",
                    "homepage": "https://symfony.com/contributors"
                }
            ],
            "description": "Provides tools to ease debugging PHP code",
            "homepage": "https://symfony.com",
            "support": {
                "source": "https://github.com/symfony/debug/tree/v4.4.31"
            },
            "funding": [
                {
                    "url": "https://symfony.com/sponsor",
                    "type": "custom"
                },
                {
                    "url": "https://github.com/fabpot",
                    "type": "github"
                },
                {
                    "url": "https://tidelift.com/funding/github/packagist/symfony/symfony",
                    "type": "tidelift"
                }
            ],
            "time": "2021-09-24T13:30:14+00:00"
        },
        {
            "name": "symfony/dependency-injection",
            "version": "v4.4.31",
            "source": {
                "type": "git",
                "url": "https://github.com/symfony/dependency-injection.git",
                "reference": "75dd7094870feaa5be9ed2b6b1efcfc2b7d3b9b4"
            },
            "dist": {
                "type": "zip",
                "url": "https://api.github.com/repos/symfony/dependency-injection/zipball/75dd7094870feaa5be9ed2b6b1efcfc2b7d3b9b4",
                "reference": "75dd7094870feaa5be9ed2b6b1efcfc2b7d3b9b4",
                "shasum": ""
            },
            "require": {
                "php": ">=7.1.3",
                "psr/container": "^1.0",
                "symfony/polyfill-php80": "^1.16",
                "symfony/service-contracts": "^1.1.6|^2"
            },
            "conflict": {
                "symfony/config": "<4.3|>=5.0",
                "symfony/finder": "<3.4",
                "symfony/proxy-manager-bridge": "<3.4",
                "symfony/yaml": "<3.4"
            },
            "provide": {
                "psr/container-implementation": "1.0",
                "symfony/service-implementation": "1.0|2.0"
            },
            "require-dev": {
                "symfony/config": "^4.3",
                "symfony/expression-language": "^3.4|^4.0|^5.0",
                "symfony/yaml": "^4.4|^5.0"
            },
            "suggest": {
                "symfony/config": "",
                "symfony/expression-language": "For using expressions in service container configuration",
                "symfony/finder": "For using double-star glob patterns or when GLOB_BRACE portability is required",
                "symfony/proxy-manager-bridge": "Generate service proxies to lazy load them",
                "symfony/yaml": ""
            },
            "type": "library",
            "autoload": {
                "psr-4": {
                    "Symfony\\Component\\DependencyInjection\\": ""
                },
                "exclude-from-classmap": [
                    "/Tests/"
                ]
            },
            "notification-url": "https://packagist.org/downloads/",
            "license": [
                "MIT"
            ],
            "authors": [
                {
                    "name": "Fabien Potencier",
                    "email": "fabien@symfony.com"
                },
                {
                    "name": "Symfony Community",
                    "homepage": "https://symfony.com/contributors"
                }
            ],
            "description": "Allows you to standardize and centralize the way objects are constructed in your application",
            "homepage": "https://symfony.com",
            "support": {
                "source": "https://github.com/symfony/dependency-injection/tree/v4.4.31"
            },
            "funding": [
                {
                    "url": "https://symfony.com/sponsor",
                    "type": "custom"
                },
                {
                    "url": "https://github.com/fabpot",
                    "type": "github"
                },
                {
                    "url": "https://tidelift.com/funding/github/packagist/symfony/symfony",
                    "type": "tidelift"
                }
            ],
            "time": "2021-09-21T06:20:06+00:00"
        },
        {
            "name": "symfony/deprecation-contracts",
            "version": "v2.4.0",
            "source": {
                "type": "git",
                "url": "https://github.com/symfony/deprecation-contracts.git",
                "reference": "5f38c8804a9e97d23e0c8d63341088cd8a22d627"
            },
            "dist": {
                "type": "zip",
                "url": "https://api.github.com/repos/symfony/deprecation-contracts/zipball/5f38c8804a9e97d23e0c8d63341088cd8a22d627",
                "reference": "5f38c8804a9e97d23e0c8d63341088cd8a22d627",
                "shasum": ""
            },
            "require": {
                "php": ">=7.1"
            },
            "type": "library",
            "extra": {
                "branch-alias": {
                    "dev-main": "2.4-dev"
                },
                "thanks": {
                    "name": "symfony/contracts",
                    "url": "https://github.com/symfony/contracts"
                }
            },
            "autoload": {
                "files": [
                    "function.php"
                ]
            },
            "notification-url": "https://packagist.org/downloads/",
            "license": [
                "MIT"
            ],
            "authors": [
                {
                    "name": "Nicolas Grekas",
                    "email": "p@tchwork.com"
                },
                {
                    "name": "Symfony Community",
                    "homepage": "https://symfony.com/contributors"
                }
            ],
            "description": "A generic function and convention to trigger deprecation notices",
            "homepage": "https://symfony.com",
            "support": {
                "source": "https://github.com/symfony/deprecation-contracts/tree/v2.4.0"
            },
            "funding": [
                {
                    "url": "https://symfony.com/sponsor",
                    "type": "custom"
                },
                {
                    "url": "https://github.com/fabpot",
                    "type": "github"
                },
                {
                    "url": "https://tidelift.com/funding/github/packagist/symfony/symfony",
                    "type": "tidelift"
                }
            ],
            "time": "2021-03-23T23:28:01+00:00"
        },
        {
            "name": "symfony/error-handler",
            "version": "v4.4.30",
            "source": {
                "type": "git",
                "url": "https://github.com/symfony/error-handler.git",
                "reference": "51f98f7aa99f00f3b1da6bafe934e67ae6ba6dc5"
            },
            "dist": {
                "type": "zip",
                "url": "https://api.github.com/repos/symfony/error-handler/zipball/51f98f7aa99f00f3b1da6bafe934e67ae6ba6dc5",
                "reference": "51f98f7aa99f00f3b1da6bafe934e67ae6ba6dc5",
                "shasum": ""
            },
            "require": {
                "php": ">=7.1.3",
                "psr/log": "^1|^2|^3",
                "symfony/debug": "^4.4.5",
                "symfony/var-dumper": "^4.4|^5.0"
            },
            "require-dev": {
                "symfony/http-kernel": "^4.4|^5.0",
                "symfony/serializer": "^4.4|^5.0"
            },
            "type": "library",
            "autoload": {
                "psr-4": {
                    "Symfony\\Component\\ErrorHandler\\": ""
                },
                "exclude-from-classmap": [
                    "/Tests/"
                ]
            },
            "notification-url": "https://packagist.org/downloads/",
            "license": [
                "MIT"
            ],
            "authors": [
                {
                    "name": "Fabien Potencier",
                    "email": "fabien@symfony.com"
                },
                {
                    "name": "Symfony Community",
                    "homepage": "https://symfony.com/contributors"
                }
            ],
            "description": "Provides tools to manage errors and ease debugging PHP code",
            "homepage": "https://symfony.com",
            "support": {
                "source": "https://github.com/symfony/error-handler/tree/v4.4.30"
            },
            "funding": [
                {
                    "url": "https://symfony.com/sponsor",
                    "type": "custom"
                },
                {
                    "url": "https://github.com/fabpot",
                    "type": "github"
                },
                {
                    "url": "https://tidelift.com/funding/github/packagist/symfony/symfony",
                    "type": "tidelift"
                }
            ],
            "time": "2021-08-27T17:42:48+00:00"
        },
        {
            "name": "symfony/event-dispatcher",
            "version": "v4.4.30",
            "source": {
                "type": "git",
                "url": "https://github.com/symfony/event-dispatcher.git",
                "reference": "2fe81680070043c4c80e7cedceb797e34f377bac"
            },
            "dist": {
                "type": "zip",
                "url": "https://api.github.com/repos/symfony/event-dispatcher/zipball/2fe81680070043c4c80e7cedceb797e34f377bac",
                "reference": "2fe81680070043c4c80e7cedceb797e34f377bac",
                "shasum": ""
            },
            "require": {
                "php": ">=7.1.3",
                "symfony/event-dispatcher-contracts": "^1.1",
                "symfony/polyfill-php80": "^1.16"
            },
            "conflict": {
                "symfony/dependency-injection": "<3.4"
            },
            "provide": {
                "psr/event-dispatcher-implementation": "1.0",
                "symfony/event-dispatcher-implementation": "1.1"
            },
            "require-dev": {
                "psr/log": "^1|^2|^3",
                "symfony/config": "^3.4|^4.0|^5.0",
                "symfony/dependency-injection": "^3.4|^4.0|^5.0",
                "symfony/error-handler": "~3.4|~4.4",
                "symfony/expression-language": "^3.4|^4.0|^5.0",
                "symfony/http-foundation": "^3.4|^4.0|^5.0",
                "symfony/service-contracts": "^1.1|^2",
                "symfony/stopwatch": "^3.4|^4.0|^5.0"
            },
            "suggest": {
                "symfony/dependency-injection": "",
                "symfony/http-kernel": ""
            },
            "type": "library",
            "autoload": {
                "psr-4": {
                    "Symfony\\Component\\EventDispatcher\\": ""
                },
                "exclude-from-classmap": [
                    "/Tests/"
                ]
            },
            "notification-url": "https://packagist.org/downloads/",
            "license": [
                "MIT"
            ],
            "authors": [
                {
                    "name": "Fabien Potencier",
                    "email": "fabien@symfony.com"
                },
                {
                    "name": "Symfony Community",
                    "homepage": "https://symfony.com/contributors"
                }
            ],
            "description": "Provides tools that allow your application components to communicate with each other by dispatching events and listening to them",
            "homepage": "https://symfony.com",
            "support": {
                "source": "https://github.com/symfony/event-dispatcher/tree/v4.4.30"
            },
            "funding": [
                {
                    "url": "https://symfony.com/sponsor",
                    "type": "custom"
                },
                {
                    "url": "https://github.com/fabpot",
                    "type": "github"
                },
                {
                    "url": "https://tidelift.com/funding/github/packagist/symfony/symfony",
                    "type": "tidelift"
                }
            ],
            "time": "2021-08-04T20:31:23+00:00"
        },
        {
            "name": "symfony/event-dispatcher-contracts",
            "version": "v1.1.9",
            "source": {
                "type": "git",
                "url": "https://github.com/symfony/event-dispatcher-contracts.git",
                "reference": "84e23fdcd2517bf37aecbd16967e83f0caee25a7"
            },
            "dist": {
                "type": "zip",
                "url": "https://api.github.com/repos/symfony/event-dispatcher-contracts/zipball/84e23fdcd2517bf37aecbd16967e83f0caee25a7",
                "reference": "84e23fdcd2517bf37aecbd16967e83f0caee25a7",
                "shasum": ""
            },
            "require": {
                "php": ">=7.1.3"
            },
            "suggest": {
                "psr/event-dispatcher": "",
                "symfony/event-dispatcher-implementation": ""
            },
            "type": "library",
            "extra": {
                "branch-alias": {
                    "dev-master": "1.1-dev"
                },
                "thanks": {
                    "name": "symfony/contracts",
                    "url": "https://github.com/symfony/contracts"
                }
            },
            "autoload": {
                "psr-4": {
                    "Symfony\\Contracts\\EventDispatcher\\": ""
                }
            },
            "notification-url": "https://packagist.org/downloads/",
            "license": [
                "MIT"
            ],
            "authors": [
                {
                    "name": "Nicolas Grekas",
                    "email": "p@tchwork.com"
                },
                {
                    "name": "Symfony Community",
                    "homepage": "https://symfony.com/contributors"
                }
            ],
            "description": "Generic abstractions related to dispatching event",
            "homepage": "https://symfony.com",
            "keywords": [
                "abstractions",
                "contracts",
                "decoupling",
                "interfaces",
                "interoperability",
                "standards"
            ],
            "support": {
                "source": "https://github.com/symfony/event-dispatcher-contracts/tree/v1.1.9"
            },
            "funding": [
                {
                    "url": "https://symfony.com/sponsor",
                    "type": "custom"
                },
                {
                    "url": "https://github.com/fabpot",
                    "type": "github"
                },
                {
                    "url": "https://tidelift.com/funding/github/packagist/symfony/symfony",
                    "type": "tidelift"
                }
            ],
            "time": "2020-07-06T13:19:58+00:00"
        },
        {
            "name": "symfony/filesystem",
            "version": "v5.3.4",
            "source": {
                "type": "git",
                "url": "https://github.com/symfony/filesystem.git",
                "reference": "343f4fe324383ca46792cae728a3b6e2f708fb32"
            },
            "dist": {
                "type": "zip",
                "url": "https://api.github.com/repos/symfony/filesystem/zipball/343f4fe324383ca46792cae728a3b6e2f708fb32",
                "reference": "343f4fe324383ca46792cae728a3b6e2f708fb32",
                "shasum": ""
            },
            "require": {
                "php": ">=7.2.5",
                "symfony/polyfill-ctype": "~1.8",
                "symfony/polyfill-php80": "^1.16"
            },
            "type": "library",
            "autoload": {
                "psr-4": {
                    "Symfony\\Component\\Filesystem\\": ""
                },
                "exclude-from-classmap": [
                    "/Tests/"
                ]
            },
            "notification-url": "https://packagist.org/downloads/",
            "license": [
                "MIT"
            ],
            "authors": [
                {
                    "name": "Fabien Potencier",
                    "email": "fabien@symfony.com"
                },
                {
                    "name": "Symfony Community",
                    "homepage": "https://symfony.com/contributors"
                }
            ],
            "description": "Provides basic utilities for the filesystem",
            "homepage": "https://symfony.com",
            "support": {
                "source": "https://github.com/symfony/filesystem/tree/v5.3.4"
            },
            "funding": [
                {
                    "url": "https://symfony.com/sponsor",
                    "type": "custom"
                },
                {
                    "url": "https://github.com/fabpot",
                    "type": "github"
                },
                {
                    "url": "https://tidelift.com/funding/github/packagist/symfony/symfony",
                    "type": "tidelift"
                }
            ],
            "time": "2021-07-21T12:40:44+00:00"
        },
        {
            "name": "symfony/http-client-contracts",
            "version": "v2.4.0",
            "source": {
                "type": "git",
                "url": "https://github.com/symfony/http-client-contracts.git",
                "reference": "7e82f6084d7cae521a75ef2cb5c9457bbda785f4"
            },
            "dist": {
                "type": "zip",
                "url": "https://api.github.com/repos/symfony/http-client-contracts/zipball/7e82f6084d7cae521a75ef2cb5c9457bbda785f4",
                "reference": "7e82f6084d7cae521a75ef2cb5c9457bbda785f4",
                "shasum": ""
            },
            "require": {
                "php": ">=7.2.5"
            },
            "suggest": {
                "symfony/http-client-implementation": ""
            },
            "type": "library",
            "extra": {
                "branch-alias": {
                    "dev-main": "2.4-dev"
                },
                "thanks": {
                    "name": "symfony/contracts",
                    "url": "https://github.com/symfony/contracts"
                }
            },
            "autoload": {
                "psr-4": {
                    "Symfony\\Contracts\\HttpClient\\": ""
                }
            },
            "notification-url": "https://packagist.org/downloads/",
            "license": [
                "MIT"
            ],
            "authors": [
                {
                    "name": "Nicolas Grekas",
                    "email": "p@tchwork.com"
                },
                {
                    "name": "Symfony Community",
                    "homepage": "https://symfony.com/contributors"
                }
            ],
            "description": "Generic abstractions related to HTTP clients",
            "homepage": "https://symfony.com",
            "keywords": [
                "abstractions",
                "contracts",
                "decoupling",
                "interfaces",
                "interoperability",
                "standards"
            ],
            "support": {
                "source": "https://github.com/symfony/http-client-contracts/tree/v2.4.0"
            },
            "funding": [
                {
                    "url": "https://symfony.com/sponsor",
                    "type": "custom"
                },
                {
                    "url": "https://github.com/fabpot",
                    "type": "github"
                },
                {
                    "url": "https://tidelift.com/funding/github/packagist/symfony/symfony",
                    "type": "tidelift"
                }
            ],
            "time": "2021-04-11T23:07:08+00:00"
        },
        {
            "name": "symfony/http-foundation",
            "version": "v4.4.30",
            "source": {
                "type": "git",
                "url": "https://github.com/symfony/http-foundation.git",
                "reference": "09b3202651ab23ac8dcf455284a48a3500e56731"
            },
            "dist": {
                "type": "zip",
                "url": "https://api.github.com/repos/symfony/http-foundation/zipball/09b3202651ab23ac8dcf455284a48a3500e56731",
                "reference": "09b3202651ab23ac8dcf455284a48a3500e56731",
                "shasum": ""
            },
            "require": {
                "php": ">=7.1.3",
                "symfony/mime": "^4.3|^5.0",
                "symfony/polyfill-mbstring": "~1.1",
                "symfony/polyfill-php80": "^1.16"
            },
            "require-dev": {
                "predis/predis": "~1.0",
                "symfony/expression-language": "^3.4|^4.0|^5.0"
            },
            "type": "library",
            "autoload": {
                "psr-4": {
                    "Symfony\\Component\\HttpFoundation\\": ""
                },
                "exclude-from-classmap": [
                    "/Tests/"
                ]
            },
            "notification-url": "https://packagist.org/downloads/",
            "license": [
                "MIT"
            ],
            "authors": [
                {
                    "name": "Fabien Potencier",
                    "email": "fabien@symfony.com"
                },
                {
                    "name": "Symfony Community",
                    "homepage": "https://symfony.com/contributors"
                }
            ],
            "description": "Defines an object-oriented layer for the HTTP specification",
            "homepage": "https://symfony.com",
            "support": {
                "source": "https://github.com/symfony/http-foundation/tree/v4.4.30"
            },
            "funding": [
                {
                    "url": "https://symfony.com/sponsor",
                    "type": "custom"
                },
                {
                    "url": "https://github.com/fabpot",
                    "type": "github"
                },
                {
                    "url": "https://tidelift.com/funding/github/packagist/symfony/symfony",
                    "type": "tidelift"
                }
            ],
            "time": "2021-08-26T15:51:23+00:00"
        },
        {
            "name": "symfony/http-kernel",
            "version": "v4.4.32",
            "source": {
                "type": "git",
                "url": "https://github.com/symfony/http-kernel.git",
                "reference": "f7bda3ea8f05ae90627400e58af5179b25ce0f38"
            },
            "dist": {
                "type": "zip",
                "url": "https://api.github.com/repos/symfony/http-kernel/zipball/f7bda3ea8f05ae90627400e58af5179b25ce0f38",
                "reference": "f7bda3ea8f05ae90627400e58af5179b25ce0f38",
                "shasum": ""
            },
            "require": {
                "php": ">=7.1.3",
                "psr/log": "^1|^2",
                "symfony/error-handler": "^4.4",
                "symfony/event-dispatcher": "^4.4",
                "symfony/http-client-contracts": "^1.1|^2",
                "symfony/http-foundation": "^4.4.30|^5.3.7",
                "symfony/polyfill-ctype": "^1.8",
                "symfony/polyfill-php73": "^1.9",
                "symfony/polyfill-php80": "^1.16"
            },
            "conflict": {
                "symfony/browser-kit": "<4.3",
                "symfony/config": "<3.4",
                "symfony/console": ">=5",
                "symfony/dependency-injection": "<4.3",
                "symfony/translation": "<4.2",
                "twig/twig": "<1.43|<2.13,>=2"
            },
            "provide": {
                "psr/log-implementation": "1.0|2.0"
            },
            "require-dev": {
                "psr/cache": "^1.0|^2.0|^3.0",
                "symfony/browser-kit": "^4.3|^5.0",
                "symfony/config": "^3.4|^4.0|^5.0",
                "symfony/console": "^3.4|^4.0",
                "symfony/css-selector": "^3.4|^4.0|^5.0",
                "symfony/dependency-injection": "^4.3|^5.0",
                "symfony/dom-crawler": "^3.4|^4.0|^5.0",
                "symfony/expression-language": "^3.4|^4.0|^5.0",
                "symfony/finder": "^3.4|^4.0|^5.0",
                "symfony/process": "^3.4|^4.0|^5.0",
                "symfony/routing": "^3.4|^4.0|^5.0",
                "symfony/stopwatch": "^3.4|^4.0|^5.0",
                "symfony/templating": "^3.4|^4.0|^5.0",
                "symfony/translation": "^4.2|^5.0",
                "symfony/translation-contracts": "^1.1|^2",
                "twig/twig": "^1.43|^2.13|^3.0.4"
            },
            "suggest": {
                "symfony/browser-kit": "",
                "symfony/config": "",
                "symfony/console": "",
                "symfony/dependency-injection": ""
            },
            "type": "library",
            "autoload": {
                "psr-4": {
                    "Symfony\\Component\\HttpKernel\\": ""
                },
                "exclude-from-classmap": [
                    "/Tests/"
                ]
            },
            "notification-url": "https://packagist.org/downloads/",
            "license": [
                "MIT"
            ],
            "authors": [
                {
                    "name": "Fabien Potencier",
                    "email": "fabien@symfony.com"
                },
                {
                    "name": "Symfony Community",
                    "homepage": "https://symfony.com/contributors"
                }
            ],
            "description": "Provides a structured process for converting a Request into a Response",
            "homepage": "https://symfony.com",
            "support": {
                "source": "https://github.com/symfony/http-kernel/tree/v4.4.32"
            },
            "funding": [
                {
                    "url": "https://symfony.com/sponsor",
                    "type": "custom"
                },
                {
                    "url": "https://github.com/fabpot",
                    "type": "github"
                },
                {
                    "url": "https://tidelift.com/funding/github/packagist/symfony/symfony",
                    "type": "tidelift"
                }
            ],
            "time": "2021-09-28T10:20:04+00:00"
        },
        {
            "name": "symfony/mime",
            "version": "v5.2.1",
            "source": {
                "type": "git",
                "url": "https://github.com/symfony/mime.git",
                "reference": "de97005aef7426ba008c46ba840fc301df577ada"
            },
            "dist": {
                "type": "zip",
                "url": "https://api.github.com/repos/symfony/mime/zipball/de97005aef7426ba008c46ba840fc301df577ada",
                "reference": "de97005aef7426ba008c46ba840fc301df577ada",
                "shasum": ""
            },
            "require": {
                "php": ">=7.2.5",
                "symfony/deprecation-contracts": "^2.1",
                "symfony/polyfill-intl-idn": "^1.10",
                "symfony/polyfill-mbstring": "^1.0",
                "symfony/polyfill-php80": "^1.15"
            },
            "conflict": {
                "symfony/mailer": "<4.4"
            },
            "require-dev": {
                "egulias/email-validator": "^2.1.10",
                "phpdocumentor/reflection-docblock": "^3.0|^4.0|^5.0",
                "symfony/dependency-injection": "^4.4|^5.0",
                "symfony/property-access": "^4.4|^5.1",
                "symfony/property-info": "^4.4|^5.1",
                "symfony/serializer": "^5.2"
            },
            "type": "library",
            "autoload": {
                "psr-4": {
                    "Symfony\\Component\\Mime\\": ""
                },
                "exclude-from-classmap": [
                    "/Tests/"
                ]
            },
            "notification-url": "https://packagist.org/downloads/",
            "license": [
                "MIT"
            ],
            "authors": [
                {
                    "name": "Fabien Potencier",
                    "email": "fabien@symfony.com"
                },
                {
                    "name": "Symfony Community",
                    "homepage": "https://symfony.com/contributors"
                }
            ],
            "description": "A library to manipulate MIME messages",
            "homepage": "https://symfony.com",
            "keywords": [
                "mime",
                "mime-type"
            ],
            "support": {
                "source": "https://github.com/symfony/mime/tree/v5.2.1"
            },
            "funding": [
                {
                    "url": "https://symfony.com/sponsor",
                    "type": "custom"
                },
                {
                    "url": "https://github.com/fabpot",
                    "type": "github"
                },
                {
                    "url": "https://tidelift.com/funding/github/packagist/symfony/symfony",
                    "type": "tidelift"
                }
            ],
            "time": "2020-12-09T18:54:12+00:00"
        },
        {
            "name": "symfony/polyfill-ctype",
            "version": "v1.23.0",
            "source": {
                "type": "git",
                "url": "https://github.com/symfony/polyfill-ctype.git",
                "reference": "46cd95797e9df938fdd2b03693b5fca5e64b01ce"
            },
            "dist": {
                "type": "zip",
                "url": "https://api.github.com/repos/symfony/polyfill-ctype/zipball/46cd95797e9df938fdd2b03693b5fca5e64b01ce",
                "reference": "46cd95797e9df938fdd2b03693b5fca5e64b01ce",
                "shasum": ""
            },
            "require": {
                "php": ">=7.1"
            },
            "suggest": {
                "ext-ctype": "For best performance"
            },
            "type": "library",
            "extra": {
                "branch-alias": {
                    "dev-main": "1.23-dev"
                },
                "thanks": {
                    "name": "symfony/polyfill",
                    "url": "https://github.com/symfony/polyfill"
                }
            },
            "autoload": {
                "psr-4": {
                    "Symfony\\Polyfill\\Ctype\\": ""
                },
                "files": [
                    "bootstrap.php"
                ]
            },
            "notification-url": "https://packagist.org/downloads/",
            "license": [
                "MIT"
            ],
            "authors": [
                {
                    "name": "Gert de Pagter",
                    "email": "BackEndTea@gmail.com"
                },
                {
                    "name": "Symfony Community",
                    "homepage": "https://symfony.com/contributors"
                }
            ],
            "description": "Symfony polyfill for ctype functions",
            "homepage": "https://symfony.com",
            "keywords": [
                "compatibility",
                "ctype",
                "polyfill",
                "portable"
            ],
            "support": {
                "source": "https://github.com/symfony/polyfill-ctype/tree/v1.23.0"
            },
            "funding": [
                {
                    "url": "https://symfony.com/sponsor",
                    "type": "custom"
                },
                {
                    "url": "https://github.com/fabpot",
                    "type": "github"
                },
                {
                    "url": "https://tidelift.com/funding/github/packagist/symfony/symfony",
                    "type": "tidelift"
                }
            ],
            "time": "2021-02-19T12:13:01+00:00"
        },
        {
            "name": "symfony/polyfill-intl-idn",
            "version": "v1.23.0",
            "source": {
                "type": "git",
                "url": "https://github.com/symfony/polyfill-intl-idn.git",
                "reference": "65bd267525e82759e7d8c4e8ceea44f398838e65"
            },
            "dist": {
                "type": "zip",
                "url": "https://api.github.com/repos/symfony/polyfill-intl-idn/zipball/65bd267525e82759e7d8c4e8ceea44f398838e65",
                "reference": "65bd267525e82759e7d8c4e8ceea44f398838e65",
                "shasum": ""
            },
            "require": {
                "php": ">=7.1",
                "symfony/polyfill-intl-normalizer": "^1.10",
                "symfony/polyfill-php72": "^1.10"
            },
            "suggest": {
                "ext-intl": "For best performance"
            },
            "type": "library",
            "extra": {
                "branch-alias": {
                    "dev-main": "1.23-dev"
                },
                "thanks": {
                    "name": "symfony/polyfill",
                    "url": "https://github.com/symfony/polyfill"
                }
            },
            "autoload": {
                "psr-4": {
                    "Symfony\\Polyfill\\Intl\\Idn\\": ""
                },
                "files": [
                    "bootstrap.php"
                ]
            },
            "notification-url": "https://packagist.org/downloads/",
            "license": [
                "MIT"
            ],
            "authors": [
                {
                    "name": "Laurent Bassin",
                    "email": "laurent@bassin.info"
                },
                {
                    "name": "Trevor Rowbotham",
                    "email": "trevor.rowbotham@pm.me"
                },
                {
                    "name": "Symfony Community",
                    "homepage": "https://symfony.com/contributors"
                }
            ],
            "description": "Symfony polyfill for intl's idn_to_ascii and idn_to_utf8 functions",
            "homepage": "https://symfony.com",
            "keywords": [
                "compatibility",
                "idn",
                "intl",
                "polyfill",
                "portable",
                "shim"
            ],
            "support": {
                "source": "https://github.com/symfony/polyfill-intl-idn/tree/v1.23.0"
            },
            "funding": [
                {
                    "url": "https://symfony.com/sponsor",
                    "type": "custom"
                },
                {
                    "url": "https://github.com/fabpot",
                    "type": "github"
                },
                {
                    "url": "https://tidelift.com/funding/github/packagist/symfony/symfony",
                    "type": "tidelift"
                }
            ],
            "time": "2021-05-27T09:27:20+00:00"
        },
        {
            "name": "symfony/polyfill-intl-normalizer",
            "version": "v1.23.0",
            "source": {
                "type": "git",
                "url": "https://github.com/symfony/polyfill-intl-normalizer.git",
                "reference": "8590a5f561694770bdcd3f9b5c69dde6945028e8"
            },
            "dist": {
                "type": "zip",
                "url": "https://api.github.com/repos/symfony/polyfill-intl-normalizer/zipball/8590a5f561694770bdcd3f9b5c69dde6945028e8",
                "reference": "8590a5f561694770bdcd3f9b5c69dde6945028e8",
                "shasum": ""
            },
            "require": {
                "php": ">=7.1"
            },
            "suggest": {
                "ext-intl": "For best performance"
            },
            "type": "library",
            "extra": {
                "branch-alias": {
                    "dev-main": "1.23-dev"
                },
                "thanks": {
                    "name": "symfony/polyfill",
                    "url": "https://github.com/symfony/polyfill"
                }
            },
            "autoload": {
                "psr-4": {
                    "Symfony\\Polyfill\\Intl\\Normalizer\\": ""
                },
                "files": [
                    "bootstrap.php"
                ],
                "classmap": [
                    "Resources/stubs"
                ]
            },
            "notification-url": "https://packagist.org/downloads/",
            "license": [
                "MIT"
            ],
            "authors": [
                {
                    "name": "Nicolas Grekas",
                    "email": "p@tchwork.com"
                },
                {
                    "name": "Symfony Community",
                    "homepage": "https://symfony.com/contributors"
                }
            ],
            "description": "Symfony polyfill for intl's Normalizer class and related functions",
            "homepage": "https://symfony.com",
            "keywords": [
                "compatibility",
                "intl",
                "normalizer",
                "polyfill",
                "portable",
                "shim"
            ],
            "support": {
                "source": "https://github.com/symfony/polyfill-intl-normalizer/tree/v1.23.0"
            },
            "funding": [
                {
                    "url": "https://symfony.com/sponsor",
                    "type": "custom"
                },
                {
                    "url": "https://github.com/fabpot",
                    "type": "github"
                },
                {
                    "url": "https://tidelift.com/funding/github/packagist/symfony/symfony",
                    "type": "tidelift"
                }
            ],
            "time": "2021-02-19T12:13:01+00:00"
        },
        {
            "name": "symfony/polyfill-mbstring",
            "version": "v1.23.1",
            "source": {
                "type": "git",
                "url": "https://github.com/symfony/polyfill-mbstring.git",
                "reference": "9174a3d80210dca8daa7f31fec659150bbeabfc6"
            },
            "dist": {
                "type": "zip",
                "url": "https://api.github.com/repos/symfony/polyfill-mbstring/zipball/9174a3d80210dca8daa7f31fec659150bbeabfc6",
                "reference": "9174a3d80210dca8daa7f31fec659150bbeabfc6",
                "shasum": ""
            },
            "require": {
                "php": ">=7.1"
            },
            "suggest": {
                "ext-mbstring": "For best performance"
            },
            "type": "library",
            "extra": {
                "branch-alias": {
                    "dev-main": "1.23-dev"
                },
                "thanks": {
                    "name": "symfony/polyfill",
                    "url": "https://github.com/symfony/polyfill"
                }
            },
            "autoload": {
                "psr-4": {
                    "Symfony\\Polyfill\\Mbstring\\": ""
                },
                "files": [
                    "bootstrap.php"
                ]
            },
            "notification-url": "https://packagist.org/downloads/",
            "license": [
                "MIT"
            ],
            "authors": [
                {
                    "name": "Nicolas Grekas",
                    "email": "p@tchwork.com"
                },
                {
                    "name": "Symfony Community",
                    "homepage": "https://symfony.com/contributors"
                }
            ],
            "description": "Symfony polyfill for the Mbstring extension",
            "homepage": "https://symfony.com",
            "keywords": [
                "compatibility",
                "mbstring",
                "polyfill",
                "portable",
                "shim"
            ],
            "support": {
                "source": "https://github.com/symfony/polyfill-mbstring/tree/v1.23.1"
            },
            "funding": [
                {
                    "url": "https://symfony.com/sponsor",
                    "type": "custom"
                },
                {
                    "url": "https://github.com/fabpot",
                    "type": "github"
                },
                {
                    "url": "https://tidelift.com/funding/github/packagist/symfony/symfony",
                    "type": "tidelift"
                }
            ],
            "time": "2021-05-27T12:26:48+00:00"
        },
        {
            "name": "symfony/polyfill-php72",
            "version": "v1.23.0",
            "source": {
                "type": "git",
                "url": "https://github.com/symfony/polyfill-php72.git",
                "reference": "9a142215a36a3888e30d0a9eeea9766764e96976"
            },
            "dist": {
                "type": "zip",
                "url": "https://api.github.com/repos/symfony/polyfill-php72/zipball/9a142215a36a3888e30d0a9eeea9766764e96976",
                "reference": "9a142215a36a3888e30d0a9eeea9766764e96976",
                "shasum": ""
            },
            "require": {
                "php": ">=7.1"
            },
            "type": "library",
            "extra": {
                "branch-alias": {
                    "dev-main": "1.23-dev"
                },
                "thanks": {
                    "name": "symfony/polyfill",
                    "url": "https://github.com/symfony/polyfill"
                }
            },
            "autoload": {
                "psr-4": {
                    "Symfony\\Polyfill\\Php72\\": ""
                },
                "files": [
                    "bootstrap.php"
                ]
            },
            "notification-url": "https://packagist.org/downloads/",
            "license": [
                "MIT"
            ],
            "authors": [
                {
                    "name": "Nicolas Grekas",
                    "email": "p@tchwork.com"
                },
                {
                    "name": "Symfony Community",
                    "homepage": "https://symfony.com/contributors"
                }
            ],
            "description": "Symfony polyfill backporting some PHP 7.2+ features to lower PHP versions",
            "homepage": "https://symfony.com",
            "keywords": [
                "compatibility",
                "polyfill",
                "portable",
                "shim"
            ],
            "support": {
                "source": "https://github.com/symfony/polyfill-php72/tree/v1.23.0"
            },
            "funding": [
                {
                    "url": "https://symfony.com/sponsor",
                    "type": "custom"
                },
                {
                    "url": "https://github.com/fabpot",
                    "type": "github"
                },
                {
                    "url": "https://tidelift.com/funding/github/packagist/symfony/symfony",
                    "type": "tidelift"
                }
            ],
            "time": "2021-05-27T09:17:38+00:00"
        },
        {
            "name": "symfony/polyfill-php73",
            "version": "v1.23.0",
            "source": {
                "type": "git",
                "url": "https://github.com/symfony/polyfill-php73.git",
                "reference": "fba8933c384d6476ab14fb7b8526e5287ca7e010"
            },
            "dist": {
                "type": "zip",
                "url": "https://api.github.com/repos/symfony/polyfill-php73/zipball/fba8933c384d6476ab14fb7b8526e5287ca7e010",
                "reference": "fba8933c384d6476ab14fb7b8526e5287ca7e010",
                "shasum": ""
            },
            "require": {
                "php": ">=7.1"
            },
            "type": "library",
            "extra": {
                "branch-alias": {
                    "dev-main": "1.23-dev"
                },
                "thanks": {
                    "name": "symfony/polyfill",
                    "url": "https://github.com/symfony/polyfill"
                }
            },
            "autoload": {
                "psr-4": {
                    "Symfony\\Polyfill\\Php73\\": ""
                },
                "files": [
                    "bootstrap.php"
                ],
                "classmap": [
                    "Resources/stubs"
                ]
            },
            "notification-url": "https://packagist.org/downloads/",
            "license": [
                "MIT"
            ],
            "authors": [
                {
                    "name": "Nicolas Grekas",
                    "email": "p@tchwork.com"
                },
                {
                    "name": "Symfony Community",
                    "homepage": "https://symfony.com/contributors"
                }
            ],
            "description": "Symfony polyfill backporting some PHP 7.3+ features to lower PHP versions",
            "homepage": "https://symfony.com",
            "keywords": [
                "compatibility",
                "polyfill",
                "portable",
                "shim"
            ],
            "support": {
                "source": "https://github.com/symfony/polyfill-php73/tree/v1.23.0"
            },
            "funding": [
                {
                    "url": "https://symfony.com/sponsor",
                    "type": "custom"
                },
                {
                    "url": "https://github.com/fabpot",
                    "type": "github"
                },
                {
                    "url": "https://tidelift.com/funding/github/packagist/symfony/symfony",
                    "type": "tidelift"
                }
            ],
            "time": "2021-02-19T12:13:01+00:00"
        },
        {
            "name": "symfony/polyfill-php80",
            "version": "v1.23.1",
            "source": {
                "type": "git",
                "url": "https://github.com/symfony/polyfill-php80.git",
                "reference": "1100343ed1a92e3a38f9ae122fc0eb21602547be"
            },
            "dist": {
                "type": "zip",
                "url": "https://api.github.com/repos/symfony/polyfill-php80/zipball/1100343ed1a92e3a38f9ae122fc0eb21602547be",
                "reference": "1100343ed1a92e3a38f9ae122fc0eb21602547be",
                "shasum": ""
            },
            "require": {
                "php": ">=7.1"
            },
            "type": "library",
            "extra": {
                "branch-alias": {
                    "dev-main": "1.23-dev"
                },
                "thanks": {
                    "name": "symfony/polyfill",
                    "url": "https://github.com/symfony/polyfill"
                }
            },
            "autoload": {
                "psr-4": {
                    "Symfony\\Polyfill\\Php80\\": ""
                },
                "files": [
                    "bootstrap.php"
                ],
                "classmap": [
                    "Resources/stubs"
                ]
            },
            "notification-url": "https://packagist.org/downloads/",
            "license": [
                "MIT"
            ],
            "authors": [
                {
                    "name": "Ion Bazan",
                    "email": "ion.bazan@gmail.com"
                },
                {
                    "name": "Nicolas Grekas",
                    "email": "p@tchwork.com"
                },
                {
                    "name": "Symfony Community",
                    "homepage": "https://symfony.com/contributors"
                }
            ],
            "description": "Symfony polyfill backporting some PHP 8.0+ features to lower PHP versions",
            "homepage": "https://symfony.com",
            "keywords": [
                "compatibility",
                "polyfill",
                "portable",
                "shim"
            ],
            "support": {
                "source": "https://github.com/symfony/polyfill-php80/tree/v1.23.1"
            },
            "funding": [
                {
                    "url": "https://symfony.com/sponsor",
                    "type": "custom"
                },
                {
                    "url": "https://github.com/fabpot",
                    "type": "github"
                },
                {
                    "url": "https://tidelift.com/funding/github/packagist/symfony/symfony",
                    "type": "tidelift"
                }
            ],
            "time": "2021-07-28T13:41:28+00:00"
        },
        {
            "name": "symfony/polyfill-php81",
            "version": "v1.23.0",
            "source": {
                "type": "git",
                "url": "https://github.com/symfony/polyfill-php81.git",
                "reference": "e66119f3de95efc359483f810c4c3e6436279436"
            },
            "dist": {
                "type": "zip",
                "url": "https://api.github.com/repos/symfony/polyfill-php81/zipball/e66119f3de95efc359483f810c4c3e6436279436",
                "reference": "e66119f3de95efc359483f810c4c3e6436279436",
                "shasum": ""
            },
            "require": {
                "php": ">=7.1"
            },
            "type": "library",
            "extra": {
                "branch-alias": {
                    "dev-main": "1.23-dev"
                },
                "thanks": {
                    "name": "symfony/polyfill",
                    "url": "https://github.com/symfony/polyfill"
                }
            },
            "autoload": {
                "psr-4": {
                    "Symfony\\Polyfill\\Php81\\": ""
                },
                "files": [
                    "bootstrap.php"
                ],
                "classmap": [
                    "Resources/stubs"
                ]
            },
            "notification-url": "https://packagist.org/downloads/",
            "license": [
                "MIT"
            ],
            "authors": [
                {
                    "name": "Nicolas Grekas",
                    "email": "p@tchwork.com"
                },
                {
                    "name": "Symfony Community",
                    "homepage": "https://symfony.com/contributors"
                }
            ],
            "description": "Symfony polyfill backporting some PHP 8.1+ features to lower PHP versions",
            "homepage": "https://symfony.com",
            "keywords": [
                "compatibility",
                "polyfill",
                "portable",
                "shim"
            ],
            "support": {
                "source": "https://github.com/symfony/polyfill-php81/tree/v1.23.0"
            },
            "funding": [
                {
                    "url": "https://symfony.com/sponsor",
                    "type": "custom"
                },
                {
                    "url": "https://github.com/fabpot",
                    "type": "github"
                },
                {
                    "url": "https://tidelift.com/funding/github/packagist/symfony/symfony",
                    "type": "tidelift"
                }
            ],
            "time": "2021-05-21T13:25:03+00:00"
        },
        {
            "name": "symfony/routing",
            "version": "v4.4.30",
            "source": {
                "type": "git",
                "url": "https://github.com/symfony/routing.git",
                "reference": "9ddf033927ad9f30ba2bfd167a7b342cafa13e8e"
            },
            "dist": {
                "type": "zip",
                "url": "https://api.github.com/repos/symfony/routing/zipball/9ddf033927ad9f30ba2bfd167a7b342cafa13e8e",
                "reference": "9ddf033927ad9f30ba2bfd167a7b342cafa13e8e",
                "shasum": ""
            },
            "require": {
                "php": ">=7.1.3",
                "symfony/polyfill-php80": "^1.16"
            },
            "conflict": {
                "symfony/config": "<4.2",
                "symfony/dependency-injection": "<3.4",
                "symfony/yaml": "<3.4"
            },
            "require-dev": {
                "doctrine/annotations": "^1.10.4",
                "psr/log": "^1|^2|^3",
                "symfony/config": "^4.2|^5.0",
                "symfony/dependency-injection": "^3.4|^4.0|^5.0",
                "symfony/expression-language": "^3.4|^4.0|^5.0",
                "symfony/http-foundation": "^3.4|^4.0|^5.0",
                "symfony/yaml": "^3.4|^4.0|^5.0"
            },
            "suggest": {
                "doctrine/annotations": "For using the annotation loader",
                "symfony/config": "For using the all-in-one router or any loader",
                "symfony/expression-language": "For using expression matching",
                "symfony/http-foundation": "For using a Symfony Request object",
                "symfony/yaml": "For using the YAML loader"
            },
            "type": "library",
            "autoload": {
                "psr-4": {
                    "Symfony\\Component\\Routing\\": ""
                },
                "exclude-from-classmap": [
                    "/Tests/"
                ]
            },
            "notification-url": "https://packagist.org/downloads/",
            "license": [
                "MIT"
            ],
            "authors": [
                {
                    "name": "Fabien Potencier",
                    "email": "fabien@symfony.com"
                },
                {
                    "name": "Symfony Community",
                    "homepage": "https://symfony.com/contributors"
                }
            ],
            "description": "Maps an HTTP request to a set of configuration variables",
            "homepage": "https://symfony.com",
            "keywords": [
                "router",
                "routing",
                "uri",
                "url"
            ],
            "support": {
                "source": "https://github.com/symfony/routing/tree/v4.4.30"
            },
            "funding": [
                {
                    "url": "https://symfony.com/sponsor",
                    "type": "custom"
                },
                {
                    "url": "https://github.com/fabpot",
                    "type": "github"
                },
                {
                    "url": "https://tidelift.com/funding/github/packagist/symfony/symfony",
                    "type": "tidelift"
                }
            ],
            "time": "2021-08-04T21:41:01+00:00"
        },
        {
            "name": "symfony/service-contracts",
            "version": "v2.4.0",
            "source": {
                "type": "git",
                "url": "https://github.com/symfony/service-contracts.git",
                "reference": "f040a30e04b57fbcc9c6cbcf4dbaa96bd318b9bb"
            },
            "dist": {
                "type": "zip",
                "url": "https://api.github.com/repos/symfony/service-contracts/zipball/f040a30e04b57fbcc9c6cbcf4dbaa96bd318b9bb",
                "reference": "f040a30e04b57fbcc9c6cbcf4dbaa96bd318b9bb",
                "shasum": ""
            },
            "require": {
                "php": ">=7.2.5",
                "psr/container": "^1.1"
            },
            "suggest": {
                "symfony/service-implementation": ""
            },
            "type": "library",
            "extra": {
                "branch-alias": {
                    "dev-main": "2.4-dev"
                },
                "thanks": {
                    "name": "symfony/contracts",
                    "url": "https://github.com/symfony/contracts"
                }
            },
            "autoload": {
                "psr-4": {
                    "Symfony\\Contracts\\Service\\": ""
                }
            },
            "notification-url": "https://packagist.org/downloads/",
            "license": [
                "MIT"
            ],
            "authors": [
                {
                    "name": "Nicolas Grekas",
                    "email": "p@tchwork.com"
                },
                {
                    "name": "Symfony Community",
                    "homepage": "https://symfony.com/contributors"
                }
            ],
            "description": "Generic abstractions related to writing services",
            "homepage": "https://symfony.com",
            "keywords": [
                "abstractions",
                "contracts",
                "decoupling",
                "interfaces",
                "interoperability",
                "standards"
            ],
            "support": {
                "source": "https://github.com/symfony/service-contracts/tree/v2.4.0"
            },
            "funding": [
                {
                    "url": "https://symfony.com/sponsor",
                    "type": "custom"
                },
                {
                    "url": "https://github.com/fabpot",
                    "type": "github"
                },
                {
                    "url": "https://tidelift.com/funding/github/packagist/symfony/symfony",
                    "type": "tidelift"
                }
            ],
            "time": "2021-04-01T10:43:52+00:00"
        },
        {
            "name": "symfony/var-dumper",
            "version": "v5.3.8",
            "source": {
                "type": "git",
                "url": "https://github.com/symfony/var-dumper.git",
                "reference": "eaaea4098be1c90c8285543e1356a09c8aa5c8da"
            },
            "dist": {
                "type": "zip",
                "url": "https://api.github.com/repos/symfony/var-dumper/zipball/eaaea4098be1c90c8285543e1356a09c8aa5c8da",
                "reference": "eaaea4098be1c90c8285543e1356a09c8aa5c8da",
                "shasum": ""
            },
            "require": {
                "php": ">=7.2.5",
                "symfony/polyfill-mbstring": "~1.0",
                "symfony/polyfill-php80": "^1.16"
            },
            "conflict": {
                "phpunit/phpunit": "<5.4.3",
                "symfony/console": "<4.4"
            },
            "require-dev": {
                "ext-iconv": "*",
                "symfony/console": "^4.4|^5.0",
                "symfony/process": "^4.4|^5.0",
                "twig/twig": "^2.13|^3.0.4"
            },
            "suggest": {
                "ext-iconv": "To convert non-UTF-8 strings to UTF-8 (or symfony/polyfill-iconv in case ext-iconv cannot be used).",
                "ext-intl": "To show region name in time zone dump",
                "symfony/console": "To use the ServerDumpCommand and/or the bin/var-dump-server script"
            },
            "bin": [
                "Resources/bin/var-dump-server"
            ],
            "type": "library",
            "autoload": {
                "files": [
                    "Resources/functions/dump.php"
                ],
                "psr-4": {
                    "Symfony\\Component\\VarDumper\\": ""
                },
                "exclude-from-classmap": [
                    "/Tests/"
                ]
            },
            "notification-url": "https://packagist.org/downloads/",
            "license": [
                "MIT"
            ],
            "authors": [
                {
                    "name": "Nicolas Grekas",
                    "email": "p@tchwork.com"
                },
                {
                    "name": "Symfony Community",
                    "homepage": "https://symfony.com/contributors"
                }
            ],
            "description": "Provides mechanisms for walking through any arbitrary PHP variable",
            "homepage": "https://symfony.com",
            "keywords": [
                "debug",
                "dump"
            ],
            "support": {
                "source": "https://github.com/symfony/var-dumper/tree/v5.3.8"
            },
            "funding": [
                {
                    "url": "https://symfony.com/sponsor",
                    "type": "custom"
                },
                {
                    "url": "https://github.com/fabpot",
                    "type": "github"
                },
                {
                    "url": "https://tidelift.com/funding/github/packagist/symfony/symfony",
                    "type": "tidelift"
                }
            ],
            "time": "2021-09-24T15:59:58+00:00"
        },
        {
            "name": "symfony/yaml",
            "version": "v3.4.47",
            "source": {
                "type": "git",
                "url": "https://github.com/symfony/yaml.git",
                "reference": "88289caa3c166321883f67fe5130188ebbb47094"
            },
            "dist": {
                "type": "zip",
                "url": "https://api.github.com/repos/symfony/yaml/zipball/88289caa3c166321883f67fe5130188ebbb47094",
                "reference": "88289caa3c166321883f67fe5130188ebbb47094",
                "shasum": ""
            },
            "require": {
                "php": "^5.5.9|>=7.0.8",
                "symfony/polyfill-ctype": "~1.8"
            },
            "conflict": {
                "symfony/console": "<3.4"
            },
            "require-dev": {
                "symfony/console": "~3.4|~4.0"
            },
            "suggest": {
                "symfony/console": "For validating YAML files using the lint command"
            },
            "type": "library",
            "autoload": {
                "psr-4": {
                    "Symfony\\Component\\Yaml\\": ""
                },
                "exclude-from-classmap": [
                    "/Tests/"
                ]
            },
            "notification-url": "https://packagist.org/downloads/",
            "license": [
                "MIT"
            ],
            "authors": [
                {
                    "name": "Fabien Potencier",
                    "email": "fabien@symfony.com"
                },
                {
                    "name": "Symfony Community",
                    "homepage": "https://symfony.com/contributors"
                }
            ],
            "description": "Symfony Yaml Component",
            "homepage": "https://symfony.com",
            "support": {
                "source": "https://github.com/symfony/yaml/tree/v3.4.47"
            },
            "funding": [
                {
                    "url": "https://symfony.com/sponsor",
                    "type": "custom"
                },
                {
                    "url": "https://github.com/fabpot",
                    "type": "github"
                },
                {
                    "url": "https://tidelift.com/funding/github/packagist/symfony/symfony",
                    "type": "tidelift"
                }
            ],
            "time": "2020-10-24T10:57:07+00:00"
        },
        {
            "name": "technosophos/libris",
            "version": "2.0.2",
            "source": {
                "type": "git",
                "url": "https://github.com/technosophos/LibRIS.git",
                "reference": "5b6628ece0e57e90bd54f3b2d8de922dc4cc662c"
            },
            "dist": {
                "type": "zip",
                "url": "https://api.github.com/repos/technosophos/LibRIS/zipball/5b6628ece0e57e90bd54f3b2d8de922dc4cc662c",
                "reference": "5b6628ece0e57e90bd54f3b2d8de922dc4cc662c",
                "shasum": ""
            },
            "require": {
                "php": ">=5.3.0"
            },
            "type": "library",
            "autoload": {
                "psr-0": {
                    "LibRIS": "src/"
                }
            },
            "notification-url": "https://packagist.org/downloads/",
            "license": [
                "MIT or GPLv2"
            ],
            "authors": [
                {
                    "name": "M Butcher",
                    "homepage": "http://technosophos.com"
                }
            ],
            "description": "An RIS parser. RIS is a format for reference metadata.",
            "homepage": "https://github.com/technosophos/LibRIS",
            "keywords": [
                "Bibliography",
                "File parser",
                "RIS",
                "Reference"
            ],
            "support": {
                "issues": "https://github.com/technosophos/LibRIS/issues",
                "source": "https://github.com/technosophos/LibRIS/tree/master"
            },
            "abandoned": true,
            "time": "2012-03-14T16:36:15+00:00"
        },
        {
            "name": "tecnickcom/tcpdf",
            "version": "6.4.2",
            "source": {
                "type": "git",
                "url": "https://github.com/tecnickcom/TCPDF.git",
                "reference": "172540dcbfdf8dc983bc2fe78feff48ff7ec1c76"
            },
            "dist": {
                "type": "zip",
                "url": "https://api.github.com/repos/tecnickcom/TCPDF/zipball/172540dcbfdf8dc983bc2fe78feff48ff7ec1c76",
                "reference": "172540dcbfdf8dc983bc2fe78feff48ff7ec1c76",
                "shasum": ""
            },
            "require": {
                "php": ">=5.3.0"
            },
            "type": "library",
            "autoload": {
                "classmap": [
                    "config",
                    "include",
                    "tcpdf.php",
                    "tcpdf_parser.php",
                    "tcpdf_import.php",
                    "tcpdf_barcodes_1d.php",
                    "tcpdf_barcodes_2d.php",
                    "include/tcpdf_colors.php",
                    "include/tcpdf_filters.php",
                    "include/tcpdf_font_data.php",
                    "include/tcpdf_fonts.php",
                    "include/tcpdf_images.php",
                    "include/tcpdf_static.php",
                    "include/barcodes/datamatrix.php",
                    "include/barcodes/pdf417.php",
                    "include/barcodes/qrcode.php"
                ]
            },
            "notification-url": "https://packagist.org/downloads/",
            "license": [
                "LGPL-3.0-only"
            ],
            "authors": [
                {
                    "name": "Nicola Asuni",
                    "email": "info@tecnick.com",
                    "role": "lead"
                }
            ],
            "description": "TCPDF is a PHP class for generating PDF documents and barcodes.",
            "homepage": "http://www.tcpdf.org/",
            "keywords": [
                "PDFD32000-2008",
                "TCPDF",
                "barcodes",
                "datamatrix",
                "pdf",
                "pdf417",
                "qrcode"
            ],
            "support": {
                "issues": "https://github.com/tecnickcom/TCPDF/issues",
                "source": "https://github.com/tecnickcom/TCPDF/tree/6.4.2"
            },
            "funding": [
                {
                    "url": "https://www.paypal.com/cgi-bin/webscr?cmd=_donations&currency_code=GBP&business=paypal@tecnick.com&item_name=donation%20for%20tcpdf%20project",
                    "type": "custom"
                }
            ],
            "time": "2021-07-20T14:43:20+00:00"
        },
        {
            "name": "twig/extensions",
            "version": "v1.5.4",
            "source": {
                "type": "git",
                "url": "https://github.com/twigphp/Twig-extensions.git",
                "reference": "57873c8b0c1be51caa47df2cdb824490beb16202"
            },
            "dist": {
                "type": "zip",
                "url": "https://api.github.com/repos/twigphp/Twig-extensions/zipball/57873c8b0c1be51caa47df2cdb824490beb16202",
                "reference": "57873c8b0c1be51caa47df2cdb824490beb16202",
                "shasum": ""
            },
            "require": {
                "twig/twig": "^1.27|^2.0"
            },
            "require-dev": {
                "symfony/phpunit-bridge": "^3.4",
                "symfony/translation": "^2.7|^3.4"
            },
            "suggest": {
                "symfony/translation": "Allow the time_diff output to be translated"
            },
            "type": "library",
            "extra": {
                "branch-alias": {
                    "dev-master": "1.5-dev"
                }
            },
            "autoload": {
                "psr-0": {
                    "Twig_Extensions_": "lib/"
                },
                "psr-4": {
                    "Twig\\Extensions\\": "src/"
                }
            },
            "notification-url": "https://packagist.org/downloads/",
            "license": [
                "MIT"
            ],
            "authors": [
                {
                    "name": "Fabien Potencier",
                    "email": "fabien@symfony.com"
                }
            ],
            "description": "Common additional features for Twig that do not directly belong in core",
            "keywords": [
                "i18n",
                "text"
            ],
            "support": {
                "issues": "https://github.com/twigphp/Twig-extensions/issues",
                "source": "https://github.com/twigphp/Twig-extensions/tree/master"
            },
            "abandoned": true,
            "time": "2018-12-05T18:34:18+00:00"
        },
        {
            "name": "twig/twig",
            "version": "v2.14.7",
            "source": {
                "type": "git",
                "url": "https://github.com/twigphp/Twig.git",
                "reference": "8e202327ee1ed863629de9b18a5ec70ac614d88f"
            },
            "dist": {
                "type": "zip",
                "url": "https://api.github.com/repos/twigphp/Twig/zipball/8e202327ee1ed863629de9b18a5ec70ac614d88f",
                "reference": "8e202327ee1ed863629de9b18a5ec70ac614d88f",
                "shasum": ""
            },
            "require": {
                "php": ">=7.2.5",
                "symfony/polyfill-ctype": "^1.8",
                "symfony/polyfill-mbstring": "^1.3"
            },
            "require-dev": {
                "psr/container": "^1.0",
                "symfony/phpunit-bridge": "^4.4.9|^5.0.9|^6.0"
            },
            "type": "library",
            "extra": {
                "branch-alias": {
                    "dev-master": "2.14-dev"
                }
            },
            "autoload": {
                "psr-0": {
                    "Twig_": "lib/"
                },
                "psr-4": {
                    "Twig\\": "src/"
                }
            },
            "notification-url": "https://packagist.org/downloads/",
            "license": [
                "BSD-3-Clause"
            ],
            "authors": [
                {
                    "name": "Fabien Potencier",
                    "email": "fabien@symfony.com",
                    "homepage": "http://fabien.potencier.org",
                    "role": "Lead Developer"
                },
                {
                    "name": "Twig Team",
                    "role": "Contributors"
                },
                {
                    "name": "Armin Ronacher",
                    "email": "armin.ronacher@active-4.com",
                    "role": "Project Founder"
                }
            ],
            "description": "Twig, the flexible, fast, and secure template language for PHP",
            "homepage": "https://twig.symfony.com",
            "keywords": [
                "templating"
            ],
            "support": {
                "issues": "https://github.com/twigphp/Twig/issues",
                "source": "https://github.com/twigphp/Twig/tree/v2.14.7"
            },
            "funding": [
                {
                    "url": "https://github.com/fabpot",
                    "type": "github"
                },
                {
                    "url": "https://tidelift.com/funding/github/packagist/twig/twig",
                    "type": "tidelift"
                }
            ],
            "time": "2021-09-17T08:39:54+00:00"
        },
        {
            "name": "webmozart/assert",
            "version": "1.10.0",
            "source": {
                "type": "git",
                "url": "https://github.com/webmozarts/assert.git",
                "reference": "6964c76c7804814a842473e0c8fd15bab0f18e25"
            },
            "dist": {
                "type": "zip",
                "url": "https://api.github.com/repos/webmozarts/assert/zipball/6964c76c7804814a842473e0c8fd15bab0f18e25",
                "reference": "6964c76c7804814a842473e0c8fd15bab0f18e25",
                "shasum": ""
            },
            "require": {
                "php": "^7.2 || ^8.0",
                "symfony/polyfill-ctype": "^1.8"
            },
            "conflict": {
                "phpstan/phpstan": "<0.12.20",
                "vimeo/psalm": "<4.6.1 || 4.6.2"
            },
            "require-dev": {
                "phpunit/phpunit": "^8.5.13"
            },
            "type": "library",
            "extra": {
                "branch-alias": {
                    "dev-master": "1.10-dev"
                }
            },
            "autoload": {
                "psr-4": {
                    "Webmozart\\Assert\\": "src/"
                }
            },
            "notification-url": "https://packagist.org/downloads/",
            "license": [
                "MIT"
            ],
            "authors": [
                {
                    "name": "Bernhard Schussek",
                    "email": "bschussek@gmail.com"
                }
            ],
            "description": "Assertions to validate method input/output with nice error messages.",
            "keywords": [
                "assert",
                "check",
                "validate"
            ],
            "support": {
                "issues": "https://github.com/webmozarts/assert/issues",
                "source": "https://github.com/webmozarts/assert/tree/1.10.0"
            },
            "time": "2021-03-09T10:59:23+00:00"
        },
        {
            "name": "whitehat101/apr1-md5",
            "version": "v1.0.0",
            "source": {
                "type": "git",
                "url": "https://github.com/whitehat101/apr1-md5.git",
                "reference": "8b261c9fc0481b4e9fa9d01c6ca70867b5d5e819"
            },
            "dist": {
                "type": "zip",
                "url": "https://api.github.com/repos/whitehat101/apr1-md5/zipball/8b261c9fc0481b4e9fa9d01c6ca70867b5d5e819",
                "reference": "8b261c9fc0481b4e9fa9d01c6ca70867b5d5e819",
                "shasum": ""
            },
            "require": {
                "php": ">=5.3.0"
            },
            "require-dev": {
                "phpunit/phpunit": "4.0.*"
            },
            "type": "library",
            "autoload": {
                "psr-4": {
                    "WhiteHat101\\Crypt\\": "src"
                }
            },
            "notification-url": "https://packagist.org/downloads/",
            "license": [
                "MIT"
            ],
            "authors": [
                {
                    "name": "Jeremy Ebler",
                    "email": "jebler@gmail.com"
                }
            ],
            "description": "Apache's APR1-MD5 algorithm in pure PHP",
            "homepage": "https://github.com/whitehat101/apr1-md5",
            "keywords": [
                "MD5",
                "apr1"
            ],
            "support": {
                "issues": "https://github.com/whitehat101/apr1-md5/issues",
                "source": "https://github.com/whitehat101/apr1-md5/tree/master"
            },
            "time": "2015-02-11T11:06:42+00:00"
        }
    ],
    "packages-dev": [
        {
            "name": "captainhook/captainhook",
            "version": "5.10.4",
            "source": {
                "type": "git",
                "url": "https://github.com/captainhookphp/captainhook.git",
                "reference": "4cf2f8afda36e1f08f4f04985355e1f5126ea9a1"
            },
            "dist": {
                "type": "zip",
                "url": "https://api.github.com/repos/captainhookphp/captainhook/zipball/4cf2f8afda36e1f08f4f04985355e1f5126ea9a1",
                "reference": "4cf2f8afda36e1f08f4f04985355e1f5126ea9a1",
                "shasum": ""
            },
            "require": {
                "ext-json": "*",
                "ext-spl": "*",
                "ext-xml": "*",
                "php": ">=7.2",
                "sebastianfeldmann/camino": "^0.9.2",
                "sebastianfeldmann/cli": "^3.3",
                "sebastianfeldmann/git": "^3.7",
                "symfony/console": "^2.7 || ^3.0 || ^4.0 || ^5.0",
                "symfony/filesystem": "^2.7 || ^3.0 || ^4.0 || ^5.0",
                "symfony/process": "^2.7 || ^3.0 || ^4.0 || ^5.0"
            },
            "replace": {
                "sebastianfeldmann/captainhook": "*"
            },
            "require-dev": {
                "composer/composer": "~1",
                "mikey179/vfsstream": "~1"
            },
            "bin": [
                "bin/captainhook"
            ],
            "type": "library",
            "extra": {
                "branch-alias": {
                    "dev-main": "6.0.x-dev"
                },
                "captainhook": {
                    "config": "captainhook.json"
                }
            },
            "autoload": {
                "psr-4": {
                    "CaptainHook\\App\\": "src/"
                }
            },
            "notification-url": "https://packagist.org/downloads/",
            "license": [
                "MIT"
            ],
            "authors": [
                {
                    "name": "Sebastian Feldmann",
                    "email": "sf@sebastian-feldmann.info"
                }
            ],
            "description": "PHP git hook manager",
            "homepage": "https://github.com/captainhookphp/captainhook",
            "keywords": [
                "commit-msg",
                "git",
                "hooks",
                "post-merge",
                "pre-commit",
                "pre-push",
                "prepare-commit-msg"
            ],
            "support": {
                "issues": "https://github.com/captainhookphp/captainhook/issues",
                "source": "https://github.com/captainhookphp/captainhook/tree/5.10.4"
            },
            "funding": [
                {
                    "url": "https://github.com/sponsors/sebastianfeldmann",
                    "type": "github"
                }
            ],
            "time": "2021-09-28T15:12:04+00:00"
        },
        {
            "name": "composer/semver",
            "version": "3.2.5",
            "source": {
                "type": "git",
                "url": "https://github.com/composer/semver.git",
                "reference": "31f3ea725711245195f62e54ffa402d8ef2fdba9"
            },
            "dist": {
                "type": "zip",
                "url": "https://api.github.com/repos/composer/semver/zipball/31f3ea725711245195f62e54ffa402d8ef2fdba9",
                "reference": "31f3ea725711245195f62e54ffa402d8ef2fdba9",
                "shasum": ""
            },
            "require": {
                "php": "^5.3.2 || ^7.0 || ^8.0"
            },
            "require-dev": {
                "phpstan/phpstan": "^0.12.54",
                "symfony/phpunit-bridge": "^4.2 || ^5"
            },
            "type": "library",
            "extra": {
                "branch-alias": {
                    "dev-main": "3.x-dev"
                }
            },
            "autoload": {
                "psr-4": {
                    "Composer\\Semver\\": "src"
                }
            },
            "notification-url": "https://packagist.org/downloads/",
            "license": [
                "MIT"
            ],
            "authors": [
                {
                    "name": "Nils Adermann",
                    "email": "naderman@naderman.de",
                    "homepage": "http://www.naderman.de"
                },
                {
                    "name": "Jordi Boggiano",
                    "email": "j.boggiano@seld.be",
                    "homepage": "http://seld.be"
                },
                {
                    "name": "Rob Bast",
                    "email": "rob.bast@gmail.com",
                    "homepage": "http://robbast.nl"
                }
            ],
            "description": "Semver library that offers utilities, version constraint parsing and validation.",
            "keywords": [
                "semantic",
                "semver",
                "validation",
                "versioning"
            ],
            "support": {
                "irc": "irc://irc.freenode.org/composer",
                "issues": "https://github.com/composer/semver/issues",
                "source": "https://github.com/composer/semver/tree/3.2.5"
            },
            "funding": [
                {
                    "url": "https://packagist.com",
                    "type": "custom"
                },
                {
                    "url": "https://github.com/composer",
                    "type": "github"
                },
                {
                    "url": "https://tidelift.com/funding/github/packagist/composer/composer",
                    "type": "tidelift"
                }
            ],
            "time": "2021-05-24T12:41:47+00:00"
        },
        {
            "name": "composer/xdebug-handler",
            "version": "2.0.2",
            "source": {
                "type": "git",
                "url": "https://github.com/composer/xdebug-handler.git",
                "reference": "84674dd3a7575ba617f5a76d7e9e29a7d3891339"
            },
            "dist": {
                "type": "zip",
                "url": "https://api.github.com/repos/composer/xdebug-handler/zipball/84674dd3a7575ba617f5a76d7e9e29a7d3891339",
                "reference": "84674dd3a7575ba617f5a76d7e9e29a7d3891339",
                "shasum": ""
            },
            "require": {
                "php": "^5.3.2 || ^7.0 || ^8.0",
                "psr/log": "^1 || ^2 || ^3"
            },
            "require-dev": {
                "phpstan/phpstan": "^0.12.55",
                "symfony/phpunit-bridge": "^4.2 || ^5"
            },
            "type": "library",
            "autoload": {
                "psr-4": {
                    "Composer\\XdebugHandler\\": "src"
                }
            },
            "notification-url": "https://packagist.org/downloads/",
            "license": [
                "MIT"
            ],
            "authors": [
                {
                    "name": "John Stevenson",
                    "email": "john-stevenson@blueyonder.co.uk"
                }
            ],
            "description": "Restarts a process without Xdebug.",
            "keywords": [
                "Xdebug",
                "performance"
            ],
            "support": {
                "irc": "irc://irc.freenode.org/composer",
                "issues": "https://github.com/composer/xdebug-handler/issues",
                "source": "https://github.com/composer/xdebug-handler/tree/2.0.2"
            },
            "funding": [
                {
                    "url": "https://packagist.com",
                    "type": "custom"
                },
                {
                    "url": "https://github.com/composer",
                    "type": "github"
                },
                {
                    "url": "https://tidelift.com/funding/github/packagist/composer/composer",
                    "type": "tidelift"
                }
            ],
            "time": "2021-07-31T17:03:58+00:00"
        },
        {
            "name": "doctrine/annotations",
            "version": "1.13.2",
            "source": {
                "type": "git",
                "url": "https://github.com/doctrine/annotations.git",
                "reference": "5b668aef16090008790395c02c893b1ba13f7e08"
            },
            "dist": {
                "type": "zip",
                "url": "https://api.github.com/repos/doctrine/annotations/zipball/5b668aef16090008790395c02c893b1ba13f7e08",
                "reference": "5b668aef16090008790395c02c893b1ba13f7e08",
                "shasum": ""
            },
            "require": {
                "doctrine/lexer": "1.*",
                "ext-tokenizer": "*",
                "php": "^7.1 || ^8.0",
                "psr/cache": "^1 || ^2 || ^3"
            },
            "require-dev": {
                "doctrine/cache": "^1.11 || ^2.0",
                "doctrine/coding-standard": "^6.0 || ^8.1",
                "phpstan/phpstan": "^0.12.20",
                "phpunit/phpunit": "^7.5 || ^8.0 || ^9.1.5",
                "symfony/cache": "^4.4 || ^5.2"
            },
            "type": "library",
            "autoload": {
                "psr-4": {
                    "Doctrine\\Common\\Annotations\\": "lib/Doctrine/Common/Annotations"
                }
            },
            "notification-url": "https://packagist.org/downloads/",
            "license": [
                "MIT"
            ],
            "authors": [
                {
                    "name": "Guilherme Blanco",
                    "email": "guilhermeblanco@gmail.com"
                },
                {
                    "name": "Roman Borschel",
                    "email": "roman@code-factory.org"
                },
                {
                    "name": "Benjamin Eberlei",
                    "email": "kontakt@beberlei.de"
                },
                {
                    "name": "Jonathan Wage",
                    "email": "jonwage@gmail.com"
                },
                {
                    "name": "Johannes Schmitt",
                    "email": "schmittjoh@gmail.com"
                }
            ],
            "description": "Docblock Annotations Parser",
            "homepage": "https://www.doctrine-project.org/projects/annotations.html",
            "keywords": [
                "annotations",
                "docblock",
                "parser"
            ],
            "support": {
                "issues": "https://github.com/doctrine/annotations/issues",
                "source": "https://github.com/doctrine/annotations/tree/1.13.2"
            },
            "time": "2021-08-05T19:00:23+00:00"
        },
        {
            "name": "doctrine/instantiator",
            "version": "1.4.0",
            "source": {
                "type": "git",
                "url": "https://github.com/doctrine/instantiator.git",
                "reference": "d56bf6102915de5702778fe20f2de3b2fe570b5b"
            },
            "dist": {
                "type": "zip",
                "url": "https://api.github.com/repos/doctrine/instantiator/zipball/d56bf6102915de5702778fe20f2de3b2fe570b5b",
                "reference": "d56bf6102915de5702778fe20f2de3b2fe570b5b",
                "shasum": ""
            },
            "require": {
                "php": "^7.1 || ^8.0"
            },
            "require-dev": {
                "doctrine/coding-standard": "^8.0",
                "ext-pdo": "*",
                "ext-phar": "*",
                "phpbench/phpbench": "^0.13 || 1.0.0-alpha2",
                "phpstan/phpstan": "^0.12",
                "phpstan/phpstan-phpunit": "^0.12",
                "phpunit/phpunit": "^7.0 || ^8.0 || ^9.0"
            },
            "type": "library",
            "autoload": {
                "psr-4": {
                    "Doctrine\\Instantiator\\": "src/Doctrine/Instantiator/"
                }
            },
            "notification-url": "https://packagist.org/downloads/",
            "license": [
                "MIT"
            ],
            "authors": [
                {
                    "name": "Marco Pivetta",
                    "email": "ocramius@gmail.com",
                    "homepage": "https://ocramius.github.io/"
                }
            ],
            "description": "A small, lightweight utility to instantiate objects in PHP without invoking their constructors",
            "homepage": "https://www.doctrine-project.org/projects/instantiator.html",
            "keywords": [
                "constructor",
                "instantiate"
            ],
            "support": {
                "issues": "https://github.com/doctrine/instantiator/issues",
                "source": "https://github.com/doctrine/instantiator/tree/1.4.0"
            },
            "funding": [
                {
                    "url": "https://www.doctrine-project.org/sponsorship.html",
                    "type": "custom"
                },
                {
                    "url": "https://www.patreon.com/phpdoctrine",
                    "type": "patreon"
                },
                {
                    "url": "https://tidelift.com/funding/github/packagist/doctrine%2Finstantiator",
                    "type": "tidelift"
                }
            ],
            "time": "2020-11-10T18:47:58+00:00"
        },
        {
            "name": "doctrine/lexer",
            "version": "1.2.1",
            "source": {
                "type": "git",
                "url": "https://github.com/doctrine/lexer.git",
                "reference": "e864bbf5904cb8f5bb334f99209b48018522f042"
            },
            "dist": {
                "type": "zip",
                "url": "https://api.github.com/repos/doctrine/lexer/zipball/e864bbf5904cb8f5bb334f99209b48018522f042",
                "reference": "e864bbf5904cb8f5bb334f99209b48018522f042",
                "shasum": ""
            },
            "require": {
                "php": "^7.2 || ^8.0"
            },
            "require-dev": {
                "doctrine/coding-standard": "^6.0",
                "phpstan/phpstan": "^0.11.8",
                "phpunit/phpunit": "^8.2"
            },
            "type": "library",
            "extra": {
                "branch-alias": {
                    "dev-master": "1.2.x-dev"
                }
            },
            "autoload": {
                "psr-4": {
                    "Doctrine\\Common\\Lexer\\": "lib/Doctrine/Common/Lexer"
                }
            },
            "notification-url": "https://packagist.org/downloads/",
            "license": [
                "MIT"
            ],
            "authors": [
                {
                    "name": "Guilherme Blanco",
                    "email": "guilhermeblanco@gmail.com"
                },
                {
                    "name": "Roman Borschel",
                    "email": "roman@code-factory.org"
                },
                {
                    "name": "Johannes Schmitt",
                    "email": "schmittjoh@gmail.com"
                }
            ],
            "description": "PHP Doctrine Lexer parser library that can be used in Top-Down, Recursive Descent Parsers.",
            "homepage": "https://www.doctrine-project.org/projects/lexer.html",
            "keywords": [
                "annotations",
                "docblock",
                "lexer",
                "parser",
                "php"
            ],
            "support": {
                "issues": "https://github.com/doctrine/lexer/issues",
                "source": "https://github.com/doctrine/lexer/tree/1.2.1"
            },
            "funding": [
                {
                    "url": "https://www.doctrine-project.org/sponsorship.html",
                    "type": "custom"
                },
                {
                    "url": "https://www.patreon.com/phpdoctrine",
                    "type": "patreon"
                },
                {
                    "url": "https://tidelift.com/funding/github/packagist/doctrine%2Flexer",
                    "type": "tidelift"
                }
            ],
            "time": "2020-05-25T17:44:05+00:00"
        },
        {
            "name": "friendsofphp/php-cs-fixer",
            "version": "v2.19.2",
            "source": {
                "type": "git",
                "url": "https://github.com/FriendsOfPHP/PHP-CS-Fixer.git",
                "reference": "d5c737c2e18ba502b75b44832b31fe627f82e307"
            },
            "dist": {
                "type": "zip",
                "url": "https://api.github.com/repos/FriendsOfPHP/PHP-CS-Fixer/zipball/d5c737c2e18ba502b75b44832b31fe627f82e307",
                "reference": "d5c737c2e18ba502b75b44832b31fe627f82e307",
                "shasum": ""
            },
            "require": {
                "composer/semver": "^1.4 || ^2.0 || ^3.0",
                "composer/xdebug-handler": "^1.2 || ^2.0",
                "doctrine/annotations": "^1.2",
                "ext-json": "*",
                "ext-tokenizer": "*",
                "php": "^5.6 || ^7.0 || ^8.0",
                "php-cs-fixer/diff": "^1.3",
                "symfony/console": "^3.4.43 || ^4.1.6 || ^5.0",
                "symfony/event-dispatcher": "^3.0 || ^4.0 || ^5.0",
                "symfony/filesystem": "^3.0 || ^4.0 || ^5.0",
                "symfony/finder": "^3.0 || ^4.0 || ^5.0",
                "symfony/options-resolver": "^3.0 || ^4.0 || ^5.0",
                "symfony/polyfill-php70": "^1.0",
                "symfony/polyfill-php72": "^1.4",
                "symfony/process": "^3.0 || ^4.0 || ^5.0",
                "symfony/stopwatch": "^3.0 || ^4.0 || ^5.0"
            },
            "require-dev": {
                "justinrainbow/json-schema": "^5.0",
                "keradus/cli-executor": "^1.4",
                "mikey179/vfsstream": "^1.6",
                "php-coveralls/php-coveralls": "^2.4.2",
                "php-cs-fixer/accessible-object": "^1.0",
                "php-cs-fixer/phpunit-constraint-isidenticalstring": "^1.2",
                "php-cs-fixer/phpunit-constraint-xmlmatchesxsd": "^1.2.1",
                "phpspec/prophecy-phpunit": "^1.1 || ^2.0",
                "phpunit/phpunit": "^5.7.27 || ^6.5.14 || ^7.5.20 || ^8.5.13 || ^9.5",
                "phpunitgoodpractices/polyfill": "^1.5",
                "phpunitgoodpractices/traits": "^1.9.1",
                "sanmai/phpunit-legacy-adapter": "^6.4 || ^8.2.1",
                "symfony/phpunit-bridge": "^5.2.1",
                "symfony/yaml": "^3.0 || ^4.0 || ^5.0"
            },
            "suggest": {
                "ext-dom": "For handling output formats in XML",
                "ext-mbstring": "For handling non-UTF8 characters.",
                "php-cs-fixer/phpunit-constraint-isidenticalstring": "For IsIdenticalString constraint.",
                "php-cs-fixer/phpunit-constraint-xmlmatchesxsd": "For XmlMatchesXsd constraint.",
                "symfony/polyfill-mbstring": "When enabling `ext-mbstring` is not possible."
            },
            "bin": [
                "php-cs-fixer"
            ],
            "type": "application",
            "extra": {
                "branch-alias": {
                    "dev-master": "2.19-dev"
                }
            },
            "autoload": {
                "psr-4": {
                    "PhpCsFixer\\": "src/"
                },
                "classmap": [
                    "tests/Test/AbstractFixerTestCase.php",
                    "tests/Test/AbstractIntegrationCaseFactory.php",
                    "tests/Test/AbstractIntegrationTestCase.php",
                    "tests/Test/Assert/AssertTokensTrait.php",
                    "tests/Test/IntegrationCase.php",
                    "tests/Test/IntegrationCaseFactory.php",
                    "tests/Test/IntegrationCaseFactoryInterface.php",
                    "tests/Test/InternalIntegrationCaseFactory.php",
                    "tests/Test/IsIdenticalConstraint.php",
                    "tests/Test/TokensWithObservedTransformers.php",
                    "tests/TestCase.php"
                ]
            },
            "notification-url": "https://packagist.org/downloads/",
            "license": [
                "MIT"
            ],
            "authors": [
                {
                    "name": "Fabien Potencier",
                    "email": "fabien@symfony.com"
                },
                {
                    "name": "Dariusz Rumiński",
                    "email": "dariusz.ruminski@gmail.com"
                }
            ],
            "description": "A tool to automatically fix PHP code style",
            "support": {
                "issues": "https://github.com/FriendsOfPHP/PHP-CS-Fixer/issues",
                "source": "https://github.com/FriendsOfPHP/PHP-CS-Fixer/tree/v2.19.2"
            },
            "funding": [
                {
                    "url": "https://github.com/keradus",
                    "type": "github"
                }
            ],
            "time": "2021-08-18T19:55:46+00:00"
        },
        {
            "name": "hamcrest/hamcrest-php",
            "version": "v2.0.1",
            "source": {
                "type": "git",
                "url": "https://github.com/hamcrest/hamcrest-php.git",
                "reference": "8c3d0a3f6af734494ad8f6fbbee0ba92422859f3"
            },
            "dist": {
                "type": "zip",
                "url": "https://api.github.com/repos/hamcrest/hamcrest-php/zipball/8c3d0a3f6af734494ad8f6fbbee0ba92422859f3",
                "reference": "8c3d0a3f6af734494ad8f6fbbee0ba92422859f3",
                "shasum": ""
            },
            "require": {
                "php": "^5.3|^7.0|^8.0"
            },
            "replace": {
                "cordoval/hamcrest-php": "*",
                "davedevelopment/hamcrest-php": "*",
                "kodova/hamcrest-php": "*"
            },
            "require-dev": {
                "phpunit/php-file-iterator": "^1.4 || ^2.0",
                "phpunit/phpunit": "^4.8.36 || ^5.7 || ^6.5 || ^7.0"
            },
            "type": "library",
            "extra": {
                "branch-alias": {
                    "dev-master": "2.1-dev"
                }
            },
            "autoload": {
                "classmap": [
                    "hamcrest"
                ]
            },
            "notification-url": "https://packagist.org/downloads/",
            "license": [
                "BSD-3-Clause"
            ],
            "description": "This is the PHP port of Hamcrest Matchers",
            "keywords": [
                "test"
            ],
            "support": {
                "issues": "https://github.com/hamcrest/hamcrest-php/issues",
                "source": "https://github.com/hamcrest/hamcrest-php/tree/v2.0.1"
            },
            "time": "2020-07-09T08:09:16+00:00"
        },
        {
            "name": "mikey179/vfsstream",
            "version": "v1.6.10",
            "source": {
                "type": "git",
                "url": "https://github.com/bovigo/vfsStream.git",
                "reference": "250c0825537d501e327df879fb3d4cd751933b85"
            },
            "dist": {
                "type": "zip",
                "url": "https://api.github.com/repos/bovigo/vfsStream/zipball/250c0825537d501e327df879fb3d4cd751933b85",
                "reference": "250c0825537d501e327df879fb3d4cd751933b85",
                "shasum": ""
            },
            "require": {
                "php": ">=5.3.0"
            },
            "require-dev": {
                "phpunit/phpunit": "^4.5|^5.0"
            },
            "type": "library",
            "extra": {
                "branch-alias": {
                    "dev-master": "1.6.x-dev"
                }
            },
            "autoload": {
                "psr-0": {
                    "org\\bovigo\\vfs\\": "src/main/php"
                }
            },
            "notification-url": "https://packagist.org/downloads/",
            "license": [
                "BSD-3-Clause"
            ],
            "authors": [
                {
                    "name": "Frank Kleine",
                    "homepage": "http://frankkleine.de/",
                    "role": "Developer"
                }
            ],
            "description": "Virtual file system to mock the real file system in unit tests.",
            "homepage": "http://vfs.bovigo.org/",
            "support": {
                "issues": "https://github.com/bovigo/vfsStream/issues",
                "source": "https://github.com/bovigo/vfsStream/tree/master",
                "wiki": "https://github.com/bovigo/vfsStream/wiki"
            },
            "time": "2021-09-25T08:05:01+00:00"
        },
        {
            "name": "mockery/mockery",
            "version": "1.3.5",
            "source": {
                "type": "git",
                "url": "https://github.com/mockery/mockery.git",
                "reference": "472fa8ca4e55483d55ee1e73c963718c4393791d"
            },
            "dist": {
                "type": "zip",
                "url": "https://api.github.com/repos/mockery/mockery/zipball/472fa8ca4e55483d55ee1e73c963718c4393791d",
                "reference": "472fa8ca4e55483d55ee1e73c963718c4393791d",
                "shasum": ""
            },
            "require": {
                "hamcrest/hamcrest-php": "^2.0.1",
                "lib-pcre": ">=7.0",
                "php": ">=5.6.0"
            },
            "require-dev": {
                "phpunit/phpunit": "^5.7.10|^6.5|^7.5|^8.5|^9.3"
            },
            "type": "library",
            "extra": {
                "branch-alias": {
                    "dev-master": "1.3.x-dev"
                }
            },
            "autoload": {
                "psr-0": {
                    "Mockery": "library/"
                }
            },
            "notification-url": "https://packagist.org/downloads/",
            "license": [
                "BSD-3-Clause"
            ],
            "authors": [
                {
                    "name": "Pádraic Brady",
                    "email": "padraic.brady@gmail.com",
                    "homepage": "http://blog.astrumfutura.com"
                },
                {
                    "name": "Dave Marshall",
                    "email": "dave.marshall@atstsolutions.co.uk",
                    "homepage": "http://davedevelopment.co.uk"
                }
            ],
            "description": "Mockery is a simple yet flexible PHP mock object framework",
            "homepage": "https://github.com/mockery/mockery",
            "keywords": [
                "BDD",
                "TDD",
                "library",
                "mock",
                "mock objects",
                "mockery",
                "stub",
                "test",
                "test double",
                "testing"
            ],
            "support": {
                "issues": "https://github.com/mockery/mockery/issues",
                "source": "https://github.com/mockery/mockery/tree/1.3.5"
            },
            "time": "2021-09-13T15:33:03+00:00"
        },
        {
            "name": "myclabs/deep-copy",
            "version": "1.10.2",
            "source": {
                "type": "git",
                "url": "https://github.com/myclabs/DeepCopy.git",
                "reference": "776f831124e9c62e1a2c601ecc52e776d8bb7220"
            },
            "dist": {
                "type": "zip",
                "url": "https://api.github.com/repos/myclabs/DeepCopy/zipball/776f831124e9c62e1a2c601ecc52e776d8bb7220",
                "reference": "776f831124e9c62e1a2c601ecc52e776d8bb7220",
                "shasum": ""
            },
            "require": {
                "php": "^7.1 || ^8.0"
            },
            "replace": {
                "myclabs/deep-copy": "self.version"
            },
            "require-dev": {
                "doctrine/collections": "^1.0",
                "doctrine/common": "^2.6",
                "phpunit/phpunit": "^7.1"
            },
            "type": "library",
            "autoload": {
                "psr-4": {
                    "DeepCopy\\": "src/DeepCopy/"
                },
                "files": [
                    "src/DeepCopy/deep_copy.php"
                ]
            },
            "notification-url": "https://packagist.org/downloads/",
            "license": [
                "MIT"
            ],
            "description": "Create deep copies (clones) of your objects",
            "keywords": [
                "clone",
                "copy",
                "duplicate",
                "object",
                "object graph"
            ],
            "support": {
                "issues": "https://github.com/myclabs/DeepCopy/issues",
                "source": "https://github.com/myclabs/DeepCopy/tree/1.10.2"
            },
            "funding": [
                {
                    "url": "https://tidelift.com/funding/github/packagist/myclabs/deep-copy",
                    "type": "tidelift"
                }
            ],
            "time": "2020-11-13T09:40:50+00:00"
        },
        {
            "name": "phar-io/manifest",
            "version": "2.0.3",
            "source": {
                "type": "git",
                "url": "https://github.com/phar-io/manifest.git",
                "reference": "97803eca37d319dfa7826cc2437fc020857acb53"
            },
            "dist": {
                "type": "zip",
                "url": "https://api.github.com/repos/phar-io/manifest/zipball/97803eca37d319dfa7826cc2437fc020857acb53",
                "reference": "97803eca37d319dfa7826cc2437fc020857acb53",
                "shasum": ""
            },
            "require": {
                "ext-dom": "*",
                "ext-phar": "*",
                "ext-xmlwriter": "*",
                "phar-io/version": "^3.0.1",
                "php": "^7.2 || ^8.0"
            },
            "type": "library",
            "extra": {
                "branch-alias": {
                    "dev-master": "2.0.x-dev"
                }
            },
            "autoload": {
                "classmap": [
                    "src/"
                ]
            },
            "notification-url": "https://packagist.org/downloads/",
            "license": [
                "BSD-3-Clause"
            ],
            "authors": [
                {
                    "name": "Arne Blankerts",
                    "email": "arne@blankerts.de",
                    "role": "Developer"
                },
                {
                    "name": "Sebastian Heuer",
                    "email": "sebastian@phpeople.de",
                    "role": "Developer"
                },
                {
                    "name": "Sebastian Bergmann",
                    "email": "sebastian@phpunit.de",
                    "role": "Developer"
                }
            ],
            "description": "Component for reading phar.io manifest information from a PHP Archive (PHAR)",
            "support": {
                "issues": "https://github.com/phar-io/manifest/issues",
                "source": "https://github.com/phar-io/manifest/tree/2.0.3"
            },
            "time": "2021-07-20T11:28:43+00:00"
        },
        {
            "name": "phar-io/version",
            "version": "3.1.0",
            "source": {
                "type": "git",
                "url": "https://github.com/phar-io/version.git",
                "reference": "bae7c545bef187884426f042434e561ab1ddb182"
            },
            "dist": {
                "type": "zip",
                "url": "https://api.github.com/repos/phar-io/version/zipball/bae7c545bef187884426f042434e561ab1ddb182",
                "reference": "bae7c545bef187884426f042434e561ab1ddb182",
                "shasum": ""
            },
            "require": {
                "php": "^7.2 || ^8.0"
            },
            "type": "library",
            "autoload": {
                "classmap": [
                    "src/"
                ]
            },
            "notification-url": "https://packagist.org/downloads/",
            "license": [
                "BSD-3-Clause"
            ],
            "authors": [
                {
                    "name": "Arne Blankerts",
                    "email": "arne@blankerts.de",
                    "role": "Developer"
                },
                {
                    "name": "Sebastian Heuer",
                    "email": "sebastian@phpeople.de",
                    "role": "Developer"
                },
                {
                    "name": "Sebastian Bergmann",
                    "email": "sebastian@phpunit.de",
                    "role": "Developer"
                }
            ],
            "description": "Library for handling version information and constraints",
            "support": {
                "issues": "https://github.com/phar-io/version/issues",
                "source": "https://github.com/phar-io/version/tree/3.1.0"
            },
            "time": "2021-02-23T14:00:09+00:00"
        },
        {
            "name": "php-cs-fixer/diff",
            "version": "v1.3.1",
            "source": {
                "type": "git",
                "url": "https://github.com/PHP-CS-Fixer/diff.git",
                "reference": "dbd31aeb251639ac0b9e7e29405c1441907f5759"
            },
            "dist": {
                "type": "zip",
                "url": "https://api.github.com/repos/PHP-CS-Fixer/diff/zipball/dbd31aeb251639ac0b9e7e29405c1441907f5759",
                "reference": "dbd31aeb251639ac0b9e7e29405c1441907f5759",
                "shasum": ""
            },
            "require": {
                "php": "^5.6 || ^7.0 || ^8.0"
            },
            "require-dev": {
                "phpunit/phpunit": "^5.7.23 || ^6.4.3 || ^7.0",
                "symfony/process": "^3.3"
            },
            "type": "library",
            "autoload": {
                "classmap": [
                    "src/"
                ]
            },
            "notification-url": "https://packagist.org/downloads/",
            "license": [
                "BSD-3-Clause"
            ],
            "authors": [
                {
                    "name": "Sebastian Bergmann",
                    "email": "sebastian@phpunit.de"
                },
                {
                    "name": "Kore Nordmann",
                    "email": "mail@kore-nordmann.de"
                },
                {
                    "name": "SpacePossum"
                }
            ],
            "description": "sebastian/diff v2 backport support for PHP5.6",
            "homepage": "https://github.com/PHP-CS-Fixer",
            "keywords": [
                "diff"
            ],
            "support": {
                "issues": "https://github.com/PHP-CS-Fixer/diff/issues",
                "source": "https://github.com/PHP-CS-Fixer/diff/tree/v1.3.1"
            },
            "time": "2020-10-14T08:39:05+00:00"
        },
        {
            "name": "phpdocumentor/reflection-common",
            "version": "1.0.1",
            "source": {
                "type": "git",
                "url": "https://github.com/phpDocumentor/ReflectionCommon.git",
                "reference": "21bdeb5f65d7ebf9f43b1b25d404f87deab5bfb6"
            },
            "dist": {
                "type": "zip",
                "url": "https://api.github.com/repos/phpDocumentor/ReflectionCommon/zipball/21bdeb5f65d7ebf9f43b1b25d404f87deab5bfb6",
                "reference": "21bdeb5f65d7ebf9f43b1b25d404f87deab5bfb6",
                "shasum": ""
            },
            "require": {
                "php": ">=5.5"
            },
            "require-dev": {
                "phpunit/phpunit": "^4.6"
            },
            "type": "library",
            "extra": {
                "branch-alias": {
                    "dev-master": "1.0.x-dev"
                }
            },
            "autoload": {
                "psr-4": {
                    "phpDocumentor\\Reflection\\": [
                        "src"
                    ]
                }
            },
            "notification-url": "https://packagist.org/downloads/",
            "license": [
                "MIT"
            ],
            "authors": [
                {
                    "name": "Jaap van Otterdijk",
                    "email": "opensource@ijaap.nl"
                }
            ],
            "description": "Common reflection classes used by phpdocumentor to reflect the code structure",
            "homepage": "http://www.phpdoc.org",
            "keywords": [
                "FQSEN",
                "phpDocumentor",
                "phpdoc",
                "reflection",
                "static analysis"
            ],
            "support": {
                "issues": "https://github.com/phpDocumentor/ReflectionCommon/issues",
                "source": "https://github.com/phpDocumentor/ReflectionCommon/tree/master"
            },
            "time": "2017-09-11T18:02:19+00:00"
        },
        {
            "name": "phpdocumentor/reflection-docblock",
            "version": "3.3.2",
            "source": {
                "type": "git",
                "url": "https://github.com/phpDocumentor/ReflectionDocBlock.git",
                "reference": "bf329f6c1aadea3299f08ee804682b7c45b326a2"
            },
            "dist": {
                "type": "zip",
                "url": "https://api.github.com/repos/phpDocumentor/ReflectionDocBlock/zipball/bf329f6c1aadea3299f08ee804682b7c45b326a2",
                "reference": "bf329f6c1aadea3299f08ee804682b7c45b326a2",
                "shasum": ""
            },
            "require": {
                "php": "^5.6 || ^7.0",
                "phpdocumentor/reflection-common": "^1.0.0",
                "phpdocumentor/type-resolver": "^0.4.0",
                "webmozart/assert": "^1.0"
            },
            "require-dev": {
                "mockery/mockery": "^0.9.4",
                "phpunit/phpunit": "^4.4"
            },
            "type": "library",
            "autoload": {
                "psr-4": {
                    "phpDocumentor\\Reflection\\": [
                        "src/"
                    ]
                }
            },
            "notification-url": "https://packagist.org/downloads/",
            "license": [
                "MIT"
            ],
            "authors": [
                {
                    "name": "Mike van Riel",
                    "email": "me@mikevanriel.com"
                }
            ],
            "description": "With this component, a library can provide support for annotations via DocBlocks or otherwise retrieve information that is embedded in a DocBlock.",
            "support": {
                "issues": "https://github.com/phpDocumentor/ReflectionDocBlock/issues",
                "source": "https://github.com/phpDocumentor/ReflectionDocBlock/tree/release/3.x"
            },
            "time": "2017-11-10T14:09:06+00:00"
        },
        {
            "name": "phpdocumentor/type-resolver",
            "version": "0.4.0",
            "source": {
                "type": "git",
                "url": "https://github.com/phpDocumentor/TypeResolver.git",
                "reference": "9c977708995954784726e25d0cd1dddf4e65b0f7"
            },
            "dist": {
                "type": "zip",
                "url": "https://api.github.com/repos/phpDocumentor/TypeResolver/zipball/9c977708995954784726e25d0cd1dddf4e65b0f7",
                "reference": "9c977708995954784726e25d0cd1dddf4e65b0f7",
                "shasum": ""
            },
            "require": {
                "php": "^5.5 || ^7.0",
                "phpdocumentor/reflection-common": "^1.0"
            },
            "require-dev": {
                "mockery/mockery": "^0.9.4",
                "phpunit/phpunit": "^5.2||^4.8.24"
            },
            "type": "library",
            "extra": {
                "branch-alias": {
                    "dev-master": "1.0.x-dev"
                }
            },
            "autoload": {
                "psr-4": {
                    "phpDocumentor\\Reflection\\": [
                        "src/"
                    ]
                }
            },
            "notification-url": "https://packagist.org/downloads/",
            "license": [
                "MIT"
            ],
            "authors": [
                {
                    "name": "Mike van Riel",
                    "email": "me@mikevanriel.com"
                }
            ],
            "support": {
                "issues": "https://github.com/phpDocumentor/TypeResolver/issues",
                "source": "https://github.com/phpDocumentor/TypeResolver/tree/master"
            },
            "time": "2017-07-14T14:27:02+00:00"
        },
        {
            "name": "phpspec/prophecy",
            "version": "v1.10.3",
            "source": {
                "type": "git",
                "url": "https://github.com/phpspec/prophecy.git",
                "reference": "451c3cd1418cf640de218914901e51b064abb093"
            },
            "dist": {
                "type": "zip",
                "url": "https://api.github.com/repos/phpspec/prophecy/zipball/451c3cd1418cf640de218914901e51b064abb093",
                "reference": "451c3cd1418cf640de218914901e51b064abb093",
                "shasum": ""
            },
            "require": {
                "doctrine/instantiator": "^1.0.2",
                "php": "^5.3|^7.0",
                "phpdocumentor/reflection-docblock": "^2.0|^3.0.2|^4.0|^5.0",
                "sebastian/comparator": "^1.2.3|^2.0|^3.0|^4.0",
                "sebastian/recursion-context": "^1.0|^2.0|^3.0|^4.0"
            },
            "require-dev": {
                "phpspec/phpspec": "^2.5 || ^3.2",
                "phpunit/phpunit": "^4.8.35 || ^5.7 || ^6.5 || ^7.1"
            },
            "type": "library",
            "extra": {
                "branch-alias": {
                    "dev-master": "1.10.x-dev"
                }
            },
            "autoload": {
                "psr-4": {
                    "Prophecy\\": "src/Prophecy"
                }
            },
            "notification-url": "https://packagist.org/downloads/",
            "license": [
                "MIT"
            ],
            "authors": [
                {
                    "name": "Konstantin Kudryashov",
                    "email": "ever.zet@gmail.com",
                    "homepage": "http://everzet.com"
                },
                {
                    "name": "Marcello Duarte",
                    "email": "marcello.duarte@gmail.com"
                }
            ],
            "description": "Highly opinionated mocking framework for PHP 5.3+",
            "homepage": "https://github.com/phpspec/prophecy",
            "keywords": [
                "Double",
                "Dummy",
                "fake",
                "mock",
                "spy",
                "stub"
            ],
            "support": {
                "issues": "https://github.com/phpspec/prophecy/issues",
                "source": "https://github.com/phpspec/prophecy/tree/v1.10.3"
            },
            "time": "2020-03-05T15:02:03+00:00"
        },
        {
            "name": "phpunit/php-code-coverage",
            "version": "7.0.15",
            "source": {
                "type": "git",
                "url": "https://github.com/sebastianbergmann/php-code-coverage.git",
                "reference": "819f92bba8b001d4363065928088de22f25a3a48"
            },
            "dist": {
                "type": "zip",
                "url": "https://api.github.com/repos/sebastianbergmann/php-code-coverage/zipball/819f92bba8b001d4363065928088de22f25a3a48",
                "reference": "819f92bba8b001d4363065928088de22f25a3a48",
                "shasum": ""
            },
            "require": {
                "ext-dom": "*",
                "ext-xmlwriter": "*",
                "php": ">=7.2",
                "phpunit/php-file-iterator": "^2.0.2",
                "phpunit/php-text-template": "^1.2.1",
                "phpunit/php-token-stream": "^3.1.3 || ^4.0",
                "sebastian/code-unit-reverse-lookup": "^1.0.1",
                "sebastian/environment": "^4.2.2",
                "sebastian/version": "^2.0.1",
                "theseer/tokenizer": "^1.1.3"
            },
            "require-dev": {
                "phpunit/phpunit": "^8.2.2"
            },
            "suggest": {
                "ext-xdebug": "^2.7.2"
            },
            "type": "library",
            "extra": {
                "branch-alias": {
                    "dev-master": "7.0-dev"
                }
            },
            "autoload": {
                "classmap": [
                    "src/"
                ]
            },
            "notification-url": "https://packagist.org/downloads/",
            "license": [
                "BSD-3-Clause"
            ],
            "authors": [
                {
                    "name": "Sebastian Bergmann",
                    "email": "sebastian@phpunit.de",
                    "role": "lead"
                }
            ],
            "description": "Library that provides collection, processing, and rendering functionality for PHP code coverage information.",
            "homepage": "https://github.com/sebastianbergmann/php-code-coverage",
            "keywords": [
                "coverage",
                "testing",
                "xunit"
            ],
            "support": {
                "issues": "https://github.com/sebastianbergmann/php-code-coverage/issues",
                "source": "https://github.com/sebastianbergmann/php-code-coverage/tree/7.0.15"
            },
            "funding": [
                {
                    "url": "https://github.com/sebastianbergmann",
                    "type": "github"
                }
            ],
            "time": "2021-07-26T12:20:09+00:00"
        },
        {
            "name": "phpunit/php-file-iterator",
            "version": "2.0.4",
            "source": {
                "type": "git",
                "url": "https://github.com/sebastianbergmann/php-file-iterator.git",
                "reference": "28af674ff175d0768a5a978e6de83f697d4a7f05"
            },
            "dist": {
                "type": "zip",
                "url": "https://api.github.com/repos/sebastianbergmann/php-file-iterator/zipball/28af674ff175d0768a5a978e6de83f697d4a7f05",
                "reference": "28af674ff175d0768a5a978e6de83f697d4a7f05",
                "shasum": ""
            },
            "require": {
                "php": ">=7.1"
            },
            "require-dev": {
                "phpunit/phpunit": "^8.5"
            },
            "type": "library",
            "extra": {
                "branch-alias": {
                    "dev-master": "2.0.x-dev"
                }
            },
            "autoload": {
                "classmap": [
                    "src/"
                ]
            },
            "notification-url": "https://packagist.org/downloads/",
            "license": [
                "BSD-3-Clause"
            ],
            "authors": [
                {
                    "name": "Sebastian Bergmann",
                    "email": "sebastian@phpunit.de",
                    "role": "lead"
                }
            ],
            "description": "FilterIterator implementation that filters files based on a list of suffixes.",
            "homepage": "https://github.com/sebastianbergmann/php-file-iterator/",
            "keywords": [
                "filesystem",
                "iterator"
            ],
            "support": {
                "issues": "https://github.com/sebastianbergmann/php-file-iterator/issues",
                "source": "https://github.com/sebastianbergmann/php-file-iterator/tree/2.0.4"
            },
            "funding": [
                {
                    "url": "https://github.com/sebastianbergmann",
                    "type": "github"
                }
            ],
            "time": "2021-07-19T06:46:01+00:00"
        },
        {
            "name": "phpunit/php-text-template",
            "version": "1.2.1",
            "source": {
                "type": "git",
                "url": "https://github.com/sebastianbergmann/php-text-template.git",
                "reference": "31f8b717e51d9a2afca6c9f046f5d69fc27c8686"
            },
            "dist": {
                "type": "zip",
                "url": "https://api.github.com/repos/sebastianbergmann/php-text-template/zipball/31f8b717e51d9a2afca6c9f046f5d69fc27c8686",
                "reference": "31f8b717e51d9a2afca6c9f046f5d69fc27c8686",
                "shasum": ""
            },
            "require": {
                "php": ">=5.3.3"
            },
            "type": "library",
            "autoload": {
                "classmap": [
                    "src/"
                ]
            },
            "notification-url": "https://packagist.org/downloads/",
            "license": [
                "BSD-3-Clause"
            ],
            "authors": [
                {
                    "name": "Sebastian Bergmann",
                    "email": "sebastian@phpunit.de",
                    "role": "lead"
                }
            ],
            "description": "Simple template engine.",
            "homepage": "https://github.com/sebastianbergmann/php-text-template/",
            "keywords": [
                "template"
            ],
            "support": {
                "issues": "https://github.com/sebastianbergmann/php-text-template/issues",
                "source": "https://github.com/sebastianbergmann/php-text-template/tree/1.2.1"
            },
            "time": "2015-06-21T13:50:34+00:00"
        },
        {
            "name": "phpunit/php-timer",
            "version": "2.1.3",
            "source": {
                "type": "git",
                "url": "https://github.com/sebastianbergmann/php-timer.git",
                "reference": "2454ae1765516d20c4ffe103d85a58a9a3bd5662"
            },
            "dist": {
                "type": "zip",
                "url": "https://api.github.com/repos/sebastianbergmann/php-timer/zipball/2454ae1765516d20c4ffe103d85a58a9a3bd5662",
                "reference": "2454ae1765516d20c4ffe103d85a58a9a3bd5662",
                "shasum": ""
            },
            "require": {
                "php": ">=7.1"
            },
            "require-dev": {
                "phpunit/phpunit": "^8.5"
            },
            "type": "library",
            "extra": {
                "branch-alias": {
                    "dev-master": "2.1-dev"
                }
            },
            "autoload": {
                "classmap": [
                    "src/"
                ]
            },
            "notification-url": "https://packagist.org/downloads/",
            "license": [
                "BSD-3-Clause"
            ],
            "authors": [
                {
                    "name": "Sebastian Bergmann",
                    "email": "sebastian@phpunit.de",
                    "role": "lead"
                }
            ],
            "description": "Utility class for timing",
            "homepage": "https://github.com/sebastianbergmann/php-timer/",
            "keywords": [
                "timer"
            ],
            "support": {
                "issues": "https://github.com/sebastianbergmann/php-timer/issues",
                "source": "https://github.com/sebastianbergmann/php-timer/tree/2.1.3"
            },
            "funding": [
                {
                    "url": "https://github.com/sebastianbergmann",
                    "type": "github"
                }
            ],
            "time": "2020-11-30T08:20:02+00:00"
        },
        {
            "name": "phpunit/php-token-stream",
            "version": "3.1.3",
            "source": {
                "type": "git",
                "url": "https://github.com/sebastianbergmann/php-token-stream.git",
                "reference": "9c1da83261628cb24b6a6df371b6e312b3954768"
            },
            "dist": {
                "type": "zip",
                "url": "https://api.github.com/repos/sebastianbergmann/php-token-stream/zipball/9c1da83261628cb24b6a6df371b6e312b3954768",
                "reference": "9c1da83261628cb24b6a6df371b6e312b3954768",
                "shasum": ""
            },
            "require": {
                "ext-tokenizer": "*",
                "php": ">=7.1"
            },
            "require-dev": {
                "phpunit/phpunit": "^7.0"
            },
            "type": "library",
            "extra": {
                "branch-alias": {
                    "dev-master": "3.1-dev"
                }
            },
            "autoload": {
                "classmap": [
                    "src/"
                ]
            },
            "notification-url": "https://packagist.org/downloads/",
            "license": [
                "BSD-3-Clause"
            ],
            "authors": [
                {
                    "name": "Sebastian Bergmann",
                    "email": "sebastian@phpunit.de"
                }
            ],
            "description": "Wrapper around PHP's tokenizer extension.",
            "homepage": "https://github.com/sebastianbergmann/php-token-stream/",
            "keywords": [
                "tokenizer"
            ],
            "support": {
                "issues": "https://github.com/sebastianbergmann/php-token-stream/issues",
                "source": "https://github.com/sebastianbergmann/php-token-stream/tree/3.1.3"
            },
            "funding": [
                {
                    "url": "https://github.com/sebastianbergmann",
                    "type": "github"
                }
            ],
            "abandoned": true,
            "time": "2021-07-26T12:15:06+00:00"
        },
        {
            "name": "phpunit/phpunit",
            "version": "8.5.21",
            "source": {
                "type": "git",
                "url": "https://github.com/sebastianbergmann/phpunit.git",
                "reference": "50a58a60b85947b0bee4c8ecfe0f4bbdcf20e984"
            },
            "dist": {
                "type": "zip",
                "url": "https://api.github.com/repos/sebastianbergmann/phpunit/zipball/50a58a60b85947b0bee4c8ecfe0f4bbdcf20e984",
                "reference": "50a58a60b85947b0bee4c8ecfe0f4bbdcf20e984",
                "shasum": ""
            },
            "require": {
                "doctrine/instantiator": "^1.3.1",
                "ext-dom": "*",
                "ext-json": "*",
                "ext-libxml": "*",
                "ext-mbstring": "*",
                "ext-xml": "*",
                "ext-xmlwriter": "*",
                "myclabs/deep-copy": "^1.10.0",
                "phar-io/manifest": "^2.0.3",
                "phar-io/version": "^3.0.2",
                "php": ">=7.2",
                "phpspec/prophecy": "^1.10.3",
                "phpunit/php-code-coverage": "^7.0.12",
                "phpunit/php-file-iterator": "^2.0.4",
                "phpunit/php-text-template": "^1.2.1",
                "phpunit/php-timer": "^2.1.2",
                "sebastian/comparator": "^3.0.2",
                "sebastian/diff": "^3.0.2",
                "sebastian/environment": "^4.2.3",
                "sebastian/exporter": "^3.1.2",
                "sebastian/global-state": "^3.0.0",
                "sebastian/object-enumerator": "^3.0.3",
                "sebastian/resource-operations": "^2.0.1",
                "sebastian/type": "^1.1.3",
                "sebastian/version": "^2.0.1"
            },
            "require-dev": {
                "ext-pdo": "*"
            },
            "suggest": {
                "ext-soap": "*",
                "ext-xdebug": "*",
                "phpunit/php-invoker": "^2.0.0"
            },
            "bin": [
                "phpunit"
            ],
            "type": "library",
            "extra": {
                "branch-alias": {
                    "dev-master": "8.5-dev"
                }
            },
            "autoload": {
                "classmap": [
                    "src/"
                ]
            },
            "notification-url": "https://packagist.org/downloads/",
            "license": [
                "BSD-3-Clause"
            ],
            "authors": [
                {
                    "name": "Sebastian Bergmann",
                    "email": "sebastian@phpunit.de",
                    "role": "lead"
                }
            ],
            "description": "The PHP Unit Testing framework.",
            "homepage": "https://phpunit.de/",
            "keywords": [
                "phpunit",
                "testing",
                "xunit"
            ],
            "support": {
                "issues": "https://github.com/sebastianbergmann/phpunit/issues",
                "source": "https://github.com/sebastianbergmann/phpunit/tree/8.5.21"
            },
            "funding": [
                {
                    "url": "https://phpunit.de/donate.html",
                    "type": "custom"
                },
                {
                    "url": "https://github.com/sebastianbergmann",
                    "type": "github"
                }
            ],
            "time": "2021-09-25T07:37:20+00:00"
        },
        {
            "name": "psr/cache",
            "version": "1.0.1",
            "source": {
                "type": "git",
                "url": "https://github.com/php-fig/cache.git",
                "reference": "d11b50ad223250cf17b86e38383413f5a6764bf8"
            },
            "dist": {
                "type": "zip",
                "url": "https://api.github.com/repos/php-fig/cache/zipball/d11b50ad223250cf17b86e38383413f5a6764bf8",
                "reference": "d11b50ad223250cf17b86e38383413f5a6764bf8",
                "shasum": ""
            },
            "require": {
                "php": ">=5.3.0"
            },
            "type": "library",
            "extra": {
                "branch-alias": {
                    "dev-master": "1.0.x-dev"
                }
            },
            "autoload": {
                "psr-4": {
                    "Psr\\Cache\\": "src/"
                }
            },
            "notification-url": "https://packagist.org/downloads/",
            "license": [
                "MIT"
            ],
            "authors": [
                {
                    "name": "PHP-FIG",
                    "homepage": "http://www.php-fig.org/"
                }
            ],
            "description": "Common interface for caching libraries",
            "keywords": [
                "cache",
                "psr",
                "psr-6"
            ],
            "support": {
                "source": "https://github.com/php-fig/cache/tree/master"
            },
            "time": "2016-08-06T20:24:11+00:00"
        },
        {
            "name": "sebastian/code-unit-reverse-lookup",
            "version": "1.0.2",
            "source": {
                "type": "git",
                "url": "https://github.com/sebastianbergmann/code-unit-reverse-lookup.git",
                "reference": "1de8cd5c010cb153fcd68b8d0f64606f523f7619"
            },
            "dist": {
                "type": "zip",
                "url": "https://api.github.com/repos/sebastianbergmann/code-unit-reverse-lookup/zipball/1de8cd5c010cb153fcd68b8d0f64606f523f7619",
                "reference": "1de8cd5c010cb153fcd68b8d0f64606f523f7619",
                "shasum": ""
            },
            "require": {
                "php": ">=5.6"
            },
            "require-dev": {
                "phpunit/phpunit": "^8.5"
            },
            "type": "library",
            "extra": {
                "branch-alias": {
                    "dev-master": "1.0.x-dev"
                }
            },
            "autoload": {
                "classmap": [
                    "src/"
                ]
            },
            "notification-url": "https://packagist.org/downloads/",
            "license": [
                "BSD-3-Clause"
            ],
            "authors": [
                {
                    "name": "Sebastian Bergmann",
                    "email": "sebastian@phpunit.de"
                }
            ],
            "description": "Looks up which function or method a line of code belongs to",
            "homepage": "https://github.com/sebastianbergmann/code-unit-reverse-lookup/",
            "support": {
                "issues": "https://github.com/sebastianbergmann/code-unit-reverse-lookup/issues",
                "source": "https://github.com/sebastianbergmann/code-unit-reverse-lookup/tree/1.0.2"
            },
            "funding": [
                {
                    "url": "https://github.com/sebastianbergmann",
                    "type": "github"
                }
            ],
            "time": "2020-11-30T08:15:22+00:00"
        },
        {
            "name": "sebastian/comparator",
            "version": "3.0.3",
            "source": {
                "type": "git",
                "url": "https://github.com/sebastianbergmann/comparator.git",
                "reference": "1071dfcef776a57013124ff35e1fc41ccd294758"
            },
            "dist": {
                "type": "zip",
                "url": "https://api.github.com/repos/sebastianbergmann/comparator/zipball/1071dfcef776a57013124ff35e1fc41ccd294758",
                "reference": "1071dfcef776a57013124ff35e1fc41ccd294758",
                "shasum": ""
            },
            "require": {
                "php": ">=7.1",
                "sebastian/diff": "^3.0",
                "sebastian/exporter": "^3.1"
            },
            "require-dev": {
                "phpunit/phpunit": "^8.5"
            },
            "type": "library",
            "extra": {
                "branch-alias": {
                    "dev-master": "3.0-dev"
                }
            },
            "autoload": {
                "classmap": [
                    "src/"
                ]
            },
            "notification-url": "https://packagist.org/downloads/",
            "license": [
                "BSD-3-Clause"
            ],
            "authors": [
                {
                    "name": "Sebastian Bergmann",
                    "email": "sebastian@phpunit.de"
                },
                {
                    "name": "Jeff Welch",
                    "email": "whatthejeff@gmail.com"
                },
                {
                    "name": "Volker Dusch",
                    "email": "github@wallbash.com"
                },
                {
                    "name": "Bernhard Schussek",
                    "email": "bschussek@2bepublished.at"
                }
            ],
            "description": "Provides the functionality to compare PHP values for equality",
            "homepage": "https://github.com/sebastianbergmann/comparator",
            "keywords": [
                "comparator",
                "compare",
                "equality"
            ],
            "support": {
                "issues": "https://github.com/sebastianbergmann/comparator/issues",
                "source": "https://github.com/sebastianbergmann/comparator/tree/3.0.3"
            },
            "funding": [
                {
                    "url": "https://github.com/sebastianbergmann",
                    "type": "github"
                }
            ],
            "time": "2020-11-30T08:04:30+00:00"
        },
        {
            "name": "sebastian/diff",
            "version": "3.0.3",
            "source": {
                "type": "git",
                "url": "https://github.com/sebastianbergmann/diff.git",
                "reference": "14f72dd46eaf2f2293cbe79c93cc0bc43161a211"
            },
            "dist": {
                "type": "zip",
                "url": "https://api.github.com/repos/sebastianbergmann/diff/zipball/14f72dd46eaf2f2293cbe79c93cc0bc43161a211",
                "reference": "14f72dd46eaf2f2293cbe79c93cc0bc43161a211",
                "shasum": ""
            },
            "require": {
                "php": ">=7.1"
            },
            "require-dev": {
                "phpunit/phpunit": "^7.5 || ^8.0",
                "symfony/process": "^2 || ^3.3 || ^4"
            },
            "type": "library",
            "extra": {
                "branch-alias": {
                    "dev-master": "3.0-dev"
                }
            },
            "autoload": {
                "classmap": [
                    "src/"
                ]
            },
            "notification-url": "https://packagist.org/downloads/",
            "license": [
                "BSD-3-Clause"
            ],
            "authors": [
                {
                    "name": "Sebastian Bergmann",
                    "email": "sebastian@phpunit.de"
                },
                {
                    "name": "Kore Nordmann",
                    "email": "mail@kore-nordmann.de"
                }
            ],
            "description": "Diff implementation",
            "homepage": "https://github.com/sebastianbergmann/diff",
            "keywords": [
                "diff",
                "udiff",
                "unidiff",
                "unified diff"
            ],
            "support": {
                "issues": "https://github.com/sebastianbergmann/diff/issues",
                "source": "https://github.com/sebastianbergmann/diff/tree/3.0.3"
            },
            "funding": [
                {
                    "url": "https://github.com/sebastianbergmann",
                    "type": "github"
                }
            ],
            "time": "2020-11-30T07:59:04+00:00"
        },
        {
            "name": "sebastian/environment",
            "version": "4.2.4",
            "source": {
                "type": "git",
                "url": "https://github.com/sebastianbergmann/environment.git",
                "reference": "d47bbbad83711771f167c72d4e3f25f7fcc1f8b0"
            },
            "dist": {
                "type": "zip",
                "url": "https://api.github.com/repos/sebastianbergmann/environment/zipball/d47bbbad83711771f167c72d4e3f25f7fcc1f8b0",
                "reference": "d47bbbad83711771f167c72d4e3f25f7fcc1f8b0",
                "shasum": ""
            },
            "require": {
                "php": ">=7.1"
            },
            "require-dev": {
                "phpunit/phpunit": "^7.5"
            },
            "suggest": {
                "ext-posix": "*"
            },
            "type": "library",
            "extra": {
                "branch-alias": {
                    "dev-master": "4.2-dev"
                }
            },
            "autoload": {
                "classmap": [
                    "src/"
                ]
            },
            "notification-url": "https://packagist.org/downloads/",
            "license": [
                "BSD-3-Clause"
            ],
            "authors": [
                {
                    "name": "Sebastian Bergmann",
                    "email": "sebastian@phpunit.de"
                }
            ],
            "description": "Provides functionality to handle HHVM/PHP environments",
            "homepage": "http://www.github.com/sebastianbergmann/environment",
            "keywords": [
                "Xdebug",
                "environment",
                "hhvm"
            ],
            "support": {
                "issues": "https://github.com/sebastianbergmann/environment/issues",
                "source": "https://github.com/sebastianbergmann/environment/tree/4.2.4"
            },
            "funding": [
                {
                    "url": "https://github.com/sebastianbergmann",
                    "type": "github"
                }
            ],
            "time": "2020-11-30T07:53:42+00:00"
        },
        {
            "name": "sebastian/exporter",
            "version": "3.1.3",
            "source": {
                "type": "git",
                "url": "https://github.com/sebastianbergmann/exporter.git",
                "reference": "6b853149eab67d4da22291d36f5b0631c0fd856e"
            },
            "dist": {
                "type": "zip",
                "url": "https://api.github.com/repos/sebastianbergmann/exporter/zipball/6b853149eab67d4da22291d36f5b0631c0fd856e",
                "reference": "6b853149eab67d4da22291d36f5b0631c0fd856e",
                "shasum": ""
            },
            "require": {
                "php": ">=7.0",
                "sebastian/recursion-context": "^3.0"
            },
            "require-dev": {
                "ext-mbstring": "*",
                "phpunit/phpunit": "^6.0"
            },
            "type": "library",
            "extra": {
                "branch-alias": {
                    "dev-master": "3.1.x-dev"
                }
            },
            "autoload": {
                "classmap": [
                    "src/"
                ]
            },
            "notification-url": "https://packagist.org/downloads/",
            "license": [
                "BSD-3-Clause"
            ],
            "authors": [
                {
                    "name": "Sebastian Bergmann",
                    "email": "sebastian@phpunit.de"
                },
                {
                    "name": "Jeff Welch",
                    "email": "whatthejeff@gmail.com"
                },
                {
                    "name": "Volker Dusch",
                    "email": "github@wallbash.com"
                },
                {
                    "name": "Adam Harvey",
                    "email": "aharvey@php.net"
                },
                {
                    "name": "Bernhard Schussek",
                    "email": "bschussek@gmail.com"
                }
            ],
            "description": "Provides the functionality to export PHP variables for visualization",
            "homepage": "http://www.github.com/sebastianbergmann/exporter",
            "keywords": [
                "export",
                "exporter"
            ],
            "support": {
                "issues": "https://github.com/sebastianbergmann/exporter/issues",
                "source": "https://github.com/sebastianbergmann/exporter/tree/3.1.3"
            },
            "funding": [
                {
                    "url": "https://github.com/sebastianbergmann",
                    "type": "github"
                }
            ],
            "time": "2020-11-30T07:47:53+00:00"
        },
        {
            "name": "sebastian/global-state",
            "version": "3.0.1",
            "source": {
                "type": "git",
                "url": "https://github.com/sebastianbergmann/global-state.git",
                "reference": "474fb9edb7ab891665d3bfc6317f42a0a150454b"
            },
            "dist": {
                "type": "zip",
                "url": "https://api.github.com/repos/sebastianbergmann/global-state/zipball/474fb9edb7ab891665d3bfc6317f42a0a150454b",
                "reference": "474fb9edb7ab891665d3bfc6317f42a0a150454b",
                "shasum": ""
            },
            "require": {
                "php": ">=7.2",
                "sebastian/object-reflector": "^1.1.1",
                "sebastian/recursion-context": "^3.0"
            },
            "require-dev": {
                "ext-dom": "*",
                "phpunit/phpunit": "^8.0"
            },
            "suggest": {
                "ext-uopz": "*"
            },
            "type": "library",
            "extra": {
                "branch-alias": {
                    "dev-master": "3.0-dev"
                }
            },
            "autoload": {
                "classmap": [
                    "src/"
                ]
            },
            "notification-url": "https://packagist.org/downloads/",
            "license": [
                "BSD-3-Clause"
            ],
            "authors": [
                {
                    "name": "Sebastian Bergmann",
                    "email": "sebastian@phpunit.de"
                }
            ],
            "description": "Snapshotting of global state",
            "homepage": "http://www.github.com/sebastianbergmann/global-state",
            "keywords": [
                "global state"
            ],
            "support": {
                "issues": "https://github.com/sebastianbergmann/global-state/issues",
                "source": "https://github.com/sebastianbergmann/global-state/tree/3.0.1"
            },
            "funding": [
                {
                    "url": "https://github.com/sebastianbergmann",
                    "type": "github"
                }
            ],
            "time": "2020-11-30T07:43:24+00:00"
        },
        {
            "name": "sebastian/object-enumerator",
            "version": "3.0.4",
            "source": {
                "type": "git",
                "url": "https://github.com/sebastianbergmann/object-enumerator.git",
                "reference": "e67f6d32ebd0c749cf9d1dbd9f226c727043cdf2"
            },
            "dist": {
                "type": "zip",
                "url": "https://api.github.com/repos/sebastianbergmann/object-enumerator/zipball/e67f6d32ebd0c749cf9d1dbd9f226c727043cdf2",
                "reference": "e67f6d32ebd0c749cf9d1dbd9f226c727043cdf2",
                "shasum": ""
            },
            "require": {
                "php": ">=7.0",
                "sebastian/object-reflector": "^1.1.1",
                "sebastian/recursion-context": "^3.0"
            },
            "require-dev": {
                "phpunit/phpunit": "^6.0"
            },
            "type": "library",
            "extra": {
                "branch-alias": {
                    "dev-master": "3.0.x-dev"
                }
            },
            "autoload": {
                "classmap": [
                    "src/"
                ]
            },
            "notification-url": "https://packagist.org/downloads/",
            "license": [
                "BSD-3-Clause"
            ],
            "authors": [
                {
                    "name": "Sebastian Bergmann",
                    "email": "sebastian@phpunit.de"
                }
            ],
            "description": "Traverses array structures and object graphs to enumerate all referenced objects",
            "homepage": "https://github.com/sebastianbergmann/object-enumerator/",
            "support": {
                "issues": "https://github.com/sebastianbergmann/object-enumerator/issues",
                "source": "https://github.com/sebastianbergmann/object-enumerator/tree/3.0.4"
            },
            "funding": [
                {
                    "url": "https://github.com/sebastianbergmann",
                    "type": "github"
                }
            ],
            "time": "2020-11-30T07:40:27+00:00"
        },
        {
            "name": "sebastian/object-reflector",
            "version": "1.1.2",
            "source": {
                "type": "git",
                "url": "https://github.com/sebastianbergmann/object-reflector.git",
                "reference": "9b8772b9cbd456ab45d4a598d2dd1a1bced6363d"
            },
            "dist": {
                "type": "zip",
                "url": "https://api.github.com/repos/sebastianbergmann/object-reflector/zipball/9b8772b9cbd456ab45d4a598d2dd1a1bced6363d",
                "reference": "9b8772b9cbd456ab45d4a598d2dd1a1bced6363d",
                "shasum": ""
            },
            "require": {
                "php": ">=7.0"
            },
            "require-dev": {
                "phpunit/phpunit": "^6.0"
            },
            "type": "library",
            "extra": {
                "branch-alias": {
                    "dev-master": "1.1-dev"
                }
            },
            "autoload": {
                "classmap": [
                    "src/"
                ]
            },
            "notification-url": "https://packagist.org/downloads/",
            "license": [
                "BSD-3-Clause"
            ],
            "authors": [
                {
                    "name": "Sebastian Bergmann",
                    "email": "sebastian@phpunit.de"
                }
            ],
            "description": "Allows reflection of object attributes, including inherited and non-public ones",
            "homepage": "https://github.com/sebastianbergmann/object-reflector/",
            "support": {
                "issues": "https://github.com/sebastianbergmann/object-reflector/issues",
                "source": "https://github.com/sebastianbergmann/object-reflector/tree/1.1.2"
            },
            "funding": [
                {
                    "url": "https://github.com/sebastianbergmann",
                    "type": "github"
                }
            ],
            "time": "2020-11-30T07:37:18+00:00"
        },
        {
            "name": "sebastian/recursion-context",
            "version": "3.0.1",
            "source": {
                "type": "git",
                "url": "https://github.com/sebastianbergmann/recursion-context.git",
                "reference": "367dcba38d6e1977be014dc4b22f47a484dac7fb"
            },
            "dist": {
                "type": "zip",
                "url": "https://api.github.com/repos/sebastianbergmann/recursion-context/zipball/367dcba38d6e1977be014dc4b22f47a484dac7fb",
                "reference": "367dcba38d6e1977be014dc4b22f47a484dac7fb",
                "shasum": ""
            },
            "require": {
                "php": ">=7.0"
            },
            "require-dev": {
                "phpunit/phpunit": "^6.0"
            },
            "type": "library",
            "extra": {
                "branch-alias": {
                    "dev-master": "3.0.x-dev"
                }
            },
            "autoload": {
                "classmap": [
                    "src/"
                ]
            },
            "notification-url": "https://packagist.org/downloads/",
            "license": [
                "BSD-3-Clause"
            ],
            "authors": [
                {
                    "name": "Sebastian Bergmann",
                    "email": "sebastian@phpunit.de"
                },
                {
                    "name": "Jeff Welch",
                    "email": "whatthejeff@gmail.com"
                },
                {
                    "name": "Adam Harvey",
                    "email": "aharvey@php.net"
                }
            ],
            "description": "Provides functionality to recursively process PHP variables",
            "homepage": "http://www.github.com/sebastianbergmann/recursion-context",
            "support": {
                "issues": "https://github.com/sebastianbergmann/recursion-context/issues",
                "source": "https://github.com/sebastianbergmann/recursion-context/tree/3.0.1"
            },
            "funding": [
                {
                    "url": "https://github.com/sebastianbergmann",
                    "type": "github"
                }
            ],
            "time": "2020-11-30T07:34:24+00:00"
        },
        {
            "name": "sebastian/resource-operations",
            "version": "2.0.2",
            "source": {
                "type": "git",
                "url": "https://github.com/sebastianbergmann/resource-operations.git",
                "reference": "31d35ca87926450c44eae7e2611d45a7a65ea8b3"
            },
            "dist": {
                "type": "zip",
                "url": "https://api.github.com/repos/sebastianbergmann/resource-operations/zipball/31d35ca87926450c44eae7e2611d45a7a65ea8b3",
                "reference": "31d35ca87926450c44eae7e2611d45a7a65ea8b3",
                "shasum": ""
            },
            "require": {
                "php": ">=7.1"
            },
            "type": "library",
            "extra": {
                "branch-alias": {
                    "dev-master": "2.0-dev"
                }
            },
            "autoload": {
                "classmap": [
                    "src/"
                ]
            },
            "notification-url": "https://packagist.org/downloads/",
            "license": [
                "BSD-3-Clause"
            ],
            "authors": [
                {
                    "name": "Sebastian Bergmann",
                    "email": "sebastian@phpunit.de"
                }
            ],
            "description": "Provides a list of PHP built-in functions that operate on resources",
            "homepage": "https://www.github.com/sebastianbergmann/resource-operations",
            "support": {
                "issues": "https://github.com/sebastianbergmann/resource-operations/issues",
                "source": "https://github.com/sebastianbergmann/resource-operations/tree/2.0.2"
            },
            "funding": [
                {
                    "url": "https://github.com/sebastianbergmann",
                    "type": "github"
                }
            ],
            "abandoned": true,
            "time": "2020-11-30T07:30:19+00:00"
        },
        {
            "name": "sebastian/type",
            "version": "1.1.4",
            "source": {
                "type": "git",
                "url": "https://github.com/sebastianbergmann/type.git",
                "reference": "0150cfbc4495ed2df3872fb31b26781e4e077eb4"
            },
            "dist": {
                "type": "zip",
                "url": "https://api.github.com/repos/sebastianbergmann/type/zipball/0150cfbc4495ed2df3872fb31b26781e4e077eb4",
                "reference": "0150cfbc4495ed2df3872fb31b26781e4e077eb4",
                "shasum": ""
            },
            "require": {
                "php": ">=7.2"
            },
            "require-dev": {
                "phpunit/phpunit": "^8.2"
            },
            "type": "library",
            "extra": {
                "branch-alias": {
                    "dev-master": "1.1-dev"
                }
            },
            "autoload": {
                "classmap": [
                    "src/"
                ]
            },
            "notification-url": "https://packagist.org/downloads/",
            "license": [
                "BSD-3-Clause"
            ],
            "authors": [
                {
                    "name": "Sebastian Bergmann",
                    "email": "sebastian@phpunit.de",
                    "role": "lead"
                }
            ],
            "description": "Collection of value objects that represent the types of the PHP type system",
            "homepage": "https://github.com/sebastianbergmann/type",
            "support": {
                "issues": "https://github.com/sebastianbergmann/type/issues",
                "source": "https://github.com/sebastianbergmann/type/tree/1.1.4"
            },
            "funding": [
                {
                    "url": "https://github.com/sebastianbergmann",
                    "type": "github"
                }
            ],
            "time": "2020-11-30T07:25:11+00:00"
        },
        {
            "name": "sebastian/version",
            "version": "2.0.1",
            "source": {
                "type": "git",
                "url": "https://github.com/sebastianbergmann/version.git",
                "reference": "99732be0ddb3361e16ad77b68ba41efc8e979019"
            },
            "dist": {
                "type": "zip",
                "url": "https://api.github.com/repos/sebastianbergmann/version/zipball/99732be0ddb3361e16ad77b68ba41efc8e979019",
                "reference": "99732be0ddb3361e16ad77b68ba41efc8e979019",
                "shasum": ""
            },
            "require": {
                "php": ">=5.6"
            },
            "type": "library",
            "extra": {
                "branch-alias": {
                    "dev-master": "2.0.x-dev"
                }
            },
            "autoload": {
                "classmap": [
                    "src/"
                ]
            },
            "notification-url": "https://packagist.org/downloads/",
            "license": [
                "BSD-3-Clause"
            ],
            "authors": [
                {
                    "name": "Sebastian Bergmann",
                    "email": "sebastian@phpunit.de",
                    "role": "lead"
                }
            ],
            "description": "Library that helps with managing the version number of Git-hosted PHP projects",
            "homepage": "https://github.com/sebastianbergmann/version",
            "support": {
                "issues": "https://github.com/sebastianbergmann/version/issues",
                "source": "https://github.com/sebastianbergmann/version/tree/master"
            },
            "time": "2016-10-03T07:35:21+00:00"
        },
        {
            "name": "sebastianfeldmann/camino",
            "version": "0.9.4",
            "source": {
                "type": "git",
                "url": "https://github.com/sebastianfeldmann/camino.git",
                "reference": "3b611368e22e8565c3a6504613136402ed9e6f69"
            },
            "dist": {
                "type": "zip",
                "url": "https://api.github.com/repos/sebastianfeldmann/camino/zipball/3b611368e22e8565c3a6504613136402ed9e6f69",
                "reference": "3b611368e22e8565c3a6504613136402ed9e6f69",
                "shasum": ""
            },
            "require": {
                "php": ">=7.1"
            },
            "type": "library",
            "extra": {
                "branch-alias": {
                    "dev-master": "1.0.x-dev"
                }
            },
            "autoload": {
                "psr-4": {
                    "SebastianFeldmann\\Camino\\": "src/"
                }
            },
            "notification-url": "https://packagist.org/downloads/",
            "license": [
                "MIT"
            ],
            "authors": [
                {
                    "name": "Sebastian Feldmann",
                    "email": "sf@sebastian-feldmann.info"
                }
            ],
            "description": "Path management the OO way",
            "homepage": "https://github.com/sebastianfeldmann/camino",
            "keywords": [
                "file system",
                "path"
            ],
            "support": {
                "issues": "https://github.com/sebastianfeldmann/camino/issues",
                "source": "https://github.com/sebastianfeldmann/camino/tree/0.9.4"
            },
            "funding": [
                {
                    "url": "https://github.com/sebastianfeldmann",
                    "type": "github"
                }
            ],
            "time": "2020-12-08T09:25:24+00:00"
        },
        {
            "name": "sebastianfeldmann/cli",
            "version": "3.3.3",
            "source": {
                "type": "git",
                "url": "https://github.com/sebastianfeldmann/cli.git",
                "reference": "c4a677f229976c88cc8f50b1477ab15244a4f6d8"
            },
            "dist": {
                "type": "zip",
                "url": "https://api.github.com/repos/sebastianfeldmann/cli/zipball/c4a677f229976c88cc8f50b1477ab15244a4f6d8",
                "reference": "c4a677f229976c88cc8f50b1477ab15244a4f6d8",
                "shasum": ""
            },
            "require": {
                "php": ">=7.2"
            },
            "require-dev": {
                "symfony/process": "^4.3 | ^5.0"
            },
            "type": "library",
            "extra": {
                "branch-alias": {
                    "dev-master": "3.4.x-dev"
                }
            },
            "autoload": {
                "psr-4": {
                    "SebastianFeldmann\\Cli\\": "src/"
                }
            },
            "notification-url": "https://packagist.org/downloads/",
            "license": [
                "MIT"
            ],
            "authors": [
                {
                    "name": "Sebastian Feldmann",
                    "email": "sf@sebastian-feldmann.info"
                }
            ],
            "description": "PHP cli helper classes",
            "homepage": "https://github.com/sebastianfeldmann/cli",
            "keywords": [
                "cli"
            ],
            "support": {
                "issues": "https://github.com/sebastianfeldmann/cli/issues",
                "source": "https://github.com/sebastianfeldmann/cli/tree/3.3.3"
            },
            "funding": [
                {
                    "url": "https://github.com/sebastianfeldmann",
                    "type": "github"
                }
            ],
            "time": "2021-06-03T16:02:45+00:00"
        },
        {
            "name": "sebastianfeldmann/git",
            "version": "3.7.2",
            "source": {
                "type": "git",
                "url": "https://github.com/sebastianfeldmann/git.git",
                "reference": "ccaa6211cc613c1c631120e70b20f29be30c5fd4"
            },
            "dist": {
                "type": "zip",
                "url": "https://api.github.com/repos/sebastianfeldmann/git/zipball/ccaa6211cc613c1c631120e70b20f29be30c5fd4",
                "reference": "ccaa6211cc613c1c631120e70b20f29be30c5fd4",
                "shasum": ""
            },
            "require": {
                "ext-json": "*",
                "ext-xml": "*",
                "php": ">=7.2",
                "sebastianfeldmann/cli": "^3.0"
            },
            "type": "library",
            "extra": {
                "branch-alias": {
                    "dev-master": "4.0.x-dev"
                }
            },
            "autoload": {
                "psr-4": {
                    "SebastianFeldmann\\Git\\": "src/"
                }
            },
            "notification-url": "https://packagist.org/downloads/",
            "license": [
                "MIT"
            ],
            "authors": [
                {
                    "name": "Sebastian Feldmann",
                    "email": "sf@sebastian-feldmann.info"
                }
            ],
            "description": "PHP git wrapper",
            "homepage": "https://github.com/sebastianfeldmann/git",
            "keywords": [
                "git"
            ],
            "support": {
                "issues": "https://github.com/sebastianfeldmann/git/issues",
                "source": "https://github.com/sebastianfeldmann/git/tree/3.7.2"
            },
            "funding": [
                {
                    "url": "https://github.com/sebastianfeldmann",
                    "type": "github"
                }
            ],
            "time": "2021-07-29T16:13:52+00:00"
        },
        {
            "name": "symfony/finder",
            "version": "v5.3.7",
            "source": {
                "type": "git",
                "url": "https://github.com/symfony/finder.git",
                "reference": "a10000ada1e600d109a6c7632e9ac42e8bf2fb93"
            },
            "dist": {
                "type": "zip",
                "url": "https://api.github.com/repos/symfony/finder/zipball/a10000ada1e600d109a6c7632e9ac42e8bf2fb93",
                "reference": "a10000ada1e600d109a6c7632e9ac42e8bf2fb93",
                "shasum": ""
            },
            "require": {
                "php": ">=7.2.5",
                "symfony/polyfill-php80": "^1.16"
            },
            "type": "library",
            "autoload": {
                "psr-4": {
                    "Symfony\\Component\\Finder\\": ""
                },
                "exclude-from-classmap": [
                    "/Tests/"
                ]
            },
            "notification-url": "https://packagist.org/downloads/",
            "license": [
                "MIT"
            ],
            "authors": [
                {
                    "name": "Fabien Potencier",
                    "email": "fabien@symfony.com"
                },
                {
                    "name": "Symfony Community",
                    "homepage": "https://symfony.com/contributors"
                }
            ],
            "description": "Finds files and directories via an intuitive fluent interface",
            "homepage": "https://symfony.com",
            "support": {
                "source": "https://github.com/symfony/finder/tree/v5.3.7"
            },
            "funding": [
                {
                    "url": "https://symfony.com/sponsor",
                    "type": "custom"
                },
                {
                    "url": "https://github.com/fabpot",
                    "type": "github"
                },
                {
                    "url": "https://tidelift.com/funding/github/packagist/symfony/symfony",
                    "type": "tidelift"
                }
            ],
            "time": "2021-08-04T21:20:46+00:00"
        },
        {
            "name": "symfony/options-resolver",
            "version": "v5.3.7",
            "source": {
                "type": "git",
                "url": "https://github.com/symfony/options-resolver.git",
                "reference": "4b78e55b179003a42523a362cc0e8327f7a69b5e"
            },
            "dist": {
                "type": "zip",
                "url": "https://api.github.com/repos/symfony/options-resolver/zipball/4b78e55b179003a42523a362cc0e8327f7a69b5e",
                "reference": "4b78e55b179003a42523a362cc0e8327f7a69b5e",
                "shasum": ""
            },
            "require": {
                "php": ">=7.2.5",
                "symfony/deprecation-contracts": "^2.1",
                "symfony/polyfill-php73": "~1.0",
                "symfony/polyfill-php80": "^1.16"
            },
            "type": "library",
            "autoload": {
                "psr-4": {
                    "Symfony\\Component\\OptionsResolver\\": ""
                },
                "exclude-from-classmap": [
                    "/Tests/"
                ]
            },
            "notification-url": "https://packagist.org/downloads/",
            "license": [
                "MIT"
            ],
            "authors": [
                {
                    "name": "Fabien Potencier",
                    "email": "fabien@symfony.com"
                },
                {
                    "name": "Symfony Community",
                    "homepage": "https://symfony.com/contributors"
                }
            ],
            "description": "Provides an improved replacement for the array_replace PHP function",
            "homepage": "https://symfony.com",
            "keywords": [
                "config",
                "configuration",
                "options"
            ],
            "support": {
                "source": "https://github.com/symfony/options-resolver/tree/v5.3.7"
            },
            "funding": [
                {
                    "url": "https://symfony.com/sponsor",
                    "type": "custom"
                },
                {
                    "url": "https://github.com/fabpot",
                    "type": "github"
                },
                {
                    "url": "https://tidelift.com/funding/github/packagist/symfony/symfony",
                    "type": "tidelift"
                }
            ],
            "time": "2021-08-04T21:20:46+00:00"
        },
        {
            "name": "symfony/polyfill-php70",
            "version": "v1.20.0",
            "source": {
                "type": "git",
                "url": "https://github.com/symfony/polyfill-php70.git",
                "reference": "5f03a781d984aae42cebd18e7912fa80f02ee644"
            },
            "dist": {
                "type": "zip",
                "url": "https://api.github.com/repos/symfony/polyfill-php70/zipball/5f03a781d984aae42cebd18e7912fa80f02ee644",
                "reference": "5f03a781d984aae42cebd18e7912fa80f02ee644",
                "shasum": ""
            },
            "require": {
                "php": ">=7.1"
            },
            "type": "metapackage",
            "extra": {
                "branch-alias": {
                    "dev-main": "1.20-dev"
                },
                "thanks": {
                    "name": "symfony/polyfill",
                    "url": "https://github.com/symfony/polyfill"
                }
            },
            "notification-url": "https://packagist.org/downloads/",
            "license": [
                "MIT"
            ],
            "authors": [
                {
                    "name": "Nicolas Grekas",
                    "email": "p@tchwork.com"
                },
                {
                    "name": "Symfony Community",
                    "homepage": "https://symfony.com/contributors"
                }
            ],
            "description": "Symfony polyfill backporting some PHP 7.0+ features to lower PHP versions",
            "homepage": "https://symfony.com",
            "keywords": [
                "compatibility",
                "polyfill",
                "portable",
                "shim"
            ],
            "support": {
                "source": "https://github.com/symfony/polyfill-php70/tree/v1.20.0"
            },
            "funding": [
                {
                    "url": "https://symfony.com/sponsor",
                    "type": "custom"
                },
                {
                    "url": "https://github.com/fabpot",
                    "type": "github"
                },
                {
                    "url": "https://tidelift.com/funding/github/packagist/symfony/symfony",
                    "type": "tidelift"
                }
            ],
            "time": "2020-10-23T14:02:19+00:00"
        },
        {
            "name": "symfony/process",
            "version": "v5.3.7",
            "source": {
                "type": "git",
                "url": "https://github.com/symfony/process.git",
                "reference": "38f26c7d6ed535217ea393e05634cb0b244a1967"
            },
            "dist": {
                "type": "zip",
                "url": "https://api.github.com/repos/symfony/process/zipball/38f26c7d6ed535217ea393e05634cb0b244a1967",
                "reference": "38f26c7d6ed535217ea393e05634cb0b244a1967",
                "shasum": ""
            },
            "require": {
                "php": ">=7.2.5",
                "symfony/polyfill-php80": "^1.16"
            },
            "type": "library",
            "autoload": {
                "psr-4": {
                    "Symfony\\Component\\Process\\": ""
                },
                "exclude-from-classmap": [
                    "/Tests/"
                ]
            },
            "notification-url": "https://packagist.org/downloads/",
            "license": [
                "MIT"
            ],
            "authors": [
                {
                    "name": "Fabien Potencier",
                    "email": "fabien@symfony.com"
                },
                {
                    "name": "Symfony Community",
                    "homepage": "https://symfony.com/contributors"
                }
            ],
            "description": "Executes commands in sub-processes",
            "homepage": "https://symfony.com",
            "support": {
                "source": "https://github.com/symfony/process/tree/v5.3.7"
            },
            "funding": [
                {
                    "url": "https://symfony.com/sponsor",
                    "type": "custom"
                },
                {
                    "url": "https://github.com/fabpot",
                    "type": "github"
                },
                {
                    "url": "https://tidelift.com/funding/github/packagist/symfony/symfony",
                    "type": "tidelift"
                }
            ],
            "time": "2021-08-04T21:20:46+00:00"
        },
        {
            "name": "symfony/stopwatch",
            "version": "v5.3.4",
            "source": {
                "type": "git",
                "url": "https://github.com/symfony/stopwatch.git",
                "reference": "b24c6a92c6db316fee69e38c80591e080e41536c"
            },
            "dist": {
                "type": "zip",
                "url": "https://api.github.com/repos/symfony/stopwatch/zipball/b24c6a92c6db316fee69e38c80591e080e41536c",
                "reference": "b24c6a92c6db316fee69e38c80591e080e41536c",
                "shasum": ""
            },
            "require": {
                "php": ">=7.2.5",
                "symfony/service-contracts": "^1.0|^2"
            },
            "type": "library",
            "autoload": {
                "psr-4": {
                    "Symfony\\Component\\Stopwatch\\": ""
                },
                "exclude-from-classmap": [
                    "/Tests/"
                ]
            },
            "notification-url": "https://packagist.org/downloads/",
            "license": [
                "MIT"
            ],
            "authors": [
                {
                    "name": "Fabien Potencier",
                    "email": "fabien@symfony.com"
                },
                {
                    "name": "Symfony Community",
                    "homepage": "https://symfony.com/contributors"
                }
            ],
            "description": "Provides a way to profile code",
            "homepage": "https://symfony.com",
            "support": {
                "source": "https://github.com/symfony/stopwatch/tree/v5.3.4"
            },
            "funding": [
                {
                    "url": "https://symfony.com/sponsor",
                    "type": "custom"
                },
                {
                    "url": "https://github.com/fabpot",
                    "type": "github"
                },
                {
                    "url": "https://tidelift.com/funding/github/packagist/symfony/symfony",
                    "type": "tidelift"
                }
            ],
            "time": "2021-07-10T08:58:57+00:00"
        },
        {
            "name": "theseer/tokenizer",
            "version": "1.2.1",
            "source": {
                "type": "git",
                "url": "https://github.com/theseer/tokenizer.git",
                "reference": "34a41e998c2183e22995f158c581e7b5e755ab9e"
            },
            "dist": {
                "type": "zip",
                "url": "https://api.github.com/repos/theseer/tokenizer/zipball/34a41e998c2183e22995f158c581e7b5e755ab9e",
                "reference": "34a41e998c2183e22995f158c581e7b5e755ab9e",
                "shasum": ""
            },
            "require": {
                "ext-dom": "*",
                "ext-tokenizer": "*",
                "ext-xmlwriter": "*",
                "php": "^7.2 || ^8.0"
            },
            "type": "library",
            "autoload": {
                "classmap": [
                    "src/"
                ]
            },
            "notification-url": "https://packagist.org/downloads/",
            "license": [
                "BSD-3-Clause"
            ],
            "authors": [
                {
                    "name": "Arne Blankerts",
                    "email": "arne@blankerts.de",
                    "role": "Developer"
                }
            ],
            "description": "A small library for converting tokenized PHP source code into XML and potentially other formats",
            "support": {
                "issues": "https://github.com/theseer/tokenizer/issues",
                "source": "https://github.com/theseer/tokenizer/tree/1.2.1"
            },
            "funding": [
                {
                    "url": "https://github.com/theseer",
                    "type": "github"
                }
            ],
            "time": "2021-07-28T10:34:58+00:00"
        }
    ],
    "aliases": [],
    "minimum-stability": "stable",
    "stability-flags": [],
    "prefer-stable": false,
    "prefer-lowest": false,
    "platform": {
        "php": ">=7.2 <8.0"
    },
    "platform-dev": [],
    "plugin-api-version": "2.0.0"
}<|MERGE_RESOLUTION|>--- conflicted
+++ resolved
@@ -4,11 +4,7 @@
         "Read more about it at https://getcomposer.org/doc/01-basic-usage.md#installing-dependencies",
         "This file is @generated automatically"
     ],
-<<<<<<< HEAD
-    "content-hash": "c6e9cda028750bee8a2a18961b81f91e",
-=======
     "content-hash": "4973c106b2b21666811aa375c54391e2",
->>>>>>> 193a2452
     "packages": [
         {
             "name": "cweagans/composer-patches",
