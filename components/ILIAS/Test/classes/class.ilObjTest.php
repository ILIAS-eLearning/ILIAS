<?php

/**
 * This file is part of ILIAS, a powerful learning management system
 * published by ILIAS open source e-Learning e.V.
 *
 * ILIAS is licensed with the GPL-3.0,
 * see https://www.gnu.org/licenses/gpl-3.0.en.html
 * You should have received a copy of said license along with the
 * source code, too.
 *
 * If this is not the case or you just want to try ILIAS, you'll find
 * us at:
 * https://www.ilias.de
 * https://github.com/ILIAS-eLearning
 *
 *********************************************************************/

declare(strict_types=1);

use ILIAS\Test\InternalRequestService;
use ILIAS\Test\TestManScoringDoneHelper;
use ILIAS\Test\MainSettingsRepository;
use ILIAS\Filesystem\Filesystem;
use ILIAS\Filesystem\Stream\Streams;

<<<<<<< HEAD
require_once __DIR__ . '/../classes/inc.AssessmentConstants.php';

=======
>>>>>>> f402950f
/**
 * Class ilObjTest
 *
 * @author		Helmut Schottmüller <helmut.schottmueller@mac.com>
 * @author		Björn Heyser <bheyser@databay.de>
 * @version		$Id$
 *
 * @defgroup ModulesTest Modules/Test
 * @extends ilObject
 */
class ilObjTest extends ilObject implements ilMarkSchemaAware
{
    public const QUESTION_SET_TYPE_FIXED = 'FIXED_QUEST_SET';
    public const QUESTION_SET_TYPE_RANDOM = 'RANDOM_QUEST_SET';
    public const INVITATION_OFF = 0;
    public const INVITATION_ON = 1;
    public const SCORE_LAST_PASS = 0;
    public const SCORE_BEST_PASS = 1;

    public const REDIRECT_NONE = 0;
    public const REDIRECT_ALWAYS = 1;
    public const REDIRECT_KIOSK = 2;

    private ?bool $activation_limited = null;
    private array $mob_ids;
    private array $file_ids = [];
    private bool $online;
    protected \ILIAS\TestQuestionPool\QuestionInfoService $questioninfo;
    private InternalRequestService $testrequest;
    private ASS_MarkSchema $mark_schema;
    public int $test_id = -1;
    public int $invitation = self::INVITATION_OFF;
    public string $author;

    /**
     * A reference to an IMS compatible matadata set
     */
    public $metadata;
    public array $questions = [];

    /**
     * Contains the evaluation data settings the tutor defines for the user
     */
    public $evaluation_data;

    /**
     * contains the test sequence data
     */
    public $test_sequence = false;

    private ?bool $has_obligations = null;
    private ?bool $current_user_all_obliations_answered = null;

    private int $template_id = 0;

    protected $oldOnlineStatus = null;

    protected bool $print_best_solution_with_result = true;

    protected bool $activation_visibility = false;
    protected ?int $activation_starting_time = null;
    protected ?int $activation_ending_time = null;

    /**
     * holds the fact wether participant data exists or not
     * DO NOT USE TIS PROPERTY DRIRECTLY
     * ALWAYS USE ilObjTest::paricipantDataExist() since this method initialises this property
     */
    private $participantDataExist = null;

    protected bool $testFinalBroken = false;

    private ?int $tmpCopyWizardCopyId = null;

    private TestManScoringDoneHelper $testManScoringDoneHelper;
    protected ilCtrlInterface $ctrl;
    protected ilSetting $settings;
    protected ilBenchmark $bench;
    protected ilTestParticipantAccessFilterFactory $participant_access_filter;
    protected ?ilObjTestMainSettings $main_settings = null;
    protected ?MainSettingsRepository $main_settings_repo = null;
    protected ?ilObjTestScoreSettings $score_settings = null;
    protected ?ScoreSettingsRepository $score_settings_repo = null;

    protected ilTestQuestionSetConfigFactory $question_set_config_factory;

    private ilComponentRepository $component_repository;
    private ilComponentFactory $component_factory;
    private Filesystem $filesystem_web;

    protected ?ilTestParticipantList $access_filtered_participant_list = null;

    /**
     * Constructor
     *
     * @param	$a_id 					int|string	Reference_id or object_id.
     * @param	$a_call_by_reference	bool		Treat the id as reference_id (true) or object_id (false).
     */
    public function __construct(int $id = 0, bool $a_call_by_reference = true)
    {
        $this->type = "tst";

        /** @var ILIAS\DI\Container $DIC */
        global $DIC;
        $this->ctrl = $DIC['ilCtrl'];
        $this->settings = $DIC['ilSetting'];
        $this->bench = $DIC['ilBench'];
        $this->testrequest = $DIC->test()->internal()->request();
        $this->component_repository = $DIC['component.repository'];
        $this->component_factory = $DIC['component.factory'];
        $this->filesystem_web = $DIC->filesystem()->web();

        $local_dic = $this->getLocalDIC();
        $this->participant_access_filter = $local_dic['participantAccessFilterFactory'];
        $this->testManScoringDoneHelper = $local_dic['manScoringDoneHelper'];

        $this->mark_schema = new ASS_MarkSchema($DIC['ilDB'], $DIC['lng'], $DIC['ilUser']->getId());
        $this->mark_schema->createSimpleSchema(
            $DIC->language()->txt("failed_short"),
            $DIC->language()->txt("failed_official"),
            0,
            0,
            $DIC->language()->txt("passed_short"),
            $DIC->language()->txt("passed_official"),
            50,
            1
        );

        parent::__construct($id, $a_call_by_reference);

        $this->lng->loadLanguageModule("assessment");
        $this->questioninfo = $DIC->testQuestionPool()->questionInfo();
        $this->score_settings = null;

        $this->question_set_config_factory = new ilTestQuestionSetConfigFactory(
            $this->tree,
            $this->db,
            $this->lng,
            $this->log,
            $this->component_repository,
            $this,
            $this->questioninfo
        );
    }

    public function getLocalDIC(): ILIAS\DI\Container
    {
        return ilTestDIC::dic();
    }

    /**
     * returns the object title prepared to be used as a filename
     */
    public function getTitleFilenameCompliant(): string
    {
        return ilFileUtils::getASCIIFilename($this->getTitle());
    }

    public function getTmpCopyWizardCopyId(): ?int
    {
        return $this->tmpCopyWizardCopyId;
    }

    public function setTmpCopyWizardCopyId(int $tmpCopyWizardCopyId): void
    {
        $this->tmpCopyWizardCopyId = $tmpCopyWizardCopyId;
    }

    public function create(): int
    {
        $id = parent::create();
        $this->createMetaData();
        return $id;
    }

    public function update(): bool
    {
        if (!parent::update()) {
            return false;
        }

        // put here object specific stuff
        $this->updateMetaData();
        return true;
    }

    public function read(): void
    {
        parent::read();
        $this->main_settings = null;
        $this->score_settings = null;
        $this->loadFromDb();
    }

    public function delete(): bool
    {
        // always call parent delete function first!!
        if (!parent::delete()) {
            return false;
        }

        // delet meta data
        $this->deleteMetaData();

        //put here your module specific stuff
        $this->deleteTest();

        $qsaImportFails = new ilAssQuestionSkillAssignmentImportFails($this->getId());
        $qsaImportFails->deleteRegisteredImportFails();
        $sltImportFails = new ilTestSkillLevelThresholdImportFails($this->getId());
        $sltImportFails->deleteRegisteredImportFails();

        return true;
    }

    public function deleteTest(): void
    {
        $participantData = new ilTestParticipantData($this->db, $this->lng);
        $participantData->load($this->getTestId());
        $this->removeTestResults($participantData);

        $this->db->manipulateF(
            "DELETE FROM tst_mark WHERE test_fi = %s",
            ['integer'],
            [$this->getTestId()]
        );

        $this->db->manipulateF(
            "DELETE FROM tst_tests WHERE test_id = %s",
            ['integer'],
            [$this->getTestId()]
        );

        /**
         * 2023-08-08, sk: We check this here to allow an easy deletion of
         * Dynamic-Tests in migration. The check can go with ILIAS10
         * @todo: Remove check with ILIAS10
         */
        if ($this->isFixedTest() || $this->isRandomTest()) {
            $this->question_set_config_factory->getQuestionSetConfig()->removeQuestionSetRelatedData();
        }

        $tst_data_dir = ilFileUtils::getDataDir() . "/tst_data";
        $directory = $tst_data_dir . "/tst_" . $this->getId();
        if (is_dir($directory)) {
            ilFileUtils::delDir($directory);
        }
        $mobs = ilObjMediaObject::_getMobsOfObject("tst:html", $this->getId());
        // remaining usages are not in text anymore -> delete them
        // and media objects (note: delete method of ilObjMediaObject
        // checks whether object is used in another context; if yes,
        // the object is not deleted!)
        foreach ($mobs as $mob) {
            ilObjMediaObject::_removeUsage($mob, "tst:html", $this->getId());
            if (ilObjMediaObject::_exists($mob)) {
                $mob_obj = new ilObjMediaObject($mob);
                $mob_obj->delete();
            }
        }
    }

    /**
    * creates data directory for export files
    * (data_dir/tst_data/tst_<id>/export, depending on data
    * directory that is set in ILIAS setup/ini)
    */
    public function createExportDirectory(): void
    {
        $tst_data_dir = ilFileUtils::getDataDir() . "/tst_data";
        ilFileUtils::makeDir($tst_data_dir);
        if (!is_writable($tst_data_dir)) {
            $this->ilias->raiseError("Test Data Directory (" . $tst_data_dir
                . ") not writeable.", $this->ilias->error_obj->MESSAGE);
        }

        // create learning module directory (data_dir/lm_data/lm_<id>)
        $tst_dir = $tst_data_dir . "/tst_" . $this->getId();
        ilFileUtils::makeDir($tst_dir);
        if (!@is_dir($tst_dir)) {
            $this->ilias->raiseError("Creation of Test Directory failed.", $this->ilias->error_obj->MESSAGE);
        }
        // create Export subdirectory (data_dir/lm_data/lm_<id>/Export)
        $export_dir = $tst_dir . "/export";
        ilFileUtils::makeDir($export_dir);
        if (!@is_dir($export_dir)) {
            $this->ilias->raiseError("Creation of Export Directory failed.", $this->ilias->error_obj->MESSAGE);
        }
    }

    public function getExportDirectory(): string
    {
        $export_dir = ilFileUtils::getDataDir() . "/tst_data" . "/tst_" . $this->getId() . "/export";
        return $export_dir;
    }

    public function getExportFiles(string $dir = ''): array
    {
        // quit if import dir not available
        if (!@is_dir($dir) || !is_writable($dir)) {
            return [];
        }

        $files = [];
        foreach (new DirectoryIterator($dir) as $file) {
            /**
             * @var $file SplFileInfo
             */
            if ($file->isDir()) {
                continue;
            }

            $files[] = $file->getBasename();
        }

        sort($files);

        return $files;
    }

    public static function _setImportDirectory($a_import_dir = null): void
    {
        if ($a_import_dir !== null) {
            ilSession::set('tst_import_dir', $a_import_dir);
            return;
        }

        ilSession::clear('tst_import_dir');
    }

    /**
    * Get the import directory location of the test
    *
    * @return mixed|null The location of the import directory or false if the directory doesn't exist
    */
    public static function _getImportDirectory()
    {
        if (strlen(ilSession::get('tst_import_dir'))) {
            return ilSession::get('tst_import_dir');
        }
        return null;
    }

    /** @return mixed|null */
    public function getImportDirectory()
    {
        return ilObjTest::_getImportDirectory();
    }

    /**
    * creates data directory for import files
    * (data_dir/tst_data/tst_<id>/import, depending on data
    * directory that is set in ILIAS setup/ini)
    */
    public static function _createImportDirectory(): string
    {
        global $DIC;
        $ilias = $DIC['ilias'];
        $tst_data_dir = ilFileUtils::getDataDir() . "/tst_data";
        ilFileUtils::makeDir($tst_data_dir);

        if (!is_writable($tst_data_dir)) {
            $ilias->raiseError("Test Data Directory (" . $tst_data_dir
                . ") not writeable.", $ilias->error_obj->FATAL);
        }

        // create test directory (data_dir/tst_data/tst_import)
        $tst_dir = $tst_data_dir . "/tst_import";
        ilFileUtils::makeDir($tst_dir);
        if (!@is_dir($tst_dir)) {
            $ilias->raiseError("Creation of test import directory failed.", $ilias->error_obj->FATAL);
        }

        // assert that this is empty and does not contain old data
        ilFileUtils::delDir($tst_dir, true);

        return $tst_dir;
    }

    final public function isComplete(ilTestQuestionSetConfig $testQuestionSetConfig): bool
    {
        if (!count($this->mark_schema->mark_steps)) {
            return false;
        }

        if (!$testQuestionSetConfig->isQuestionSetConfigured()) {
            return false;
        }

        return true;
    }

    public function saveCompleteStatus(ilTestQuestionSetConfig $testQuestionSetConfig): void
    {
        $complete = 0;
        if ($this->isComplete($testQuestionSetConfig)) {
            $complete = 1;
        }
        if ($this->getTestId() > 0) {
            $this->db->manipulateF(
                "UPDATE tst_tests SET complete = %s WHERE test_id = %s",
                ['text', 'integer'],
                [$complete, $this->test_id]
            );
        }
    }

    public function saveToDb(bool $properties_only = false): void
    {
        if ($this->test_id === -1) {
            // Create new dataset
            $next_id = $this->db->nextId('tst_tests');

            $this->db->insert(
                'tst_tests',
                [
                    'test_id' => ['integer', $next_id],
                    'obj_fi' => ['integer', $this->getId()],
                    'author' => ['text', $this->getAuthor()],
                    'created' => ['integer', time()],
                    'tstamp' => ['integer', time()],
                    'template_id' => ['integer', $this->getTemplate()],
                    'broken' => ['integer', (int) $this->isTestFinalBroken()]
                ]
            );

            $this->test_id = $next_id;

            if (ilObjAssessmentFolder::_enabledAssessmentLogging()) {
                $this->logAction($this->lng->txtlng("assessment", "log_create_new_test", ilObjAssessmentFolder::_getLogLanguage()));
            }
        } else {
            // Modify existing dataset
            $oldrow = [];
            if (ilObjAssessmentFolder::_enabledAssessmentLogging()) {
                $result = $this->db->queryF(
                    "SELECT * FROM tst_tests WHERE test_id = %s",
                    ['integer'],
                    [$this->test_id]
                );
                if ($result->numRows() == 1) {
                    $oldrow = $this->db->fetchAssoc($result);
                }
            }

            $this->db->update(
                'tst_tests',
                [
                    'author' => ['text', $this->getAuthor()],
                    'broken' => ['integer', (int) $this->isTestFinalBroken()]
                ],
                [
                    'test_id' => ['integer', $this->getTestId()]
                ]
            );

            if (ilObjAssessmentFolder::_enabledAssessmentLogging()) {
                $logresult = $this->db->queryF(
                    "SELECT * FROM tst_tests WHERE test_id = %s",
                    ['integer'],
                    [$this->getTestId()]
                );
                $newrow = [];
                if ($logresult->numRows() == 1) {
                    $newrow = $this->db->fetchAssoc($logresult);
                }
                $changed_fields = [];
                foreach ($oldrow as $key => $value) {
                    if ($oldrow[$key] !== $newrow[$key]) {
                        array_push($changed_fields, "$key: " . $oldrow[$key] . " => " . $newrow[$key]);
                    }
                }
                $changes = join(", ", $changed_fields);
                if (count($changed_fields) > 0) {
                    $this->logAction($this->lng->txtlng("assessment", "log_modified_test", ilObjAssessmentFolder::_getLogLanguage()) . " [" . $changes . "]");
                }
            }
            if ($this->evalTotalPersons() > 0) {
                // reset the finished status of participants if the nr of test passes did change
                if ($this->getNrOfTries() > 0) {
                    // set all unfinished tests with nr of passes >= allowed passes finished
                    $aresult = $this->db->queryF(
                        "SELECT active_id FROM tst_active WHERE test_fi = %s AND tries >= %s AND submitted = %s",
                        ['integer', 'integer', 'integer'],
                        [$this->getTestId(), $this->getNrOfTries(), 0]
                    );
                    while ($row = $this->db->fetchAssoc($aresult)) {
                        $this->db->manipulateF(
                            "UPDATE tst_active SET submitted = %s, submittimestamp = %s WHERE active_id = %s",
                            ['integer', 'timestamp', 'integer'],
                            [1, date('Y-m-d H:i:s'), $row["active_id"]]
                        );
                    }

                    // set all finished tests with nr of passes < allowed passes not finished
                    $aresult = $this->db->queryF(
                        "SELECT active_id FROM tst_active WHERE test_fi = %s AND tries < %s AND submitted = %s",
                        ['integer', 'integer', 'integer'],
                        [$this->getTestId(), $this->getNrOfTries() - 1, 1]
                    );
                    while ($row = $this->db->fetchAssoc($aresult)) {
                        $this->db->manipulateF(
                            "UPDATE tst_active SET submitted = %s, submittimestamp = %s WHERE active_id = %s",
                            ['integer', 'timestamp', 'integer'],
                            [0, null, $row["active_id"]]
                        );
                    }
                } else {
                    // set all finished tests with nr of passes >= allowed passes not finished
                    $aresult = $this->db->queryF(
                        "SELECT active_id FROM tst_active WHERE test_fi = %s AND submitted = %s",
                        ['integer', 'integer'],
                        [$this->getTestId(), 1]
                    );
                    while ($row = $this->db->fetchAssoc($aresult)) {
                        $this->db->manipulateF(
                            "UPDATE tst_active SET submitted = %s, submittimestamp = %s WHERE active_id = %s",
                            ['integer', 'timestamp', 'integer'],
                            [0, null, $row["active_id"]]
                        );
                    }
                }
            }
        }

        if (!$this->getOldOnlineStatus() && !$this->getOfflineStatus()) {
            $newsItem = new ilNewsItem();
            $newsItem->setContext($this->getId(), 'tst');
            $newsItem->setPriority(NEWS_NOTICE);
            $newsItem->setTitle('new_test_online');
            $newsItem->setContentIsLangVar(true);
            $newsItem->setContent('');
            $newsItem->setUserId($this->user->getId());
            $newsItem->setVisibility(NEWS_USERS);
            $newsItem->create();
        } elseif ($this->getOldOnlineStatus() && !$this->getOfflineStatus()) {
            ilNewsItem::deleteNewsOfContext($this->getId(), 'tst');
        } elseif (!$this->getOfflineStatus()) {
            $newsId = ilNewsItem::getFirstNewsIdForContext($this->getId(), 'tst');
            if ($newsId > 0) {
                $newsItem = new ilNewsItem($newsId);
                $newsItem->setTitle('new_test_online');
                $newsItem->setContentIsLangVar(true);
                $newsItem->setContent('');
                $newsItem->update();
            }
        }

        $this->storeActivationSettings([
            'is_activation_limited' => $this->isActivationLimited(),
            'activation_starting_time' => $this->getActivationStartingTime(),
            'activation_ending_time' => $this->getActivationEndingTime(),
            'activation_visibility' => $this->getActivationVisibility()
        ]);

        if (!$properties_only) {
            if ($this->getQuestionSetType() == self::QUESTION_SET_TYPE_FIXED) {
                $this->saveQuestionsToDb();
            }

            $this->mark_schema->saveToDb($this->test_id);
        }
    }

    public function saveQuestionsToDb(): void
    {
        $oldquestions = [];
        if (ilObjAssessmentFolder::_enabledAssessmentLogging()) {
            $result = $this->db->queryF(
                "SELECT question_fi FROM tst_test_question WHERE test_fi = %s ORDER BY sequence",
                ['integer'],
                [$this->getTestId()]
            );
            if ($result->numRows() > 0) {
                while ($row = $this->db->fetchAssoc($result)) {
                    array_push($oldquestions, $row["question_fi"]);
                }
            }
        }
        // workaround for lost obligations
        // this method is called if a question is removed
        $currentQuestionsObligationsQuery = 'SELECT question_fi, obligatory FROM tst_test_question WHERE test_fi = %s';
        $rset = $this->db->queryF($currentQuestionsObligationsQuery, ['integer'], [$this->getTestId()]);
        while ($row = $this->db->fetchAssoc($rset)) {
            $obligatoryQuestionState[$row['question_fi']] = $row['obligatory'];
        }
        // delete existing category relations
        $this->db->manipulateF(
            "DELETE FROM tst_test_question WHERE test_fi = %s",
            ['integer'],
            [$this->getTestId()]
        );
        // create new category relations
        foreach ($this->questions as $key => $value) {
            // workaround for import witout obligations information
            if (!isset($obligatoryQuestionState[$value]) || is_null($obligatoryQuestionState[$value])) {
                $obligatoryQuestionState[$value] = 0;
            }

            // insert question
            $next_id = $this->db->nextId('tst_test_question');
            $this->db->insert('tst_test_question', [
                'test_question_id' => ['integer', $next_id],
                'test_fi' => ['integer', $this->getTestId()],
                'question_fi' => ['integer', $value],
                'sequence' => ['integer', $key],
                'obligatory' => ['integer', $obligatoryQuestionState[$value]],
                'tstamp' => ['integer', time()]
            ]);
        }
        if (ilObjAssessmentFolder::_enabledAssessmentLogging()) {
            $result = $this->db->queryF(
                "SELECT question_fi FROM tst_test_question WHERE test_fi = %s ORDER BY sequence",
                ['integer'],
                [$this->getTestId()]
            );
            $newquestions = [];
            if ($result->numRows() > 0) {
                while ($row = $this->db->fetchAssoc($result)) {
                    array_push($newquestions, $row["question_fi"]);
                }
            }
            foreach ($oldquestions as $index => $question_id) {
                if (!isset($newquestions[$index]) || $newquestions[$index] !== $question_id) {
                    $pos = array_search($question_id, $newquestions);
                    if ($pos === false) {
                        $this->logAction($this->lng->txtlng("assessment", "log_question_removed", ilObjAssessmentFolder::_getLogLanguage()), $question_id);
                    } else {
                        $this->logAction($this->lng->txtlng("assessment", "log_question_position_changed", ilObjAssessmentFolder::_getLogLanguage()) . ": " . ($index + 1) . " => " . ($pos + 1), $question_id);
                    }
                }
            }
            foreach ($newquestions as $index => $question_id) {
                if (array_search($question_id, $oldquestions) === false) {
                    $this->logAction($this->lng->txtlng("assessment", "log_question_added", ilObjAssessmentFolder::_getLogLanguage()) . ": " . ($index + 1), $question_id);
                }
            }
        }
    }

    /**
     * Calculates the number of user results for a specific test pass
     */
    public function getNrOfResultsForPass($active_id, $pass): int
    {
        $result = $this->db->queryF(
            "SELECT test_result_id FROM tst_test_result WHERE active_fi = %s AND pass = %s",
            ['integer','integer'],
            [$active_id, $pass]
        );
        return $result->numRows();
    }

    public function loadFromDb(): void
    {
        $result = $this->db->queryF(
            "SELECT test_id FROM tst_tests WHERE obj_fi = %s",
            ['integer'],
            [$this->getId()]
        );
        if ($result->numRows() === 1) {
            $data = $this->db->fetchObject($result);
            $this->setTestId($data->test_id);

            $this->mark_schema->flush();
            $this->mark_schema->loadFromDb($this->getTestId());

            $this->loadQuestions();
        }

        // moved activation to ilObjectActivation
        if (isset($this->ref_id)) {
            $activation = ilObjectActivation::getItem($this->ref_id);
            switch ($activation["timing_type"]) {
                case ilObjectActivation::TIMINGS_ACTIVATION:
                    $this->setActivationLimited(true);
                    $this->setActivationStartingTime($activation["timing_start"]);
                    $this->setActivationEndingTime($activation["timing_end"]);
                    $this->setActivationVisibility($activation["visible"]);
                    break;

                default:
                    $this->setActivationLimited(false);
                    break;
            }
        }
    }

    /**
    * Load the test question id's from the database
    *
    */
    public function loadQuestions(int $active_id = 0, ?int $pass = null): void
    {
        $this->questions = [];
        if ($this->isRandomTest()) {
            if ($active_id === 0) {
                $active_id = $this->getActiveIdOfUser($this->user->getId());
            }
            if (is_null($pass)) {
                $pass = self::_getPass($active_id);
            }
            $result = $this->db->queryF(
                "SELECT tst_test_rnd_qst.* FROM tst_test_rnd_qst, qpl_questions WHERE tst_test_rnd_qst.active_fi = %s AND qpl_questions.question_id = tst_test_rnd_qst.question_fi AND tst_test_rnd_qst.pass = %s ORDER BY sequence",
                ['integer', 'integer'],
                [$active_id, $pass]
            );
            // The following is a fix for random tests prior to ILIAS 3.8. If someone started a random test in ILIAS < 3.8, there
            // is only one test pass (pass = 0) in tst_test_rnd_qst while with ILIAS 3.8 there are questions for every test pass.
            // To prevent problems with tests started in an older version and continued in ILIAS 3.8, the first pass should be taken if
            // no questions are present for a newer pass.
            if ($result->numRows() == 0) {
                $result = $this->db->queryF(
                    "SELECT tst_test_rnd_qst.* FROM tst_test_rnd_qst, qpl_questions WHERE tst_test_rnd_qst.active_fi = %s AND qpl_questions.question_id = tst_test_rnd_qst.question_fi AND tst_test_rnd_qst.pass = 0 ORDER BY sequence",
                    ['integer'],
                    [$active_id]
                );
            }
        } else {
            $result = $this->db->queryF(
                "SELECT tst_test_question.* FROM tst_test_question, qpl_questions WHERE tst_test_question.test_fi = %s AND qpl_questions.question_id = tst_test_question.question_fi ORDER BY sequence",
                ['integer'],
                [$this->test_id]
            );
        }
        $index = 1;
        if ($this->test_id !== -1) {
            //Omit loading of questions for non-id'ed test
            while ($data = $this->db->fetchAssoc($result)) {
                $this->questions[$index++] = $data["question_fi"];
            }
        }
    }

    public function getIntroduction(): string
    {
        $page_id = $this->getMainSettings()->getIntroductionSettings()->getIntroductionPageId();
        if ($page_id !== null) {
            return (new ilTestPageGUI('tst', $page_id))->showPage();
        }

        return $this->getMainSettings()->getIntroductionSettings()->getIntroductionText();
    }

    public function getFinalStatement(): string
    {
        $page_id = $this->getMainSettings()->getFinishingSettings()->getConcludingRemarksPageId();
        if ($page_id !== null) {
            return (new ilTestPageGUI('tst', $page_id))->showPage();
        }

        return $this->getMainSettings()->getFinishingSettings()->getConcludingRemarksText();
    }

    /**
    * Gets the database id of the additional test data
    *
    * @return integer The database id of the additional test data
    * @access public
    * @see $test_id
    */
    public function getTestId(): int
    {
        return $this->test_id;
    }

    public function isPostponingEnabled(): bool
    {
        return $this->getMainSettings()->getParticipantFunctionalitySettings()->getPostponedQuestionsMoveToEnd();
    }

    /**
    * Gets the score reporting of the ilObjTest object
    *
    * @return integer The score reporting of the test
    * @access public
    * @see $score_reporting
    */
    public function getScoreReporting(): int
    {
        return $this->getScoreSettings()->getResultSummarySettings()->getScoreReporting();
    }

    public function isScoreReportingEnabled(): bool
    {
        switch ($this->getScoreSettings()->getResultSummarySettings()->getScoreReporting()) {
            case ilObjTestSettingsResultSummary::SCORE_REPORTING_FINISHED:
            case ilObjTestSettingsResultSummary::SCORE_REPORTING_IMMIDIATLY:
            case ilObjTestSettingsResultSummary::SCORE_REPORTING_DATE:
            case ilObjTestSettingsResultSummary::SCORE_REPORTING_AFTER_PASSED:

                return true;

            case ilObjTestSettingsResultSummary::SCORE_REPORTING_DISABLED:
            default:

                return false;
        }
    }

    public function getAnswerFeedbackPoints(): bool
    {
        return $this->getMainSettings()->getQuestionBehaviourSettings()->getInstantFeedbackPointsEnabled();
    }

    public function getGenericAnswerFeedback(): bool
    {
        return $this->getMainSettings()->getQuestionBehaviourSettings()->getInstantFeedbackGenericEnabled();
    }

    public function getInstantFeedbackSolution(): bool
    {
        return $this->getMainSettings()->getQuestionBehaviourSettings()->getInstantFeedbackSolutionEnabled();
    }

    public function getCountSystem(): int
    {
        return $this->getScoreSettings()->getScoringSettings()->getCountSystem();
    }

    public static function _getCountSystem($active_id)
    {
        global $DIC;
        $ilDB = $DIC['ilDB'];
        $result = $ilDB->queryF(
            "SELECT tst_tests.count_system FROM tst_tests, tst_active WHERE tst_active.active_id = %s AND tst_active.test_fi = tst_tests.test_id",
            ['integer'],
            [$active_id]
        );
        if ($result->numRows()) {
            $row = $ilDB->fetchAssoc($result);
            return $row["count_system"];
        }
        return false;
    }

    /**
    * Determines if the score of a question should be cut at 0 points or the score of the whole test
    *
    * @return integer The score cutting type. 0 for question cutting, 1 for test cutting
    * @access public
    * @see $score_cutting
    */
    public function getScoreCutting(): int
    {
        return $this->getScoreSettings()->getScoringSettings()->getScoreCutting();
    }

    /**
    * Gets the pass scoring type
    *
    * @return integer The pass scoring type
    * @access public
    * @see $pass_scoring
    */
    public function getPassScoring(): int
    {
        return $this->getScoreSettings()->getScoringSettings()->getPassScoring();
    }

    /**
    * Gets the pass scoring type
    *
    * @return integer The pass scoring type
    * @access public
    * @see $pass_scoring
    */
    public static function _getPassScoring($active_id): int
    {
        global $DIC;
        $ilDB = $DIC['ilDB'];
        $result = $ilDB->queryF(
            "SELECT tst_tests.pass_scoring FROM tst_tests, tst_active WHERE tst_tests.test_id = tst_active.test_fi AND tst_active.active_id = %s",
            ['integer'],
            [$active_id]
        );
        if ($result->numRows()) {
            $row = $ilDB->fetchAssoc($result);
            return (int) $row["pass_scoring"];
        }
        return 0;
    }

    /**
    * Determines if the score of a question should be cut at 0 points or the score of the whole test
    *
    * @return boolean The score cutting type. 0 for question cutting, 1 for test cutting
    * @access public
    * @see $score_cutting
    */
    public static function _getScoreCutting($active_id): bool
    {
        global $DIC;
        $ilDB = $DIC['ilDB'];
        $result = $ilDB->queryF(
            "SELECT tst_tests.score_cutting FROM tst_tests, tst_active WHERE tst_active.active_id = %s AND tst_tests.test_id = tst_active.test_fi",
            ['integer'],
            [$active_id]
        );
        if ($result->numRows()) {
            $row = $ilDB->fetchAssoc($result);
            return (bool) $row["score_cutting"];
        }
        return false;
    }

    /**
    * Gets the reporting date of the ilObjTest object
    *
    * @return string The reporting date of the test of an empty string (=FALSE) if no reporting date is set
    * @access public
    * @see $reporting_date
    */
    public function getReportingDate(): ?string
    {
        $date = $this->getScoreSettings()->getResultSummarySettings()->getReportingDate();
        if ($date) {
            $date = $date->format('YmdHis'); //legacy-reasons ;(
        }
        return $date;
    }

    public function getNrOfTries(): int
    {
        return $this->getMainSettings()->getTestBehaviourSettings()->getNumberOfTries();
    }

    public function isBlockPassesAfterPassedEnabled(): bool
    {
        return $this->getMainSettings()->getTestBehaviourSettings()->getBlockAfterPassedEnabled();
    }

    public function getKioskMode(): bool
    {
        return $this->getMainSettings()->getTestBehaviourSettings()->getKioskModeEnabled();
    }

    public function getShowKioskModeTitle(): bool
    {
        return $this->getMainSettings()->getTestBehaviourSettings()->getShowTitleInKioskMode();
    }
    public function getShowKioskModeParticipant(): bool
    {
        return $this->getMainSettings()->getTestBehaviourSettings()->getShowParticipantNameInKioskMode();
    }

    public function getUsePreviousAnswers(): bool
    {
        return $this->getMainSettings()->getParticipantFunctionalitySettings()->getUsePreviousAnswerAllowed();
    }

    public function getTitleOutput(): int
    {
        return $this->getMainSettings()->getQuestionBehaviourSettings()->getQuestionTitleOutputMode();
    }

    public function isPreviousSolutionReuseEnabled($active_id): bool
    {
        $result = $this->db->queryF(
            "SELECT tst_tests.use_previous_answers FROM tst_tests, tst_active WHERE tst_tests.test_id = tst_active.test_fi AND tst_active.active_id = %s",
            ["integer"],
            [$active_id]
        );
        if ($result->numRows()) {
            $row = $this->db->fetchAssoc($result);
            $test_allows_reuse = $row["use_previous_answers"];
        }

        if ($test_allows_reuse === '1') {
            $res = $this->user->getPref("tst_use_previous_answers");
            if ($res === '1') {
                return true;
            }
        }
        return false;
    }

    /**

    * @return string The processing time for the test in some weired format (needs checking)
    */
    public function getProcessingTime(): ?string
    {
        return $this->getMainSettings()->getTestBehaviourSettings()->getProcessingTime();
    }

    /**
    * @see $processing_time
    */
    public function getProcessingTimeAsArray(): array
    {
        $processing_time = $this->getMainSettings()->getTestBehaviourSettings()->getProcessingTime();
        if ($processing_time && $processing_time !== '') {
            if (preg_match("/(\d{2}):(\d{2}):(\d{2})/is", (string) $processing_time, $matches)) {
                return [
                    'hh' => $matches[1],
                    'mm' => $matches[2],
                    'ss' => $matches[3],
                ];
            }
        }
    }

    public function getProcessingTimeAsMinutes()
    {
        if ($this->processing_time !== null) {
            if (preg_match("/(\d{2}):(\d{2}):(\d{2})/is", (string)$this->processing_time, $matches)) {
                return ($matches[1] * 60) + $matches[2];
            }
        }

        return self::DEFAULT_PROCESSING_TIME_MINUTES;
    }

    /**
    * Returns the processing time for the test in seconds
    *
    * @return integer The processing time for the test in seconds
    * @access public
    * @see $processing_time
    */
    public function getProcessingTimeInSeconds($active_id = ""): int
    {
        $processing_time = $this->getMainSettings()->getTestBehaviourSettings()->getProcessingTime() ?? '';
        if (preg_match("/(\d{2}):(\d{2}):(\d{2})/", (string)$processing_time, $matches)) {
            $extratime = $this->getExtraTime($active_id) * 60;
            return ($matches[1] * 3600) + ($matches[2] * 60) + $matches[3] + $extratime;
        } else {
            return 0;
        }
    }

    public function getEnableProcessingTime(): bool
    {
        return $this->getMainSettings()->getTestBehaviourSettings()->getProcessingTimeEnabled();
    }

    public function getResetProcessingTime(): bool
    {
        return $this->getMainSettings()->getTestBehaviourSettings()->getResetProcessingTime();
    }

    public function isStartingTimeEnabled(): bool
    {
        return $this->getMainSettings()->getAccessSettings()->getStartTimeEnabled();
    }

    public function getStartingTime(): int
    {
        $start_time = $this->getMainSettings()->getAccessSettings()->getStartTime();
        return $start_time !== null ? $start_time->getTimestamp() : 0;
    }

    public function isEndingTimeEnabled(): bool
    {
        return $this->getMainSettings()->getAccessSettings()->getEndTimeEnabled();
    }

    public function getEndingTime(): int
    {
        $end_time = $this->getMainSettings()->getAccessSettings()->getEndTime();
        return $end_time !== null ? $end_time->getTimestamp() : 0;
    }

    public function getRedirectionMode(): int
    {
        return $this->getMainSettings()->getFinishingSettings()->getRedirectionMode();
    }

    public function isRedirectModeKiosk(): bool
    {
        return $this->getMainSettings()->getFinishingSettings()->getRedirectionMode() === self::REDIRECT_KIOSK;
    }

    public function isRedirectModeNone(): bool
    {
        return $this->getMainSettings()->getFinishingSettings()->getRedirectionMode() === self::REDIRECT_NONE;
    }

    public function getRedirectionUrl(): string
    {
        return $this->getMainSettings()->getFinishingSettings()->getRedirectionUrl() ?? '';
    }

    public function isPasswordEnabled(): bool
    {
        return $this->getMainSettings()->getAccessSettings()->getPasswordEnabled();
    }

    public function getPassword(): ?string
    {
        return $this->getMainSettings()->getAccessSettings()->getPassword();
    }

    /**
     * @param int $questionId
     * @param array $activeIds
     * @param ilTestReindexedSequencePositionMap $reindexedSequencePositionMap
     */
    public function removeQuestionFromSequences($questionId, $activeIds, ilTestReindexedSequencePositionMap $reindexedSequencePositionMap): void
    {
        $test_sequence_factory = new ilTestSequenceFactory(
            $this,
            $this->db,
            $this->questioninfo
        );

        foreach ($activeIds as $activeId) {
            $passSelector = new ilTestPassesSelector($this->db, $this);
            $passSelector->setActiveId($activeId);

            foreach ($passSelector->getExistingPasses() as $pass) {
                $test_sequence = $test_sequence_factory->getSequenceByActiveIdAndPass($activeId, $pass);
                $test_sequence->loadFromDb();

                $test_sequence->removeQuestion($questionId, $reindexedSequencePositionMap);
                $test_sequence->saveToDb();
            }
        }
    }

    /**
     * @param int[] $removeQuestionIds
     */
    public function removeQuestions(array $removeQuestionIds): void
    {
        foreach ($removeQuestionIds as $value) {
            $this->removeQuestion((int) $value);
        }

        $this->reindexFixedQuestionOrdering();
    }

    public function removeQuestion(int $question_id): void
    {
        try {
            $question = self::_instanciateQuestion($question_id);
            if (ilObjAssessmentFolder::_enabledAssessmentLogging()) {
                $this->logAction(
                    $this->lng->txtlng("assessment", "log_question_removed", ilObjAssessmentFolder::_getLogLanguage()),
                    $question_id
                );
            }
            $question->delete($question_id);
        } catch (InvalidArgumentException $e) {
            $this->log->error($e->getMessage());
            $this->log->error($e->getTraceAsString());
        }
    }

    /**
     * - at the time beeing ilObjTest::removeTestResults needs to call the LP service for deletion
     * - ilTestLP calls ilObjTest::removeTestResultsByUserIds
     *
     * this method should only be used from non refactored soap context i think
     *
     * @param $userIds
     */
    public function removeTestResultsFromSoapLpAdministration($userIds)
    {
        $this->removeTestResultsByUserIds($userIds);

        $participantData = new ilTestParticipantData($this->db, $this->lng);
        $participantData->setUserIdsFilter($userIds);
        $participantData->load($this->getTestId());

        $this->removeTestActives($participantData->getActiveIds());
    }

    public function removeTestResults(ilTestParticipantData $participantData)
    {
        if (count($participantData->getAnonymousActiveIds())) {
            $this->removeTestResultsByActiveIds($participantData->getAnonymousActiveIds());
        }

        if (count($participantData->getUserIds())) {
            /* @var ilTestLP $testLP */
            $testLP = ilObjectLP::getInstance($this->getId());
            $testLP->setTestObject($this);
            $testLP->resetLPDataForUserIds($participantData->getUserIds(), false);
        }

        if (count($participantData->getActiveIds())) {
            $this->removeTestActives($participantData->getActiveIds());
        }
    }

    public function removeTestResultsByUserIds($userIds)
    {
        $participantData = new ilTestParticipantData($this->db, $this->lng);
        $participantData->setUserIdsFilter($userIds);
        $participantData->load($this->getTestId());

        $IN_userIds = $this->db->in('usr_id', $participantData->getUserIds(), false, 'integer');
        $this->db->manipulateF(
            "DELETE FROM usr_pref WHERE $IN_userIds AND keyword = %s",
            ['text'],
            ["tst_password_" . $this->getTestId()]
        );

        if (count($participantData->getActiveIds())) {
            $this->removeTestResultsByActiveIds($participantData->getActiveIds());
        }
    }

    public function removeTestResultsByActiveIds($activeIds)
    {
        $IN_activeIds = $this->db->in('active_fi', $activeIds, false, 'integer');

        $this->db->manipulate("DELETE FROM tst_solutions WHERE $IN_activeIds");
        $this->db->manipulate("DELETE FROM tst_qst_solved WHERE $IN_activeIds");
        $this->db->manipulate("DELETE FROM tst_test_result WHERE $IN_activeIds");
        $this->db->manipulate("DELETE FROM tst_pass_result WHERE $IN_activeIds");
        $this->db->manipulate("DELETE FROM tst_result_cache WHERE $IN_activeIds");
        $this->db->manipulate("DELETE FROM tst_sequence WHERE $IN_activeIds");
        $this->db->manipulate("DELETE FROM tst_times WHERE $IN_activeIds");

        if ($this->isRandomTest()) {
            $this->db->manipulate("DELETE FROM tst_test_rnd_qst WHERE $IN_activeIds");
        }

        foreach ($activeIds as $active_id) {
            // remove file uploads
            if (@is_dir(CLIENT_WEB_DIR . "/assessment/tst_" . $this->getTestId() . "/$active_id")) {
                ilFileUtils::delDir(CLIENT_WEB_DIR . "/assessment/tst_" . $this->getTestId() . "/$active_id");
            }

            if (ilObjAssessmentFolder::_enabledAssessmentLogging()) {
                $this->logAction(sprintf($this->lng->txtlng("assessment", "log_selected_user_data_removed", ilObjAssessmentFolder::_getLogLanguage()), $this->userLookupFullName($this->_getUserIdFromActiveId($active_id))));
            }
        }

        ilAssQuestionHintTracking::deleteRequestsByActiveIds($activeIds);
    }

    public function removeTestActives($activeIds)
    {
        $IN_activeIds = $this->db->in('active_id', $activeIds, false, 'integer');
        $this->db->manipulate("DELETE FROM tst_active WHERE $IN_activeIds");
    }

    /**
    * Moves a question up in order
    *
    * @param integer $question_id The database id of the question to be moved up
    * @access public
    * @see $test_id
    */
    public function questionMoveUp($question_id)
    {
        // Move a question up in sequence
        $result = $this->db->queryF(
            "SELECT * FROM tst_test_question WHERE test_fi=%s AND question_fi=%s",
            ['integer', 'integer'],
            [$this->getTestId(), $question_id]
        );
        $data = $this->db->fetchObject($result);
        if ($data->sequence > 1) {
            // OK, it's not the top question, so move it up
            $result = $this->db->queryF(
                "SELECT * FROM tst_test_question WHERE test_fi=%s AND sequence=%s",
                ['integer','integer'],
                [$this->getTestId(), $data->sequence - 1]
            );
            $data_previous = $this->db->fetchObject($result);
            // change previous dataset
            $this->db->manipulateF(
                "UPDATE tst_test_question SET sequence=%s WHERE test_question_id=%s",
                ['integer','integer'],
                [$data->sequence, $data_previous->test_question_id]
            );
            // move actual dataset up
            $this->db->manipulateF(
                "UPDATE tst_test_question SET sequence=%s WHERE test_question_id=%s",
                ['integer','integer'],
                [$data->sequence - 1, $data->test_question_id]
            );
            if (ilObjAssessmentFolder::_enabledAssessmentLogging()) {
                $this->logAction($this->lng->txtlng("assessment", "log_question_position_changed", ilObjAssessmentFolder::_getLogLanguage()) . ": " . ($data->sequence) . " => " . ($data->sequence - 1), $question_id);
            }
        }
        $this->loadQuestions();
    }

    /**
    * Moves a question down in order
    *
    * @param integer $question_id The database id of the question to be moved down
    * @access public
    * @see $test_id
    */
    public function questionMoveDown($question_id)
    {
        // Move a question down in sequence
        $result = $this->db->queryF(
            "SELECT * FROM tst_test_question WHERE test_fi=%s AND question_fi=%s",
            ['integer','integer'],
            [$this->getTestId(), $question_id]
        );
        $data = $this->db->fetchObject($result);
        $result = $this->db->queryF(
            "SELECT * FROM tst_test_question WHERE test_fi=%s AND sequence=%s",
            ['integer','integer'],
            [$this->getTestId(), $data->sequence + 1]
        );
        if ($result->numRows() == 1) {
            // OK, it's not the last question, so move it down
            $data_next = $this->db->fetchObject($result);
            // change next dataset
            $this->db->manipulateF(
                "UPDATE tst_test_question SET sequence=%s WHERE test_question_id=%s",
                ['integer','integer'],
                [$data->sequence, $data_next->test_question_id]
            );
            // move actual dataset down
            $this->db->manipulateF(
                "UPDATE tst_test_question SET sequence=%s WHERE test_question_id=%s",
                ['integer','integer'],
                [$data->sequence + 1, $data->test_question_id]
            );
            if (ilObjAssessmentFolder::_enabledAssessmentLogging()) {
                $this->logAction($this->lng->txtlng("assessment", "log_question_position_changed", ilObjAssessmentFolder::_getLogLanguage()) . ": " . ($data->sequence) . " => " . ($data->sequence + 1), $question_id);
            }
        }
        $this->loadQuestions();
    }

    /**
    * Takes a question and creates a copy of the question for use in the test
    *
    * @param integer $question_id The database id of the question
    * @result integer The database id of the copied question
    */
    public function duplicateQuestionForTest($question_id): int
    {
        $question = ilObjTest::_instanciateQuestion($question_id);
        $duplicate_id = $question->duplicate(true, '', '', '', $this->getId());
        return $duplicate_id;
    }

    /**
     * Insert a question in the list of questions
     *
     * @param ilTestQuestionSetConfig $testQuestionSetConfig
     * @param integer $question_id The database id of the inserted question
     * @param boolean $linkOnly
     * @return integer $duplicate_id
     */
    public function insertQuestion(ilTestQuestionSetConfig $testQuestionSetConfig, $question_id, $linkOnly = false): int
    {
        if ($linkOnly) {
            $duplicate_id = $question_id;
        } else {
            $duplicate_id = $this->duplicateQuestionForTest($question_id);
        }

        // get maximum sequence index in test
        $result = $this->db->queryF(
            "SELECT MAX(sequence) seq FROM tst_test_question WHERE test_fi=%s",
            ['integer'],
            [$this->getTestId()]
        );
        $sequence = 1;

        if ($result->numRows() == 1) {
            $data = $this->db->fetchObject($result);
            $sequence = $data->seq + 1;
        }

        $next_id = $this->db->nextId('tst_test_question');
        $affectedRows = $this->db->manipulateF(
            "INSERT INTO tst_test_question (test_question_id, test_fi, question_fi, sequence, tstamp) VALUES (%s, %s, %s, %s, %s)",
            ['integer', 'integer','integer','integer','integer'],
            [$next_id, $this->getTestId(), $duplicate_id, $sequence, time()]
        );
        if ($affectedRows == 1) {
            if (ilObjAssessmentFolder::_enabledAssessmentLogging()) {
                $this->logAction($this->lng->txtlng("assessment", "log_question_added", ilObjAssessmentFolder::_getLogLanguage()) . ": " . $sequence, $duplicate_id);
            }
        }
        // remove test_active entries, because test has changed
        $affectedRows = $this->db->manipulateF(
            "DELETE FROM tst_active WHERE test_fi = %s",
            ['integer'],
            [$this->getTestId()]
        );
        $this->loadQuestions();
        $this->saveCompleteStatus($testQuestionSetConfig);
        return $duplicate_id;
    }

    /**
    * Returns the titles of the test questions in question sequence
    *
    * @return array The question titles
    * @access public
    * @see $questions
    */
    public function &getQuestionTitles(): array
    {
        $titles = [];
        if ($this->getQuestionSetType() == self::QUESTION_SET_TYPE_FIXED) {
            $result = $this->db->queryF(
                "SELECT qpl_questions.title FROM tst_test_question, qpl_questions WHERE tst_test_question.test_fi = %s AND tst_test_question.question_fi = qpl_questions.question_id ORDER BY tst_test_question.sequence",
                ['integer'],
                [$this->getTestId()]
            );
            while ($row = $this->db->fetchAssoc($result)) {
                array_push($titles, $row["title"]);
            }
        }
        return $titles;
    }

    /**
    * Returns the titles of the test questions in question sequence
    *
    * @return array The question titles
    * @access public
    * @see $questions
    */
    public function &getQuestionTitlesAndIndexes(): array
    {
        $titles = [];
        if ($this->getQuestionSetType() == self::QUESTION_SET_TYPE_FIXED) {
            $result = $this->db->queryF(
                "SELECT qpl_questions.title, qpl_questions.question_id FROM tst_test_question, qpl_questions WHERE tst_test_question.test_fi = %s AND tst_test_question.question_fi = qpl_questions.question_id ORDER BY tst_test_question.sequence",
                ['integer'],
                [$this->getTestId()]
            );
            while ($row = $this->db->fetchAssoc($result)) {
                $titles[$row['question_id']] = $row["title"];
            }
        }
        return $titles;
    }

    // fau: testNav - add number parameter (to show if title should not be shown)
    /**
     * Returns the title of a test question and checks if the title output is allowed.
     * If not, the localized text "question" will be returned.
     *
     * @param string $title The original title of the question
     * @param integer $nr The number of the question in the sequence
     * @return string The title for the question title output
     * @access public
     */
    public function getQuestionTitle($title, $nr = null, $points = null): string
    {
        switch($this->getTitleOutput()) {
            case '0':
            case '1':
                return $title;
                break;
            case '2':
                if (isset($nr)) {
                    return $this->lng->txt("ass_question") . ' ' . $nr;
                }
                return $this->lng->txt("ass_question");
                break;
            case 3:
                if (isset($nr)) {
                    $txt = $this->lng->txt("ass_question") . ' ' . $nr;
                } else {
                    $txt = $this->lng->txt("ass_question");
                }
                if($points != '') {
                    $lngv = $this->lng->txt('points');
                    if ($points == 1) {
                        $lngv = $this->lng->txt('point');
                    }
                    $txt .= ' - ' . $points . ' ' . $lngv;
                }
                return $txt;
                break;

        }
        return $this->lng->txt("ass_question");
    }
    // fau.

    /**
    * Returns the dataset for a given question id
    *
    * @param integer $question_id The database id of the question
    * @return object Question dataset
    * @access public
    * @see $questions
    */
    public function getQuestionDataset($question_id): object
    {
        $result = $this->db->queryF(
            "SELECT qpl_questions.*, qpl_qst_type.type_tag FROM qpl_questions, qpl_qst_type WHERE qpl_questions.question_id = %s AND qpl_questions.question_type_fi = qpl_qst_type.question_type_id",
            ['integer'],
            [$question_id]
        );
        $row = $this->db->fetchObject($result);
        return $row;
    }

    /**
    * Get the id's of the questions which are already part of the test
    *
    * @return array An array containing the already existing questions
    * @access	public
    */
    public function &getExistingQuestions($pass = null): array
    {
        $existing_questions = [];
        $active_id = $this->getActiveIdOfUser($this->user->getId());
        if ($this->isRandomTest()) {
            if (is_null($pass)) {
                $pass = 0;
            }
            $result = $this->db->queryF(
                "SELECT qpl_questions.original_id FROM qpl_questions, tst_test_rnd_qst WHERE tst_test_rnd_qst.active_fi = %s AND tst_test_rnd_qst.question_fi = qpl_questions.question_id AND tst_test_rnd_qst.pass = %s",
                ['integer','integer'],
                [$active_id, $pass]
            );
        } else {
            $result = $this->db->queryF(
                "SELECT qpl_questions.original_id FROM qpl_questions, tst_test_question WHERE tst_test_question.test_fi = %s AND tst_test_question.question_fi = qpl_questions.question_id",
                ['integer'],
                [$this->getTestId()]
            );
        }
        while ($data = $this->db->fetchObject($result)) {
            if ($data->original_id === null) {
                continue;
            }

            array_push($existing_questions, $data->original_id);
        }
        return $existing_questions;
    }

    /**
    * Returns the question type of a question with a given id
    *
    * @param integer $question_id The database id of the question
    * @result string The question type string
    * @access private
    */
    public function getQuestionType($question_id)
    {
        if ($question_id < 1) {
            return -1;
        }
        $result = $this->db->queryF(
            "SELECT type_tag FROM qpl_questions, qpl_qst_type WHERE qpl_questions.question_id = %s AND qpl_questions.question_type_fi = qpl_qst_type.question_type_id",
            ['integer'],
            [$question_id]
        );
        if ($result->numRows() == 1) {
            $data = $this->db->fetchObject($result);
            return $data->type_tag;
        } else {
            return "";
        }
    }

    /**
    * Write the initial entry for the tests working time to the database
    *
    * @param integer $user_id The database id of the user working with the test
    * @access	public
    */
    public function startWorkingTime($active_id, $pass)
    {
        $next_id = $this->db->nextId('tst_times');
        $affectedRows = $this->db->manipulateF(
            "INSERT INTO tst_times (times_id, active_fi, started, finished, pass, tstamp) VALUES (%s, %s, %s, %s, %s, %s)",
            ['integer', 'integer', 'timestamp', 'timestamp', 'integer', 'integer'],
            [$next_id, $active_id, date("Y-m-d H:i:s"), date("Y-m-d H:i:s"), $pass, time()]
        );
        return $next_id;
    }

    /**
    * Update the working time of a test when a question is answered
    *
    * @param integer $times_id The database id of a working time entry
    * @access	public
    */
    public function updateWorkingTime($times_id)
    {
        $affectedRows = $this->db->manipulateF(
            "UPDATE tst_times SET finished = %s, tstamp = %s WHERE times_id = %s",
            ['timestamp', 'integer', 'integer'],
            [date('Y-m-d H:i:s'), time(), $times_id]
        );
    }

    /**
    * Gets the id's of all questions a user already worked through
    *
    * @return array The question id's of the questions already worked through
    * @access	public
    */
    public function &getWorkedQuestions($active_id, $pass = null): array
    {
        if (is_null($pass)) {
            $result = $this->db->queryF(
                "SELECT question_fi FROM tst_solutions WHERE active_fi = %s AND pass = %s GROUP BY question_fi",
                ['integer','integer'],
                [$active_id, 0]
            );
        } else {
            $result = $this->db->queryF(
                "SELECT question_fi FROM tst_solutions WHERE active_fi = %s AND pass = %s GROUP BY question_fi",
                ['integer','integer'],
                [$active_id, $pass]
            );
        }
        $result_array = [];
        while ($row = $this->db->fetchAssoc($result)) {
            array_push($result_array, $row["question_fi"]);
        }
        return $result_array;
    }

    /**
    * Returns true if an active user completed a test pass and did not start a new pass
    *
    * @param integer $active_id The active id of the user
    * @param integer $currentpass The current test pass of the user
    * @return boolean true if an active user completed a test pass and did not start a new pass, false otherwise
    * @access public
    */
    public function isTestFinishedToViewResults($active_id, $currentpass): bool
    {
        $num = ilObjTest::lookupPassResultsUpdateTimestamp($active_id, $currentpass);
        return ((($currentpass > 0) && ($num == 0)) || $this->isTestFinished($active_id)) ? true : false;
    }

    /**
    * Returns all questions of a test in test order
    *
    * @return array An array containing the id's as keys and the database row objects as values
    * @access public
    */
    public function &getAllQuestions($pass = null): array
    {
        $result_array = [];
        if ($this->isRandomTest()) {
            $active_id = $this->getActiveIdOfUser($this->user->getId());
            $this->loadQuestions($active_id, $pass);
            if (count($this->questions) == 0) {
                return $result_array;
            }
            if (is_null($pass)) {
                $pass = self::_getPass($active_id);
            }
            $result = $this->db->queryF(
                "SELECT qpl_questions.* FROM qpl_questions, tst_test_rnd_qst WHERE tst_test_rnd_qst.question_fi = qpl_questions.question_id AND tst_test_rnd_qst.active_fi = %s AND tst_test_rnd_qst.pass = %s AND " . $this->db->in('qpl_questions.question_id', $this->questions, false, 'integer'),
                ['integer','integer'],
                [$active_id, $pass]
            );
        } else {
            if (count($this->questions) == 0) {
                return $result_array;
            }
            $result = $this->db->query("SELECT qpl_questions.* FROM qpl_questions, tst_test_question WHERE tst_test_question.question_fi = qpl_questions.question_id AND " . $this->db->in('qpl_questions.question_id', $this->questions, false, 'integer'));
        }
        while ($row = $this->db->fetchAssoc($result)) {
            $result_array[$row["question_id"]] = $row;
        }
        return $result_array;
    }

    /**
    * Gets the active id of a given user
    *
    * @param integer $user_id The database id of the user
    * @param string $anonymous_id The anonymous id if the test is an anonymized test
    * @return integer The active ID
    * @access	public
    */
    public function getActiveIdOfUser($user_id = "", $anonymous_id = ""): ?int
    {
        if (!$user_id) {
            $user_id = $this->user->getId();
        }

        $tst_access_code = ilSession::get('tst_access_code');
        if (is_array($tst_access_code) &&
            $this->user->getId() === ANONYMOUS_USER_ID &&
            isset($tst_access_code[$this->getTestId()]) &&
            $tst_access_code[$this->getTestId()] !== '') {
            $result = $this->db->queryF(
                'SELECT active_id FROM tst_active WHERE user_fi = %s AND test_fi = %s AND anonymous_id = %s',
                ['integer', 'integer', 'text'],
                [$user_id, $this->test_id, $tst_access_code[$this->getTestId()]]
            );
        } elseif ((string) $anonymous_id !== '') {
            $result = $this->db->queryF(
                'SELECT active_id FROM tst_active WHERE user_fi = %s AND test_fi = %s AND anonymous_id = %s',
                ['integer', 'integer', 'text'],
                [$user_id, $this->test_id, $anonymous_id]
            );
        } else {
            if ($this->user->getId() === ANONYMOUS_USER_ID) {
                return null;
            }
            $result = $this->db->queryF(
                'SELECT active_id FROM tst_active WHERE user_fi = %s AND test_fi = %s',
                ['integer', 'integer'],
                [$user_id, $this->test_id]
            );
        }

        if ($result->numRows()) {
            $row = $this->db->fetchAssoc($result);
            return (int) $row['active_id'];
        }

        return 0;
    }

    public static function _getActiveIdOfUser($user_id = "", $test_id = "")
    {
        global $DIC;
        $ilDB = $DIC['ilDB'];
        $ilUser = $DIC['ilUser'];

        if (!$user_id) {
            $user_id = $ilUser->id;
        }
        if (!$test_id) {
            return "";
        }
        $result = $ilDB->queryF(
            "SELECT tst_active.active_id FROM tst_active WHERE user_fi = %s AND test_fi = %s",
            ['integer', 'integer'],
            [$user_id, $test_id]
        );
        if ($result->numRows()) {
            $row = $ilDB->fetchAssoc($result);
            return $row["active_id"];
        } else {
            return "";
        }
    }

    /**
    * Shuffles the values of a given array
    *
    * @param array $array An array which should be shuffled
    * @access public
    */
    public function pcArrayShuffle($array): array
    {
        $keys = array_keys($array);
        shuffle($keys);
        $result = [];
        foreach ($keys as $key) {
            $result[$key] = $array[$key];
        }
        return $result;
    }

    /**
     * Calculates the results of a test for a given user
     * and returns an array with all test results
     *
     * @return array An array containing the test results for the given user
     */
    public function &getTestResult(
        int $active_id,
        ?int $pass = null,
        bool $ordered_sequence = false,
        bool $considerHiddenQuestions = true,
        bool $considerOptionalQuestions = true
    ): array {
        $results = $this->getResultsForActiveId($active_id);

        if ($pass === null) {
            $pass = (int) $results['pass'];
        }

        $test_sequence_factory = new ilTestSequenceFactory($this, $this->db, $this->questioninfo);
        $test_sequence = $test_sequence_factory->getSequenceByActiveIdAndPass($active_id, $pass);

        $test_sequence->setConsiderHiddenQuestionsEnabled($considerHiddenQuestions);
        $test_sequence->setConsiderOptionalQuestionsEnabled($considerOptionalQuestions);

        $test_sequence->loadFromDb();
        $test_sequence->loadQuestions();

        if ($ordered_sequence) {
            $sequence = $test_sequence->getOrderedSequenceQuestions();
        } else {
            $sequence = $test_sequence->getUserSequenceQuestions();
        }

        $arrResults = [];

        $query = "
			SELECT		tst_test_result.question_fi,
						tst_test_result.points reached,
						tst_test_result.hint_count requested_hints,
						tst_test_result.hint_points hint_points,
						tst_test_result.answered answered

			FROM		tst_test_result

			LEFT JOIN	tst_solutions
			ON			tst_solutions.active_fi = tst_test_result.active_fi
			AND			tst_solutions.question_fi = tst_test_result.question_fi

			WHERE		tst_test_result.active_fi = %s
			AND			tst_test_result.pass = %s
		";

        $solutionresult = $this->db->queryF(
            $query,
            ['integer', 'integer'],
            [$active_id, $pass]
        );

        while ($row = $this->db->fetchAssoc($solutionresult)) {
            $arrResults[ $row['question_fi'] ] = $row;
        }

        $numWorkedThrough = count($arrResults);

        $IN_question_ids = $this->db->in('qpl_questions.question_id', $sequence, false, 'integer');

        $query = "
			SELECT		qpl_questions.*,
						qpl_qst_type.type_tag,
						qpl_sol_sug.question_fi has_sug_sol

			FROM		qpl_qst_type,
						qpl_questions

			LEFT JOIN	qpl_sol_sug
			ON			qpl_sol_sug.question_fi = qpl_questions.question_id

			WHERE		qpl_qst_type.question_type_id = qpl_questions.question_type_fi
			AND			$IN_question_ids
		";

        $result = $this->db->query($query);

        $unordered = [];

        $key = 1;

        $obligationsAnswered = true;

        while ($row = $this->db->fetchAssoc($result)) {
            if (!isset($arrResults[ $row['question_id'] ])) {
                $percentvalue = 0.0;
            } else {
                $percentvalue = (
                    $row['points'] ? $arrResults[$row['question_id']]['reached'] / $row['points'] : 0
                );
            }
            if ($percentvalue < 0) {
                $percentvalue = 0.0;
            }

            $data = [
                "nr" => "$key",
                "title" => ilLegacyFormElementsUtil::prepareFormOutput($row['title']),
                "max" => round($row['points'], 2),
                "reached" => round($arrResults[$row['question_id']]['reached'] ?? 0, 2),
                'requested_hints' => $arrResults[$row['question_id']]['requested_hints'] ?? 0,
                'hint_points' => $arrResults[$row['question_id']]['hint_points'] ?? 0,
                "percent" => sprintf("%2.2f ", ($percentvalue) * 100) . "%",
                "solution" => ($row['has_sug_sol']) ? assQuestion::_getSuggestedSolutionOutput($row['question_id']) : '',
                "type" => $row["type_tag"],
                "qid" => $row['question_id'],
                "original_id" => $row["original_id"],
                "workedthrough" => isset($arrResults[$row['question_id']]) ? 1 : 0,
                'answered' => $arrResults[$row['question_id']]['answered'] ?? 0
            ];

            if (!isset($arrResults[ $row['question_id'] ]['answered']) || !$arrResults[ $row['question_id'] ]['answered']) {
                $obligationsAnswered = false;
            }

            $unordered[ $row['question_id'] ] = $data;

            $key++;
        }

        $numQuestionsTotal = count($unordered);

        $pass_max = 0;
        $pass_reached = 0;
        $pass_requested_hints = 0;
        $pass_hint_points = 0;
        $key = 1;

        $found = [];

        foreach ($sequence as $qid) {
            // building pass point sums based on prepared data
            // for question that exists in users qst sequence
            $pass_max += round($unordered[$qid]['max'], 2);
            $pass_reached += round($unordered[$qid]['reached'], 2);
            $pass_requested_hints += $unordered[$qid]['requested_hints'];
            $pass_hint_points += $unordered[$qid]['hint_points'];

            // pickup prepared data for question
            // that exists in users qst sequence
            $unordered[$qid]['nr'] = $key;
            array_push($found, $unordered[$qid]);

            // increment key counter
            $key++;
        }

        $unordered = null;

        if ($this->getScoreCutting() == 1) {
            if ($results['reached_points'] < 0) {
                $results['reached_points'] = 0;
            }

            if ($pass_reached < 0) {
                $pass_reached = 0;
            }
        }

        $found['pass']['total_max_points'] = $pass_max;
        $found['pass']['total_reached_points'] = $pass_reached;
        $found['pass']['total_requested_hints'] = $pass_requested_hints;
        $found['pass']['total_hint_points'] = $pass_hint_points;
        $found['pass']['percent'] = ($pass_max > 0) ? $pass_reached / $pass_max : 0;
        $found['pass']['obligationsAnswered'] = $obligationsAnswered;
        $found['pass']['num_workedthrough'] = $numWorkedThrough;
        $found['pass']['num_questions_total'] = $numQuestionsTotal;

        $found["test"]["total_max_points"] = $results['max_points'];
        $found["test"]["total_reached_points"] = $results['reached_points'];
        $found["test"]["total_requested_hints"] = $results['hint_count'];
        $found["test"]["total_hint_points"] = $results['hint_points'];
        $found["test"]["result_pass"] = $results['pass'];
        $found['test']['result_tstamp'] = $results['tstamp'];
        $found['test']['obligations_answered'] = $results['obligations_answered'];

        if ((!$found['pass']['total_reached_points']) or (!$found['pass']['total_max_points'])) {
            $percentage = 0.0;
        } else {
            $percentage = ($found['pass']['total_reached_points'] / $found['pass']['total_max_points']) * 100.0;

            if ($percentage < 0) {
                $percentage = 0.0;
            }
        }

        $found["test"]["passed"] = $results['passed'];

        return $found;
    }

    /**
    * Returns the number of persons who started the test
    *
    * @return integer The number of persons who started the test
    * @access public
    */
    public function evalTotalPersons(): int
    {
        $result = $this->db->queryF(
            "SELECT COUNT(active_id) total FROM tst_active WHERE test_fi = %s",
            ['integer'],
            [$this->getTestId()]
        );
        $row = $this->db->fetchAssoc($result);
        return $row["total"];
    }

    /**
    * Returns the complete working time in seconds a user worked on the test
    *
    * @return integer The working time in seconds
    * @access public
    */
    public function getCompleteWorkingTime($user_id): int
    {
        $result = $this->db->queryF(
            "SELECT tst_times.* FROM tst_active, tst_times WHERE tst_active.test_fi = %s AND tst_active.active_id = tst_times.active_fi AND tst_active.user_fi = %s",
            ['integer','integer'],
            [$this->getTestId(), $user_id]
        );
        $time = 0;
        while ($row = $this->db->fetchAssoc($result)) {
            preg_match("/(\d{4})-(\d{2})-(\d{2}) (\d{2}):(\d{2}):(\d{2})/", $row["started"], $matches);
            $epoch_1 = mktime(
                (int) $matches[4],
                (int) $matches[5],
                (int) $matches[6],
                (int) $matches[2],
                (int) $matches[3],
                (int) $matches[1]
            );
            preg_match("/(\d{4})-(\d{2})-(\d{2}) (\d{2}):(\d{2}):(\d{2})/", $row["finished"], $matches);
            $epoch_2 = mktime(
                (int) $matches[4],
                (int) $matches[5],
                (int) $matches[6],
                (int) $matches[2],
                (int) $matches[3],
                (int) $matches[1]
            );
            $time += ($epoch_2 - $epoch_1);
        }
        return $time;
    }

    /**
    * Returns the complete working time in seconds for all test participants
    *
    * @return array An array containing the working time in seconds for all test participants
    * @access public
    */
    public function &getCompleteWorkingTimeOfParticipants(): array
    {
        return $this->_getCompleteWorkingTimeOfParticipants($this->getTestId());
    }

    /**
    * Returns the complete working time in seconds for all test participants
    *
    * @param integer $test_id The database ID of the test
    * @return array An array containing the working time in seconds for all test participants
    * @access public
    */
    public function &_getCompleteWorkingTimeOfParticipants($test_id): array
    {
        $result = $this->db->queryF(
            "SELECT tst_times.* FROM tst_active, tst_times WHERE tst_active.test_fi = %s AND tst_active.active_id = tst_times.active_fi ORDER BY tst_times.active_fi, tst_times.started",
            ['integer'],
            [$test_id]
        );
        $time = 0;
        $times = [];
        while ($row = $this->db->fetchAssoc($result)) {
            if (!array_key_exists($row["active_fi"], $times)) {
                $times[$row["active_fi"]] = 0;
            }
            preg_match("/(\d{4})-(\d{2})-(\d{2}) (\d{2}):(\d{2}):(\d{2})/", $row["started"], $matches);
            $epoch_1 = mktime(
                (int) $matches[4],
                (int) $matches[5],
                (int) $matches[6],
                (int) $matches[2],
                (int) $matches[3],
                (int) $matches[1]
            );
            preg_match("/(\d{4})-(\d{2})-(\d{2}) (\d{2}):(\d{2}):(\d{2})/", $row["finished"], $matches);
            $epoch_2 = mktime(
                (int) $matches[4],
                (int) $matches[5],
                (int) $matches[6],
                (int) $matches[2],
                (int) $matches[3],
                (int) $matches[1]
            );
            $times[$row["active_fi"]] += ($epoch_2 - $epoch_1);
        }
        return $times;
    }

    /**
    * Returns the complete working time in seconds for a test participant
    *
    * @return integer The working time in seconds for the test participant
    * @access public
    */
    public function getCompleteWorkingTimeOfParticipant($active_id): int
    {
        $result = $this->db->queryF(
            "SELECT tst_times.* FROM tst_active, tst_times WHERE tst_active.test_fi = %s AND tst_active.active_id = tst_times.active_fi AND tst_active.active_id = %s ORDER BY tst_times.active_fi, tst_times.started",
            ['integer','integer'],
            [$this->getTestId(), $active_id]
        );
        $time = 0;
        while ($row = $this->db->fetchAssoc($result)) {
            preg_match("/(\d{4})-(\d{2})-(\d{2}) (\d{2}):(\d{2}):(\d{2})/", $row["started"], $matches);
            $epoch_1 = mktime(
                (int) $matches[4],
                (int) $matches[5],
                (int) $matches[6],
                (int) $matches[2],
                (int) $matches[3],
                (int) $matches[1]
            );
            preg_match("/(\d{4})-(\d{2})-(\d{2}) (\d{2}):(\d{2}):(\d{2})/", $row["finished"], $matches);
            $epoch_2 = mktime(
                (int) $matches[4],
                (int) $matches[5],
                (int) $matches[6],
                (int) $matches[2],
                (int) $matches[3],
                (int) $matches[1]
            );
            $time += ($epoch_2 - $epoch_1);
        }
        return $time;
    }

    /**
    * Returns the complete working time in seconds for a test participant
    *
    * @return integer The working time in seconds for the test participant
    * @access public
    */
    public static function _getWorkingTimeOfParticipantForPass($active_id, $pass): int
    {
        global $DIC;
        $ilDB = $DIC['ilDB'];

        $result = $ilDB->queryF(
            "SELECT * FROM tst_times WHERE active_fi = %s AND pass = %s ORDER BY started",
            ['integer','integer'],
            [$active_id, $pass]
        );
        $time = 0;
        while ($row = $ilDB->fetchAssoc($result)) {
            preg_match("/(\d{4})-(\d{2})-(\d{2}) (\d{2}):(\d{2}):(\d{2})/", $row["started"], $matches);
            $epoch_1 = mktime(
                (int) $matches[4],
                (int) $matches[5],
                (int) $matches[6],
                (int) $matches[2],
                (int) $matches[3],
                (int) $matches[1]
            );
            preg_match("/(\d{4})-(\d{2})-(\d{2}) (\d{2}):(\d{2}):(\d{2})/", $row["finished"], $matches);
            $epoch_2 = mktime(
                (int) $matches[4],
                (int) $matches[5],
                (int) $matches[6],
                (int) $matches[2],
                (int) $matches[3],
                (int) $matches[1]
            );
            $time += ($epoch_2 - $epoch_1);
        }
        return $time;
    }

    /**
    * Returns the first and last visit of a participant
    *
    * @param integer $active_id The active ID of the participant
    * @return array The first and last visit of a participant
    * @access public
    */
    public function getVisitTimeOfParticipant($active_id): array
    {
        return ilObjTest::_getVisitTimeOfParticipant($this->getTestId(), $active_id);
    }

    /**
    * Returns the first and last visit of a participant
    *
    * @param integer $test_id The database ID of the test
    * @param integer $active_id The active ID of the participant
    * @return array The first and last visit of a participant
    * @access public
    */
    public function _getVisitTimeOfParticipant($test_id, $active_id): array
    {
        $result = $this->db->queryF(
            "SELECT tst_times.* FROM tst_active, tst_times WHERE tst_active.test_fi = %s AND tst_active.active_id = tst_times.active_fi AND tst_active.active_id = %s ORDER BY tst_times.started",
            ['integer','integer'],
            [$test_id, $active_id]
        );
        $firstvisit = 0;
        $lastvisit = 0;
        while ($row = $this->db->fetchAssoc($result)) {
            preg_match("/(\d{4})-(\d{2})-(\d{2}) (\d{2}):(\d{2}):(\d{2})/", $row["started"], $matches);
            $epoch_1 = mktime(
                (int) $matches[4],
                (int) $matches[5],
                (int) $matches[6],
                (int) $matches[2],
                (int) $matches[3],
                (int) $matches[1]
            );
            if ($firstvisit == 0 || $epoch_1 < $firstvisit) {
                $firstvisit = $epoch_1;
            }
            preg_match("/(\d{4})-(\d{2})-(\d{2}) (\d{2}):(\d{2}):(\d{2})/", $row["finished"], $matches);
            $epoch_2 = mktime(
                (int) $matches[4],
                (int) $matches[5],
                (int) $matches[6],
                (int) $matches[2],
                (int) $matches[3],
                (int) $matches[1]
            );
            if ($epoch_2 > $lastvisit) {
                $lastvisit = $epoch_2;
            }
        }
        return ["firstvisit" => $firstvisit, "lastvisit" => $lastvisit];
    }

    /**
    * Returns the statistical evaluation of the test for a specified user
    */
    public function evalStatistical($active_id): array
    {
        $pass = ilObjTest::_getResultPass($active_id);
        $test_result = &$this->getTestResult($active_id, $pass);
        $result = $this->db->queryF(
            "SELECT tst_times.* FROM tst_active, tst_times WHERE tst_active.active_id = %s AND tst_active.active_id = tst_times.active_fi",
            ['integer'],
            [$active_id]
        );
        $times = [];
        $first_visit = 0;
        $last_visit = 0;
        while ($row = $this->db->fetchObject($result)) {
            preg_match("/(\d{4})-(\d{2})-(\d{2}) (\d{2}):(\d{2}):(\d{2})/", $row->started, $matches);
            $epoch_1 = mktime(
                (int) $matches[4],
                (int) $matches[5],
                (int) $matches[6],
                (int) $matches[2],
                (int) $matches[3],
                (int) $matches[1]
            );
            if (!$first_visit) {
                $first_visit = $epoch_1;
            }
            if ($epoch_1 < $first_visit) {
                $first_visit = $epoch_1;
            }
            preg_match("/(\d{4})-(\d{2})-(\d{2}) (\d{2}):(\d{2}):(\d{2})/", $row->finished, $matches);
            $epoch_2 = mktime(
                (int) $matches[4],
                (int) $matches[5],
                (int) $matches[6],
                (int) $matches[2],
                (int) $matches[3],
                (int) $matches[1]
            );
            if (!$last_visit) {
                $last_visit = $epoch_2;
            }
            if ($epoch_2 > $last_visit) {
                $last_visit = $epoch_2;
            }
            $times[$row->active_fi] += ($epoch_2 - $epoch_1);
        }
        $max_time = 0;
        foreach ($times as $key => $value) {
            $max_time += $value;
        }
        if ((!$test_result["test"]["total_reached_points"]) or (!$test_result["test"]["total_max_points"])) {
            $percentage = 0.0;
        } else {
            $percentage = ($test_result["test"]["total_reached_points"] / $test_result["test"]["total_max_points"]) * 100.0;
            if ($percentage < 0) {
                $percentage = 0.0;
            }
        }
        $mark_obj = $this->mark_schema->getMatchingMark($percentage);
        $first_date = getdate($first_visit);
        $last_date = getdate($last_visit);
        $qworkedthrough = 0;
        foreach ($test_result as $key => $value) {
            if (preg_match("/\d+/", $key)) {
                $qworkedthrough += $value["workedthrough"];
            }
        }
        if (!$qworkedthrough) {
            $atimeofwork = 0;
        } else {
            $atimeofwork = $max_time / $qworkedthrough;
        }

        $obligationsAnswered = $test_result["test"]["obligations_answered"];

        $result_mark = "";
        $passed = "";

        if ($mark_obj) {
            $result_mark = $mark_obj->getShortName();

            if ($mark_obj->getPassed() && $obligationsAnswered) {
                $passed = 1;
            } else {
                $passed = 0;
            }
        }
        $percent_worked_through = 0;
        if (count($this->questions)) {
            $percent_worked_through = $qworkedthrough / count($this->questions);
        }
        $result_array = [
            "qworkedthrough" => $qworkedthrough,
            "qmax" => count($this->questions),
            "pworkedthrough" => $percent_worked_through,
            "timeofwork" => $max_time,
            "atimeofwork" => $atimeofwork,
            "firstvisit" => $first_date,
            "lastvisit" => $last_date,
            "resultspoints" => $test_result["test"]["total_reached_points"],
            "maxpoints" => $test_result["test"]["total_max_points"],
            "resultsmarks" => $result_mark,
            "passed" => $passed,
            "distancemedian" => "0"
        ];
        foreach ($test_result as $key => $value) {
            if (preg_match("/\d+/", $key)) {
                $result_array[$key] = $value;
            }
        }
        return $result_array;
    }

    /**
    * Returns an array with the total points of all users who passed the test
    * This array could be used for statistics
    *
    * @return array The total point values
    * @access public
    */
    public function &getTotalPointsPassedArray(): array
    {
        $totalpoints_array = [];
        $all_users = $this->evalTotalParticipantsArray();
        foreach ($all_users as $active_id => $user_name) {
            $test_result = &$this->getTestResult($active_id);
            $reached = $test_result["test"]["total_reached_points"];
            $total = $test_result["test"]["total_max_points"];
            $percentage = $total != 0 ? $reached / $total : 0;
            $mark = $this->mark_schema->getMatchingMark($percentage * 100.0);

            $obligationsAnswered = $test_result["test"]["obligations_answered"];

            if ($mark) {
                if ($mark->getPassed() && $obligationsAnswered) {
                    array_push($totalpoints_array, $test_result["test"]["total_reached_points"]);
                }
            }
        }
        return $totalpoints_array;
    }

    /**
     * Returns all persons who started the test
     *
     * @return array The active ids, names and logins of the persons who started the test
    */
    public function &getParticipants(): array
    {
        $result = $this->db->queryF(
            "SELECT tst_active.active_id, usr_data.usr_id, usr_data.firstname, usr_data.lastname, usr_data.title, usr_data.login FROM tst_active LEFT JOIN usr_data ON tst_active.user_fi = usr_data.usr_id WHERE tst_active.test_fi = %s ORDER BY usr_data.lastname ASC",
            ['integer'],
            [$this->getTestId()]
        );
        $persons_array = [];
        while ($row = $this->db->fetchAssoc($result)) {
            $name = $this->lng->txt("anonymous");
            $fullname = $this->lng->txt("anonymous");
            $login = "";
            if (!$this->getAnonymity()) {
                if (strlen($row["firstname"] . $row["lastname"] . $row["title"]) == 0) {
                    $name = $this->lng->txt("deleted_user");
                    $fullname = $this->lng->txt("deleted_user");
                    $login = $this->lng->txt("unknown");
                } else {
                    $login = $row["login"];
                    if ($row["usr_id"] == ANONYMOUS_USER_ID) {
                        $name = $this->lng->txt("anonymous");
                        $fullname = $this->lng->txt("anonymous");
                    } else {
                        $name = trim($row["lastname"] . ", " . $row["firstname"] . " " . $row["title"]);
                        $fullname = trim($row["title"] . " " . $row["firstname"] . " " . $row["lastname"]);
                    }
                }
            }
            $persons_array[$row["active_id"]] = [
                "name" => $name,
                "fullname" => $fullname,
                "login" => $login
            ];
        }
        return $persons_array;
    }

    /**
    * Returns all persons who started the test
    *
    * @return array The user id's and names of the persons who started the test
    * @access public
    */
    public function evalTotalPersonsArray($name_sort_order = "asc"): array
    {
        $result = $this->db->queryF(
            "SELECT tst_active.user_fi, tst_active.active_id, usr_data.firstname, usr_data.lastname, usr_data.title FROM tst_active LEFT JOIN usr_data ON tst_active.user_fi = usr_data.usr_id WHERE tst_active.test_fi = %s ORDER BY usr_data.lastname " . strtoupper($name_sort_order),
            ['integer'],
            [$this->getTestId()]
        );
        $persons_array = [];
        while ($row = $this->db->fetchAssoc($result)) {
            if ($this->getAccessFilteredParticipantList() && !$this->getAccessFilteredParticipantList()->isActiveIdInList($row["active_id"])) {
                continue;
            }

            if ($this->getAnonymity()) {
                $persons_array[$row["active_id"]] = $this->lng->txt("anonymous");
            } else {
                if (strlen($row["firstname"] . $row["lastname"] . $row["title"]) == 0) {
                    $persons_array[$row["active_id"]] = $this->lng->txt("deleted_user");
                } else {
                    if ($row["user_fi"] == ANONYMOUS_USER_ID) {
                        $persons_array[$row["active_id"]] = $row["lastname"];
                    } else {
                        $persons_array[$row["active_id"]] = trim($row["lastname"] . ", " . $row["firstname"] . " " . $row["title"]);
                    }
                }
            }
        }
        return $persons_array;
    }

    /**
    * Returns all participants who started the test
    *
    * @return array The active user id's and names of the persons who started the test
    */
    public function evalTotalParticipantsArray($name_sort_order = "asc"): array
    {
        $result = $this->db->queryF(
            "SELECT tst_active.user_fi, tst_active.active_id, usr_data.login, usr_data.firstname, usr_data.lastname, usr_data.title FROM tst_active LEFT JOIN usr_data ON tst_active.user_fi = usr_data.usr_id WHERE tst_active.test_fi = %s ORDER BY usr_data.lastname " . strtoupper($name_sort_order),
            ['integer'],
            [$this->getTestId()]
        );
        $persons_array = [];
        while ($row = $this->db->fetchAssoc($result)) {
            if ($this->getAnonymity()) {
                $persons_array[$row["active_id"]] = ["name" => $this->lng->txt("anonymous")];
            } else {
                if (strlen($row["firstname"] . $row["lastname"] . $row["title"]) == 0) {
                    $persons_array[$row["active_id"]] = ["name" => $this->lng->txt("deleted_user")];
                } else {
                    if ($row["user_fi"] == ANONYMOUS_USER_ID) {
                        $persons_array[$row["active_id"]] = ["name" => $row["lastname"]];
                    } else {
                        $persons_array[$row["active_id"]] = ["name" => trim($row["lastname"] . ", " . $row["firstname"] . " " . $row["title"]), "login" => $row["login"]];
                    }
                }
            }
        }
        return $persons_array;
    }

    /**
    * Retrieves all the assigned questions for all test passes of a test participant
    *
    * @return array An associated array containing the questions
    * @access public
    */
    public function &getQuestionsOfTest($active_id): array
    {
        if ($this->isRandomTest()) {
            $this->db->setLimit($this->getQuestionCount(), 0);
            $result = $this->db->queryF(
                "SELECT tst_test_rnd_qst.sequence, tst_test_rnd_qst.question_fi, " .
                "tst_test_rnd_qst.pass, qpl_questions.points " .
                "FROM tst_test_rnd_qst, qpl_questions " .
                "WHERE tst_test_rnd_qst.question_fi = qpl_questions.question_id " .
                "AND tst_test_rnd_qst.active_fi = %s ORDER BY tst_test_rnd_qst.sequence",
                ['integer'],
                [$active_id]
            );
        } else {
            $result = $this->db->queryF(
                "SELECT tst_test_question.sequence, tst_test_question.question_fi, " .
                "qpl_questions.points " .
                "FROM tst_test_question, tst_active, qpl_questions " .
                "WHERE tst_test_question.question_fi = qpl_questions.question_id " .
                "AND tst_active.active_id = %s AND tst_active.test_fi = tst_test_question.test_fi",
                ['integer'],
                [$active_id]
            );
        }
        $qtest = [];
        if ($result->numRows()) {
            while ($row = $this->db->fetchAssoc($result)) {
                array_push($qtest, $row);
            }
        }
        return $qtest;
    }

    /**
    * Retrieves all the assigned questions for a test participant in a given test pass
    *
    * @return array An associated array containing the questions
    * @access public
    */
    public function &getQuestionsOfPass($active_id, $pass): array
    {
        if ($this->isRandomTest()) {
            $this->db->setLimit($this->getQuestionCount(), 0);
            $result = $this->db->queryF(
                "SELECT tst_test_rnd_qst.sequence, tst_test_rnd_qst.question_fi, " .
                "qpl_questions.points " .
                "FROM tst_test_rnd_qst, qpl_questions " .
                "WHERE tst_test_rnd_qst.question_fi = qpl_questions.question_id " .
                "AND tst_test_rnd_qst.active_fi = %s AND tst_test_rnd_qst.pass = %s " .
                "ORDER BY tst_test_rnd_qst.sequence",
                ['integer', 'integer'],
                [$active_id, $pass]
            );
        } else {
            $result = $this->db->queryF(
                "SELECT tst_test_question.sequence, tst_test_question.question_fi, " .
                "qpl_questions.points " .
                "FROM tst_test_question, tst_active, qpl_questions " .
                "WHERE tst_test_question.question_fi = qpl_questions.question_id " .
                "AND tst_active.active_id = %s AND tst_active.test_fi = tst_test_question.test_fi",
                ['integer'],
                [$active_id]
            );
        }
        $qpass = [];
        if ($result->numRows()) {
            while ($row = $this->db->fetchAssoc($result)) {
                array_push($qpass, $row);
            }
        }
        return $qpass;
    }

    public function getAccessFilteredParticipantList(): ?ilTestParticipantList
    {
        return $this->access_filtered_participant_list;
    }

    public function setAccessFilteredParticipantList(ilTestParticipantList $access_filtered_participant_list): void
    {
        $this->access_filtered_participant_list = $access_filtered_participant_list;
    }

    public function buildStatisticsAccessFilteredParticipantList(): ilTestParticipantList
    {
        $list = new ilTestParticipantList($this, $this->user, $this->lng, $this->db);
        $list->initializeFromDbRows($this->getTestParticipants());

        return $list->getAccessFilteredList(
            $this->participant_access_filter->getAccessStatisticsUserFilter($this->getRefId())
        );
    }

    public function getUnfilteredEvaluationData(): ilTestEvaluationData
    {
        $data = new ilTestEvaluationData($this->db, $this);

        $query = "
			SELECT		tst_test_result.*,
						qpl_questions.original_id,
						qpl_questions.title questiontitle,
						qpl_questions.points maxpoints

			FROM		tst_test_result, qpl_questions, tst_active

			WHERE		tst_active.active_id = tst_test_result.active_fi
			AND			qpl_questions.question_id = tst_test_result.question_fi
			AND			tst_active.test_fi = %s

			ORDER BY	tst_active.active_id ASC, tst_test_result.pass ASC, tst_test_result.tstamp DESC
		";

        $result = $this->db->queryF(
            $query,
            ['integer'],
            [$this->getTestId()]
        );

        $pass = null;
        $checked = [];
        $datasets = 0;
        $questionData = [];

        while ($row = $this->db->fetchAssoc($result)) {
            if (!$data->participantExists($row["active_fi"])) {
                continue;
            }

            $participantObject = $data->getParticipant($row["active_fi"]);
            $passObject = $participantObject->getPass($row["pass"]);

            if (!($passObject instanceof ilTestEvaluationPassData)) {
                continue;
            }

            $passObject->addAnsweredQuestion(
                $row["question_fi"],
                $row["maxpoints"],
                $row["points"],
                (bool) $row['answered'],
                null,
                $row['manual']
            );
        }

        foreach (array_keys($data->getParticipants()) as $active_id) {
            if ($this->isRandomTest()) {
                for ($testpass = 0; $testpass <= $data->getParticipant($active_id)->getLastPass(); $testpass++) {
                    $this->db->setLimit($this->getQuestionCount(), 0);

                    $query = "
						SELECT tst_test_rnd_qst.sequence, tst_test_rnd_qst.question_fi, qpl_questions.original_id,
						tst_test_rnd_qst.pass, qpl_questions.points, qpl_questions.title
						FROM tst_test_rnd_qst, qpl_questions
						WHERE tst_test_rnd_qst.question_fi = qpl_questions.question_id
						AND tst_test_rnd_qst.pass = %s
						AND tst_test_rnd_qst.active_fi = %s ORDER BY tst_test_rnd_qst.sequence
					";

                    $result = $this->db->queryF(
                        $query,
                        ['integer','integer'],
                        [$testpass, $active_id]
                    );

                    if ($result->numRows()) {
                        while ($row = $this->db->fetchAssoc($result)) {
                            $tpass = array_key_exists("pass", $row) ? $row["pass"] : 0;

                            $data->getParticipant($active_id)->addQuestion(
                                $row["original_id"],
                                $row["question_fi"],
                                $row["points"],
                                $row["sequence"],
                                $tpass
                            );

                            $data->addQuestionTitle($row["question_fi"], $row["title"]);
                        }
                    }
                }
            } else {
                $query = "
					SELECT tst_test_question.sequence, tst_test_question.question_fi,
					qpl_questions.points, qpl_questions.title, qpl_questions.original_id
					FROM tst_test_question, tst_active, qpl_questions
					WHERE tst_test_question.question_fi = qpl_questions.question_id
					AND tst_active.active_id = %s
					AND tst_active.test_fi = tst_test_question.test_fi
					ORDER BY tst_test_question.sequence
				";

                $result = $this->db->queryF(
                    $query,
                    ['integer'],
                    [$active_id]
                );

                if ($result->numRows()) {
                    $questionsbysequence = [];

                    while ($row = $this->db->fetchAssoc($result)) {
                        $questionsbysequence[$row["sequence"]] = $row;
                    }

                    $seqresult = $this->db->queryF(
                        "SELECT * FROM tst_sequence WHERE active_fi = %s",
                        ['integer'],
                        [$active_id]
                    );

                    while ($seqrow = $this->db->fetchAssoc($seqresult)) {
                        $questionsequence = unserialize($seqrow["sequence"]);

                        foreach ($questionsequence as $sidx => $seq) {
                            $data->getParticipant($active_id)->addQuestion(
                                $questionsbysequence[$seq]['original_id'] ?? 0,
                                $questionsbysequence[$seq]['question_fi'],
                                $questionsbysequence[$seq]['points'],
                                $sidx + 1,
                                $seqrow['pass']
                            );

                            $data->addQuestionTitle(
                                $questionsbysequence[$seq]["question_fi"],
                                $questionsbysequence[$seq]["title"]
                            );
                        }
                    }
                }
            }
        }

        foreach (array_keys($data->getParticipants()) as $active_id) {
            $tstUserData = $data->getParticipant($active_id);

            $percentage = $tstUserData->getReachedPointsInPercent();

            $obligationsAnswered = $tstUserData->areObligationsAnswered();

            $mark = $this->mark_schema->getMatchingMark($percentage);

            if (is_object($mark)) {
                $tstUserData->setMark($mark->getShortName());
                $tstUserData->setMarkOfficial($mark->getOfficialName());

                $tstUserData->setPassed(
                    $mark->getPassed() && $tstUserData->areObligationsAnswered()
                );
            }

            $visitingTime = $this->getVisitTimeOfParticipant($active_id);

            $tstUserData->setFirstVisit($visitingTime["firstvisit"]);
            $tstUserData->setLastVisit($visitingTime["lastvisit"]);
        }

        return $data;
    }

    public static function _getQuestionCountAndPointsForPassOfParticipant($active_id, $pass): array
    {
        global $DIC;
        $ilDB = $DIC['ilDB'];

        $questionSetType = ilObjTest::lookupQuestionSetTypeByActiveId($active_id);

        switch ($questionSetType) {
            case ilObjTest::QUESTION_SET_TYPE_RANDOM:

                $res = $ilDB->queryF(
                    "
						SELECT		tst_test_rnd_qst.pass,
									COUNT(tst_test_rnd_qst.question_fi) qcount,
									SUM(qpl_questions.points) qsum

						FROM		tst_test_rnd_qst,
									qpl_questions

						WHERE		tst_test_rnd_qst.question_fi = qpl_questions.question_id
						AND			tst_test_rnd_qst.active_fi = %s
						AND			pass = %s

						GROUP BY	tst_test_rnd_qst.active_fi,
									tst_test_rnd_qst.pass
					",
                    ['integer', 'integer'],
                    [$active_id, $pass]
                );

                break;

            case ilObjTest::QUESTION_SET_TYPE_FIXED:

                $res = $ilDB->queryF(
                    "
						SELECT		COUNT(tst_test_question.question_fi) qcount,
									SUM(qpl_questions.points) qsum

						FROM		tst_test_question,
									qpl_questions,
									tst_active

						WHERE		tst_test_question.question_fi = qpl_questions.question_id
						AND			tst_test_question.test_fi = tst_active.test_fi
						AND			tst_active.active_id = %s

						GROUP BY	tst_test_question.test_fi
					",
                    ['integer'],
                    [$active_id]
                );

                break;

            default:

                throw new ilTestException("not supported question set type: $questionSetType");
        }

        $row = $ilDB->fetchAssoc($res);

        if (is_array($row)) {
            return ["count" => $row["qcount"], "points" => $row["qsum"]];
        }

        return ["count" => 0, "points" => 0];
    }

    public function &getCompleteEvaluationData($withStatistics = true, $filterby = "", $filtertext = ""): ilTestEvaluationData
    {
        $data = $this->getUnfilteredEvaluationData();
        if ($withStatistics) {
            $data->calculateStatistics();
        }
        $data->setFilter($filterby, $filtertext);
        return $data;
    }

    /**
    * Creates an associated array with the results of all participants of a test
    *
    * @return array An associated array containing the results
    * @access public
    */
    public function &evalResultsOverview(): array
    {
        return $this->_evalResultsOverview($this->getTestId());
    }

    /**
    * Creates an associated array with the results of all participants of a test
    *
    * @return array An associated array containing the results
    * @access public
    */
    public function &_evalResultsOverview($test_id): array
    {
        $result = $this->db->queryF(
            "SELECT usr_data.usr_id, usr_data.firstname, usr_data.lastname, usr_data.title, usr_data.login, " .
            "tst_test_result.*, qpl_questions.original_id, qpl_questions.title questiontitle, " .
            "qpl_questions.points maxpoints " .
            "FROM tst_test_result, qpl_questions, tst_active " .
            "LEFT JOIN usr_data ON tst_active.user_fi = usr_data.usr_id " .
            "WHERE tst_active.active_id = tst_test_result.active_fi " .
            "AND qpl_questions.question_id = tst_test_result.question_fi " .
            "AND tst_active.test_fi = %s " .
            "ORDER BY tst_active.active_id, tst_test_result.pass, tst_test_result.tstamp",
            ['integer'],
            [$test_id]
        );
        $overview = [];
        while ($row = $this->db->fetchAssoc($result)) {
            if (!array_key_exists($row["active_fi"], $overview)) {
                $overview[$row["active_fi"]] = [];
                $overview[$row["active_fi"]]["firstname"] = $row["firstname"];
                $overview[$row["active_fi"]]["lastname"] = $row["lastname"];
                $overview[$row["active_fi"]]["title"] = $row["title"];
                $overview[$row["active_fi"]]["login"] = $row["login"];
                $overview[$row["active_fi"]]["usr_id"] = $row["usr_id"];
                $overview[$row["active_fi"]]["started"] = $row["started"];
                $overview[$row["active_fi"]]["finished"] = $row["finished"];
            }
            if (!array_key_exists($row["pass"], $overview[$row["active_fi"]])) {
                $overview[$row["active_fi"]][$row["pass"]] = [];
                $overview[$row["active_fi"]][$row["pass"]]["reached"] = 0;
                $overview[$row["active_fi"]][$row["pass"]]["maxpoints"] = $row["maxpoints"];
            }
            array_push($overview[$row["active_fi"]][$row["pass"]], $row);
            $overview[$row["active_fi"]][$row["pass"]]["reached"] += $row["points"];
        }
        return $overview;
    }

    /**
    * Creates an associated array with the results for a given participant of a test
    *
    * @param integer $active_id The active id of the participant
    * @return array An associated array containing the results
    * @access public
    */
    public function &evalResultsOverviewOfParticipant($active_id): array
    {
        $result = $this->db->queryF(
            "SELECT usr_data.usr_id, usr_data.firstname, usr_data.lastname, usr_data.title, usr_data.login, " .
            "tst_test_result.*, qpl_questions.original_id, qpl_questions.title questiontitle, " .
            "qpl_questions.points maxpoints " .
            "FROM tst_test_result, qpl_questions, tst_active " .
            "LEFT JOIN usr_data ON tst_active.user_fi = usr_data.usr_id " .
            "WHERE tst_active.active_id = tst_test_result.active_fi " .
            "AND qpl_questions.question_id = tst_test_result.question_fi " .
            "AND tst_active.test_fi = %s AND tst_active.active_id = %s" .
            "ORDER BY tst_active.active_id, tst_test_result.pass, tst_test_result.tstamp",
            ['integer', 'integer'],
            [$this->getTestId(), $active_id]
        );
        $overview = [];
        while ($row = $this->db->fetchAssoc($result)) {
            if (!array_key_exists($row["active_fi"], $overview)) {
                $overview[$row["active_fi"]] = [];
                $overview[$row["active_fi"]]["firstname"] = $row["firstname"];
                $overview[$row["active_fi"]]["lastname"] = $row["lastname"];
                $overview[$row["active_fi"]]["title"] = $row["title"];
                $overview[$row["active_fi"]]["login"] = $row["login"];
                $overview[$row["active_fi"]]["usr_id"] = $row["usr_id"];
                $overview[$row["active_fi"]]["started"] = $row["started"];
                $overview[$row["active_fi"]]["finished"] = $row["finished"];
            }
            if (!array_key_exists($row["pass"], $overview[$row["active_fi"]])) {
                $overview[$row["active_fi"]][$row["pass"]] = [];
                $overview[$row["active_fi"]][$row["pass"]]["reached"] = 0;
                $overview[$row["active_fi"]][$row["pass"]]["maxpoints"] = $row["maxpoints"];
            }
            array_push($overview[$row["active_fi"]][$row["pass"]], $row);
            $overview[$row["active_fi"]][$row["pass"]]["reached"] += $row["points"];
        }
        return $overview;
    }

    /**
    * Builds a user name for the output depending on test type and existence of
    * the user
    *
    * @param int $user_id The database ID of the user
    * @param string $firstname The first name of the user
    * @param string $lastname The last name of the user
    * @param string $title The title of the user
    * @return string The output name of the user
    * @access public
    */
    public function buildName($user_id, $firstname, $lastname, $title): string
    {
        $name = "";
        if (strlen($firstname . $lastname . $title) == 0) {
            $name = $this->lng->txt("deleted_user");
        } else {
            if ($user_id == ANONYMOUS_USER_ID) {
                $name = $lastname;
            } else {
                $name = trim($lastname . ", " . $firstname . " " . $title);
            }
            if ($this->getAnonymity()) {
                $name = $this->lng->txt("anonymous");
            }
        }
        return $name;
    }

    public function evalTotalStartedAverageTime(?array $active_ids_to_filter = null): float
    {
        $query = "SELECT tst_times.* FROM tst_active, tst_times WHERE tst_active.test_fi = %s AND tst_active.active_id = tst_times.active_fi";

        if ($active_ids_to_filter !== null && $active_ids_to_filter !== []) {
            $query .= " AND " . $this->db->in('active_id', $active_ids_to_filter, false, 'integer');
        }

        $result = $this->db->queryF($query, ['integer'], [$this->getTestId()]);
        $times = [];
        while ($row = $this->db->fetchObject($result)) {
            preg_match("/(\d{4})-(\d{2})-(\d{2}) (\d{2}):(\d{2}):(\d{2})/", $row->started, $matches);
            $epoch_1 = mktime(
                (int) $matches[4],
                (int) $matches[5],
                (int) $matches[6],
                (int) $matches[2],
                (int) $matches[3],
                (int) $matches[1]
            );
            preg_match("/(\d{4})-(\d{2})-(\d{2}) (\d{2}):(\d{2}):(\d{2})/", $row->finished, $matches);
            $epoch_2 = mktime(
                (int) $matches[4],
                (int) $matches[5],
                (int) $matches[6],
                (int) $matches[2],
                (int) $matches[3],
                (int) $matches[1]
            );
            if (isset($times[$row->active_fi])) {
                $times[$row->active_fi] += ($epoch_2 - $epoch_1);
            } else {
                $times[$row->active_fi] = ($epoch_2 - $epoch_1);
            }
        }
        $max_time = 0;
        $counter = 0;
        foreach ($times as $key => $value) {
            $max_time += $value;
            $counter++;
        }
        if ($counter) {
            $average_time = round($max_time / $counter);
        } else {
            $average_time = 0;
        }
        return $average_time;
    }

    /**
    * Returns the available question pools for the active user
    *
    * @return array The available question pools
    * @access public
    */
    public function getAvailableQuestionpools($use_object_id = false, $equal_points = false, $could_be_offline = false, $show_path = false, $with_questioncount = false, $permission = "read"): array
    {
        return ilObjQuestionPool::_getAvailableQuestionpools($use_object_id, $equal_points, $could_be_offline, $show_path, $with_questioncount, $permission);
    }

    /**
    * Returns the image path for web accessable images of a test
    * The image path is under the CLIENT_WEB_DIR in assessment/REFERENCE_ID_OF_TEST/images
    *
    * @access public
    */
    public function getImagePath(): string
    {
        return CLIENT_WEB_DIR . "/assessment/" . $this->getId() . "/images/";
    }

    /**
    * Returns the web image path for web accessable images of a test
    * The image path is under the web accessable data dir in assessment/REFERENCE_ID_OF_TEST/images
    *
    * @access public
    */
    public function getImagePathWeb()
    {
        $webdir = ilFileUtils::removeTrailingPathSeparators(CLIENT_WEB_DIR) . "/assessment/" . $this->getId() . "/images/";
        return str_replace(
            ilFileUtils::removeTrailingPathSeparators(ILIAS_ABSOLUTE_PATH),
            ilFileUtils::removeTrailingPathSeparators(ILIAS_HTTP_PATH),
            $webdir
        );
    }

    /**
    * Creates a question GUI instance of a given question type
    *
    * @param integer $question_type The question type of the question
    * @param integer $question_id The question id of the question, if available
    * @return assQuestionGUI $questionGUI The question GUI instance
    * @access	public
    */
    public function createQuestionGUI($question_type, $question_id = -1): ?assQuestionGUI
    {
        if ((!$question_type) and ($question_id > 0)) {
            $question_type = $this->getQuestionType($question_id);
        }

        if (!strlen($question_type)) {
            return null;
        }

        $question_type_gui = $question_type . 'GUI';
        $question = new $question_type_gui();

        if ($question_id > 0) {
            $question->object->loadFromDb($question_id);

            $feedbackObjectClassname = assQuestion::getFeedbackClassNameByQuestionType($question_type);
            $question->object->feedbackOBJ = new $feedbackObjectClassname($question->object, $this->ctrl, $this->db, $this->lng);

            $assSettings = new ilSetting('assessment');
            $processLockerFactory = new ilAssQuestionProcessLockerFactory($assSettings, $this->db);
            $processLockerFactory->setQuestionId($question->object->getId());
            $processLockerFactory->setUserId($this->user->getId());
            $processLockerFactory->setAssessmentLogEnabled(ilObjAssessmentFolder::_enabledAssessmentLogging());
            $question->object->setProcessLocker($processLockerFactory->getLocker());
        }

        return $question;
    }

    /**
     * Creates an instance of a question with a given question id
     * @param int $question_id The question id
     * @throws InvalidArgumentException
     * @deprecated use assQuestion::_instanciateQuestion($question_id) instead
     */
    public static function _instanciateQuestion($question_id): ?assQuestion
    {
        if (strcmp((string) $question_id, "") !== 0) {
            return assQuestion::instantiateQuestion($question_id);
        }

        return null;
    }

    /**
    * Move questions to another position
    *
    * @param array $move_questions An array with the question id's of the questions to move
    * @param integer $target_index The question id of the target position
    * @param integer $insert_mode 0, if insert before the target position, 1 if insert after the target position
    * @access public
    */
    public function moveQuestions($move_questions, $target_index, $insert_mode)
    {
        $this->questions = array_values($this->questions);
        $array_pos = array_search($target_index, $this->questions);
        if ($insert_mode == 0) {
            $part1 = array_slice($this->questions, 0, $array_pos);
            $part2 = array_slice($this->questions, $array_pos);
        } elseif ($insert_mode == 1) {
            $part1 = array_slice($this->questions, 0, $array_pos + 1);
            $part2 = array_slice($this->questions, $array_pos + 1);
        }
        foreach ($move_questions as $question_id) {
            if (!(array_search($question_id, $part1) === false)) {
                unset($part1[array_search($question_id, $part1)]);
            }
            if (!(array_search($question_id, $part2) === false)) {
                unset($part2[array_search($question_id, $part2)]);
            }
        }
        $part1 = array_values($part1);
        $part2 = array_values($part2);
        $new_array = array_values(array_merge($part1, $move_questions, $part2));
        $this->questions = [];
        $counter = 1;
        foreach ($new_array as $question_id) {
            $this->questions[$counter] = $question_id;
            $counter++;
        }
        $this->saveQuestionsToDb();
    }


    /**
    * Returns true if the starting time of a test is reached
    * A starting time is not available for self assessment tests
    *
    * @return boolean true if the starting time is reached, otherwise false
    * @access public
    */
    public function startingTimeReached(): bool
    {
        if ($this->isStartingTimeEnabled() && $this->getStartingTime() != 0) {
            $now = time();
            if ($now < $this->getStartingTime()) {
                return false;
            }
        }
        return true;
    }

    /**
    * Returns true if the ending time of a test is reached
    * An ending time is not available for self assessment tests
    *
    * @return boolean true if the ending time is reached, otherwise false
    * @access public
    */
    public function endingTimeReached(): bool
    {
        if ($this->isEndingTimeEnabled() && $this->getEndingTime() != 0) {
            $now = time();
            if ($now > $this->getEndingTime()) {
                return true;
            }
        }
        return false;
    }

    /**
    * Calculates the available questions for a test
    *
    * @access public
    */
    public function getAvailableQuestions($arr_filter, $completeonly = 0): array
    {
        $available_pools = array_keys(ilObjQuestionPool::_getAvailableQuestionpools(true, false, false, false, false));
        $available = "";
        if (count($available_pools)) {
            $available = " AND " . $this->db->in('qpl_questions.obj_fi', $available_pools, false, 'integer');
        } else {
            return [];
        }
        if ($completeonly) {
            $available .= " AND qpl_questions.complete = " . $this->db->quote("1", 'text');
        }

        $where = "";
        if (is_array($arr_filter)) {
            if (array_key_exists('title', $arr_filter) && strlen($arr_filter['title'])) {
                $where .= " AND " . $this->db->like('qpl_questions.title', 'text', "%%" . $arr_filter['title'] . "%%");
            }
            if (array_key_exists('description', $arr_filter) && strlen($arr_filter['description'])) {
                $where .= " AND " . $this->db->like('qpl_questions.description', 'text', "%%" . $arr_filter['description'] . "%%");
            }
            if (array_key_exists('author', $arr_filter) && strlen($arr_filter['author'])) {
                $where .= " AND " . $this->db->like('qpl_questions.author', 'text', "%%" . $arr_filter['author'] . "%%");
            }
            if (array_key_exists('type', $arr_filter) && strlen($arr_filter['type'])) {
                $where .= " AND qpl_qst_type.type_tag = " . $this->db->quote($arr_filter['type'], 'text');
            }
            if (array_key_exists('qpl', $arr_filter) && strlen($arr_filter['qpl'])) {
                $where .= " AND " . $this->db->like('object_data.title', 'text', "%%" . $arr_filter['qpl'] . "%%");
            }
        }

        $original_ids = &$this->getExistingQuestions();
        $original_clause = " qpl_questions.original_id IS NULL";
        if (count($original_ids)) {
            $original_clause = " qpl_questions.original_id IS NULL AND " . $this->db->in('qpl_questions.question_id', $original_ids, true, 'integer');
        }

        $query_result = $this->db->query("
			SELECT		qpl_questions.*, qpl_questions.tstamp,
						qpl_qst_type.type_tag, qpl_qst_type.plugin, qpl_qst_type.plugin_name,
						object_data.title parent_title
			FROM		qpl_questions, qpl_qst_type, object_data
			WHERE $original_clause $available
			AND object_data.obj_id = qpl_questions.obj_fi
			AND qpl_questions.tstamp > 0
			AND qpl_questions.question_type_fi = qpl_qst_type.question_type_id
			$where
		");
        $rows = [];

        if ($query_result->numRows()) {
            while ($row = $this->db->fetchAssoc($query_result)) {
                $row = ilAssQuestionType::completeMissingPluginName($row);

                if (!$row['plugin']) {
                    $row[ 'ttype' ] = $this->lng->txt($row[ "type_tag" ]);

                    $rows[] = $row;
                    continue;
                }

                $plugin = $this->component_repository->getPluginByName($row['plugin_name']);
                if (!$plugin->isActive()) {
                    continue;
                }

                $pl = $this->component_factory->getPlugin($plugin->getId());
                $row[ 'ttype' ] = $pl->getQuestionTypeTranslation();

                $rows[] = $row;
            }
        }
        return $rows;
    }

    /**
     * Receives parameters from a QTI parser and creates a valid ILIAS test object
     * @param ilQTIAssessment $assessment
     */
    public function fromXML(ilQTIAssessment $assessment)
    {
        ilSession::clear('import_mob_xhtml');

        $this->setDescription($assessment->getComment());
        $this->setTitle($assessment->getTitle());
        $this->saveToDb();

        $main_settings = $this->getMainSettings();
        $general_settings = $main_settings->getGeneralSettings();
        $introduction_settings = $main_settings->getIntroductionSettings();
        $access_settings = $main_settings->getAccessSettings();
        $test_behaviour_settings = $main_settings->getTestBehaviourSettings();
        $question_behaviour_settings = $main_settings->getQuestionBehaviourSettings();
        $participant_functionality_settings = $main_settings->getParticipantFunctionalitySettings();
        $finishing_settings = $main_settings->getFinishingSettings();
        $additional_settings = $main_settings->getAdditionalSettings();

        $introduction_settings = $introduction_settings->withIntroductionEnabled(false);
        foreach ($assessment->objectives as $objectives) {
            foreach ($objectives->materials as $material) {
                $introduction_settings = $this->addIntroductionToSettingsFromImport(
                    $introduction_settings,
                    $this->qtiMaterialToArray($material)
                );
            }
        }

        if ($assessment->getPresentationMaterial()
            && $assessment->getPresentationMaterial()->getFlowMat(0)
            && $assessment->getPresentationMaterial()->getFlowMat(0)->getMaterial(0)) {
            $finishing_settings = $this->addConcludingRemarksToSettingsFromImport(
                $finishing_settings,
                $this->qtiMaterialToArray(
                    $assessment->getPresentationMaterial()->getFlowMat(0)->getMaterial(0)
                )
            );
        }

        $score_settings = $this->getScoreSettings();
        $scoring_settings = $score_settings->getScoringSettings();
        $gamification_settings = $score_settings->getGamificationSettings();
        $result_summary_settings = $score_settings->getResultSummarySettings();
        $result_details_settings = $score_settings->getResultDetailsSettings();
        foreach ($assessment->qtimetadata as $metadata) {
            switch ($metadata["label"]) {
                case "solution_details":
                    $result_details_settings = $result_details_settings->withShowPassDetails((bool) $metadata["entry"]);
                    break;
                case "show_solution_list_comparison":
                    $result_details_settings = $result_details_settings->withShowSolutionListComparison((bool) $metadata["entry"]);
                    break;
                case "print_bs_with_res":
                    $result_details_settings = $result_details_settings->withShowSolutionListComparison((bool) $metadata["entry"]);
                    break;
                case "author":
                    $this->saveAuthorToMetadata($metadata["entry"]);
                    break;
                case "nr_of_tries":
                    $test_behaviour_settings = $test_behaviour_settings->withNumberOfTries((int) $metadata["entry"]);
                    break;
                case 'block_after_passed':
                    $test_behaviour_settings = $test_behaviour_settings->withBlockAfterPassedEnabled((bool) $metadata['entry']);
                    break;
                case "pass_waiting":
                    $test_behaviour_settings = $test_behaviour_settings->withPassWaiting($metadata["entry"]);
                    break;
                case "kiosk":
                    $test_behaviour_settings = $test_behaviour_settings->withKioskMode((int) $metadata["entry"]);
                    break;
                case 'show_introduction':
                    $introduction_settings = $introduction_settings->withIntroductionEnabled((bool) $metadata['entry']);
                    // no break
                case "showfinalstatement":
                case 'show_concluding_remarks':
                    $finishing_settings = $finishing_settings->withConcludingRemarksEnabled((bool) $metadata["entry"]);
                    break;
                case "highscore_enabled":
                    $gamification_settings = $gamification_settings->withHighscoreEnabled((bool) $metadata["entry"]);
                    break;

                case "highscore_anon":
                    $gamification_settings = $gamification_settings->withHighscoreAnon((bool) $metadata["entry"]);
                    break;

                case "highscore_achieved_ts":
                    $gamification_settings = $gamification_settings->withHighscoreAchievedTS((bool) $metadata["entry"]);
                    break;

                case "highscore_score":
                    $gamification_settings = $gamification_settings->withHighscoreScore((bool)$metadata["entry"]);
                    break;

                case "highscore_percentage":
                    $gamification_settings = $gamification_settings->withHighscorePercentage((bool) $metadata["entry"]);
                    break;

                case "highscore_hints":
                    $gamification_settings = $gamification_settings->withHighscoreHints((bool) $metadata["entry"]);
                    break;

                case "highscore_wtime":
                    $gamification_settings = $gamification_settings->withHighscoreWTime((bool) $metadata["entry"]);
                    break;

                case "highscore_own_table":
                    $gamification_settings = $gamification_settings->withHighscoreOwnTable((bool) $metadata["entry"]);
                    break;

                case "highscore_top_table":
                    $gamification_settings = $gamification_settings->withHighscoreTopTable((bool) $metadata["entry"]);
                    break;

                case "highscore_top_num":
                    $gamification_settings = $gamification_settings->withHighscoreTopNum((int) $metadata["entry"]);
                    break;
                case "use_previous_answers":
                    $participant_functionality_settings = $participant_functionality_settings->withUsePreviousAnswerAllowed((bool)$metadata["entry"]);
                    break;
                case "title_output":
                    $question_behaviour_settings = $question_behaviour_settings->withQuestionTitleOutputMode((int) $metadata["entry"]);
                    break;
                case "question_set_type":
                    $general_settings = $general_settings->withQuestionSetType($metadata["entry"]);
                    break;
                case "anonymity":
                    $general_settings = $general_settings->withAnonymity((bool) $metadata["entry"]);
                    break;
                case "results_presentation":
                    $result_details_settings = $result_details_settings->withResultsPresentation((int) $metadata["entry"]);
                    break;
                case "reset_processing_time":
                    $test_behaviour_settings = $test_behaviour_settings->withResetProcessingTime((bool) $metadata["entry"]);
                    break;
                case "answer_feedback_points":
                    $question_behaviour_settings = $question_behaviour_settings->withInstantFeedbackPointsEnabled((bool) $metadata["entry"]);
                    break;
                case "answer_feedback":
                    $question_behaviour_settings = $question_behaviour_settings->withInstantFeedbackGenericEnabled((bool) $metadata["entry"]);
                    break;
                case 'instant_feedback_specific':
                    $question_behaviour_settings = $question_behaviour_settings->withInstantFeedbackSolutionEnabled((bool) $metadata['entry']);
                    break;
                case "instant_verification":
                    $question_behaviour_settings = $question_behaviour_settings->withInstantFeedbackSolutionEnabled((bool) $metadata["entry"]);
                    break;
                case "force_instant_feedback":
                    $question_behaviour_settings = $question_behaviour_settings->withForceInstantFeedbackOnNextQuestion((bool) $metadata["entry"]);
                    break;
                case "follow_qst_answer_fixation":
                    $question_behaviour_settings = $question_behaviour_settings->withLockAnswerOnNextQuestionEnabled((bool) $metadata["entry"]);
                    break;
                case "instant_feedback_answer_fixation":
                    $question_behaviour_settings = $question_behaviour_settings->withLockAnswerOnInstantFeedbackEnabled((bool) $metadata["entry"]);
                    break;
                case "show_cancel":
                case "suspend_test_allowed":
                    $participant_functionality_settings = $participant_functionality_settings->withSuspendTestAllowed((bool) $metadata["entry"]);
                    break;
                case "sequence_settings":
                    $participant_functionality_settings->withPostponedQuestionsMoveToEnd((bool) $metadata["entry"]);
                    break;
                case "show_marker":
                    $participant_functionality_settings = $participant_functionality_settings->withQuestionMarkingEnabled((bool) $metadata["entry"]);
                    break;
                case "fixed_participants":
                    $access_settings = $access_settings->withFixedParticipants((bool) $metadata["entry"]);
                    break;
                case "score_reporting":
                    $result_summary_settings = $result_summary_settings->withScoreReporting((int) $metadata["entry"]);
                    break;
                case "shuffle_questions":
                    $question_behaviour_settings = $question_behaviour_settings->withShuffleQuestions((bool) $metadata["entry"]);
                    break;
                case "count_system":
                    $scoring_settings = $scoring_settings->withCountSystem((int) $metadata["entry"]);
                    break;
                case "mailnotification":
                    $finishing_settings = $finishing_settings->withMailNotificationContentType((int) $metadata["entry"]);
                    break;
                case "mailnottype":
                    $finishing_settings = $finishing_settings->withAlwaysSendMailNotification((bool) $metadata["entry"]);
                    break;
                case "exportsettings":
                    $result_details_settings = $result_details_settings->withExportSettings((int) $metadata["entry"]);
                    break;
                case "score_cutting":
                    $scoring_settings = $scoring_settings->withScoreCutting((int)$metadata["entry"]);
                    break;
                case "password":
                    $access_settings = $access_settings->withPasswordEnabled(
                        $metadata["entry"] !== null && $metadata["entry"] !== ''
                    )->withPassword($metadata["entry"]);
                    break;
                case "pass_scoring":
                    $scoring_settings = $scoring_settings->withPassScoring((int) $metadata["entry"]);
                    break;
                case 'pass_deletion_allowed':
                    $result_summary_settings = $result_summary_settings->withPassDeletionAllowed((bool) $metadata["entry"]);
                    break;
                case "usr_pass_overview_mode":
                    $participant_functionality_settings = $participant_functionality_settings->withUsrPassOverviewMode((int) $metadata["entry"]);
                    break;
                case "question_list":
                    $participant_functionality_settings = $participant_functionality_settings->withQuestionListEnabled((bool) $metadata["entry"]);
                    break;

                case "reporting_date":
                    $reporting_date = $this->buildDateTimeImmutableFromPeriod($metadata['entry']);
                    if ($reporting_date !== null) {
                        $result_summary_settings = $result_summary_settings->withReportingDate($reporting_date);
                    }
                    break;
                case 'enable_processing_time':
                    $test_behaviour_settings = $test_behaviour_settings->withProcessingTimeEnabled((bool) $metadata['entry']);
                    break;
                case "processing_time":
                    $test_behaviour_settings = $test_behaviour_settings->withProcessingTime($metadata['entry']);
                    break;
                case "starting_time":
                    $starting_time = $this->buildDateTimeImmutableFromPeriod($metadata['entry']);
                    if ($starting_time !== null) {
                        $access_settings = $access_settings->withStartTime($starting_time)
                            ->withStartTimeEnabled(true);
                    }
                    break;
                case "ending_time":
                    $ending_time = $this->buildDateTimeImmutableFromPeriod($metadata['entry']);
                    if ($ending_time !== null) {
                        $access_settings = $access_settings->withEndTime($ending_time)
                            ->withStartTimeEnabled(true);
                    }
                    break;
                case "enable_examview":
                    $finishing_settings = $finishing_settings->withShowAnswerOverview((bool) $metadata["entry"]);
                    break;
                case 'redirection_mode':
                    $finishing_settings = $finishing_settings->withRedirectionMode((int) $metadata['entry']);
                    break;
                case 'redirection_url':
                    $finishing_settings = $finishing_settings->withRedirectionUrl($metadata['entry']);
                    break;
                case 'examid_in_test_pass':
                    $test_behaviour_settings = $test_behaviour_settings->withExamIdInTestPassEnabled((bool) $metadata['entry']);
                    break;
                case 'examid_in_test_res':
                    $result_details_settings = $result_details_settings->withShowExamIdInTestResults((bool) $metadata["entry"]);
                    break;
                case 'skill_service':
                    $additional_settings = $additional_settings->withSkillsServiceEnabled((bool) $metadata['entry']);
                    break;
                case 'show_grading_status':
                    $result_summary_settings = $result_summary_settings->withShowGradingStatusEnabled((bool) $metadata["entry"]);
                    break;
                case 'show_grading_mark':
                    $result_summary_settings = $result_summary_settings->withShowGradingMarkEnabled((bool) $metadata["entry"]);
                    break;
                case 'activation_limited':
                    $this->setActivationLimited((bool) $metadata['entry']);
                    break;
                case 'activation_start_time':
                    $this->setActivationStartingTime($metadata['entry'] !== 'null' ? (int) $metadata['entry'] : null);
                    break;
                case 'activation_end_time':
                    $this->setActivationEndingTime($metadata['entry'] !== 'null' ? (int) $metadata['entry'] : null);
                    break;
                case 'activation_visibility':
                    $this->setActivationVisibility($metadata['entry']);
                    break;
                case 'autosave':
                    $question_behaviour_settings = $question_behaviour_settings->withAutosaveEnabled((bool) $metadata['entry']);
                    break;
                case 'autosave_ival':
                    $question_behaviour_settings = $question_behaviour_settings->withAutosaveInterval((int) $metadata['entry']);
                    break;
                case 'offer_question_hints':
                    $question_behaviour_settings = $question_behaviour_settings->withQuestionHintsEnabled((bool) $metadata['entry']);
                    break;
                case 'obligations_enabled':
                    $question_behaviour_settings = $question_behaviour_settings->withCompulsoryQuestionsEnabled((bool) $metadata['entry']);
                    break;
            }
            if (preg_match("/mark_step_\d+/", $metadata["label"])) {
                $xmlmark = $metadata["entry"];
                preg_match("/<short>(.*?)<\/short>/", $xmlmark, $matches);
                $mark_short = $matches[1];
                preg_match("/<official>(.*?)<\/official>/", $xmlmark, $matches);
                $mark_official = $matches[1];
                preg_match("/<percentage>(.*?)<\/percentage>/", $xmlmark, $matches);
                $mark_percentage = (float) $matches[1];
                preg_match("/<passed>(.*?)<\/passed>/", $xmlmark, $matches);
                $mark_passed = (int) $matches[1];
                $this->mark_schema->addMarkStep($mark_short, $mark_official, $mark_percentage, $mark_passed);
            }
        }

        $this->saveToDb();
        $main_settings = $main_settings
            ->withGeneralSettings($general_settings)
            ->withIntroductionSettings($introduction_settings)
            ->withAccessSettings($access_settings)
            ->withParticipantFunctionalitySettings($participant_functionality_settings)
            ->withTestBehaviourSettings($test_behaviour_settings)
            ->withQuestionBehaviourSettings($question_behaviour_settings)
            ->withFinishingSettings($finishing_settings)
            ->withAdditionalSettings($additional_settings);
        $this->getMainSettingsRepository()->store($main_settings);

        $score_settings = $score_settings
                ->withGamificationSettings($gamification_settings)
                ->withScoringSettings($scoring_settings)
                ->withResultDetailsSettings($result_details_settings)
                ->withResultSummarySettings($result_summary_settings);
        $this->getScoreSettingsRepository()->store($score_settings);
        $this->score_settings = $score_settings;
        $this->loadFromDb();
    }

    private function addIntroductionToSettingsFromImport(ilObjTestSettingsIntroduction $settings, array $material)
    {
        $text = $material['text'];
        $mobs = $material['mobs'];
        if (str_starts_with($text, '<PageObject>')) {
            $text = $this->retrieveMobsFromPageImports($text, $mobs);
            $text = $this->retrieveFilesFromPageImports($text);
            $page_object = new ilTestPage();
            $page_object->setParentId($this->getId());
            $page_object->setXMLContent($text);
            $new_page_id = $page_object->createPageWithNextId();
            return $settings->withIntroductionPageId($new_page_id);
        }

        $text = $this->retrieveMobsFromLegacyImports($text, $mobs);

        return new ilObjTestSettingsIntroduction(
            $settings->getTestId(),
            strlen($text) > 0,
            $text
        );
    }

    private function addConcludingRemarksToSettingsFromImport(ilObjTestSettingsFinishing $settings, array $material)
    {
        $text = $material['text'];
        $mobs = $material['mobs'];
        if (str_starts_with($text, '<PageObject>')) {
            $text = $this->retrieveMobsFromPageImports($text, $mobs);
            $text = $this->retrieveFilesFromPageImports($text);
            $page_object = new ilTestPage();
            $page_object->setParentId($this->getId());
            $page_object->setXMLContent($text);
            $new_page_id = $page_object->createPageWithNextId();
            return $settings->withConcludingRemarksPageId($new_page_id);
        }

        $text = $this->retrieveMobsFromLegacyImports($text, $mobs);

        return new ilObjTestSettingsFinishing(
            $settings->getTestId(),
            $settings->getShowAnswerOverview(),
            strlen($text) > 0,
            $text,
            null,
            $settings->getRedirectionMode(),
            $settings->getRedirectionUrl(),
            $settings->getMailNotificationContentType(),
            $settings->getAlwaysSendMailNotification()
        );
    }

    private function retrieveMobsFromPageImports(string $text, array $mobs): string
    {
        foreach ($mobs as $mob) {
            $importfile = ilObjTest::_getImportDirectory() . '/' . ilSession::get('tst_import_subdir') . '/' . $mob['uri'];
            if (file_exists($importfile)) {
                $media_object = ilObjMediaObject::_saveTempFileAsMediaObject(basename($importfile), $importfile, false);
                ilObjMediaObject::_saveUsage($media_object->getId(), 'tst:gp', $this->getId());
                $text = str_replace($mob['mob'], 'il__mob_' . (string) $media_object->getId(), $text);
            }
        }
        return $text;
    }

    private function retrieveFilesFromPageImports(string $text): string
    {
        preg_match_all('/il_(\d+)_file_(\d+)/', $text, $matches);
        foreach ($matches[0] as $match) {
            $source_dir = ilObjTest::_getImportDirectory() . '/' . ilSession::get('tst_import_subdir') . '/objects/' . $match;
            $files = scandir($source_dir, SCANDIR_SORT_DESCENDING);
            if ($files !== false && $files !== [] && is_file($source_dir . '/' . $files[0])) {
                $file = fopen($source_dir . '/' . $files[0], 'rb');
                $file_stream = Streams::ofResource($file);
                $file_obj = new ilObjFile();
                $file_id = $file_obj->create();
                $file_obj->appendStream($file_stream, $files[0]);
                $text = str_replace($match, "il__file_{$file_id}", $text);
            }
        }
        return $text;
    }

    private function retrieveMobsFromLegacyImports(string $text, array $mobs): string
    {
        foreach ($mobs as $mob) {
            $importfile = ilObjTest::_getImportDirectory() . '/' . ilSession::get('tst_import_subdir') . '/' . $mob['uri'];
            if (file_exists($importfile)) {
                $media_object = ilObjMediaObject::_saveTempFileAsMediaObject(basename($importfile), $importfile, false);
                ilObjMediaObject::_saveUsage($media_object->getId(), 'tst:html', $this->getId());
                $text = ilRTE::_replaceMediaObjectImageSrc(
                    str_replace(
                        'src="' . $mob['mob'] . '"',
                        'src="' . 'il_' . IL_INST_ID . '_mob_' . $media_object->getId() . '"',
                        $text
                    ),
                    1
                );
            }
        }
        return $text;
    }

    /**
     * Returns a QTI xml representation of the test
     *
     * @return string The QTI xml representation of the test
     */
    public function toXML(): string
    {
        $main_settings = $this->getMainSettings();
        $a_xml_writer = new ilXmlWriter();
        // set xml header
        $a_xml_writer->xmlHeader();
        $a_xml_writer->xmlSetDtdDef("<!DOCTYPE questestinterop SYSTEM \"ims_qtiasiv1p2p1.dtd\">");
        $a_xml_writer->xmlStartTag("questestinterop");

        $attrs = [
            "ident" => "il_" . IL_INST_ID . "_tst_" . $this->getTestId(),
            "title" => $this->getTitle()
        ];
        $a_xml_writer->xmlStartTag("assessment", $attrs);
        // add qti comment
        $a_xml_writer->xmlElement("qticomment", null, $this->getDescription());

        // add qti duration
        if ($main_settings->getTestBehaviourSettings()->getProcessingTimeEnabled()) {
            $processing_time_array = $this->getProcessingTimeAsArray();
            $a_xml_writer->xmlElement(
                "duration",
                null,
                sprintf(
                    "P0Y0M0DT%dH%dM%dS",
                    $processing_time_array['hh'],
                    $processing_time_array['mm'],
                    $processing_time_array['ss']
                )
            );
        }

        // add the rest of the preferences in qtimetadata tags, because there is no correspondent definition in QTI
        $a_xml_writer->xmlStartTag("qtimetadata");
        $a_xml_writer->xmlStartTag("qtimetadatafield");
        $a_xml_writer->xmlElement("fieldlabel", null, "ILIAS_VERSION");
        $a_xml_writer->xmlElement("fieldentry", null, ILIAS_VERSION);
        $a_xml_writer->xmlEndTag("qtimetadatafield");

        // anonymity
        $a_xml_writer->xmlStartTag("qtimetadatafield");
        $a_xml_writer->xmlElement("fieldlabel", null, "anonymity");
        $a_xml_writer->xmlElement("fieldentry", null, sprintf("%d", $main_settings->getGeneralSettings()->getAnonymity()));
        $a_xml_writer->xmlEndTag("qtimetadatafield");

        // question set type (fixed, random, ...)
        $a_xml_writer->xmlStartTag("qtimetadatafield");
        $a_xml_writer->xmlElement("fieldlabel", null, "question_set_type");
        $a_xml_writer->xmlElement("fieldentry", null, $main_settings->getGeneralSettings()->getQuestionSetType());
        $a_xml_writer->xmlEndTag("qtimetadatafield");

        // sequence settings
        $a_xml_writer->xmlStartTag("qtimetadatafield");
        $a_xml_writer->xmlElement("fieldlabel", null, "sequence_settings");
        $a_xml_writer->xmlElement("fieldentry", null, $main_settings->getParticipantFunctionalitySettings()->getPostponedQuestionsMoveToEnd());
        $a_xml_writer->xmlEndTag("qtimetadatafield");

        // author
        $a_xml_writer->xmlStartTag("qtimetadatafield");
        $a_xml_writer->xmlElement("fieldlabel", null, "author");
        $a_xml_writer->xmlElement("fieldentry", null, $this->getAuthor());
        $a_xml_writer->xmlEndTag("qtimetadatafield");

        // reset processing time
        $a_xml_writer->xmlStartTag("qtimetadatafield");
        $a_xml_writer->xmlElement("fieldlabel", null, "reset_processing_time");
        $a_xml_writer->xmlElement("fieldentry", null, $main_settings->getTestBehaviourSettings()->getResetProcessingTime());
        $a_xml_writer->xmlEndTag("qtimetadatafield");

        // count system
        $a_xml_writer->xmlStartTag("qtimetadatafield");
        $a_xml_writer->xmlElement("fieldlabel", null, "count_system");
        $a_xml_writer->xmlElement("fieldentry", null, $this->getCountSystem());
        $a_xml_writer->xmlEndTag("qtimetadatafield");

        // multiple choice scoring
        $a_xml_writer->xmlStartTag("qtimetadatafield");
        $a_xml_writer->xmlElement("fieldlabel", null, "score_cutting");
        $a_xml_writer->xmlElement("fieldentry", null, $this->getScoreCutting());
        $a_xml_writer->xmlEndTag("qtimetadatafield");

        // multiple choice scoring
        $a_xml_writer->xmlStartTag("qtimetadatafield");
        $a_xml_writer->xmlElement("fieldlabel", null, "password");
        $a_xml_writer->xmlElement("fieldentry", null, $main_settings->getAccessSettings()->getPassword() ?? '');
        $a_xml_writer->xmlEndTag("qtimetadatafield");

        // pass scoring
        $a_xml_writer->xmlStartTag("qtimetadatafield");
        $a_xml_writer->xmlElement("fieldlabel", null, "pass_scoring");
        $a_xml_writer->xmlElement("fieldentry", null, $this->getPassScoring());
        $a_xml_writer->xmlEndTag("qtimetadatafield");

        $a_xml_writer->xmlStartTag('qtimetadatafield');
        $a_xml_writer->xmlElement('fieldlabel', null, 'pass_deletion_allowed');
        $a_xml_writer->xmlElement('fieldentry', null, (int) $this->isPassDeletionAllowed());
        $a_xml_writer->xmlEndTag('qtimetadatafield');

        // score reporting date
        if ($this->getReportingDate()) {
            $a_xml_writer->xmlStartTag("qtimetadatafield");
            $a_xml_writer->xmlElement("fieldlabel", null, "reporting_date");
            $reporting_date = $this->buildPeriodFromFormatedDateString(
                $this->getScoreSettings()->getResultSummarySettings()->getReportingDate()->format('Y-m-d G:m:s')
            );
            $a_xml_writer->xmlElement("fieldentry", null, $reporting_date);
            $a_xml_writer->xmlEndTag("qtimetadatafield");
        }
        // number of tries
        $a_xml_writer->xmlStartTag("qtimetadatafield");
        $a_xml_writer->xmlElement("fieldlabel", null, "nr_of_tries");
        $a_xml_writer->xmlElement("fieldentry", null, sprintf("%d", $main_settings->getTestBehaviourSettings()->getNumberOfTries()));
        $a_xml_writer->xmlEndTag("qtimetadatafield");

        // number of tries
        $a_xml_writer->xmlStartTag('qtimetadatafield');
        $a_xml_writer->xmlElement('fieldlabel', null, 'block_after_passed');
        $a_xml_writer->xmlElement('fieldentry', null, (int) $main_settings->getTestBehaviourSettings()->getBlockAfterPassedEnabled());
        $a_xml_writer->xmlEndTag('qtimetadatafield');

        // pass_waiting
        $a_xml_writer->xmlStartTag("qtimetadatafield");
        $a_xml_writer->xmlElement("fieldlabel", null, "pass_waiting");
        $a_xml_writer->xmlElement("fieldentry", null, $main_settings->getTestBehaviourSettings()->getPassWaiting());
        $a_xml_writer->xmlEndTag("qtimetadatafield");

        // kiosk
        $a_xml_writer->xmlStartTag("qtimetadatafield");
        $a_xml_writer->xmlElement("fieldlabel", null, "kiosk");
        $a_xml_writer->xmlElement("fieldentry", null, sprintf("%d", $main_settings->getTestBehaviourSettings()->getKioskMode()));
        $a_xml_writer->xmlEndTag("qtimetadatafield");


        //redirection_mode
        $a_xml_writer->xmlStartTag('qtimetadatafield');
        $a_xml_writer->xmlElement("fieldlabel", null, "redirection_mode");
        $a_xml_writer->xmlElement("fieldentry", null, $main_settings->getFinishingSettings()->getRedirectionMode());
        $a_xml_writer->xmlEndTag("qtimetadatafield");

        //redirection_url
        $a_xml_writer->xmlStartTag('qtimetadatafield');
        $a_xml_writer->xmlElement("fieldlabel", null, "redirection_url");
        $a_xml_writer->xmlElement("fieldentry", null, $main_settings->getFinishingSettings()->getRedirectionUrl());
        $a_xml_writer->xmlEndTag("qtimetadatafield");

        // use previous answers
        $a_xml_writer->xmlStartTag("qtimetadatafield");
        $a_xml_writer->xmlElement("fieldlabel", null, "use_previous_answers");
        $a_xml_writer->xmlElement("fieldentry", null, (int) $main_settings->getParticipantFunctionalitySettings()->getUsePreviousAnswerAllowed());
        $a_xml_writer->xmlEndTag("qtimetadatafield");

        // hide title points
        $a_xml_writer->xmlStartTag("qtimetadatafield");
        $a_xml_writer->xmlElement("fieldlabel", null, "title_output");
        $a_xml_writer->xmlElement("fieldentry", null, sprintf("%d", $main_settings->getQuestionBehaviourSettings()->getQuestionTitleOutputMode()));
        $a_xml_writer->xmlEndTag("qtimetadatafield");

        // results presentation
        $a_xml_writer->xmlStartTag("qtimetadatafield");
        $a_xml_writer->xmlElement("fieldlabel", null, "results_presentation");
        $a_xml_writer->xmlElement("fieldentry", null, sprintf("%d", $this->getScoreSettings()->getResultDetailsSettings()->getResultsPresentation()));
        $a_xml_writer->xmlEndTag("qtimetadatafield");

        // examid in test pass
        $a_xml_writer->xmlStartTag("qtimetadatafield");
        $a_xml_writer->xmlElement("fieldlabel", null, "examid_in_test_pass");
        $a_xml_writer->xmlElement("fieldentry", null, sprintf("%d", $main_settings->getTestBehaviourSettings()->getExamIdInTestPassEnabled()));
        $a_xml_writer->xmlEndTag("qtimetadatafield");

        // examid in kiosk
        $a_xml_writer->xmlStartTag("qtimetadatafield");
        $a_xml_writer->xmlElement("fieldlabel", null, "examid_in_test_res");
        $a_xml_writer->xmlElement("fieldentry", null, sprintf("%d", $this->getScoreSettings()->getResultDetailsSettings()->getShowExamIdInTestResults()));
        $a_xml_writer->xmlEndTag("qtimetadatafield");

        // solution details
        $a_xml_writer->xmlStartTag("qtimetadatafield");
        $a_xml_writer->xmlElement("fieldlabel", null, "usr_pass_overview_mode");
        $a_xml_writer->xmlElement("fieldentry", null, sprintf("%d", $main_settings->getParticipantFunctionalitySettings()->getUsrPassOverviewMode()));
        $a_xml_writer->xmlEndTag("qtimetadatafield");

        // solution details
        $a_xml_writer->xmlStartTag("qtimetadatafield");
        $a_xml_writer->xmlElement("fieldlabel", null, "score_reporting");
        $a_xml_writer->xmlElement("fieldentry", null, sprintf("%d", $this->getScoreSettings()->getResultSummarySettings()->getScoreReporting()));
        $a_xml_writer->xmlEndTag("qtimetadatafield");

        $a_xml_writer->xmlStartTag("qtimetadatafield");
        $a_xml_writer->xmlElement("fieldlabel", null, "show_solution_list_comparison");
        $a_xml_writer->xmlElement("fieldentry", null, (int) $this->score_settings->getResultDetailsSettings()->getShowSolutionListComparison());
        $a_xml_writer->xmlEndTag("qtimetadatafield");

        // solution details
        $a_xml_writer->xmlStartTag("qtimetadatafield");
        $a_xml_writer->xmlElement("fieldlabel", null, "instant_verification");
        $a_xml_writer->xmlElement("fieldentry", null, sprintf("%d", (int) $main_settings->getQuestionBehaviourSettings()->getInstantFeedbackSolutionEnabled()));
        $a_xml_writer->xmlEndTag("qtimetadatafield");

        // answer specific feedback
        $a_xml_writer->xmlStartTag("qtimetadatafield");
        $a_xml_writer->xmlElement("fieldlabel", null, "answer_feedback");
        $a_xml_writer->xmlElement("fieldentry", null, sprintf("%d", (int) $main_settings->getQuestionBehaviourSettings()->getInstantFeedbackGenericEnabled()));
        $a_xml_writer->xmlEndTag("qtimetadatafield");

        // answer specific feedback of reached points
        $a_xml_writer->xmlStartTag("qtimetadatafield");
        $a_xml_writer->xmlElement("fieldlabel", null, "answer_feedback_points");
        $a_xml_writer->xmlElement("fieldentry", null, sprintf("%d", (int) $main_settings->getQuestionBehaviourSettings()->getInstantFeedbackPointsEnabled()));
        $a_xml_writer->xmlEndTag("qtimetadatafield");

        // followup question previous answer freezing
        $a_xml_writer->xmlStartTag("qtimetadatafield");
        $a_xml_writer->xmlElement("fieldlabel", null, "follow_qst_answer_fixation");
        $a_xml_writer->xmlElement("fieldentry", null, (int) $main_settings->getQuestionBehaviourSettings()->getLockAnswerOnNextQuestionEnabled());
        $a_xml_writer->xmlEndTag("qtimetadatafield");

        // instant response answer freezing
        $a_xml_writer->xmlStartTag("qtimetadatafield");
        $a_xml_writer->xmlElement("fieldlabel", null, "instant_feedback_answer_fixation");
        $a_xml_writer->xmlElement("fieldentry", null, (int) $main_settings->getQuestionBehaviourSettings()->getLockAnswerOnInstantFeedbackEnabled());
        $a_xml_writer->xmlEndTag("qtimetadatafield");

        // instant response forced
        $a_xml_writer->xmlStartTag("qtimetadatafield");
        $a_xml_writer->xmlElement("fieldlabel", null, "force_instant_feedback");
        $a_xml_writer->xmlElement("fieldentry", null, (int) $main_settings->getQuestionBehaviourSettings()->getForceInstantFeedbackOnNextQuestion());
        $a_xml_writer->xmlEndTag("qtimetadatafield");


        // highscore
        $highscore_metadata = [
            'highscore_enabled' => ['value' => $this->getHighscoreEnabled()],
            'highscore_anon' => ['value' => $this->getHighscoreAnon()],
            'highscore_achieved_ts' => ['value' => $this->getHighscoreAchievedTS()],
            'highscore_score' => ['value' => $this->getHighscoreScore()],
            'highscore_percentage' => ['value' => $this->getHighscorePercentage()],
            'highscore_hints' => ['value' => $this->getHighscoreHints()],
            'highscore_wtime' => ['value' => $this->getHighscoreWTime()],
            'highscore_own_table' => ['value' => $this->getHighscoreOwnTable()],
            'highscore_top_table' => ['value' => $this->getHighscoreTopTable()],
            'highscore_top_num' => ['value' => $this->getHighscoreTopNum()],
        ];
        foreach ($highscore_metadata as $label => $data) {
            $a_xml_writer->xmlStartTag("qtimetadatafield");
            $a_xml_writer->xmlElement("fieldlabel", null, $label);
            $a_xml_writer->xmlElement("fieldentry", null, sprintf("%d", $data['value']));
            $a_xml_writer->xmlEndTag("qtimetadatafield");
        }

        // show cancel
        $a_xml_writer->xmlStartTag("qtimetadatafield");
        $a_xml_writer->xmlElement("fieldlabel", null, "suspend_test_allowed");
        $a_xml_writer->xmlElement("fieldentry", null, sprintf("%d", (int) $main_settings->getParticipantFunctionalitySettings()->getSuspendTestAllowed()));
        $a_xml_writer->xmlEndTag("qtimetadatafield");

        // show marker
        $a_xml_writer->xmlStartTag("qtimetadatafield");
        $a_xml_writer->xmlElement("fieldlabel", null, "show_marker");
        $a_xml_writer->xmlElement("fieldentry", null, sprintf("%d", (int) $main_settings->getParticipantFunctionalitySettings()->getQuestionMarkingEnabled()));
        $a_xml_writer->xmlEndTag("qtimetadatafield");

        // fixed participants
        $a_xml_writer->xmlStartTag("qtimetadatafield");
        $a_xml_writer->xmlElement("fieldlabel", null, "fixed_participants");
        $a_xml_writer->xmlElement("fieldentry", null, sprintf("%d", (int) $main_settings->getAccessSettings()->getFixedParticipants()));
        $a_xml_writer->xmlEndTag("qtimetadatafield");

        // show final statement
        $a_xml_writer->xmlStartTag("qtimetadatafield");
        $a_xml_writer->xmlElement("fieldlabel", null, "show_introduction");
        $a_xml_writer->xmlElement("fieldentry", null, sprintf("%d", (int) $main_settings->getIntroductionSettings()->getIntroductionEnabled()));
        $a_xml_writer->xmlEndTag("qtimetadatafield");

        // show final statement
        $a_xml_writer->xmlStartTag("qtimetadatafield");
        $a_xml_writer->xmlElement("fieldlabel", null, "show_concluding_remarks");
        $a_xml_writer->xmlElement("fieldentry", null, sprintf("%d", (int) $main_settings->getFinishingSettings()->getConcludingRemarksEnabled()));
        $a_xml_writer->xmlEndTag("qtimetadatafield");

        // mail notification
        $a_xml_writer->xmlStartTag("qtimetadatafield");
        $a_xml_writer->xmlElement("fieldlabel", null, "mailnotification");
        $a_xml_writer->xmlElement("fieldentry", null, $main_settings->getFinishingSettings()->getMailNotificationContentType());
        $a_xml_writer->xmlEndTag("qtimetadatafield");

        // mail notification type
        $a_xml_writer->xmlStartTag("qtimetadatafield");
        $a_xml_writer->xmlElement("fieldlabel", null, "mailnottype");
        $a_xml_writer->xmlElement("fieldentry", null, (int) $main_settings->getFinishingSettings()->getAlwaysSendMailNotification());
        $a_xml_writer->xmlEndTag("qtimetadatafield");

        // export settings
        $a_xml_writer->xmlStartTag("qtimetadatafield");
        $a_xml_writer->xmlElement("fieldlabel", null, "exportsettings");
        $a_xml_writer->xmlElement("fieldentry", null, $this->getExportSettings());
        $a_xml_writer->xmlEndTag("qtimetadatafield");

        // shuffle questions
        $a_xml_writer->xmlStartTag("qtimetadatafield");
        $a_xml_writer->xmlElement("fieldlabel", null, "shuffle_questions");
        $a_xml_writer->xmlElement("fieldentry", null, sprintf("%d", (int) $main_settings->getQuestionBehaviourSettings()->getShuffleQuestions()));
        $a_xml_writer->xmlEndTag("qtimetadatafield");

        // processing time
        $a_xml_writer->xmlStartTag("qtimetadatafield");
        $a_xml_writer->xmlElement("fieldlabel", null, "processing_time");
        $a_xml_writer->xmlElement("fieldentry", null, $main_settings->getTestBehaviourSettings()->getProcessingTime());
        $a_xml_writer->xmlEndTag("qtimetadatafield");

        // enable_examview
        $a_xml_writer->xmlStartTag("qtimetadatafield");
        $a_xml_writer->xmlElement("fieldlabel", null, "enable_examview");
        $a_xml_writer->xmlElement("fieldentry", null, (int) $main_settings->getFinishingSettings()->getShowAnswerOverview());
        $a_xml_writer->xmlEndTag("qtimetadatafield");


        // skill_service
        $a_xml_writer->xmlStartTag("qtimetadatafield");
        $a_xml_writer->xmlElement("fieldlabel", null, "skill_service");
        $a_xml_writer->xmlElement("fieldentry", null, (int) $main_settings->getAdditionalSettings()->getSkillsServiceEnabled());
        $a_xml_writer->xmlEndTag("qtimetadatafield");

        // add qti assessmentcontrol
        if ($this->getInstantFeedbackSolution() == 1) {
            $attrs = [
                "solutionswitch" => "Yes"
            ];
        } else {
            $attrs = null;
        }
        $a_xml_writer->xmlElement("assessmentcontrol", $attrs, null);

        // show_grading_status
        $a_xml_writer->xmlStartTag("qtimetadatafield");
        $a_xml_writer->xmlElement("fieldlabel", null, "show_grading_status");
        $a_xml_writer->xmlElement("fieldentry", null, (int) $this->isShowGradingStatusEnabled());
        $a_xml_writer->xmlEndTag("qtimetadatafield");

        // show_grading_mark
        $a_xml_writer->xmlStartTag("qtimetadatafield");
        $a_xml_writer->xmlElement("fieldlabel", null, "show_grading_mark");
        $a_xml_writer->xmlElement("fieldentry", null, (int) $this->isShowGradingMarkEnabled());
        $a_xml_writer->xmlEndTag("qtimetadatafield");


        // starting time
        if ($this->getStartingTime()) {
            $a_xml_writer->xmlStartTag("qtimetadatafield");
            $a_xml_writer->xmlElement("fieldlabel", null, "starting_time");
            $backward_compatibility_format = $this->buildIso8601PeriodFromUnixtimeForExportCompatibility($this->getStartingTime());
            $a_xml_writer->xmlElement("fieldentry", null, $backward_compatibility_format);
            $a_xml_writer->xmlEndTag("qtimetadatafield");
        }
        // ending time
        if ($this->getEndingTime()) {
            $a_xml_writer->xmlStartTag("qtimetadatafield");
            $a_xml_writer->xmlElement("fieldlabel", null, "ending_time");
            $backward_compatibility_format = $this->buildIso8601PeriodFromUnixtimeForExportCompatibility($this->getEndingTime());
            $a_xml_writer->xmlElement("fieldentry", null, $backward_compatibility_format);
            $a_xml_writer->xmlEndTag("qtimetadatafield");
        }


        //activation_limited
        $a_xml_writer->xmlStartTag("qtimetadatafield");
        $a_xml_writer->xmlElement("fieldlabel", null, "activation_limited");
        $a_xml_writer->xmlElement("fieldentry", null, (int) $this->isActivationLimited());
        $a_xml_writer->xmlEndTag("qtimetadatafield");

        //activation_start_time
        $a_xml_writer->xmlStartTag("qtimetadatafield");
        $a_xml_writer->xmlElement("fieldlabel", null, "activation_start_time");
        $a_xml_writer->xmlElement("fieldentry", null, (int) $this->getActivationStartingTime());
        $a_xml_writer->xmlEndTag("qtimetadatafield");

        //activation_end_time
        $a_xml_writer->xmlStartTag("qtimetadatafield");
        $a_xml_writer->xmlElement("fieldlabel", null, "activation_end_time");
        $a_xml_writer->xmlElement("fieldentry", null, (int) $this->getActivationEndingTime());
        $a_xml_writer->xmlEndTag("qtimetadatafield");

        //activation_visibility
        $a_xml_writer->xmlStartTag("qtimetadatafield");
        $a_xml_writer->xmlElement("fieldlabel", null, "activation_visibility");
        $a_xml_writer->xmlElement("fieldentry", null, (int) $this->getActivationVisibility());
        $a_xml_writer->xmlEndTag("qtimetadatafield");

        // autosave
        $a_xml_writer->xmlStartTag("qtimetadatafield");
        $a_xml_writer->xmlElement("fieldlabel", null, "autosave");
        $a_xml_writer->xmlElement("fieldentry", null, (int) $main_settings->getQuestionBehaviourSettings()->getAutosaveEnabled());
        $a_xml_writer->xmlEndTag("qtimetadatafield");

        // autosave_ival
        $a_xml_writer->xmlStartTag("qtimetadatafield");
        $a_xml_writer->xmlElement("fieldlabel", null, "autosave_ival");
        $a_xml_writer->xmlElement("fieldentry", null, $main_settings->getQuestionBehaviourSettings()->getAutosaveInterval());
        $a_xml_writer->xmlEndTag("qtimetadatafield");

        //offer_question_hints
        $a_xml_writer->xmlStartTag("qtimetadatafield");
        $a_xml_writer->xmlElement("fieldlabel", null, "offer_question_hints");
        $a_xml_writer->xmlElement("fieldentry", null, (int) $main_settings->getQuestionBehaviourSettings()->getQuestionHintsEnabled());
        $a_xml_writer->xmlEndTag("qtimetadatafield");

        //instant_feedback_specific
        $a_xml_writer->xmlStartTag("qtimetadatafield");
        $a_xml_writer->xmlElement("fieldlabel", null, "instant_feedback_specific");
        $a_xml_writer->xmlElement("fieldentry", null, $main_settings->getQuestionBehaviourSettings()->getInstantFeedbackSpecificEnabled());
        $a_xml_writer->xmlEndTag("qtimetadatafield");

        //instant_feedback_answer_fixation
        $a_xml_writer->xmlStartTag("qtimetadatafield");
        $a_xml_writer->xmlElement("fieldlabel", null, "instant_feedback_answer_fixation");
        $a_xml_writer->xmlElement("fieldentry", null, (int) $main_settings->getQuestionBehaviourSettings()->getLockAnswerOnInstantFeedbackEnabled());
        $a_xml_writer->xmlEndTag("qtimetadatafield");

        //obligations_enabled
        $a_xml_writer->xmlStartTag("qtimetadatafield");
        $a_xml_writer->xmlElement("fieldlabel", null, "obligations_enabled");
        $a_xml_writer->xmlElement("fieldentry", null, (int) $main_settings->getQuestionBehaviourSettings()->getCompulsoryQuestionsEnabled());
        $a_xml_writer->xmlEndTag("qtimetadatafield");

        //enable_processing_time
        $a_xml_writer->xmlStartTag("qtimetadatafield");
        $a_xml_writer->xmlElement("fieldlabel", null, "enable_processing_time");
        $a_xml_writer->xmlElement("fieldentry", null, (int) $main_settings->getTestBehaviourSettings()->getProcessingTimeEnabled());
        $a_xml_writer->xmlEndTag("qtimetadatafield");

        foreach ($this->mark_schema->mark_steps as $index => $mark) {
            // mark steps
            $a_xml_writer->xmlStartTag("qtimetadatafield");
            $a_xml_writer->xmlElement("fieldlabel", null, "mark_step_$index");
            $a_xml_writer->xmlElement("fieldentry", null, sprintf(
                "<short>%s</short><official>%s</official><percentage>%.2f</percentage><passed>%d</passed>",
                $mark->getShortName(),
                $mark->getOfficialName(),
                $mark->getMinimumLevel(),
                $mark->getPassed()
            ));
            $a_xml_writer->xmlEndTag("qtimetadatafield");
        }
        $a_xml_writer->xmlEndTag("qtimetadata");

        $page_id = $main_settings->getIntroductionSettings()->getIntroductionPageId();
        $introduction = $page_id !== null
            ? (new ilTestPage($page_id))->getXMLContent()
            : ilRTE::_replaceMediaObjectImageSrc($this->getIntroduction(), 0);

        // add qti objectives
        $a_xml_writer->xmlStartTag("objectives");
        $this->addQTIMaterial($a_xml_writer, $page_id, $introduction);
        $a_xml_writer->xmlEndTag("objectives");

        // add qti assessmentcontrol
        if ($this->getInstantFeedbackSolution() == 1) {
            $attrs = [
                "solutionswitch" => "Yes"
            ];
        } else {
            $attrs = null;
        }
        $a_xml_writer->xmlElement("assessmentcontrol", $attrs, null);

        if (strlen($this->getFinalStatement())) {
            $page_id = $main_settings->getFinishingSettings()->getConcludingRemarksPageId();
            $concluding_remarks = $page_id !== null
                ? (new ilTestPage($page_id))->getXMLContent()
                : ilRTE::_replaceMediaObjectImageSrc($this->getFinalStatement());
            // add qti presentation_material
            $a_xml_writer->xmlStartTag("presentation_material");
            $a_xml_writer->xmlStartTag("flow_mat");
            $this->addQTIMaterial($a_xml_writer, $page_id, $concluding_remarks);
            $a_xml_writer->xmlEndTag("flow_mat");
            $a_xml_writer->xmlEndTag("presentation_material");
        }

        $attrs = [
            "ident" => "1"
        ];
        $a_xml_writer->xmlElement("section", $attrs, null);
        $a_xml_writer->xmlEndTag("assessment");
        $a_xml_writer->xmlEndTag("questestinterop");

        $xml = $a_xml_writer->xmlDumpMem(false);
        return $xml;
    }

    /**
     * @param $unix_timestamp
     * @return string
     */
    protected function buildIso8601PeriodFromUnixtimeForExportCompatibility($unix_timestamp): string
    {
        $date_time_unix = new ilDateTime($unix_timestamp, IL_CAL_UNIX);
        $date_time = $date_time_unix->get(IL_CAL_DATETIME);
        return $this->buildPeriodFromFormatedDateString($date_time);
    }

    protected function buildPeriodFromFormatedDateString(string $date_time): string
    {
        preg_match("/(\d{4})-(\d{2})-(\d{2}) (\d{2}):(\d{2}):(\d{2})/", $date_time, $matches);
        return sprintf("P%dY%dM%dDT%dH%dM%dS", $matches[1], $matches[2], $matches[3], $matches[4], $matches[5], $matches[6]);
    }

    protected function buildDateTimeImmutableFromPeriod(?string $period): ?DateTimeImmutable
    {
        if ($period === null) {
            return null;
        }
        if (preg_match("/P(\d+)Y(\d+)M(\d+)DT(\d+)H(\d+)M(\d+)S/", $period, $matches)) {
            return new DateTimeImmutable(
                sprintf(
                    "%02d-%02d-%02d %02d:%02d:%02d",
                    $matches[1],
                    $matches[2],
                    $matches[3],
                    $matches[4],
                    $matches[5],
                    $matches[6]
                )
            );
        }
        return null;
    }

    /**
    * export pages of test to xml (see ilias_co.dtd)
    *
    * @param	object		$a_xml_writer	ilXmlWriter object that receives the
    *										xml data
    */
    public function exportPagesXML(&$a_xml_writer, $a_inst, $a_target_dir, &$expLog): void
    {
        $this->mob_ids = [];

        // MetaData
        $this->exportXMLMetaData($a_xml_writer);

        // PageObjects
        $expLog->write(date("[y-m-d H:i:s] ") . "Start Export Page Objects");
        $this->bench->start("ContentObjectExport", "exportPageObjects");
        $this->exportXMLPageObjects($a_xml_writer, $a_inst, $expLog);
        $this->bench->stop("ContentObjectExport", "exportPageObjects");
        $expLog->write(date("[y-m-d H:i:s] ") . "Finished Export Page Objects");

        // MediaObjects
        $expLog->write(date("[y-m-d H:i:s] ") . "Start Export Media Objects");
        $this->bench->start("ContentObjectExport", "exportMediaObjects");
        $this->exportXMLMediaObjects($a_xml_writer, $a_inst, $a_target_dir, $expLog);
        $this->bench->stop("ContentObjectExport", "exportMediaObjects");
        $expLog->write(date("[y-m-d H:i:s] ") . "Finished Export Media Objects");

        // FileItems
        $expLog->write(date("[y-m-d H:i:s] ") . "Start Export File Items");
        $this->bench->start("ContentObjectExport", "exportFileItems");
        $this->exportFileItems($a_target_dir, $expLog);
        $this->bench->stop("ContentObjectExport", "exportFileItems");
        $expLog->write(date("[y-m-d H:i:s] ") . "Finished Export File Items");
    }

    /**
    * export content objects meta data to xml (see ilias_co.dtd)
    *
    * @param	object		$a_xml_writer	ilXmlWriter object that receives the
    *										xml data
    */
    public function exportXMLMetaData(&$a_xml_writer)
    {
        $md2xml = new ilMD2XML($this->getId(), 0, $this->getType());
        $md2xml->setExportMode(true);
        $md2xml->startExport();
        $a_xml_writer->appendXML($md2xml->getXML());
    }

    /**
    * Returns the installation id for a given identifier
    *
    * @access	private
    */
    public function modifyExportIdentifier($a_tag, $a_param, $a_value)
    {
        if ($a_tag == "Identifier" && $a_param == "Entry") {
            $a_value = ilUtil::insertInstIntoID($a_value);
        }

        return $a_value;
    }


    /**
    * export page objects to xml (see ilias_co.dtd)
    *
    * @param	object		$a_xml_writer	ilXmlWriter object that receives the
    *										xml data
    */
    public function exportXMLPageObjects(&$a_xml_writer, $inst, &$expLog)
    {
        foreach ($this->questions as $question_id) {
            $this->bench->start("ContentObjectExport", "exportPageObject");
            $expLog->write(date("[y-m-d H:i:s] ") . "Page Object " . $question_id);

            $attrs = [];
            $a_xml_writer->xmlStartTag("PageObject", $attrs);


            // export xml to writer object
            $this->bench->start("ContentObjectExport", "exportPageObject_XML");
            $page_object = new ilAssQuestionPage($question_id);
            $page_object->buildDom();
            $page_object->insertInstIntoIDs((string) $inst);
            $mob_ids = $page_object->collectMediaObjects(false);
            $file_ids = ilPCFileList::collectFileItems($page_object, $page_object->getDomDoc());
            $xml = $page_object->getXMLFromDom(false, false, false, "", true);
            $xml = str_replace("&", "&amp;", $xml);
            $a_xml_writer->appendXML($xml);
            $page_object->freeDom();
            unset($page_object);

            $this->bench->stop("ContentObjectExport", "exportPageObject_XML");

            // collect media objects
            $this->bench->start("ContentObjectExport", "exportPageObject_CollectMedia");
            //$mob_ids = $page_obj->getMediaObjectIDs();
            foreach ($mob_ids as $mob_id) {
                $this->mob_ids[$mob_id] = $mob_id;
            }
            $this->bench->stop("ContentObjectExport", "exportPageObject_CollectMedia");

            // collect all file items
            $this->bench->start("ContentObjectExport", "exportPageObject_CollectFileItems");
            //$file_ids = $page_obj->getFileItemIds();
            foreach ($file_ids as $file_id) {
                $this->file_ids[$file_id] = $file_id;
            }
            $this->bench->stop("ContentObjectExport", "exportPageObject_CollectFileItems");

            $a_xml_writer->xmlEndTag("PageObject");
            //unset($page_obj);

            $this->bench->stop("ContentObjectExport", "exportPageObject");
        }
    }

    /**
    * export media objects to xml (see ilias_co.dtd)
    */
    public function exportXMLMediaObjects(&$a_xml_writer, $a_inst, $a_target_dir, &$expLog)
    {
        foreach ($this->mob_ids as $mob_id) {
            $expLog->write(date("[y-m-d H:i:s] ") . "Media Object " . $mob_id);
            if (ilObjMediaObject::_exists((int) $mob_id)) {
                $media_obj = new ilObjMediaObject((int) $mob_id);
                $media_obj->exportXML($a_xml_writer, (int) $a_inst);
                $media_obj->exportFiles($a_target_dir);
                unset($media_obj);
            }
        }
    }

    /**
    * export files of file itmes
    *
    */
    public function exportFileItems($target_dir, &$expLog)
    {
        foreach ($this->file_ids as $file_id) {
            $expLog->write(date("[y-m-d H:i:s] ") . "File Item " . $file_id);
            $file_dir = $target_dir . '/objects/il_' . IL_INST_ID . '_file_' . $file_id;
            ilFileUtils::makeDir($file_dir);
            $file_obj = new ilObjFile((int) $file_id, false);
            $source_file = $file_obj->getFile($file_obj->getVersion());
            if (!is_file($source_file)) {
                $source_file = $file_obj->getFile();
            }
            if (is_file($source_file)) {
                copy($source_file, $file_dir . '/' . $file_obj->getFileName());
            }
            unset($file_obj);
        }
    }

    /**
    * get array of (two) new created questions for
    * import id
    */
    public function getImportMapping(): array
    {
        return [];
    }

    /**
     * {@inheritdoc}
     */
    public function checkMarks()
    {
        return $this->mark_schema->checkMarks();
    }

    /**
     * {@inheritdoc}
     */
    public function getMarkSchema(): ASS_MarkSchema
    {
        return $this->mark_schema;
    }

    /**
     * {@inheritdoc}
     */
    public function getMarkSchemaForeignId(): int
    {
        return $this->getTestId();
    }

    /**
     */
    public function onMarkSchemaSaved()
    {
        $this->saveCompleteStatus($this->question_set_config_factory->getQuestionSetConfig());

        if ($this->participantDataExist()) {
            $this->recalculateScores(true);
        }
    }

    /**
     * @return {@inheritdoc}
     */
    public function canEditMarks(): bool
    {
        $total = $this->evalTotalPersons();
        if ($total > 0) {
            if ($this->getReportingDate()) {
                if (preg_match("/(\d{4})(\d{2})(\d{2})(\d{2})(\d{2})(\d{2})/", $this->getReportingDate(), $matches)) {
                    $epoch_time = mktime(
                        (int) $matches[4],
                        (int) $matches[5],
                        (int) $matches[6],
                        (int) $matches[2],
                        (int) $matches[3],
                        (int) $matches[1]
                    );
                    $now = time();
                    if ($now < $epoch_time) {
                        return true;
                    }
                }
            }
            return false;
        } else {
            return true;
        }
    }

    /**
    * Saves an authors name into the lifecycle metadata if no lifecycle metadata exists
    * This will only be called for conversion of "old" tests where the author hasn't been
    * stored in the lifecycle metadata
    *
    * @param string $a_author A string containing the name of the test author
    * @access private
    * @see $author
    */
    public function saveAuthorToMetadata($author = "")
    {
        $md = new ilMD($this->getId(), 0, $this->getType());
        $md_life = $md->getLifecycle();
        if (!$md_life) {
            if (strlen($author) == 0) {
                $author = $this->user->getFullname();
            }

            $md_life = $md->addLifecycle();
            $md_life->save();
            $con = $md_life->addContribute();
            $con->setRole("Author");
            $con->save();
            $ent = $con->addEntity();
            $ent->setEntity($author);
            $ent->save();
        }
    }

    /**
    * @inheritDoc
    */
    protected function doCreateMetaData(): void
    {
        $this->saveAuthorToMetadata();
    }

    /**
    * Gets the authors name of the ilObjTest object
    *
    * @return string The string containing the name of the test author
    * @access public
    * @see $author
    */
    public function getAuthor(): string
    {
        $author = [];
        $md = new ilMD($this->getId(), 0, $this->getType());
        $md_life = $md->getLifecycle();
        if ($md_life) {
            $ids = $md_life->getContributeIds();
            foreach ($ids as $id) {
                $md_cont = $md_life->getContribute($id);
                if (strcmp($md_cont->getRole(), "Author") == 0) {
                    $entids = $md_cont->getEntityIds();
                    foreach ($entids as $entid) {
                        $md_ent = $md_cont->getEntity($entid);
                        array_push($author, $md_ent->getEntity());
                    }
                }
            }
        }
        return join(",", $author);
    }

    /**
    * Gets the authors name of the ilObjTest object
    *
    * @return string The string containing the name of the test author
    * @access public
    * @see $author
    */
    public static function _lookupAuthor($obj_id): string
    {
        $author = [];
        $md = new ilMD($obj_id, 0, "tst");
        $md_life = $md->getLifecycle();
        if ($md_life) {
            $ids = $md_life->getContributeIds();
            foreach ($ids as $id) {
                $md_cont = $md_life->getContribute($id);
                if (strcmp($md_cont->getRole(), "Author") == 0) {
                    $entids = $md_cont->getEntityIds();
                    foreach ($entids as $entid) {
                        $md_ent = $md_cont->getEntity($entid);
                        array_push($author, $md_ent->getEntity());
                    }
                }
            }
        }
        return join(",", $author);
    }

    /**
    * Returns the available tests for the active user
    *
    * @return array The available tests
    * @access public
    */
    public static function _getAvailableTests($use_object_id = false): array
    {
        global $DIC;
        $ilUser = $DIC['ilUser'];

        $result_array = [];
        $tests = array_slice(
            array_reverse(
                ilUtil::_getObjectsByOperations("tst", "write", $ilUser->getId(), PHP_INT_MAX)
            ),
            0,
            10000
        );

        if (count($tests)) {
            $titles = ilObject::_prepareCloneSelection($tests, "tst");
            foreach ($tests as $ref_id) {
                if ($use_object_id) {
                    $obj_id = ilObject::_lookupObjId($ref_id);
                    $result_array[$obj_id] = $titles[$ref_id];
                } else {
                    $result_array[$ref_id] = $titles[$ref_id];
                }
            }
        }
        return $result_array;
    }

    /**
    * Clone object
    *
    * @access public
    * @param int ref id of parent container
    * @param int copy id
    * @return object new test object
    */
    public function cloneObject(int $target_id, int $copy_id = 0, bool $omit_tree = false): ?ilObject
    {
        $this->loadFromDb();

        $new_obj = parent::cloneObject($target_id, $copy_id, $omit_tree);
        $new_obj->setTmpCopyWizardCopyId($copy_id);
        $this->cloneMetaData($new_obj);

        //copy online status if object is not the root copy object
        $cp_options = ilCopyWizardOptions::_getInstance($copy_id);
        if ($cp_options->isRootNode($this->getRefId())) {
            $new_obj->setOfflineStatus(true);
        }

        $new_obj->update();

        $new_obj->mark_schema = clone $this->mark_schema;
        $new_obj->setTemplate($this->getTemplate());

        // clone certificate
        $pathFactory = new ilCertificatePathFactory();
        $templateRepository = new ilCertificateTemplateDatabaseRepository($this->db);

        $cloneAction = new ilCertificateCloneAction(
            $this->db,
            $pathFactory,
            $templateRepository,
            CLIENT_WEB_DIR,
            $this->filesystem_web,
            new ilCertificateObjectHelper()
        );

        $cloneAction->cloneCertificate($this, $new_obj);

        $this->question_set_config_factory->getQuestionSetConfig()->cloneQuestionSetRelatedData($new_obj);
        $new_obj->saveQuestionsToDb();

        $skillLevelThresholdList = new ilTestSkillLevelThresholdList($this->db);
        $skillLevelThresholdList->setTestId($this->getTestId());
        $skillLevelThresholdList->loadFromDb();
        $skillLevelThresholdList->cloneListForTest($new_obj->getTestId());

        $new_obj->saveToDb();
        $new_obj->updateMetaData();// #14467

        $this->getMainSettingsRepository()->store(
            $this->getMainSettings()->withTestId($new_obj->getTestId())
        );

        $this->getScoreSettingsRepository()->store(
            $this->getScoreSettings()->withTestId($new_obj->getTestId())
        );

        $obj_settings = new ilLPObjSettings($this->getId());
        $obj_settings->cloneSettings($new_obj->getId());

        return $new_obj;
    }

    public function getQuestionCount(): int
    {
        $num = 0;

        if ($this->isRandomTest()) {
            $questionSetConfig = new ilTestRandomQuestionSetConfig(
                $this->tree,
                $this->db,
                $this->lng,
                $this->log,
                $this->component_repository,
                $this,
                $this->questioninfo
            );

            $questionSetConfig->loadFromDb();

            if ($questionSetConfig->isQuestionAmountConfigurationModePerPool()) {
                $sourcePoolDefinitionList = new ilTestRandomQuestionSetSourcePoolDefinitionList(
                    $this->db,
                    $this,
                    new ilTestRandomQuestionSetSourcePoolDefinitionFactory($this->db, $this)
                );

                $sourcePoolDefinitionList->loadDefinitions();

                if (is_int($sourcePoolDefinitionList->getQuestionAmount())) {
                    $num = $sourcePoolDefinitionList->getQuestionAmount();
                }
            } elseif (is_int($questionSetConfig->getQuestionAmountPerTest())) {
                $num = $questionSetConfig->getQuestionAmountPerTest();
            }
        } else {
            $this->loadQuestions();
            $num = count($this->questions);
        }

        return $num;
    }

    public function getQuestionCountWithoutReloading(): int
    {
        if ($this->isRandomTest()) {
            return $this->getQuestionCount();
        }
        return count($this->questions);
    }

    /**
    * Logs an action into the Test&Assessment log
    *
    * @param string $logtext The log text
    * @param integer $question_id If given, saves the question id to the database
    * @access public
    */
    public function logAction($logtext = "", $question_id = 0)
    {
        $original_id = 0;
        if ($question_id !== 0) {
            $original_id = $this->questioninfo->getOriginalId($question_id);
        }
        ilObjAssessmentFolder::_addLog($this->user->getId(), $this->getId(), $logtext, $question_id, $original_id, true, $this->getRefId());
    }

    /**
    * Returns the ILIAS test object id for a given test id
    *
    * @param integer $test_id The test id
    * @return mixed The ILIAS test object id or FALSE if the query was not successful
    * @access public
    */
    public static function _getObjectIDFromTestID($test_id)
    {
        global $DIC;
        $ilDB = $DIC['ilDB'];
        $object_id = false;
        $result = $ilDB->queryF(
            "SELECT obj_fi FROM tst_tests WHERE test_id = %s",
            ['integer'],
            [$test_id]
        );
        if ($result->numRows()) {
            $row = $ilDB->fetchAssoc($result);
            $object_id = $row["obj_fi"];
        }
        return $object_id;
    }

    /**
    * Returns the ILIAS test object id for a given active id
    *
    * @param integer $active_id The active id
    * @return mixed The ILIAS test object id or FALSE if the query was not successful
    * @access public
    */
    public static function _getObjectIDFromActiveID($active_id)
    {
        global $DIC;
        $ilDB = $DIC['ilDB'];
        $object_id = false;
        $result = $ilDB->queryF(
            "SELECT tst_tests.obj_fi FROM tst_tests, tst_active WHERE tst_tests.test_id = tst_active.test_fi AND tst_active.active_id = %s",
            ['integer'],
            [$active_id]
        );
        if ($result->numRows()) {
            $row = $ilDB->fetchAssoc($result);
            $object_id = $row["obj_fi"];
        }
        return $object_id;
    }

    /**
    * Returns the ILIAS test id for a given object id
    *
    * @param integer $object_id The object id
    * @return mixed The ILIAS test id or FALSE if the query was not successful
    * @access public
    */
    public static function _getTestIDFromObjectID($object_id)
    {
        global $DIC;
        $ilDB = $DIC['ilDB'];
        $test_id = false;
        $result = $ilDB->queryF(
            "SELECT test_id FROM tst_tests WHERE obj_fi = %s",
            ['integer'],
            [$object_id]
        );
        if ($result->numRows()) {
            $row = $ilDB->fetchAssoc($result);
            $test_id = $row["test_id"];
        }
        return $test_id;
    }

    /**
    * Returns the text answer of a given user for a given question
    *
    * @param integer $user_id The user id
    * @param integer $question_id The question id
    * @return string The answer text
    * @access public
    */
    public function getTextAnswer($active_id, $question_id, $pass = null): string
    {
        $res = "";
        if (($active_id) && ($question_id)) {
            if (is_null($pass)) {
                $pass = assQuestion::_getSolutionMaxPass($question_id, $active_id);
            }
            $result = $this->db->queryF(
                "SELECT value1 FROM tst_solutions WHERE active_fi = %s AND question_fi = %s AND pass = %s",
                ['integer', 'integer', 'integer'],
                [$active_id, $question_id, $pass]
            );
            if ($result->numRows() == 1) {
                $row = $this->db->fetchAssoc($result);
                $res = $row["value1"];
            }
        }
        return $res;
    }

    /**
    * Returns the question text for a given question
    *
    * @param integer $question_id The question id
    * @return string The question text
    * @access public
    */
    public function getQuestiontext($question_id): string
    {
        $res = "";
        if ($question_id) {
            $result = $this->db->queryF(
                "SELECT question_text FROM qpl_questions WHERE question_id = %s",
                ['integer'],
                [$question_id]
            );
            if ($result->numRows() == 1) {
                $row = $this->db->fetchAssoc($result);
                $res = $row["question_text"];
            }
        }
        return $res;
    }

    public function getInvitedParticipantList(): ilTestParticipantList
    {
        $participant_list = new ilTestParticipantList($this, $this->user, $this->lng, $this->db);
        $participant_list->initializeFromDbRows($this->getInvitedUsers());
        return $participant_list;
    }

    public function getActiveParticipantList(): ilTestParticipantList
    {
        $participant_list = new ilTestParticipantList($this, $this->user, $this->lng, $this->db);
        $participant_list->initializeFromDbRows($this->getTestParticipants());

        return $participant_list;
    }

    /**
    * Returns a list of all invited users in a test
    *
    * @return array array of invited users
    * @access public
    */
    public function &getInvitedUsers(int $user_id = 0, $order = "login, lastname, firstname"): array
    {
        $result_array = [];

        if ($this->getAnonymity()) {
            if ($user_id !== 0) {
                $result = $this->db->queryF(
                    "SELECT tst_active.active_id, tst_active.tries, usr_id, %s login, %s lastname, %s firstname, tst_invited_user.clientip, " .
                    "tst_active.submitted test_finished, matriculation, COALESCE(tst_active.last_finished_pass, -1) <> tst_active.last_started_pass unfinished_passes  FROM usr_data, tst_invited_user " .
                    "LEFT JOIN tst_active ON tst_active.user_fi = tst_invited_user.user_fi AND tst_active.test_fi = tst_invited_user.test_fi " .
                    "WHERE tst_invited_user.test_fi = %s and tst_invited_user.user_fi=usr_data.usr_id AND usr_data.usr_id=%s " .
                    "ORDER BY $order",
                    ['text', 'text', 'text', 'integer', 'integer'],
                    ['', $this->lng->txt('anonymous'), '', $this->getTestId(), $user_id]
                );
            } else {
                $result = $this->db->queryF(
                    "SELECT tst_active.active_id, tst_active.tries, usr_id, %s login, %s lastname, %s firstname, tst_invited_user.clientip, " .
                    "tst_active.submitted test_finished, matriculation, COALESCE(tst_active.last_finished_pass, -1) <> tst_active.last_started_pass unfinished_passes  FROM usr_data, tst_invited_user " .
                    "LEFT JOIN tst_active ON tst_active.user_fi = tst_invited_user.user_fi AND tst_active.test_fi = tst_invited_user.test_fi " .
                    "WHERE tst_invited_user.test_fi = %s and tst_invited_user.user_fi=usr_data.usr_id " .
                    "ORDER BY $order",
                    ['text', 'text', 'text', 'integer'],
                    ['', $this->lng->txt('anonymous'), '', $this->getTestId()]
                );
            }
        } else {
            if ($user_id !== 0) {
                $result = $this->db->queryF(
                    "SELECT tst_active.active_id, tst_active.tries, usr_id, login, lastname, firstname, tst_invited_user.clientip, " .
                    "tst_active.submitted test_finished, matriculation, COALESCE(tst_active.last_finished_pass, -1) <> tst_active.last_started_pass unfinished_passes  FROM usr_data, tst_invited_user " .
                    "LEFT JOIN tst_active ON tst_active.user_fi = tst_invited_user.user_fi AND tst_active.test_fi = tst_invited_user.test_fi " .
                    "WHERE tst_invited_user.test_fi = %s and tst_invited_user.user_fi=usr_data.usr_id AND usr_data.usr_id=%s " .
                    "ORDER BY $order",
                    ['integer', 'integer'],
                    [$this->getTestId(), $user_id]
                );
            } else {
                $result = $this->db->queryF(
                    "SELECT tst_active.active_id, tst_active.tries, usr_id, login, lastname, firstname, tst_invited_user.clientip, " .
                    "tst_active.submitted test_finished, matriculation, COALESCE(tst_active.last_finished_pass, -1) <> tst_active.last_started_pass unfinished_passes  FROM usr_data, tst_invited_user " .
                    "LEFT JOIN tst_active ON tst_active.user_fi = tst_invited_user.user_fi AND tst_active.test_fi = tst_invited_user.test_fi " .
                    "WHERE tst_invited_user.test_fi = %s and tst_invited_user.user_fi=usr_data.usr_id " .
                    "ORDER BY $order",
                    ['integer'],
                    [$this->getTestId()]
                );
            }
        }
        $result_array = [];
        while ($row = $this->db->fetchAssoc($result)) {
            $result_array[$row['usr_id']] = $row;
        }
        return $result_array;
    }

    public function &getTestParticipants(): array
    {
        if ($this->getMainSettings()->getGeneralSettings()->getAnonymity()) {
            $query = "
				SELECT	tst_active.active_id,
						tst_active.tries,
						tst_active.user_fi usr_id,
						%s login,
						%s lastname,
						%s firstname,
						tst_active.submitted test_finished,
						usr_data.matriculation,
						usr_data.active,
						tst_active.lastindex,
						COALESCE(tst_active.last_finished_pass, -1) <> tst_active.last_started_pass unfinished_passes
				FROM tst_active
				LEFT JOIN usr_data
				ON tst_active.user_fi = usr_data.usr_id
				WHERE tst_active.test_fi = %s
				ORDER BY usr_data.lastname
			";
            $result = $this->db->queryF(
                $query,
                ['text', 'text', 'text', 'integer'],
                ['', $this->lng->txt("anonymous"), "", $this->getTestId()]
            );
        } else {
            $query = "
				SELECT	tst_active.active_id,
						tst_active.tries,
						tst_active.user_fi usr_id,
						usr_data.login,
						usr_data.lastname,
						usr_data.firstname,
						tst_active.submitted test_finished,
						usr_data.matriculation,
						usr_data.active,
						tst_active.lastindex,
						COALESCE(tst_active.last_finished_pass, -1) <> tst_active.last_started_pass unfinished_passes
				FROM tst_active
				LEFT JOIN usr_data
				ON tst_active.user_fi = usr_data.usr_id
				WHERE tst_active.test_fi = %s
				ORDER BY usr_data.lastname
			";
            $result = $this->db->queryF(
                $query,
                ['integer'],
                [$this->getTestId()]
            );
        }
        $data = [];
        while ($row = $this->db->fetchAssoc($result)) {
            $data[$row['active_id']] = $row;
        }
        foreach ($data as $index => $participant) {
            if (strlen(trim($participant["firstname"] . $participant["lastname"])) == 0) {
                $data[$index]["lastname"] = $this->lng->txt("deleted_user");
            }
        }
        return $data;
    }

    public function getTestParticipantsForManualScoring($filter = null): array
    {
        $scoring = ilObjAssessmentFolder::_getManualScoring();
        if (count($scoring) == 0) {
            return [];
        }

        $participants = &$this->getTestParticipants();
        $filtered_participants = [];
        foreach ($participants as $active_id => $participant) {
            $qstType_IN_manScoreableQstTypes = $this->db->in('qpl_questions.question_type_fi', $scoring, false, 'integer');

            $queryString = "
				SELECT		tst_test_result.manual

				FROM		tst_test_result

				INNER JOIN	qpl_questions
				ON			tst_test_result.question_fi = qpl_questions.question_id

				WHERE		tst_test_result.active_fi = %s
				AND			$qstType_IN_manScoreableQstTypes
			";

            $result = $this->db->queryF(
                $queryString,
                ["integer"],
                [$active_id]
            );

            $count = $result->numRows();

            if ($count > 0) {
                switch ($filter) {
                    case 1: // only active users
                        if ($participant['active']) {
                            $filtered_participants[$active_id] = $participant;
                        }
                        break;
                    case 2: // only inactive users
                        if (!$participant['active']) {
                            $filtered_participants[$active_id] = $participant;
                        }
                        break;
                    case 3: // all users
                        $filtered_participants[$active_id] = $participant;
                        break;
                    case 4:
                        if ($this->testManScoringDoneHelper->isDone((int) $active_id)) {
                            $filtered_participants[$active_id] = $participant;
                        }
                        break;
                    case 5:
                        if (!$this->testManScoringDoneHelper->isDone((int) $active_id)) {
                            $filtered_participants[$active_id] = $participant;
                        }
                        break;
                    case 6:
                        // partially scored participants
                        $found = 0;
                        while ($row = $this->db->fetchAssoc($result)) {
                            if ($row["manual"]) {
                                $found++;
                            }
                        }
                        if (($found > 0) && ($found < $count)) {
                            $filtered_participants[$active_id] = $participant;
                        }
                        break;
                    default:
                        $filtered_participants[$active_id] = $participant;
                        break;
                }
            }
        }
        return $filtered_participants;
    }

    /**
    * Returns a data of all users specified by id list
    *
    * @return array The user data "usr_id, login, lastname, firstname, clientip" of the users with id as key
    * @access public
    */
    public function getUserData($ids): array
    {
        if (!is_array($ids) || count($ids) == 0) {
            return [];
        }

        if ($this->getAnonymity()) {
            $result = $this->db->queryF(
                "SELECT usr_id, %s login, %s lastname, %s firstname, client_ip clientip FROM usr_data WHERE " . $this->db->in('usr_id', $ids, false, 'integer') . " ORDER BY login",
                ['text', 'text', 'text'],
                ["", $this->lng->txt("anonymous"), ""]
            );
        } else {
            $result = $this->db->query("SELECT usr_id, login, lastname, firstname, client_ip clientip FROM usr_data WHERE " . $this->db->in('usr_id', $ids, false, 'integer') . " ORDER BY login");
        }

        $result_array = [];
        while ($row = $this->db->fetchAssoc($result)) {
            $result_array[$row["usr_id"]] = $row;
        }
        return $result_array;
    }

    public function getGroupData($ids): array
    {
        if (!is_array($ids) || count($ids) == 0) {
            return [];
        }
        $result = [];
        foreach ($ids as $ref_id) {
            $obj_id = ilObject::_lookupObjId($ref_id);
            $result[$ref_id] = ["ref_id" => $ref_id, "title" => ilObject::_lookupTitle($obj_id), "description" => ilObject::_lookupDescription($obj_id)];
        }
        return $result;
    }

    public function getRoleData($ids): array
    {
        if (!is_array($ids) || count($ids) == 0) {
            return [];
        }
        $result = [];
        foreach ($ids as $obj_id) {
            $result[$obj_id] = ["obj_id" => $obj_id, "title" => ilObject::_lookupTitle($obj_id), "description" => ilObject::_lookupDescription($obj_id)];
        }
        return $result;
    }


    /**
    * Invites all users of a group to a test
    *
    * @param integer $group_id The database id of the invited group
    * @access public
    */
    public function inviteGroup($group_id)
    {
        $group = new ilObjGroup($group_id);
        $members = $group->getGroupMemberIds();
        foreach ($members as $user_id) {
            $this->inviteUser($user_id, ilObjUser::_lookupClientIP($user_id));
        }
    }

    /**
    * Invites all users of a role to a test
    *
    * @param integer $group_id The database id of the invited group
    * @access public
    */
    public function inviteRole($role_id)
    {
        $members = $this->rbac_review->assignedUsers($role_id);
        foreach ($members as $user_id) {
            $this->inviteUser($user_id, ilObjUser::_lookupClientIP($user_id));
        }
    }



    /**
    * Disinvites a user from a test
    *
    * @param integer $user_id The database id of the disinvited user
    * @access public
    */
    public function disinviteUser($user_id)
    {
        $affectedRows = $this->db->manipulateF(
            "DELETE FROM tst_invited_user WHERE test_fi = %s AND user_fi = %s",
            ['integer', 'integer'],
            [$this->getTestId(), $user_id]
        );
    }

    /**
    * Invites a user to a test
    *
    * @param integer $user_id The database id of the invited user
    * @access public
    */
    public function inviteUser($user_id, $client_ip = "")
    {
        $this->db->manipulateF(
            "DELETE FROM tst_invited_user WHERE test_fi = %s AND user_fi = %s",
            ['integer', 'integer'],
            [$this->getTestId(), $user_id]
        );
        $this->db->manipulateF(
            "INSERT INTO tst_invited_user (test_fi, user_fi, clientip, tstamp) VALUES (%s, %s, %s, %s)",
            ['integer', 'integer', 'text', 'integer'],
            [$this->getTestId(), $user_id, (strlen($client_ip)) ? $client_ip : null, time()]
        );
    }


    public function setClientIP($user_id, $client_ip)
    {
        $this->db->manipulateF(
            "UPDATE tst_invited_user SET clientip = %s, tstamp = %s WHERE test_fi=%s and user_fi=%s",
            ['text', 'integer', 'integer', 'integer'],
            [(strlen($client_ip)) ? $client_ip : null, time(), $this->getTestId(), $user_id]
        );
    }

    /**
     * get solved questions
     *
     * @return array of int containing all question ids which have been set solved for the given user and test
     */
    public static function _getSolvedQuestions($active_id, $question_fi = null): array
    {
        global $DIC;
        $ilDB = $DIC['ilDB'];
        if (is_numeric($question_fi)) {
            $result = $ilDB->queryF(
                "SELECT question_fi, solved FROM tst_qst_solved WHERE active_fi = %s AND question_fi=%s",
                ['integer', 'integer'],
                [$active_id, $question_fi]
            );
        } else {
            $result = $ilDB->queryF(
                "SELECT question_fi, solved FROM tst_qst_solved WHERE active_fi = %s",
                ['integer'],
                [$active_id]
            );
        }
        $result_array = [];
        while ($row = $ilDB->fetchAssoc($result)) {
            $result_array[$row["question_fi"]] = $row;
        }
        return $result_array;
    }


    /**
     * sets question solved state to value for given user_id
     */
    public function setQuestionSetSolved($value, $question_id, $user_id)
    {
        $active_id = $this->getActiveIdOfUser($user_id);
        $this->db->manipulateF(
            "DELETE FROM tst_qst_solved WHERE active_fi = %s AND question_fi = %s",
            ['integer', 'integer'],
            [$active_id, $question_id]
        );
        $this->db->manipulateF(
            "INSERT INTO tst_qst_solved (solved, question_fi, active_fi) VALUES (%s, %s, %s)",
            ['integer', 'integer', 'integer'],
            [$value, $question_id, $active_id]
        );
    }

    /**
     * returns if the active for user_id has been submitted
     */
    public function isTestFinished($active_id): bool
    {
        $result = $this->db->queryF(
            "SELECT submitted FROM tst_active WHERE active_id=%s AND submitted=%s",
            ['integer', 'integer'],
            [$active_id, 1]
        );
        return $result->numRows() == 1;
    }

    /**
     * returns if the active for user_id has been submitted
     */
    public function isActiveTestSubmitted($user_id = null): bool
    {
        if (!is_numeric($user_id)) {
            $user_id = $this->user->getId();
        }

        $result = $this->db->queryF(
            "SELECT submitted FROM tst_active WHERE test_fi=%s AND user_fi=%s AND submitted=%s",
            ['integer', 'integer', 'integer'],
            [$this->getTestId(), $user_id, 1]
        );
        return $result->numRows() == 1;
    }

    /**
     * returns if the numbers of tries have to be checked
     */
    public function hasNrOfTriesRestriction(): bool
    {
        return $this->getNrOfTries() != 0;
    }


    /**
     * returns if number of tries are reached
     * @deprecated: tries field differs per situation, outside a pass it's the number of tries, inside a pass it's the current pass number.
     */

    public function isNrOfTriesReached($tries): bool
    {
        return $tries >= $this->getNrOfTries();
    }


    /**
     * returns all test results for all participants
     *
     * @param array $partipants array of user ids
     * @param boolean if true, the result will be prepared for csv output (see processCSVRow)
     *
     * @return array of fields, see code for column titles
     */
    public function getAllTestResults($participants, $prepareForCSV = true): array
    {
        $results = [];
        $row = [
            "user_id" => $this->lng->txt("user_id"),
            "matriculation" => $this->lng->txt("matriculation"),
            "lastname" => $this->lng->txt("lastname"),
            "firstname" => $this->lng->txt("firstname"),
            "login" => $this->lng->txt("login"),
            "reached_points" => $this->lng->txt("tst_reached_points"),
            "max_points" => $this->lng->txt("tst_maximum_points"),
            "percent_value" => $this->lng->txt("tst_percent_solved"),
            "mark" => $this->lng->txt("tst_mark"),
            "passed" => $this->lng->txt("tst_mark_passed"),
        ];
        $results[] = $row;
        if (count($participants)) {
            foreach ($participants as $active_id => $user_rec) {
                $mark = '';
                $row = [];
                $reached_points = 0;
                $max_points = 0;
                $pass = ilObjTest::_getResultPass($active_id);
                foreach ($this->questions as $value) {
                    $question = ilObjTest::_instanciateQuestion($value);
                    if (is_object($question)) {
                        $max_points += $question->getMaximumPoints();
                        $reached_points += $question->getReachedPoints($active_id, $pass);
                    }
                }
                if ($max_points > 0) {
                    $percentvalue = $reached_points / $max_points;
                    if ($percentvalue < 0) {
                        $percentvalue = 0.0;
                    }
                } else {
                    $percentvalue = 0;
                }
                $mark_obj = $this->mark_schema->getMatchingMark($percentvalue * 100);
                $passed = "";
                if ($mark_obj) {
                    $mark = $mark_obj->getOfficialName();
                }
                if ($this->getAnonymity()) {
                    $user_rec['firstname'] = "";
                    $user_rec['lastname'] = $this->lng->txt("anonymous");
                }
                $row = [
                    "user_id" => $user_rec['usr_id'],
                    "matriculation" => $user_rec['matriculation'],
                    "lastname" => $user_rec['lastname'],
                    "firstname" => $user_rec['firstname'],
                    "login" => $user_rec['login'],
                    "reached_points" => $reached_points,
                    "max_points" => $max_points,
                    "percent_value" => $percentvalue,
                    "mark" => $mark,
                    "passed" => $user_rec['passed'] ? '1' : '0',
                ];
                $results[] = $prepareForCSV ? $this->processCSVRow($row, true) : $row;
            }
        }
        return $results;
    }

    /**
    * Processes an array as a CSV row and converts the array values to correct CSV
    * values. The "converted" array is returned
    *
    * @param array $row The array containing the values for a CSV row
    * @param string $quoteAll Indicates to quote every value (=TRUE) or only values containing quotes and separators (=FALSE, default)
    * @param string $separator The value separator in the CSV row (used for quoting) (; = default)
    * @return array The converted array ready for CSV use
    * @access public
    */
    public function processCSVRow(
        mixed $row,
        bool $quote_all = false,
        string $separator = ";"
    ): array {
        $resultarray = [];
        foreach ($row as $rowindex => $entry) {
            $surround = false;
            if ($quote_all) {
                $surround = true;
            }
            if (is_string($entry) && strpos($entry, "\"") !== false) {
                $entry = str_replace("\"", "\"\"", $entry);
                $surround = true;
            }
            if (is_string($entry) && strpos($entry, $separator) !== false) {
                $surround = true;
            }

            if (is_string($entry)) {
                // replace all CR LF with LF (for Excel for Windows compatibility
                $entry = str_replace(chr(13) . chr(10), chr(10), $entry);
            }

            if ($surround) {
                $entry = "\"" . $entry . "\"";
            }

            $resultarray[$rowindex] = $entry;
        }
        return $resultarray;
    }

    /**
    * Retrieves the actual pass of a given user for a given test
    *
    * @param integer $user_id The user id
    * @param integer $test_id The test id
    * @return integer The pass of the user for the given test
    * @access public
    */
    public static function _getPass($active_id): int
    {
        global $DIC;
        $ilDB = $DIC['ilDB'];
        $result = $ilDB->queryF(
            "SELECT tries FROM tst_active WHERE active_id = %s",
            ['integer'],
            [$active_id]
        );
        if ($result->numRows()) {
            $row = $ilDB->fetchAssoc($result);
            return $row["tries"];
        } else {
            return 0;
        }
    }

    /**
    * Retrieves the maximum pass of a given user for a given test
    * in which the user answered at least one question
    *
    * @param integer $user_id The user id
    * @param integer $test_id The test id
    * @return integer The pass of the user for the given test
    * @access public
    */
    public static function _getMaxPass($active_id): ?int
    {
        global $DIC;
        $ilDB = $DIC['ilDB'];
        $result = $ilDB->queryF(
            "SELECT MAX(pass) maxpass FROM tst_pass_result WHERE active_fi = %s",
            ['integer'],
            [$active_id]
        );

        if ($result->numRows()) {
            $row = $ilDB->fetchAssoc($result);
            return $row["maxpass"];
        }

        return null;
    }

    /**
     * Retrieves the best pass of a given user for a given test
     * @param int $active_id
     * @return int|mixed
     */
    public static function _getBestPass($active_id): ?int
    {
        global $DIC;
        $ilDB = $DIC['ilDB'];

        $result = $ilDB->queryF(
            "SELECT * FROM tst_pass_result WHERE active_fi = %s",
            ['integer'],
            [$active_id]
        );

        if (!$result->numRows()) {
            return null;
        }

        $bestrow = null;
        $bestfactor = 0;
        while ($row = $ilDB->fetchAssoc($result)) {
            if ($row["maxpoints"] > 0) {
                $factor = $row["points"] / $row["maxpoints"];
            } else {
                $factor = 0;
            }
            if ($factor === 0.0 && $bestfactor === 0
                || $factor > $bestfactor) {
                $bestrow = $row;
                $bestfactor = $factor;
            }
        }

        if (is_array($bestrow)) {
            return $bestrow["pass"];
        }

        return null;
    }

    /**
    * Retrieves the pass number that should be counted for a given user
    *
    * @param integer $user_id The user id
    * @param integer $test_id The test id
    * @return integer The result pass of the user for the given test
    * @access public
    */
    public static function _getResultPass($active_id): ?int
    {
        $counted_pass = null;
        if (ilObjTest::_getPassScoring($active_id) == self::SCORE_BEST_PASS) {
            $counted_pass = ilObjTest::_getBestPass($active_id);
        } else {
            $counted_pass = ilObjTest::_getMaxPass($active_id);
        }
        return $counted_pass;
    }

    /**
    * Retrieves the number of answered questions for a given user in a given test
    *
    * @param integer $user_id The user id
    * @param integer $test_id The test id
    * @param integer $pass The pass of the test (optional)
    * @return integer The number of answered questions
    * @access public
    */
    public function getAnsweredQuestionCount($active_id, $pass = null): int
    {
        if ($this->isRandomTest()) {
            $this->loadQuestions($active_id, $pass);
        }
        $workedthrough = 0;
        foreach ($this->questions as $value) {
            if ($this->questioninfo->lookupResultRecordExist($active_id, $value, $pass)) {
                $workedthrough += 1;
            }
        }
        return $workedthrough;
    }

    /**
     * @param int $active_id
     * @param int $pass
     *
     * @return int
     */
    public static function lookupPassResultsUpdateTimestamp($active_id, $pass): int
    {
        global $DIC;
        $ilDB = $DIC['ilDB'];

        if (is_null($pass)) {
            $pass = 0;
        }

        $query = "
			SELECT	tst_pass_result.tstamp pass_res_tstamp,
					tst_test_result.tstamp quest_res_tstamp

			FROM tst_pass_result

			LEFT JOIN tst_test_result
			ON tst_test_result.active_fi = tst_pass_result.active_fi
			AND tst_test_result.pass = tst_pass_result.pass

			WHERE tst_pass_result.active_fi = %s
			AND tst_pass_result.pass = %s

			ORDER BY tst_test_result.tstamp DESC
		";

        $result = $ilDB->queryF(
            $query,
            ['integer', 'integer'],
            [$active_id, $pass]
        );

        while ($row = $ilDB->fetchAssoc($result)) {
            if ($row['quest_res_tstamp']) {
                return $row['quest_res_tstamp'];
            }

            return $row['pass_res_tstamp'];
        }

        return 0;
    }

    /**
     * Checks if the test is executable by the given user
     * @param         $test_session
     * @param integer $user_id The user id
     * @param bool    $allowPassIncrease
     * @return array Result array
     * @throws ilDateTimeException
     */
    public function isExecutable($test_session, $user_id, $allowPassIncrease = false): array
    {
        $result = [
            "executable" => true,
            "errormessage" => ""
        ];

        if (!$this->startingTimeReached()) {
            $result["executable"] = false;
            $result["errormessage"] = sprintf($this->lng->txt("detail_starting_time_not_reached"), ilDatePresentation::formatDate(new ilDateTime($this->getStartingTime(), IL_CAL_UNIX)));
            return $result;
        }
        if ($this->endingTimeReached()) {
            $result["executable"] = false;
            $result["errormessage"] = sprintf($this->lng->txt("detail_ending_time_reached"), ilDatePresentation::formatDate(new ilDateTime($this->getEndingTime(), IL_CAL_UNIX)));
            return $result;
        }

        $active_id = $this->getActiveIdOfUser($user_id);

        if ($this->getEnableProcessingTime()) {
            if ($active_id > 0) {
                $starting_time = $this->getStartingTimeOfUser($active_id);
                if ($starting_time !== false) {
                    if ($this->isMaxProcessingTimeReached($starting_time, $active_id)) {
                        if ($allowPassIncrease && $this->getResetProcessingTime() && (($this->getNrOfTries() == 0) || ($this->getNrOfTries() > (self::_getPass($active_id) + 1)))) {
                            // a test pass was quitted because the maximum processing time was reached, but the time
                            // will be resetted for future passes, so if there are more passes allowed, the participant may
                            // start the test again.
                            // This code block is only called when $allowPassIncrease is TRUE which only happens when
                            // the test info page is opened. Otherwise this will lead to unexpected results!
                            $test_session->increasePass();
                            $test_session->setLastSequence(0);
                            $test_session->saveToDb();
                        } else {
                            $result["executable"] = false;
                            $result["errormessage"] = $this->lng->txt("detail_max_processing_time_reached");
                        }
                        return $result;
                    }
                }
            }
        }

        $testPassesSelector = new ilTestPassesSelector($this->db, $this);
        $testPassesSelector->setActiveId($active_id);
        $testPassesSelector->setLastFinishedPass($test_session->getLastFinishedPass());

        if ($this->hasNrOfTriesRestriction() && ($active_id > 0)) {
            $closedPasses = $testPassesSelector->getClosedPasses();

            if (count($closedPasses) >= $this->getNrOfTries()) {
                $result["executable"] = false;
                $result["errormessage"] = $this->lng->txt("maximum_nr_of_tries_reached");
                return $result;
            }

            if ($this->isBlockPassesAfterPassedEnabled() && !$testPassesSelector->openPassExists()) {
                if (ilObjTestAccess::_isPassed($user_id, $this->getId())) {
                    $result['executable'] = false;
                    $result['errormessage'] = $this->lng->txt("tst_addit_passes_blocked_after_passed_msg");
                    return $result;
                }
            }
        }

        $next_pass_allowed_timestamp = 0;
        if (!$this->isNextPassAllowed($testPassesSelector, $next_pass_allowed_timestamp)) {
            $date = ilDatePresentation::formatDate(new ilDateTime($next_pass_allowed_timestamp, IL_CAL_UNIX));

            $result['executable'] = false;
            $result['errormessage'] = sprintf($this->lng->txt('wait_for_next_pass_hint_msg'), $date);
            return $result;
        }
        return $result;
    }

    public function isNextPassAllowed(ilTestPassesSelector $testPassesSelector, int &$next_pass_allowed_timestamp): bool
    {
        $waiting_between_passes = $this->getMainSettings()->getTestBehaviourSettings()->getPassWaiting();
        $last_finished_pass_timestamp = $testPassesSelector->getLastFinishedPassTimestamp();

        if (
            $this->getMainSettings()->getTestBehaviourSettings()->getPassWaitingEnabled()
            && ($waiting_between_passes !== '')
            && ($testPassesSelector->getLastFinishedPass() !== null)
            && ($last_finished_pass_timestamp !== null)
        ) {
            $time_values = explode(':', $waiting_between_passes);
            $next_pass_allowed_timestamp = strtotime('+ ' . $time_values[0] . ' Days + ' . $time_values[1] . ' Hours' . $time_values[2] . ' Minutes', $last_finished_pass_timestamp);
            return (time() > $next_pass_allowed_timestamp);
        }

        return true;
    }

    public function canShowTestResults(ilTestSession $test_session): bool
    {
        $passSelector = new ilTestPassesSelector($this->db, $this);

        $passSelector->setActiveId($test_session->getActiveId());
        $passSelector->setLastFinishedPass($test_session->getLastFinishedPass());

        return $passSelector->hasReportablePasses();
    }

    public function hasAnyTestResult(ilTestSession $test_session): bool
    {
        $passSelector = new ilTestPassesSelector($this->db, $this);

        $passSelector->setActiveId($test_session->getActiveId());
        $passSelector->setLastFinishedPass($test_session->getLastFinishedPass());

        return $passSelector->hasExistingPasses();
    }

    /**
    * Returns the unix timestamp of the time a user started a test
    *
    * @param integer $active_id The active id of the user
    * @return false|int The unix timestamp if the user started the test, FALSE otherwise
    * @access public
    */
    public function getStartingTimeOfUser($active_id, $pass = null)
    {
        if ($active_id < 1) {
            return false;
        }
        if ($pass === null) {
            $pass = ($this->getResetProcessingTime()) ? self::_getPass($active_id) : 0;
        }
        $result = $this->db->queryF(
            "SELECT tst_times.started FROM tst_times WHERE tst_times.active_fi = %s AND tst_times.pass = %s ORDER BY tst_times.started",
            ['integer', 'integer'],
            [$active_id, $pass]
        );
        if ($result->numRows()) {
            $row = $this->db->fetchAssoc($result);
            if (preg_match("/(\d{4})-(\d{2})-(\d{2}) (\d{2}):(\d{2}):(\d{2})/", $row["started"], $matches)) {
                return mktime(
                    (int) $matches[4],
                    (int) $matches[5],
                    (int) $matches[6],
                    (int) $matches[2],
                    (int) $matches[3],
                    (int) $matches[1]
                );
            } else {
                return time();
            }
        } else {
            return time();
        }
    }

    /**
    * Returns whether the maximum processing time for a test is reached or not
    *
    * @return bool TRUE if the maxium processing time is reached, FALSE if the
    *					maximum processing time is not reached or no maximum processing time is given
    */
    public function isMaxProcessingTimeReached(int $starting_time, int $active_id): bool
    {
        if ($this->getEnableProcessingTime()) {
            $processing_time = $this->getProcessingTimeInSeconds($active_id);
            $now = time();
            if ($now > ($starting_time + $processing_time)) {
                return true;
            } else {
                return false;
            }
        } else {
            return false;
        }
    }

    public function &getTestQuestions(): array
    {
        $query = "
			SELECT		questions.*,
						questtypes.type_tag,
						tstquest.sequence,
						tstquest.obligatory,
						origquest.obj_fi orig_obj_fi

			FROM		qpl_questions questions

			INNER JOIN	qpl_qst_type questtypes
			ON			questtypes.question_type_id = questions.question_type_fi

			INNER JOIN	tst_test_question tstquest
			ON			tstquest.question_fi = questions.question_id

			LEFT JOIN	qpl_questions origquest
			ON			origquest.question_id = questions.original_id

			WHERE		tstquest.test_fi = %s

			ORDER BY	tstquest.sequence
		";

        $query_result = $this->db->queryF(
            $query,
            ['integer'],
            [$this->getTestId()]
        );

        $questions = [];

        while ($row = $this->db->fetchAssoc($query_result)) {
            $question = $row;

            $question['obligationPossible'] = self::isQuestionObligationPossible($row['question_id']);

            $questions[] = $question;
        }

        return $questions;
    }

    /**
     * @param int $questionId
     * @return bool
     */
    public function isTestQuestion($questionId): bool
    {
        foreach ($this->getTestQuestions() as $questionData) {
            if ($questionData['question_id'] != $questionId) {
                continue;
            }

            return true;
        }

        return false;
    }

    public function checkQuestionParent($questionId): bool
    {
        $row = $this->db->fetchAssoc($this->db->queryF(
            "SELECT COUNT(question_id) cnt FROM qpl_questions WHERE question_id = %s AND obj_fi = %s",
            ['integer', 'integer'],
            [$questionId, $this->getId()]
        ));

        return (bool) $row['cnt'];
    }

    public function getFixedQuestionSetTotalPoints(): float
    {
        $points = 0;

        foreach ($this->getTestQuestions() as $question_data) {
            $points += $question_data['points'];
        }

        return $points;
    }

    /**
     * @return array
     */
    public function getPotentialRandomTestQuestions(): array
    {
        $query = "
			SELECT		questions.*,
						questtypes.type_tag,
						origquest.obj_fi orig_obj_fi

			FROM		qpl_questions questions

			INNER JOIN	qpl_qst_type questtypes
			ON			questtypes.question_type_id = questions.question_type_fi

			INNER JOIN	tst_rnd_cpy tstquest
			ON			tstquest.qst_fi = questions.question_id

			LEFT JOIN	qpl_questions origquest
			ON			origquest.question_id = questions.original_id

			WHERE		tstquest.tst_fi = %s
		";

        $query_result = $this->db->queryF(
            $query,
            ['integer'],
            [$this->getTestId()]
        );

        $questions = [];

        while ($row = $this->db->fetchAssoc($query_result)) {
            $question = $row;

            $question['obligationPossible'] = self::isQuestionObligationPossible($row['question_id']);

            $questions[] = $question;
        }

        return $questions;
    }

    public function getShuffleQuestions(): bool
    {
        return $this->getMainSettings()->getQuestionBehaviourSettings()->getShuffleQuestions();
    }

    /**
    * Returns the settings for the list of questions options in the test properties
    * This could contain one of the following values:
    *   0 = No list of questions offered
    *   1 = A list of questions is offered
    *   3 = A list of questions is offered and the list of questions is shown as first page of the test
    *   5 = A list of questions is offered and the list of questions is shown as last page of the test
    *   7 = A list of questions is offered and the list of questions is shown as first and last page of the test
    *
    * @return integer
    */
    public function getListOfQuestionsSettings()
    {
        return $this->getMainSettings()->getParticipantFunctionalitySettings()->getUsrPassOverviewMode();
    }

    public function getListOfQuestions(): bool
    {
        return $this->getMainSettings()->getParticipantFunctionalitySettings()->getQuestionListEnabled();
    }

    public function getUsrPassOverviewEnabled(): bool
    {
        return $this->getMainSettings()->getParticipantFunctionalitySettings()->getUsrPassOverviewEnabled();
    }

    public function getListOfQuestionsStart(): bool
    {
        return $this->getMainSettings()->getParticipantFunctionalitySettings()->getShownQuestionListAtBeginning();
    }

    public function getListOfQuestionsEnd(): bool
    {
        return $this->getMainSettings()->getParticipantFunctionalitySettings()->getShownQuestionListAtEnd();
    }

    public function getListOfQuestionsDescription(): bool
    {
        return $this->getMainSettings()->getParticipantFunctionalitySettings()->getShowDescriptionInQuestionList();
    }

    /**
    * Returns if the pass details should be shown when a test is not finished
    */
    public function getShowPassDetails(): bool
    {
        return $this->getScoreSettings()->getResultDetailsSettings()->getShowPassDetails();
    }

    /**
    * Returns if the solution printview should be presented to the user or not
    */
    public function getShowSolutionPrintview(): bool
    {
        return $this->getScoreSettings()->getResultDetailsSettings()->getShowSolutionPrintview();
    }
    /**
     * @deprecated
     */
    public function canShowSolutionPrintview($user_id = null): bool
    {
        return $this->getShowSolutionPrintview();
    }

    /**
    * Returns if the feedback should be presented to the solution or not
    */
    public function getShowSolutionFeedback(): bool
    {
        return $this->getScoreSettings()->getResultDetailsSettings()->getShowSolutionFeedback();
    }

    /**
    * Returns if the full solution (including ILIAS content) should be presented to the solution or not
    */
    public function getShowSolutionAnswersOnly(): bool
    {
        return $this->getScoreSettings()->getResultDetailsSettings()->getShowSolutionAnswersOnly();
    }

    /**
    * Returns if the signature field should be shown in the test results
    */
    public function getShowSolutionSignature(): bool
    {
        return $this->getScoreSettings()->getResultDetailsSettings()->getShowSolutionSignature();
    }

    /**
    * @return boolean TRUE if the suggested solutions should be shown, FALSE otherwise
    */
    public function getShowSolutionSuggested(): bool
    {
        return $this->getScoreSettings()->getResultDetailsSettings()->getShowSolutionSuggested();
    }

    /**
     * @return boolean TRUE if the results should be compared with the correct results in the list of answers, FALSE otherwise
     * @access public
     */
    public function getShowSolutionListComparison(): bool
    {
        return $this->getScoreSettings()->getResultDetailsSettings()->getShowSolutionListComparison();
    }

    public function getShowSolutionListOwnAnswers(): bool
    {
        return $this->getScoreSettings()->getResultDetailsSettings()->getShowSolutionListOwnAnswers();
    }

    /**
     * @deprecated: use ilTestParticipantData instead
     */
    public static function _getUserIdFromActiveId(int $active_id): int
    {
        global $DIC;
        $ilDB = $DIC['ilDB'];
        $result = $ilDB->queryF(
            "SELECT user_fi FROM tst_active WHERE active_id = %s",
            ['integer'],
            [$active_id]
        );
        if ($result->numRows()) {
            $row = $ilDB->fetchAssoc($result);
            return $row["user_fi"];
        } else {
            return -1;
        }
    }

    public function _getLastAccess(int $active_id): string
    {
        $result = $this->db->queryF(
            "SELECT finished FROM tst_times WHERE active_fi = %s ORDER BY finished DESC",
            ['integer'],
            [$active_id]
        );
        if ($result->numRows()) {
            $row = $this->db->fetchAssoc($result);
            return $row["finished"];
        }
        return "";
    }

    public static function lookupLastTestPassAccess(int $active_id, int $pass_index): ?int
    {
        /** @var \ILIAS\DI\Container $DIC */
        global $DIC;
        $ilDB = $DIC['ilDB'];

        $query = "
            SELECT MAX(tst_times.tstamp) as last_pass_access
            FROM tst_times
            WHERE active_fi = %s
            AND pass = %s
        ";

        $res = $ilDB->queryF(
            $query,
            ['integer', 'integer'],
            [$active_id, $pass_index]
        );

        while ($row = $ilDB->fetchAssoc($res)) {
            return $row['last_pass_access'];
        }

        return null;
    }

    /**
    * Checks if a given string contains HTML or not
    *
    * @param string $a_text Text which should be checked
    * @return boolean
    * @access public
    */
    public function isHTML($a_text): bool
    {
        if (preg_match("/<[^>]*?>/", $a_text)) {
            return true;
        } else {
            return false;
        }
    }

    /**
    * Reads an QTI material tag and creates a text string
    *
    * @return string text or xhtml string
    * @access public
    */
    public function qtiMaterialToArray($a_material): array
    {
        $result = '';
        $mobs = [];
        for ($i = 0; $i < $a_material->getMaterialCount(); $i++) {
            $material = $a_material->getMaterial($i);
            if ($material['type'] === 'mattext') {
                $result .= $material['material']->getContent();
            }
            if ($material['type'] === 'matimage') {
                $matimage = $material['material'];
                if (preg_match('/(il_([0-9]+)_mob_([0-9]+))/', $matimage->getLabel(), $matches)) {
                    $mobs[] = [
                        'mob' => $matimage->getLabel(),
                        'uri' => $matimage->getUri()
                    ];
                }
            }
        }

        $decoded_result = base64_decode($result);
        if (str_starts_with($decoded_result, '<PageObject>')) {
            $result = $decoded_result;
        }

        $this->log->write(print_r(ilSession::get('import_mob_xhtml'), true));
        return [
            'text' => $result,
            'mobs' => $mobs
        ];
    }

    public function addQTIMaterial(ilXmlWriter &$xml_writer, ?int $page_id, string $material = ''): void
    {
        $xml_writer->xmlStartTag('material');
        $attrs = [
            'texttype' => 'text/plain'
        ];
        $file_ids = [];
        $mobs = [];
        if ($page_id !== null) {
            $attrs['texttype'] = 'text/xml';
            $mobs = ilObjMediaObject::_getMobsOfObject('tst:pg', $page_id);
            $page_object = new ilTestPage($page_id);
            $page_object->buildDom();
            $page_object->insertInstIntoIDs((string) IL_INST_ID);
            $material = base64_encode($page_object->getXMLFromDom());
            $file_ids = ilPCFileList::collectFileItems($page_object, $page_object->getDomDoc());
            foreach ($file_ids as $file_id) {
                $this->file_ids[] = (int) $file_id;
            };
            $mob_string = 'il_' . IL_INST_ID . '_mob_';
        } elseif ($this->isHTML($material)) {
            $attrs['texttype'] = 'text/xhtml';
            $mobs = ilObjMediaObject::_getMobsOfObject('tst:html', $this->getId());
            $mob_string = 'mm_';
        }

        $xml_writer->xmlElement('mattext', $attrs, $material);
        foreach ($mobs as $mob) {
            $mob_id_string = (string) $mob;
            $moblabel = 'il_' . IL_INST_ID . '_mob_' . $mob_id_string;
            if (strpos($material, $mob_string . $mob_id_string) !== false) {
                if (ilObjMediaObject::_exists($mob)) {
                    $mob_obj = new ilObjMediaObject($mob);
                    $imgattrs = [
                        'label' => $moblabel,
                        'uri' => 'objects/' . 'il_' . IL_INST_ID . '_mob_' . $mob_id_string . '/' . $mob_obj->getTitle()
                    ];
                }
                $xml_writer->xmlElement('matimage', $imgattrs, null);
            }
        }
        $xml_writer->xmlEndTag('material');
    }

    /**
    * Prepares a string for a text area output in tests
    *
    * @param string $txt_output String which should be prepared for output
    * @access public
    */
    public function prepareTextareaOutput($txt_output, $prepare_for_latex_output = false, $omitNl2BrWhenTextArea = false)
    {
        if ($txt_output == null) {
            $txt_output = '';
        }
        return ilLegacyFormElementsUtil::prepareTextareaOutput(
            $txt_output,
            $prepare_for_latex_output,
            $omitNl2BrWhenTextArea
        );
    }

    public function getAnonymity(): bool
    {
        return $this->getMainSettings()->getGeneralSettings()->getAnonymity();
    }


    public static function _lookupAnonymity($a_obj_id): int
    {
        global $DIC;
        $ilDB = $DIC['ilDB'];

        $result = $ilDB->queryF(
            "SELECT anonymity FROM tst_tests WHERE obj_fi = %s",
            ['integer'],
            [$a_obj_id]
        );
        while ($row = $ilDB->fetchAssoc($result)) {
            return (int) $row['anonymity'];
        }
        return 0;
    }

    public function getShowCancel(): bool
    {
        return $this->getMainSettings()->getParticipantFunctionalitySettings()->getSuspendTestAllowed();
    }

    public function getShowMarker(): bool
    {
        return $this->getMainSettings()->getParticipantFunctionalitySettings()->getQuestionMarkingEnabled();
    }

    public function getFixedParticipants(): bool
    {
        return $this->getMainSettings()->getAccessSettings()->getFixedParticipants();
    }

    /**
     * returns the question set type of test relating to passed active id
     *
     * @param integer $activeId
     * @return string $questionSetType
     */
    public static function lookupQuestionSetTypeByActiveId($active_id): ?string
    {
        global $DIC;
        $ilDB = $DIC['ilDB'];

        $query = "
			SELECT		tst_tests.question_set_type
			FROM		tst_active
			INNER JOIN	tst_tests
			ON			tst_active.test_fi = tst_tests.test_id
			WHERE		tst_active.active_id = %s
		";

        $res = $ilDB->queryF($query, ['integer'], [$active_id]);

        while ($row = $ilDB->fetchAssoc($res)) {
            return $row['question_set_type'];
        }

        return null;
    }

    /**
     * Returns the full name of a test user according to the anonymity status
     *
     * @param int $user_id The database ID of the user
     * @param boolean $overwrite_anonymity Indicates if the anonymity status should be ignored
     * @return string The full name of the user or UNKNOWN if the anonymity status is affected
     * @access public
     *
     * @deprecated: use ilTestParticipantData instead
     */
    public function userLookupFullName($user_id, $overwrite_anonymity = false, $sorted_order = false, $suffix = ""): string
    {
        if ($this->getAnonymity() && !$overwrite_anonymity) {
            return $this->lng->txt("anonymous") . $suffix;
        } else {
            $uname = ilObjUser::_lookupName($user_id);
            if (strlen($uname["firstname"] . $uname["lastname"]) == 0) {
                $uname["firstname"] = $this->lng->txt("deleted_user");
            }
            if ($sorted_order) {
                return trim($uname["lastname"] . ", " . $uname["firstname"]) . $suffix;
            } else {
                return trim($uname["firstname"] . " " . $uname["lastname"]) . $suffix;
            }
        }
    }

    /**
     * Returns the available test defaults for the active user
     * @return array An array containing the defaults
     * @access public
     */
    public function getAvailableDefaults(): array
    {
        $result = $this->db->queryF(
            "SELECT * FROM tst_test_defaults WHERE user_fi = %s ORDER BY name ASC",
            ['integer'],
            [$this->user->getId()]
        );
        $defaults = [];
        while ($row = $this->db->fetchAssoc($result)) {
            $defaults[$row["test_defaults_id"]] = $row;
        }
        return $defaults;
    }

    public function getTestDefaults($test_defaults_id): ?array
    {
        $result = $this->db->queryF(
            "SELECT * FROM tst_test_defaults WHERE test_defaults_id = %s",
            ['integer'],
            [$test_defaults_id]
        );
        if ($result->numRows() == 1) {
            $row = $this->db->fetchAssoc($result);
            return $row;
        } else {
            return null;
        }
    }

    public function deleteDefaults($test_default_id)
    {
        $this->db->manipulateF(
            "DELETE FROM tst_test_defaults WHERE test_defaults_id = %s",
            ['integer'],
            [$test_default_id]
        );
    }

    /**
    * Adds the defaults of this test to the test defaults
    *
    * @param string $a_name The name of the test defaults
    * @access public
    */
    public function addDefaults($a_name)
    {
        $main_settings = $this->getMainSettings();
        $score_settings = $this->getScoreSettings();
        $testsettings = [
            'questionSetType' => $main_settings->getGeneralSettings()->getQuestionSetType(),
            'Anonymity' => (int) $main_settings->getGeneralSettings()->getAnonymity(),

            'activation_limited' => $this->isActivationLimited(),
            'activation_start_time' => $this->getActivationStartingTime(),
            'activation_end_time' => $this->getActivationEndingTime(),
            'activation_visibility' => $this->getActivationVisibility(),

            'IntroEnabled' => (int) $main_settings->getIntroductionSettings()->getIntroductionEnabled(),
            'ExamConditionsCheckboxEnabled' => (int) $main_settings->getIntroductionSettings()->getExamConditionsCheckboxEnabled(),

            'StartingTimeEnabled' => (int) $main_settings->getAccessSettings()->getStartTimeEnabled(),
            'StartingTime' => $main_settings->getAccessSettings()->getStartTime(),
            'EndingTimeEnabled' => (int) $main_settings->getAccessSettings()->getEndTimeEnabled(),
            'EndingTime' => $main_settings->getAccessSettings()->getEndTime(),
            'password_enabled' => (int) $main_settings->getAccessSettings()->getPasswordEnabled(),
            'password' => $main_settings->getAccessSettings()->getPassword(),
            'fixed_participants' => (int) $main_settings->getAccessSettings()->getFixedParticipants(),

            'NrOfTries' => $main_settings->getTestBehaviourSettings()->getNumberOfTries(),
            'BlockAfterPassed' => (int) $main_settings->getTestBehaviourSettings()->getBlockAfterPassedEnabled(),
            'pass_waiting' => $main_settings->getTestBehaviourSettings()->getPassWaiting(),
            'EnableProcessingTime' => (int) $main_settings->getTestBehaviourSettings()->getProcessingTimeEnabled(),
            'ProcessingTime' => $main_settings->getTestBehaviourSettings()->getProcessingTime(),
            'ResetProcessingTime' => $main_settings->getTestBehaviourSettings()->getResetProcessingTime(),
            'Kiosk' => $main_settings->getTestBehaviourSettings()->getKioskMode(),
            'examid_in_test_pass' => (int) $main_settings->getTestBehaviourSettings()->getExamIdInTestPassEnabled(),

            'TitleOutput' => $main_settings->getQuestionBehaviourSettings()->getQuestionTitleOutputMode(),
            'autosave' => (int) $main_settings->getQuestionBehaviourSettings()->getAutosaveEnabled(),
            'autosave_ival' => $main_settings->getQuestionBehaviourSettings()->getAutosaveInterval(),
            'Shuffle' => (int) $main_settings->getQuestionBehaviourSettings()->getShuffleQuestions(),
            'offer_question_hints' => (int) $main_settings->getQuestionBehaviourSettings()->getQuestionHintsEnabled(),
            'AnswerFeedbackPoints' => (int) $main_settings->getQuestionBehaviourSettings()->getInstantFeedbackPointsEnabled(),
            'AnswerFeedback' => (int) $main_settings->getQuestionBehaviourSettings()->getInstantFeedbackGenericEnabled(),
            'SpecificAnswerFeedback' => (int) $main_settings->getQuestionBehaviourSettings()->getInstantFeedbackSpecificEnabled(),
            'InstantFeedbackSolution' => (int) $main_settings->getQuestionBehaviourSettings()->getInstantFeedbackSolutionEnabled(),
            'force_inst_fb' => (int) $main_settings->getQuestionBehaviourSettings()->getForceInstantFeedbackOnNextQuestion(),
            'follow_qst_answer_fixation' => (int) $main_settings->getQuestionBehaviourSettings()->getLockAnswerOnNextQuestionEnabled(),
            'inst_fb_answer_fixation' => (int) $main_settings->getQuestionBehaviourSettings()->getLockAnswerOnInstantFeedbackEnabled(),
            'obligations_enabled' => (int) $main_settings->getQuestionBehaviourSettings()->getCompulsoryQuestionsEnabled(),

            'use_previous_answers' => (int) $main_settings->getParticipantFunctionalitySettings()->getUsePreviousAnswerAllowed(),
            'ShowCancel' => (int) $main_settings->getParticipantFunctionalitySettings()->getSuspendTestAllowed(),
            'SequenceSettings' => (int) $main_settings->getParticipantFunctionalitySettings()->getPostponedQuestionsMoveToEnd(),
            'ListOfQuestionsSettings' => $main_settings->getParticipantFunctionalitySettings()->getUsrPassOverviewMode(),
            'ShowMarker' => (int) $main_settings->getParticipantFunctionalitySettings()->getQuestionMarkingEnabled(),

            'enable_examview' => $main_settings->getFinishingSettings()->getShowAnswerOverview(),
            'ShowFinalStatement' => (int) $main_settings->getFinishingSettings()->getConcludingRemarksEnabled(),
            'redirection_mode' => $main_settings->getFinishingSettings()->getRedirectionMode(),
            'redirection_url' => $main_settings->getFinishingSettings()->getRedirectionUrl(),
            'mailnotification' => $main_settings->getFinishingSettings()->getMailNotificationContentType(),
            'mailnottype' => (int) $main_settings->getFinishingSettings()->getAlwaysSendMailNotification(),

            'skill_service' => (int) $main_settings->getAdditionalSettings()->getSkillsServiceEnabled(),

            'PassScoring' => $score_settings->getScoringSettings()->getPassScoring(),
            'ScoreCutting' => $score_settings->getScoringSettings()->getScoreCutting(),
            'CountSystem' => $score_settings->getScoringSettings()->getCountSystem(),

            'ScoreReporting' => $score_settings->getResultSummarySettings()->getScoreReporting(),
            'ReportingDate' => $score_settings->getResultSummarySettings()->getReportingDate(),
            'pass_deletion_allowed' => (int) $score_settings->getResultSummarySettings()->getPassDeletionAllowed(),
            'show_grading_status' => (int) $score_settings->getResultSummarySettings()->getShowGradingStatusEnabled(),
            'show_grading_mark' => (int) $score_settings->getResultSummarySettings()->getShowGradingMarkEnabled(),

            'ResultsPresentation' => $score_settings->getResultDetailsSettings()->getResultsPresentation(),
            'show_solution_list_comparison' => (int) $score_settings->getResultDetailsSettings()->getShowSolutionListComparison(),
            'examid_in_test_res' => (int) $score_settings->getResultDetailsSettings()->getShowExamIdInTestResults(),

            'highscore_enabled' => (int) $score_settings->getGamificationSettings()->getHighscoreEnabled(),
            'highscore_anon' => (int) $score_settings->getGamificationSettings()->getHighscoreAnon(),
            'highscore_achieved_ts' => $score_settings->getGamificationSettings()->getHighscoreAchievedTS(),
            'highscore_score' => $score_settings->getGamificationSettings()->getHighscoreScore(),
            'highscore_percentage' => $score_settings->getGamificationSettings()->getHighscorePercentage(),
            'highscore_hints' => $score_settings->getGamificationSettings()->getHighscoreHints(),
            'highscore_wtime' => $score_settings->getGamificationSettings()->getHighscoreWTime(),
            'highscore_own_table' => $score_settings->getGamificationSettings()->getHighscoreOwnTable(),
            'highscore_top_table' => $score_settings->getGamificationSettings()->getHighscoreTopTable(),
            'highscore_top_num' => $score_settings->getGamificationSettings()->getHighscoreTopNum(),

            'HideInfoTab' => (int) $main_settings->getAdditionalSettings()->getHideInfoTab(),
        ];

        $next_id = $this->db->nextId('tst_test_defaults');
        $this->db->insert(
            'tst_test_defaults',
            [
                'test_defaults_id' => ['integer', $next_id],
                'name' => ['text', $a_name],
                'user_fi' => ['integer', $this->user->getId()],
                'defaults' => ['clob', serialize($testsettings)],
                'marks' => ['clob', serialize($this->mark_schema->getMarkSteps())],
                'tstamp' => ['integer', time()]
            ]
        );
    }

    /**
     * Applies given test defaults to this test
     *
     * @param array $test_default The test defaults database id.
     *
     * @return boolean TRUE if the application succeeds, FALSE otherwise
     */
    public function applyDefaults($test_defaults): bool
    {
        $testsettings = unserialize($test_defaults['defaults']);
        $unserialized_marks = unserialize($test_defaults['marks']);

        if ($unserialized_marks instanceof ASS_MarkSchema) {
            $unserialized_marks = $unserialized_marks->getMarkSteps();
        }

        $this->mark_schema->setMarkSteps($unserialized_marks);

        $this->storeActivationSettings([
            'is_activation_limited' => $testsettings['activation_limited'],
            'activation_starting_time' => $testsettings['activation_start_time'],
            'activation_ending_time' => $testsettings['activation_end_time'],
            'activation_visibility' => $testsettings['activation_visibility']
        ]);

        $main_settings = $this->getMainSettings();
        $main_settings = $main_settings
            ->withGeneralSettings(
                $main_settings->getGeneralSettings()
                ->withQuestionSetType($testsettings['questionSetType'])
                ->withAnonymity((bool) $testsettings['Anonymity'])
            )
            ->withIntroductionSettings(
                $main_settings->getIntroductionSettings()
                ->withIntroductionEnabled((bool) $testsettings['IntroEnabled'])
                ->withExamConditionsCheckboxEnabled((bool) ($testsettings['ExamConditionsCheckboxEnabled'] ?? false))
            )
            ->withAccessSettings(
                $main_settings->getAccessSettings()
                ->withStartTimeEnabled((bool) $testsettings['StartingTimeEnabled'])
                ->withStartTime($this->convertTimeToDateTimeImmutableIfNecessary($testsettings['StartingTime']))
                ->withEndTimeEnabled((bool) $testsettings['EndingTimeEnabled'])
                ->withEndTime($this->convertTimeToDateTimeImmutableIfNecessary($testsettings['EndingTime']))
                ->withPasswordEnabled((bool) $testsettings['password_enabled'])
                ->withPassword($testsettings['password'])
                ->withFixedParticipants((bool) $testsettings['fixed_participants'])
            )
            ->withTestBehaviourSettings(
                $main_settings->getTestBehaviourSettings()
                ->withNumberOfTries($testsettings['NrOfTries'])
                ->withBlockAfterPassedEnabled((bool) $testsettings['BlockAfterPassed'])
                ->withPassWaiting($testsettings['pass_waiting'])
                ->withKioskMode($testsettings['Kiosk'])
                ->withProcessingTimeEnabled((bool) $testsettings['EnableProcessingTime'])
                ->withProcessingTime($testsettings['ProcessingTime'])
                ->withResetProcessingTime((bool) $testsettings['ResetProcessingTime'])
                ->withExamIdInTestPassEnabled((bool) ($testsettings['examid_in_test_pass'] ?? 0))
            )
            ->withQuestionBehaviourSettings(
                $main_settings->getQuestionBehaviourSettings()
                ->withQuestionTitleOutputMode($testsettings['TitleOutput'])
                ->withAutosaveEnabled((bool) $testsettings['autosave'])
                ->withAutosaveInterval($testsettings['autosave_ival'])
                ->withShuffleQuestions((bool) $testsettings['Shuffle'])
                ->withQuestionHintsEnabled((bool) $testsettings['offer_question_hints'])
                ->withInstantFeedbackPointsEnabled((bool) $testsettings['AnswerFeedbackPoints'])
                ->withInstantFeedbackGenericEnabled((bool) $testsettings['AnswerFeedback'])
                ->withInstantFeedbackSpecificEnabled((bool) $testsettings['SpecificAnswerFeedback'])
                ->withInstantFeedbackSolutionEnabled((bool) $testsettings['InstantFeedbackSolution'])
                ->withForceInstantFeedbackOnNextQuestion((bool) $testsettings['force_inst_fb'])
                ->withLockAnswerOnInstantFeedbackEnabled((bool) $testsettings['inst_fb_answer_fixation'])
                ->withLockAnswerOnNextQuestionEnabled((bool) $testsettings['follow_qst_answer_fixation'])
                ->withCompulsoryQuestionsEnabled((bool) $testsettings['obligations_enabled'])
            )
            ->withParticipantFunctionalitySettings(
                $main_settings->getParticipantFunctionalitySettings()
                ->withUsePreviousAnswerAllowed((bool) $testsettings['use_previous_answers'])
                ->withSuspendTestAllowed((bool) $testsettings['ShowCancel'])
                ->withPostponedQuestionsMoveToEnd((bool) $testsettings['SequenceSettings'])
                ->withUsrPassOverviewMode($testsettings['ListOfQuestionsSettings'])
                ->withQuestionMarkingEnabled((bool) $testsettings['ShowMarker'])
            )
            ->withFinishingSettings(
                $main_settings->getFinishingSettings()
                ->withShowAnswerOverview((bool) $testsettings['enable_examview'])
                ->withConcludingRemarksEnabled((bool) $testsettings['ShowFinalStatement'])
                ->withRedirectionMode((int) $testsettings['redirection_mode'])
                ->withRedirectionUrl($testsettings['redirection_url'])
                ->withMailNotificationContentType((int) $testsettings['mailnotification'])
                ->withAlwaysSendMailNotification((bool) $testsettings['mailnottype'])
            )
            ->withAdditionalSettings(
                $main_settings->getAdditionalSettings()
                    ->withSkillsServiceEnabled((bool) $testsettings['skill_service'])
                    ->withHideInfoTab((bool) ($testsettings['HideInfoTab'] ?? false))
            );

        $this->getMainSettingsRepository()->store($main_settings);

        $score_settings = $this->getScoreSettings();
        $score_settings = $score_settings
            ->withScoringSettings(
                $score_settings->getScoringSettings()
                ->withPassScoring($testsettings['PassScoring'])
                ->withScoreCutting($testsettings['ScoreCutting'])
                ->withCountSystem($testsettings['CountSystem'])
            )
            ->withResultSummarySettings(
                $score_settings->getResultSummarySettings()
                ->withPassDeletionAllowed((bool) $testsettings['pass_deletion_allowed'])
                ->withShowGradingStatusEnabled((bool) $testsettings['show_grading_status'])
                ->withShowGradingMarkEnabled((bool) $testsettings['show_grading_mark'])
                ->withScoreReporting((int) $testsettings['ScoreReporting'])
                ->withReportingDate(
                    $testsettings['ReportingDate'] !== null ?
                        new DateTimeImmutable($testsettings['ReportingDate']) :
                        null
                )
            )
            ->withResultDetailsSettings(
                $score_settings->getResultDetailsSettings()
                ->withResultsPresentation((int) $testsettings['ResultsPresentation'])
                ->withShowSolutionListComparison((bool) ($testsettings['show_solution_list_comparison'] ?? 0))
                ->withShowExamIdInTestResults((bool) $testsettings['examid_in_test_res'])
            )
            ->withGamificationSettings(
                $score_settings->getGamificationSettings()
                ->withHighscoreEnabled((bool) $testsettings['highscore_enabled'])
                ->withHighscoreAnon((bool) $testsettings['highscore_anon'])
                ->withHighscoreAchievedTS($testsettings['highscore_achieved_ts'])
                ->withHighscoreScore((bool) $testsettings['highscore_score'])
                ->withHighscorePercentage($testsettings['highscore_percentage'])
                ->withHighscoreHints((bool) $testsettings['highscore_hints'])
                ->withHighscoreWTime((bool) $testsettings['highscore_wtime'])
                ->withHighscoreOwnTable((bool) $testsettings['highscore_own_table'])
                ->withHighscoreTopTable((bool) $testsettings['highscore_top_table'])
                ->withHighscoreTopNum($testsettings['highscore_top_num'])
            )
        ;
        $this->getScoreSettingsRepository()->store($score_settings);
        $this->saveToDb();

        return true;
    }

    private function convertTimeToDateTimeImmutableIfNecessary(
        DateTimeImmutable|int|null $date_time
    ): ?DateTimeImmutable {
        if ($date_time === null || $date_time instanceof DateTimeImmutable) {
            return $date_time;
        }

        return DateTimeImmutable::createFromFormat('U', (string) $date_time);
    }

    /**
    * Convert a print output to XSL-FO
    *
    * @param string $print_output The print output
    * @return string XSL-FO code
    * @access public
    */
    public function processPrintoutput2FO($print_output): string
    {
        if (extension_loaded("tidy")) {
            $config = [
                "indent" => false,
                "output-xml" => true,
                "numeric-entities" => true
            ];
            $tidy = new tidy();
            $tidy->parseString($print_output, $config, 'utf8');
            $tidy->cleanRepair();
            $print_output = tidy_get_output($tidy);
            $print_output = preg_replace("/^.*?(<html)/", "\\1", $print_output);
        } else {
            $print_output = str_replace("&nbsp;", "&#160;", $print_output);
            $print_output = str_replace("&otimes;", "X", $print_output);
        }
        $xsl = file_get_contents("./components/ILIAS/Test/xml/question2fo.xsl");

        // additional font support

        $xsl = str_replace(
            'font-family="Helvetica, unifont"',
            'font-family="' . $this->settings->get('rpc_pdf_font', 'Helvetica, unifont') . '"',
            $xsl
        );

        $args = [ '/_xml' => $print_output, '/_xsl' => $xsl ];
        $xh = xslt_create();
        $params = [];
        $output = xslt_process($xh, "arg:/_xml", "arg:/_xsl", null, $args, $params);
        xslt_error($xh);
        xslt_free($xh);
        return $output;
    }

    /**
    * Delivers a PDF file from XHTML
    *
    * @param string $html The XHTML string
    * @access public
    */
    public function deliverPDFfromHTML($content, $title = null)
    {
        $content = preg_replace("/href=\".*?\"/", "", $content);
        $printbody = new ilTemplate("tpl.il_as_tst_print_body.html", true, true, "components/ILIAS/Test");
        $printbody->setVariable("TITLE", ilLegacyFormElementsUtil::prepareFormOutput($this->getTitle()));
        $printbody->setVariable("ADM_CONTENT", $content);
        $printbody->setCurrentBlock("css_file");
        $printbody->setVariable("CSS_FILE", ilUtil::getStyleSheetLocation("filesystem", "delos.css"));
        $printbody->parseCurrentBlock();
        $printoutput = $printbody->get();
        $html = str_replace("href=\"./", "href=\"" . ILIAS_HTTP_PATH . "/", $printoutput);
        $html = preg_replace("/<div id=\"dontprint\">.*?<\\/div>/ims", "", $html);
        if (extension_loaded("tidy")) {
            $config = [
                "indent" => false,
                "output-xml" => true,
                "numeric-entities" => true
            ];
            $tidy = new tidy();
            $tidy->parseString($html, $config, 'utf8');
            $tidy->cleanRepair();
            $html = tidy_get_output($tidy);
            $html = preg_replace("/^.*?(<html)/", "\\1", $html);
        } else {
            $html = str_replace("&nbsp;", "&#160;", $html);
            $html = str_replace("&otimes;", "X", $html);
        }
        $html = preg_replace("/src=\".\\//ims", "src=\"" . ILIAS_HTTP_PATH . "/", $html);
        $this->deliverPDFfromFO($this->processPrintoutput2FO($html), $title);
    }

    /**
    * Delivers a PDF file from a XSL-FO string
    * @param string $fo The XSL-FO string
    * @access public
    */
    public function deliverPDFfromFO($fo, $title = null): bool
    {
        $fo_file = ilFileUtils::ilTempnam() . ".fo";
        $fp = fopen($fo_file, "w");
        fwrite($fp, $fo);
        fclose($fp);

        try {
            $pdf_base64 = ilRpcClientFactory::factory('RPCTransformationHandler')->ilFO2PDF($fo);
            $filename = (strlen($title)) ? $title : $this->getTitle();
            /** @noinspection PhpUndefinedFieldInspection */
            ilUtil::deliverData(
                $pdf_base64->scalar,
                ilFileUtils::getASCIIFilename($filename) . ".pdf",
                "application/pdf"
            );
            return true;
        } catch (Exception $e) {
            $this->log->write(__METHOD__ . ': ' . $e->getMessage());
            return false;
        }
    }

    /**
    * Retrieves the feedback comment for a question in a test if it is finalized
    *
    * @param integer $active_id Active ID of the user
    * @param integer $question_id Question ID
    * @param integer $pass Pass number
    * @return string The feedback text
    * @access public
    */
    public static function getManualFeedback(int $active_id, int $question_id, ?int $pass): string
    {
        if ($pass === null) {
            return '';
        }
        $feedback = '';
        $row = self::getSingleManualFeedback((int) $active_id, (int) $question_id, (int) $pass);

        if ($row !== [] && ($row['finalized_evaluation'] || \ilTestService::isManScoringDone((int) $active_id))) {
            $feedback = $row['feedback'] ?? '';
        }

        return $feedback;
    }

    public static function getSingleManualFeedback(int $active_id, int $question_id, int $pass): array
    {
        global $DIC;
        $ilDB = $DIC['ilDB'];
        $row = [];
        $result = $ilDB->queryF(
            "SELECT * FROM tst_manual_fb WHERE active_fi = %s AND question_fi = %s AND pass = %s",
            ['integer', 'integer', 'integer'],
            [$active_id, $question_id, $pass]
        );

        if ($ilDB->numRows($result) === 1) {
            $row = $ilDB->fetchAssoc($result);
            $row['feedback'] = ilRTE::_replaceMediaObjectImageSrc($row['feedback'] ?? '', 1);
        } elseif ($ilDB->numRows($result) > 1) {
            $DIC->logger()->root()->warning(
                "WARNING: Multiple feedback entries on tst_manual_fb for " .
                "active_fi = $active_id , question_fi = $question_id and pass = $pass"
            );
        }

        return $row;
    }

    /**
     * Retrieves the manual feedback for a question in a test
     *
     * @param integer $question_id Question ID
     * @return array The feedback text
     * @access public
     */
    public static function getCompleteManualFeedback(int $question_id): array
    {
        global $DIC;
        $ilDB = $DIC['ilDB'];

        $feedback = [];
        $result = $ilDB->queryF(
            "SELECT * FROM tst_manual_fb WHERE question_fi = %s",
            ['integer'],
            [$question_id]
        );

        while ($row = $ilDB->fetchAssoc($result)) {
            $active = $row['active_fi'];
            $pass = $row['pass'];
            $question = $row['question_fi'];

            $row['feedback'] = ilRTE::_replaceMediaObjectImageSrc($row['feedback'] ?? '', 1);

            $feedback[$active][$pass][$question] = $row;
        }

        return $feedback;
    }

    public function saveManualFeedback(
        int $active_id,
        int $question_id,
        int $pass,
        ?string $feedback,
        bool $finalized = false,
        bool $is_single_feedback = false
    ): bool {
        $feedback_old = self::getSingleManualFeedback($active_id, $question_id, $pass);

        $finalized_record = (int) ($feedback_old['finalized_evaluation'] ?? 0);
        if ($finalized_record === 0 || ($is_single_feedback && $finalized_record === 1)) {
            $this->db->manipulateF(
                "DELETE FROM tst_manual_fb WHERE active_fi = %s AND question_fi = %s AND pass = %s",
                ['integer', 'integer', 'integer'],
                [$active_id, $question_id, $pass]
            );

            $this->insertManualFeedback($active_id, $question_id, $pass, $feedback, $finalized, $feedback_old);

            if (ilObjAssessmentFolder::_enabledAssessmentLogging()) {
                $this->logManualFeedback($active_id, $question_id, $feedback);
            }
        }

        return true;
    }

    private function insertManualFeedback(
        int $active_id,
        int $question_id,
        int $pass,
        ?string $feedback,
        bool $finalized,
        array $feedback_old
    ): void {
        $next_id = $this->db->nextId('tst_manual_fb');
        $user = $this->user->getId();
        $finalized_time = time();

        $update_default = [
            'manual_feedback_id' => [ 'integer', $next_id],
            'active_fi' => [ 'integer', $active_id],
            'question_fi' => [ 'integer', $question_id],
            'pass' => [ 'integer', $pass],
            'feedback' => [ 'clob', $feedback ? ilRTE::_replaceMediaObjectImageSrc($feedback, 0) : null],
            'tstamp' => [ 'integer', time()]
        ];

        if ($feedback_old !== [] && (int) $feedback_old['finalized_evaluation'] === 1) {
            $user = $feedback_old['finalized_by_usr_id'];
            $finalized_time = $feedback_old['finalized_tstamp'];
        }

        if ($finalized === false) {
            $update_default['finalized_evaluation'] = ['integer', 0];
            $update_default['finalized_by_usr_id'] = ['integer', 0];
            $update_default['finalized_tstamp'] = ['integer', 0];
        } elseif ($finalized === true) {
            $update_default['finalized_evaluation'] = ['integer', 1];
            $update_default['finalized_by_usr_id'] = ['integer', $user];
            $update_default['finalized_tstamp'] = ['integer', $finalized_time];
        }

        $this->db->insert('tst_manual_fb', $update_default);
    }

    /**
     * Creates a log for the manual feedback
     *
     * @param integer $active_id Active ID of the user
     * @param integer $question_id Question ID
     * @param string  $feedback The feedback text
     */
    private function logManualFeedback($active_id, $question_id, $feedback)
    {
        $username = ilObjTestAccess::_getParticipantData($active_id);

        $this->logAction(
            sprintf(
                $this->lng->txtlng('assessment', 'log_manual_feedback', ilObjAssessmentFolder::_getLogLanguage()),
                $this->user->getFullname() . ' (' . $this->user->getLogin() . ')',
                $username,
                $this->questioninfo->getQuestionTitle($question_id),
                $feedback
            )
        );
    }

    /**
    * Returns if Javascript should be chosen for drag & drop actions
    * for the active user
    *
    * @return boolean TRUE if Javascript should be chosen, FALSE otherwise
    * @access public
    */
    public function getJavaScriptOutput(): bool
    {
        return true;
    }

    public function &createTestSequence($active_id, $pass, $shuffle)
    {
        $this->test_sequence = new ilTestSequence($active_id, $pass, $this->isRandomTest(), $this->questioninfo);
    }

    /**
    * Sets the test ID
    *
    * @param integer $a_id Test ID
    */
    public function setTestId($a_id)
    {
        $this->test_id = $a_id;
    }

    /**
     * returns all test results for all participants
     *
     * @param array $partipants array of user ids
     * @param boolean if true, the result will be prepared for csv output (see processCSVRow)
     *
     * @return array of fields, see code for column titles
     */
    public function getDetailedTestResults($participants): array
    {
        $results = [];
        if (count($participants)) {
            foreach ($participants as $active_id => $user_rec) {
                $row = [];
                $reached_points = 0;
                $max_points = 0;
                $pass = ilObjTest::_getResultPass($active_id);
                foreach ($this->questions as $value) {
                    $question = ilObjTest::_instanciateQuestion($value);
                    if (is_object($question)) {
                        $max_points += $question->getMaximumPoints();
                        $reached_points += $question->getReachedPoints($active_id, $pass);
                        if ($max_points > 0) {
                            $percentvalue = $reached_points / $max_points;
                            if ($percentvalue < 0) {
                                $percentvalue = 0.0;
                            }
                        } else {
                            $percentvalue = 0;
                        }
                        if ($this->getAnonymity()) {
                            $user_rec['firstname'] = "";
                            $user_rec['lastname'] = $this->lng->txt("anonymous");
                        }
                        $row = [
                            "user_id" => $user_rec['usr_id'],
                            "matriculation" => $user_rec['matriculation'],
                            "lastname" => $user_rec['lastname'],
                            "firstname" => $user_rec['firstname'],
                            "login" => $user_rec['login'],
                            "question_id" => $question->getId(),
                            "question_title" => $question->getTitle(),
                            "reached_points" => $reached_points,
                            "max_points" => $max_points,
                            "passed" => $user_rec['passed'] ? '1' : '0',
                        ];
                        $results[] = $row;
                    }
                }
            }
        }
        return $results;
    }

    /**
    * Get test Object ID for question ID
    */
    public static function _lookupTestObjIdForQuestionId(int $q_id): ?int
    {
        global $DIC;
        $ilDB = $DIC['ilDB'];

        $result = $ilDB->queryF(
            'SELECT t.obj_fi obj_id FROM tst_test_question q, tst_tests t WHERE q.test_fi = t.test_id AND q.question_fi = %s',
            ['integer'],
            [$q_id]
        );
        $rec = $ilDB->fetchAssoc($result);
        return $rec['obj_id'] ?? null;
    }

    /**
    * Checks wheather or not a question plugin with a given name is active
    *
    * @param string $a_pname The plugin name
    * @access public
    */
    public function isPluginActive($a_pname): bool
    {
        if (!$this->component_repository->getComponentByTypeAndName(
            ilComponentInfo::TYPE_MODULES,
            'TestQuestionPool'
        )->getPluginSlotById('qst')->hasPluginName($a_pname)) {
            return false;
        }

        return $this->component_repository
            ->getComponentByTypeAndName(
                ilComponentInfo::TYPE_MODULES,
                'TestQuestionPool'
            )
            ->getPluginSlotById(
                'qst'
            )
            ->getPluginByName(
                $a_pname
            )->isActive();
    }

    public function getPassed($active_id)
    {
        $result = $this->db->queryF(
            "SELECT passed FROM tst_result_cache WHERE active_fi = %s",
            ['integer'],
            [$active_id]
        );
        if ($result->numRows()) {
            $row = $this->db->fetchAssoc($result);
            return $row['passed'];
        } else {
            $counted_pass = ilObjTest::_getResultPass($active_id);
            $result_array = &$this->getTestResult($active_id, $counted_pass);
            return $result_array["test"]["passed"];
        }
    }

    /**
     * Creates an associated array with all active id's for a given test and original question id
     */
    public function getParticipantsForTestAndQuestion($test_id, $question_id): array
    {
        $query = "
			SELECT tst_test_result.active_fi, tst_test_result.question_fi, tst_test_result.pass
			FROM tst_test_result
			INNER JOIN tst_active ON tst_active.active_id = tst_test_result.active_fi AND tst_active.test_fi = %s
			INNER JOIN qpl_questions ON qpl_questions.question_id = tst_test_result.question_fi
			LEFT JOIN usr_data ON usr_data.usr_id = tst_active.user_fi
			WHERE tst_test_result.question_fi = %s
			ORDER BY usr_data.lastname ASC, usr_data.firstname ASC
		";

        $result = $this->db->queryF(
            $query,
            ['integer', 'integer'],
            [$test_id, $question_id]
        );
        $foundusers = [];
        /** @noinspection PhpAssignmentInConditionInspection */
        while ($row = $this->db->fetchAssoc($result)) {
            if ($this->getAccessFilteredParticipantList() && !$this->getAccessFilteredParticipantList()->isActiveIdInList($row["active_fi"])) {
                continue;
            }

            if (!array_key_exists($row["active_fi"], $foundusers)) {
                $foundusers[$row["active_fi"]] = [];
            }
            array_push($foundusers[$row["active_fi"]], ["pass" => $row["pass"], "qid" => $row["question_fi"]]);
        }
        return $foundusers;
    }

    /**
    * Returns the aggregated test results
    *
    * @access public
    */
    public function getAggregatedResultsData(): array
    {
        $data = &$this->getCompleteEvaluationData();
        $foundParticipants = $data->getParticipants();
        $results = ["overview" => [], "questions" => []];
        if (count($foundParticipants)) {
            $results["overview"][$this->lng->txt("tst_eval_total_persons")] = count($foundParticipants);
            $total_finished = $data->getTotalFinishedParticipants();
            $results["overview"][$this->lng->txt("tst_eval_total_finished")] = $total_finished;
            $average_time = $this->evalTotalStartedAverageTime($data->getParticipantIds());
            $diff_seconds = $average_time;
            $diff_hours = floor($diff_seconds / 3600);
            $diff_seconds -= $diff_hours * 3600;
            $diff_minutes = floor($diff_seconds / 60);
            $diff_seconds -= $diff_minutes * 60;
            $results["overview"][$this->lng->txt("tst_eval_total_finished_average_time")] = sprintf("%02d:%02d:%02d", $diff_hours, $diff_minutes, $diff_seconds);
            $total_passed = 0;
            $total_passed_reached = 0;
            $total_passed_max = 0;
            $total_passed_time = 0;
            foreach ($foundParticipants as $userdata) {
                if ($userdata->getPassed()) {
                    $total_passed++;
                    $total_passed_reached += $userdata->getReached();
                    $total_passed_max += $userdata->getMaxpoints();
                    $total_passed_time += $userdata->getTimeOfWork();
                }
            }
            $average_passed_reached = $total_passed ? $total_passed_reached / $total_passed : 0;
            $average_passed_max = $total_passed ? $total_passed_max / $total_passed : 0;
            $average_passed_time = $total_passed ? $total_passed_time / $total_passed : 0;
            $results["overview"][$this->lng->txt("tst_eval_total_passed")] = $total_passed;
            $results["overview"][$this->lng->txt("tst_eval_total_passed_average_points")] = sprintf("%2.2f", $average_passed_reached) . " " . strtolower($this->lng->txt("of")) . " " . sprintf("%2.2f", $average_passed_max);
            $average_time = $average_passed_time;
            $diff_seconds = $average_time;
            $diff_hours = floor($diff_seconds / 3600);
            $diff_seconds -= $diff_hours * 3600;
            $diff_minutes = floor($diff_seconds / 60);
            $diff_seconds -= $diff_minutes * 60;
            $results["overview"][$this->lng->txt("tst_eval_total_passed_average_time")] = sprintf("%02d:%02d:%02d", $diff_hours, $diff_minutes, $diff_seconds);
        }

        foreach ($data->getQuestionTitles() as $question_id => $question_title) {
            $answered = 0;
            $reached = 0;
            $max = 0;
            foreach ($foundParticipants as $userdata) {
                for ($i = 0; $i <= $userdata->getLastPass(); $i++) {
                    if (is_object($userdata->getPass($i))) {
                        $question = $userdata->getPass($i)->getAnsweredQuestionByQuestionId($question_id);
                        if (is_array($question)) {
                            $answered++;
                            $reached += $question["reached"];
                            $max += $question["points"];
                        }
                    }
                }
            }
            $percent = $max ? $reached / $max * 100.0 : 0;
            $results["questions"][$question_id] = [
                $question_title,
                sprintf("%.2f", $answered ? $reached / $answered : 0) . " " . strtolower($this->lng->txt("of")) . " " . sprintf("%.2f", $answered ? $max / $answered : 0),
                sprintf("%.2f", $percent) . "%",
                $answered,
                sprintf("%.2f", $answered ? $reached / $answered : 0),
                sprintf("%.2f", $answered ? $max / $answered : 0),
                $percent / 100.0
            ];
        }
        return $results;
    }

    /**
    * Get zipped xml file for test
    */
    public function getXMLZip(): string
    {
        $expFactory = new ilTestExportFactory($this, $this->lng, $this->log, $this->tree, $this->component_repository, $this->questioninfo);
        $test_exp = $expFactory->getExporter('xml');
        return $test_exp->buildExportFile();
    }

    public function getMailNotification(): int
    {
        return $this->getMainSettings()->getFinishingSettings()->getMailNotificationContentType();
    }

    public function sendSimpleNotification($active_id)
    {
        $mail = new ilTestMailNotification();
        $owner_id = $this->getOwner();
        $usr_data = $this->userLookupFullName(ilObjTest::_getUserIdFromActiveId($active_id));
        $mail->sendSimpleNotification($owner_id, $this->getTitle(), $usr_data);
    }

    /**
     * Gets additional user fields that should be shown in the user evaluation
     *
     * @return array An array containing the database fields that should be shown in the evaluation
     */
    public function getEvaluationAdditionalFields(): array
    {
        $table_gui = new ilEvaluationAllTableGUI(
            new ilObjTestGUI($this->getRefId()),
            'outEvaluation',
            $this->settings,
            $this->getAnonymity()
        );
        return $table_gui->getSelectedColumns();
    }

    public function sendAdvancedNotification(int $active_id): void
    {
        $mail = new ilTestMailNotification();
        $owner_id = $this->getOwner();
        $usr_data = $this->userLookupFullName(ilObjTest::_getUserIdFromActiveId($active_id));

        $worksheet = (new ilExcelTestExport($this, ilTestEvaluationData::FILTER_BY_ACTIVE_ID, (string) $active_id, false, true))
            ->withResultsPage()
            ->withUserPages()
            ->getContent();
        $file = ilFileUtils::ilTempnam();
        $worksheet->writeToFile($file);
        $fd = new ilFileDataMail(ANONYMOUS_USER_ID);
        $fd->copyAttachmentFile($file . 'xlsx', "result_" . $active_id . ".xlsx");
        $file_names[] = "result_" . $active_id . ".xlsx";

        $mail->sendAdvancedNotification($owner_id, $this->getTitle(), $usr_data, $file_names);

        if (count($file_names)) {
            $fd->unlinkFiles($file_names);
            unset($fd);
            @unlink($file . 'xlsx');
        }
    }

    public function getResultsForActiveId(int $active_id): array
    {
        $query = "
			SELECT		*
			FROM		tst_result_cache
			WHERE		active_fi = %s
		";

        $result = $this->db->queryF(
            $query,
            ['integer'],
            [$active_id]
        );

        if (!$result->numRows()) {
            $this->updateTestResultCache($active_id);

            $query = "
				SELECT		*
				FROM		tst_result_cache
				WHERE		active_fi = %s
			";

            $result = $this->db->queryF(
                $query,
                ['integer'],
                [$active_id]
            );
        }

        $row = $this->db->fetchAssoc($result);

        return $row;
    }

    public function getMailNotificationType(): bool
    {
        return $this->getMainSettings()->getFinishingSettings()->getAlwaysSendMailNotification();
    }

    public function getExportSettings(): int
    {
        return $this->getScoreSettings()->getResultDetailsSettings()->getExportSettings();
    }

    public function setTemplate(int $template_id)
    {
        $this->template_id = $template_id;
    }

    public function getTemplate(): int
    {
        return $this->template_id;
    }

    public function moveQuestionAfterOLD($previous_question_id, $new_question_id)
    {
        $new_array = [];
        $position = 1;

        $query = 'SELECT question_fi  FROM tst_test_question WHERE test_fi = %s';
        $types = ['integer'];
        $values = [$this->getTestId()];

        $new_question_id += 1;

        $inserted = false;
        $res = $this->db->queryF($query, $types, $values);
        while ($row = $this->db->fetchAssoc($res)) {
            $qid = $row['question_fi'];

            if ($qid == $new_question_id) {
                continue;
            } elseif ($qid == $previous_question_id) {
                $new_array[$position++] = $qid;
                $new_array[$position++] = $new_question_id;
                $inserted = true;
            } else {
                $new_array[$position++] = $qid;
            }
        }

        $update_query = 'UPDATE tst_test_question SET sequence = %s WHERE test_fi = %s AND question_fi = %s';
        $update_types = ['integer', 'integer', 'integer'];

        foreach ($new_array as $position => $qid) {
            $this->db->manipulateF(
                $update_query,
                $update_types,
                $vals = [
                            $position,
                            $this->getTestId(),
                            $qid
                        ]
            );
        }
    }

    public function reindexFixedQuestionOrdering(): ilTestReindexedSequencePositionMap
    {
        $question_set_config = $this->question_set_config_factory->getQuestionSetConfig();
        $reindexed_sequence_position_map = $question_set_config->reindexQuestionOrdering();

        $this->loadQuestions();

        return $reindexed_sequence_position_map;
    }

    public function setQuestionOrderAndObligations($orders, $obligations)
    {
        asort($orders);

        $i = 0;

        foreach ($orders as $id => $position) {
            $i++;

            $obligatory = (
                isset($obligations[$id]) && $obligations[$id] ? 1 : 0
            );

            $query = "
				UPDATE		tst_test_question
				SET			sequence = %s,
							obligatory = %s
				WHERE		question_fi = %s
			";

            $this->db->manipulateF(
                $query,
                ['integer', 'integer', 'integer'],
                [$i, $obligatory, $id]
            );
        }

        $this->loadQuestions();
    }

    public function moveQuestionAfter($question_to_move, $question_before)
    {
        if ($question_before) {
            $query = 'SELECT sequence, test_fi FROM tst_test_question WHERE question_fi = %s';
            $types = ['integer'];
            $values = [$question_before];
            $rset = $this->db->queryF($query, $types, $values);
        }

        if (!$question_before || ($rset && !($row = $this->db->fetchAssoc($rset)))) {
            $row = [
            'sequence' => 0,
            'test_fi' => $this->getTestId(),
        ];
        }

        $update = 'UPDATE tst_test_question SET sequence = sequence + 1 WHERE sequence > %s AND test_fi = %s';
        $types = ['integer', 'integer'];
        $values = [$row['sequence'], $row['test_fi']];
        $this->db->manipulateF($update, $types, $values);

        $update = 'UPDATE tst_test_question SET sequence = %s WHERE question_fi = %s';
        $types = ['integer', 'integer'];
        $values = [$row['sequence'] + 1, $question_to_move];
        $this->db->manipulateF($update, $types, $values);

        $this->reindexFixedQuestionOrdering();
    }

    public function hasQuestionsWithoutQuestionpool(): bool
    {
        $questions = $this->getQuestionTitlesAndIndexes();

        $IN_questions = $this->db->in('q1.question_id', array_keys($questions), false, 'integer');

        $query = "
			SELECT		count(q1.question_id) cnt

			FROM		qpl_questions q1

			INNER JOIN	qpl_questions q2
			ON			q2.question_id = q1.original_id

			WHERE		$IN_questions
			AND		 	q1.obj_fi = q2.obj_fi
		";
        $rset = $this->db->query($query);
        $row = $this->db->fetchAssoc($rset);

        return $row['cnt'] > 0;
    }

    /**
     * Gather all finished tests for user
     *
     * @param int $a_user_id
     * @return array(test id => passed)
     */
    public static function _lookupFinishedUserTests($a_user_id): array
    {
        global $DIC;
        $ilDB = $DIC['ilDB'];

        $result = $ilDB->queryF(
            "SELECT test_fi,MAX(pass) AS pass FROM tst_active" .
            " JOIN tst_pass_result ON (tst_pass_result.active_fi = tst_active.active_id)" .
            " WHERE user_fi=%s" .
            " GROUP BY test_fi",
            ['integer', 'integer'],
            [$a_user_id, 1]
        );
        $all = [];
        while ($row = $ilDB->fetchAssoc($result)) {
            $obj_id = self::_getObjectIDFromTestID($row["test_fi"]);
            $all[$obj_id] = (bool) $row["pass"];
        }
        return $all;
    }
    public function getQuestions(): array
    {
        return $this->questions;
    }

    public function isOnline(): bool
    {
        return $this->online;
    }

    public function getOldOnlineStatus()
    {
        return $this->oldOnlineStatus;
    }

    public function setOldOnlineStatus($oldOnlineStatus): void
    {
        $this->oldOnlineStatus = $oldOnlineStatus;
    }

    public function isOfferingQuestionHintsEnabled(): bool
    {
        return $this->getMainSettings()->getQuestionBehaviourSettings()->getQuestionHintsEnabled();
    }

    public function setActivationVisibility($a_value)
    {
        $this->activation_visibility = (bool) $a_value;
    }

    public function getActivationVisibility(): bool
    {
        return $this->activation_visibility;
    }

    public function isActivationLimited(): ?bool
    {
        return $this->activation_limited;
    }

    public function setActivationLimited($a_value)
    {
        $this->activation_limited = (bool) $a_value;
    }

    public function storeActivationSettings(array $settings): void
    {
        if (!$this->ref_id) {
            return;
        }

        $item = new ilObjectActivation();
        if (!$settings['is_activation_limited']) {
            $item->setTimingType(ilObjectActivation::TIMINGS_DEACTIVATED);
        } else {
            $item->setTimingType(ilObjectActivation::TIMINGS_ACTIVATION);
            $item->setTimingStart($settings['activation_starting_time']);
            $item->setTimingEnd($settings['activation_ending_time']);
            $item->toggleVisible($settings['activation_visibility']);
        }

        $item->update($this->ref_id);

        $this->setActivationLimited($settings['is_activation_limited']);
        $this->setActivationStartingTime($settings['activation_starting_time']);
        $this->setActivationStartingTime($settings['activation_ending_time']);
        $this->setActivationVisibility($settings['activation_visibility']);
    }

    public function getIntroductionPageId(): int
    {
        $page_id = $this->getMainSettings()->getIntroductionSettings()->getIntroductionPageId();
        if ($page_id !== null) {
            return $page_id;
        }

        $page_object = new ilTestPage();
        $page_object->setParentId($this->getId());
        $new_page_id = $page_object->createPageWithNextId();
        $settings = $this->getMainSettings()->getIntroductionSettings()
            ->withIntroductionPageId($new_page_id);
        $this->getMainSettingsRepository()->store(
            $this->getMainSettings()->withIntroductionSettings($settings)
        );
        return $new_page_id;
    }

    public function getConcludingRemarksPageId(): int
    {
        $page_id = $this->getMainSettings()->getFinishingSettings()->getConcludingRemarksPageId();
        if ($page_id !== null) {
            return $page_id;
        }

        $page_object = new ilTestPage();
        $page_object->setParentId($this->getId());
        $new_page_id = $page_object->createPageWithNextId();
        $settings = $this->getMainSettings()->getFinishingSettings()
            ->withConcludingRemarksPageId($new_page_id);
        $this->getMainSettingsRepository()->store(
            $this->getMainSettings()->withFinishingSettings($settings)
        );
        return $new_page_id;
    }

    public function getHighscoreEnabled(): bool
    {
        return $this->getScoreSettings()->getGamificationSettings()->getHighscoreEnabled();
    }

    /**
     * Gets if the highscores should be anonymized per setting.
     *
     * Note: This method will retrieve the setting as set by the user. If you want
     * to figure out, if the highscore is to be shown anonymized or not, with
     * consideration of the global anon switch you should @see isHighscoreAnon().
     *
     * @return bool True, if setting is to anonymize highscores.
     */
    public function getHighscoreAnon(): bool
    {
        return $this->getScoreSettings()->getGamificationSettings()->getHighscoreAnon();
    }

    /**
     * Gets if the highscores should be displayed anonymized.
     *
     * Note: This method considers the global anonymity switch. If you need
     * access to the users setting, @see getHighscoreAnon()
     *
     * @return boolean True, if output is anonymized.
     */
    public function isHighscoreAnon(): bool
    {
        return $this->getAnonymity() == 1 || $this->getHighscoreAnon();
    }

    /**
     * Returns if date and time of the scores achievement should be displayed.
     */
    public function getHighscoreAchievedTS(): bool
    {
        return $this->getScoreSettings()->getGamificationSettings()->getHighscoreAchievedTS();
    }

    /**
     * Gets if the score column should be shown.
     */
    public function getHighscoreScore(): bool
    {
        return $this->getScoreSettings()->getGamificationSettings()->getHighscoreScore();
    }

    /**
     * Gets if the percentage column should be shown.
     */
    public function getHighscorePercentage(): bool
    {
        return $this->getScoreSettings()->getGamificationSettings()->getHighscorePercentage();
    }

    /**
     * Gets, if the column with the number of requested hints should be shown.
     */
    public function getHighscoreHints(): bool
    {
        return $this->getScoreSettings()->getGamificationSettings()->getHighscoreHints();
    }

    /**
     * Gets if the column with the workingtime should be shown.
     */
    public function getHighscoreWTime(): bool
    {
        return $this->getScoreSettings()->getGamificationSettings()->getHighscoreWTime();
    }

    /**
     * Gets if the own rankings table should be shown.
     */
    public function getHighscoreOwnTable(): bool
    {
        return $this->getScoreSettings()->getGamificationSettings()->getHighscoreOwnTable();
    }

    /**
     * Gets, if the top-rankings table should be shown.
     */
    public function getHighscoreTopTable(): bool
    {
        return $this->getScoreSettings()->getGamificationSettings()->getHighscoreTopTable();
    }

    /**
     * Gets the number of entries which are to be shown in the top-rankings table.
     * @return integer Number of entries to be shown in the top-rankings table.
     */
    public function getHighscoreTopNum(int $a_retval = 10): int
    {
        return $this->getScoreSettings()->getGamificationSettings()->getHighscoreTopNum();
    }

    public function getHighscoreMode(): int
    {
        return $this->getScoreSettings()->getGamificationSettings()->getHighScoreMode();
    }

    public function getSpecificAnswerFeedback(): bool
    {
        return $this->getMainSettings()->getQuestionBehaviourSettings()->getInstantFeedbackSpecificEnabled();
    }

    public function areObligationsEnabled(): bool
    {
        return $this->getMainSettings()->getQuestionBehaviourSettings()->getCompulsoryQuestionsEnabled();
    }

    public static function isQuestionObligationPossible(int $question_id): bool
    {
        global $DIC;
        $question_info = $DIC->testQuestionPool()->questionInfo();
        $class = $question_info->getQuestionType($question_id);
        return call_user_func([$class, 'isObligationPossible'], $question_id);
    }

    /**
     * checks wether the question with given id is marked as obligatory or not
     *
     * @param integer $questionId
     * @return boolean $obligatory
     */
    public static function isQuestionObligatory($question_id): bool
    {
        global $DIC;
        $ilDB = $DIC['ilDB'];

        $rset = $ilDB->queryF('SELECT obligatory FROM tst_test_question WHERE question_fi = %s', ['integer'], [$question_id]);

        if ($row = $ilDB->fetchAssoc($rset)) {
            return (bool) $row['obligatory'];
        }

        return false;
    }

    /**
     * checks wether all questions marked as obligatory were answered
     * within the test pass with given testId, activeId and pass index
     *
     * @static
     * @access public
     * @global ilDBInterface $ilDB
     * @param integer $test_id
     * @param integer $active_id
     * @param integer $pass
     * @return boolean $allObligationsAnswered
     */
    public function allObligationsAnswered(): bool
    {
        if (!$this->hasObligations()) {
            return true;
        }

        if ($this->current_user_all_obliations_answered === null) {
            $active_id = $this->getActiveIdOfUser();
            $rset = $this->db->queryF(
                'SELECT obligations_answered FROM tst_pass_result WHERE active_fi = %s AND pass = %s',
                ['integer', 'integer'],
                [$active_id, self::_getPass($active_id)]
            );

            if ($row = $this->db->fetchAssoc($rset)) {
                $this->current_user_all_obliations_answered = (bool) ($row['obligations_answered'] ?? 0);
            }
        }

        return $this->current_user_all_obliations_answered;
    }

    public function hasObligations(): bool
    {
        if ($this->has_obligations === null) {
            $rset = $this->db->queryF(
                'SELECT count(*) cnt FROM tst_test_question WHERE test_fi = %s AND obligatory = 1',
                ['integer'],
                [$this->getTestId()]
            );
            $row = $this->db->fetchAssoc($rset);
            $this->has_obligations = $row['cnt'] > 0;
        }

        return $this->has_obligations;
    }

    public function getAutosave(): bool
    {
        return $this->getMainSettings()->getQuestionBehaviourSettings()->getAutosaveEnabled();
    }

    public function isPassDeletionAllowed(): bool
    {
        return $this->getScoreSettings()->getResultSummarySettings()->getPassDeletionAllowed();
    }

    public function getEnableExamview(): bool
    {
        return $this->getMainSettings()->getFinishingSettings()->getShowAnswerOverview();
    }

    public function setActivationStartingTime(?int $starting_time = null)
    {
        $this->activation_starting_time = $starting_time;
    }

    public function setActivationEndingTime(?int $ending_time = null)
    {
        $this->activation_ending_time = $ending_time;
    }

    public function getActivationStartingTime(): ?int
    {
        return $this->activation_starting_time;
    }

    public function getActivationEndingTime(): ?int
    {
        return $this->activation_ending_time;
    }

    /**
     * Note, this function should only be used if absolutely necessary, since it perform joins on tables that
     * tend to grow huge and returns vast amount of data. If possible, use getStartingTimeOfUser($active_id) instead
     *
     * @return array
     */
    public function getStartingTimeOfParticipants(): array
    {
        $times = [];
        $result = $this->db->queryF(
            "SELECT tst_times.active_fi, tst_times.started FROM tst_times, tst_active WHERE tst_times.active_fi = tst_active.active_id AND tst_active.test_fi = %s ORDER BY tst_times.tstamp DESC",
            ['integer'],
            [$this->getTestId()]
        );
        while ($row = $this->db->fetchAssoc($result)) {
            $times[$row['active_fi']] = $row['started'];
        }
        return $times;
    }

    public function getTimeExtensionsOfParticipants(): array
    {
        $times = [];
        $result = $this->db->queryF(
            "SELECT tst_addtime.active_fi, tst_addtime.additionaltime FROM tst_addtime, tst_active WHERE tst_addtime.active_fi = tst_active.active_id AND tst_active.test_fi = %s",
            ['integer'],
            [$this->getTestId()]
        );
        while ($row = $this->db->fetchAssoc($result)) {
            $times[$row['active_fi']] = $row['additionaltime'];
        }
        return $times;
    }

    public function getExtraTime($active_id)
    {
        $result = $this->db->queryF(
            "SELECT additionaltime FROM tst_addtime WHERE active_fi = %s",
            ['integer'],
            [$active_id]
        );
        if ($result->numRows() > 0) {
            $row = $this->db->fetchAssoc($result);
            return $row['additionaltime'];
        }
        return 0;
    }

    public function addExtraTime($active_id, $minutes)
    {
        $participantData = new ilTestParticipantData($this->db, $this->lng);
        $participantData->setParticipantAccessFilter(
            $this->participant_access_filter->getManageParticipantsUserFilter($this->getRefId())
        );

        if ($active_id) {
            $participantData->setActiveIdsFilter([$active_id]);
        }

        $participantData->load($this->getTestId());

        foreach ($participantData->getActiveIds() as $active_fi) {
            $result = $this->db->queryF(
                "SELECT active_fi FROM tst_addtime WHERE active_fi = %s",
                ['integer'],
                [$active_fi]
            );

            if ($result->numRows() > 0) {
                $this->db->manipulateF(
                    "DELETE FROM tst_addtime WHERE active_fi = %s",
                    ['integer'],
                    [$active_fi]
                );
            }

            $this->db->manipulateF(
                "UPDATE tst_active SET tries = %s, submitted = %s, submittimestamp = %s WHERE active_id = %s",
                ['integer','integer','timestamp','integer'],
                [0, 0, null, $active_fi]
            );

            $this->db->manipulateF(
                "INSERT INTO tst_addtime (active_fi, additionaltime, tstamp) VALUES (%s, %s, %s)",
                ['integer','integer','integer'],
                [$active_fi, $minutes, time()]
            );

            if (ilObjAssessmentFolder::_enabledAssessmentLogging()) {
                $this->logAction(sprintf($this->lng->txtlng("assessment", "log_added_extratime", ilObjAssessmentFolder::_getLogLanguage()), $minutes, $active_id));
            }
        }
    }

    public function getMaxPassOfTest(): int
    {
        $query = '
			SELECT MAX(tst_pass_result.pass) + 1 max_res
			FROM tst_pass_result
			INNER JOIN tst_active ON tst_active.active_id = tst_pass_result.active_fi
			WHERE test_fi = ' . $this->db->quote($this->getTestId(), 'integer') . '
		';
        $res = $this->db->query($query);
        $data = $this->db->fetchAssoc($res);
        return (int) $data['max_res'];
    }

    public static function lookupExamId($active_id, $pass)
    {
        global $DIC;
        $ilDB = $DIC['ilDB'];

        $exam_id_query = 'SELECT exam_id FROM tst_pass_result WHERE active_fi = %s AND pass = %s';
        $exam_id_result = $ilDB->queryF($exam_id_query, [ 'integer', 'integer' ], [ $active_id, $pass ]);
        if ($ilDB->numRows($exam_id_result) == 1) {
            $exam_id_row = $ilDB->fetchAssoc($exam_id_result);

            if ($exam_id_row['exam_id'] != null) {
                return $exam_id_row['exam_id'];
            }
        }

        return null;
    }

    public static function buildExamId($active_id, $pass, $test_obj_id = null): string
    {
        global $DIC;
        $ilSetting = $DIC['ilSetting'];

        $inst_id = $ilSetting->get('inst_id', null);

        if ($test_obj_id === null) {
            $obj_id = self::_getObjectIDFromActiveID($active_id);
        } else {
            $obj_id = $test_obj_id;
        }

        $examId = 'I' . $inst_id . '_T' . $obj_id . '_A' . $active_id . '_P' . $pass;

        return $examId;
    }

    public function isShowExamIdInTestPassEnabled(): bool
    {
        return $this->getMainSettings()->getTestBehaviourSettings()->getExamIdInTestPassEnabled();
    }

    public function isShowExamIdInTestResultsEnabled(): bool
    {
        return $this->getScoreSettings()->getResultDetailsSettings()->getShowExamIdInTestResults();
    }


    public function setQuestionSetType(string $question_set_type)
    {
        $this->main_settings = $this->getMainSettings()->withGeneralSettings(
            $this->getMainSettings()->getGeneralSettings()
                ->withQuestionSetType($question_set_type)
        );
    }

    public function getQuestionSetType(): string
    {
        return $this->getMainSettings()->getGeneralSettings()->getQuestionSetType();
    }

    /**
     * lookup-er for question set type
     *
     * @global ilDBInterface $ilDB
     * @param integer $objId
     * @return string $questionSetType
     */
    public static function lookupQuestionSetType($objId): ?string
    {
        global $DIC;
        $ilDB = $DIC['ilDB'];

        $query = "SELECT question_set_type FROM tst_tests WHERE obj_fi = %s";

        $res = $ilDB->queryF($query, ['integer'], [$objId]);

        $questionSetType = null;

        while ($row = $ilDB->fetchAssoc($res)) {
            $questionSetType = $row['question_set_type'];
        }

        return $questionSetType;
    }

    /**
     * Returns the fact wether this test is a fixed question set test or not
     *
     * @return boolean $isFixedTest
     */
    public function isFixedTest(): bool
    {
        return $this->getQuestionSetType() == self::QUESTION_SET_TYPE_FIXED;
    }

    /**
     * Returns the fact wether this test is a random questions test or not
     *
     * @return boolean $isRandomTest
     */
    public function isRandomTest(): bool
    {
        return $this->getQuestionSetType() == self::QUESTION_SET_TYPE_RANDOM;
    }

    /**
     * Returns the fact wether the test with passed obj id is a random questions test or not
     *
     * @param integer $a_obj_id
     * @return boolean $isRandomTest
     * @deprecated
     */
    public static function _lookupRandomTest($a_obj_id): bool
    {
        return self::lookupQuestionSetType($a_obj_id) == self::QUESTION_SET_TYPE_RANDOM;
    }

    public function getQuestionSetTypeTranslation(ilLanguage $lng, $questionSetType): string
    {
        switch ($questionSetType) {
            case ilObjTest::QUESTION_SET_TYPE_FIXED:
                return $lng->txt('tst_question_set_type_fixed');

            case ilObjTest::QUESTION_SET_TYPE_RANDOM:
                return $lng->txt('tst_question_set_type_random');
        }

        throw new ilTestException('invalid question set type value given: ' . $questionSetType);
    }

    public function participantDataExist(): bool
    {
        if ($this->participantDataExist === null) {
            $this->participantDataExist = (bool) $this->evalTotalPersons();
        }

        return $this->participantDataExist;
    }

    public function recalculateScores($preserve_manscoring = false)
    {
        $scoring = new ilTestScoring($this, $this->db);
        $scoring->setPreserveManualScores($preserve_manscoring);
        $scoring->recalculateSolutions();
    }

    public static function getTestObjIdsWithActiveForUserId($userId): array
    {
        global $DIC;
        $ilDB = $DIC['ilDB'];

        $query = "
			SELECT obj_fi
			FROM tst_active
			INNER JOIN tst_tests
			ON test_id = test_fi
			WHERE user_fi = %s
		";

        $res = $ilDB->queryF($query, ['integer'], [$userId]);

        $objIds = [];

        while ($row = $ilDB->fetchAssoc($res)) {
            $objIds[] = (int) $row['obj_fi'];
        }

        return $objIds;
    }

    public function isSkillServiceEnabled(): bool
    {
        return $this->getMainSettings()->getAdditionalSettings()->getSkillsServiceEnabled();
    }

    /**
     * Returns whether this test must consider skills, usually by providing
     * appropriate extensions in the user interface components. Skills must be
     * considered if skill management is globally enabled and this object has
     * the skill service enabled as well.
     *
     * @see #isSkillServiceEnabled()
     * @see #isSkillManagementGloballyActivated()
     *
     * @return boolean whether this test takes skills into account.
     */
    public function isSkillServiceToBeConsidered(): bool
    {
        if (!$this->getMainSettings()->getAdditionalSettings()->getSkillsServiceEnabled()) {
            return false;
        }

        if (!self::isSkillManagementGloballyActivated()) {
            return false;
        }

        return true;
    }

    private static $isSkillManagementGloballyActivated = null;

    public static function isSkillManagementGloballyActivated(): ?bool
    {
        if (self::$isSkillManagementGloballyActivated === null) {
            $skmgSet = new ilSkillManagementSettings();

            self::$isSkillManagementGloballyActivated = $skmgSet->isActivated();
        }

        return self::$isSkillManagementGloballyActivated;
    }

    public function isShowGradingStatusEnabled(): bool
    {
        return $this->getScoreSettings()->getResultSummarySettings()->getShowGradingStatusEnabled();
    }

    public function isShowGradingMarkEnabled(): bool
    {
        return $this->getScoreSettings()->getResultSummarySettings()->getShowGradingMarkEnabled();
    }

    public function isFollowupQuestionAnswerFixationEnabled(): bool
    {
        return $this->getMainSettings()->getQuestionBehaviourSettings()->getLockAnswerOnNextQuestionEnabled();
    }

    public function isInstantFeedbackAnswerFixationEnabled(): bool
    {
        return $this->getMainSettings()->getQuestionBehaviourSettings()->getLockAnswerOnInstantFeedbackEnabled();
    }

    public function isForceInstantFeedbackEnabled(): ?bool
    {
        return $this->getMainSettings()->getQuestionBehaviourSettings()->getForceInstantFeedbackOnNextQuestion();
    }

    public static function isParticipantsLastPassActive(int $test_ref_id, int $user_id): bool
    {
        global $DIC;
        $ilDB = $DIC['ilDB'];
        $ilUser = $DIC['ilUser'];

        $test_obj = ilObjectFactory::getInstanceByRefId($test_ref_id, false);

        $active_id = $test_obj->getActiveIdOfUser($user_id);

        $test_session_factory = new ilTestSessionFactory($test_obj, $ilDB, $ilUser);
        // Added temporarily bugfix smeyer
        $test_session_factory->reset();

        $test_sequence_factory = new ilTestSequenceFactory($test_obj, $ilDB, $DIC->testQuestionPool()->questionInfo());

        $test_session = $test_session_factory->getSession($active_id);
        $test_sequence = $test_sequence_factory->getSequenceByActiveIdAndPass($active_id, $test_session->getPass());
        $test_sequence->loadFromDb();

        return $test_sequence->hasSequence();
    }

    /**
     * @return boolean
     */
    public function isTestFinalBroken(): bool
    {
        return $this->testFinalBroken;
    }

    public function adjustTestSequence()
    {
        $query = "
			SELECT COUNT(test_question_id) cnt
			FROM tst_test_question
			WHERE test_fi = %s
			ORDER BY sequence
		";

        $questRes = $this->db->queryF($query, ['integer'], [$this->getTestId()]);

        $row = $this->db->fetchAssoc($questRes);
        $questCount = $row['cnt'];

        if ($this->getShuffleQuestions()) {
            $query = "
				SELECT tseq.*
				FROM tst_active tac
				INNER JOIN tst_sequence tseq
					ON tseq.active_fi = tac.active_id
				WHERE tac.test_fi = %s
			";

            $partRes = $this->db->queryF(
                $query,
                ['integer'],
                [$this->getTestId()]
            );

            while ($row = $this->db->fetchAssoc($partRes)) {
                $sequence = @unserialize($row['sequence']);

                if (!$sequence) {
                    $sequence = [];
                }

                $sequence = array_filter($sequence, function ($value) use ($questCount) {
                    return $value <= $questCount;
                });

                $num_seq = count($sequence);
                if ($questCount > $num_seq) {
                    $diff = $questCount - $num_seq;
                    for ($i = 1; $i <= $diff; $i++) {
                        $sequence[$num_seq + $i - 1] = $num_seq + $i;
                    }
                }

                $new_sequence = serialize($sequence);

                $this->db->update('tst_sequence', [
                    'sequence' => ['clob', $new_sequence]
                ], [
                    'active_fi' => ['integer', $row['active_fi']],
                    'pass' => ['integer', $row['pass']]
                ]);
            }
        } else {
            $new_sequence = serialize($questCount > 0 ? range(1, $questCount) : []);

            $query = "
				SELECT tseq.*
				FROM tst_active tac
				INNER JOIN tst_sequence tseq
					ON tseq.active_fi = tac.active_id
				WHERE tac.test_fi = %s
			";

            $part_rest = $this->db->queryF(
                $query,
                ['integer'],
                [$this->getTestId()]
            );

            while ($row = $this->db->fetchAssoc($part_rest)) {
                $this->db->update('tst_sequence', [
                    'sequence' => ['clob', $new_sequence]
                ], [
                    'active_fi' => ['integer', $row['active_fi']],
                    'pass' => ['integer', $row['pass']]
                ]);
            }
        }
    }

    /**
     * @return ilHtmlPurifierInterface|ilAssHtmlUserSolutionPurifier
     */
    protected function getHtmlQuestionContentPurifier(): ilHtmlPurifierInterface
    {
        return ilHtmlPurifierFactory::getInstanceByType('qpl_usersolution');
    }

    public function getScoreSettings(): ilObjTestScoreSettings
    {
        if (!$this->score_settings) {
            $this->score_settings = $this->getScoreSettingsRepository()
                ->getFor($this->getTestId());
        }
        return $this->score_settings;
    }

    public function getScoreSettingsRepository(): ScoreSettingsRepository
    {
        if (!$this->score_settings_repo) {
            $this->score_settings_repo = new ilObjTestScoreSettingsDatabaseRepository($this->db);
        }
        return $this->score_settings_repo;
    }

    public function getMainSettings(): ilObjTestMainSettings
    {
        if (!$this->main_settings) {
            $this->main_settings = $this->getMainSettingsRepository()
                ->getFor($this->getTestId());
        }
        return $this->main_settings;
    }

    public function getMainSettingsRepository(): MainSettingsRepository
    {
        if (!$this->main_settings_repo) {
            $this->main_settings_repo = new ilObjTestMainSettingsDatabaseRepository($this->db);
        }
        return $this->main_settings_repo;
    }

    public function updateTestResultCache(int $active_id, ilAssQuestionProcessLocker $process_locker = null): void
    {
        $pass = ilObjTest::_getResultPass($active_id);

        if ($pass !== null) {
            $query = '
                SELECT		tst_pass_result.*
                FROM		tst_pass_result
                WHERE		active_fi = %s
                AND			pass = %s
            ';

            $result = $this->db->queryF(
                $query,
                ['integer','integer'],
                [$active_id, $pass]
            );

            $test_pass_result_row = $this->db->fetchAssoc($result);

            if (!is_array($test_pass_result_row)) {
                $test_pass_result_row = [];
            }
            $max = (float) ($test_pass_result_row['maxpoints'] ?? 0);
            $reached = (float) ($test_pass_result_row['points'] ?? 0);
            $percentage = ($max <= 0.0 || $reached <= 0.0) ? 0 : ($reached / $max) * 100.0;

            $obligations_answered = (int) ($test_pass_result_row['obligations_answered'] ?? 1);

            $mark = $this->mark_schema->getMatchingMark($percentage);
            $is_passed = (bool) $mark->getPassed();

            $hint_count = $test_pass_result_row['hint_count'] ?? 0;
            $hint_points = $test_pass_result_row['hint_points'] ?? 0.0;

            $user_test_result_update_callback = function () use ($active_id, $pass, $max, $reached, $is_passed, $obligations_answered, $hint_count, $hint_points, $mark) {
                $passed_once_before = 0;
                $query = 'SELECT passed_once FROM tst_result_cache WHERE active_fi = %s';
                $res = $this->db->queryF($query, ['integer'], [$active_id]);
                while ($passed_once_result_row = $this->db->fetchAssoc($res)) {
                    $passed_once_before = (int) $passed_once_result_row['passed_once'];
                }

                $passed_once = (int) ($is_passed || $passed_once_before);

                $this->db->manipulateF(
                    'DELETE FROM tst_result_cache WHERE active_fi = %s',
                    ['integer'],
                    [$active_id]
                );

                $mark_short_name = $mark->getShortName();
                if ($mark_short_name === '') {
                    $mark_short_name = ' ';
                }

                $mark_official_name = $mark->getOfficialName();
                if ($mark_official_name === '') {
                    $mark_official_name = ' ';
                }

                $this->db->insert(
                    'tst_result_cache',
                    [
                        'active_fi' => ['integer', $active_id],
                        'pass' => ['integer', $pass ?? 0],
                        'max_points' => ['float', $max],
                        'reached_points' => ['float', $reached],
                        'mark_short' => ['text', $mark_short_name],
                        'mark_official' => ['text', $mark_official_name],
                        'passed_once' => ['integer', $passed_once],
                        'passed' => ['integer', (int) $is_passed],
                        'failed' => ['integer', (int) !$is_passed],
                        'tstamp' => ['integer', time()],
                        'hint_count' => ['integer', $hint_count],
                        'hint_points' => ['float', $hint_points],
                        'obligations_answered' => ['integer', $obligations_answered]
                    ]
                );
            };

            if (is_object($process_locker)) {
                $process_locker->executeUserTestResultUpdateLockOperation($user_test_result_update_callback);
            } else {
                $user_test_result_update_callback();
            }
        }
    }

    public function updateTestPassResults(
        int $active_id,
        int $pass,
        bool $obligations_enabled = false,
        ilAssQuestionProcessLocker $process_locker = null,
        int $test_obj_id = null
    ): array {
        $data = ilObjTest::_getQuestionCountAndPointsForPassOfParticipant($active_id, $pass);
        $time = ilObjTest::_getWorkingTimeOfParticipantForPass($active_id, $pass);

        $result = $this->db->queryF(
            '
			SELECT		SUM(points) reachedpoints,
						SUM(hint_count) hint_count,
						SUM(hint_points) hint_points,
						COUNT(DISTINCT(question_fi)) answeredquestions
			FROM		tst_test_result
			WHERE		active_fi = %s
			AND			pass = %s
			',
            ['integer','integer'],
            [$active_id, $pass]
        );

        if ($result->numRows() > 0) {
            if ($obligations_enabled) {
                $query = '
					SELECT		answered answ
					FROM		tst_test_question
					  INNER JOIN	tst_active
						ON			active_id = %s
						AND			tst_test_question.test_fi = tst_active.test_fi
					LEFT JOIN	tst_test_result
						ON			tst_test_result.active_fi = %s
						AND			tst_test_result.pass = %s
						AND			tst_test_question.question_fi = tst_test_result.question_fi
					WHERE		obligatory = 1';

                $result_obligatory = $this->db->queryF(
                    $query,
                    ['integer','integer','integer'],
                    [$active_id, $active_id, $pass]
                );

                $obligations_answered = 1;

                while ($row_obligatory = $this->db->fetchAssoc($result_obligatory)) {
                    if (!(int) $row_obligatory['answ']) {
                        $obligations_answered = 0;
                        break;
                    }
                }
            } else {
                $obligations_answered = 1;
            }

            $row = $this->db->fetchAssoc($result);

            if ($row['reachedpoints'] === null) {
                $row['reachedpoints'] = 0.0;
            }
            if ($row['hint_count'] === null) {
                $row['hint_count'] = 0;
            }
            if ($row['hint_points'] === null) {
                $row['hint_points'] = 0.0;
            }

            $exam_identifier = ilObjTest::buildExamId($active_id, $pass, $test_obj_id);

            $update_pass_result_callback = function () use ($data, $active_id, $pass, $row, $time, $obligations_answered, $exam_identifier) {
                $this->db->replace(
                    'tst_pass_result',
                    [
                        'active_fi' => ['integer', $active_id],
                        'pass' => ['integer', $pass]
                    ],
                    [
                        'points' => ['float', $row['reachedpoints'] ?: 0],
                        'maxpoints' => ['float', $data['points']],
                        'questioncount' => ['integer', $data['count']],
                        'answeredquestions' => ['integer', $row['answeredquestions']],
                        'workingtime' => ['integer', $time],
                        'tstamp' => ['integer', time()],
                        'hint_count' => ['integer', $row['hint_count']],
                        'hint_points' => ['float', $row['hint_points']],
                        'obligations_answered' => ['integer', $obligations_answered],
                        'exam_id' => ['text', $exam_identifier]
                    ]
                );
            };

            if (is_object($process_locker) && $process_locker instanceof ilAssQuestionProcessLocker) {
                $process_locker->executeUserPassResultUpdateLockOperation($update_pass_result_callback);
            } else {
                $update_pass_result_callback();
            }
        }

        $this->updateTestResultCache($active_id, $process_locker);

        return [
            'active_fi' => $active_id,
            'pass' => $pass,
            'points' => $row["reachedpoints"] ?? 0.0,
            'maxpoints' => $data["points"],
            'questioncount' => $data["count"],
            'answeredquestions' => $row["answeredquestions"],
            'workingtime' => $time,
            'tstamp' => time(),
            'hint_count' => $row['hint_count'],
            'hint_points' => $row['hint_points'],
            'obligations_answered' => $obligations_answered,
            'exam_id' => $exam_identifier
        ];
    }

    public function resetMarkSchema(): void
    {
        $this->mark_schema->flush();
    }
}<|MERGE_RESOLUTION|>--- conflicted
+++ resolved
@@ -24,11 +24,8 @@
 use ILIAS\Filesystem\Filesystem;
 use ILIAS\Filesystem\Stream\Streams;
 
-<<<<<<< HEAD
 require_once __DIR__ . '/../classes/inc.AssessmentConstants.php';
 
-=======
->>>>>>> f402950f
 /**
  * Class ilObjTest
  *
