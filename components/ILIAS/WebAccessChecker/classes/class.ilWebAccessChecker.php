--- conflicted
+++ resolved
@@ -218,15 +218,8 @@
         global $DIC;
 
         $is_user = $DIC->user() instanceof ilObjUser;
-<<<<<<< HEAD
-        $id = $DIC->user()->getId();
-        $user_id_is_zero = ($id === 0);
-        $not_on_login_page = $this->isRequestNotFromLoginPage();
-        if (!$is_user || ($user_id_is_zero && $not_on_login_page)) {
-=======
         $user_id_is_zero = ((int) $DIC->user()->getId() === 0);
         if (!$is_user || $user_id_is_zero) {
->>>>>>> e1f1d004
             throw new ilWACException(ilWACException::ACCESS_DENIED_NO_LOGIN);
         }
     }
