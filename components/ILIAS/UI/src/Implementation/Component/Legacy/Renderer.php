<?php

/**
 * This file is part of ILIAS, a powerful learning management system
 * published by ILIAS open source e-Learning e.V.
 *
 * ILIAS is licensed with the GPL-3.0,
 * see https://www.gnu.org/licenses/gpl-3.0.en.html
 * You should have received a copy of said license along with the
 * source code, too.
 *
 * If this is not the case or you just want to try ILIAS, you'll find
 * us at:
 * https://www.ilias.de
 * https://github.com/ILIAS-eLearning
 *
 *********************************************************************/

declare(strict_types=1);

namespace ILIAS\UI\Implementation\Component\Legacy;

use ILIAS\UI\Implementation\Render\AbstractComponentRenderer;
use ILIAS\UI\Renderer as RendererInterface;
use ILIAS\UI\Component;
use ILIAS\UI\Implementation\Component\LatexAwareRendererTrait;
use ILIAS\UI\Implementation\Render\ResourceRegistry;
use ILIAS\UI\Implementation\Render\LatexAwareRenderer;

/**
 * Class Renderer
 * @package ILIAS\UI\Implementation\Component\Legacy\Html
 */
class Renderer extends AbstractComponentRenderer implements LatexAwareRenderer
{
    use LatexAwareRendererTrait;

    /**
     * @inheritdocs
     * @param Component\LatexAwareComponent $component
     */
    public function render(Component\Component $component, RendererInterface $default_renderer): string
    {
        if (!$component instanceof Component\Legacy\Legacy) {
            $this->cannotHandleComponent($component);
        }

        $component = $this->registerSignals($component);
        $this->bindJavaScript($component);

        if ($component->isLatexEnabled()) {
            return $this->addLatexEnabling($component->getContent());
        }
        elseif ($component->isLatexDisabled()) {
            return $this->addLatexDisabling($component->getContent());
        }

        return $component->getContent();
    }

<<<<<<< HEAD
=======
    /**
     * @inheritdocs
     */
    protected function getComponentInterfaceName(): array
    {
        return [Component\Legacy\Legacy::class];
    }

    /**
     * @inheritdoc
     */
    public function registerResources(ResourceRegistry $registry): void
    {
        parent::registerResources($registry);
        $this->registerMathJaxResources($registry);
    }

>>>>>>> 5013ba05
    protected function registerSignals(Legacy $component): Component\JavaScriptBindable
    {
        $custom_signals = $component->getAllCustomSignals();

        return $component->withAdditionalOnLoadCode(function ($id) use ($custom_signals): string {
            $code = "";
            foreach ($custom_signals as $custom_signal) {
                $signal_id = $custom_signal['signal'];
                $signal_code = $custom_signal['js_code'];
                $code .= "$(document).on('$signal_id', function(event, signalData) { $signal_code });";
            }
            return $code;
        });
    }
}<|MERGE_RESOLUTION|>--- conflicted
+++ resolved
@@ -50,26 +50,15 @@
 
         if ($component->isLatexEnabled()) {
             return $this->addLatexEnabling($component->getContent());
-        }
-        elseif ($component->isLatexDisabled()) {
+        } elseif ($component->isLatexDisabled()) {
             return $this->addLatexDisabling($component->getContent());
         }
 
         return $component->getContent();
     }
 
-<<<<<<< HEAD
-=======
     /**
      * @inheritdocs
-     */
-    protected function getComponentInterfaceName(): array
-    {
-        return [Component\Legacy\Legacy::class];
-    }
-
-    /**
-     * @inheritdoc
      */
     public function registerResources(ResourceRegistry $registry): void
     {
@@ -77,7 +66,6 @@
         $this->registerMathJaxResources($registry);
     }
 
->>>>>>> 5013ba05
     protected function registerSignals(Legacy $component): Component\JavaScriptBindable
     {
         $custom_signals = $component->getAllCustomSignals();
