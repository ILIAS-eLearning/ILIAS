<?php

/**
 * This file is part of ILIAS, a powerful learning management system
 * published by ILIAS open source e-Learning e.V.
 *
 * ILIAS is licensed with the GPL-3.0,
 * see https://www.gnu.org/licenses/gpl-3.0.en.html
 * You should have received a copy of said license along with the
 * source code, too.
 *
 * If this is not the case or you just want to try ILIAS, you'll find
 * us at:
 * https://www.ilias.de
 * https://github.com/ILIAS-eLearning
 *
 *********************************************************************/

declare(strict_types=1);

namespace ILIAS\UI\Implementation\Component\Input\Field;

use ILIAS\UI\Component;
use ILIAS\UI\Implementation\Component\Input\Field as F;
use ILIAS\UI\Implementation\Render\AbstractComponentRenderer;
use ILIAS\UI\Implementation\Render\ResourceRegistry;
use ILIAS\UI\Renderer as RendererInterface;
use ILIAS\UI\Implementation\Render\Template;
use ILIAS\UI\Implementation\Component\Input\Container\Filter\ProxyFilterField;
use LogicException;
use Closure;
use ILIAS\UI\Component\Input\Container\Filter\FilterInput;
use ILIAS\UI\Component\Input\Container\Form\FormInput;

/**
 * Class FilterContextRenderer
 * @package ILIAS\UI\Implementation\Component\Input
 */
class FilterContextRenderer extends Renderer
{
    public function render(Component\Component $component, RendererInterface $default_renderer): string
    {
        /**
         * @var $component FilterInput
         */
        $this->checkComponent($component);

        if (!$component instanceof F\Group || $component instanceof F\Duration) {
            $component = $this->setSignals($component);
        }

        switch (true) {
            case ($component instanceof F\Duration):
                return $this->renderDurationField($component, $default_renderer);

            case ($component instanceof F\Group):
                return $this->renderFieldGroups($component, $default_renderer);

            case ($component instanceof F\Text):
                return $this->renderTextField($component, $default_renderer);

            case ($component instanceof F\Numeric):
                return $this->renderNumericField($component, $default_renderer);

            case ($component instanceof F\Select):
                return $this->renderSelectField($component, $default_renderer);

            case ($component instanceof F\MultiSelect):
                return $this->renderMultiSelectField($component, $default_renderer);

            case ($component instanceof F\DateTime):
                return $this->renderDateTimeField($component, $default_renderer);

            default:
                throw new LogicException("Cannot render '" . get_class($component) . "'");
        }
    }

    protected function renderFieldGroups(Group $group, RendererInterface $default_renderer): string
    {
        $inputs = "";
        $input_labels = array();
        foreach ($group->getInputs() as $input) {
            $inputs .= $default_renderer->render($input);
            $input_labels[] = $input->getLabel();
        }
        $inputs .= $this->renderAddField($input_labels, $default_renderer);

        return $inputs;
    }

    protected function renderAddField(array $input_labels, RendererInterface $default_renderer): string
    {
        $f = $this->getUIFactory();
        $tpl = $this->getTemplate("tpl.context_filter.html", true, true);
        $add_tpl = $this->getTemplate("tpl.filter_add_list.html", true, true);

        $links = array();
        foreach ($input_labels as $label) {
            $links[] = $f->button()->shy($label, "")->withAdditionalOnLoadCode(fn($id) => "$('#$id').on('click', function(event) {
						il.UI.filter.onAddClick(event, '$id');
						return false; // stop event propagation
				});");
        }
        $add_tpl->setVariable("LIST", $default_renderer->render($f->listing()->unordered($links)));
        $list = $f->legacy($add_tpl->get());
        $popover = $f->popover()->standard($list)->withVerticalPosition();
        $tpl->setVariable("POPOVER", $default_renderer->render($popover));
        $add = $f->button()->bulky($f->symbol()->glyph()->add(), "", "")->withOnClick($popover->getShowSignal());

        $tpl->setCurrentBlock("filter_field");
        $tpl->setVariable("FILTER_FIELD", $default_renderer->render($add));
        $tpl->parseCurrentBlock();

        return $tpl->get();
    }

    protected function wrapInFormContext(
        FormInput $component,
        string $input_html,
        RendererInterface $default_renderer,
        string $id_pointing_to_input = '',
        string $dependant_group_html = '',
        bool $bind_label_with_for = true
    ): string {
        return $this->wrapInFilterContext($component, $input_html, $default_renderer, $id_pointing_to_input);
    }

    protected function wrapInFilterContext(
        FormInput $component,
        string $input_html,
        RendererInterface $default_renderer,
        string $id_pointing_to_input = '',
        string $dependant_group_html = '',
        bool $bind_label_with_for = true
    ): string {
        $f = $this->getUIFactory();
        $tpl = $this->getTemplate("tpl.context_filter.html", true, true);

        /**
         * @var $remove_glyph Component\Symbol\Glyph\Glyph
         */
        $remove_glyph = $f->symbol()->glyph()->remove("")->withAdditionalOnLoadCode(fn($id) => "$('#$id').on('click', function(event) {
							il.UI.filter.onRemoveClick(event, '$id');
							return false; // stop event propagation
					});");

        $tpl->setCurrentBlock("addon_left");
        $tpl->setVariable("LABEL", $component->getLabel());
        if ($id_pointing_to_input && $bind_label_with_for) {
            $tpl->setCurrentBlock("for");
            $tpl->setVariable("ID", $id_pointing_to_input);
            $tpl->parseCurrentBlock();
        }
        $tpl->parseCurrentBlock();
        $tpl->setCurrentBlock("filter_field");
        if ($component->isComplex()) {
            $tpl->setVariable("FILTER_FIELD", $this->renderProxyField($input_html, $default_renderer));
        } else {
            $tpl->setVariable("FILTER_FIELD", $input_html);
        }
        $tpl->parseCurrentBlock();
        $tpl->setCurrentBlock("addon_right");
        $tpl->setVariable("DELETE", $default_renderer->render($remove_glyph));
        $tpl->parseCurrentBlock();

        return $tpl->get();
    }

    protected function maybeDisable(FormInput $component, Template $tpl): void
    {
        // Do nothing, because Filter Inputs should not be deactivatable
    }

    protected function renderProxyField(
        string $input_html,
        RendererInterface $default_renderer
    ): string {
        $f = $this->getUIFactory();
        $tpl = $this->getTemplate("tpl.filter_field.html", true, true);

        $popover = $f->popover()->standard($f->legacy($input_html))->withVerticalPosition();
        $tpl->setVariable("POPOVER", $default_renderer->render($popover));

        $prox = new ProxyFilterField();
        $prox = $prox->withOnClick($popover->getShowSignal());
        $tpl->touchBlock("tabindex");

        $this->bindJSandApplyId($prox, $tpl);
        return $tpl->get();
    }

    protected function renderDurationField(F\Duration $component, RendererInterface $default_renderer): string
    {
        $inputs = $component->getInputs();

        $input = array_shift($inputs); //from
        list($input, $tpl) = $this->internalRenderDateTimeField($input, $default_renderer);
        $first_input_id = $this->bindJSandApplyId($input, $tpl);
        $input_html = $default_renderer->withAdditionalContext($input)->render($input);

        $input = array_shift($inputs) //until
        ->withAdditionalPickerconfig(['useCurrent' => false]);
        $input_html .= $default_renderer->withAdditionalContext($input)->render($input);

        $tpl = $this->getTemplate("tpl.duration.html", true, true);
        $id = $this->bindJSandApplyId($component, $tpl);
        $tpl->setVariable('DURATION', $input_html);

        return $this->wrapInFormContext($component, $tpl->get(), $default_renderer, $id);
    }

    public function registerResources(ResourceRegistry $registry): void
    {
        parent::registerResources($registry);
<<<<<<< HEAD
        $registry->register('./components/ILIAS/UI/src/templates/js/Input/Container/dist/filter.js');
=======
        $registry->register('assets/js/filter.js');
        $registry->register('assets/js/input.js');
        $registry->register('assets/js/groups.js');
    }

    protected function setSignals(FilterInput $input): FilterInput
    {
        $signals = null;
        foreach ($input->getTriggeredSignals() as $s) {
            $signals[] = [
                "signal_id" => $s->getSignal()->getId(),
                "event" => $s->getEvent(),
                "options" => $s->getSignal()->getOptions()
            ];
        }
        if ($signals !== null) {
            $signals = json_encode($signals);

            $input = $input->withAdditionalOnLoadCode(fn($id) => "il.UI.input.setSignalsForId('$id', $signals);");

            $input = $input->withAdditionalOnLoadCode($input->getUpdateOnLoadCode());
        }
        return $input;
    }

    /**
     * @inheritdoc
     */
    protected function getComponentInterfaceName(): array
    {
        return [
            Component\Input\Field\Text::class,
            Component\Input\Field\Numeric::class,
            Component\Input\Field\Group::class,
            Component\Input\Field\Select::class,
            Component\Input\Field\MultiSelect::class
        ];
>>>>>>> b122c69e
    }
}<|MERGE_RESOLUTION|>--- conflicted
+++ resolved
@@ -213,46 +213,6 @@
     public function registerResources(ResourceRegistry $registry): void
     {
         parent::registerResources($registry);
-<<<<<<< HEAD
-        $registry->register('./components/ILIAS/UI/src/templates/js/Input/Container/dist/filter.js');
-=======
         $registry->register('assets/js/filter.js');
-        $registry->register('assets/js/input.js');
-        $registry->register('assets/js/groups.js');
-    }
-
-    protected function setSignals(FilterInput $input): FilterInput
-    {
-        $signals = null;
-        foreach ($input->getTriggeredSignals() as $s) {
-            $signals[] = [
-                "signal_id" => $s->getSignal()->getId(),
-                "event" => $s->getEvent(),
-                "options" => $s->getSignal()->getOptions()
-            ];
-        }
-        if ($signals !== null) {
-            $signals = json_encode($signals);
-
-            $input = $input->withAdditionalOnLoadCode(fn($id) => "il.UI.input.setSignalsForId('$id', $signals);");
-
-            $input = $input->withAdditionalOnLoadCode($input->getUpdateOnLoadCode());
-        }
-        return $input;
-    }
-
-    /**
-     * @inheritdoc
-     */
-    protected function getComponentInterfaceName(): array
-    {
-        return [
-            Component\Input\Field\Text::class,
-            Component\Input\Field\Numeric::class,
-            Component\Input\Field\Group::class,
-            Component\Input\Field\Select::class,
-            Component\Input\Field\MultiSelect::class
-        ];
->>>>>>> b122c69e
     }
 }