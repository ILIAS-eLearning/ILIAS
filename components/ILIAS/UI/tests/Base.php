<?php

/**
 * This file is part of ILIAS, a powerful learning management system
 * published by ILIAS open source e-Learning e.V.
 *
 * ILIAS is licensed with the GPL-3.0,
 * see https://www.gnu.org/licenses/gpl-3.0.en.html
 * You should have received a copy of said license along with the
 * source code, too.
 *
 * If this is not the case or you just want to try ILIAS, you'll find
 * us at:
 * https://www.ilias.de
 * https://github.com/ILIAS-eLearning
 *
 *********************************************************************/

require_once(__DIR__ . '/../../../../vendor/composer/vendor/autoload.php');

require_once(__DIR__ . '/Renderer/ilIndependentTemplate.php');
require_once(__DIR__ . '/../../Language/classes/class.ilLanguage.php');

use ILIAS\UI\Component as C;
use ILIAS\UI\Component\Component as IComponent;
use ILIAS\UI\Implementaiton\Component as I;
use ILIAS\UI\Implementation\Render\DecoratedRenderer;
use ILIAS\UI\Implementation\Render\TemplateFactory;
use ILIAS\UI\Implementation\Render\ResourceRegistry;
use ILIAS\UI\Implementation\Render\JavaScriptBinding;
use ILIAS\UI\Implementation\Render\DefaultRendererFactory;
use ILIAS\UI\Implementation\DefaultRenderer;
use ILIAS\UI\Implementation\Render;
use ILIAS\UI\Implementation\Component\Symbol\Glyph\GlyphRendererFactory;
use ILIAS\UI\Implementation\Component\Symbol\Icon\IconRendererFactory;
use ILIAS\UI\Implementation\Component\Input\Field\FieldRendererFactory;
use ILIAS\UI\Factory;
use ILIAS\UI\Renderer;
use PHPUnit\Framework\TestCase;
use ILIAS\UI\Implementation\Component\SignalGenerator;
use PHPUnit\Framework\MockObject\MockObject;
use ILIAS\UI\Component\Component;
use ILIAS\Data\Factory as DataFactory;
use ILIAS\UI\HelpTextRetriever;
use ILIAS\UI\Help;
use ILIAS\UI\Implementation\Component\Input\UploadLimitResolver;
<<<<<<< HEAD
use ILIAS\UI\Implementation\Component\MessageBox\MessageBoxRendererFactory;
use ILIAS\UI\Implementation\Component\Input\Container\Form\FormRendererFactory;
=======
use ILIAS\UI\Implementation\Render\MathJaxConfig;
>>>>>>> 7dc398c7

class ilIndependentTemplateFactory implements TemplateFactory
{
    public function getTemplate(string $path, bool $purge_unfilled_vars, bool $purge_unused_blocks): Render\Template
    {
        return new ilIndependentGlobalTemplate($path, $purge_unfilled_vars, $purge_unused_blocks);
    }
}

class NoUIFactory implements Factory
{
    public function counter(): C\Counter\Factory
    {
    }
    public function button(): C\Button\Factory
    {
    }
    public function card(): C\Card\Factory
    {
    }
    public function deck(array $cards): C\Deck\Deck
    {
    }
    public function listing(): C\Listing\Factory
    {
    }
    public function image(): C\Image\Factory
    {
    }
    public function legacy(string $content): C\Legacy\Legacy
    {
    }
    public function panel(): C\Panel\Factory
    {
    }
    public function modal(): C\Modal\Factory
    {
    }
    public function dropzone(): C\Dropzone\Factory
    {
    }
    public function popover(): C\Popover\Factory
    {
    }
    public function divider(): C\Divider\Factory
    {
    }
    public function link(): C\Link\Factory
    {
    }
    public function dropdown(): C\Dropdown\Factory
    {
    }
    public function item(): C\Item\Factory
    {
    }
    public function viewControl(): C\ViewControl\Factory
    {
    }
    public function breadcrumbs(array $crumbs): C\Breadcrumbs\Breadcrumbs
    {
    }
    public function chart(): C\Chart\Factory
    {
    }
    public function input(): C\Input\Factory
    {
    }
    public function table(): C\Table\Factory
    {
    }
    public function messageBox(): C\MessageBox\Factory
    {
    }
    public function layout(): C\Layout\Factory
    {
    }
    public function mainControls(): C\MainControls\Factory
    {
    }
    public function tree(): C\Tree\Factory
    {
    }
    public function menu(): C\Menu\Factory
    {
    }
    public function symbol(): C\Symbol\Factory
    {
    }
    public function toast(): C\Toast\Factory
    {
    }
    public function player(): C\Player\Factory
    {
    }
    public function launcher(): C\Launcher\Factory
    {
    }
    public function helpTopics(string ...$topic): array
    {
    }
    public function entity(): C\Entity\Factory
    {
    }
    public function prompt(): C\Prompt\Factory
    {
    }
}

class LoggingRegistry implements ResourceRegistry
{
    public $resources = array();

    public function register(string $name): void
    {
        $this->resources[] = $name;
    }
}

class LanguageMock extends ilLanguage
{
    public array $requested = array();

    public function __construct()
    {
    }

    public function txt($a_topic, $a_default_lang_fallback_mod = ""): string
    {
        $this->requested[] = $a_topic;
        return $a_topic;
    }

    public function toJS($a_lang_key, ilGlobalTemplateInterface $a_tpl = null): void
    {
    }

    public string $lang_module = 'common';

    public function loadLanguageModule(string $a_module): void
    {
    }

    public function getLangKey(): string
    {
        return "en";
    }
}

class LoggingJavaScriptBinding implements JavaScriptBinding
{
    public array $on_load_code = array();
    public array $ids = array();
    private int $count = 0;

    public function createId(): string
    {
        $this->count++;
        $id = "id_" . $this->count;
        $this->ids[] = $id;
        return $id;
    }

    public function addOnLoadCode($code): void
    {
        $this->on_load_code[] = $code;
    }

    public function getOnLoadCodeAsync(): string
    {
        return "";
    }
}

class TestDefaultRenderer extends DefaultRenderer
{
    protected array $with_stub_renderings = [];

    public function __construct(
        Render\Loader $component_renderer_loader,
        JavaScriptBinding $java_script_binding,
        array $with_stub_renderings = [],
        protected array $with_additional_contexts = [],
    ) {
        $this->with_stub_renderings = array_map(function ($component) {
            return get_class($component);
        }, $with_stub_renderings);

        array_walk($this->with_additional_contexts, fn(Component $c) => $this->pushContext($c));

        parent::__construct($component_renderer_loader, $java_script_binding);
    }

    public function _getRendererFor(IComponent $component): Render\ComponentRenderer
    {
        return $this->getRendererFor($component);
    }

    public function getRendererFor(IComponent $component): Render\ComponentRenderer
    {
        if (in_array(get_class($component), $this->with_stub_renderings)) {
            return new TestDummyRenderer();
        }
        return parent::getRendererFor($component);
    }

    public function _getContexts(): array
    {
        return $this->getContexts();
    }

    public function getComponentCanonicalNameAttribute(IComponent $component): string
    {
        return str_replace(' ', '-', strtolower($component->getCanonicalName()));
    }
}

class TestDummyRenderer implements Render\ComponentRenderer
{
    public function __construct()
    {
    }

    public function render(ILIAS\UI\Component\Component $component, ILIAS\UI\Renderer $default_renderer): string
    {
        return $component->getCanonicalName();
    }

    public function registerResources(ResourceRegistry $registry): void
    {
        // TODO: Implement registerResources() method.
    }
}

class TestDecoratedRenderer extends DecoratedRenderer
{
    private $manipulate = false;

    public function manipulate(): void
    {
        $this->manipulate = true;
    }

    protected function manipulateRendering($component, Renderer $root): ?string
    {
        if ($this->manipulate) {
            return "This content was manipulated";
        } else {
            return null;
        }
    }
}

class IncrementalSignalGenerator extends SignalGenerator
{
    protected int $id = 0;

    protected function createId(): string
    {
        return 'signal_' . ++$this->id;
    }
}

class SignalGeneratorMock extends SignalGenerator
{
}

class DummyComponent implements IComponent
{
    public function getCanonicalName(): string
    {
        return "DummyComponent";
    }
}

/**
 * Provides common functionality for UI tests.
 */
abstract class ILIAS_UI_TestBase extends TestCase
{
    use BaseUITestTrait;
}

trait BaseUITestTrait
{
    public function getUIFactory(): NoUIFactory
    {
        return new NoUIFactory();
    }

    public function getTemplateFactory(): ilIndependentTemplateFactory
    {
        return new ilIndependentTemplateFactory();
    }

    public function getResourceRegistry(): LoggingRegistry
    {
        return new LoggingRegistry();
    }

    public function getLanguage(): LanguageMock
    {
        return new LanguageMock();
    }

    public function getJavaScriptBinding(): LoggingJavaScriptBinding
    {
        return new LoggingJavaScriptBinding();
    }

    /**
     * @return \ILIAS\Refinery\Factory|mixed|MockObject
     */
    public function getRefinery()
    {
        return $this->getMockBuilder(\ILIAS\Refinery\Factory::class)
            ->disableOriginalConstructor()
            ->getMock();
    }

    public function getImagePathResolver(): ilImagePathResolver
    {
        return new ilImagePathResolver();
    }

    public function getDataFactory(): DataFactory
    {
        return $this->createMock(DataFactory::class);
    }

    public function getHelpTextRetriever(): HelpTextRetriever
    {
        return new Help\TextRetriever\Echoing();
    }

    public function getUploadLimitResolver(): UploadLimitResolver
    {
        return $this->createMock(UploadLimitResolver::class);
    }

    public function getMathJaxConfig(): MathJaxConfig
    {
        return $this->createMock(MathJaxConfig::class);
    }

    /**
     * @param Component[] $with_stub_renderings
     * @param Component[] $with_additional_contexts
     */
    public function getDefaultRenderer(
        JavaScriptBinding $js_binding = null,
        array $with_stub_renderings = [],
        array $with_additional_contexts = [],
    ): TestDefaultRenderer {
        $ui_factory = $this->getUIFactory();
        $tpl_factory = $this->getTemplateFactory();
        $resource_registry = $this->getResourceRegistry();
        $lng = $this->getLanguage();
        if (!$js_binding) {
            $js_binding = $this->getJavaScriptBinding();
        }

        $image_path_resolver = $this->getImagePathResolver();
        $data_factory = $this->getDataFactory();
        $help_text_retriever = $this->getHelpTextRetriever();

        $component_renderer_loader = new Render\LoaderCachingWrapper(
            new Render\LoaderResourceRegistryWrapper(
                $resource_registry,
                new Render\FSLoader(
                    new DefaultRendererFactory(
                        $ui_factory,
                        $tpl_factory,
                        $lng,
                        $js_binding,
                        $image_path_resolver,
                        $data_factory,
                        $help_text_retriever,
                        $this->getUploadLimitResolver(),
                        $this->getMathJaxConfig()
                    ),
                    new GlyphRendererFactory(
                        $ui_factory,
                        $tpl_factory,
                        $lng,
                        $js_binding,
                        $image_path_resolver,
                        $data_factory,
                        $help_text_retriever,
                        $this->getUploadLimitResolver(),
                        $this->getMathJaxConfig()
                    ),
                    new FieldRendererFactory(
                        $ui_factory,
                        $tpl_factory,
                        $lng,
                        $js_binding,
                        $image_path_resolver,
                        $data_factory,
                        $help_text_retriever,
<<<<<<< HEAD
                        $this->getUploadLimitResolver()
                    ),
                    new MessageBoxRendererFactory(
                        $ui_factory,
                        $tpl_factory,
                        $lng,
                        $js_binding,
                        $image_path_resolver,
                        $data_factory,
                        $help_text_retriever,
                        $this->getUploadLimitResolver()
                    ),
                    new FormRendererFactory(
                        $ui_factory,
                        $tpl_factory,
                        $lng,
                        $js_binding,
                        $image_path_resolver,
                        $data_factory,
                        $help_text_retriever,
                        $this->getUploadLimitResolver()
=======
                        $this->getUploadLimitResolver(),
                        $this->getMathJaxConfig()
>>>>>>> 7dc398c7
                    )
                )
            )
        );
        return new TestDefaultRenderer($component_renderer_loader, $js_binding, $with_stub_renderings, $with_additional_contexts);
    }

    public function getDecoratedRenderer(Renderer $default)
    {
        return new TestDecoratedRenderer($default);
    }

    public function normalizeHTML(string $html): string
    {
        return trim(str_replace(["\n", "\r"], "", $html));
    }

    public function assertHTMLEquals(string $expected_html_as_string, string $html_as_string): void
    {
        $html = new DOMDocument();
        $html->formatOutput = true;
        $html->preserveWhiteSpace = false;
        $expected = new DOMDocument();
        $expected->formatOutput = true;
        $expected->preserveWhiteSpace = false;
        $html->loadXML($this->normalizeHTML($html_as_string));
        $expected->loadXML($this->normalizeHTML($expected_html_as_string));
        $this->assertEquals($expected->saveHTML(), $html->saveHTML());
    }

    /**
     * A more radical version of normalizeHTML. Use if hard to tackle issues
     * occur by asserting due string outputs produce an equal DOM
     */
    protected function brutallyTrimHTML(string $html): string
    {
        $html = str_replace(["\n", "\r", "\t"], "", $html);
        $html = preg_replace('# {2,}#', " ", $html);
        $html = preg_replace('/<!--(.|\s)*?-->/', '', $html);
        $html = preg_replace("/>(\s+)</", "><", $html);
        $html = str_replace(" >", ">", $html);
        $html = str_replace(" <", "<", $html);
        return trim($html);
    }

    /**
     * A naive replacement of all il_signal-ids with dots
     * to ease comparisons of rendered output.
     */
    protected function brutallyTrimSignals(string $html): string
    {
        $html = preg_replace('/il_signal_(\w+)/', "il_signal...", $html);
        return $html;
    }
}<|MERGE_RESOLUTION|>--- conflicted
+++ resolved
@@ -44,12 +44,9 @@
 use ILIAS\UI\HelpTextRetriever;
 use ILIAS\UI\Help;
 use ILIAS\UI\Implementation\Component\Input\UploadLimitResolver;
-<<<<<<< HEAD
 use ILIAS\UI\Implementation\Component\MessageBox\MessageBoxRendererFactory;
 use ILIAS\UI\Implementation\Component\Input\Container\Form\FormRendererFactory;
-=======
 use ILIAS\UI\Implementation\Render\MathJaxConfig;
->>>>>>> 7dc398c7
 
 class ilIndependentTemplateFactory implements TemplateFactory
 {
@@ -450,8 +447,8 @@
                         $image_path_resolver,
                         $data_factory,
                         $help_text_retriever,
-<<<<<<< HEAD
-                        $this->getUploadLimitResolver()
+                        $this->getUploadLimitResolver(),
+                        $this->getMathJaxConfig()
                     ),
                     new MessageBoxRendererFactory(
                         $ui_factory,
@@ -461,7 +458,8 @@
                         $image_path_resolver,
                         $data_factory,
                         $help_text_retriever,
-                        $this->getUploadLimitResolver()
+                        $this->getUploadLimitResolver(),
+                        $this->getMathJaxConfig()
                     ),
                     new FormRendererFactory(
                         $ui_factory,
@@ -471,11 +469,8 @@
                         $image_path_resolver,
                         $data_factory,
                         $help_text_retriever,
-                        $this->getUploadLimitResolver()
-=======
                         $this->getUploadLimitResolver(),
                         $this->getMathJaxConfig()
->>>>>>> 7dc398c7
                     )
                 )
             )
