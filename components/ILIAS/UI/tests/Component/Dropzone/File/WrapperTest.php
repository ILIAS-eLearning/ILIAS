--- conflicted
+++ resolved
@@ -38,38 +38,17 @@
         $expected_html = $this->brutallyTrimHTML(
             '
 <div id="id_4" class="ui-dropzone ui-dropzone-wrapper">
-<<<<<<< HEAD
     <dialog class="c-modal il-modal-roundtrip" tabindex="-1" role="dialog" id="id_1">
         <div class="modal-dialog" role="document" data-replace-marker="component">
             <div class="modal-content">
                 <div class="modal-header"><form><button formmethod="dialog" class="close" aria-label="close"><span aria-hidden="true">&times;</span></button></form><h1 class="modal-title">' . $expected_title . ' </h1></div>
                 <div class="modal-body">
-                    <form id="id_2" role="form" class="il-standard-form form-horizontal" enctype="multipart/form-data" action="' . $expected_url . '" method="post" novalidate="novalidate">File Field Input</form>
+                    <form id="id_2" role="form" class="c-form c-form--horizontal" enctype="multipart/form-data" action="' . $expected_url . '" method="post" novalidate="novalidate">File Field Input</form>
                 </div>
                 <div class="modal-footer"><form><button class="btn btn-default" id="id_3">save</button><button formmethod="dialog" class="btn btn-default" data-dismiss="modal">cancel</button></form></div>
             </div>
         </div>
     </dialog>
-=======
-    <div class="modal fade il-modal-roundtrip" tabindex="-1" role="dialog" id="id_1">
-        <div class="modal-dialog" role="document" data-replace-marker="component">
-            <div class="modal-content">
-                <div class="modal-header">
-                    <button type="button" class="close" data-dismiss="modal" aria-label="close"><span aria-hidden="true">&times;</span></button>
-                    <h1 class="modal-title">' . $expected_title . ' </h1>
-                </div>
-                <div class="modal-body">
-                    <form id="id_2" role="form" class="c-form c-form--horizontal" enctype="multipart/form-data" action="' . $expected_url . '" method="post" novalidate="novalidate">File Field Input
-                    </form>
-                </div>
-                <div class="modal-footer">
-                    <button class="btn btn-default" id="id_3">save</button>
-                    <button class="btn btn-default" data-dismiss="modal">cancel</button>
-                </div>
-            </div>
-        </div>
-    </div>
->>>>>>> 07c95991
     <div class="ui-dropzone-container"> ' . $expected_legacy_html . '</div>
 </div>
         '
