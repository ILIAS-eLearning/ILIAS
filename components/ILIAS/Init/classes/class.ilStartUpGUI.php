--- conflicted
+++ resolved
@@ -951,7 +951,6 @@
             return '';
         }
 
-<<<<<<< HEAD
         $auth_settings_ref_id = (int) $this->dic->database()->fetchAssoc(
             $this->dic->database()->queryF(
                 "SELECT ref_id FROM object_reference WHERE obj_id = (SELECT obj_id FROM object_data WHERE type = %s)",
@@ -959,15 +958,7 @@
                 ['auth']
             )
         )['ref_id'];
-        $this->dic->contentStyle()->gui()->addCss($this->mainTemplate, $auth_settings_ref_id);
-        //$this->mainTemplate->setCurrentBlock('SyntaxStyle');
-        //$this->mainTemplate->setVariable('LOCATION_SYNTAX_STYLESHEET', ilObjStyleSheet::getSyntaxStylePath());
-        //$this->mainTemplate->parseCurrentBlock();
-
-        // get page object
-=======
         $this->dic->contentStyle()->gui()->addCss($this->mainTemplate, $this->getAuthSettingsRefId());
->>>>>>> aee9e881
         $page_gui = new ilLoginPageGUI(ilLanguage::lookupId($active_lang));
 
         $page_gui->setStyleId(0);
