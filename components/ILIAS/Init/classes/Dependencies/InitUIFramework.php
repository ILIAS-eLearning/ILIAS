<?php

/**
 * This file is part of ILIAS, a powerful learning management system
 * published by ILIAS open source e-Learning e.V.
 *
 * ILIAS is licensed with the GPL-3.0,
 * see https://www.gnu.org/licenses/gpl-3.0.en.html
 * You should have received a copy of said license along with the
 * source code, too.
 *
 * If this is not the case or you just want to try ILIAS, you'll find
 * us at:
 * https://www.ilias.de
 * https://github.com/ILIAS-eLearning
 *
 *********************************************************************/

use ILIAS\Data\Factory;
use ILIAS\UI\Implementation\Render\MathJaxConfig;

/**
 * Responsible for loading the UI Framework into the dependency injection container of ILIAS
 */
class InitUIFramework
{
    public function init(\ILIAS\DI\Container $c): void
    {
        $c["ui.factory"] = function ($c) {
            $c["lng"]->loadLanguageModule("ui");
            return new ILIAS\UI\Implementation\Factory(
                $c["ui.factory.counter"],
                $c["ui.factory.button"],
                $c["ui.factory.listing"],
                $c["ui.factory.image"],
                $c["ui.factory.panel"],
                $c["ui.factory.modal"],
                $c["ui.factory.dropzone"],
                $c["ui.factory.popover"],
                $c["ui.factory.divider"],
                $c["ui.factory.link"],
                $c["ui.factory.dropdown"],
                $c["ui.factory.item"],
                $c["ui.factory.viewcontrol"],
                $c["ui.factory.chart"],
                $c["ui.factory.input"],
                $c["ui.factory.table"],
                $c["ui.factory.messagebox"],
                $c["ui.factory.card"],
                $c["ui.factory.layout"],
                $c["ui.factory.maincontrols"],
                $c["ui.factory.tree"],
                $c["ui.factory.menu"],
                $c["ui.factory.symbol"],
                $c["ui.factory.toast"],
                $c["ui.factory.legacy"],
                $c["ui.factory.launcher"],
                $c["ui.factory.entity"],
                $c["ui.factory.prompt"],
            );
        };
        $c["ui.upload_limit_resolver"] = function ($c) {
            return new \ILIAS\UI\Implementation\Component\Input\UploadLimitResolver(
                (int) \ilFileUtils::getPhpUploadSizeLimitInBytes(),
                ($c->offsetExists('upload_policy_resolver')) ?
                    $c['upload_policy_resolver']->getUserUploadSizeLimitInBytes() :
                    null
            );
        };
        $c["ui.data_factory"] = function ($c) {
            return new ILIAS\Data\Factory();
        };
        $c["ui.signal_generator"] = function ($c) {
            return new ILIAS\UI\Implementation\Component\SignalGenerator();
        };
        $c["ui.factory.counter"] = function ($c) {
            return new ILIAS\UI\Implementation\Component\Counter\Factory();
        };
        $c["ui.factory.button"] = function ($c) {
            return new ILIAS\UI\Implementation\Component\Button\Factory();
        };
        $c["ui.factory.listing"] = function ($c) {
            return new ILIAS\UI\Implementation\Component\Listing\Factory();
        };
        $c["ui.factory.image"] = function ($c) {
            return new ILIAS\UI\Implementation\Component\Image\Factory();
        };
        $c["ui.factory.panel"] = function ($c) {
            return new ILIAS\UI\Implementation\Component\Panel\Factory($c["ui.factory.panel.listing"]);
        };
        $c["ui.factory.interruptive_item"] = function ($c) {
            return new ILIAS\UI\Implementation\Component\Modal\InterruptiveItem\Factory();
        };
        $c["ui.factory.modal"] = function ($c) {
            return new ILIAS\UI\Implementation\Component\Modal\Factory(
                $c["ui.signal_generator"],
                $c["ui.factory.interruptive_item"],
                $c["ui.factory.input.field"],
            );
        };
        $c["ui.factory.dropzone"] = function ($c) {
            return new ILIAS\UI\Implementation\Component\Dropzone\Factory($c["ui.factory.dropzone.file"]);
        };
        $c["ui.factory.popover"] = function ($c) {
            return new ILIAS\UI\Implementation\Component\Popover\Factory($c["ui.signal_generator"]);
        };
        $c["ui.factory.divider"] = function ($c) {
            return new ILIAS\UI\Implementation\Component\Divider\Factory();
        };
        $c["ui.factory.link"] = function ($c) {
            return new ILIAS\UI\Implementation\Component\Link\Factory();
        };
        $c["ui.factory.dropdown"] = function ($c) {
            return new ILIAS\UI\Implementation\Component\Dropdown\Factory();
        };
        $c["ui.factory.item"] = function ($c) {
            return new ILIAS\UI\Implementation\Component\Item\Factory();
        };
        $c["ui.factory.toast"] = function ($c) {
            return new ILIAS\UI\Implementation\Component\Toast\Factory($c["ui.signal_generator"]);
        };
        $c["ui.factory.viewcontrol"] = function ($c) {
            return new ILIAS\UI\Implementation\Component\ViewControl\Factory(
                $c["ui.signal_generator"]
            );
        };
        $c["ui.factory.chart"] = function ($c) {
            return new ILIAS\UI\Implementation\Component\Chart\Factory(
                $c["ui.factory.progressmeter"],
                $c["ui.factory.bar"]
            );
        };
        $c["ui.factory.input"] = function ($c) {
            return new ILIAS\UI\Implementation\Component\Input\Factory(
                $c["ui.signal_generator"],
                $c["ui.factory.input.field"],
                $c["ui.factory.input.container"],
                $c["ui.factory.input.viewcontrol"]
            );
        };
        $c["ui.factory.table"] = function ($c) {
            $data_row_builder = new ILIAS\UI\Implementation\Component\Table\DataRowBuilder();
            $ordering_row_builder = new ILIAS\UI\Implementation\Component\Table\OrderingRowBuilder();
            return new ILIAS\UI\Implementation\Component\Table\Factory(
                $c["ui.signal_generator"],
                $c['ui.factory.input.viewcontrol'],
                $c['ui.factory.input.container.viewcontrol'],
                $c["ui.data_factory"],
                $c["ui.factory.table.column"],
                $c["ui.factory.table.action"],
                $c["ui.storage"],
                $data_row_builder,
                $ordering_row_builder
            );
        };
        $c["ui.factory.table.column"] = function ($c) {
            return new ILIAS\UI\Implementation\Component\Table\Column\Factory(
                $c["lng"]
            );
        };
        $c["ui.factory.table.action"] = function ($c) {
            return new ILIAS\UI\Implementation\Component\Table\Action\Factory();
        };
        $c["ui.factory.messagebox"] = function ($c) {
            return new ILIAS\UI\Implementation\Component\MessageBox\Factory();
        };
        $c["ui.factory.card"] = function ($c) {
            return new ILIAS\UI\Implementation\Component\Card\Factory();
        };
        $c["ui.factory.layout"] = function ($c) {
            return new ILIAS\UI\Implementation\Component\Layout\Factory();
        };
        $c["ui.factory.maincontrols.slate"] = function ($c) {
            return new ILIAS\UI\Implementation\Component\MainControls\Slate\Factory(
                $c['ui.signal_generator'],
                $c['ui.factory.counter'],
                $c["ui.factory.symbol"]
            );
        };
        $c["ui.factory.maincontrols"] = function ($c) {
            return new ILIAS\UI\Implementation\Component\MainControls\Factory(
                $c['ui.signal_generator'],
                $c['ui.factory.maincontrols.slate']
            );
        };
        $c["ui.factory.menu"] = function ($c) {
            return new ILIAS\UI\Implementation\Component\Menu\Factory(
                $c['ui.signal_generator']
            );
        };
        $c["ui.factory.symbol.glyph"] = function ($c) {
            return new ILIAS\UI\Implementation\Component\Symbol\Glyph\Factory();
        };
        $c["ui.factory.symbol.icon"] = function ($c) {
            return new ILIAS\UI\Implementation\Component\Symbol\Icon\Factory();
        };
        $c["ui.factory.symbol.avatar"] = function ($c) {
            return new ILIAS\UI\Implementation\Component\Symbol\Avatar\Factory();
        };
        $c["ui.factory.symbol"] = function ($c) {
            return new ILIAS\UI\Implementation\Component\Symbol\Factory(
                $c["ui.factory.symbol.icon"],
                $c["ui.factory.symbol.glyph"],
                $c["ui.factory.symbol.avatar"]
            );
        };
        $c["ui.factory.progressmeter"] = function ($c) {
            return new ILIAS\UI\Implementation\Component\Chart\ProgressMeter\Factory();
        };
        $c["ui.factory.bar"] = function ($c) {
            return new ILIAS\UI\Implementation\Component\Chart\Bar\Factory();
        };
        $c["ui.factory.input.field"] = function ($c) {
            return new ILIAS\UI\Implementation\Component\Input\Field\Factory(
                $c["ui.upload_limit_resolver"],
                $c["ui.signal_generator"],
                $c["ui.data_factory"],
                $c["refinery"],
                $c["lng"]
            );
        };
        $c["ui.factory.input.container"] = function ($c) {
            return new ILIAS\UI\Implementation\Component\Input\Container\Factory(
                $c["ui.factory.input.container.form"],
                $c["ui.factory.input.container.filter"],
                $c["ui.factory.input.container.viewcontrol"]
            );
        };
        $c["ui.factory.input.container.form"] = function ($c) {
            return new ILIAS\UI\Implementation\Component\Input\Container\Form\Factory(
                $c["ui.factory.input.field"],
                $c["ui.signal_generator"]
            );
        };
        $c["ui.factory.input.container.filter"] = function ($c) {
            return new ILIAS\UI\Implementation\Component\Input\Container\Filter\Factory(
                $c["ui.signal_generator"],
                $c["ui.factory.input.field"]
            );
        };
        $c["ui.factory.input.container.viewcontrol"] = function ($c) {
            return new ILIAS\UI\Implementation\Component\Input\Container\ViewControl\Factory(
                $c["ui.signal_generator"],
                $c["ui.factory.input.viewcontrol"],
            );
        };
        $c["ui.factory.input.viewcontrol"] = function ($c) {
            return new ILIAS\UI\Implementation\Component\Input\ViewControl\Factory(
                $c["ui.factory.input.field"],
                $c["ui.data_factory"],
                $c["refinery"],
                $c["ui.signal_generator"],
                $c["lng"],
            );
        };
        $c["ui.factory.dropzone.file"] = function ($c) {
            return new ILIAS\UI\Implementation\Component\Dropzone\File\Factory(
                $c["ui.signal_generator"],
                $c["ui.factory.input.field"],
            );
        };
        $c["ui.factory.panel.listing"] = function ($c) {
            return new ILIAS\UI\Implementation\Component\Panel\Listing\Factory();
        };
        $c["ui.renderer"] = function ($c) {
            return new ILIAS\UI\Implementation\DefaultRenderer(
                $c["ui.component_renderer_loader"],
                $c["ui.javascript_binding"],
            );
        };
        $c["ui.component_renderer_loader"] = function ($c) {
            return new ILIAS\UI\Implementation\Render\LoaderCachingWrapper(
                new ILIAS\UI\Implementation\Render\LoaderResourceRegistryWrapper(
                    $c["ui.resource_registry"],
                    new ILIAS\UI\Implementation\Render\FSLoader(
                        new ILIAS\UI\Implementation\Render\DefaultRendererFactory(
                            $c["ui.factory"],
                            $c["ui.template_factory"],
                            $c["lng"],
                            $c["ui.javascript_binding"],
                            $c["ui.pathresolver"],
                            $c["ui.data_factory"],
                            $c["help.text_retriever"],
                            $c["ui.upload_limit_resolver"],
                            $c[MathJaxConfig::class]
                        ),
                        new ILIAS\UI\Implementation\Component\Symbol\Glyph\GlyphRendererFactory(
                            $c["ui.factory"],
                            $c["ui.template_factory"],
                            $c["lng"],
                            $c["ui.javascript_binding"],
                            $c["ui.pathresolver"],
                            $c["ui.data_factory"],
                            $c["help.text_retriever"],
                            $c["ui.upload_limit_resolver"],
                            $c[MathJaxConfig::class]
                        ),
                        new ILIAS\UI\Implementation\Component\Input\Field\FieldRendererFactory(
                            $c["ui.factory"],
                            $c["ui.template_factory"],
                            $c["lng"],
                            $c["ui.javascript_binding"],
                            $c["ui.pathresolver"],
                            $c["ui.data_factory"],
                            $c["help.text_retriever"],
<<<<<<< HEAD
                            $c["ui.upload_limit_resolver"]
                        ),
                        new ILIAS\UI\Implementation\Component\MessageBox\MessageBoxRendererFactory(
                            $c["ui.factory"],
                            $c["ui.template_factory"],
                            $c["lng"],
                            $c["ui.javascript_binding"],
                            $c["ui.pathresolver"],
                            $c["ui.data_factory"],
                            $c["help.text_retriever"],
                            $c["ui.upload_limit_resolver"]
                        ),
                        new ILIAS\UI\Implementation\Component\Input\Container\Form\FormRendererFactory(
                            $c["ui.factory"],
                            $c["ui.template_factory"],
                            $c["lng"],
                            $c["ui.javascript_binding"],
                            $c["ui.pathresolver"],
                            $c["ui.data_factory"],
                            $c["help.text_retriever"],
                            $c["ui.upload_limit_resolver"]
                        ),
=======
                            $c["ui.upload_limit_resolver"],
                            $c[MathJaxConfig::class]
                        )
>>>>>>> 7dc398c7
                    )
                )
            );
        };
        $c["ui.template_factory"] = function ($c) {
            return new ILIAS\UI\Implementation\Render\ilTemplateWrapperFactory($c["tpl"]);
        };
        $c["ui.resource_registry"] = function ($c) {
            return new ILIAS\UI\Implementation\Render\ilResourceRegistry($c["tpl"]);
        };
        $c["ui.javascript_binding"] = function ($c) {
            return new ILIAS\UI\Implementation\Render\ilJavaScriptBinding($c["tpl"]);
        };

        $c["ui.factory.tree"] = function ($c) {
            return new ILIAS\UI\Implementation\Component\Tree\Factory();
        };

        $c["ui.factory.legacy"] = function ($c) {
            return new ILIAS\UI\Implementation\Component\Legacy\Factory($c["ui.signal_generator"]);
        };

        $c["ui.pathresolver"] = function ($c): ILIAS\UI\Implementation\Render\ImagePathResolver {
            return new ilImagePathResolver();
        };

        $c["ui.factory.launcher"] = function ($c): ILIAS\UI\Implementation\Component\Launcher\Factory {
            return new ILIAS\UI\Implementation\Component\Launcher\Factory(
                $c["ui.factory.modal"]
            );
        };

        $c["ui.factory.entity"] = function ($c) {
            return new ILIAS\UI\Implementation\Component\Entity\Factory();
        };

        $c["ui.factory.prompt"] = function ($c) {
            return new ILIAS\UI\Implementation\Component\Prompt\Factory($c["ui.signal_generator"]);
        };

        // currently this is will be a session storage because we cannot store
        // data on the client, see https://mantis.ilias.de/view.php?id=38503.
        $c["ui.storage"] = function ($c): ArrayAccess {
            return new class () implements ArrayAccess {
                public function offsetExists(mixed $offset): bool
                {
                    return ilSession::has($offset);
                }
                public function offsetGet(mixed $offset): mixed
                {
                    return ilSession::get($offset);
                }
                public function offsetSet(mixed $offset, mixed $value): void
                {
                    if (!is_string($offset)) {
                        throw new InvalidArgumentException('Offset needs to be of type string.');
                    }
                    ilSession::set($offset, $value);
                }
                public function offsetUnset(mixed $offset): void
                {
                    ilSession::clear($offset);
                }
            };
        };
    }
}<|MERGE_RESOLUTION|>--- conflicted
+++ resolved
@@ -303,8 +303,8 @@
                             $c["ui.pathresolver"],
                             $c["ui.data_factory"],
                             $c["help.text_retriever"],
-<<<<<<< HEAD
-                            $c["ui.upload_limit_resolver"]
+                            $c["ui.upload_limit_resolver"],
+                            $c[MathJaxConfig::class]
                         ),
                         new ILIAS\UI\Implementation\Component\MessageBox\MessageBoxRendererFactory(
                             $c["ui.factory"],
@@ -314,7 +314,8 @@
                             $c["ui.pathresolver"],
                             $c["ui.data_factory"],
                             $c["help.text_retriever"],
-                            $c["ui.upload_limit_resolver"]
+                            $c["ui.upload_limit_resolver"],
+                            $c[MathJaxConfig::class]
                         ),
                         new ILIAS\UI\Implementation\Component\Input\Container\Form\FormRendererFactory(
                             $c["ui.factory"],
@@ -324,13 +325,9 @@
                             $c["ui.pathresolver"],
                             $c["ui.data_factory"],
                             $c["help.text_retriever"],
-                            $c["ui.upload_limit_resolver"]
-                        ),
-=======
-                            $c["ui.upload_limit_resolver"],
-                            $c[MathJaxConfig::class]
-                        )
->>>>>>> 7dc398c7
+                            $c["ui.upload_limit_resolver"],
+                            $c[MathJaxConfig::class]
+                        ),
                     )
                 )
             );
