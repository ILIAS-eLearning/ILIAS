--- conflicted
+++ resolved
@@ -292,20 +292,6 @@
                             $c["ui.upload_limit_resolver"],
                             $c["ui.mathjax_config"]
                         ),
-<<<<<<< HEAD
-                        new ILIAS\UI\Implementation\Component\Symbol\Icon\IconRendererFactory(
-                            $c["ui.factory"],
-                            $c["ui.template_factory"],
-                            $c["lng"],
-                            $c["ui.javascript_binding"],
-                            $c["ui.pathresolver"],
-                            $c["ui.data_factory"],
-                            $c["help.text_retriever"],
-                            $c["ui.upload_limit_resolver"],
-                            $c["ui.mathjax_config"]
-                        ),
-=======
->>>>>>> f2c4763b
                         new ILIAS\UI\Implementation\Component\Input\Field\FieldRendererFactory(
                             $c["ui.factory"],
                             $c["ui.template_factory"],
