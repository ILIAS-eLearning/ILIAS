<?php

/**
 * This file is part of ILIAS, a powerful learning management system
 * published by ILIAS open source e-Learning e.V.
 *
 * ILIAS is licensed with the GPL-3.0,
 * see https://www.gnu.org/licenses/gpl-3.0.en.html
 * You should have received a copy of said license along with the
 * source code, too.
 *
 * If this is not the case or you just want to try ILIAS, you'll find
 * us at:
 * https://www.ilias.de
 * https://github.com/ILIAS-eLearning
 *
 *********************************************************************/

declare(strict_types=1);

use ILIAS\HTTP\GlobalHttpState;
use ILIAS\Refinery\Factory as Refinery;
use ILIAS\UI\Implementation\Render\MathJaxConfig;
use ILIAS\UI\Implementation\Render\ilResourceRegistry;

/**
 * Forum export to HTML and Print.
 * @author Wolfgang Merkens <wmerkens@databay.de>
 * @ingroup components\ILIASForum
 */
class ilForumExportGUI
{
    private const MODE_EXPORT_WEB = 1;
    private const MODE_EXPORT_CLIENT = 2;

    public ilCtrlInterface $ctrl;
    public ilLanguage $lng;
    public ilAccessHandler $access;
    public ilErrorHandling $error;
    public ilObjUser $user;
    public ilObjectDataCache $ilObjDataCache;
    protected bool $is_moderator = false;
    protected ilForum $frm;
<<<<<<< HEAD
    private readonly ilForumProperties $objProperties;
    private readonly GlobalHttpState $http;
    private readonly Refinery $refinery;
    private readonly int $ref_id;
=======
    private ilForumProperties $objProperties;
    private GlobalHttpState $http;
    private Refinery $refinery;
    private int $ref_id;
    private MathJaxConfig $mathjax_config;
>>>>>>> 5013ba05

    public function __construct()
    {
        global $DIC;

        $this->lng = $DIC->language();
        $this->ctrl = $DIC->ctrl();
        $this->access = $DIC->access();
        $this->error = $DIC['ilErr'];
        $this->user = $DIC->user();
        $this->ilObjDataCache = $DIC['ilObjDataCache'];
        $this->http = $DIC->http();
        $this->refinery = $DIC->refinery();
        $this->mathjax_config = $DIC['ui.mathjax_config'];

        $this->ref_id = $this->retrieveRefId();

        $forum = new ilObjForum($this->ref_id);
        $this->frm = $forum->Forum;
        $this->objProperties = ilForumProperties::getInstance($forum->getId());

        $this->frm->setForumId($forum->getId());
        $this->frm->setForumRefId($forum->getRefId());

        $this->lng->loadLanguageModule('forum');

        $this->is_moderator = $this->access->checkAccess('moderate_frm', '', $this->ref_id);
    }

    private function retrieveRefId(): int
    {
        $ref_id = 0;
        if ($this->http->wrapper()->query()->has('ref_id')) {
            $ref_id = $this->http->wrapper()->query()->retrieve(
                'ref_id',
                $this->refinery->kindlyTo()->int()
            );
        }

        return $ref_id;
    }

    private function prepare(ilGlobalTemplateInterface $tpl): void
    {
        if ($this->mathjax_config->isMathJaxEnabled()) {
            $registry = new ilResourceRegistry($tpl);
            foreach ($this->mathjax_config->getResources() as $resource) {
                $registry->register($resource);
            }
        }
    }

    private function ensureThreadBelongsToForum(int $objId, ilForumTopic $thread): void
    {
        $forumId = ilObjForum::lookupForumIdByObjId($objId);
        if ($thread->getForumId() !== $forumId) {
            $this->error->raiseError($this->lng->txt('permission_denied'), $this->error->MESSAGE);
        }
    }

    public function executeCommand(): void
    {
        $cmd = $this->ctrl->getCmd();
        $this->$cmd();
    }

    protected function renderPostHtml(ilGlobalTemplateInterface $tpl, ilForumPost $post, int $counter, int $mode): void
    {
        $tpl->setCurrentBlock('posts_row');

        if (ilForumProperties::getInstance($this->ilObjDataCache->lookupObjId($this->ref_id))->getMarkModeratorPosts()) {
            if ($post->isAuthorModerator() === null && $is_moderator = ilForum::_isModerator(
                $this->ref_id,
                $post->getPosAuthorId()
            )) {
                $rowCol = 'ilModeratorPosting';
            } elseif ($post->isAuthorModerator()) {
                $rowCol = 'ilModeratorPosting';
            } else {
                $rowCol = ilUtil::switchColor($counter, 'tblrow1', 'tblrow2');
            }
        } else {
            $rowCol = ilUtil::switchColor($counter, 'tblrow1', 'tblrow2');
        }

        $tpl->setVariable('ROWCOL', ' ' . $rowCol);

        if ($post->isCensored()) {
            $tpl->setVariable('TXT_CENSORSHIP_ADVICE', $this->lng->txt('post_censored_comment_by_moderator'));
            $rowCol = 'tblrowmarked';
        }

        $tpl->setVariable('ROWCOL', ' ' . $rowCol);
        if (!$post->isActivated() && $post->isOwner($this->user->getId())) {
            $tpl->setVariable('POST_NOT_ACTIVATED_YET', $this->lng->txt('frm_post_not_activated_yet'));
        }

        $authorinfo = new ilForumAuthorInformation(
            $post->getPosAuthorId(),
            $post->getDisplayUserId(),
            (string) $post->getUserAlias(),
            (string) $post->getImportName()
        );

        if ($authorinfo->hasSuffix()) {
            if (!$authorinfo->isDeleted()) {
                $tpl->setVariable('USR_NAME', $authorinfo->getAlias());
            }
            $tpl->setVariable('AUTHOR', $authorinfo->getSuffix());
        } else {
            if ($authorinfo->getAuthorName(true) && !$this->objProperties->isAnonymized()) {
                $tpl->setVariable('USR_NAME', $authorinfo->getAuthorName(true));
            }
            $tpl->setVariable('AUTHOR', $authorinfo->getAuthorShortName());
        }

        if (self::MODE_EXPORT_CLIENT === $mode) {
            if ($authorinfo->getAuthor()->getPref('public_profile') !== 'n') {
                $tpl->setVariable('TXT_REGISTERED', $this->lng->txt('registered_since'));
                $tpl->setVariable(
                    'REGISTERED_SINCE',
                    $this->frm->convertDate($authorinfo->getAuthor()->getCreateDate())
                );
            }

            if ($post->getDisplayUserId() !== 0) {
                if ($this->is_moderator) {
                    $num_posts = $this->frm->countUserArticles($post->getDisplayUserId());
                } else {
                    $num_posts = $this->frm->countActiveUserArticles($post->getDisplayUserId());
                }
                $tpl->setVariable('TXT_NUM_POSTS', $this->lng->txt('forums_posts'));
                $tpl->setVariable('NUM_POSTS', $num_posts);
            }
        }

        $tpl->setVariable('USR_IMAGE', $authorinfo->getProfilePicture());
        if ($authorinfo->getAuthor()->getId() && ilForum::_isModerator(
            $this->ref_id,
            $post->getPosAuthorId()
        )) {
            if ($authorinfo->getAuthor()->getGender() === 'f') {
                $tpl->setVariable('ROLE', $this->lng->txt('frm_moderator_f'));
            } elseif ($authorinfo->getAuthor()->getGender() === 'm') {
                $tpl->setVariable('ROLE', $this->lng->txt('frm_moderator_m'));
            } else {
                $tpl->setVariable('ROLE', $this->lng->txt('frm_moderator_n'));
            }
        }

        if ($post->getUpdateUserId() > 0) {
            $spanClass = '';
            if (ilForum::_isModerator($this->ref_id, $post->getUpdateUserId())) {
                $spanClass = 'moderator_small';
            }

            $post->setChangeDate($post->getChangeDate());

            $authorinfo = new ilForumAuthorInformation(
                $post->getPosAuthorId(),
                $post->getDisplayUserId(),
                (string) $post->getUserAlias(),
                ''
            );

            $tpl->setVariable(
                'POST_UPDATE_TXT',
                $this->lng->txt('edited_on') . ': ' . $this->frm->convertDate($post->getChangeDate()) . ' - ' . strtolower($this->lng->txt('by'))
            );
            $tpl->setVariable('UPDATE_AUTHOR', $authorinfo->getLinkedAuthorShortName());
            if ($authorinfo->getAuthorName(true) && !$this->objProperties->isAnonymized()) {
                $tpl->setVariable('UPDATE_USR_NAME', $authorinfo->getAuthorName(true));
            }
        }

        $post->setMessage($this->frm->prepareText($post->getMessage()));
        $tpl->setVariable('POST_DATE', $this->frm->convertDate($post->getCreateDate()));
        $tpl->setVariable('SUBJECT', $post->getSubject());

        if (!$post->isCensored()) {
            $spanClass = "";
            if (ilForum::_isModerator($this->ref_id, $post->getDisplayUserId())) {
                $spanClass = 'moderator';
            }

            // possible bugfix for mantis #8223
            if ($post->getMessage() === strip_tags($post->getMessage())) {
                // We can be sure, that there are not html tags
                $post->setMessage(nl2br($post->getMessage()));
            }

            if ($spanClass !== '') {
                $tpl->setVariable(
                    'POST',
                    "<span class=\"" . $spanClass . "\">" . ilRTE::_replaceMediaObjectImageSrc(
                        $post->getMessage(),
                        1
                    ) . "</span>"
                );
            } else {
                $tpl->setVariable('POST', ilRTE::_replaceMediaObjectImageSrc($post->getMessage(), 1));
            }
        } else {
            $tpl->setVariable('POST', "<span class=\"moderator\">" . nl2br((string) $post->getCensorshipComment()) . "</span>");
        }

        $tpl->parseCurrentBlock('posts_row');
    }

    public function printThread(): void
    {
        if (
            !$this->access->checkAccess('read,visible', '', $this->ref_id) ||
            !$this->http->wrapper()->query()->has('thr_top_fk') ||
            !$this->http->wrapper()->query()->has('print_thread')
        ) {
            $this->error->raiseError($this->lng->txt('permission_denied'), $this->error->MESSAGE);
        }

        ilDatePresentation::setUseRelativeDates(false);

        $tpl = new ilGlobalTemplate('tpl.forums_export_print.html', true, true, 'components/ILIAS/Forum');
        $this->prepare($tpl);

        $location_stylesheet = ilUtil::getStyleSheetLocation();
        $tpl->setVariable('LOCATION_STYLESHEET', $location_stylesheet);

        iljQueryUtil::initjQuery($tpl);

        $this->frm->setMDB2WhereCondition('top_pk = %s ', ['integer'], [$this->http->wrapper()->query()->retrieve(
            'thr_top_fk',
            $this->refinery->kindlyTo()->int()
        )]);
        $frmData = $this->frm->getOneTopic();

        if ($frmData->getTopPk() > 0) {
            $topic = new ilForumTopic($this->http->wrapper()->query()->retrieve(
                'print_thread',
                $this->refinery->kindlyTo()->int()
            ), $this->is_moderator);

            $this->ensureThreadBelongsToForum($this->frm->getForumId(), $topic);

            $topic->setOrderField('frm_posts_tree.rgt');
            $first_post = $topic->getPostRootNode();
            $post_collection = $topic->getPostTree($first_post);
            $num_posts = count($post_collection);

            $tpl->setVariable('TITLE', $topic->getSubject());
            $tpl->setVariable(
                'HEADLINE',
                $this->lng->txt('forum') . ': ' . $frmData->getTopName() . ' > ' .
                $this->lng->txt('forums_thread') . ': ' . $topic->getSubject() . ' > ' .
                $this->lng->txt('forums_count_art') . ': ' . $num_posts
            );

            $i = 0;
            foreach ($post_collection as $post) {
                $this->renderPostHtml($tpl, $post, $i++, self::MODE_EXPORT_WEB);
            }
        }

        $tpl->printToStdout();
    }

    public function printPost(): void
    {
        if (!$this->access->checkAccess('read,visible', '', $this->ref_id)) {
            $this->error->raiseError($this->lng->txt('permission_denied'), $this->error->MESSAGE);
        }

        ilDatePresentation::setUseRelativeDates(false);

        $tpl = new ilGlobalTemplate('tpl.forums_export_print.html', true, true, 'components/ILIAS/Forum');
        $this->prepare($tpl);

        $location_stylesheet = ilUtil::getStyleSheetLocation();
        $tpl->setVariable('LOCATION_STYLESHEET', $location_stylesheet);

        iljQueryUtil::initjQuery($tpl);

        $this->frm->setMDB2WhereCondition('top_pk = %s ', ['integer'], [$this->http->wrapper()->query()->retrieve(
            'top_pk',
            $this->refinery->kindlyTo()->int()
        )]);
        $frmData = $this->frm->getOneTopic();

        if ($frmData->getTopPk() > 0) {
            $post = new ilForumPost($this->http->wrapper()->query()->retrieve(
                'print_post',
                $this->refinery->kindlyTo()->int()
            ), $this->is_moderator);
            $this->ensureThreadBelongsToForum($this->frm->getForumId(), $post->getThread());

            $tpl->setVariable('TITLE', $post->getThread()->getSubject());
            $tpl->setVariable(
                'HEADLINE',
                $this->lng->txt('forum') . ': ' . $frmData->getTopName() . ' > ' .
                    $this->lng->txt('forums_thread') . ': ' . $post->getThread()->getSubject()
            );

            $this->renderPostHtml($tpl, $post, 0, self::MODE_EXPORT_WEB);
        }
        $tpl->printToStdout();
    }

    public function exportHTML(): void
    {
        if (!$this->access->checkAccess('read,visible', '', $this->ref_id)) {
            $this->error->raiseError($this->lng->txt('permission_denied'), $this->error->MESSAGE);
        }

        ilDatePresentation::setUseRelativeDates(false);

        $tpl = new ilGlobalTemplate('tpl.forums_export_html.html', true, true, 'components/ILIAS/Forum');
        $this->prepare($tpl);
        $tpl->fillJavaScriptFiles();
        $tpl->fillCssFiles();

        $location_stylesheet = ilUtil::getStyleSheetLocation();
        $tpl->setVariable('LOCATION_STYLESHEET', $location_stylesheet);
        $tpl->setVariable('BASE', (str_ends_with(ILIAS_HTTP_PATH, '/') ? ILIAS_HTTP_PATH : ILIAS_HTTP_PATH . '/'));

        iljQueryUtil::initjQuery($tpl);

        /** @var ilForumTopic[] $threads */
        $threads = [];
        $thread_ids = [];
        $isModerator = $this->is_moderator;
        if ($this->http->wrapper()->post()->has('thread_ids')) {
            $thread_ids = $this->http->wrapper()->post()->retrieve(
                'thread_ids',
                $this->refinery->kindlyTo()->listOf($this->refinery->kindlyTo()->int())
            );
        } elseif ($this->ref_id > 0) {
            $obj_id = $this->ilObjDataCache->lookupObjId($this->ref_id);
            $topics = ilForum::getSortedThreadSubjects($obj_id);
            if (count($topics) > 0) {
                $thread_ids = array_keys($topics);
            }
        }
        array_walk($thread_ids, function (int $threadId) use (&$threads, $isModerator): void {
            $thread = new ilForumTopic($threadId, $isModerator);
            $this->ensureThreadBelongsToForum($this->frm->getForumId(), $thread);

            $threads[] = $thread;
        });

        $i = 0;
        foreach ($threads as $topic) {
            $this->frm->setMDB2WhereCondition('top_pk = %s ', ['integer'], [$topic->getForumId()]);
            $frmData = $this->frm->getOneTopic();

            if ($frmData->getTopPk() > 0) {
                if (0 === $i) {
                    $tpl->setVariable('TITLE', $frmData->getTopName());
                }

                $first_post = $topic->getPostRootNode();
                $topic->setOrderField('frm_posts_tree.rgt');
                $post_collection = $topic->getPostTree($first_post);

                $j = 0;
                foreach ($post_collection as $post) {
                    $this->renderPostHtml($tpl, $post, $j++, self::MODE_EXPORT_CLIENT);
                }

                $tpl->setCurrentBlock('thread_headline');
                $tpl->setVariable('T_TITLE', $topic->getSubject());
                if ($this->is_moderator) {
                    $tpl->setVariable('T_NUM_POSTS', $topic->countPosts(true));
                } else {
                    $tpl->setVariable('T_NUM_POSTS', $topic->countActivePosts(true));
                }
                $tpl->setVariable('T_NUM_VISITS', $topic->getVisits());
                $tpl->setVariable('T_FORUM', $frmData->getTopName());
                $authorinfo = new ilForumAuthorInformation(
                    $topic->getThrAuthorId(),
                    $topic->getDisplayUserId(),
                    (string) $topic->getUserAlias(),
                    (string) $topic->getImportName()
                );
                $tpl->setVariable('T_AUTHOR', $authorinfo->getAuthorName());
                $tpl->setVariable('T_TXT_FORUM', $this->lng->txt('forum') . ': ');
                $tpl->setVariable('T_TXT_TOPIC', $this->lng->txt('forums_thread') . ': ');
                $tpl->setVariable('T_TXT_AUTHOR', $this->lng->txt('forums_thread_create_from') . ': ');
                $tpl->setVariable('T_TXT_NUM_POSTS', $this->lng->txt('forums_articles') . ': ');
                $tpl->setVariable('T_TXT_NUM_VISITS', $this->lng->txt('visits') . ': ');
                $tpl->parseCurrentBlock();

                ++$i;
            }

            $tpl->setCurrentBlock('thread_block');
            $tpl->parseCurrentBlock();
        }

        ilUtil::deliverData(
            $tpl->get(),
            'forum_html_export_' . $this->ref_id . '.html'
        );
    }
}<|MERGE_RESOLUTION|>--- conflicted
+++ resolved
@@ -41,18 +41,11 @@
     public ilObjectDataCache $ilObjDataCache;
     protected bool $is_moderator = false;
     protected ilForum $frm;
-<<<<<<< HEAD
     private readonly ilForumProperties $objProperties;
     private readonly GlobalHttpState $http;
     private readonly Refinery $refinery;
     private readonly int $ref_id;
-=======
-    private ilForumProperties $objProperties;
-    private GlobalHttpState $http;
-    private Refinery $refinery;
-    private int $ref_id;
-    private MathJaxConfig $mathjax_config;
->>>>>>> 5013ba05
+    private readonly MathJaxConfig $mathjax_config;
 
     public function __construct()
     {
