--- conflicted
+++ resolved
@@ -19,17 +19,13 @@
 		"tecnickcom/tcpdf": "^6.2.12",
 		"pimple/pimple" : "^3.0",
 		"symfony/yaml": "^3.1",
-<<<<<<< HEAD
                 "imsglobal/lti": "*",
-		"moment/moment": "^2.14.1"
-=======
 		"moment/moment": "^2.14.1",
 		"guzzlehttp/psr7": "^1.4",
 		"psr/http-message": "^1.0",
 		"dflydev/fig-cookies": "^1.0",
 		"ralouphie/getallheaders": "^2.0",
 		"league/flysystem": "^1.0"
->>>>>>> b83f34f8
 	},
 	"require-dev": {
 		"mikey179/vfsStream": "^1.6",
