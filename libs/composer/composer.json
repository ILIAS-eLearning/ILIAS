--- conflicted
+++ resolved
@@ -25,13 +25,9 @@
 		"ralouphie/getallheaders": "^2.0",
 		"league/flysystem": "^1.0",
 		"james-heinrich/getid3": "^1.9",
-<<<<<<< HEAD
-		"sabre/dav": "~3.2.2",
 		"phpoffice/phpspreadsheet": "^1.3.1"
-=======
 		"jumbojett/openid-connect-php": "^0.7.0",
 		"sabre/dav": "~3.2.2"
->>>>>>> 7e69f8a2
 	},
 	"require-dev": {
 		"mikey179/vfsStream": "^1.6",
@@ -268,7 +264,6 @@
 			"approved-by": "Only added to ensure PHP 5 compatibility",
 			"approved-date": "2018-01-17"
 		},
-<<<<<<< HEAD
 		"sabre/dav": {
 			"source" : "https://github.com/sabre-io/dav.git",
 			"used_version" : "v3.2.2",
@@ -289,7 +284,6 @@
 			"approved-by": "",
 			"approved-date": "YYYY-MM-DD"
 		},
-=======
 		"jumbojett/openid-connect-php" : {
 			"source": "https://github.com/jumbojett/OpenID-Connect-PHP",
 			"used_version": "v0.7.0",
@@ -298,19 +292,8 @@
 			"last_update": "2018-10-20",
 			"last_update_by": "Stefan Meyer <smeyer.ilias@gmx.de",
 			"approved_by": "Jour Fixe",
-			"approved-date": "YYYY-MM-DD"
-               },
-	    "sabre/dav": {
-            "source" : "https://github.com/sabre-io/dav.git",
-            "used_version" : "v3.2.2",
-            "wrapped_by" : "Services/WebDAV",
-            "added_by" : "Raphael Heer <raphael.heer@hslu.ch>",
-            "last_update" : "2018-03-12",
-            "last_update_by" : "Raphael Heer <raphael.heer@hslu.ch>",
-            "approved-by": "Jour Fixe",
-            "approved-date": "2018-03-12"
-        },
->>>>>>> 7e69f8a2
+			"approved-date": "2018-02-26"
+                },
 		"patches": {
 			"tecnickcom/tcpdf": {
 				"ILIAS TCPDF Patches": "patches/tcpdf.patch"
