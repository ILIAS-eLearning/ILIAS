{
	"name": "ilias/deps",
	"description": "Dependencies of ILIAS",
	"license": "GPL v3",
	"authors": [],
	"require": {
		"filp/whoops": "^2.0",
	        "monolog/monolog": "^1.15",
	        "phpoffice/phpexcel": "^1.8.1",
		"technosophos/LibRIS": "^2.0.2",
		"ezyang/htmlpurifier": "^4.7.0",
		"phpmailer/phpmailer": "^5.2",
		"phansys/getid3": "^1.9.4",
<<<<<<< HEAD
		"pimple/pimple" : "^3.0"
	},
	"autoload": {
		"psr-4" : { "ILIAS\\" : "../../src" }
=======
		"geshi/geshi": "dev-master"
>>>>>>> 3b509a3c
	},
	"extra": {
		"technosophos/LibRIS" : {
			"source" : "github.com/filp/whoops",
			"used_version" : "v2.0.2",
			"wrapped_by" : "Modules/Bibliographic/classes/Types/Ris/class.ilRisWrapper.php",
			"added_by" : "Fabian Schmid <fs@studer-raimann.ch>",
			"last_update" : "2016-03-31",
			"last_update_by" : "Fabian Schmid <fs@studer-raimann.ch>"
		},
		"filp/whoops" : {
			"source" : "github.com/filp/whoops",
			"used_version" : "v2.1.0",
			"wrapped_by" : null,
			"added_by" : "Denis Klöpfer <denis.kloepfer@concepts-and-training.de>",
			"last_update" : "2016-03-22",
			"last_update_by" : "Jörg Lützenkirchen <luetzenkirchen@leifos.com>"
		},
		"monolog/monolog" : {
			"source" : "https://github.com/Seldaek/monolog",
			"used_version" : "v1.18.1",
			"wrapped_by" : "Services/Logging",
			"added_by" : "Stefan Meyer <smeyer.ilias@gmx.de>",
			"last_update" : "2016-03-22",
			"last_update_by" : "Jörg Lützenkirchen <luetzenkirchen@leifos.com>"
		},
		"phpoffice/phpexcel" : {
			"source" : "https://github.com/PHPOffice/PHPExcel",
			"used_version" : "v1.8.1",
			"wrapped_by" : "Services/Excel",
			"added_by" : "Jörg Lützenkirchen <luetzenkirchen@leifos.com>",
			"last_update" : "2016-03-22",
			"last_update_by" : "Jörg Lützenkirchen <luetzenkirchen@leifos.com>"
		},
		"ezyang/htmlpurifier" : {
			"source" : "http://repo.or.cz/htmlpurifier.git",
			"used_version" : "v4.7.0",
			"wrapped_by" : "Services/Html",
			"added_by" : "Michael Jansen <mjansen@databay.de>",
			"last_update" : "2016-04-01",
			"last_update_by" : "Michael Jansen <mjansen@databay.de>"
		},
		"phpmailer/phpmailer" : {
			"source" : "https://github.com/PHPMailer/PHPMailer",
			"used_version" : "v5.2.14",
			"wrapped_by" : "Services/Mail",
			"added_by" : "Maximilian Becker <mbecker@databay.de>",
			"last_update" : "2016-04-01",
			"last_update_by" : "Michael Jansen <mjansen@databay.de>"
		},
		"phansys/getid3" : {
			"source" : "https://github.com/phansys/GetId3",
			"used_version" : "v1.9.4",
			"wrapped_by" : "Services/MediaObjects",
			"added_by" : "Alexander Killing <killing@leifos.de>",
			"last_update" : "2016-04-13",
			"last_update_by" : "Alexander Killing <killing@leifos.de>"
		},
<<<<<<< HEAD
		"pimple/pimple" : {
			"source" : "https://github.com/silexphp/Pimple.git",
			"used_version" : "v3.0.2",
			"added_by" : "Richard Klees <richard.klees@concepts-and-training.de>",
			"used_by" : "ILIAS\\DI\\Container",
			"wrapped_by" : "ILIAS\\DI\\Container",
			"last_update" : "2016-02-29",
			"last_update_by" : "Richard Klees <richard.klees@concepts-and-training.de>"
=======
		"geshi/geshi" : {
			"source" : "https://github.com/GeSHi/geshi-1.0",
			"used_version" : "v1.0.8.12",
			"wrapped_by" : "Services/COPage",
			"added_by" : "Alexander Killing <killing@leifos.de>",
			"last_update" : "2016-05-25",
			"last_update_by" : "Alexander Killing <killing@leifos.de>"
>>>>>>> 3b509a3c
		}
	}
}<|MERGE_RESOLUTION|>--- conflicted
+++ resolved
@@ -11,14 +11,11 @@
 		"ezyang/htmlpurifier": "^4.7.0",
 		"phpmailer/phpmailer": "^5.2",
 		"phansys/getid3": "^1.9.4",
-<<<<<<< HEAD
+		"geshi/geshi": "dev-master",
 		"pimple/pimple" : "^3.0"
 	},
 	"autoload": {
 		"psr-4" : { "ILIAS\\" : "../../src" }
-=======
-		"geshi/geshi": "dev-master"
->>>>>>> 3b509a3c
 	},
 	"extra": {
 		"technosophos/LibRIS" : {
@@ -77,7 +74,14 @@
 			"last_update" : "2016-04-13",
 			"last_update_by" : "Alexander Killing <killing@leifos.de>"
 		},
-<<<<<<< HEAD
+		"geshi/geshi" : {
+			"source" : "https://github.com/GeSHi/geshi-1.0",
+			"used_version" : "v1.0.8.12",
+			"wrapped_by" : "Services/COPage",
+			"added_by" : "Alexander Killing <killing@leifos.de>",
+			"last_update" : "2016-05-25",
+			"last_update_by" : "Alexander Killing <killing@leifos.de>"
+		},
 		"pimple/pimple" : {
 			"source" : "https://github.com/silexphp/Pimple.git",
 			"used_version" : "v3.0.2",
@@ -86,15 +90,6 @@
 			"wrapped_by" : "ILIAS\\DI\\Container",
 			"last_update" : "2016-02-29",
 			"last_update_by" : "Richard Klees <richard.klees@concepts-and-training.de>"
-=======
-		"geshi/geshi" : {
-			"source" : "https://github.com/GeSHi/geshi-1.0",
-			"used_version" : "v1.0.8.12",
-			"wrapped_by" : "Services/COPage",
-			"added_by" : "Alexander Killing <killing@leifos.de>",
-			"last_update" : "2016-05-25",
-			"last_update_by" : "Alexander Killing <killing@leifos.de>"
->>>>>>> 3b509a3c
 		}
 	}
 }