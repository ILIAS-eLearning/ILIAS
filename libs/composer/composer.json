{
	"name": "ilias/deps",
	"description": "Dependencies of ILIAS",
	"license": "GPL v3",
	"authors": [],
	"config": {
		"optimize-autoloader": true
	},
	"require": {
		"cweagans/composer-patches": "~1.0",
		"filp/whoops": "^2.0",
		"monolog/monolog": "^1.15",
		"phpoffice/phpexcel": "^1.8.1",
		"technosophos/LibRIS": "^2.0.2",
		"ezyang/htmlpurifier": "^4.8.0",
		"phpmailer/phpmailer": "5.2.22",
		"phansys/getid3": "^2.0.0-BETA1",
		"geshi/geshi": "dev-master",
		"tecnickcom/tcpdf": "^6.2.12",
		"pimple/pimple" : "^3.0",
		"symfony/yaml": "^3.1",
		"moment/moment": "^2.14.1",
		"guzzlehttp/psr7": "^1.4",
		"psr/http-message": "^1.0",
		"dflydev/fig-cookies": "^1.0",
		"ralouphie/getallheaders": "^2.0"
	},
	"require-dev": {
		"mikey179/vfsStream": "^1.6",
<<<<<<< HEAD
		"phpunit/phpunit": "^4.8",
		"phpunit/php-code-coverage": "^2.2",
=======
		"phpunit/phpunit": "^5.7",
		"phpunit/php-code-coverage": "^4.0",
>>>>>>> 9614e5b2
		"mockery/mockery": "^0.9.9"
	},
	"autoload": {
		"psr-4" : { "ILIAS\\" : "../../src" },
		"classmap": ["../../Services/", "../../Modules"],
		"exclude-from-classmap": ["../../Services/Migration", "../../*/*/lib", "../../*/*/test", "../../Services/CAS/phpcas"]
	},
	"extra": {
		"cweagans/composer-patches" : {
			"source" : "https://github.com/cweagans/composer-patches",
			"used_version" : "v1.0",
			"wrapped_by" : "",
			"added_by" : "Michael Jansen <mjansen@databay.de>",
			"last_update" : "2016-06-02",
			"last_update_by" : "Michael Jansen <mjansen@databay.de>"
		},
		"technosophos/LibRIS" : {
			"source" : "github.com/filp/whoops",
			"used_version" : "v2.0.2",
			"wrapped_by" : "Modules/Bibliographic/classes/Types/Ris/class.ilRisWrapper.php",
			"added_by" : "Fabian Schmid <fs@studer-raimann.ch>",
			"last_update" : "2016-03-31",
			"last_update_by" : "Fabian Schmid <fs@studer-raimann.ch>"
		},
		"filp/whoops" : {
			"source" : "github.com/filp/whoops",
			"used_version" : "v2.1.0",
			"wrapped_by" : null,
			"added_by" : "Denis Klöpfer <denis.kloepfer@concepts-and-training.de>",
			"last_update" : "2016-03-22",
			"last_update_by" : "Jörg Lützenkirchen <luetzenkirchen@leifos.com>"
		},
		"monolog/monolog" : {
			"source" : "https://github.com/Seldaek/monolog",
			"used_version" : "v1.21.0",
			"wrapped_by" : "Services/Logging",
			"added_by" : "Stefan Meyer <smeyer.ilias@gmx.de>",
			"last_update" : "2016-07-07",
			"last_update_by" : "Michael Jansen <mjansen@databay.de>"
		},
		"phpoffice/phpexcel" : {
			"source" : "https://github.com/PHPOffice/PHPExcel",
			"used_version" : "v1.8.1",
			"wrapped_by" : "Services/Excel",
			"added_by" : "Jörg Lützenkirchen <luetzenkirchen@leifos.com>",
			"last_update" : "2016-03-22",
			"last_update_by" : "Jörg Lützenkirchen <luetzenkirchen@leifos.com>"
		},
		"ezyang/htmlpurifier" : {
			"source" : "http://repo.or.cz/htmlpurifier.git",
			"used_version" : "v4.8.0",
			"wrapped_by" : "Services/Html",
			"added_by" : "Michael Jansen <mjansen@databay.de>",
			"last_update" : "2016-08-04",
			"last_update_by" : "Michael Jansen <mjansen@databay.de>"
		},
		"phpmailer/phpmailer" : {
			"source" : "https://github.com/PHPMailer/PHPMailer",
			"used_version" : "v5.2.22",
			"wrapped_by" : "Services/Mail",
			"added_by" : "Maximilian Becker <mbecker@databay.de>",
			"last_update" : "2017-03-14",
			"last_update_by" : "Michael Jansen <mjansen@databay.de>"
		},
		"phansys/getid3" : {
			"source" : "https://github.com/phansys/GetId3",
			"used_version" : "v1.9.4",
			"wrapped_by" : "Services/MediaObjects",
			"added_by" : "Alexander Killing <killing@leifos.de>",
			"last_update" : "2016-04-13",
			"last_update_by" : "Alexander Killing <killing@leifos.de>"
		},
		"geshi/geshi" : {
			"source" : "https://github.com/GeSHi/geshi-1.0",
			"used_version" : "v1.0.8.12",
			"wrapped_by" : "Services/COPage",
			"added_by" : "Alexander Killing <killing@leifos.de>",
			"last_update" : "2016-05-25",
			"last_update_by" : "Alexander Killing <killing@leifos.de>"
		},
		"tecnickcom/tcpdf" : {
			"source" : "https://github.com/tecnickcom/TCPDF",
			"used_version" : "v6.2.12",
			"wrapped_by" : "Services/PDFGeneration",
			"added_by" : "Maximilian Becker <mbecker@databay.de>",
			"last_update" : "2016-06-02",
			"last_update_by" : "Michael Jansen <mjansen@databay.de>"
		},
		"pimple/pimple" : {
			"source" : "https://github.com/silexphp/Pimple.git",
			"used_version" : "v3.0.2",
			"wrapped_by" : "ILIAS\\DIC\\Container",
			"added_by" : "Richard Klees <richard.klees@concepts-and-training.de>",
			"last_update" : "2016-02-29",
			"last_update_by" : "Richard Klees <richard.klees@concepts-and-training.de>"
		},
		"symfony/yaml" : {
			"source": "https://github.com/symfony/yaml.git",
			"used_version": "v3.1",
			"added_by": "Timon Amstutz <timon.amstutz@ilub.unibe.ch>",
			"wrapped_by": "ILIAS\\UI\\Crawler",
			"last_update": "2016-07-07",
			"last_update_by": "Michael Jansen <mjansen@databay.de"
		},
		"mikey179/vfsStream" : {
			"source": "https://github.com/mikey179/vfsStream",
			"used_version": "v1.6.4",
			"added_by": "Michael Jansen <mjansen@databay.de>",
			"wrapped_by": "",
			"last_update": "2016-07-07",
			"last_update_by": "Michael Jansen <mjansen@databay.de>"
		},
		"moment/moment" : {
			"source": "https://github.com/moment/moment",
			"used_version": "v2.14.1",
			"added_by": "Thomas Joußen <tjoussen@databay.de>",
			"wrapped_by": "",
			"last_update": "2016-08-03",
			"last_update_by": "Thomas Joußen <tjoussen@databay.de>"
		},
		"guzzlehttp/psr7" : {
			"source": "https://github.com/guzzle/psr7",
			"used_version": "v1.4.2",
			"added_by": "Nicolas Schäfli <ns@studer-raimann.ch>",
			"wrapped_by": "ILIAS\\HTTP\\Request\\RequestFactory and ILIAS\\HTTP\\Response\\ResponseFactory",
			"last_update": "2017-03-26",
			"last_update_by": "Nicolas Schäfli <ns@studer-raimann.ch>"
		},
		"ralouphie/getallheaders" : {
			"source": "https://github.com/ralouphie/getallheaders",
			"used_version": "v2.0.5",
			"added_by": "Nicolas Schäfli <ns@studer-raimann.ch>",
			"wrapped_by": null,
			"last_update": "2016-12-16",
			"last_update_by": "Nicolas Schäfli <ns@studer-raimann.ch>"
		},
		"psr/http-message" : {
			"source": "https://github.com/php-fig/http-message",
			"used_version": "v1.0.1",
			"added_by": "Nicolas Schäfli <ns@studer-raimann.ch>",
			"wrapped_by": "",
			"last_update": "2016-11-14",
			"last_update_by": "Nicolas Schäfli <ns@studer-raimann.ch>"
		},
		"dflydev/fig-cookies" : {
			"source": "https://github.com/dflydev/dflydev-fig-cookies",
			"used_version": "v1.0.2",
			"added_by": "Nicolas Schäfli <ns@studer-raimann.ch>",
			"wrapped_by": "ILIAS\\HTTP\\Cookies\\CookieJarWrapper",
			"last_update": "2016-11-14",
			"last_update_by": "Nicolas Schäfli <ns@studer-raimann.ch>"
		},
		"mockery/mockery" : {
			"source": "https://github.com/padraic/mockery",
			"used_version": "v0.9.9",
			"added_by": "Nicolas Schäfli <ns@studer-raimann.ch>",
			"wrapped_by": null,
			"last_update": "2017-03-26",
			"last_update_by": "Nicolas Schäfli <ns@studer-raimann.ch>"
		},
		"patches": {
			"tecnickcom/tcpdf": {
				"ILIAS TCPDF Patches": "patches/tcpdf.patch"
			},
			"phpmailer/phpmailer": {
				"ILIAS PhpMailer Patches": "patches/phpmailer.patch"
			}
		}
	}
}<|MERGE_RESOLUTION|>--- conflicted
+++ resolved
@@ -27,13 +27,8 @@
 	},
 	"require-dev": {
 		"mikey179/vfsStream": "^1.6",
-<<<<<<< HEAD
-		"phpunit/phpunit": "^4.8",
-		"phpunit/php-code-coverage": "^2.2",
-=======
 		"phpunit/phpunit": "^5.7",
 		"phpunit/php-code-coverage": "^4.0",
->>>>>>> 9614e5b2
 		"mockery/mockery": "^0.9.9"
 	},
 	"autoload": {
