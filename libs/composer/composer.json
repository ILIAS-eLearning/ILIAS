--- conflicted
+++ resolved
@@ -42,23 +42,14 @@
 		"ramsey/uuid": "^3.8"
 	},
 	"require-dev": {
-<<<<<<< HEAD
-		"mikey179/vfsStream": "^1.6",
-		"phpunit/phpunit": "^5.7",
-		"phpunit/php-code-coverage": "^4.0",
-		"mockery/mockery": "^0.9.9",
-		"phpunit/php-token-stream": "^1.4",
-		"phpdocumentor/reflection-docblock": "^3.3",
-		"phpstan/phpstan": "^0.11.4"
-=======
 		"mikey179/vfsstream": "^1.6",
 		"phpunit/phpunit": "^8.0",
 		"phpunit/php-code-coverage": "^7.0",
 		"mockery/mockery": "^1.2",
 		"phpunit/php-token-stream": "^3.0",
 		"phpdocumentor/reflection-docblock": "^3.3",
-		"friendsofphp/php-cs-fixer": "^2.15"
->>>>>>> 10fd6365
+		"friendsofphp/php-cs-fixer": "^2.15",
+        "phpstan/phpstan": "^0.11.12"
 	},
 	"autoload": {
 		"psr-4" : { "ILIAS\\" : "../../src" },
@@ -328,18 +319,6 @@
 			"approved-by": "Jour Fixe",
 			"approved-date": "2018-12-03"
 		},
-<<<<<<< HEAD
-		"phpstan/phpstan": {
-			"source": "https://github.com/phpstan/phpstan",
-			"used_version": "0.11.4",
-			"added_by": "Michael Jansen <mjansen@databay.de>",
-			"wrapped_by": "",
-			"last_update": "",
-			"last_update_by": "",
-			"approved-by": "Jour Fixe",
-			"approved-date": ""
-		},
-=======
 		"friendsofphp/php-cs-fixer": {
 			"source": "https://github.com/FriendsOfPHP/PHP-CS-Fixer",
 			"used_version": "2.15",
@@ -350,6 +329,16 @@
 			"approved-by": "Jour Fixe",
 			"approved-date": "YYYY-MM-DD"
 		},
+        "phpstan/phpstan": {
+          "source": "https://github.com/phpstan/phpstan",
+          "used_version": "0.11.12",
+          "added_by": "Michael Jansen <mjansen@databay.de>",
+          "wrapped_by": "",
+          "last_update": "",
+          "last_update_by": "",
+          "approved-by": "Jour Fixe",
+          "approved-date": ""
+        },
 		"symfony/console": {
 			"source": "https://github.com/symfony/console",
 			"used_version": "v4.2",
@@ -370,7 +359,6 @@
 			"approved-date": "2019-07-15"
 		},
 
->>>>>>> 10fd6365
 		"patches": {
 			"tecnickcom/tcpdf": {
 				"ILIAS TCPDF Patches": "patches/tcpdf.patch"
