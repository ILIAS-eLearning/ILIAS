{
	"name": "ilias/deps",
	"description": "Dependencies of ILIAS",
	"license": "GPL v3",
	"authors": [],
	"config": {
		"optimize-autoloader": true
	},
	"scripts": {
		"post-autoload-dump": [
          "ILIAS\\ArtifactBuilder\\Runner\\ComposerArtifactRunner::run"
		],
		"artifacts": [
          "ILIAS\\ArtifactBuilder\\Runner\\ComposerArtifactRunner::run"
		]
	},
	"require": {
		"cweagans/composer-patches": "~1.0",
		"filp/whoops": "^2.1.13",
		"monolog/monolog": "^1.23.0",
		"technosophos/libris": "^2.0.2",
		"ezyang/htmlpurifier": "4.11.0",
		"phpmailer/phpmailer": "^6.0.6",
		"geshi/geshi": "dev-master#5861c58981244ab6ee0dd337f096ff14bf15b1eb",
		"tecnickcom/tcpdf": "^6.2.12",
		"pimple/pimple" : "^3.0",
		"symfony/yaml": "^3.1",
		"imsglobal/lti": "^3.0",
		"guzzlehttp/psr7": "^1.4",
		"psr/http-message": "^1.0",
		"dflydev/fig-cookies": "^1.0",
		"simplesamlphp/simplesamlphp": "^1.16.2",
		"ralouphie/getallheaders": "^2.0",
		"league/flysystem": "^1.0",
		"james-heinrich/getid3": "^1.9",
		"phpoffice/phpspreadsheet": "^1.3.1",
		"jumbojett/openid-connect-php": "^0.7.0",
		"sabre/dav": "~3.2.2",
<<<<<<< HEAD
		"symfony/console" : "^4.2",
		"slim/slim": "^3.11"
=======
		"slim/slim": "^3.11",
		"symfony/console" : "^4.2",
		"ramsey/uuid": "^3.8"
>>>>>>> 0c6ce012
	},
	"require-dev": {
		"mikey179/vfsstream": "^1.6",
		"phpunit/phpunit": "^8.0",
		"phpunit/php-code-coverage": "^7.0",
		"mockery/mockery": "^1.2",
		"phpunit/php-token-stream": "^3.0",
		"phpdocumentor/reflection-docblock": "^3.3",
		"friendsofphp/php-cs-fixer": "^2.15"
	},
	"autoload": {
		"psr-4" : { "ILIAS\\" : "../../src" },
		"classmap": ["../../Services/", "../../Modules", "../ilias", "../../setup"],
		"exclude-from-classmap": ["../../Services/Migration", "../../*/*/lib", "../../*/*/test", "../../Services/CAS/phpcas"]
	},
	"extra": {
		"cweagans/composer-patches" : {
			"source" : "https://github.com/cweagans/composer-patches",
			"used_version" : "v1.0",
			"wrapped_by" : "",
			"added_by" : "Michael Jansen <mjansen@databay.de>",
			"last_update" : "2016-06-02",
			"last_update_by" : "Michael Jansen <mjansen@databay.de>",
			"approved-by": "Jour Fixe",
			"approved-date": "YYYY-MM-DD"
		},
		"technosophos/libris" : {
			"source" : "github.com/filp/whoops",
			"used_version" : "v2.0.2",
			"wrapped_by" : "Modules/Bibliographic/classes/Types/Ris/class.ilRisWrapper.php",
			"added_by" : "Fabian Schmid <fs@studer-raimann.ch>",
			"last_update" : "2016-03-31",
			"last_update_by" : "Fabian Schmid <fs@studer-raimann.ch>",
			"approved-by": "Jour Fixe",
			"approved-date": "YYYY-MM-DD"
		},
		"filp/whoops" : {
			"source" : "github.com/filp/whoops",
			"used_version" : "v2.1.14",
			"wrapped_by" : null,
			"added_by" : "Denis Klöpfer <denis.kloepfer@concepts-and-training.de>",
			"last_update" : "2018-01-18",
			"last_update_by" : "Richard Klees <richard.klees@concepts-and-training.de>",
			"approved-by": "Jour Fixe",
			"approved-date": "YYYY-MM-DD"
		},
		"monolog/monolog" : {
			"source" : "https://github.com/Seldaek/monolog",
			"used_version" : "v1.23.0",
			"wrapped_by" : "Services/Logging",
			"added_by" : "Stefan Meyer <smeyer.ilias@gmx.de>",
			"last_update" : "2018-10-29",
			"last_update_by" : "Stefan Meyer <smeyer.ilias@gmx.de>",
			"approved-by": "Jour Fixe",
			"approved-date": "YYYY-MM-DD",
			"info": "v1.24.0 currently in dev mode"
		},
		"ezyang/htmlpurifier" : {
			"source" : "http://repo.or.cz/htmlpurifier.git",
			"used_version" : "v4.10.0",
			"wrapped_by" : "Services/Html",
			"added_by" : "Michael Jansen <mjansen@databay.de>",
			"last_update" : "2019-07-15",
			"last_update_by" : "Michael Jansen <mjansen@databay.de>",
			"approved-by": "Jour Fixe",
			"approved-date": "YYYY-MM-DD"
		},
		"phpmailer/phpmailer" : {
			"source" : "https://github.com/PHPMailer/PHPMailer",
			"used_version" : "v6.0.6",
			"wrapped_by" : "Services/Mail",
			"added_by" : "Maximilian Becker <mbecker@databay.de>",
			"last_update" : "2018-12-20",
			"last_update_by" : "Michael Jansen <mjansen@databay.de>",
			"approved-by": "Jour Fixe",
			"approved-date": "YYYY-MM-DD"
		},
		"james-heinrich/getid3" : {
			"source" : "https://github.com/JamesHeinrich/getID3",
			"used_version" : "v1.9",
			"wrapped_by" : "Services/MediaObjects",
			"added_by" : "Alexander Killing <killing@leifos.de>",
			"last_update" : "2017-09-28",
			"last_update_by" : "Alexander Killing <killing@leifos.de>",
			"approved-by": "Jour Fixe (prior to 5.0)",
			"approved-date": "YYYY-MM-DD",
			"info": "Remove all demo files before commit! At least in current versions, they include security issues."
		},
		"geshi/geshi" : {
			"source" : "https://github.com/GeSHi/geshi-1.0",
			"used_version" : "v1.0.8.12",
			"wrapped_by" : "Services/COPage",
			"added_by" : "Alexander Killing <killing@leifos.de>",
			"last_update" : "2016-05-25",
			"last_update_by" : "Alexander Killing <killing@leifos.de>",
			"approved-by": "Jour Fixe",
			"approved-date": "YYYY-MM-DD"
		},
		"tecnickcom/tcpdf" : {
			"source" : "https://github.com/tecnickcom/TCPDF",
			"used_version" : "v6.2.12",
			"wrapped_by" : "Services/PDFGeneration",
			"added_by" : "Maximilian Becker <mbecker@databay.de>",
			"last_update" : "2016-06-02",
			"last_update_by" : "Michael Jansen <mjansen@databay.de>",
			"approved-by": "Jour Fixe",
			"approved-date": "YYYY-MM-DD"
		},
		"pimple/pimple" : {
			"source" : "https://github.com/silexphp/Pimple.git",
			"used_version" : "v3.0.2",
			"wrapped_by" : "ILIAS\\DIC\\Container",
			"added_by" : "Richard Klees <richard.klees@concepts-and-training.de>",
			"last_update" : "2016-02-29",
			"last_update_by" : "Richard Klees <richard.klees@concepts-and-training.de>",
			"approved-by": "Jour Fixe",
			"approved-date": "YYYY-MM-DD"
		},
		"symfony/yaml" : {
			"source": "https://github.com/symfony/yaml.git",
			"used_version": "v3.1",
			"added_by": "Timon Amstutz <timon.amstutz@ilub.unibe.ch>",
			"wrapped_by": "ILIAS\\UI\\Crawler",
			"last_update": "2016-07-07",
			"last_update_by": "Michael Jansen <mjansen@databay.de",
			"approved-by": "Jour Fixe",
			"approved-date": "YYYY-MM-DD"
		},
		"mikey179/vfsstream" : {
			"source": "https://github.com/mikey179/vfsStream",
			"used_version": "v1.6.4",
			"added_by": "Michael Jansen <mjansen@databay.de>",
			"wrapped_by": "",
			"last_update": "2016-07-07",
			"last_update_by": "Michael Jansen <mjansen@databay.de>",
			"approved-by": "Jour Fixe",
			"approved-date": "YYYY-MM-DD"
		},                
		"imsglobal/lti" : {
			"source": "https://github.com/ILIAS-eLearning/LTI-Tool-Provider-Library-PHP",
			"used_version": "v3.0.0",
			"added_by": "Stefan Meyer <smeyer.ilias@gmx.de>",
			"wrapped_by": "",
			"last_update": "2016-11-24",
			"last_update_by": "Stefan Meyer <smeyer.ilias@gmx.de>",
			"approved-by": "Jour Fixe",
			"approved-date": "YYYY-MM-DD"
		},
		"guzzlehttp/psr7" : {
			"source": "https://github.com/guzzle/psr7",
			"used_version": "v1.4.2",
			"added_by": "Nicolas Schäfli <ns@studer-raimann.ch>",
			"wrapped_by": "ILIAS\\HTTP\\Request\\RequestFactory and ILIAS\\HTTP\\Response\\ResponseFactory",
			"last_update": "2017-03-26",
			"last_update_by": "Nicolas Schäfli <ns@studer-raimann.ch>",
			"approved-by": "Jour Fixe",
			"approved-date": "YYYY-MM-DD"
		},
		"ralouphie/getallheaders" : {
			"source": "https://github.com/ralouphie/getallheaders",
			"used_version": "v2.0.5",
			"added_by": "Nicolas Schäfli <ns@studer-raimann.ch>",
			"wrapped_by": null,
			"last_update": "2016-12-16",
			"last_update_by": "Nicolas Schäfli <ns@studer-raimann.ch>",
			"approved-by": "Jour Fixe",
			"approved-date": "YYYY-MM-DD"
		},
		"psr/http-message" : {
			"source": "https://github.com/php-fig/http-message",
			"used_version": "v1.0.1",
			"added_by": "Nicolas Schäfli <ns@studer-raimann.ch>",
			"wrapped_by": "",
			"last_update": "2016-11-14",
			"last_update_by": "Nicolas Schäfli <ns@studer-raimann.ch>",
			"approved-by": "Jour Fixe",
			"approved-date": "YYYY-MM-DD"
		},
		"dflydev/fig-cookies" : {
			"source": "https://github.com/dflydev/dflydev-fig-cookies",
			"used_version": "v1.0.2",
			"added_by": "Nicolas Schäfli <ns@studer-raimann.ch>",
			"wrapped_by": "ILIAS\\HTTP\\Cookies\\CookieJarWrapper",
			"last_update": "2016-11-14",
			"last_update_by": "Nicolas Schäfli <ns@studer-raimann.ch>",
			"approved-by": "Jour Fixe",
			"approved-date": "YYYY-MM-DD"
		},
		"mockery/mockery" : {
			"source": "https://github.com/padraic/mockery",
			"used_version": "v0.9.9",
			"added_by": "Nicolas Schäfli <ns@studer-raimann.ch>",
			"wrapped_by": null,
			"last_update": "2017-03-26",
			"last_update_by": "Nicolas Schäfli <ns@studer-raimann.ch>",
			"approved-by": "Jour Fixe",
			"approved-date": "YYYY-MM-DD"
		},
		"simplesamlphp/simplesamlphp" : {
			"source": "https://github.com/simplesamlphp/simplesamlphp",
			"used_version": "v1.16.2",
			"added_by": "Michael Jansen <mjansen@databay.de>",
			"wrapped_by": "\\ilSimpleSAMLphpWrapper and \\ilSimpleSAMLphplIdpDiscovery",
			"last_update": "2018-10-24",
			"last_update_by": "Michael Jansen <mjansen@databay.de>",
			"approved-by": "Jour Fixe",
			"approved-date": "YYYY-MM-DD"
		},
		"league/flysystem" : {
			"source": "https://github.com/thephpleague/flysystem",
			"used_version": "v1.0.40",
			"added_by": "Nicolas Schäfli <ns@studer-raimann.ch>",
			"wrapped_by": "Filesystem Service",
			"last_update": "2017-06-23",
			"last_update_by": "Nicolas Schäfli <ns@studer-raimann.ch>",
			"approved-by": "Jour Fixe",
			"approved-date": "YYYY-MM-DD"
		},
		"phpdocumentor/reflection-docblock" : {
			"source": "https://github.com/phpDocumentor/ReflectionDocBlock",
			"used_version": "v3.3.2",
			"added_by": "Nicolas Schäfli <ns@studer-raimann.ch>",
			"wrapped_by": null,
			"last_update": "2018-01-17",
			"last_update_by": "Nicolas Schäfli <ns@studer-raimann.ch>",
			"approved-by": "Only added to ensure PHP 5 compatibility",
			"approved-date": "2018-01-17"
		},
		"phpunit/php-token-stream" : {
			"source": "https://github.com/phpDocumentor/ReflectionDocBlock",
			"used_version": "v1.4.12",
			"added_by": "Nicolas Schäfli <ns@studer-raimann.ch>",
			"wrapped_by": null,
			"last_update": "2018-01-17",
			"last_update_by": "Nicolas Schäfli <ns@studer-raimann.ch>",
			"approved-by": "Only added to ensure PHP 5 compatibility",
			"approved-date": "2018-01-17"
		},
		"sabre/dav": {
			"source" : "https://github.com/sabre-io/dav.git",
			"used_version" : "v3.2.2",
			"wrapped_by" : "Services/WebDAV",
			"added_by" : "Raphael Heer <raphael.heer@hslu.ch>",
			"last_update" : "2018-03-12",
			"last_update_by" : "Raphael Heer <raphael.heer@hslu.ch>",
			"approved-by": "Jour Fixe",
			"approved-date": "2018-03-12"
		},
		"phpoffice/phpspreadsheet" : {
			"source" : "https://github.com/PHPOffice/PhpSpreadsheet",
			"used_version" : "v1.3.1",
			"wrapped_by" : "Services/Excel",
			"added_by" : "Jesús López <lopez@leifos.com>",
			"last_update" : "2016-03-22",
			"last_update_by" : "Jesús López <lopez@leifos.com>",
			"approved-by": "",
			"approved-date": "YYYY-MM-DD"
		},
		"jumbojett/openid-connect-php" : {
			"source": "https://github.com/jumbojett/OpenID-Connect-PHP",
			"used_version": "v0.7.0",
			"added_by": "Stefan Meyer <smeyer.ilias@gmx.de>",
			"wrapped_by": null,
			"last_update": "2018-10-20",
			"last_update_by": "Stefan Meyer <smeyer.ilias@gmx.de",
			"approved_by": "Jour Fixe",
			"approved-date": "2018-02-26"
                },
		"slim/slim": {
			"source": "https://github.com/slimphp/Slim",
			"used_version": "v3.11",
			"added_by": "Stefan Meyer <smeyer.ilias@gmx.de",
			"wrapped_by": "Services/WebServices/Rest",
			"last_update": "2018-12-14",
			"last_update_by": "Stefan Meyer <smeyer.ilias@gmx.de>",
			"approved-by": "Jour Fixe",
			"approved-date": "2018-12-03"
		},
		"friendsofphp/php-cs-fixer": {
			"source": "https://github.com/FriendsOfPHP/PHP-CS-Fixer",
			"used_version": "2.15",
			"added_by": "Guido Vollbach <gvollbach@databaay.de",
			"wrapped_by": null,
			"last_update": "2019-07-11",
			"last_update_by": "Guido Vollbach <gvollbach@databaay.de",
			"approved-by": "Jour Fixe",
			"approved-date": "YYYY-MM-DD"
		},
		"symfony/console": {
			"source": "https://github.com/symfony/console",
			"used_version": "v4.2",
			"added_by": "Richard Klees <richard.klees@concepts-and-training.de>",
			"last_update": "2019-04-29",
			"last_update_by": "Richard Klees <richard.klees@concepts-and-training.de>",
			"approved-by": "Jour Fixe",
			"approved-date": "2019-07-01"
		},
		"ramsey/uuid": {
			"source": "https://github.com/ramsey/uuid",
			"used_version": "v3.8",
			"added_by": "Theodor Truffer <tt@studer-raimann.ch>",
			"wrapped_by": null,
			"last_update": "2019-07-10",
			"last_update_by": "Theodor Truffer <tt@studer-raimann.ch>",
			"approved-by": "Jour Fixe",
			"approved-date": "2019-07-15"
		},

		"patches": {
			"tecnickcom/tcpdf": {
				"ILIAS TCPDF Patches": "patches/tcpdf.patch"
			},
			"phpmailer/phpmailer": {
				"ILIAS PhpMailer Patches": "patches/phpmailer.patch"
			},
			"simplesamlphp/simplesamlphp": {
				"ILIAS SimpleSAMLphp Patches": "patches/simplesamlphp.patch"
			}
		}
	}
}<|MERGE_RESOLUTION|>--- conflicted
+++ resolved
@@ -36,14 +36,10 @@
 		"phpoffice/phpspreadsheet": "^1.3.1",
 		"jumbojett/openid-connect-php": "^0.7.0",
 		"sabre/dav": "~3.2.2",
-<<<<<<< HEAD
 		"symfony/console" : "^4.2",
-		"slim/slim": "^3.11"
-=======
 		"slim/slim": "^3.11",
 		"symfony/console" : "^4.2",
 		"ramsey/uuid": "^3.8"
->>>>>>> 0c6ce012
 	},
 	"require-dev": {
 		"mikey179/vfsstream": "^1.6",
