--- conflicted
+++ resolved
@@ -6,26 +6,16 @@
 	"require": {
 		"cweagans/composer-patches": "~1.0",
 		"filp/whoops": "^2.0",
-<<<<<<< HEAD
-	    "monolog/monolog": "^1.15",
-	    "phpoffice/phpexcel": "^1.8.1",
-=======
 		"monolog/monolog": "^1.15",
 		"phpoffice/phpexcel": "^1.8.1",
->>>>>>> 9c614c1c
 		"technosophos/LibRIS": "^2.0.2",
 		"ezyang/htmlpurifier": "^4.7.0",
 		"phpmailer/phpmailer": "^5.2",
 		"phansys/getid3": "^1.9.4",
-<<<<<<< HEAD
+		"geshi/geshi": "dev-master",
+		"tecnickcom/tcpdf": "^6.2.12",
 		"pimple/pimple" : "^3.0",
 		"symfony/yaml": "^3.1"
-
-=======
-		"geshi/geshi": "dev-master",
-		"tecnickcom/tcpdf": "^6.2.12",
-		"pimple/pimple" : "^3.0"
->>>>>>> 9c614c1c
 	},
 	"autoload": {
 		"psr-4" : { "ILIAS\\" : "../../src" }
@@ -118,7 +108,6 @@
 			"added_by" : "Richard Klees <richard.klees@concepts-and-training.de>",
 			"last_update" : "2016-02-29",
 			"last_update_by" : "Richard Klees <richard.klees@concepts-and-training.de>"
-<<<<<<< HEAD
 		},
 		"symfony/yaml" : {
 			"source": "https://github.com/symfony/yaml.git",
@@ -127,14 +116,11 @@
 			"wrapped_by": "ILIAS\\UI\\Crawler",
 			"last_update": "2016-05-31",
 			"last_update_by": "Timon Amstutz <timon.amstutz@ilub.unibe.ch>"
-=======
-
 		},
 		"patches": {
 			"tecnickcom/tcpdf": {
 				"ILIAS TCPDF Patches": "patches/tcpdf.patch"
 			}
->>>>>>> 9c614c1c
 		}
 	}
 }