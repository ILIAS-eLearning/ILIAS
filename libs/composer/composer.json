{
	"name": "ilias/deps",
	"description": "Dependencies of ILIAS",
	"license": "GPL v3",
	"authors": [],
	"require": {
		"filp/whoops": "^2.0",
<<<<<<< HEAD
		"monolog/monolog": "^1.15",
		"pimple/pimple": "^3.0"
	},
	"autoload": {
		"psr-4" : { "ILIAS\\" : "../../src" }
=======
        "monolog/monolog": "^1.15",
        "phpoffice/phpexcel": "^1.8.1",
		"technosophos/LibRIS": "^2.0.2",
		"ezyang/htmlpurifier": "^4.7.0",
		"phpmailer/phpmailer": "^5.2"
>>>>>>> 7f7216f6
	},
	"extra": {
		"technosophos/LibRIS" : {
			"source" : "github.com/filp/whoops",
			"used_version" : "v2.0.2",
			"wrapped_by" : "Modules/Bibliographic/classes/Types/Ris/class.ilRisWrapper.php",
			"added_by" : "Fabian Schmid <fs@studer-raimann.ch>",
			"last_update" : "2016-03-31",
			"last_update_by" : "Fabian Schmid <fs@studer-raimann.ch>"
		},
		"filp/whoops" : {
			"source" : "github.com/filp/whoops",
			"used_version" : "v2.1.0",
			"wrapped_by" : null,
			"added_by" : "Denis Klöpfer <denis.kloepfer@concepts-and-training.de>",
			"last_update" : "2016-03-22",
			"last_update_by" : "Jörg Lützenkirchen <luetzenkirchen@leifos.com>"
		},
		"monolog/monolog" : {
			"source" : "https://github.com/Seldaek/monolog",
			"used_version" : "v1.18.1",
			"wrapped_by" : "Services/Logging",
<<<<<<< HEAD
			"added_by" : "Stefan Meyer <smeyer.ilias@gmx.de",
			"last_update" : "2016-02-17",
			"last_update_by" : "Stefan Meyer <smeyer.ilias@gmx.de"
		},
		"pimple/pimple" : {
			"source" : "https://github.com/silexphp/Pimple.git",
			"used_version" : "v3.0.2",
			"added_by" : "Richard Klees <richard.klees@concepts-and-training.de>",
			"wrapped_by" : "ILIAS\\DIC\\Container",
			"last_update" : "2016-02-29",
			"last_update_by" : "Richard Klees <richard.klees@concepts-and-training.de>"
=======
			"added_by" : "Stefan Meyer <smeyer.ilias@gmx.de>",
			"last_update" : "2016-03-22",
			"last_update_by" : "Jörg Lützenkirchen <luetzenkirchen@leifos.com>"
		},
		"phpoffice/phpexcel" : {
			"source" : "https://github.com/PHPOffice/PHPExcel",
			"used_version" : "v1.8.1",
			"wrapped_by" : "Services/Excel",
			"added_by" : "Jörg Lützenkirchen <luetzenkirchen@leifos.com>",
			"last_update" : "2016-03-22",
			"last_update_by" : "Jörg Lützenkirchen <luetzenkirchen@leifos.com>"
		},
		"ezyang/htmlpurifier" : {
			"source" : "http://repo.or.cz/htmlpurifier.git",
			"used_version" : "v4.7.0",
			"wrapped_by" : "Services/Html",
			"added_by" : "Michael Jansen <mjansen@databay.de>",
			"last_update" : "2016-04-01",
			"last_update_by" : "Michael Jansen <mjansen@databay.de>"
		},
		"phpmailer/phpmailer" : {
			"source" : "https://github.com/PHPMailer/PHPMailer",
			"used_version" : "v5.2.14",
			"wrapped_by" : "Services/Mail",
			"added_by" : "Maximilian Becker <mbecker@databay.de>",
			"last_update" : "2016-04-01",
			"last_update_by" : "Michael Jansen <mjansen@databay.de>"
>>>>>>> 7f7216f6
		}
	}
}<|MERGE_RESOLUTION|>--- conflicted
+++ resolved
@@ -5,19 +5,15 @@
 	"authors": [],
 	"require": {
 		"filp/whoops": "^2.0",
-<<<<<<< HEAD
 		"monolog/monolog": "^1.15",
-		"pimple/pimple": "^3.0"
+		"pimple/pimple": "^3.0",
+		"phpoffice/phpexcel": "^1.8.1",
+		"technosophos/LibRIS": "^2.0.2",
+		"ezyang/htmlpurifier": "^4.7.0",
+		"phpmailer/phpmailer": "^5.2"
 	},
 	"autoload": {
 		"psr-4" : { "ILIAS\\" : "../../src" }
-=======
-        "monolog/monolog": "^1.15",
-        "phpoffice/phpexcel": "^1.8.1",
-		"technosophos/LibRIS": "^2.0.2",
-		"ezyang/htmlpurifier": "^4.7.0",
-		"phpmailer/phpmailer": "^5.2"
->>>>>>> 7f7216f6
 	},
 	"extra": {
 		"technosophos/LibRIS" : {
@@ -40,10 +36,9 @@
 			"source" : "https://github.com/Seldaek/monolog",
 			"used_version" : "v1.18.1",
 			"wrapped_by" : "Services/Logging",
-<<<<<<< HEAD
-			"added_by" : "Stefan Meyer <smeyer.ilias@gmx.de",
-			"last_update" : "2016-02-17",
-			"last_update_by" : "Stefan Meyer <smeyer.ilias@gmx.de"
+			"added_by" : "Stefan Meyer <smeyer.ilias@gmx.de>",
+			"last_update" : "2016-03-22",
+			"last_update_by" : "Jörg Lützenkirchen <luetzenkirchen@leifos.com>"
 		},
 		"pimple/pimple" : {
 			"source" : "https://github.com/silexphp/Pimple.git",
@@ -52,10 +47,6 @@
 			"wrapped_by" : "ILIAS\\DIC\\Container",
 			"last_update" : "2016-02-29",
 			"last_update_by" : "Richard Klees <richard.klees@concepts-and-training.de>"
-=======
-			"added_by" : "Stefan Meyer <smeyer.ilias@gmx.de>",
-			"last_update" : "2016-03-22",
-			"last_update_by" : "Jörg Lützenkirchen <luetzenkirchen@leifos.com>"
 		},
 		"phpoffice/phpexcel" : {
 			"source" : "https://github.com/PHPOffice/PHPExcel",
@@ -80,7 +71,6 @@
 			"added_by" : "Maximilian Becker <mbecker@databay.de>",
 			"last_update" : "2016-04-01",
 			"last_update_by" : "Michael Jansen <mjansen@databay.de>"
->>>>>>> 7f7216f6
 		}
 	}
 }