--- conflicted
+++ resolved
@@ -3,7 +3,6 @@
         "name": "cweagans/composer-patches",
         "version": "1.5.0",
         "version_normalized": "1.5.0.0",
-<<<<<<< HEAD
         "source": {
             "type": "git",
             "url": "https://github.com/cweagans/composer-patches.git",
@@ -45,6 +44,57 @@
             }
         ],
         "description": "Provides a way to patch Composer packages."
+    },
+    {
+        "name": "ezyang/htmlpurifier",
+        "version": "v4.7.0",
+        "version_normalized": "4.7.0.0",
+        "source": {
+            "type": "git",
+            "url": "https://github.com/ezyang/htmlpurifier.git",
+            "reference": "ae1828d955112356f7677c465f94f7deb7d27a40"
+        },
+        "dist": {
+            "type": "zip",
+            "url": "https://api.github.com/repos/ezyang/htmlpurifier/zipball/ae1828d955112356f7677c465f94f7deb7d27a40",
+            "reference": "ae1828d955112356f7677c465f94f7deb7d27a40",
+            "shasum": ""
+        },
+        "require": {
+            "php": ">=5.2"
+        },
+        "time": "2015-08-05 01:03:42",
+        "type": "library",
+        "extra": {
+            "patches_applied": {
+                "ILIAS HTML Purifier Patches": "patches/htmlpurifier.patch"
+            }
+        },
+        "installation-source": "dist",
+        "autoload": {
+            "psr-0": {
+                "HTMLPurifier": "library/"
+            },
+            "files": [
+                "library/HTMLPurifier.composer.php"
+            ]
+        },
+        "notification-url": "https://packagist.org/downloads/",
+        "license": [
+            "LGPL"
+        ],
+        "authors": [
+            {
+                "name": "Edward Z. Yang",
+                "email": "admin@htmlpurifier.org",
+                "homepage": "http://ezyang.com"
+            }
+        ],
+        "description": "Standards compliant HTML filter written in PHP",
+        "homepage": "http://htmlpurifier.org/",
+        "keywords": [
+            "html"
+        ]
     },
     {
         "name": "filp/whoops",
@@ -109,55 +159,85 @@
         ]
     },
     {
+        "name": "geshi/geshi",
+        "version": "dev-master",
+        "version_normalized": "9999999-dev",
+        "source": {
+            "type": "git",
+            "url": "https://github.com/GeSHi/geshi-1.0.git",
+            "reference": "ac5c9c1f26eba2e6d0a9e374dc3d8316b586cdcc"
+        },
+        "dist": {
+            "type": "zip",
+            "url": "https://api.github.com/repos/GeSHi/geshi-1.0/zipball/ac5c9c1f26eba2e6d0a9e374dc3d8316b586cdcc",
+            "reference": "ac5c9c1f26eba2e6d0a9e374dc3d8316b586cdcc",
+            "shasum": ""
+        },
+        "time": "2016-02-01 23:14:34",
+        "type": "library",
+        "installation-source": "source",
+        "autoload": {
+            "classmap": [
+                "src/geshi/",
+                "src/geshi.php"
+            ]
+        },
+        "notification-url": "https://packagist.org/downloads/",
+        "license": [
+            "GPL-2.0+"
+        ],
+        "authors": [
+            {
+                "name": "Benny Baumann",
+                "email": "BenBE@geshi.org",
+                "homepage": "http://blog.benny-baumann.de/",
+                "role": "Developer"
+            }
+        ],
+        "description": "Generic Syntax Highlighter",
+        "homepage": "http://qbnz.com/highlighter/"
+    },
+    {
         "name": "psr/log",
         "version": "1.0.0",
         "version_normalized": "1.0.0.0",
-=======
->>>>>>> 2547770e
-        "source": {
-            "type": "git",
-            "url": "https://github.com/cweagans/composer-patches.git",
-            "reference": "8de7c73b2eae217f4e7028d7262ff2330aa4b4e8"
-        },
-        "dist": {
-            "type": "zip",
-            "url": "https://api.github.com/repos/cweagans/composer-patches/zipball/8de7c73b2eae217f4e7028d7262ff2330aa4b4e8",
-            "reference": "8de7c73b2eae217f4e7028d7262ff2330aa4b4e8",
-            "shasum": ""
-        },
-        "require": {
-            "composer-plugin-api": "^1.0",
-            "php": ">=5.3.0"
-        },
-        "require-dev": {
-            "composer/composer": "~1.0",
-            "phpunit/phpunit": "~4.6"
-        },
-        "time": "2016-03-28 18:54:21",
-        "type": "composer-plugin",
-        "extra": {
-            "class": "cweagans\\Composer\\Patches"
-        },
-        "installation-source": "dist",
-        "autoload": {
-            "psr-4": {
-                "cweagans\\Composer\\": "src"
-            }
-        },
-        "notification-url": "https://packagist.org/downloads/",
-        "license": [
-            "BSD"
-        ],
-        "authors": [
-            {
-                "name": "Cameron Eagans",
-                "email": "me@cweagans.net"
-            }
-        ],
-        "description": "Provides a way to patch Composer packages."
-    },
-    {
-<<<<<<< HEAD
+        "source": {
+            "type": "git",
+            "url": "https://github.com/php-fig/log.git",
+            "reference": "fe0936ee26643249e916849d48e3a51d5f5e278b"
+        },
+        "dist": {
+            "type": "zip",
+            "url": "https://api.github.com/repos/php-fig/log/zipball/fe0936ee26643249e916849d48e3a51d5f5e278b",
+            "reference": "fe0936ee26643249e916849d48e3a51d5f5e278b",
+            "shasum": ""
+        },
+        "time": "2012-12-21 11:40:51",
+        "type": "library",
+        "installation-source": "dist",
+        "autoload": {
+            "psr-0": {
+                "Psr\\Log\\": ""
+            }
+        },
+        "notification-url": "https://packagist.org/downloads/",
+        "license": [
+            "MIT"
+        ],
+        "authors": [
+            {
+                "name": "PHP-FIG",
+                "homepage": "http://www.php-fig.org/"
+            }
+        ],
+        "description": "Common interface for logging libraries",
+        "keywords": [
+            "log",
+            "psr",
+            "psr-3"
+        ]
+    },
+    {
         "name": "monolog/monolog",
         "version": "1.19.0",
         "version_normalized": "1.19.0.0",
@@ -238,164 +318,52 @@
         ]
     },
     {
-        "name": "phpoffice/phpexcel",
-        "version": "1.8.1",
-        "version_normalized": "1.8.1.0",
-=======
-        "name": "ezyang/htmlpurifier",
-        "version": "v4.7.0",
-        "version_normalized": "4.7.0.0",
->>>>>>> 2547770e
-        "source": {
-            "type": "git",
-            "url": "https://github.com/ezyang/htmlpurifier.git",
-            "reference": "ae1828d955112356f7677c465f94f7deb7d27a40"
-        },
-        "dist": {
-            "type": "zip",
-            "url": "https://api.github.com/repos/ezyang/htmlpurifier/zipball/ae1828d955112356f7677c465f94f7deb7d27a40",
-            "reference": "ae1828d955112356f7677c465f94f7deb7d27a40",
-            "shasum": ""
-        },
-        "require": {
-            "php": ">=5.2"
-        },
-        "time": "2015-08-05 01:03:42",
-        "type": "library",
-        "extra": {
-            "patches_applied": {
-                "ILIAS HTML Purifier Patches": "patches/htmlpurifier.patch"
-            }
-        },
+        "name": "phansys/getid3",
+        "version": "v1.9.4-p2",
+        "version_normalized": "1.9.4.0-patch2",
+        "target-dir": "GetId3",
+        "source": {
+            "type": "git",
+            "url": "https://github.com/phansys/GetId3.git",
+            "reference": "cfd6e1c5bdbb6f042bc33b53559b1ff9775426dd"
+        },
+        "dist": {
+            "type": "zip",
+            "url": "https://api.github.com/repos/phansys/GetId3/zipball/cfd6e1c5bdbb6f042bc33b53559b1ff9775426dd",
+            "reference": "cfd6e1c5bdbb6f042bc33b53559b1ff9775426dd",
+            "shasum": ""
+        },
+        "suggest": {
+            "ext-exif": "EXIF extension is required for graphic modules."
+        },
+        "time": "2012-08-30 21:21:23",
+        "type": "library",
         "installation-source": "dist",
         "autoload": {
             "psr-0": {
-                "HTMLPurifier": "library/"
-            },
-            "files": [
-                "library/HTMLPurifier.composer.php"
-            ]
-        },
-        "notification-url": "https://packagist.org/downloads/",
-        "license": [
-            "LGPL"
-        ],
-        "authors": [
-            {
-                "name": "Edward Z. Yang",
-                "email": "admin@htmlpurifier.org",
-                "homepage": "http://ezyang.com"
-            }
-        ],
-        "description": "Standards compliant HTML filter written in PHP",
-        "homepage": "http://htmlpurifier.org/",
-        "keywords": [
-            "html"
-        ]
-    },
-    {
-        "name": "filp/whoops",
-        "version": "2.1.2",
-        "version_normalized": "2.1.2.0",
-        "source": {
-            "type": "git",
-            "url": "https://github.com/filp/whoops.git",
-            "reference": "d13505b240a6f580bc75ba591da30299d6cb0eec"
-        },
-        "dist": {
-            "type": "zip",
-            "url": "https://api.github.com/repos/filp/whoops/zipball/d13505b240a6f580bc75ba591da30299d6cb0eec",
-            "reference": "d13505b240a6f580bc75ba591da30299d6cb0eec",
-            "shasum": ""
-        },
-        "require": {
-            "php": ">=5.5.9"
-        },
-        "require-dev": {
-            "mockery/mockery": "0.9.*",
-            "phpunit/phpunit": "^4.8 || ^5.0",
-            "symfony/var-dumper": "~3.0"
-        },
-        "suggest": {
-            "symfony/var-dumper": "Pretty print complex values better with var-dumper available",
-            "whoops/soap": "Formats errors as SOAP responses"
-        },
-        "time": "2016-04-07 06:16:25",
-        "type": "library",
-        "extra": {
-            "branch-alias": {
-                "dev-master": "2.0-dev"
-            }
-        },
-        "installation-source": "dist",
-        "autoload": {
-            "psr-4": {
-                "Whoops\\": "src/Whoops/"
-            }
-        },
-        "notification-url": "https://packagist.org/downloads/",
-        "license": [
-            "MIT"
-        ],
-        "authors": [
-            {
-                "name": "Filipe Dobreira",
-                "homepage": "https://github.com/filp",
-                "role": "Developer"
-            }
-        ],
-        "description": "php error handling for cool kids",
-        "homepage": "https://github.com/filp/whoops",
-        "keywords": [
-            "error",
-            "exception",
-            "handling",
-            "library",
-            "whoops",
-            "zf2"
-        ]
-    },
-    {
-        "name": "geshi/geshi",
-        "version": "dev-master",
-        "version_normalized": "9999999-dev",
-        "source": {
-            "type": "git",
-            "url": "https://github.com/GeSHi/geshi-1.0.git",
-            "reference": "ac5c9c1f26eba2e6d0a9e374dc3d8316b586cdcc"
-        },
-        "dist": {
-            "type": "zip",
-            "url": "https://api.github.com/repos/GeSHi/geshi-1.0/zipball/ac5c9c1f26eba2e6d0a9e374dc3d8316b586cdcc",
-            "reference": "ac5c9c1f26eba2e6d0a9e374dc3d8316b586cdcc",
-            "shasum": ""
-        },
-        "time": "2016-02-01 23:14:34",
-        "type": "library",
-        "installation-source": "source",
-        "autoload": {
-            "classmap": [
-                "src/geshi/",
-                "src/geshi.php"
-            ]
-        },
-        "notification-url": "https://packagist.org/downloads/",
-        "license": [
-            "GPL-2.0+"
-        ],
-        "authors": [
-            {
-                "name": "Benny Baumann",
-                "email": "BenBE@geshi.org",
-                "homepage": "http://blog.benny-baumann.de/",
-                "role": "Developer"
-            }
-        ],
-        "description": "Generic Syntax Highlighter",
-        "homepage": "http://qbnz.com/highlighter/"
-    },
-    {
-<<<<<<< HEAD
+                "GetId3_": ""
+            }
+        },
+        "notification-url": "https://packagist.org/downloads/",
+        "license": [
+            "GPL"
+        ],
+        "authors": [
+            {
+                "name": "James Heinrich",
+                "email": "info@getid3.org",
+                "homepage": "http://www.getid3.org"
+            }
+        ],
+        "description": "This package integrates the GetId3 library with the Symfony2 project, emulating the PSR-0 CS",
+        "homepage": "http://www.getid3.org",
+        "keywords": [
+            "getid3",
+            "metadata",
+            "tags"
+        ]
+    },
+    {
         "name": "phpmailer/phpmailer",
         "version": "v5.2.15",
         "version_normalized": "5.2.15.0",
@@ -458,116 +426,145 @@
         "description": "PHPMailer is a full-featured email creation and transfer class for PHP"
     },
     {
-        "name": "phansys/getid3",
-        "version": "v1.9.4-p2",
-        "version_normalized": "1.9.4.0-patch2",
-        "target-dir": "GetId3",
-=======
-        "name": "psr/log",
-        "version": "1.0.0",
-        "version_normalized": "1.0.0.0",
->>>>>>> 2547770e
-        "source": {
-            "type": "git",
-            "url": "https://github.com/php-fig/log.git",
-            "reference": "fe0936ee26643249e916849d48e3a51d5f5e278b"
-        },
-        "dist": {
-            "type": "zip",
-            "url": "https://api.github.com/repos/php-fig/log/zipball/fe0936ee26643249e916849d48e3a51d5f5e278b",
-            "reference": "fe0936ee26643249e916849d48e3a51d5f5e278b",
-            "shasum": ""
-        },
-        "time": "2012-12-21 11:40:51",
+        "name": "phpoffice/phpexcel",
+        "version": "1.8.1",
+        "version_normalized": "1.8.1.0",
+        "source": {
+            "type": "git",
+            "url": "https://github.com/PHPOffice/PHPExcel.git",
+            "reference": "372c7cbb695a6f6f1e62649381aeaa37e7e70b32"
+        },
+        "dist": {
+            "type": "zip",
+            "url": "https://api.github.com/repos/PHPOffice/PHPExcel/zipball/372c7cbb695a6f6f1e62649381aeaa37e7e70b32",
+            "reference": "372c7cbb695a6f6f1e62649381aeaa37e7e70b32",
+            "shasum": ""
+        },
+        "require": {
+            "ext-xml": "*",
+            "ext-xmlwriter": "*",
+            "php": ">=5.2.0"
+        },
+        "time": "2015-05-01 07:00:55",
         "type": "library",
         "installation-source": "dist",
         "autoload": {
             "psr-0": {
-                "Psr\\Log\\": ""
-            }
-        },
-        "notification-url": "https://packagist.org/downloads/",
-        "license": [
-            "MIT"
-        ],
-        "authors": [
-            {
-                "name": "PHP-FIG",
-                "homepage": "http://www.php-fig.org/"
-            }
-        ],
-        "description": "Common interface for logging libraries",
-        "keywords": [
-            "log",
-            "psr",
-            "psr-3"
-        ]
-    },
-    {
-<<<<<<< HEAD
-        "name": "geshi/geshi",
-        "version": "dev-master",
-        "version_normalized": "9999999-dev",
-=======
-        "name": "monolog/monolog",
-        "version": "1.19.0",
-        "version_normalized": "1.19.0.0",
-        "source": {
-            "type": "git",
-            "url": "https://github.com/Seldaek/monolog.git",
-            "reference": "5f56ed5212dc509c8dc8caeba2715732abb32dbf"
-        },
-        "dist": {
-            "type": "zip",
-            "url": "https://api.github.com/repos/Seldaek/monolog/zipball/5f56ed5212dc509c8dc8caeba2715732abb32dbf",
-            "reference": "5f56ed5212dc509c8dc8caeba2715732abb32dbf",
-            "shasum": ""
-        },
-        "require": {
-            "php": ">=5.3.0",
-            "psr/log": "~1.0"
-        },
-        "provide": {
-            "psr/log-implementation": "1.0.0"
-        },
-        "require-dev": {
-            "aws/aws-sdk-php": "^2.4.9",
-            "doctrine/couchdb": "~1.0@dev",
-            "graylog2/gelf-php": "~1.0",
-            "jakub-onderka/php-parallel-lint": "0.9",
-            "php-amqplib/php-amqplib": "~2.4",
-            "php-console/php-console": "^3.1.3",
-            "phpunit/phpunit": "~4.5",
-            "phpunit/phpunit-mock-objects": "2.3.0",
-            "raven/raven": "^0.13",
-            "ruflin/elastica": ">=0.90 <3.0",
-            "swiftmailer/swiftmailer": "~5.3"
-        },
-        "suggest": {
-            "aws/aws-sdk-php": "Allow sending log messages to AWS services like DynamoDB",
-            "doctrine/couchdb": "Allow sending log messages to a CouchDB server",
-            "ext-amqp": "Allow sending log messages to an AMQP server (1.0+ required)",
-            "ext-mongo": "Allow sending log messages to a MongoDB server",
-            "graylog2/gelf-php": "Allow sending log messages to a GrayLog2 server",
-            "mongodb/mongodb": "Allow sending log messages to a MongoDB server via PHP Driver",
-            "php-amqplib/php-amqplib": "Allow sending log messages to an AMQP server using php-amqplib",
-            "php-console/php-console": "Allow sending log messages to Google Chrome",
-            "raven/raven": "Allow sending log messages to a Sentry server",
-            "rollbar/rollbar": "Allow sending log messages to Rollbar",
-            "ruflin/elastica": "Allow sending log messages to an Elastic Search server"
-        },
-        "time": "2016-04-12 18:29:35",
+                "PHPExcel": "Classes/"
+            }
+        },
+        "notification-url": "https://packagist.org/downloads/",
+        "license": [
+            "LGPL"
+        ],
+        "authors": [
+            {
+                "name": "Maarten Balliauw",
+                "homepage": "http://blog.maartenballiauw.be"
+            },
+            {
+                "name": "Mark Baker"
+            },
+            {
+                "name": "Franck Lefevre",
+                "homepage": "http://blog.rootslabs.net"
+            },
+            {
+                "name": "Erik Tilt"
+            }
+        ],
+        "description": "PHPExcel - OpenXML - Read, Create and Write Spreadsheet documents in PHP - Spreadsheet engine",
+        "homepage": "http://phpexcel.codeplex.com",
+        "keywords": [
+            "OpenXML",
+            "excel",
+            "php",
+            "spreadsheet",
+            "xls",
+            "xlsx"
+        ]
+    },
+    {
+        "name": "pimple/pimple",
+        "version": "v3.0.2",
+        "version_normalized": "3.0.2.0",
+        "source": {
+            "type": "git",
+            "url": "https://github.com/silexphp/Pimple.git",
+            "reference": "a30f7d6e57565a2e1a316e1baf2a483f788b258a"
+        },
+        "dist": {
+            "type": "zip",
+            "url": "https://api.github.com/repos/silexphp/Pimple/zipball/a30f7d6e57565a2e1a316e1baf2a483f788b258a",
+            "reference": "a30f7d6e57565a2e1a316e1baf2a483f788b258a",
+            "shasum": ""
+        },
+        "require": {
+            "php": ">=5.3.0"
+        },
+        "time": "2015-09-11 15:10:35",
         "type": "library",
         "extra": {
             "branch-alias": {
-                "dev-master": "2.0.x-dev"
+                "dev-master": "3.0.x-dev"
+            }
+        },
+        "installation-source": "dist",
+        "autoload": {
+            "psr-0": {
+                "Pimple": "src/"
+            }
+        },
+        "notification-url": "https://packagist.org/downloads/",
+        "license": [
+            "MIT"
+        ],
+        "authors": [
+            {
+                "name": "Fabien Potencier",
+                "email": "fabien@symfony.com"
+            }
+        ],
+        "description": "Pimple, a simple Dependency Injection Container",
+        "homepage": "http://pimple.sensiolabs.org",
+        "keywords": [
+            "container",
+            "dependency injection"
+        ]
+    },
+    {
+        "name": "symfony/yaml",
+        "version": "v3.1.1",
+        "version_normalized": "3.1.1.0",
+        "source": {
+            "type": "git",
+            "url": "https://github.com/symfony/yaml.git",
+            "reference": "c5a7e7fc273c758b92b85dcb9c46149ccda89623"
+        },
+        "dist": {
+            "type": "zip",
+            "url": "https://api.github.com/repos/symfony/yaml/zipball/c5a7e7fc273c758b92b85dcb9c46149ccda89623",
+            "reference": "c5a7e7fc273c758b92b85dcb9c46149ccda89623",
+            "shasum": ""
+        },
+        "require": {
+            "php": ">=5.5.9"
+        },
+        "time": "2016-06-14 11:18:07",
+        "type": "library",
+        "extra": {
+            "branch-alias": {
+                "dev-master": "3.1-dev"
             }
         },
         "installation-source": "dist",
         "autoload": {
             "psr-4": {
-                "Monolog\\": "src/Monolog"
-            }
+                "Symfony\\Component\\Yaml\\": ""
+            },
+            "exclude-from-classmap": [
+                "/Tests/"
+            ]
         },
         "notification-url": "https://packagist.org/downloads/",
         "license": [
@@ -575,130 +572,63 @@
         ],
         "authors": [
             {
-                "name": "Jordi Boggiano",
-                "email": "j.boggiano@seld.be",
-                "homepage": "http://seld.be"
-            }
-        ],
-        "description": "Sends your logs to files, sockets, inboxes, databases and various web services",
-        "homepage": "http://github.com/Seldaek/monolog",
-        "keywords": [
-            "log",
-            "logging",
-            "psr-3"
-        ]
-    },
-    {
-        "name": "phansys/getid3",
-        "version": "v1.9.4-p2",
-        "version_normalized": "1.9.4.0-patch2",
-        "target-dir": "GetId3",
-        "source": {
-            "type": "git",
-            "url": "https://github.com/phansys/GetId3.git",
-            "reference": "cfd6e1c5bdbb6f042bc33b53559b1ff9775426dd"
-        },
-        "dist": {
-            "type": "zip",
-            "url": "https://api.github.com/repos/phansys/GetId3/zipball/cfd6e1c5bdbb6f042bc33b53559b1ff9775426dd",
-            "reference": "cfd6e1c5bdbb6f042bc33b53559b1ff9775426dd",
-            "shasum": ""
-        },
-        "suggest": {
-            "ext-exif": "EXIF extension is required for graphic modules."
-        },
-        "time": "2012-08-30 21:21:23",
+                "name": "Fabien Potencier",
+                "email": "fabien@symfony.com"
+            },
+            {
+                "name": "Symfony Community",
+                "homepage": "https://symfony.com/contributors"
+            }
+        ],
+        "description": "Symfony Yaml Component",
+        "homepage": "https://symfony.com"
+    },
+    {
+        "name": "technosophos/LibRIS",
+        "version": "2.0.2",
+        "version_normalized": "2.0.2.0",
+        "source": {
+            "type": "git",
+            "url": "https://github.com/technosophos/LibRIS.git",
+            "reference": "5b6628ece0e57e90bd54f3b2d8de922dc4cc662c"
+        },
+        "dist": {
+            "type": "zip",
+            "url": "https://api.github.com/repos/technosophos/LibRIS/zipball/5b6628ece0e57e90bd54f3b2d8de922dc4cc662c",
+            "reference": "5b6628ece0e57e90bd54f3b2d8de922dc4cc662c",
+            "shasum": ""
+        },
+        "require": {
+            "php": ">=5.3.0"
+        },
+        "time": "2012-03-14 16:36:15",
         "type": "library",
         "installation-source": "dist",
         "autoload": {
             "psr-0": {
-                "GetId3_": ""
-            }
-        },
-        "notification-url": "https://packagist.org/downloads/",
-        "license": [
-            "GPL"
-        ],
-        "authors": [
-            {
-                "name": "James Heinrich",
-                "email": "info@getid3.org",
-                "homepage": "http://www.getid3.org"
-            }
-        ],
-        "description": "This package integrates the GetId3 library with the Symfony2 project, emulating the PSR-0 CS",
-        "homepage": "http://www.getid3.org",
-        "keywords": [
-            "getid3",
-            "metadata",
-            "tags"
-        ]
-    },
-    {
-        "name": "phpmailer/phpmailer",
-        "version": "v5.2.15",
-        "version_normalized": "5.2.15.0",
->>>>>>> 2547770e
-        "source": {
-            "type": "git",
-            "url": "https://github.com/PHPMailer/PHPMailer.git",
-            "reference": "d0186171b28af4f06ac2ad8a84a8f3d6cbc3ba6c"
-        },
-        "dist": {
-            "type": "zip",
-            "url": "https://api.github.com/repos/PHPMailer/PHPMailer/zipball/d0186171b28af4f06ac2ad8a84a8f3d6cbc3ba6c",
-            "reference": "d0186171b28af4f06ac2ad8a84a8f3d6cbc3ba6c",
-            "shasum": ""
-        },
-        "require": {
-            "php": ">=5.0.0"
-        },
-        "require-dev": {
-            "phpdocumentor/phpdocumentor": "*",
-            "phpunit/phpunit": "4.7.*"
-        },
-        "suggest": {
-            "league/oauth2-google": "Needed for Google XOAUTH2 authentication"
-        },
-        "time": "2016-05-10 18:39:36",
-        "type": "library",
-        "installation-source": "dist",
-        "autoload": {
-            "classmap": [
-                "class.phpmailer.php",
-                "class.phpmaileroauth.php",
-                "class.phpmaileroauthgoogle.php",
-                "class.smtp.php",
-                "class.pop3.php",
-                "extras/EasyPeasyICS.php",
-                "extras/ntlm_sasl_client.php"
-            ]
-        },
-        "notification-url": "https://packagist.org/downloads/",
-        "license": [
-            "LGPL-2.1"
-        ],
-        "authors": [
-            {
-                "name": "Jim Jagielski",
-                "email": "jimjag@gmail.com"
-            },
-            {
-                "name": "Marcus Bointon",
-                "email": "phpmailer@synchromedia.co.uk"
-            },
-            {
-                "name": "Andy Prevost",
-                "email": "codeworxtech@users.sourceforge.net"
-            },
-            {
-                "name": "Brent R. Matzelle"
-            }
-        ],
-        "description": "PHPMailer is a full-featured email creation and transfer class for PHP"
-    },
-    {
-<<<<<<< HEAD
+                "LibRIS": "src/"
+            }
+        },
+        "notification-url": "https://packagist.org/downloads/",
+        "license": [
+            "MIT or GPLv2"
+        ],
+        "authors": [
+            {
+                "name": "M Butcher",
+                "homepage": "http://technosophos.com"
+            }
+        ],
+        "description": "An RIS parser. RIS is a format for reference metadata.",
+        "homepage": "https://github.com/technosophos/LibRIS",
+        "keywords": [
+            "Bibliography",
+            "File parser",
+            "RIS",
+            "Reference"
+        ]
+    },
+    {
         "name": "tecnickcom/tcpdf",
         "version": "6.2.12",
         "version_normalized": "6.2.12.0",
@@ -767,252 +697,5 @@
             "pdf417",
             "qrcode"
         ]
-    },
-    {
-        "name": "pimple/pimple",
-        "version": "v3.0.2",
-        "version_normalized": "3.0.2.0",
-        "source": {
-            "type": "git",
-            "url": "https://github.com/silexphp/Pimple.git",
-            "reference": "a30f7d6e57565a2e1a316e1baf2a483f788b258a"
-        },
-        "dist": {
-            "type": "zip",
-            "url": "https://api.github.com/repos/silexphp/Pimple/zipball/a30f7d6e57565a2e1a316e1baf2a483f788b258a",
-            "reference": "a30f7d6e57565a2e1a316e1baf2a483f788b258a",
-=======
-        "name": "phpoffice/phpexcel",
-        "version": "1.8.1",
-        "version_normalized": "1.8.1.0",
-        "source": {
-            "type": "git",
-            "url": "https://github.com/PHPOffice/PHPExcel.git",
-            "reference": "372c7cbb695a6f6f1e62649381aeaa37e7e70b32"
-        },
-        "dist": {
-            "type": "zip",
-            "url": "https://api.github.com/repos/PHPOffice/PHPExcel/zipball/372c7cbb695a6f6f1e62649381aeaa37e7e70b32",
-            "reference": "372c7cbb695a6f6f1e62649381aeaa37e7e70b32",
-            "shasum": ""
-        },
-        "require": {
-            "ext-xml": "*",
-            "ext-xmlwriter": "*",
-            "php": ">=5.2.0"
-        },
-        "time": "2015-05-01 07:00:55",
-        "type": "library",
-        "installation-source": "dist",
-        "autoload": {
-            "psr-0": {
-                "PHPExcel": "Classes/"
-            }
-        },
-        "notification-url": "https://packagist.org/downloads/",
-        "license": [
-            "LGPL"
-        ],
-        "authors": [
-            {
-                "name": "Maarten Balliauw",
-                "homepage": "http://blog.maartenballiauw.be"
-            },
-            {
-                "name": "Mark Baker"
-            },
-            {
-                "name": "Franck Lefevre",
-                "homepage": "http://blog.rootslabs.net"
-            },
-            {
-                "name": "Erik Tilt"
-            }
-        ],
-        "description": "PHPExcel - OpenXML - Read, Create and Write Spreadsheet documents in PHP - Spreadsheet engine",
-        "homepage": "http://phpexcel.codeplex.com",
-        "keywords": [
-            "OpenXML",
-            "excel",
-            "php",
-            "spreadsheet",
-            "xls",
-            "xlsx"
-        ]
-    },
-    {
-        "name": "pimple/pimple",
-        "version": "v3.0.2",
-        "version_normalized": "3.0.2.0",
-        "source": {
-            "type": "git",
-            "url": "https://github.com/silexphp/Pimple.git",
-            "reference": "a30f7d6e57565a2e1a316e1baf2a483f788b258a"
-        },
-        "dist": {
-            "type": "zip",
-            "url": "https://api.github.com/repos/silexphp/Pimple/zipball/a30f7d6e57565a2e1a316e1baf2a483f788b258a",
-            "reference": "a30f7d6e57565a2e1a316e1baf2a483f788b258a",
-            "shasum": ""
-        },
-        "require": {
-            "php": ">=5.3.0"
-        },
-        "time": "2015-09-11 15:10:35",
-        "type": "library",
-        "extra": {
-            "branch-alias": {
-                "dev-master": "3.0.x-dev"
-            }
-        },
-        "installation-source": "dist",
-        "autoload": {
-            "psr-0": {
-                "Pimple": "src/"
-            }
-        },
-        "notification-url": "https://packagist.org/downloads/",
-        "license": [
-            "MIT"
-        ],
-        "authors": [
-            {
-                "name": "Fabien Potencier",
-                "email": "fabien@symfony.com"
-            }
-        ],
-        "description": "Pimple, a simple Dependency Injection Container",
-        "homepage": "http://pimple.sensiolabs.org",
-        "keywords": [
-            "container",
-            "dependency injection"
-        ]
-    },
-    {
-        "name": "technosophos/LibRIS",
-        "version": "2.0.2",
-        "version_normalized": "2.0.2.0",
-        "source": {
-            "type": "git",
-            "url": "https://github.com/technosophos/LibRIS.git",
-            "reference": "5b6628ece0e57e90bd54f3b2d8de922dc4cc662c"
-        },
-        "dist": {
-            "type": "zip",
-            "url": "https://api.github.com/repos/technosophos/LibRIS/zipball/5b6628ece0e57e90bd54f3b2d8de922dc4cc662c",
-            "reference": "5b6628ece0e57e90bd54f3b2d8de922dc4cc662c",
->>>>>>> 2547770e
-            "shasum": ""
-        },
-        "require": {
-            "php": ">=5.3.0"
-        },
-<<<<<<< HEAD
-        "time": "2015-09-11 15:10:35",
-        "type": "library",
-        "extra": {
-            "branch-alias": {
-                "dev-master": "3.0.x-dev"
-            }
-        },
-        "installation-source": "dist",
-        "autoload": {
-            "psr-0": {
-                "Pimple": "src/"
-=======
-        "time": "2012-03-14 16:36:15",
-        "type": "library",
-        "installation-source": "dist",
-        "autoload": {
-            "psr-0": {
-                "LibRIS": "src/"
->>>>>>> 2547770e
-            }
-        },
-        "notification-url": "https://packagist.org/downloads/",
-        "license": [
-<<<<<<< HEAD
-            "MIT"
-        ],
-        "authors": [
-            {
-                "name": "Fabien Potencier",
-                "email": "fabien@symfony.com"
-            }
-        ],
-        "description": "Pimple, a simple Dependency Injection Container",
-        "homepage": "http://pimple.sensiolabs.org",
-        "keywords": [
-            "container",
-            "dependency injection"
-=======
-            "MIT or GPLv2"
-        ],
-        "authors": [
-            {
-                "name": "M Butcher",
-                "homepage": "http://technosophos.com"
-            }
-        ],
-        "description": "An RIS parser. RIS is a format for reference metadata.",
-        "homepage": "https://github.com/technosophos/LibRIS",
-        "keywords": [
-            "Bibliography",
-            "File parser",
-            "RIS",
-            "Reference"
->>>>>>> 2547770e
-        ]
-    },
-    {
-        "name": "symfony/yaml",
-        "version": "v3.1.1",
-        "version_normalized": "3.1.1.0",
-        "source": {
-            "type": "git",
-            "url": "https://github.com/symfony/yaml.git",
-            "reference": "c5a7e7fc273c758b92b85dcb9c46149ccda89623"
-        },
-        "dist": {
-            "type": "zip",
-            "url": "https://api.github.com/repos/symfony/yaml/zipball/c5a7e7fc273c758b92b85dcb9c46149ccda89623",
-            "reference": "c5a7e7fc273c758b92b85dcb9c46149ccda89623",
-            "shasum": ""
-        },
-        "require": {
-            "php": ">=5.5.9"
-        },
-        "time": "2016-06-14 11:18:07",
-        "type": "library",
-        "extra": {
-            "branch-alias": {
-                "dev-master": "3.1-dev"
-            }
-        },
-        "installation-source": "dist",
-        "autoload": {
-            "psr-4": {
-                "Symfony\\Component\\Yaml\\": ""
-            },
-            "exclude-from-classmap": [
-                "/Tests/"
-            ]
-        },
-        "notification-url": "https://packagist.org/downloads/",
-        "license": [
-            "MIT"
-        ],
-        "authors": [
-            {
-                "name": "Fabien Potencier",
-                "email": "fabien@symfony.com"
-            },
-            {
-                "name": "Symfony Community",
-                "homepage": "https://symfony.com/contributors"
-            }
-        ],
-        "description": "Symfony Yaml Component",
-        "homepage": "https://symfony.com"
     }
 ]