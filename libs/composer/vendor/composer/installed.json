--- conflicted
+++ resolved
@@ -895,11 +895,6 @@
             "zendframework/zend-serializer": "2.7.*"
         },
         "suggest": {
-<<<<<<< HEAD
-            "league/oauth2-google": "Needed for Google XOAUTH2 authentication"
-        },
-        "time": "2017-11-04T09:26:05+00:00",
-=======
             "ext-mbstring": "Needed to send email in multibyte encoding charset",
             "hayageek/oauth2-yahoo": "Needed for Yahoo XOAUTH2 authentication",
             "league/oauth2-google": "Needed for Google XOAUTH2 authentication",
@@ -908,7 +903,6 @@
             "symfony/polyfill-mbstring": "To support UTF-8 if the Mbstring PHP extension is not enabled (^1.2)"
         },
         "time": "2018-11-16T00:41:32+00:00",
->>>>>>> e7b22896
         "type": "library",
         "extra": {
             "patches_applied": {
