--- conflicted
+++ resolved
@@ -361,30 +361,6 @@
         ]
     },
     {
-<<<<<<< HEAD
-        "name": "pimple/pimple",
-        "version": "v3.0.2",
-        "version_normalized": "3.0.2.0",
-        "source": {
-            "type": "git",
-            "url": "https://github.com/silexphp/Pimple.git",
-            "reference": "a30f7d6e57565a2e1a316e1baf2a483f788b258a"
-        },
-        "dist": {
-            "type": "zip",
-            "url": "https://api.github.com/repos/silexphp/Pimple/zipball/a30f7d6e57565a2e1a316e1baf2a483f788b258a",
-            "reference": "a30f7d6e57565a2e1a316e1baf2a483f788b258a",
-            "shasum": ""
-        },
-        "require": {
-            "php": ">=5.3.0"
-        },
-        "time": "2015-09-11 15:10:35",
-        "type": "library",
-        "extra": {
-            "branch-alias": {
-                "dev-master": "3.0.x-dev"
-=======
         "name": "monolog/monolog",
         "version": "1.19.0",
         "version_normalized": "1.19.0.0",
@@ -437,18 +413,12 @@
         "extra": {
             "branch-alias": {
                 "dev-master": "2.0.x-dev"
->>>>>>> 280dc055
-            }
-        },
-        "installation-source": "dist",
-        "autoload": {
-<<<<<<< HEAD
-            "psr-0": {
-                "Pimple": "src/"
-=======
+            }
+        },
+        "installation-source": "dist",
+        "autoload": {
             "psr-4": {
                 "Monolog\\": "src/Monolog"
->>>>>>> 280dc055
             }
         },
         "notification-url": "https://packagist.org/downloads/",
@@ -457,17 +427,6 @@
         ],
         "authors": [
             {
-<<<<<<< HEAD
-                "name": "Fabien Potencier",
-                "email": "fabien@symfony.com"
-            }
-        ],
-        "description": "Pimple, a simple Dependency Injection Container",
-        "homepage": "http://pimple.sensiolabs.org",
-        "keywords": [
-            "container",
-            "dependency injection"
-=======
                 "name": "Jordi Boggiano",
                 "email": "j.boggiano@seld.be",
                 "homepage": "http://seld.be"
@@ -479,7 +438,54 @@
             "log",
             "logging",
             "psr-3"
->>>>>>> 280dc055
+        ]
+    },
+    {
+        "name": "pimple/pimple",
+        "version": "v3.0.2",
+        "version_normalized": "3.0.2.0",
+        "source": {
+            "type": "git",
+            "url": "https://github.com/silexphp/Pimple.git",
+            "reference": "a30f7d6e57565a2e1a316e1baf2a483f788b258a"
+        },
+        "dist": {
+            "type": "zip",
+            "url": "https://api.github.com/repos/silexphp/Pimple/zipball/a30f7d6e57565a2e1a316e1baf2a483f788b258a",
+            "reference": "a30f7d6e57565a2e1a316e1baf2a483f788b258a",
+            "shasum": ""
+        },
+        "require": {
+            "php": ">=5.3.0"
+        },
+        "time": "2015-09-11 15:10:35",
+        "type": "library",
+        "extra": {
+            "branch-alias": {
+                "dev-master": "3.0.x-dev"
+            }
+        },
+        "installation-source": "dist",
+        "autoload": {
+            "psr-0": {
+                "Pimple": "src/"
+            }
+        },
+        "notification-url": "https://packagist.org/downloads/",
+        "license": [
+            "MIT"
+        ],
+        "authors": [
+            {
+                "name": "Fabien Potencier",
+                "email": "fabien@symfony.com"
+            }
+        ],
+        "description": "Pimple, a simple Dependency Injection Container",
+        "homepage": "http://pimple.sensiolabs.org",
+        "keywords": [
+            "container",
+            "dependency injection"
         ]
     }
 ]