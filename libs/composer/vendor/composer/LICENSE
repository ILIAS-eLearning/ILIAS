--- conflicted
+++ resolved
@@ -3,14 +3,10 @@
 Upstream-Contact: Jordi Boggiano <j.boggiano@seld.be>
 Source: https://github.com/composer/composer
 
-<<<<<<< HEAD
-Copyright (c) 2016 Nils Adermann, Jordi Boggiano
-=======
 Files: *
 Copyright: 2016, Nils Adermann <naderman@naderman.de>
            2016, Jordi Boggiano <j.boggiano@seld.be>
 License: Expat
->>>>>>> 195b8eef
 
 Files: res/cacert.pem
 Copyright: 2015, Mozilla Foundation
