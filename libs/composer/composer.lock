{
    "_readme": [
        "This file locks the dependencies of your project to a known state",
        "Read more about it at https://getcomposer.org/doc/01-basic-usage.md#composer-lock-the-lock-file",
        "This file is @generated automatically"
    ],
<<<<<<< HEAD
    "hash": "96c03333b1bbed42ba6377a5bf9e174f",
    "content-hash": "2c80bb5a5d06e1fe142196dcb66470cf",
=======
    "content-hash": "b5d7425262af77df07d2e9f141ea6418",
>>>>>>> b83f34f8
    "packages": [
        {
            "name": "cweagans/composer-patches",
            "version": "1.5.0",
            "source": {
                "type": "git",
                "url": "https://github.com/cweagans/composer-patches.git",
                "reference": "8de7c73b2eae217f4e7028d7262ff2330aa4b4e8"
            },
            "dist": {
                "type": "zip",
                "url": "https://api.github.com/repos/cweagans/composer-patches/zipball/8de7c73b2eae217f4e7028d7262ff2330aa4b4e8",
                "reference": "8de7c73b2eae217f4e7028d7262ff2330aa4b4e8",
                "shasum": ""
            },
            "require": {
                "composer-plugin-api": "^1.0",
                "php": ">=5.3.0"
            },
            "require-dev": {
                "composer/composer": "~1.0",
                "phpunit/phpunit": "~4.6"
            },
            "type": "composer-plugin",
            "extra": {
                "class": "cweagans\\Composer\\Patches"
            },
            "autoload": {
                "psr-4": {
                    "cweagans\\Composer\\": "src"
                }
            },
            "notification-url": "https://packagist.org/downloads/",
            "license": [
                "BSD"
            ],
            "authors": [
                {
                    "name": "Cameron Eagans",
                    "email": "me@cweagans.net"
                }
            ],
            "description": "Provides a way to patch Composer packages.",
            "time": "2016-03-28T18:54:21+00:00"
        },
        {
            "name": "dflydev/fig-cookies",
            "version": "v1.0.2",
            "source": {
                "type": "git",
                "url": "https://github.com/dflydev/dflydev-fig-cookies.git",
                "reference": "883233c159d00d39e940bd12cfe42c0d23420c1c"
            },
            "dist": {
                "type": "zip",
                "url": "https://api.github.com/repos/dflydev/dflydev-fig-cookies/zipball/883233c159d00d39e940bd12cfe42c0d23420c1c",
                "reference": "883233c159d00d39e940bd12cfe42c0d23420c1c",
                "shasum": ""
            },
            "require": {
                "php": ">=5.4",
                "psr/http-message": "~1.0"
            },
            "require-dev": {
                "codeclimate/php-test-reporter": "~0.1@dev",
                "phpunit/phpunit": "~4.5",
                "squizlabs/php_codesniffer": "~2.3"
            },
            "type": "library",
            "extra": {
                "branch-alias": {
                    "dev-master": "1.0.x-dev"
                }
            },
            "autoload": {
                "psr-4": {
                    "Dflydev\\FigCookies\\": "src/Dflydev/FigCookies"
                }
            },
            "notification-url": "https://packagist.org/downloads/",
            "license": [
                "MIT"
            ],
            "authors": [
                {
                    "name": "Beau Simensen",
                    "email": "beau@dflydev.com"
                }
            ],
            "description": "Cookies for PSR-7 HTTP Message Interface.",
            "keywords": [
                "cookies",
                "psr-7",
                "psr7"
            ],
            "time": "2016-03-28T09:10:18+00:00"
        },
        {
            "name": "ezyang/htmlpurifier",
            "version": "v4.8.0",
            "source": {
                "type": "git",
                "url": "https://github.com/ezyang/htmlpurifier.git",
                "reference": "d0c392f77d2f2a3dcf7fcb79e2a1e2b8804e75b2"
            },
            "dist": {
                "type": "zip",
                "url": "https://api.github.com/repos/ezyang/htmlpurifier/zipball/d0c392f77d2f2a3dcf7fcb79e2a1e2b8804e75b2",
                "reference": "d0c392f77d2f2a3dcf7fcb79e2a1e2b8804e75b2",
                "shasum": ""
            },
            "require": {
                "php": ">=5.2"
            },
            "type": "library",
            "autoload": {
                "psr-0": {
                    "HTMLPurifier": "library/"
                },
                "files": [
                    "library/HTMLPurifier.composer.php"
                ]
            },
            "notification-url": "https://packagist.org/downloads/",
            "license": [
                "LGPL"
            ],
            "authors": [
                {
                    "name": "Edward Z. Yang",
                    "email": "admin@htmlpurifier.org",
                    "homepage": "http://ezyang.com"
                }
            ],
            "description": "Standards compliant HTML filter written in PHP",
            "homepage": "http://htmlpurifier.org/",
            "keywords": [
                "html"
            ],
            "time": "2016-07-16T12:58:58+00:00"
        },
        {
            "name": "filp/whoops",
            "version": "2.1.3",
            "source": {
                "type": "git",
                "url": "https://github.com/filp/whoops.git",
                "reference": "8828aaa2178e0a19325522e2a45282ff0a14649b"
            },
            "dist": {
                "type": "zip",
                "url": "https://api.github.com/repos/filp/whoops/zipball/8828aaa2178e0a19325522e2a45282ff0a14649b",
                "reference": "8828aaa2178e0a19325522e2a45282ff0a14649b",
                "shasum": ""
            },
            "require": {
                "php": ">=5.5.9"
            },
            "require-dev": {
                "mockery/mockery": "0.9.*",
                "phpunit/phpunit": "^4.8 || ^5.0",
                "symfony/var-dumper": "~3.0"
            },
            "suggest": {
                "symfony/var-dumper": "Pretty print complex values better with var-dumper available",
                "whoops/soap": "Formats errors as SOAP responses"
            },
            "type": "library",
            "extra": {
                "branch-alias": {
                    "dev-master": "2.0-dev"
                }
            },
            "autoload": {
                "psr-4": {
                    "Whoops\\": "src/Whoops/"
                }
            },
            "notification-url": "https://packagist.org/downloads/",
            "license": [
                "MIT"
            ],
            "authors": [
                {
                    "name": "Filipe Dobreira",
                    "homepage": "https://github.com/filp",
                    "role": "Developer"
                }
            ],
            "description": "php error handling for cool kids",
            "homepage": "https://github.com/filp/whoops",
            "keywords": [
                "error",
                "exception",
                "handling",
                "library",
                "whoops",
                "zf2"
            ],
            "time": "2016-05-06T18:25:35+00:00"
        },
        {
            "name": "geshi/geshi",
            "version": "dev-master",
            "source": {
                "type": "git",
                "url": "https://github.com/GeSHi/geshi-1.0.git",
                "reference": "ac5c9c1f26eba2e6d0a9e374dc3d8316b586cdcc"
            },
            "dist": {
                "type": "zip",
                "url": "https://api.github.com/repos/GeSHi/geshi-1.0/zipball/ac5c9c1f26eba2e6d0a9e374dc3d8316b586cdcc",
                "reference": "ac5c9c1f26eba2e6d0a9e374dc3d8316b586cdcc",
                "shasum": ""
            },
            "type": "library",
            "autoload": {
                "classmap": [
                    "src/geshi/",
                    "src/geshi.php"
                ]
            },
            "notification-url": "https://packagist.org/downloads/",
            "license": [
                "GPL-2.0+"
            ],
            "authors": [
                {
                    "name": "Benny Baumann",
                    "email": "BenBE@geshi.org",
                    "homepage": "http://blog.benny-baumann.de/",
                    "role": "Developer"
                }
            ],
            "description": "Generic Syntax Highlighter",
            "homepage": "http://qbnz.com/highlighter/",
            "time": "2016-02-01 23:14:34"
        },
        {
<<<<<<< HEAD
            "name": "imsglobal/lti",
            "version": "3.0.2",
            "source": {
                "type": "git",
                "url": "https://github.com/IMSGlobal/LTI-Tool-Provider-Library-PHP.git",
                "reference": "06b12f70c2803ee08da116bcda2951eefd411ac9"
            },
            "dist": {
                "type": "zip",
                "url": "https://api.github.com/repos/IMSGlobal/LTI-Tool-Provider-Library-PHP/zipball/06b12f70c2803ee08da116bcda2951eefd411ac9",
                "reference": "06b12f70c2803ee08da116bcda2951eefd411ac9",
                "shasum": ""
            },
            "require": {
                "php": ">=5.6.0"
            },
            "type": "library",
            "autoload": {
                "psr-4": {
                    "IMSGlobal\\LTI\\": "src/"
                }
            },
            "notification-url": "https://packagist.org/downloads/",
            "license": [
                "Apache-2.0"
            ],
            "authors": [
                {
                    "name": "Stephen Vickers",
                    "email": "svickers@imsglobal.org"
                }
            ],
            "description": "LTI Tool Provider Library",
            "homepage": "https://www.imsglobal.org/lti",
            "keywords": [
                "LTI"
            ],
            "time": "2016-09-18 04:22:22"
=======
            "name": "guzzlehttp/psr7",
            "version": "1.4.2",
            "source": {
                "type": "git",
                "url": "https://github.com/guzzle/psr7.git",
                "reference": "f5b8a8512e2b58b0071a7280e39f14f72e05d87c"
            },
            "dist": {
                "type": "zip",
                "url": "https://api.github.com/repos/guzzle/psr7/zipball/f5b8a8512e2b58b0071a7280e39f14f72e05d87c",
                "reference": "f5b8a8512e2b58b0071a7280e39f14f72e05d87c",
                "shasum": ""
            },
            "require": {
                "php": ">=5.4.0",
                "psr/http-message": "~1.0"
            },
            "provide": {
                "psr/http-message-implementation": "1.0"
            },
            "require-dev": {
                "phpunit/phpunit": "~4.0"
            },
            "type": "library",
            "extra": {
                "branch-alias": {
                    "dev-master": "1.4-dev"
                }
            },
            "autoload": {
                "psr-4": {
                    "GuzzleHttp\\Psr7\\": "src/"
                },
                "files": [
                    "src/functions_include.php"
                ]
            },
            "notification-url": "https://packagist.org/downloads/",
            "license": [
                "MIT"
            ],
            "authors": [
                {
                    "name": "Michael Dowling",
                    "email": "mtdowling@gmail.com",
                    "homepage": "https://github.com/mtdowling"
                },
                {
                    "name": "Tobias Schultze",
                    "homepage": "https://github.com/Tobion"
                }
            ],
            "description": "PSR-7 message implementation that also provides common utility methods",
            "keywords": [
                "http",
                "message",
                "request",
                "response",
                "stream",
                "uri",
                "url"
            ],
            "time": "2017-03-20T17:10:46+00:00"
>>>>>>> b83f34f8
        },
        {
            "name": "kriswallsmith/assetic",
            "version": "v1.3.2",
            "source": {
                "type": "git",
                "url": "https://github.com/kriswallsmith/assetic.git",
                "reference": "9928f7c4ad98b234e3559d1049abd13387f86db5"
            },
            "dist": {
                "type": "zip",
                "url": "https://api.github.com/repos/kriswallsmith/assetic/zipball/9928f7c4ad98b234e3559d1049abd13387f86db5",
                "reference": "9928f7c4ad98b234e3559d1049abd13387f86db5",
                "shasum": ""
            },
            "require": {
                "php": ">=5.3.1",
                "symfony/process": "~2.1|~3.0"
            },
            "conflict": {
                "twig/twig": "<1.23"
            },
            "require-dev": {
                "cssmin/cssmin": "3.0.1",
                "joliclic/javascript-packer": "1.1",
                "kamicane/packager": "1.0",
                "leafo/lessphp": "^0.3.7",
                "leafo/scssphp": "~0.1",
                "mrclay/minify": "~2.2",
                "patchwork/jsqueeze": "~1.0|~2.0",
                "phpunit/phpunit": "~4.8",
                "psr/log": "~1.0",
                "ptachoire/cssembed": "~1.0",
                "symfony/phpunit-bridge": "~2.7|~3.0",
                "twig/twig": "~1.8|~2.0"
            },
            "suggest": {
                "leafo/lessphp": "Assetic provides the integration with the lessphp LESS compiler",
                "leafo/scssphp": "Assetic provides the integration with the scssphp SCSS compiler",
                "leafo/scssphp-compass": "Assetic provides the integration with the SCSS compass plugin",
                "patchwork/jsqueeze": "Assetic provides the integration with the JSqueeze JavaScript compressor",
                "ptachoire/cssembed": "Assetic provides the integration with phpcssembed to embed data uris",
                "twig/twig": "Assetic provides the integration with the Twig templating engine"
            },
            "type": "library",
            "extra": {
                "branch-alias": {
                    "dev-master": "1.4-dev"
                }
            },
            "autoload": {
                "psr-0": {
                    "Assetic": "src/"
                },
                "files": [
                    "src/functions.php"
                ]
            },
            "notification-url": "https://packagist.org/downloads/",
            "license": [
                "MIT"
            ],
            "authors": [
                {
                    "name": "Kris Wallsmith",
                    "email": "kris.wallsmith@gmail.com",
                    "homepage": "http://kriswallsmith.net/"
                }
            ],
            "description": "Asset Management for PHP",
            "homepage": "https://github.com/kriswallsmith/assetic",
            "keywords": [
                "assets",
                "compression",
                "minification"
            ],
            "time": "2015-11-12T13:51:40+00:00"
        },
        {
            "name": "league/flysystem",
            "version": "1.0.40",
            "source": {
                "type": "git",
                "url": "https://github.com/thephpleague/flysystem.git",
                "reference": "3828f0b24e2c1918bb362d57a53205d6dc8fde61"
            },
            "dist": {
                "type": "zip",
                "url": "https://api.github.com/repos/thephpleague/flysystem/zipball/3828f0b24e2c1918bb362d57a53205d6dc8fde61",
                "reference": "3828f0b24e2c1918bb362d57a53205d6dc8fde61",
                "shasum": ""
            },
            "require": {
                "php": ">=5.5.9"
            },
            "conflict": {
                "league/flysystem-sftp": "<1.0.6"
            },
            "require-dev": {
                "ext-fileinfo": "*",
                "mockery/mockery": "~0.9",
                "phpspec/phpspec": "^2.2",
                "phpunit/phpunit": "~4.8"
            },
            "suggest": {
                "ext-fileinfo": "Required for MimeType",
                "league/flysystem-aws-s3-v2": "Allows you to use S3 storage with AWS SDK v2",
                "league/flysystem-aws-s3-v3": "Allows you to use S3 storage with AWS SDK v3",
                "league/flysystem-azure": "Allows you to use Windows Azure Blob storage",
                "league/flysystem-cached-adapter": "Flysystem adapter decorator for metadata caching",
                "league/flysystem-copy": "Allows you to use Copy.com storage",
                "league/flysystem-eventable-filesystem": "Allows you to use EventableFilesystem",
                "league/flysystem-rackspace": "Allows you to use Rackspace Cloud Files",
                "league/flysystem-sftp": "Allows you to use SFTP server storage via phpseclib",
                "league/flysystem-webdav": "Allows you to use WebDAV storage",
                "league/flysystem-ziparchive": "Allows you to use ZipArchive adapter",
                "spatie/flysystem-dropbox": "Allows you to use Dropbox storage"
            },
            "type": "library",
            "extra": {
                "branch-alias": {
                    "dev-master": "1.1-dev"
                }
            },
            "autoload": {
                "psr-4": {
                    "League\\Flysystem\\": "src/"
                }
            },
            "notification-url": "https://packagist.org/downloads/",
            "license": [
                "MIT"
            ],
            "authors": [
                {
                    "name": "Frank de Jonge",
                    "email": "info@frenky.net"
                }
            ],
            "description": "Filesystem abstraction: Many filesystems, one API.",
            "keywords": [
                "Cloud Files",
                "WebDAV",
                "abstraction",
                "aws",
                "cloud",
                "copy.com",
                "dropbox",
                "file systems",
                "files",
                "filesystem",
                "filesystems",
                "ftp",
                "rackspace",
                "remote",
                "s3",
                "sftp",
                "storage"
            ],
            "time": "2017-04-28T10:15:08+00:00"
        },
        {
            "name": "moment/moment",
            "version": "2.14.1",
            "source": {
                "type": "git",
                "url": "https://github.com/moment/moment.git",
                "reference": "227746b29044a4c2160ae7c597c7f24aacac2635"
            },
            "dist": {
                "type": "zip",
                "url": "https://api.github.com/repos/moment/moment/zipball/227746b29044a4c2160ae7c597c7f24aacac2635",
                "reference": "227746b29044a4c2160ae7c597c7f24aacac2635",
                "shasum": ""
            },
            "require": {
                "robloach/component-installer": "*"
            },
            "type": "component",
            "extra": {
                "component": {
                    "scripts": [
                        "moment.js"
                    ],
                    "files": [
                        "min/*.js",
                        "locale/*.js"
                    ]
                }
            },
            "notification-url": "https://packagist.org/downloads/",
            "license": [
                "MIT"
            ],
            "authors": [
                {
                    "name": "Tim Wood",
                    "email": "washwithcare@gmail.com"
                }
            ],
            "description": "Parse, validate, manipulate, and display dates in JavaScript.",
            "homepage": "http://github.com/moment/moment/",
            "keywords": [
                "date",
                "ender",
                "format",
                "i18n",
                "l10n",
                "moment",
                "parse",
                "time",
                "validate"
            ],
            "time": "2016-07-04T06:39:29+00:00"
        },
        {
            "name": "monolog/monolog",
            "version": "1.21.0",
            "source": {
                "type": "git",
                "url": "https://github.com/Seldaek/monolog.git",
                "reference": "f42fbdfd53e306bda545845e4dbfd3e72edb4952"
            },
            "dist": {
                "type": "zip",
                "url": "https://api.github.com/repos/Seldaek/monolog/zipball/f42fbdfd53e306bda545845e4dbfd3e72edb4952",
                "reference": "f42fbdfd53e306bda545845e4dbfd3e72edb4952",
                "shasum": ""
            },
            "require": {
                "php": ">=5.3.0",
                "psr/log": "~1.0"
            },
            "provide": {
                "psr/log-implementation": "1.0.0"
            },
            "require-dev": {
                "aws/aws-sdk-php": "^2.4.9",
                "doctrine/couchdb": "~1.0@dev",
                "graylog2/gelf-php": "~1.0",
                "jakub-onderka/php-parallel-lint": "0.9",
                "php-amqplib/php-amqplib": "~2.4",
                "php-console/php-console": "^3.1.3",
                "phpunit/phpunit": "~4.5",
                "phpunit/phpunit-mock-objects": "2.3.0",
                "ruflin/elastica": ">=0.90 <3.0",
                "sentry/sentry": "^0.13",
                "swiftmailer/swiftmailer": "~5.3"
            },
            "suggest": {
                "aws/aws-sdk-php": "Allow sending log messages to AWS services like DynamoDB",
                "doctrine/couchdb": "Allow sending log messages to a CouchDB server",
                "ext-amqp": "Allow sending log messages to an AMQP server (1.0+ required)",
                "ext-mongo": "Allow sending log messages to a MongoDB server",
                "graylog2/gelf-php": "Allow sending log messages to a GrayLog2 server",
                "mongodb/mongodb": "Allow sending log messages to a MongoDB server via PHP Driver",
                "php-amqplib/php-amqplib": "Allow sending log messages to an AMQP server using php-amqplib",
                "php-console/php-console": "Allow sending log messages to Google Chrome",
                "rollbar/rollbar": "Allow sending log messages to Rollbar",
                "ruflin/elastica": "Allow sending log messages to an Elastic Search server",
                "sentry/sentry": "Allow sending log messages to a Sentry server"
            },
            "type": "library",
            "extra": {
                "branch-alias": {
                    "dev-master": "2.0.x-dev"
                }
            },
            "autoload": {
                "psr-4": {
                    "Monolog\\": "src/Monolog"
                }
            },
            "notification-url": "https://packagist.org/downloads/",
            "license": [
                "MIT"
            ],
            "authors": [
                {
                    "name": "Jordi Boggiano",
                    "email": "j.boggiano@seld.be",
                    "homepage": "http://seld.be"
                }
            ],
            "description": "Sends your logs to files, sockets, inboxes, databases and various web services",
            "homepage": "http://github.com/Seldaek/monolog",
            "keywords": [
                "log",
                "logging",
                "psr-3"
            ],
            "time": "2016-07-29T03:23:52+00:00"
        },
        {
            "name": "phansys/getid3",
            "version": "v2.0.0-BETA1",
            "target-dir": "GetId3",
            "source": {
                "type": "git",
                "url": "https://github.com/phansys/GetId3.git",
                "reference": "ec3847c935d25efc3c0184c691e00399ef9e72f0"
            },
            "dist": {
                "type": "zip",
                "url": "https://api.github.com/repos/phansys/GetId3/zipball/ec3847c935d25efc3c0184c691e00399ef9e72f0",
                "reference": "ec3847c935d25efc3c0184c691e00399ef9e72f0",
                "shasum": ""
            },
            "suggest": {
                "ext-exif": "EXIF extension is required for graphic modules.",
                "ext-rar": "RAR extension is required for RAR archive module."
            },
            "type": "library",
            "autoload": {
                "psr-0": {
                    "GetId3": ""
                }
            },
            "notification-url": "https://packagist.org/downloads/",
            "license": [
                "GPL"
            ],
            "authors": [
                {
                    "name": "James Heinrich",
                    "email": "info@getid3.org",
                    "homepage": "http://www.getid3.org"
                }
            ],
            "description": "This release of GetId3 library updates to PSR-0 CS, add namespaces and makes it Symfony 2.x installable by deps or composer mechanisms.",
            "homepage": "http://www.getid3.org",
            "keywords": [
                "getid3",
                "metadata",
                "tags"
            ],
            "abandoned": "james-heinrich/getid3",
            "time": "2012-12-04T17:31:30+00:00"
        },
        {
            "name": "phpmailer/phpmailer",
            "version": "v5.2.22",
            "source": {
                "type": "git",
                "url": "https://github.com/PHPMailer/PHPMailer.git",
                "reference": "b18cb98131bd83103ccb26a888fdfe3177b8a663"
            },
            "dist": {
                "type": "zip",
                "url": "https://api.github.com/repos/PHPMailer/PHPMailer/zipball/b18cb98131bd83103ccb26a888fdfe3177b8a663",
                "reference": "b18cb98131bd83103ccb26a888fdfe3177b8a663",
                "shasum": ""
            },
            "require": {
                "php": ">=5.0.0"
            },
            "require-dev": {
                "phpdocumentor/phpdocumentor": "*",
                "phpunit/phpunit": "4.7.*"
            },
            "suggest": {
                "league/oauth2-google": "Needed for Google XOAUTH2 authentication"
            },
            "type": "library",
            "extra": {
                "patches_applied": {
                    "ILIAS PhpMailer Patches": "patches/phpmailer.patch"
                }
            },
            "autoload": {
                "classmap": [
                    "class.phpmailer.php",
                    "class.phpmaileroauth.php",
                    "class.phpmaileroauthgoogle.php",
                    "class.smtp.php",
                    "class.pop3.php",
                    "extras/EasyPeasyICS.php",
                    "extras/ntlm_sasl_client.php"
                ]
            },
            "notification-url": "https://packagist.org/downloads/",
            "license": [
                "LGPL-2.1"
            ],
            "authors": [
                {
                    "name": "Jim Jagielski",
                    "email": "jimjag@gmail.com"
                },
                {
                    "name": "Marcus Bointon",
                    "email": "phpmailer@synchromedia.co.uk"
                },
                {
                    "name": "Andy Prevost",
                    "email": "codeworxtech@users.sourceforge.net"
                },
                {
                    "name": "Brent R. Matzelle"
                }
            ],
            "description": "PHPMailer is a full-featured email creation and transfer class for PHP",
            "time": "2017-01-09T09:33:47+00:00"
        },
        {
            "name": "phpoffice/phpexcel",
            "version": "1.8.1",
            "source": {
                "type": "git",
                "url": "https://github.com/PHPOffice/PHPExcel.git",
                "reference": "372c7cbb695a6f6f1e62649381aeaa37e7e70b32"
            },
            "dist": {
                "type": "zip",
                "url": "https://api.github.com/repos/PHPOffice/PHPExcel/zipball/372c7cbb695a6f6f1e62649381aeaa37e7e70b32",
                "reference": "372c7cbb695a6f6f1e62649381aeaa37e7e70b32",
                "shasum": ""
            },
            "require": {
                "ext-xml": "*",
                "ext-xmlwriter": "*",
                "php": ">=5.2.0"
            },
            "type": "library",
            "autoload": {
                "psr-0": {
                    "PHPExcel": "Classes/"
                }
            },
            "notification-url": "https://packagist.org/downloads/",
            "license": [
                "LGPL"
            ],
            "authors": [
                {
                    "name": "Maarten Balliauw",
                    "homepage": "http://blog.maartenballiauw.be"
                },
                {
                    "name": "Mark Baker"
                },
                {
                    "name": "Franck Lefevre",
                    "homepage": "http://blog.rootslabs.net"
                },
                {
                    "name": "Erik Tilt"
                }
            ],
            "description": "PHPExcel - OpenXML - Read, Create and Write Spreadsheet documents in PHP - Spreadsheet engine",
            "homepage": "http://phpexcel.codeplex.com",
            "keywords": [
                "OpenXML",
                "excel",
                "php",
                "spreadsheet",
                "xls",
                "xlsx"
            ],
            "time": "2015-05-01T07:00:55+00:00"
        },
        {
            "name": "pimple/pimple",
            "version": "v3.0.2",
            "source": {
                "type": "git",
                "url": "https://github.com/silexphp/Pimple.git",
                "reference": "a30f7d6e57565a2e1a316e1baf2a483f788b258a"
            },
            "dist": {
                "type": "zip",
                "url": "https://api.github.com/repos/silexphp/Pimple/zipball/a30f7d6e57565a2e1a316e1baf2a483f788b258a",
                "reference": "a30f7d6e57565a2e1a316e1baf2a483f788b258a",
                "shasum": ""
            },
            "require": {
                "php": ">=5.3.0"
            },
            "type": "library",
            "extra": {
                "branch-alias": {
                    "dev-master": "3.0.x-dev"
                }
            },
            "autoload": {
                "psr-0": {
                    "Pimple": "src/"
                }
            },
            "notification-url": "https://packagist.org/downloads/",
            "license": [
                "MIT"
            ],
            "authors": [
                {
                    "name": "Fabien Potencier",
                    "email": "fabien@symfony.com"
                }
            ],
            "description": "Pimple, a simple Dependency Injection Container",
            "homepage": "http://pimple.sensiolabs.org",
            "keywords": [
                "container",
                "dependency injection"
            ],
            "time": "2015-09-11T15:10:35+00:00"
        },
        {
            "name": "psr/http-message",
            "version": "1.0.1",
            "source": {
                "type": "git",
                "url": "https://github.com/php-fig/http-message.git",
                "reference": "f6561bf28d520154e4b0ec72be95418abe6d9363"
            },
            "dist": {
                "type": "zip",
                "url": "https://api.github.com/repos/php-fig/http-message/zipball/f6561bf28d520154e4b0ec72be95418abe6d9363",
                "reference": "f6561bf28d520154e4b0ec72be95418abe6d9363",
                "shasum": ""
            },
            "require": {
                "php": ">=5.3.0"
            },
            "type": "library",
            "extra": {
                "branch-alias": {
                    "dev-master": "1.0.x-dev"
                }
            },
            "autoload": {
                "psr-4": {
                    "Psr\\Http\\Message\\": "src/"
                }
            },
            "notification-url": "https://packagist.org/downloads/",
            "license": [
                "MIT"
            ],
            "authors": [
                {
                    "name": "PHP-FIG",
                    "homepage": "http://www.php-fig.org/"
                }
            ],
            "description": "Common interface for HTTP messages",
            "homepage": "https://github.com/php-fig/http-message",
            "keywords": [
                "http",
                "http-message",
                "psr",
                "psr-7",
                "request",
                "response"
            ],
            "time": "2016-08-06T14:39:51+00:00"
        },
        {
            "name": "psr/log",
            "version": "1.0.0",
            "source": {
                "type": "git",
                "url": "https://github.com/php-fig/log.git",
                "reference": "fe0936ee26643249e916849d48e3a51d5f5e278b"
            },
            "dist": {
                "type": "zip",
                "url": "https://api.github.com/repos/php-fig/log/zipball/fe0936ee26643249e916849d48e3a51d5f5e278b",
                "reference": "fe0936ee26643249e916849d48e3a51d5f5e278b",
                "shasum": ""
            },
            "type": "library",
            "autoload": {
                "psr-0": {
                    "Psr\\Log\\": ""
                }
            },
            "notification-url": "https://packagist.org/downloads/",
            "license": [
                "MIT"
            ],
            "authors": [
                {
                    "name": "PHP-FIG",
                    "homepage": "http://www.php-fig.org/"
                }
            ],
            "description": "Common interface for logging libraries",
            "keywords": [
                "log",
                "psr",
                "psr-3"
            ],
            "time": "2012-12-21T11:40:51+00:00"
        },
        {
            "name": "ralouphie/getallheaders",
            "version": "2.0.5",
            "source": {
                "type": "git",
                "url": "https://github.com/ralouphie/getallheaders.git",
                "reference": "5601c8a83fbba7ef674a7369456d12f1e0d0eafa"
            },
            "dist": {
                "type": "zip",
                "url": "https://api.github.com/repos/ralouphie/getallheaders/zipball/5601c8a83fbba7ef674a7369456d12f1e0d0eafa",
                "reference": "5601c8a83fbba7ef674a7369456d12f1e0d0eafa",
                "shasum": ""
            },
            "require": {
                "php": ">=5.3"
            },
            "require-dev": {
                "phpunit/phpunit": "~3.7.0",
                "satooshi/php-coveralls": ">=1.0"
            },
            "type": "library",
            "autoload": {
                "files": [
                    "src/getallheaders.php"
                ]
            },
            "notification-url": "https://packagist.org/downloads/",
            "license": [
                "MIT"
            ],
            "authors": [
                {
                    "name": "Ralph Khattar",
                    "email": "ralph.khattar@gmail.com"
                }
            ],
            "description": "A polyfill for getallheaders.",
            "time": "2016-02-11T07:05:27+00:00"
        },
        {
            "name": "robloach/component-installer",
            "version": "0.2.3",
            "source": {
                "type": "git",
                "url": "https://github.com/RobLoach/component-installer.git",
                "reference": "908a859aa7c4949ba9ad67091e67bac10b66d3d7"
            },
            "dist": {
                "type": "zip",
                "url": "https://api.github.com/repos/RobLoach/component-installer/zipball/908a859aa7c4949ba9ad67091e67bac10b66d3d7",
                "reference": "908a859aa7c4949ba9ad67091e67bac10b66d3d7",
                "shasum": ""
            },
            "require": {
                "composer-plugin-api": "^1.0",
                "kriswallsmith/assetic": "1.*",
                "php": ">=5.3.2"
            },
            "require-dev": {
                "composer/composer": "1.*@alpha",
                "phpunit/phpunit": "4.*"
            },
            "type": "composer-plugin",
            "extra": {
                "branch-alias": {
                    "dev-master": "1.0.x-dev"
                },
                "class": "ComponentInstaller\\ComponentInstallerPlugin"
            },
            "autoload": {
                "psr-0": {
                    "ComponentInstaller": "src/"
                }
            },
            "notification-url": "https://packagist.org/downloads/",
            "license": [
                "MIT"
            ],
            "authors": [
                {
                    "name": "Rob Loach",
                    "homepage": "http://robloach.net"
                }
            ],
            "description": "Allows installation of Components via Composer.",
            "time": "2015-08-10T12:35:38+00:00"
        },
        {
            "name": "symfony/process",
            "version": "v3.1.3",
            "source": {
                "type": "git",
                "url": "https://github.com/symfony/process.git",
                "reference": "04c2dfaae4ec56a5c677b0c69fac34637d815758"
            },
            "dist": {
                "type": "zip",
                "url": "https://api.github.com/repos/symfony/process/zipball/04c2dfaae4ec56a5c677b0c69fac34637d815758",
                "reference": "04c2dfaae4ec56a5c677b0c69fac34637d815758",
                "shasum": ""
            },
            "require": {
                "php": ">=5.5.9"
            },
            "type": "library",
            "extra": {
                "branch-alias": {
                    "dev-master": "3.1-dev"
                }
            },
            "autoload": {
                "psr-4": {
                    "Symfony\\Component\\Process\\": ""
                },
                "exclude-from-classmap": [
                    "/Tests/"
                ]
            },
            "notification-url": "https://packagist.org/downloads/",
            "license": [
                "MIT"
            ],
            "authors": [
                {
                    "name": "Fabien Potencier",
                    "email": "fabien@symfony.com"
                },
                {
                    "name": "Symfony Community",
                    "homepage": "https://symfony.com/contributors"
                }
            ],
            "description": "Symfony Process Component",
            "homepage": "https://symfony.com",
            "time": "2016-07-28T11:13:48+00:00"
        },
        {
            "name": "symfony/yaml",
            "version": "v3.1.3",
            "source": {
                "type": "git",
                "url": "https://github.com/symfony/yaml.git",
                "reference": "1819adf2066880c7967df7180f4f662b6f0567ac"
            },
            "dist": {
                "type": "zip",
                "url": "https://api.github.com/repos/symfony/yaml/zipball/1819adf2066880c7967df7180f4f662b6f0567ac",
                "reference": "1819adf2066880c7967df7180f4f662b6f0567ac",
                "shasum": ""
            },
            "require": {
                "php": ">=5.5.9"
            },
            "type": "library",
            "extra": {
                "branch-alias": {
                    "dev-master": "3.1-dev"
                }
            },
            "autoload": {
                "psr-4": {
                    "Symfony\\Component\\Yaml\\": ""
                },
                "exclude-from-classmap": [
                    "/Tests/"
                ]
            },
            "notification-url": "https://packagist.org/downloads/",
            "license": [
                "MIT"
            ],
            "authors": [
                {
                    "name": "Fabien Potencier",
                    "email": "fabien@symfony.com"
                },
                {
                    "name": "Symfony Community",
                    "homepage": "https://symfony.com/contributors"
                }
            ],
            "description": "Symfony Yaml Component",
            "homepage": "https://symfony.com",
            "time": "2016-07-17T14:02:08+00:00"
        },
        {
            "name": "technosophos/LibRIS",
            "version": "2.0.2",
            "source": {
                "type": "git",
                "url": "https://github.com/technosophos/LibRIS.git",
                "reference": "5b6628ece0e57e90bd54f3b2d8de922dc4cc662c"
            },
            "dist": {
                "type": "zip",
                "url": "https://api.github.com/repos/technosophos/LibRIS/zipball/5b6628ece0e57e90bd54f3b2d8de922dc4cc662c",
                "reference": "5b6628ece0e57e90bd54f3b2d8de922dc4cc662c",
                "shasum": ""
            },
            "require": {
                "php": ">=5.3.0"
            },
            "type": "library",
            "autoload": {
                "psr-0": {
                    "LibRIS": "src/"
                }
            },
            "notification-url": "https://packagist.org/downloads/",
            "license": [
                "MIT or GPLv2"
            ],
            "authors": [
                {
                    "name": "M Butcher",
                    "homepage": "http://technosophos.com"
                }
            ],
            "description": "An RIS parser. RIS is a format for reference metadata.",
            "homepage": "https://github.com/technosophos/LibRIS",
            "keywords": [
                "Bibliography",
                "File parser",
                "RIS",
                "Reference"
            ],
            "time": "2012-03-14T16:36:15+00:00"
        },
        {
            "name": "tecnickcom/tcpdf",
            "version": "6.2.12",
            "source": {
                "type": "git",
                "url": "https://github.com/tecnickcom/TCPDF.git",
                "reference": "2f732eaa91b5665274689b1d40b285a7bacdc37f"
            },
            "dist": {
                "type": "zip",
                "url": "https://api.github.com/repos/tecnickcom/TCPDF/zipball/2f732eaa91b5665274689b1d40b285a7bacdc37f",
                "reference": "2f732eaa91b5665274689b1d40b285a7bacdc37f",
                "shasum": ""
            },
            "require": {
                "php": ">=5.3.0"
            },
            "type": "library",
            "extra": {
                "patches_applied": {
                    "ILIAS TCPDF Patches": "patches/tcpdf.patch"
                }
            },
            "autoload": {
                "classmap": [
                    "fonts",
                    "config",
                    "include",
                    "tcpdf.php",
                    "tcpdf_parser.php",
                    "tcpdf_import.php",
                    "tcpdf_barcodes_1d.php",
                    "tcpdf_barcodes_2d.php",
                    "include/tcpdf_colors.php",
                    "include/tcpdf_filters.php",
                    "include/tcpdf_font_data.php",
                    "include/tcpdf_fonts.php",
                    "include/tcpdf_images.php",
                    "include/tcpdf_static.php",
                    "include/barcodes/datamatrix.php",
                    "include/barcodes/pdf417.php",
                    "include/barcodes/qrcode.php"
                ]
            },
            "notification-url": "https://packagist.org/downloads/",
            "license": [
                "LGPLv3"
            ],
            "authors": [
                {
                    "name": "Nicola Asuni",
                    "email": "info@tecnick.com",
                    "homepage": "http://nicolaasuni.tecnick.com"
                }
            ],
            "description": "TCPDF is a PHP class for generating PDF documents and barcodes.",
            "homepage": "http://www.tcpdf.org/",
            "keywords": [
                "PDFD32000-2008",
                "TCPDF",
                "barcodes",
                "datamatrix",
                "pdf",
                "pdf417",
                "qrcode"
            ],
            "time": "2015-09-12T10:08:34+00:00"
        }
    ],
    "packages-dev": [
        {
            "name": "doctrine/instantiator",
            "version": "1.0.5",
            "source": {
                "type": "git",
                "url": "https://github.com/doctrine/instantiator.git",
                "reference": "8e884e78f9f0eb1329e445619e04456e64d8051d"
            },
            "dist": {
                "type": "zip",
                "url": "https://api.github.com/repos/doctrine/instantiator/zipball/8e884e78f9f0eb1329e445619e04456e64d8051d",
                "reference": "8e884e78f9f0eb1329e445619e04456e64d8051d",
                "shasum": ""
            },
            "require": {
                "php": ">=5.3,<8.0-DEV"
            },
            "require-dev": {
                "athletic/athletic": "~0.1.8",
                "ext-pdo": "*",
                "ext-phar": "*",
                "phpunit/phpunit": "~4.0",
                "squizlabs/php_codesniffer": "~2.0"
            },
            "type": "library",
            "extra": {
                "branch-alias": {
                    "dev-master": "1.0.x-dev"
                }
            },
            "autoload": {
                "psr-4": {
                    "Doctrine\\Instantiator\\": "src/Doctrine/Instantiator/"
                }
            },
            "notification-url": "https://packagist.org/downloads/",
            "license": [
                "MIT"
            ],
            "authors": [
                {
                    "name": "Marco Pivetta",
                    "email": "ocramius@gmail.com",
                    "homepage": "http://ocramius.github.com/"
                }
            ],
            "description": "A small, lightweight utility to instantiate objects in PHP without invoking their constructors",
            "homepage": "https://github.com/doctrine/instantiator",
            "keywords": [
                "constructor",
                "instantiate"
            ],
            "time": "2015-06-14T21:17:01+00:00"
        },
        {
            "name": "hamcrest/hamcrest-php",
            "version": "v1.2.2",
            "source": {
                "type": "git",
                "url": "https://github.com/hamcrest/hamcrest-php.git",
                "reference": "b37020aa976fa52d3de9aa904aa2522dc518f79c"
            },
            "dist": {
                "type": "zip",
                "url": "https://api.github.com/repos/hamcrest/hamcrest-php/zipball/b37020aa976fa52d3de9aa904aa2522dc518f79c",
                "reference": "b37020aa976fa52d3de9aa904aa2522dc518f79c",
                "shasum": ""
            },
            "require": {
                "php": ">=5.3.2"
            },
            "replace": {
                "cordoval/hamcrest-php": "*",
                "davedevelopment/hamcrest-php": "*",
                "kodova/hamcrest-php": "*"
            },
            "require-dev": {
                "phpunit/php-file-iterator": "1.3.3",
                "satooshi/php-coveralls": "dev-master"
            },
            "type": "library",
            "autoload": {
                "classmap": [
                    "hamcrest"
                ],
                "files": [
                    "hamcrest/Hamcrest.php"
                ]
            },
            "notification-url": "https://packagist.org/downloads/",
            "license": [
                "BSD"
            ],
            "description": "This is the PHP port of Hamcrest Matchers",
            "keywords": [
                "test"
            ],
            "time": "2015-05-11T14:41:42+00:00"
        },
        {
            "name": "mikey179/vfsStream",
            "version": "v1.6.4",
            "source": {
                "type": "git",
                "url": "https://github.com/mikey179/vfsStream.git",
                "reference": "0247f57b2245e8ad2e689d7cee754b45fbabd592"
            },
            "dist": {
                "type": "zip",
                "url": "https://api.github.com/repos/mikey179/vfsStream/zipball/0247f57b2245e8ad2e689d7cee754b45fbabd592",
                "reference": "0247f57b2245e8ad2e689d7cee754b45fbabd592",
                "shasum": ""
            },
            "require": {
                "php": ">=5.3.0"
            },
            "require-dev": {
                "phpunit/phpunit": "~4.5"
            },
            "type": "library",
            "extra": {
                "branch-alias": {
                    "dev-master": "1.6.x-dev"
                }
            },
            "autoload": {
                "psr-0": {
                    "org\\bovigo\\vfs\\": "src/main/php"
                }
            },
            "notification-url": "https://packagist.org/downloads/",
            "license": [
                "BSD-3-Clause"
            ],
            "authors": [
                {
                    "name": "Frank Kleine",
                    "homepage": "http://frankkleine.de/",
                    "role": "Developer"
                }
            ],
            "description": "Virtual file system to mock the real file system in unit tests.",
            "homepage": "http://vfs.bovigo.org/",
            "time": "2016-07-18T14:02:57+00:00"
        },
        {
            "name": "mockery/mockery",
            "version": "0.9.9",
            "source": {
                "type": "git",
                "url": "https://github.com/mockery/mockery.git",
                "reference": "6fdb61243844dc924071d3404bb23994ea0b6856"
            },
            "dist": {
                "type": "zip",
                "url": "https://api.github.com/repos/mockery/mockery/zipball/6fdb61243844dc924071d3404bb23994ea0b6856",
                "reference": "6fdb61243844dc924071d3404bb23994ea0b6856",
                "shasum": ""
            },
            "require": {
                "hamcrest/hamcrest-php": "~1.1",
                "lib-pcre": ">=7.0",
                "php": ">=5.3.2"
            },
            "require-dev": {
                "phpunit/phpunit": "~4.0"
            },
            "type": "library",
            "extra": {
                "branch-alias": {
                    "dev-master": "0.9.x-dev"
                }
            },
            "autoload": {
                "psr-0": {
                    "Mockery": "library/"
                }
            },
            "notification-url": "https://packagist.org/downloads/",
            "license": [
                "BSD-3-Clause"
            ],
            "authors": [
                {
                    "name": "Pádraic Brady",
                    "email": "padraic.brady@gmail.com",
                    "homepage": "http://blog.astrumfutura.com"
                },
                {
                    "name": "Dave Marshall",
                    "email": "dave.marshall@atstsolutions.co.uk",
                    "homepage": "http://davedevelopment.co.uk"
                }
            ],
            "description": "Mockery is a simple yet flexible PHP mock object framework for use in unit testing with PHPUnit, PHPSpec or any other testing framework. Its core goal is to offer a test double framework with a succinct API capable of clearly defining all possible object operations and interactions using a human readable Domain Specific Language (DSL). Designed as a drop in alternative to PHPUnit's phpunit-mock-objects library, Mockery is easy to integrate with PHPUnit and can operate alongside phpunit-mock-objects without the World ending.",
            "homepage": "http://github.com/padraic/mockery",
            "keywords": [
                "BDD",
                "TDD",
                "library",
                "mock",
                "mock objects",
                "mockery",
                "stub",
                "test",
                "test double",
                "testing"
            ],
            "time": "2017-02-28T12:52:32+00:00"
        },
        {
            "name": "myclabs/deep-copy",
            "version": "1.6.1",
            "source": {
                "type": "git",
                "url": "https://github.com/myclabs/DeepCopy.git",
                "reference": "8e6e04167378abf1ddb4d3522d8755c5fd90d102"
            },
            "dist": {
                "type": "zip",
                "url": "https://api.github.com/repos/myclabs/DeepCopy/zipball/8e6e04167378abf1ddb4d3522d8755c5fd90d102",
                "reference": "8e6e04167378abf1ddb4d3522d8755c5fd90d102",
                "shasum": ""
            },
            "require": {
                "php": ">=5.4.0"
            },
            "require-dev": {
                "doctrine/collections": "1.*",
                "phpunit/phpunit": "~4.1"
            },
            "type": "library",
            "autoload": {
                "psr-4": {
                    "DeepCopy\\": "src/DeepCopy/"
                }
            },
            "notification-url": "https://packagist.org/downloads/",
            "license": [
                "MIT"
            ],
            "description": "Create deep copies (clones) of your objects",
            "homepage": "https://github.com/myclabs/DeepCopy",
            "keywords": [
                "clone",
                "copy",
                "duplicate",
                "object",
                "object graph"
            ],
            "time": "2017-04-12T18:52:22+00:00"
        },
        {
            "name": "phpdocumentor/reflection-common",
            "version": "1.0",
            "source": {
                "type": "git",
                "url": "https://github.com/phpDocumentor/ReflectionCommon.git",
                "reference": "144c307535e82c8fdcaacbcfc1d6d8eeb896687c"
            },
            "dist": {
                "type": "zip",
                "url": "https://api.github.com/repos/phpDocumentor/ReflectionCommon/zipball/144c307535e82c8fdcaacbcfc1d6d8eeb896687c",
                "reference": "144c307535e82c8fdcaacbcfc1d6d8eeb896687c",
                "shasum": ""
            },
            "require": {
                "php": ">=5.5"
            },
            "require-dev": {
                "phpunit/phpunit": "^4.6"
            },
            "type": "library",
            "extra": {
                "branch-alias": {
                    "dev-master": "1.0.x-dev"
                }
            },
            "autoload": {
                "psr-4": {
                    "phpDocumentor\\Reflection\\": [
                        "src"
                    ]
                }
            },
            "notification-url": "https://packagist.org/downloads/",
            "license": [
                "MIT"
            ],
            "authors": [
                {
                    "name": "Jaap van Otterdijk",
                    "email": "opensource@ijaap.nl"
                }
            ],
            "description": "Common reflection classes used by phpdocumentor to reflect the code structure",
            "homepage": "http://www.phpdoc.org",
            "keywords": [
                "FQSEN",
                "phpDocumentor",
                "phpdoc",
                "reflection",
                "static analysis"
            ],
            "time": "2015-12-27T11:43:31+00:00"
        },
        {
            "name": "phpdocumentor/reflection-docblock",
            "version": "3.1.1",
            "source": {
                "type": "git",
                "url": "https://github.com/phpDocumentor/ReflectionDocBlock.git",
                "reference": "8331b5efe816ae05461b7ca1e721c01b46bafb3e"
            },
            "dist": {
                "type": "zip",
                "url": "https://api.github.com/repos/phpDocumentor/ReflectionDocBlock/zipball/8331b5efe816ae05461b7ca1e721c01b46bafb3e",
                "reference": "8331b5efe816ae05461b7ca1e721c01b46bafb3e",
                "shasum": ""
            },
            "require": {
                "php": ">=5.5",
                "phpdocumentor/reflection-common": "^1.0@dev",
                "phpdocumentor/type-resolver": "^0.2.0",
                "webmozart/assert": "^1.0"
            },
            "require-dev": {
                "mockery/mockery": "^0.9.4",
                "phpunit/phpunit": "^4.4"
            },
            "type": "library",
            "autoload": {
                "psr-4": {
                    "phpDocumentor\\Reflection\\": [
                        "src/"
                    ]
                }
            },
            "notification-url": "https://packagist.org/downloads/",
            "license": [
                "MIT"
            ],
            "authors": [
                {
                    "name": "Mike van Riel",
                    "email": "me@mikevanriel.com"
                }
            ],
            "description": "With this component, a library can provide support for annotations via DocBlocks or otherwise retrieve information that is embedded in a DocBlock.",
            "time": "2016-09-30T07:12:33+00:00"
        },
        {
            "name": "phpdocumentor/type-resolver",
            "version": "0.2.1",
            "source": {
                "type": "git",
                "url": "https://github.com/phpDocumentor/TypeResolver.git",
                "reference": "e224fb2ea2fba6d3ad6fdaef91cd09a172155ccb"
            },
            "dist": {
                "type": "zip",
                "url": "https://api.github.com/repos/phpDocumentor/TypeResolver/zipball/e224fb2ea2fba6d3ad6fdaef91cd09a172155ccb",
                "reference": "e224fb2ea2fba6d3ad6fdaef91cd09a172155ccb",
                "shasum": ""
            },
            "require": {
                "php": ">=5.5",
                "phpdocumentor/reflection-common": "^1.0"
            },
            "require-dev": {
                "mockery/mockery": "^0.9.4",
                "phpunit/phpunit": "^5.2||^4.8.24"
            },
            "type": "library",
            "extra": {
                "branch-alias": {
                    "dev-master": "1.0.x-dev"
                }
            },
            "autoload": {
                "psr-4": {
                    "phpDocumentor\\Reflection\\": [
                        "src/"
                    ]
                }
            },
            "notification-url": "https://packagist.org/downloads/",
            "license": [
                "MIT"
            ],
            "authors": [
                {
                    "name": "Mike van Riel",
                    "email": "me@mikevanriel.com"
                }
            ],
            "time": "2016-11-25T06:54:22+00:00"
        },
        {
            "name": "phpspec/prophecy",
            "version": "v1.7.0",
            "source": {
                "type": "git",
                "url": "https://github.com/phpspec/prophecy.git",
                "reference": "93d39f1f7f9326d746203c7c056f300f7f126073"
            },
            "dist": {
                "type": "zip",
                "url": "https://api.github.com/repos/phpspec/prophecy/zipball/93d39f1f7f9326d746203c7c056f300f7f126073",
                "reference": "93d39f1f7f9326d746203c7c056f300f7f126073",
                "shasum": ""
            },
            "require": {
                "doctrine/instantiator": "^1.0.2",
                "php": "^5.3|^7.0",
                "phpdocumentor/reflection-docblock": "^2.0|^3.0.2",
                "sebastian/comparator": "^1.1|^2.0",
                "sebastian/recursion-context": "^1.0|^2.0|^3.0"
            },
            "require-dev": {
                "phpspec/phpspec": "^2.5|^3.2",
                "phpunit/phpunit": "^4.8 || ^5.6.5"
            },
            "type": "library",
            "extra": {
                "branch-alias": {
                    "dev-master": "1.6.x-dev"
                }
            },
            "autoload": {
                "psr-0": {
                    "Prophecy\\": "src/"
                }
            },
            "notification-url": "https://packagist.org/downloads/",
            "license": [
                "MIT"
            ],
            "authors": [
                {
                    "name": "Konstantin Kudryashov",
                    "email": "ever.zet@gmail.com",
                    "homepage": "http://everzet.com"
                },
                {
                    "name": "Marcello Duarte",
                    "email": "marcello.duarte@gmail.com"
                }
            ],
            "description": "Highly opinionated mocking framework for PHP 5.3+",
            "homepage": "https://github.com/phpspec/prophecy",
            "keywords": [
                "Double",
                "Dummy",
                "fake",
                "mock",
                "spy",
                "stub"
            ],
            "time": "2017-03-02T20:05:34+00:00"
        },
        {
            "name": "phpunit/php-code-coverage",
            "version": "4.0.8",
            "source": {
                "type": "git",
                "url": "https://github.com/sebastianbergmann/php-code-coverage.git",
                "reference": "ef7b2f56815df854e66ceaee8ebe9393ae36a40d"
            },
            "dist": {
                "type": "zip",
                "url": "https://api.github.com/repos/sebastianbergmann/php-code-coverage/zipball/ef7b2f56815df854e66ceaee8ebe9393ae36a40d",
                "reference": "ef7b2f56815df854e66ceaee8ebe9393ae36a40d",
                "shasum": ""
            },
            "require": {
                "ext-dom": "*",
                "ext-xmlwriter": "*",
                "php": "^5.6 || ^7.0",
                "phpunit/php-file-iterator": "^1.3",
                "phpunit/php-text-template": "^1.2",
                "phpunit/php-token-stream": "^1.4.2 || ^2.0",
                "sebastian/code-unit-reverse-lookup": "^1.0",
                "sebastian/environment": "^1.3.2 || ^2.0",
                "sebastian/version": "^1.0 || ^2.0"
            },
            "require-dev": {
                "ext-xdebug": "^2.1.4",
                "phpunit/phpunit": "^5.7"
            },
            "suggest": {
                "ext-xdebug": "^2.5.1"
            },
            "type": "library",
            "extra": {
                "branch-alias": {
                    "dev-master": "4.0.x-dev"
                }
            },
            "autoload": {
                "classmap": [
                    "src/"
                ]
            },
            "notification-url": "https://packagist.org/downloads/",
            "license": [
                "BSD-3-Clause"
            ],
            "authors": [
                {
                    "name": "Sebastian Bergmann",
                    "email": "sb@sebastian-bergmann.de",
                    "role": "lead"
                }
            ],
            "description": "Library that provides collection, processing, and rendering functionality for PHP code coverage information.",
            "homepage": "https://github.com/sebastianbergmann/php-code-coverage",
            "keywords": [
                "coverage",
                "testing",
                "xunit"
            ],
            "time": "2017-04-02T07:44:40+00:00"
        },
        {
            "name": "phpunit/php-file-iterator",
            "version": "1.4.2",
            "source": {
                "type": "git",
                "url": "https://github.com/sebastianbergmann/php-file-iterator.git",
                "reference": "3cc8f69b3028d0f96a9078e6295d86e9bf019be5"
            },
            "dist": {
                "type": "zip",
                "url": "https://api.github.com/repos/sebastianbergmann/php-file-iterator/zipball/3cc8f69b3028d0f96a9078e6295d86e9bf019be5",
                "reference": "3cc8f69b3028d0f96a9078e6295d86e9bf019be5",
                "shasum": ""
            },
            "require": {
                "php": ">=5.3.3"
            },
            "type": "library",
            "extra": {
                "branch-alias": {
                    "dev-master": "1.4.x-dev"
                }
            },
            "autoload": {
                "classmap": [
                    "src/"
                ]
            },
            "notification-url": "https://packagist.org/downloads/",
            "license": [
                "BSD-3-Clause"
            ],
            "authors": [
                {
                    "name": "Sebastian Bergmann",
                    "email": "sb@sebastian-bergmann.de",
                    "role": "lead"
                }
            ],
            "description": "FilterIterator implementation that filters files based on a list of suffixes.",
            "homepage": "https://github.com/sebastianbergmann/php-file-iterator/",
            "keywords": [
                "filesystem",
                "iterator"
            ],
            "time": "2016-10-03T07:40:28+00:00"
        },
        {
            "name": "phpunit/php-text-template",
            "version": "1.2.1",
            "source": {
                "type": "git",
                "url": "https://github.com/sebastianbergmann/php-text-template.git",
                "reference": "31f8b717e51d9a2afca6c9f046f5d69fc27c8686"
            },
            "dist": {
                "type": "zip",
                "url": "https://api.github.com/repos/sebastianbergmann/php-text-template/zipball/31f8b717e51d9a2afca6c9f046f5d69fc27c8686",
                "reference": "31f8b717e51d9a2afca6c9f046f5d69fc27c8686",
                "shasum": ""
            },
            "require": {
                "php": ">=5.3.3"
            },
            "type": "library",
            "autoload": {
                "classmap": [
                    "src/"
                ]
            },
            "notification-url": "https://packagist.org/downloads/",
            "license": [
                "BSD-3-Clause"
            ],
            "authors": [
                {
                    "name": "Sebastian Bergmann",
                    "email": "sebastian@phpunit.de",
                    "role": "lead"
                }
            ],
            "description": "Simple template engine.",
            "homepage": "https://github.com/sebastianbergmann/php-text-template/",
            "keywords": [
                "template"
            ],
            "time": "2015-06-21T13:50:34+00:00"
        },
        {
            "name": "phpunit/php-timer",
            "version": "1.0.9",
            "source": {
                "type": "git",
                "url": "https://github.com/sebastianbergmann/php-timer.git",
                "reference": "3dcf38ca72b158baf0bc245e9184d3fdffa9c46f"
            },
            "dist": {
                "type": "zip",
                "url": "https://api.github.com/repos/sebastianbergmann/php-timer/zipball/3dcf38ca72b158baf0bc245e9184d3fdffa9c46f",
                "reference": "3dcf38ca72b158baf0bc245e9184d3fdffa9c46f",
                "shasum": ""
            },
            "require": {
                "php": "^5.3.3 || ^7.0"
            },
            "require-dev": {
                "phpunit/phpunit": "^4.8.35 || ^5.7 || ^6.0"
            },
            "type": "library",
            "extra": {
                "branch-alias": {
                    "dev-master": "1.0-dev"
                }
            },
            "autoload": {
                "classmap": [
                    "src/"
                ]
            },
            "notification-url": "https://packagist.org/downloads/",
            "license": [
                "BSD-3-Clause"
            ],
            "authors": [
                {
                    "name": "Sebastian Bergmann",
                    "email": "sb@sebastian-bergmann.de",
                    "role": "lead"
                }
            ],
            "description": "Utility class for timing",
            "homepage": "https://github.com/sebastianbergmann/php-timer/",
            "keywords": [
                "timer"
            ],
            "time": "2017-02-26T11:10:40+00:00"
        },
        {
            "name": "phpunit/php-token-stream",
            "version": "1.4.11",
            "source": {
                "type": "git",
                "url": "https://github.com/sebastianbergmann/php-token-stream.git",
                "reference": "e03f8f67534427a787e21a385a67ec3ca6978ea7"
            },
            "dist": {
                "type": "zip",
                "url": "https://api.github.com/repos/sebastianbergmann/php-token-stream/zipball/e03f8f67534427a787e21a385a67ec3ca6978ea7",
                "reference": "e03f8f67534427a787e21a385a67ec3ca6978ea7",
                "shasum": ""
            },
            "require": {
                "ext-tokenizer": "*",
                "php": ">=5.3.3"
            },
            "require-dev": {
                "phpunit/phpunit": "~4.2"
            },
            "type": "library",
            "extra": {
                "branch-alias": {
                    "dev-master": "1.4-dev"
                }
            },
            "autoload": {
                "classmap": [
                    "src/"
                ]
            },
            "notification-url": "https://packagist.org/downloads/",
            "license": [
                "BSD-3-Clause"
            ],
            "authors": [
                {
                    "name": "Sebastian Bergmann",
                    "email": "sebastian@phpunit.de"
                }
            ],
            "description": "Wrapper around PHP's tokenizer extension.",
            "homepage": "https://github.com/sebastianbergmann/php-token-stream/",
            "keywords": [
                "tokenizer"
            ],
            "time": "2017-02-27T10:12:30+00:00"
        },
        {
            "name": "phpunit/phpunit",
            "version": "5.7.20",
            "source": {
                "type": "git",
                "url": "https://github.com/sebastianbergmann/phpunit.git",
                "reference": "3cb94a5f8c07a03c8b7527ed7468a2926203f58b"
            },
            "dist": {
                "type": "zip",
                "url": "https://api.github.com/repos/sebastianbergmann/phpunit/zipball/3cb94a5f8c07a03c8b7527ed7468a2926203f58b",
                "reference": "3cb94a5f8c07a03c8b7527ed7468a2926203f58b",
                "shasum": ""
            },
            "require": {
                "ext-dom": "*",
                "ext-json": "*",
                "ext-libxml": "*",
                "ext-mbstring": "*",
                "ext-xml": "*",
                "myclabs/deep-copy": "~1.3",
                "php": "^5.6 || ^7.0",
                "phpspec/prophecy": "^1.6.2",
                "phpunit/php-code-coverage": "^4.0.4",
                "phpunit/php-file-iterator": "~1.4",
                "phpunit/php-text-template": "~1.2",
                "phpunit/php-timer": "^1.0.6",
                "phpunit/phpunit-mock-objects": "^3.2",
                "sebastian/comparator": "^1.2.4",
                "sebastian/diff": "^1.4.3",
                "sebastian/environment": "^1.3.4 || ^2.0",
                "sebastian/exporter": "~2.0",
                "sebastian/global-state": "^1.1",
                "sebastian/object-enumerator": "~2.0",
                "sebastian/resource-operations": "~1.0",
                "sebastian/version": "~1.0.3|~2.0",
                "symfony/yaml": "~2.1|~3.0"
            },
            "conflict": {
                "phpdocumentor/reflection-docblock": "3.0.2"
            },
            "require-dev": {
                "ext-pdo": "*"
            },
            "suggest": {
                "ext-xdebug": "*",
                "phpunit/php-invoker": "~1.1"
            },
            "bin": [
                "phpunit"
            ],
            "type": "library",
            "extra": {
                "branch-alias": {
                    "dev-master": "5.7.x-dev"
                }
            },
            "autoload": {
                "classmap": [
                    "src/"
                ]
            },
            "notification-url": "https://packagist.org/downloads/",
            "license": [
                "BSD-3-Clause"
            ],
            "authors": [
                {
                    "name": "Sebastian Bergmann",
                    "email": "sebastian@phpunit.de",
                    "role": "lead"
                }
            ],
            "description": "The PHP Unit Testing framework.",
            "homepage": "https://phpunit.de/",
            "keywords": [
                "phpunit",
                "testing",
                "xunit"
            ],
            "time": "2017-05-22T07:42:55+00:00"
        },
        {
            "name": "phpunit/phpunit-mock-objects",
            "version": "3.4.3",
            "source": {
                "type": "git",
                "url": "https://github.com/sebastianbergmann/phpunit-mock-objects.git",
                "reference": "3ab72b65b39b491e0c011e2e09bb2206c2aa8e24"
            },
            "dist": {
                "type": "zip",
                "url": "https://api.github.com/repos/sebastianbergmann/phpunit-mock-objects/zipball/3ab72b65b39b491e0c011e2e09bb2206c2aa8e24",
                "reference": "3ab72b65b39b491e0c011e2e09bb2206c2aa8e24",
                "shasum": ""
            },
            "require": {
                "doctrine/instantiator": "^1.0.2",
                "php": "^5.6 || ^7.0",
                "phpunit/php-text-template": "^1.2",
                "sebastian/exporter": "^1.2 || ^2.0"
            },
            "conflict": {
                "phpunit/phpunit": "<5.4.0"
            },
            "require-dev": {
                "phpunit/phpunit": "^5.4"
            },
            "suggest": {
                "ext-soap": "*"
            },
            "type": "library",
            "extra": {
                "branch-alias": {
                    "dev-master": "3.2.x-dev"
                }
            },
            "autoload": {
                "classmap": [
                    "src/"
                ]
            },
            "notification-url": "https://packagist.org/downloads/",
            "license": [
                "BSD-3-Clause"
            ],
            "authors": [
                {
                    "name": "Sebastian Bergmann",
                    "email": "sb@sebastian-bergmann.de",
                    "role": "lead"
                }
            ],
            "description": "Mock Object library for PHPUnit",
            "homepage": "https://github.com/sebastianbergmann/phpunit-mock-objects/",
            "keywords": [
                "mock",
                "xunit"
            ],
            "time": "2016-12-08T20:27:08+00:00"
        },
        {
            "name": "sebastian/code-unit-reverse-lookup",
            "version": "1.0.1",
            "source": {
                "type": "git",
                "url": "https://github.com/sebastianbergmann/code-unit-reverse-lookup.git",
                "reference": "4419fcdb5eabb9caa61a27c7a1db532a6b55dd18"
            },
            "dist": {
                "type": "zip",
                "url": "https://api.github.com/repos/sebastianbergmann/code-unit-reverse-lookup/zipball/4419fcdb5eabb9caa61a27c7a1db532a6b55dd18",
                "reference": "4419fcdb5eabb9caa61a27c7a1db532a6b55dd18",
                "shasum": ""
            },
            "require": {
                "php": "^5.6 || ^7.0"
            },
            "require-dev": {
                "phpunit/phpunit": "^5.7 || ^6.0"
            },
            "type": "library",
            "extra": {
                "branch-alias": {
                    "dev-master": "1.0.x-dev"
                }
            },
            "autoload": {
                "classmap": [
                    "src/"
                ]
            },
            "notification-url": "https://packagist.org/downloads/",
            "license": [
                "BSD-3-Clause"
            ],
            "authors": [
                {
                    "name": "Sebastian Bergmann",
                    "email": "sebastian@phpunit.de"
                }
            ],
            "description": "Looks up which function or method a line of code belongs to",
            "homepage": "https://github.com/sebastianbergmann/code-unit-reverse-lookup/",
            "time": "2017-03-04T06:30:41+00:00"
        },
        {
            "name": "sebastian/comparator",
            "version": "1.2.4",
            "source": {
                "type": "git",
                "url": "https://github.com/sebastianbergmann/comparator.git",
                "reference": "2b7424b55f5047b47ac6e5ccb20b2aea4011d9be"
            },
            "dist": {
                "type": "zip",
                "url": "https://api.github.com/repos/sebastianbergmann/comparator/zipball/2b7424b55f5047b47ac6e5ccb20b2aea4011d9be",
                "reference": "2b7424b55f5047b47ac6e5ccb20b2aea4011d9be",
                "shasum": ""
            },
            "require": {
                "php": ">=5.3.3",
                "sebastian/diff": "~1.2",
                "sebastian/exporter": "~1.2 || ~2.0"
            },
            "require-dev": {
                "phpunit/phpunit": "~4.4"
            },
            "type": "library",
            "extra": {
                "branch-alias": {
                    "dev-master": "1.2.x-dev"
                }
            },
            "autoload": {
                "classmap": [
                    "src/"
                ]
            },
            "notification-url": "https://packagist.org/downloads/",
            "license": [
                "BSD-3-Clause"
            ],
            "authors": [
                {
                    "name": "Jeff Welch",
                    "email": "whatthejeff@gmail.com"
                },
                {
                    "name": "Volker Dusch",
                    "email": "github@wallbash.com"
                },
                {
                    "name": "Bernhard Schussek",
                    "email": "bschussek@2bepublished.at"
                },
                {
                    "name": "Sebastian Bergmann",
                    "email": "sebastian@phpunit.de"
                }
            ],
            "description": "Provides the functionality to compare PHP values for equality",
            "homepage": "http://www.github.com/sebastianbergmann/comparator",
            "keywords": [
                "comparator",
                "compare",
                "equality"
            ],
            "time": "2017-01-29T09:50:25+00:00"
        },
        {
            "name": "sebastian/diff",
            "version": "1.4.3",
            "source": {
                "type": "git",
                "url": "https://github.com/sebastianbergmann/diff.git",
                "reference": "7f066a26a962dbe58ddea9f72a4e82874a3975a4"
            },
            "dist": {
                "type": "zip",
                "url": "https://api.github.com/repos/sebastianbergmann/diff/zipball/7f066a26a962dbe58ddea9f72a4e82874a3975a4",
                "reference": "7f066a26a962dbe58ddea9f72a4e82874a3975a4",
                "shasum": ""
            },
            "require": {
                "php": "^5.3.3 || ^7.0"
            },
            "require-dev": {
                "phpunit/phpunit": "^4.8.35 || ^5.7 || ^6.0"
            },
            "type": "library",
            "extra": {
                "branch-alias": {
                    "dev-master": "1.4-dev"
                }
            },
            "autoload": {
                "classmap": [
                    "src/"
                ]
            },
            "notification-url": "https://packagist.org/downloads/",
            "license": [
                "BSD-3-Clause"
            ],
            "authors": [
                {
                    "name": "Kore Nordmann",
                    "email": "mail@kore-nordmann.de"
                },
                {
                    "name": "Sebastian Bergmann",
                    "email": "sebastian@phpunit.de"
                }
            ],
            "description": "Diff implementation",
            "homepage": "https://github.com/sebastianbergmann/diff",
            "keywords": [
                "diff"
            ],
            "time": "2017-05-22T07:24:03+00:00"
        },
        {
            "name": "sebastian/environment",
            "version": "2.0.0",
            "source": {
                "type": "git",
                "url": "https://github.com/sebastianbergmann/environment.git",
                "reference": "5795ffe5dc5b02460c3e34222fee8cbe245d8fac"
            },
            "dist": {
                "type": "zip",
                "url": "https://api.github.com/repos/sebastianbergmann/environment/zipball/5795ffe5dc5b02460c3e34222fee8cbe245d8fac",
                "reference": "5795ffe5dc5b02460c3e34222fee8cbe245d8fac",
                "shasum": ""
            },
            "require": {
                "php": "^5.6 || ^7.0"
            },
            "require-dev": {
                "phpunit/phpunit": "^5.0"
            },
            "type": "library",
            "extra": {
                "branch-alias": {
                    "dev-master": "2.0.x-dev"
                }
            },
            "autoload": {
                "classmap": [
                    "src/"
                ]
            },
            "notification-url": "https://packagist.org/downloads/",
            "license": [
                "BSD-3-Clause"
            ],
            "authors": [
                {
                    "name": "Sebastian Bergmann",
                    "email": "sebastian@phpunit.de"
                }
            ],
            "description": "Provides functionality to handle HHVM/PHP environments",
            "homepage": "http://www.github.com/sebastianbergmann/environment",
            "keywords": [
                "Xdebug",
                "environment",
                "hhvm"
            ],
            "time": "2016-11-26T07:53:53+00:00"
        },
        {
            "name": "sebastian/exporter",
            "version": "2.0.0",
            "source": {
                "type": "git",
                "url": "https://github.com/sebastianbergmann/exporter.git",
                "reference": "ce474bdd1a34744d7ac5d6aad3a46d48d9bac4c4"
            },
            "dist": {
                "type": "zip",
                "url": "https://api.github.com/repos/sebastianbergmann/exporter/zipball/ce474bdd1a34744d7ac5d6aad3a46d48d9bac4c4",
                "reference": "ce474bdd1a34744d7ac5d6aad3a46d48d9bac4c4",
                "shasum": ""
            },
            "require": {
                "php": ">=5.3.3",
                "sebastian/recursion-context": "~2.0"
            },
            "require-dev": {
                "ext-mbstring": "*",
                "phpunit/phpunit": "~4.4"
            },
            "type": "library",
            "extra": {
                "branch-alias": {
                    "dev-master": "2.0.x-dev"
                }
            },
            "autoload": {
                "classmap": [
                    "src/"
                ]
            },
            "notification-url": "https://packagist.org/downloads/",
            "license": [
                "BSD-3-Clause"
            ],
            "authors": [
                {
                    "name": "Jeff Welch",
                    "email": "whatthejeff@gmail.com"
                },
                {
                    "name": "Volker Dusch",
                    "email": "github@wallbash.com"
                },
                {
                    "name": "Bernhard Schussek",
                    "email": "bschussek@2bepublished.at"
                },
                {
                    "name": "Sebastian Bergmann",
                    "email": "sebastian@phpunit.de"
                },
                {
                    "name": "Adam Harvey",
                    "email": "aharvey@php.net"
                }
            ],
            "description": "Provides the functionality to export PHP variables for visualization",
            "homepage": "http://www.github.com/sebastianbergmann/exporter",
            "keywords": [
                "export",
                "exporter"
            ],
            "time": "2016-11-19T08:54:04+00:00"
        },
        {
            "name": "sebastian/global-state",
            "version": "1.1.1",
            "source": {
                "type": "git",
                "url": "https://github.com/sebastianbergmann/global-state.git",
                "reference": "bc37d50fea7d017d3d340f230811c9f1d7280af4"
            },
            "dist": {
                "type": "zip",
                "url": "https://api.github.com/repos/sebastianbergmann/global-state/zipball/bc37d50fea7d017d3d340f230811c9f1d7280af4",
                "reference": "bc37d50fea7d017d3d340f230811c9f1d7280af4",
                "shasum": ""
            },
            "require": {
                "php": ">=5.3.3"
            },
            "require-dev": {
                "phpunit/phpunit": "~4.2"
            },
            "suggest": {
                "ext-uopz": "*"
            },
            "type": "library",
            "extra": {
                "branch-alias": {
                    "dev-master": "1.0-dev"
                }
            },
            "autoload": {
                "classmap": [
                    "src/"
                ]
            },
            "notification-url": "https://packagist.org/downloads/",
            "license": [
                "BSD-3-Clause"
            ],
            "authors": [
                {
                    "name": "Sebastian Bergmann",
                    "email": "sebastian@phpunit.de"
                }
            ],
            "description": "Snapshotting of global state",
            "homepage": "http://www.github.com/sebastianbergmann/global-state",
            "keywords": [
                "global state"
            ],
            "time": "2015-10-12T03:26:01+00:00"
        },
        {
            "name": "sebastian/object-enumerator",
            "version": "2.0.1",
            "source": {
                "type": "git",
                "url": "https://github.com/sebastianbergmann/object-enumerator.git",
                "reference": "1311872ac850040a79c3c058bea3e22d0f09cbb7"
            },
            "dist": {
                "type": "zip",
                "url": "https://api.github.com/repos/sebastianbergmann/object-enumerator/zipball/1311872ac850040a79c3c058bea3e22d0f09cbb7",
                "reference": "1311872ac850040a79c3c058bea3e22d0f09cbb7",
                "shasum": ""
            },
            "require": {
                "php": ">=5.6",
                "sebastian/recursion-context": "~2.0"
            },
            "require-dev": {
                "phpunit/phpunit": "~5"
            },
            "type": "library",
            "extra": {
                "branch-alias": {
                    "dev-master": "2.0.x-dev"
                }
            },
            "autoload": {
                "classmap": [
                    "src/"
                ]
            },
            "notification-url": "https://packagist.org/downloads/",
            "license": [
                "BSD-3-Clause"
            ],
            "authors": [
                {
                    "name": "Sebastian Bergmann",
                    "email": "sebastian@phpunit.de"
                }
            ],
            "description": "Traverses array structures and object graphs to enumerate all referenced objects",
            "homepage": "https://github.com/sebastianbergmann/object-enumerator/",
            "time": "2017-02-18T15:18:39+00:00"
        },
        {
            "name": "sebastian/recursion-context",
            "version": "2.0.0",
            "source": {
                "type": "git",
                "url": "https://github.com/sebastianbergmann/recursion-context.git",
                "reference": "2c3ba150cbec723aa057506e73a8d33bdb286c9a"
            },
            "dist": {
                "type": "zip",
                "url": "https://api.github.com/repos/sebastianbergmann/recursion-context/zipball/2c3ba150cbec723aa057506e73a8d33bdb286c9a",
                "reference": "2c3ba150cbec723aa057506e73a8d33bdb286c9a",
                "shasum": ""
            },
            "require": {
                "php": ">=5.3.3"
            },
            "require-dev": {
                "phpunit/phpunit": "~4.4"
            },
            "type": "library",
            "extra": {
                "branch-alias": {
                    "dev-master": "2.0.x-dev"
                }
            },
            "autoload": {
                "classmap": [
                    "src/"
                ]
            },
            "notification-url": "https://packagist.org/downloads/",
            "license": [
                "BSD-3-Clause"
            ],
            "authors": [
                {
                    "name": "Jeff Welch",
                    "email": "whatthejeff@gmail.com"
                },
                {
                    "name": "Sebastian Bergmann",
                    "email": "sebastian@phpunit.de"
                },
                {
                    "name": "Adam Harvey",
                    "email": "aharvey@php.net"
                }
            ],
            "description": "Provides functionality to recursively process PHP variables",
            "homepage": "http://www.github.com/sebastianbergmann/recursion-context",
            "time": "2016-11-19T07:33:16+00:00"
        },
        {
            "name": "sebastian/resource-operations",
            "version": "1.0.0",
            "source": {
                "type": "git",
                "url": "https://github.com/sebastianbergmann/resource-operations.git",
                "reference": "ce990bb21759f94aeafd30209e8cfcdfa8bc3f52"
            },
            "dist": {
                "type": "zip",
                "url": "https://api.github.com/repos/sebastianbergmann/resource-operations/zipball/ce990bb21759f94aeafd30209e8cfcdfa8bc3f52",
                "reference": "ce990bb21759f94aeafd30209e8cfcdfa8bc3f52",
                "shasum": ""
            },
            "require": {
                "php": ">=5.6.0"
            },
            "type": "library",
            "extra": {
                "branch-alias": {
                    "dev-master": "1.0.x-dev"
                }
            },
            "autoload": {
                "classmap": [
                    "src/"
                ]
            },
            "notification-url": "https://packagist.org/downloads/",
            "license": [
                "BSD-3-Clause"
            ],
            "authors": [
                {
                    "name": "Sebastian Bergmann",
                    "email": "sebastian@phpunit.de"
                }
            ],
            "description": "Provides a list of PHP built-in functions that operate on resources",
            "homepage": "https://www.github.com/sebastianbergmann/resource-operations",
            "time": "2015-07-28T20:34:47+00:00"
        },
        {
            "name": "sebastian/version",
            "version": "2.0.1",
            "source": {
                "type": "git",
                "url": "https://github.com/sebastianbergmann/version.git",
                "reference": "99732be0ddb3361e16ad77b68ba41efc8e979019"
            },
            "dist": {
                "type": "zip",
                "url": "https://api.github.com/repos/sebastianbergmann/version/zipball/99732be0ddb3361e16ad77b68ba41efc8e979019",
                "reference": "99732be0ddb3361e16ad77b68ba41efc8e979019",
                "shasum": ""
            },
            "require": {
                "php": ">=5.6"
            },
            "type": "library",
            "extra": {
                "branch-alias": {
                    "dev-master": "2.0.x-dev"
                }
            },
            "autoload": {
                "classmap": [
                    "src/"
                ]
            },
            "notification-url": "https://packagist.org/downloads/",
            "license": [
                "BSD-3-Clause"
            ],
            "authors": [
                {
                    "name": "Sebastian Bergmann",
                    "email": "sebastian@phpunit.de",
                    "role": "lead"
                }
            ],
            "description": "Library that helps with managing the version number of Git-hosted PHP projects",
            "homepage": "https://github.com/sebastianbergmann/version",
            "time": "2016-10-03T07:35:21+00:00"
        },
        {
            "name": "webmozart/assert",
            "version": "1.2.0",
            "source": {
                "type": "git",
                "url": "https://github.com/webmozart/assert.git",
                "reference": "2db61e59ff05fe5126d152bd0655c9ea113e550f"
            },
            "dist": {
                "type": "zip",
                "url": "https://api.github.com/repos/webmozart/assert/zipball/2db61e59ff05fe5126d152bd0655c9ea113e550f",
                "reference": "2db61e59ff05fe5126d152bd0655c9ea113e550f",
                "shasum": ""
            },
            "require": {
                "php": "^5.3.3 || ^7.0"
            },
            "require-dev": {
                "phpunit/phpunit": "^4.6",
                "sebastian/version": "^1.0.1"
            },
            "type": "library",
            "extra": {
                "branch-alias": {
                    "dev-master": "1.3-dev"
                }
            },
            "autoload": {
                "psr-4": {
                    "Webmozart\\Assert\\": "src/"
                }
            },
            "notification-url": "https://packagist.org/downloads/",
            "license": [
                "MIT"
            ],
            "authors": [
                {
                    "name": "Bernhard Schussek",
                    "email": "bschussek@gmail.com"
                }
            ],
            "description": "Assertions to validate method input/output with nice error messages.",
            "keywords": [
                "assert",
                "check",
                "validate"
            ],
            "time": "2016-11-23T20:04:58+00:00"
        }
    ],
    "aliases": [],
    "minimum-stability": "stable",
    "stability-flags": {
        "phansys/getid3": 10,
        "geshi/geshi": 20
    },
    "prefer-stable": false,
    "prefer-lowest": false,
    "platform": [],
    "platform-dev": []
}<|MERGE_RESOLUTION|>--- conflicted
+++ resolved
@@ -4,12 +4,7 @@
         "Read more about it at https://getcomposer.org/doc/01-basic-usage.md#composer-lock-the-lock-file",
         "This file is @generated automatically"
     ],
-<<<<<<< HEAD
-    "hash": "96c03333b1bbed42ba6377a5bf9e174f",
-    "content-hash": "2c80bb5a5d06e1fe142196dcb66470cf",
-=======
     "content-hash": "b5d7425262af77df07d2e9f141ea6418",
->>>>>>> b83f34f8
     "packages": [
         {
             "name": "cweagans/composer-patches",
@@ -249,46 +244,6 @@
             "time": "2016-02-01 23:14:34"
         },
         {
-<<<<<<< HEAD
-            "name": "imsglobal/lti",
-            "version": "3.0.2",
-            "source": {
-                "type": "git",
-                "url": "https://github.com/IMSGlobal/LTI-Tool-Provider-Library-PHP.git",
-                "reference": "06b12f70c2803ee08da116bcda2951eefd411ac9"
-            },
-            "dist": {
-                "type": "zip",
-                "url": "https://api.github.com/repos/IMSGlobal/LTI-Tool-Provider-Library-PHP/zipball/06b12f70c2803ee08da116bcda2951eefd411ac9",
-                "reference": "06b12f70c2803ee08da116bcda2951eefd411ac9",
-                "shasum": ""
-            },
-            "require": {
-                "php": ">=5.6.0"
-            },
-            "type": "library",
-            "autoload": {
-                "psr-4": {
-                    "IMSGlobal\\LTI\\": "src/"
-                }
-            },
-            "notification-url": "https://packagist.org/downloads/",
-            "license": [
-                "Apache-2.0"
-            ],
-            "authors": [
-                {
-                    "name": "Stephen Vickers",
-                    "email": "svickers@imsglobal.org"
-                }
-            ],
-            "description": "LTI Tool Provider Library",
-            "homepage": "https://www.imsglobal.org/lti",
-            "keywords": [
-                "LTI"
-            ],
-            "time": "2016-09-18 04:22:22"
-=======
             "name": "guzzlehttp/psr7",
             "version": "1.4.2",
             "source": {
@@ -352,7 +307,6 @@
                 "url"
             ],
             "time": "2017-03-20T17:10:46+00:00"
->>>>>>> b83f34f8
         },
         {
             "name": "kriswallsmith/assetic",
