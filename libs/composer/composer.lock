--- conflicted
+++ resolved
@@ -4,13 +4,8 @@
         "Read more about it at https://getcomposer.org/doc/01-basic-usage.md#composer-lock-the-lock-file",
         "This file is @generated automatically"
     ],
-<<<<<<< HEAD
-    "hash": "9a1b2b865b65ed3033c2ea3f139c8fbd",
-    "content-hash": "38446f482d9ef59fe48beb7e764ad3e4",
-=======
-    "hash": "dd7fa9a5b934ad88d805ff366914eb8c",
-    "content-hash": "77af2d529462c058d6b613c74e079081",
->>>>>>> 06e209d1
+    "hash": "3224ac6b40770946f0330adc899ee64f",
+    "content-hash": "19efac031b27fc2a5e1fe6d1ab9a7321",
     "packages": [
         {
             "name": "cweagans/composer-patches",
