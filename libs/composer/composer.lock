--- conflicted
+++ resolved
@@ -4,11 +4,7 @@
         "Read more about it at https://getcomposer.org/doc/01-basic-usage.md#composer-lock-the-lock-file",
         "This file is @generated automatically"
     ],
-<<<<<<< HEAD
     "content-hash": "1400ae526769fa55437927c001d91d4d",
-=======
-    "content-hash": "a3a247ae857cbbb146a1a9f276e240cb",
->>>>>>> 7e2e612c
     "packages": [
         {
             "name": "container-interop/container-interop",
