{
    "_readme": [
        "This file locks the dependencies of your project to a known state",
        "Read more about it at https://getcomposer.org/doc/01-basic-usage.md#composer-lock-the-lock-file",
        "This file is @generated automatically"
    ],
<<<<<<< HEAD
    "hash": "89ccb48f7974fe021d427d6735e66ad5",
    "content-hash": "a31344548c7bcc2c706c8116cbb91c68",
=======
    "hash": "12cdc836b3119914ce1af084c990acb2",
    "content-hash": "38463a2c03ea8a6cfc54c0e36d59e39d",
>>>>>>> a7d4424e
    "packages": [
        {
            "name": "cweagans/composer-patches",
            "version": "1.5.0",
            "source": {
                "type": "git",
                "url": "https://github.com/cweagans/composer-patches.git",
                "reference": "8de7c73b2eae217f4e7028d7262ff2330aa4b4e8"
            },
            "dist": {
                "type": "zip",
                "url": "https://api.github.com/repos/cweagans/composer-patches/zipball/8de7c73b2eae217f4e7028d7262ff2330aa4b4e8",
                "reference": "8de7c73b2eae217f4e7028d7262ff2330aa4b4e8",
                "shasum": ""
            },
            "require": {
                "composer-plugin-api": "^1.0",
                "php": ">=5.3.0"
            },
            "require-dev": {
                "composer/composer": "~1.0",
                "phpunit/phpunit": "~4.6"
            },
            "type": "composer-plugin",
            "extra": {
                "class": "cweagans\\Composer\\Patches"
            },
            "autoload": {
                "psr-4": {
                    "cweagans\\Composer\\": "src"
                }
            },
            "notification-url": "https://packagist.org/downloads/",
            "license": [
                "BSD"
            ],
            "authors": [
                {
                    "name": "Cameron Eagans",
                    "email": "me@cweagans.net"
                }
            ],
            "description": "Provides a way to patch Composer packages.",
            "time": "2016-03-28 18:54:21"
        },
        {
            "name": "ezyang/htmlpurifier",
            "version": "v4.7.0",
            "source": {
                "type": "git",
                "url": "https://github.com/ezyang/htmlpurifier.git",
                "reference": "ae1828d955112356f7677c465f94f7deb7d27a40"
            },
            "dist": {
                "type": "zip",
                "url": "https://api.github.com/repos/ezyang/htmlpurifier/zipball/ae1828d955112356f7677c465f94f7deb7d27a40",
                "reference": "ae1828d955112356f7677c465f94f7deb7d27a40",
                "shasum": ""
            },
            "require": {
                "php": ">=5.2"
            },
            "type": "library",
            "extra": {
                "patches_applied": {
                    "ILIAS HTML Purifier Patches": "patches/htmlpurifier.patch"
                }
            },
            "autoload": {
                "psr-0": {
                    "HTMLPurifier": "library/"
                },
                "files": [
                    "library/HTMLPurifier.composer.php"
                ]
            },
            "notification-url": "https://packagist.org/downloads/",
            "license": [
                "LGPL"
            ],
            "authors": [
                {
                    "name": "Edward Z. Yang",
                    "email": "admin@htmlpurifier.org",
                    "homepage": "http://ezyang.com"
                }
            ],
            "description": "Standards compliant HTML filter written in PHP",
            "homepage": "http://htmlpurifier.org/",
            "keywords": [
                "html"
            ],
            "time": "2015-08-05 01:03:42"
        },
        {
            "name": "filp/whoops",
            "version": "2.1.2",
            "source": {
                "type": "git",
                "url": "https://github.com/filp/whoops.git",
                "reference": "d13505b240a6f580bc75ba591da30299d6cb0eec"
            },
            "dist": {
                "type": "zip",
                "url": "https://api.github.com/repos/filp/whoops/zipball/d13505b240a6f580bc75ba591da30299d6cb0eec",
                "reference": "d13505b240a6f580bc75ba591da30299d6cb0eec",
                "shasum": ""
            },
            "require": {
                "php": ">=5.5.9"
            },
            "require-dev": {
                "mockery/mockery": "0.9.*",
                "phpunit/phpunit": "^4.8 || ^5.0",
                "symfony/var-dumper": "~3.0"
            },
            "suggest": {
                "symfony/var-dumper": "Pretty print complex values better with var-dumper available",
                "whoops/soap": "Formats errors as SOAP responses"
            },
            "type": "library",
            "extra": {
                "branch-alias": {
                    "dev-master": "2.0-dev"
                }
            },
            "autoload": {
                "psr-4": {
                    "Whoops\\": "src/Whoops/"
                }
            },
            "notification-url": "https://packagist.org/downloads/",
            "license": [
                "MIT"
            ],
            "authors": [
                {
                    "name": "Filipe Dobreira",
                    "homepage": "https://github.com/filp",
                    "role": "Developer"
                }
            ],
            "description": "php error handling for cool kids",
            "homepage": "https://github.com/filp/whoops",
            "keywords": [
                "error",
                "exception",
                "handling",
                "library",
                "whoops",
                "zf2"
            ],
            "time": "2016-04-07 06:16:25"
        },
        {
            "name": "geshi/geshi",
            "version": "dev-master",
            "source": {
                "type": "git",
                "url": "https://github.com/GeSHi/geshi-1.0.git",
                "reference": "ac5c9c1f26eba2e6d0a9e374dc3d8316b586cdcc"
            },
            "dist": {
                "type": "zip",
                "url": "https://api.github.com/repos/GeSHi/geshi-1.0/zipball/ac5c9c1f26eba2e6d0a9e374dc3d8316b586cdcc",
                "reference": "ac5c9c1f26eba2e6d0a9e374dc3d8316b586cdcc",
                "shasum": ""
            },
            "type": "library",
            "autoload": {
                "classmap": [
                    "src/geshi/",
                    "src/geshi.php"
                ]
            },
            "notification-url": "https://packagist.org/downloads/",
            "license": [
                "GPL-2.0+"
            ],
            "authors": [
                {
                    "name": "Benny Baumann",
                    "email": "BenBE@geshi.org",
                    "homepage": "http://blog.benny-baumann.de/",
                    "role": "Developer"
                }
            ],
            "description": "Generic Syntax Highlighter",
            "homepage": "http://qbnz.com/highlighter/",
            "time": "2016-02-01 23:14:34"
        },
        {
            "name": "monolog/monolog",
            "version": "1.19.0",
            "source": {
                "type": "git",
                "url": "https://github.com/Seldaek/monolog.git",
                "reference": "5f56ed5212dc509c8dc8caeba2715732abb32dbf"
            },
            "dist": {
                "type": "zip",
                "url": "https://api.github.com/repos/Seldaek/monolog/zipball/5f56ed5212dc509c8dc8caeba2715732abb32dbf",
                "reference": "5f56ed5212dc509c8dc8caeba2715732abb32dbf",
                "shasum": ""
            },
            "require": {
                "php": ">=5.3.0",
                "psr/log": "~1.0"
            },
            "provide": {
                "psr/log-implementation": "1.0.0"
            },
            "require-dev": {
                "aws/aws-sdk-php": "^2.4.9",
                "doctrine/couchdb": "~1.0@dev",
                "graylog2/gelf-php": "~1.0",
                "jakub-onderka/php-parallel-lint": "0.9",
                "php-amqplib/php-amqplib": "~2.4",
                "php-console/php-console": "^3.1.3",
                "phpunit/phpunit": "~4.5",
                "phpunit/phpunit-mock-objects": "2.3.0",
                "raven/raven": "^0.13",
                "ruflin/elastica": ">=0.90 <3.0",
                "swiftmailer/swiftmailer": "~5.3"
            },
            "suggest": {
                "aws/aws-sdk-php": "Allow sending log messages to AWS services like DynamoDB",
                "doctrine/couchdb": "Allow sending log messages to a CouchDB server",
                "ext-amqp": "Allow sending log messages to an AMQP server (1.0+ required)",
                "ext-mongo": "Allow sending log messages to a MongoDB server",
                "graylog2/gelf-php": "Allow sending log messages to a GrayLog2 server",
                "mongodb/mongodb": "Allow sending log messages to a MongoDB server via PHP Driver",
                "php-amqplib/php-amqplib": "Allow sending log messages to an AMQP server using php-amqplib",
                "php-console/php-console": "Allow sending log messages to Google Chrome",
                "raven/raven": "Allow sending log messages to a Sentry server",
                "rollbar/rollbar": "Allow sending log messages to Rollbar",
                "ruflin/elastica": "Allow sending log messages to an Elastic Search server"
            },
            "type": "library",
            "extra": {
                "branch-alias": {
                    "dev-master": "2.0.x-dev"
                }
            },
            "autoload": {
                "psr-4": {
                    "Monolog\\": "src/Monolog"
                }
            },
            "notification-url": "https://packagist.org/downloads/",
            "license": [
                "MIT"
            ],
            "authors": [
                {
                    "name": "Jordi Boggiano",
                    "email": "j.boggiano@seld.be",
                    "homepage": "http://seld.be"
                }
            ],
            "description": "Sends your logs to files, sockets, inboxes, databases and various web services",
            "homepage": "http://github.com/Seldaek/monolog",
            "keywords": [
                "log",
                "logging",
                "psr-3"
            ],
            "time": "2016-04-12 18:29:35"
        },
        {
            "name": "phansys/getid3",
            "version": "v1.9.4-p2",
            "target-dir": "GetId3",
            "source": {
                "type": "git",
                "url": "https://github.com/phansys/GetId3.git",
                "reference": "cfd6e1c5bdbb6f042bc33b53559b1ff9775426dd"
            },
            "dist": {
                "type": "zip",
                "url": "https://api.github.com/repos/phansys/GetId3/zipball/cfd6e1c5bdbb6f042bc33b53559b1ff9775426dd",
                "reference": "cfd6e1c5bdbb6f042bc33b53559b1ff9775426dd",
                "shasum": ""
            },
            "suggest": {
                "ext-exif": "EXIF extension is required for graphic modules."
            },
            "type": "library",
            "autoload": {
                "psr-0": {
                    "GetId3_": ""
                }
            },
            "notification-url": "https://packagist.org/downloads/",
            "license": [
                "GPL"
            ],
            "authors": [
                {
                    "name": "James Heinrich",
                    "email": "info@getid3.org",
                    "homepage": "http://www.getid3.org"
                }
            ],
            "description": "This package integrates the GetId3 library with the Symfony2 project, emulating the PSR-0 CS",
            "homepage": "http://www.getid3.org",
            "keywords": [
                "getid3",
                "metadata",
                "tags"
            ],
            "time": "2012-08-30 21:21:23"
        },
        {
            "name": "phpmailer/phpmailer",
            "version": "v5.2.15",
            "source": {
                "type": "git",
                "url": "https://github.com/PHPMailer/PHPMailer.git",
                "reference": "d0186171b28af4f06ac2ad8a84a8f3d6cbc3ba6c"
            },
            "dist": {
                "type": "zip",
                "url": "https://api.github.com/repos/PHPMailer/PHPMailer/zipball/d0186171b28af4f06ac2ad8a84a8f3d6cbc3ba6c",
                "reference": "d0186171b28af4f06ac2ad8a84a8f3d6cbc3ba6c",
                "shasum": ""
            },
            "require": {
                "php": ">=5.0.0"
            },
            "require-dev": {
                "phpdocumentor/phpdocumentor": "*",
                "phpunit/phpunit": "4.7.*"
            },
            "suggest": {
                "league/oauth2-google": "Needed for Google XOAUTH2 authentication"
            },
            "type": "library",
            "autoload": {
                "classmap": [
                    "class.phpmailer.php",
                    "class.phpmaileroauth.php",
                    "class.phpmaileroauthgoogle.php",
                    "class.smtp.php",
                    "class.pop3.php",
                    "extras/EasyPeasyICS.php",
                    "extras/ntlm_sasl_client.php"
                ]
            },
            "notification-url": "https://packagist.org/downloads/",
            "license": [
                "LGPL-2.1"
            ],
            "authors": [
                {
                    "name": "Jim Jagielski",
                    "email": "jimjag@gmail.com"
                },
                {
                    "name": "Marcus Bointon",
                    "email": "phpmailer@synchromedia.co.uk"
                },
                {
                    "name": "Andy Prevost",
                    "email": "codeworxtech@users.sourceforge.net"
                },
                {
                    "name": "Brent R. Matzelle"
                }
            ],
            "description": "PHPMailer is a full-featured email creation and transfer class for PHP",
            "time": "2016-05-10 18:39:36"
        },
        {
            "name": "phpoffice/phpexcel",
            "version": "1.8.1",
            "source": {
                "type": "git",
                "url": "https://github.com/PHPOffice/PHPExcel.git",
                "reference": "372c7cbb695a6f6f1e62649381aeaa37e7e70b32"
            },
            "dist": {
                "type": "zip",
                "url": "https://api.github.com/repos/PHPOffice/PHPExcel/zipball/372c7cbb695a6f6f1e62649381aeaa37e7e70b32",
                "reference": "372c7cbb695a6f6f1e62649381aeaa37e7e70b32",
                "shasum": ""
            },
            "require": {
                "ext-xml": "*",
                "ext-xmlwriter": "*",
                "php": ">=5.2.0"
            },
            "type": "library",
            "autoload": {
                "psr-0": {
                    "PHPExcel": "Classes/"
                }
            },
            "notification-url": "https://packagist.org/downloads/",
            "license": [
                "LGPL"
            ],
            "authors": [
                {
                    "name": "Maarten Balliauw",
                    "homepage": "http://blog.maartenballiauw.be"
                },
                {
                    "name": "Mark Baker"
                },
                {
                    "name": "Franck Lefevre",
                    "homepage": "http://blog.rootslabs.net"
                },
                {
                    "name": "Erik Tilt"
                }
            ],
            "description": "PHPExcel - OpenXML - Read, Create and Write Spreadsheet documents in PHP - Spreadsheet engine",
            "homepage": "http://phpexcel.codeplex.com",
            "keywords": [
                "OpenXML",
                "excel",
                "php",
                "spreadsheet",
                "xls",
                "xlsx"
            ],
            "time": "2015-05-01 07:00:55"
        },
        {
            "name": "pimple/pimple",
            "version": "v3.0.2",
            "source": {
                "type": "git",
                "url": "https://github.com/silexphp/Pimple.git",
                "reference": "a30f7d6e57565a2e1a316e1baf2a483f788b258a"
            },
            "dist": {
                "type": "zip",
                "url": "https://api.github.com/repos/silexphp/Pimple/zipball/a30f7d6e57565a2e1a316e1baf2a483f788b258a",
                "reference": "a30f7d6e57565a2e1a316e1baf2a483f788b258a",
                "shasum": ""
            },
            "require": {
                "php": ">=5.3.0"
            },
            "type": "library",
            "extra": {
                "branch-alias": {
                    "dev-master": "3.0.x-dev"
                }
            },
            "autoload": {
                "psr-0": {
                    "Pimple": "src/"
                }
            },
            "notification-url": "https://packagist.org/downloads/",
            "license": [
                "MIT"
            ],
            "authors": [
                {
                    "name": "Fabien Potencier",
                    "email": "fabien@symfony.com"
                }
            ],
            "description": "Pimple, a simple Dependency Injection Container",
            "homepage": "http://pimple.sensiolabs.org",
            "keywords": [
                "container",
                "dependency injection"
            ],
            "time": "2015-09-11 15:10:35"
        },
        {
            "name": "psr/log",
            "version": "1.0.0",
            "source": {
                "type": "git",
                "url": "https://github.com/php-fig/log.git",
                "reference": "fe0936ee26643249e916849d48e3a51d5f5e278b"
            },
            "dist": {
                "type": "zip",
                "url": "https://api.github.com/repos/php-fig/log/zipball/fe0936ee26643249e916849d48e3a51d5f5e278b",
                "reference": "fe0936ee26643249e916849d48e3a51d5f5e278b",
                "shasum": ""
            },
            "type": "library",
            "autoload": {
                "psr-0": {
                    "Psr\\Log\\": ""
                }
            },
            "notification-url": "https://packagist.org/downloads/",
            "license": [
                "MIT"
            ],
            "authors": [
                {
                    "name": "PHP-FIG",
                    "homepage": "http://www.php-fig.org/"
                }
            ],
            "description": "Common interface for logging libraries",
            "keywords": [
                "log",
                "psr",
                "psr-3"
            ],
            "time": "2012-12-21 11:40:51"
        },
        {
            "name": "symfony/yaml",
            "version": "v3.1.1",
            "source": {
                "type": "git",
                "url": "https://github.com/symfony/yaml.git",
                "reference": "c5a7e7fc273c758b92b85dcb9c46149ccda89623"
            },
            "dist": {
                "type": "zip",
                "url": "https://api.github.com/repos/symfony/yaml/zipball/c5a7e7fc273c758b92b85dcb9c46149ccda89623",
                "reference": "c5a7e7fc273c758b92b85dcb9c46149ccda89623",
                "shasum": ""
            },
            "require": {
                "php": ">=5.5.9"
            },
            "type": "library",
            "extra": {
                "branch-alias": {
                    "dev-master": "3.1-dev"
                }
            },
            "autoload": {
                "psr-4": {
                    "Symfony\\Component\\Yaml\\": ""
                },
                "exclude-from-classmap": [
                    "/Tests/"
                ]
            },
            "notification-url": "https://packagist.org/downloads/",
            "license": [
                "MIT"
            ],
            "authors": [
                {
                    "name": "Fabien Potencier",
                    "email": "fabien@symfony.com"
                },
                {
                    "name": "Symfony Community",
                    "homepage": "https://symfony.com/contributors"
                }
            ],
            "description": "Symfony Yaml Component",
            "homepage": "https://symfony.com",
            "time": "2016-06-14 11:18:07"
        },
        {
            "name": "technosophos/LibRIS",
            "version": "2.0.2",
            "source": {
                "type": "git",
                "url": "https://github.com/technosophos/LibRIS.git",
                "reference": "5b6628ece0e57e90bd54f3b2d8de922dc4cc662c"
            },
            "dist": {
                "type": "zip",
                "url": "https://api.github.com/repos/technosophos/LibRIS/zipball/5b6628ece0e57e90bd54f3b2d8de922dc4cc662c",
                "reference": "5b6628ece0e57e90bd54f3b2d8de922dc4cc662c",
                "shasum": ""
            },
            "require": {
                "php": ">=5.3.0"
            },
            "type": "library",
            "autoload": {
                "psr-0": {
                    "LibRIS": "src/"
                }
            },
            "notification-url": "https://packagist.org/downloads/",
            "license": [
                "MIT or GPLv2"
            ],
            "authors": [
                {
                    "name": "M Butcher",
                    "homepage": "http://technosophos.com"
                }
            ],
            "description": "An RIS parser. RIS is a format for reference metadata.",
            "homepage": "https://github.com/technosophos/LibRIS",
            "keywords": [
                "Bibliography",
                "File parser",
                "RIS",
                "Reference"
            ],
            "time": "2012-03-14 16:36:15"
        },
        {
            "name": "tecnickcom/tcpdf",
            "version": "6.2.12",
            "source": {
                "type": "git",
                "url": "https://github.com/tecnickcom/TCPDF.git",
                "reference": "2f732eaa91b5665274689b1d40b285a7bacdc37f"
            },
            "dist": {
                "type": "zip",
                "url": "https://api.github.com/repos/tecnickcom/TCPDF/zipball/2f732eaa91b5665274689b1d40b285a7bacdc37f",
                "reference": "2f732eaa91b5665274689b1d40b285a7bacdc37f",
                "shasum": ""
            },
            "require": {
                "php": ">=5.3.0"
            },
            "type": "library",
            "extra": {
                "patches_applied": {
                    "ILIAS TCPDF Patches": "patches/tcpdf.patch"
                }
            },
            "autoload": {
                "classmap": [
                    "fonts",
                    "config",
                    "include",
                    "tcpdf.php",
                    "tcpdf_parser.php",
                    "tcpdf_import.php",
                    "tcpdf_barcodes_1d.php",
                    "tcpdf_barcodes_2d.php",
                    "include/tcpdf_colors.php",
                    "include/tcpdf_filters.php",
                    "include/tcpdf_font_data.php",
                    "include/tcpdf_fonts.php",
                    "include/tcpdf_images.php",
                    "include/tcpdf_static.php",
                    "include/barcodes/datamatrix.php",
                    "include/barcodes/pdf417.php",
                    "include/barcodes/qrcode.php"
                ]
            },
            "notification-url": "https://packagist.org/downloads/",
            "license": [
                "LGPLv3"
            ],
            "authors": [
                {
                    "name": "Nicola Asuni",
                    "email": "info@tecnick.com",
                    "homepage": "http://nicolaasuni.tecnick.com"
                }
            ],
            "description": "TCPDF is a PHP class for generating PDF documents and barcodes.",
            "homepage": "http://www.tcpdf.org/",
            "keywords": [
                "PDFD32000-2008",
                "TCPDF",
                "barcodes",
                "datamatrix",
                "pdf",
                "pdf417",
                "qrcode"
            ],
            "time": "2015-09-12 10:08:34"
        }
    ],
    "packages-dev": [],
    "aliases": [],
    "minimum-stability": "stable",
    "stability-flags": {
        "geshi/geshi": 20
    },
    "prefer-stable": false,
    "prefer-lowest": false,
    "platform": [],
    "platform-dev": []
}<|MERGE_RESOLUTION|>--- conflicted
+++ resolved
@@ -4,13 +4,8 @@
         "Read more about it at https://getcomposer.org/doc/01-basic-usage.md#composer-lock-the-lock-file",
         "This file is @generated automatically"
     ],
-<<<<<<< HEAD
     "hash": "89ccb48f7974fe021d427d6735e66ad5",
     "content-hash": "a31344548c7bcc2c706c8116cbb91c68",
-=======
-    "hash": "12cdc836b3119914ce1af084c990acb2",
-    "content-hash": "38463a2c03ea8a6cfc54c0e36d59e39d",
->>>>>>> a7d4424e
     "packages": [
         {
             "name": "cweagans/composer-patches",
