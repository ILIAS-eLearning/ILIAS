--- conflicted
+++ resolved
@@ -4,11 +4,7 @@
         "Read more about it at https://getcomposer.org/doc/01-basic-usage.md#composer-lock-the-lock-file",
         "This file is @generated automatically"
     ],
-<<<<<<< HEAD
-    "content-hash": "cd5df41f1d93f8c71a02d52b51e756b4",
-=======
     "content-hash": "b5d7425262af77df07d2e9f141ea6418",
->>>>>>> e2666b58
     "packages": [
         {
             "name": "cweagans/composer-patches",
