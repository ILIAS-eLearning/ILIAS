--- conflicted
+++ resolved
@@ -26,13 +26,9 @@
 ## Dependencies for development
 - Add a new library using composer, e.g. "composer require --dev phpunit/phpunit" 
 - Ignore all directories which are added by installation (uncomment existing)
-<<<<<<< HEAD
-- commit changes in autoload.php etc.
-=======
 - commit changes in autoload.php etc.
 
 ## Update a single dependency
 - Search the name of dependency you like to update.
 - Update by using "composer update --no-dev <DEPENDENCIE_NAME>"
-- Commit all changes in composer.lock and the vendor folder
->>>>>>> 0526430e
+- Commit all changes in composer.lock and the vendor folder