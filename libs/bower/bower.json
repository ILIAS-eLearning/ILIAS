{
  "name": "ilias",
  "homepage": "https://ilias.de",
  "authors": [
    "ILIAS <info@ilias.de>"
  ],
  "description": "",
  "main": "",
  "license": "GPL-3.0",
  "private": true,
  "ignore": [
    "**/.*",
    "node_modules",
    "bower_components",
    "test",
    "tests"
  ],
  "dependencies": {
    "jquery": "3.2.1",
    "bootstrap": "3.3.7",
    "Yamm3": "yamm3#1.1.0",
    "jquery-ui": "1.12.1",
    "maphilight": "^1.3.0",
    "nestable": "*",
    "jqueryui-touch-punch": "*",
    "jquery-outside-events": "*",
    "yui2": "https://github.com/yui/yui2.git#067c9f82ecc90e4b392b7cb06a4a4f7fe3f6136e",
    "jstree": "v.pre1.0",
    "mediaelement": "2.14.2",
    "moment": "2.14.1",
    "eonasdan-bootstrap-datetimepicker": "4.17.42",
    "jquery-mousewheel": "3.1.3",
    "qtip2": "https://github.com/qTip2/qTip2.git#v3.0.3",
    "jquery-dragster": "1.0.3",
    "fine-uploader": "5.13.0",
    "jquery-migrate": "3.0.0",
    "webui-popover": "1.2.18",
    "tinymce": "4.6.7",
<<<<<<< HEAD
    "bootstrap-tagsinput": "^0.8.0",
    "typeahead.js": "^0.11.1"
=======
    "pouchdb": "^6.3.4"
>>>>>>> 6fa1138e
  },
  "extra": {
    "pouchdb": {
      "introduction-date": null,
      "approved-by": null,
      "developer": null,
      "purpose": "We use pouchdb in SCORM-Offline-Player",
      "last-update-for-ilias": "5.3.0"
    },
    "jquery": {
      "introduction-date": null,
      "approved-by": "Jour Fixe",
      "developer": null,
      "purpose": "We use jQuery for most JS-related actions in ILIAS.",
      "last-update-for-ilias": "5.3.0"
    },
    "jquery-migrate": {
      "introduction-date": null,
      "approved-by": "Jour Fixe",
      "developer": null,
      "purpose": "",
      "last-update-for-ilias": "5.3.0",
      "note": ""
    },
    "bootstrap": {
      "introduction-date": null,
      "approved-by": "Jour Fixe",
      "developer": null,
      "purpose": "Bootstrap is ILIAS' Client-Side UI-Framework since 5.0",
      "last-update-for-ilias": "5.3.0"
    },
    "Yamm3": {
      "introduction-date": null,
      "approved-by": "Jour Fixe",
      "developer": null,
      "purpose": "",
      "last-update-for-ilias": "5.3.0"
    },
    "jquery-ui": {
      "introduction-date": null,
      "approved-by": "Jour Fixe",
      "developer": null,
      "purpose": "",
      "last-update-for-ilias": "5.3.0"
    },
    "maphilight": {
      "introduction-date": null,
      "approved-by": "Jour Fixe",
      "developer": null,
      "purpose": "",
      "last-update-for-ilias": "5.3.0"
    },
    "nestable": {
      "introduction-date": null,
      "approved-by": "Jour Fixe",
      "developer": null,
      "purpose": "",
      "last-update-for-ilias": null
    },
    "jqueryui-touch-punch": {
      "introduction-date": null,
      "approved-by": "Jour Fixe",
      "developer": null,
      "purpose": "",
      "last-update-for-ilias": null
    },
    "jquery-outside-events": {
      "introduction-date": null,
      "approved-by": "Jour Fixe",
      "developer": null,
      "purpose": "",
      "last-update-for-ilias": null
    },
    "yui": {
      "introduction-date": null,
      "approved-by": "Jour Fixe",
      "developer": null,
      "purpose": "",
      "last-update-for-ilias": null
    },
    "jstree": {
      "introduction-date": null,
      "approved-by": "Jour Fixe",
      "developer": null,
      "purpose": "",
      "last-update-for-ilias": null,
      "note": "This packages has been patched since it uses .size() a lot which has been removed in newer jQuery-Versions. Please do not override and commit the patch"
    },
    "moment": {
      "introduction-date": null,
      "approved-by": "Jour Fixe",
      "developer": null,
      "purpose": "",
      "last-update-for-ilias": null,
      "note": ""
    },
    "eonasdan-bootstrap-datetimepicker": {
      "introduction-date": null,
      "approved-by": "Jour Fixe",
      "developer": null,
      "purpose": "",
      "last-update-for-ilias": null,
      "note": ""
    },
    "jquery-mousewheel": {
      "introduction-date": null,
      "approved-by": "Jour Fixe",
      "developer": null,
      "purpose": "",
      "last-update-for-ilias": null,
      "note": ""
    },
    "qtip2": {
      "introduction-date": null,
      "approved-by": "Jour Fixe",
      "developer": null,
      "purpose": "",
      "last-update-for-ilias": null,
      "note": ""
    },
    "tinymce": {
      "introduction-date": null,
      "approved-by": "Jour Fixe",
      "developer": "alex",
      "purpose": "WYSIWYG HTML editing, e.g. forum and page editor",
      "last-update-for-ilias": "5.3.0",
      "note": ""
    },
    "jquery-dragster": {
      "introduction-date": "2017-08-28",
      "approved-by": "Jour Fixe",
      "developer": "fschmid",
      "purpose": "UI Service Dropzone",
      "last-update-for-ilias": "5.3.0",
      "note": ""
    },
    "fine-uploader": {
      "introduction-date": "2017-08-28",
      "approved-by": "Jour Fixe",
      "developer": "fschmid",
      "purpose": "UI Service Dropzone",
      "last-update-for-ilias": "5.3.0",
      "note": ""
    },
    "webui-popover": {
      "introduction-date": "2017-08-28",
      "approved-by": "Jour Fixe",
      "developer": "fschmid",
      "purpose": "UI Service Popover",
      "last-update-for-ilias": "5.3.0",
      "note": ""
    },
    "bootstrap-tagsinput": {
      "introduction-date": "2017-12-18",
      "approved-by": "Jour Fixe",
      "developer": "fschmid",
      "purpose": "UI Service MultiSelect",
      "last-update-for-ilias": "5.3.0",
      "note": ""
    },
    "typeahead.js": {
      "introduction-date": "2017-12-18",
      "approved-by": "Jour Fixe",
      "developer": "fschmid",
      "purpose": "UI Service MultiSelect",
      "last-update-for-ilias": "5.3.0",
      "note": ""
    }
  }
}<|MERGE_RESOLUTION|>--- conflicted
+++ resolved
@@ -36,12 +36,9 @@
     "jquery-migrate": "3.0.0",
     "webui-popover": "1.2.18",
     "tinymce": "4.6.7",
-<<<<<<< HEAD
     "bootstrap-tagsinput": "^0.8.0",
-    "typeahead.js": "^0.11.1"
-=======
+    "typeahead.js": "^0.11.1",
     "pouchdb": "^6.3.4"
->>>>>>> 6fa1138e
   },
   "extra": {
     "pouchdb": {
