--- conflicted
+++ resolved
@@ -18,7 +18,6 @@
   "dependencies": {
     "jquery": "3.2.1",
     "bootstrap": "3.3.7",
-<<<<<<< HEAD
     "Yamm3": "yamm3#1.1.0",
     "jquery-ui": "1.12.0",
     "maphilight": "^1.3.0",
@@ -27,100 +26,78 @@
     "jquery-outside-events": "*",
     "yui2": "https://github.com/yui/yui2.git#067c9f82ecc90e4b392b7cb06a4a4f7fe3f6136e",
     "jstree": "v.pre1.0"
-=======
-    "jquery-ui": "1.12.0"
->>>>>>> a468849a
   },
   "extra": {
     "jquery": {
-      "introduction-date": "unknown",
-<<<<<<< HEAD
-      "introduced-by": "Jour Fixe",
-=======
-      "approved-by": "Jour Fixe",
->>>>>>> a468849a
-      "developer": "unknown",
-      "purpose": "We use jQuery for most JS-related actions in ILIAS.",
-      "last-update-for-ilias": 5.3
-    },
-    "bootstrap": {
-<<<<<<< HEAD
-      "introduction": "unknown",
-      "introduced-by": "Jour Fixe",
-      "developer": "unknown",
-      "purpose": "Bootstrap is ILIAS' Client-Side UI-Framework since 5.0",
-      "last-update-for-ilias": 5.3
-    },
-    "Yamm3": {
-      "introduction": "unknown",
-      "introduced-by": "Jour Fixe",
-      "developer": "unknown",
-      "purpose": "",
-      "last-update-for-ilias": 5.3
-    },
-    "jquery-ui": {
-      "introduction": "unknown",
-      "introduced-by": "Jour Fixe",
-      "developer": "unknown",
-      "purpose": "",
-      "last-update-for-ilias": 5.3
-    },
-    "maphilight": {
-      "introduction": "unknown",
-      "introduced-by": "Jour Fixe",
-      "developer": "unknown",
-      "purpose": "",
-      "last-update-for-ilias": 5.3
-    },
-    "nestable": {
-      "introduction": "unknown",
-      "introduced-by": "Jour Fixe",
-      "developer": "unknown",
-      "purpose": "",
-      "last-update-for-ilias": null
-    },
-    "jqueryui-touch-punch": {
-      "introduction": "unknown",
-      "introduced-by": "Jour Fixe",
-      "developer": "unknown",
-      "purpose": "",
-      "last-update-for-ilias": null
-    },
-    "jquery-outside-events": {
-      "introduction": "unknown",
-      "introduced-by": "Jour Fixe",
-      "developer": "unknown",
-      "purpose": "",
-      "last-update-for-ilias": null
-    },
-    "yui": {
-      "introduction": "unknown",
-      "introduced-by": "Jour Fixe",
-      "developer": "unknown",
-      "purpose": "",
-      "last-update-for-ilias": null
-    },
-    "jstree": {
-      "introduction": "unknown",
-      "introduced-by": "Jour Fixe",
-      "developer": "unknown",
-      "purpose": "",
-      "last-update-for-ilias": null,
-      "note": "This packages has been patched since it uses .size() a lot which has been removed in newer jQuery-Versions. Please do not override and commit the patch"
-=======
       "introduction-date": "unknown",
       "approved-by": "Jour Fixe",
       "developer": "unknown",
       "purpose": "We use jQuery for most JS-related actions in ILIAS.",
       "last-update-for-ilias": 5.3
     },
+    "bootstrap": {
+      "introduction-date": "unknown",
+      "approved-by": "Jour Fixe",
+      "developer": "unknown",
+      "purpose": "Bootstrap is ILIAS' Client-Side UI-Framework since 5.0",
+      "last-update-for-ilias": 5.3
+    },
+    "Yamm3": {
+      "introduction-date": "unknown",
+      "approved-by": "Jour Fixe",
+      "developer": "unknown",
+      "purpose": "",
+      "last-update-for-ilias": 5.3
+    },
     "jquery-ui": {
       "introduction-date": "unknown",
       "approved-by": "Jour Fixe",
       "developer": "unknown",
-      "purpose": "We use jQuery UI for most JS-related actions in ILIAS.",
+      "purpose": "",
       "last-update-for-ilias": 5.3
->>>>>>> a468849a
+    },
+    "maphilight": {
+      "introduction-date": "unknown",
+      "approved-by": "Jour Fixe",
+      "developer": "unknown",
+      "purpose": "",
+      "last-update-for-ilias": 5.3
+    },
+    "nestable": {
+      "introduction-date": "unknown",
+      "approved-by": "Jour Fixe",
+      "developer": "unknown",
+      "purpose": "",
+      "last-update-for-ilias": null
+    },
+    "jqueryui-touch-punch": {
+      "introduction-date": "unknown",
+      "approved-by": "Jour Fixe",
+      "developer": "unknown",
+      "purpose": "",
+      "last-update-for-ilias": null
+    },
+    "jquery-outside-events": {
+      "introduction-date": "unknown",
+      "approved-by": "Jour Fixe",
+      "developer": "unknown",
+      "purpose": "",
+      "last-update-for-ilias": null
+    },
+    "yui": {
+      "introduction-date": "unknown",
+      "approved-by": "Jour Fixe",
+      "developer": "unknown",
+      "purpose": "",
+      "last-update-for-ilias": null
+    },
+    "jstree": {
+      "introduction-date": "unknown",
+      "approved-by": "Jour Fixe",
+      "developer": "unknown",
+      "purpose": "",
+      "last-update-for-ilias": null,
+      "note": "This packages has been patched since it uses .size() a lot which has been removed in newer jQuery-Versions. Please do not override and commit the patch"
     }
   }
 }