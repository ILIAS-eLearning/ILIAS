# How to add dependencies with bower in ILIAS

**New dependencies need to be approved by the Jour Fixe of the ILIAS society or on behalf of 
the Technical Board.**

## Dependencies for production
- Comment all lines in libs/.gitignore which begin with bower/
- Add a new library using bower, e.g. "bower install bootstrap@3.3.7 --save"
- Add a section in "extra" with the following metadata":
```json
 "jquery": {
      "introduction-date": "03.08.2017",
<<<<<<< HEAD
      "introduced-by": "Technical Board", // "Technical Board" or "Jour Fixe"
=======
      "approved-by": "Technical Board", // "Technical Board" or "Jour Fixe"
      "developer": "Username of the developer which introduced to Library",
>>>>>>> a468849a
      "purpose": "Describe the reason why this library is needed in ILIAS.",
      "last-update-for-ilias": 5.3
    },
```
- Run "bower install"
- Add all files to ILIAS git-repository and commit

## Dependencies for development
- Add a new library using bower, e.g. "bower install mocha --save-dev" 
- Ignore all directories which are added by installation (uncomment existing)
- commit changes in gitignore and bower.json.<|MERGE_RESOLUTION|>--- conflicted
+++ resolved
@@ -10,12 +10,8 @@
 ```json
  "jquery": {
       "introduction-date": "03.08.2017",
-<<<<<<< HEAD
-      "introduced-by": "Technical Board", // "Technical Board" or "Jour Fixe"
-=======
       "approved-by": "Technical Board", // "Technical Board" or "Jour Fixe"
       "developer": "Username of the developer which introduced to Library",
->>>>>>> a468849a
       "purpose": "Describe the reason why this library is needed in ILIAS.",
       "last-update-for-ilias": 5.3
     },
